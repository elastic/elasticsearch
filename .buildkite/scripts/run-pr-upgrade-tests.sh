--- conflicted
+++ resolved
@@ -26,28 +26,10 @@
 
 cat << EOF | buildkite-agent pipeline upload
 steps:
-<<<<<<< HEAD
-    - label: pr-upgrade $BUILDKITE_PULL_REQUEST_BASE_BRANCH -> $BUILDKITE_BRANCH
-      command: .ci/scripts/run-gradle.sh -Dbwc.checkout.align=true -Dorg.elasticsearch.build.cache.push=true -Dignore.tests.seed -Dscan.capture-file-fingerprints -Dtests.bwc.main.version=${VERSION}-SNAPSHOT -Dtests.bwc.refspec.main=${BASE_COMMIT} bcUpgradeTest
-      timeout_in_minutes: 300
-      agents:
-        provider: gcp
-        image: family/elasticsearch-ubuntu-2004
-        machineType: n1-standard-32
-        buildDirectory: /dev/shm/bk
-        preemptible: true
-      retry:
-        automatic:
-          - exit_status: "-1"
-            limit: 3
-            signal_reason: none
-          - signal_reason: agent_stop
-            limit: 3
-=======
     - group: "pr-upgrade $BUILDKITE_PULL_REQUEST_BASE_BRANCH -> $BUILDKITE_BRANCH"
       steps:
         - label: "pr-upgrade-part-{{matrix.PART}}"
-          command: .ci/scripts/run-gradle.sh -Dbwc.checkout.align=true -Dorg.elasticsearch.build.cache.push=true -Dignore.tests.seed -Dscan.capture-file-fingerprints -Dtests.bwc.main.version=${VERSION}-SNAPSHOT -Dtests.bwc.refspec.main=${BASE_COMMIT} bcUpgradeTestPart{{matrix.PART}} -Dtests.jvm.argline="-Des.serverless_transport=true"
+          command: .ci/scripts/run-gradle.sh -Dbwc.checkout.align=true -Dorg.elasticsearch.build.cache.push=true -Dignore.tests.seed -Dscan.capture-file-fingerprints -Dtests.bwc.main.version=${VERSION}-SNAPSHOT -Dtests.bwc.refspec.main=${BASE_COMMIT} bcUpgradeTestPart{{matrix.PART}}
           timeout_in_minutes: 300
           agents:
             provider: gcp
@@ -57,5 +39,4 @@
           matrix:
             setup:
               PART: ["1", "2", "3", "4", "5", "6"]
->>>>>>> f1ea88e1
 EOF
--- conflicted
+++ resolved
@@ -5,11 +5,8 @@
 * 5042: jk
 * 5341: 100
 * 7601: JAH
-<<<<<<< HEAD
+* 8217: Rocky Road
 * 8362: 1337
-=======
-* 8217: Rocky Road
->>>>>>> e0528b0c
 * 9538: Krispy Belgian Cookies
 * 10096: jk
 * 10441: The Best Engineers, The Best

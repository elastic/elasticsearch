--- conflicted
+++ resolved
@@ -73,13 +73,8 @@
   // adding an export to allow compilation with gradle. This does not solve a problem in intellij as it does not use compileJava task
   options.compilerArgs.addAll(["--add-exports", "org.elasticsearch.server/org.elasticsearch.plugins.internal=ALL-UNNAMED"])
   // DO NO COMMIT: Uncomment to use the incubating vector API statically in benchmarks
-<<<<<<< HEAD
-//   options.compilerArgs << '--add-modules=jdk.incubator.vector'
-//   options.compilerArgs -= '-Werror'
-=======
    options.compilerArgs << '--add-modules=jdk.incubator.vector'
    options.compilerArgs -= '-Werror'
->>>>>>> 84401cb0
 }
 
 tasks.register('copyExpression', Copy) {

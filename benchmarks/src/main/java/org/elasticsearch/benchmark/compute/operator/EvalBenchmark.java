--- conflicted
+++ resolved
@@ -146,8 +146,8 @@
                     lhs = new Add(Source.EMPTY, lhs, new Literal(Source.EMPTY, 1L, DataType.LONG));
                     rhs = new Add(Source.EMPTY, rhs, new Literal(Source.EMPTY, 1L, DataType.LONG));
                 }
-<<<<<<< HEAD
                 EvalOperator.ExpressionEvaluator evaluator = EvalMapper.toEvaluator(
+                    FOLD_CONTEXT,
                     new Case(Source.EMPTY, condition, List.of(lhs, rhs)),
                     layout(f1, f2)
                 ).get(driverContext);
@@ -165,6 +165,7 @@
                     lhs = new Add(Source.EMPTY, lhs, new Literal(Source.EMPTY, 1L, DataType.LONG));
                 }
                 EvalOperator.ExpressionEvaluator evaluator = EvalMapper.toEvaluator(
+                    FOLD_CONTEXT,
                     new Coalesce(Source.EMPTY, lhs, List.of(f2)),
                     layout(f1, f2)
                 ).get(driverContext);
@@ -173,10 +174,6 @@
                     throw new IllegalArgumentException("Evaluator was [" + evaluator + "] but expected one containing [" + desc + "]");
                 }
                 yield evaluator;
-=======
-                yield EvalMapper.toEvaluator(FOLD_CONTEXT, new Case(Source.EMPTY, condition, List.of(lhs, rhs)), layout(f1, f2))
-                    .get(driverContext);
->>>>>>> 30948acd
             }
             case "date_trunc" -> {
                 FieldAttribute timestamp = new FieldAttribute(

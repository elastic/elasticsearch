--- conflicted
+++ resolved
@@ -211,12 +211,7 @@
         protected IndexFieldData<?> buildFieldData(MappedFieldType ft) {
             IndexFieldDataCache indexFieldDataCache = indicesFieldDataCache.buildIndexFieldDataCache(new IndexFieldDataCache.Listener() {
             }, index, ft.name());
-<<<<<<< HEAD
-            return ft.fielddataBuilder("test", this::lookup, MappedFieldType.FielddataOperation.SEARCH)
-                .build(indexFieldDataCache, breakerService);
-=======
             return ft.fielddataBuilder(FieldDataContext.noRuntimeFields("benchmark")).build(indexFieldDataCache, breakerService);
->>>>>>> 9b5cd671
         }
 
         @Override

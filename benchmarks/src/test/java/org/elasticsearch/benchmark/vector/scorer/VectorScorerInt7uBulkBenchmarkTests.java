--- conflicted
+++ resolved
@@ -27,7 +27,6 @@
 
     private final VectorSimilarityType function;
     private final float delta = 1e-3f;
-    private final VectorSimilarityType function;
     private final int dims;
 
     public VectorScorerInt7uBulkBenchmarkTests(VectorSimilarityType function, int dims) {
@@ -134,20 +133,12 @@
     @ParametersFactory
     public static Iterable<Object[]> parametersFactory() {
         try {
-<<<<<<< HEAD
             String[] dims = VectorScorerInt7uBulkBenchmark.class.getField("dims").getAnnotationsByType(Param.class)[0].value();
             String[] functions = VectorScorerInt7uBulkBenchmark.class.getField("function").getAnnotationsByType(Param.class)[0].value();
             return () -> Arrays.stream(dims)
                 .map(Integer::parseInt)
                 .flatMap(i -> Arrays.stream(functions).map(VectorSimilarityType::valueOf).map(f -> new Object[] { f, i }))
-=======
-            var params = VectorScorerInt7uBulkBenchmark.class.getField("dims").getAnnotationsByType(Param.class)[0].value();
-            return () -> Arrays.stream(params)
-                .map(Integer::parseInt)
-                .flatMap(
-                    i -> Stream.of(new Object[] { VectorSimilarityType.DOT_PRODUCT, i }, new Object[] { VectorSimilarityType.EUCLIDEAN, i })
-                )
->>>>>>> 3f35464c
+
                 .iterator();
         } catch (NoSuchFieldException e) {
             throw new AssertionError(e);

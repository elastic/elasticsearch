/*
 * Copyright Elasticsearch B.V. and/or licensed to Elasticsearch B.V. under one
 * or more contributor license agreements. Licensed under the Elastic License
 * 2.0 and the Server Side Public License, v 1; you may not use this file except
 * in compliance with, at your election, the Elastic License 2.0 or the Server
 * Side Public License, v 1.
 */


import org.elasticsearch.gradle.internal.conventions.VersionPropertiesLoader
import org.apache.tools.ant.taskdefs.condition.Os
import org.gradle.plugins.ide.eclipse.model.AccessRule
import org.gradle.plugins.ide.eclipse.model.SourceFolder
import org.gradle.plugins.ide.eclipse.model.ProjectDependency

plugins {
  id 'java-gradle-plugin'
  id 'groovy-gradle-plugin'
  id 'groovy'
<<<<<<< HEAD
  id 'elasticsearch.build-tools'
=======
  id 'elasticsearch.internal-licenseheaders'
  id 'elasticsearch.basic-build-tool-conventions'
  id 'elasticsearch.eclipse'
>>>>>>> ff0cb8ed
}

group = 'org.elasticsearch.gradle'

// we update the version property to reflect if we are building a snapshot or a release build
// we write this back out below to load it in the Build.java which will be shown in rest main action
// to indicate this being a snapshot build or a release build.
Properties props = VersionPropertiesLoader.loadBuildSrcVersion(project.file('version.properties'))
version = props.getProperty("elasticsearch")

gradlePlugin {
  // We already configure publication and we don't need or want the one that comes
  // with the java-gradle-plugin
  automatedPublishing = false
  plugins {
    build {
      id = 'elasticsearch.build'
      implementationClass = 'org.elasticsearch.gradle.internal.BuildPlugin'
    }
    distroTest {
      id = 'elasticsearch.distro-test'
      implementationClass = 'org.elasticsearch.gradle.internal.test.DistroTestPlugin'
    }
    dockerSupport {
      id = 'elasticsearch.docker-support'
      implementationClass = 'org.elasticsearch.gradle.internal.docker.DockerSupportPlugin'
    }
    docsTest {
      id = 'elasticsearch.docs-test'
      implementationClass = 'org.elasticsearch.gradle.internal.doc.DocsTestPlugin'
    }
    globalBuildInfo {
      id = 'elasticsearch.global-build-info'
      implementationClass = 'org.elasticsearch.gradle.internal.info.GlobalBuildInfoPlugin'
    }
    internalAvailablePorts {
      id = 'elasticsearch.internal-available-ports'
      implementationClass = 'org.elasticsearch.gradle.internal.InternalAvailableTcpPortProviderPlugin'
    }
    internalClusterTest {
      id = 'elasticsearch.internal-cluster-test'
      implementationClass = 'org.elasticsearch.gradle.internal.test.InternalClusterTestPlugin'
    }
    internalDistributionArchiveCheck {
      id = 'elasticsearch.internal-distribution-archive-check'
      implementationClass = 'org.elasticsearch.gradle.internal.InternalDistributionArchiveCheckPlugin'
    }
    internalDistributionArchiveSetup {
      id = 'elasticsearch.internal-distribution-archive-setup'
      implementationClass = 'org.elasticsearch.gradle.internal.InternalDistributionArchiveSetupPlugin'
    }
    internalDistributionBwcSetup {
      id = 'elasticsearch.internal-distribution-bwc-setup'
      implementationClass = 'org.elasticsearch.gradle.internal.InternalDistributionBwcSetupPlugin'
    }
    internalDistributionDownload {
      id = 'elasticsearch.internal-distribution-download'
      implementationClass = 'org.elasticsearch.gradle.internal.InternalDistributionDownloadPlugin'
    }
    internalPlugin {
      id = 'elasticsearch.internal-es-plugin'
      implementationClass = 'org.elasticsearch.gradle.internal.InternalPluginBuildPlugin'
    }
    internalTestArtifact {
      id = 'elasticsearch.internal-test-artifact'
      implementationClass = 'org.elasticsearch.gradle.internal.InternalTestArtifactPlugin'
    }
    internalTestArtifactBase {
      id = 'elasticsearch.internal-test-artifact-base'
      implementationClass = 'org.elasticsearch.gradle.internal.InternalTestArtifactBasePlugin'
    }
    internalTestClusters {
      id = 'elasticsearch.internal-testclusters'
      implementationClass = 'org.elasticsearch.gradle.internal.InternalTestClustersPlugin'
    }
    internalTestRerun {
      id = 'elasticsearch.internal-test-rerun'
      implementationClass = 'org.elasticsearch.gradle.internal.test.rerun.TestRerunPlugin'
    }
    java {
      id = 'elasticsearch.java'
      implementationClass = 'org.elasticsearch.gradle.internal.ElasticsearchJavaPlugin'
    }
    javaRestTest {
      id = 'elasticsearch.java-rest-test'
      implementationClass = 'org.elasticsearch.gradle.internal.test.rest.JavaRestTestPlugin'
    }
    jdkDownload {
      id = 'elasticsearch.jdk-download'
      implementationClass = 'org.elasticsearch.gradle.internal.JdkDownloadPlugin'
    }
    repositories {
      id = 'elasticsearch.repositories'
      implementationClass = 'org.elasticsearch.gradle.internal.RepositoriesSetupPlugin'
    }
    restResources {
      id = 'elasticsearch.rest-resources'
      implementationClass = 'org.elasticsearch.gradle.internal.test.rest.RestResourcesPlugin'
    }
    restTest {
      id = 'elasticsearch.rest-test'
      implementationClass = 'org.elasticsearch.gradle.internal.test.RestTestPlugin'
    }
    standaloneRestTest {
      id = 'elasticsearch.standalone-rest-test'
      implementationClass = 'org.elasticsearch.gradle.internal.test.StandaloneRestTestPlugin'
    }
    standaloneTest {
      id = 'elasticsearch.standalone-test'
      implementationClass = 'org.elasticsearch.gradle.internal.test.StandaloneTestPlugin'
    }
    testFixtures {
      id = 'elasticsearch.test.fixtures'
      implementationClass = 'org.elasticsearch.gradle.internal.testfixtures.TestFixturesPlugin'
    }
    testBase {
      id = 'elasticsearch.test-base'
      implementationClass = 'org.elasticsearch.gradle.internal.ElasticsearchTestBasePlugin'
    }
    testWithDependencies {
      id = 'elasticsearch.test-with-dependencies'
      implementationClass = 'org.elasticsearch.gradle.internal.test.TestWithDependenciesPlugin'
    }
    testWithSsl {
      id = 'elasticsearch.test-with-ssl'
      implementationClass = 'org.elasticsearch.gradle.internal.test.TestWithSslPlugin'
    }
    validateRestSpec {
      id = 'elasticsearch.validate-rest-spec'
      implementationClass = 'org.elasticsearch.gradle.internal.precommit.ValidateRestSpecPlugin'
    }
    yamlRestCompatTest {
      id = 'elasticsearch.yaml-rest-compat-test'
      implementationClass = 'org.elasticsearch.gradle.internal.rest.compat.YamlRestCompatTestPlugin'
    }
    yamlRestTest {
      id = 'elasticsearch.yaml-rest-test'
      implementationClass = 'org.elasticsearch.gradle.internal.test.rest.YamlRestTestPlugin'
    }
  }
}

/*****************************************************************************
 *         Java version                                                      *
 *****************************************************************************/

if (JavaVersion.current() < JavaVersion.VERSION_11) {
  throw new GradleException('At least Java 11 is required to build elasticsearch gradle tools')
}

def minCompilerJava = JavaVersion.toVersion(file('src/main/resources/minimumCompilerVersion').text)
targetCompatibility = minCompilerJava
sourceCompatibility = minCompilerJava

sourceSets {
  integTest {
    compileClasspath += sourceSets["main"].output + configurations["testRuntimeClasspath"]
    runtimeClasspath += output + compileClasspath
  }
}

tasks.withType(JavaCompile).configureEach {
  options.encoding = 'UTF-8'
}

tasks.named('licenseHeaders').configure {
  // ignore gradle generated binary script plugins
  excludes << "Elasticsearch*Plugin.java"
}
/*****************************************************************************
 *                    Dependencies used by the entire build                  *
 *****************************************************************************/

repositories {
  mavenCentral()
  gradlePluginPortal()
}

configurations {
  integTestRuntimeOnly.extendsFrom(testRuntimeOnly)
}
dependencies {
  api localGroovy()
  api gradleApi()

  api "org.elasticsearch:build-conventions:$version"
  api "org.elasticsearch:build-tools:$version"

  api 'commons-codec:commons-codec:1.12'
  api 'org.apache.commons:commons-compress:1.19'
  api 'org.apache.ant:ant:1.10.8'
  api 'com.netflix.nebula:gradle-extra-configurations-plugin:5.0.1'
  api 'com.netflix.nebula:gradle-info-plugin:9.2.0'
  api 'org.apache.rat:apache-rat:0.11'
  api "org.elasticsearch:jna:5.7.0-1"
  api 'gradle.plugin.com.github.jengelman.gradle.plugins:shadow:7.0.0'
  // for our ide tweaking
  api 'gradle.plugin.org.jetbrains.gradle.plugin.idea-ext:gradle-idea-ext:0.7'
  // When upgrading forbidden apis, ensure dependency version is bumped in ThirdPartyPrecommitPlugin as well
  api 'de.thetaphi:forbiddenapis:3.1'
  api 'com.avast.gradle:gradle-docker-compose-plugin:0.14.0'
  api 'org.apache.maven:maven-model:3.6.2'
  api 'com.networknt:json-schema-validator:1.0.36'
  api "com.fasterxml.jackson.dataformat:jackson-dataformat-yaml:${props.getProperty('jackson')}"
  api 'org.ow2.asm:asm:9.0'
  api 'org.ow2.asm:asm-tree:9.0'
  api "org.apache.httpcomponents:httpclient:${props.getProperty('httpclient')}"
  api "org.apache.httpcomponents:httpcore:${props.getProperty('httpcore')}"
  compileOnly "com.puppycrawl.tools:checkstyle:${props.getProperty('checkstyle')}"
  testImplementation "com.puppycrawl.tools:checkstyle:${props.getProperty('checkstyle')}"
  testImplementation "junit:junit:${props.getProperty('junit')}"
  testImplementation 'com.github.tomakehurst:wiremock-jre8-standalone:2.23.2'
  testImplementation 'org.mockito:mockito-core:1.9.5'
  testImplementation "org.hamcrest:hamcrest:${props.getProperty('hamcrest')}"

  testImplementation testFixtures("org.elasticsearch:build-tools:$version")

  integTestImplementation(platform("org.junit:junit-bom:${props.getProperty('junit5')}"))
  integTestImplementation("org.junit.jupiter:junit-jupiter") {
    because 'allows to write and run Jupiter tests'
  }
  integTestImplementation("net.bytebuddy:byte-buddy:1.11.0") {
    because 'Generating dynamic mocks of internal libraries like JdkJarHell'
  }
  testRuntimeOnly("org.junit.vintage:junit-vintage-engine") {
    because 'allows JUnit 3 and JUnit 4 tests to run'
  }
  integTestRuntimeOnly("org.junit.platform:junit-platform-launcher") {
    because 'allows tests to run from IDEs that bundle older version of launcher'
  }

  testImplementation platform("org.spockframework:spock-bom:2.0-M5-groovy-3.0")
  testImplementation("org.spockframework:spock-core") {
    exclude module: "groovy"
  }
  integTestImplementation platform("org.spockframework:spock-bom:2.0-M5-groovy-3.0")
  integTestImplementation("org.spockframework:spock-core") {
    exclude module: "groovy"
  }
  // required as we rely on junit4 rules
  integTestImplementation "org.spockframework:spock-junit4"
  integTestImplementation "org.xmlunit:xmlunit-core:2.8.2"
}

tasks.register("integTest", Test) {
  inputs.dir(file("src/testKit")).withPropertyName("testkit dir").withPathSensitivity(PathSensitivity.RELATIVE)
  systemProperty 'test.version_under_test', version
  testClassesDirs = sourceSets.integTest.output.classesDirs
  classpath = sourceSets.integTest.runtimeClasspath
  useJUnitPlatform()
}

tasks.named("check").configure { dependsOn("integTest") }<|MERGE_RESOLUTION|>--- conflicted
+++ resolved
@@ -17,13 +17,8 @@
   id 'java-gradle-plugin'
   id 'groovy-gradle-plugin'
   id 'groovy'
-<<<<<<< HEAD
   id 'elasticsearch.build-tools'
-=======
-  id 'elasticsearch.internal-licenseheaders'
-  id 'elasticsearch.basic-build-tool-conventions'
   id 'elasticsearch.eclipse'
->>>>>>> ff0cb8ed
 }
 
 group = 'org.elasticsearch.gradle'

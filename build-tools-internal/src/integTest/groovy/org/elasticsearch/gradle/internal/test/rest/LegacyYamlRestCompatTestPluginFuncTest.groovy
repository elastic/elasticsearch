/*
 * Copyright Elasticsearch B.V. and/or licensed to Elasticsearch B.V. under one
 * or more contributor license agreements. Licensed under the Elastic License
 * 2.0 and the Server Side Public License, v 1; you may not use this file except
 * in compliance with, at your election, the Elastic License 2.0 or the Server
 * Side Public License, v 1.
 */

package org.elasticsearch.gradle.internal.test.rest

import com.fasterxml.jackson.databind.ObjectMapper
import com.fasterxml.jackson.databind.SequenceWriter
import com.fasterxml.jackson.databind.node.ObjectNode
import com.fasterxml.jackson.dataformat.yaml.YAMLFactory
import org.elasticsearch.gradle.Version
import org.elasticsearch.gradle.fixtures.AbstractRestResourcesFuncTest
import org.elasticsearch.gradle.VersionProperties
import org.gradle.testkit.runner.TaskOutcome

class LegacyYamlRestCompatTestPluginFuncTest extends AbstractRestResourcesFuncTest {

    def specIntermediateDir = "restResources/compat/yamlSpecs"
    def testIntermediateDir = "restResources/compat/yamlTests"
    def transformTask  = ":yamlRestCompatTestTransform"
    def YAML_FACTORY = new YAMLFactory()
    def MAPPER = new ObjectMapper(YAML_FACTORY)
    def READER = MAPPER.readerFor(ObjectNode.class)
    def WRITER = MAPPER.writerFor(ObjectNode.class)

    def setup() {
        // not cc compatible due to:
        // 1. TestClustersPlugin not cc compatible due to listener registration
        // 2. RestIntegTestTask not cc compatible due to
        configurationCacheCompatible = false
        buildApiRestrictionsDisabled = true
    }

    def "yamlRestCompatTest does nothing when there are no tests"() {
        given:
        internalBuild()

        subProject(":distribution:bwc:staged") << """
        configurations { checkout }
        artifacts {
            checkout(new File(projectDir, "checkoutDir"))
        }
        """

        buildFile << """
            apply plugin: 'elasticsearch.legacy-yaml-rest-compat-test'
        """

        when:
        def result = gradleRunner("yamlRestCompatTest", '--stacktrace').build()

        then:
<<<<<<< HEAD
        // we set the task to be skipped if there are no matching tests in the compatibility test sourceSet
        result.task(":yamlRestCompatTest").outcome == TaskOutcome.SKIPPED
=======
        result.task(":yamlRestTestV${compatibleVersion}CompatTest").outcome == TaskOutcome.NO_SOURCE
>>>>>>> e2a1605e
        result.task(':copyRestCompatApiTask').outcome == TaskOutcome.NO_SOURCE
        result.task(':copyRestCompatTestTask').outcome == TaskOutcome.NO_SOURCE
        result.task(transformTask).outcome == TaskOutcome.NO_SOURCE
    }

    def "yamlRestCompatTest executes and copies api and transforms tests from :bwc:staged"() {
        given:
        internalBuild()

        subProject(":distribution:bwc:staged") << """
        configurations { checkout }
        artifacts {
            checkout(new File(projectDir, "checkoutDir"))
        }
        """

        buildFile << """
            apply plugin: 'elasticsearch.legacy-yaml-rest-compat-test'

            // avoids a dependency problem in this test, the distribution in use here is inconsequential to the test
            import org.elasticsearch.gradle.testclusters.TestDistribution;

            dependencies {
               yamlRestTestImplementation "junit:junit:4.12"
            }

            // can't actually spin up test cluster from this test
           tasks.withType(Test).configureEach{ enabled = false }
        """

        String wrongApi = "wrong_version.json"
        String wrongTest = "wrong_version.yml"
        String additionalTest = "additional_test.yml"
        setupRestResources([wrongApi], [wrongTest]) //setups up resources for current version, which should not be used for this test
        String sourceSetName = "yamlRestCompatTest"
        addRestTestsToProject([additionalTest], sourceSetName)
        //intentionally adding to yamlRestTest source set since the .classes are copied from there
        file("src/yamlRestTest/java/MockIT.java") << "import org.junit.Test;class MockIT { @Test public void doNothing() { }}"

        String api = "foo.json"
        String test = "10_basic.yml"
        //add the compatible test and api files, these are the prior version's normal yaml rest tests
        file("distribution/bwc/staged/checkoutDir/rest-api-spec/src/main/resources/rest-api-spec/api/" + api) << ""
        file("distribution/bwc/staged/checkoutDir/src/yamlRestTest/resources/rest-api-spec/test/" + test) << ""

        when:
        def result = gradleRunner("yamlRestCompatTest").build()

        then:
        result.task(":yamlRestCompatTest").outcome == TaskOutcome.SKIPPED
        result.task(':copyRestCompatApiTask').outcome == TaskOutcome.SUCCESS
        result.task(':copyRestCompatTestTask').outcome == TaskOutcome.SUCCESS
        result.task(transformTask).outcome == TaskOutcome.SUCCESS

        file("/build/${specIntermediateDir}/rest-api-spec/api/" + api).exists()
        file("/build/${testIntermediateDir}/original/rest-api-spec/test/" + test).exists()
        file("/build/${testIntermediateDir}/transformed/rest-api-spec/test/" + test).exists()
        file("/build/${testIntermediateDir}/original/rest-api-spec/test/" + test).exists()
        file("/build/${testIntermediateDir}/transformed/rest-api-spec/test/" + test).exists()
        file("/build/${testIntermediateDir}/transformed/rest-api-spec/test/" + test).text.contains("headers") //transformation adds this
        file("/build/resources/${sourceSetName}/rest-api-spec/test/" + additionalTest).exists()

        //additionalTest is not copied from the prior version, and thus not in the intermediate directory, nor transformed
        file("/build/resources/${sourceSetName}/" + testIntermediateDir + "/rest-api-spec/test/" + additionalTest).exists() == false
        file("/build/resources/${sourceSetName}/rest-api-spec/test/" + additionalTest).text.contains("headers") == false

        file("/build/classes/java/yamlRestTest/MockIT.class").exists() //The "standard" runner is used to execute the compat test

        file("/build/resources/${sourceSetName}/rest-api-spec/api/" + wrongApi).exists() == false
        file("/build/resources/${sourceSetName}/" + testIntermediateDir + "/rest-api-spec/test/" + wrongTest).exists() == false
        file("/build/resources/${sourceSetName}/rest-api-spec/test/" + wrongTest).exists() == false

        result.task(':copyRestApiSpecsTask').outcome == TaskOutcome.NO_SOURCE
        result.task(':copyYamlTestsTask').outcome == TaskOutcome.NO_SOURCE

        when:
        result = gradleRunner("yamlRestCompatTest").build()

        then:
        result.task(":yamlRestCompatTest").outcome == TaskOutcome.SKIPPED
        result.task(':copyRestCompatApiTask').outcome == TaskOutcome.UP_TO_DATE
        result.task(':copyRestCompatTestTask').outcome == TaskOutcome.UP_TO_DATE
        result.task(transformTask).outcome == TaskOutcome.UP_TO_DATE
    }

    def "yamlRestCompatTest is wired into check and checkRestCompat"() {
        given:
        internalBuild()
        withVersionCatalogue()
        subProject(":distribution:bwc:staged") << """
        configurations { checkout }
        artifacts {
            checkout(new File(projectDir, "checkoutDir"))
        }
        """

        buildFile << """
        apply plugin: 'elasticsearch.legacy-yaml-rest-compat-test'
        """

        when:
        def result = gradleRunner("check").build()

        then:
        result.task(':check').outcome == TaskOutcome.UP_TO_DATE
        result.task(':checkRestCompat').outcome == TaskOutcome.UP_TO_DATE
<<<<<<< HEAD
        result.task(":yamlRestCompatTest").outcome == TaskOutcome.SKIPPED
=======
        result.task(":yamlRestTestV${compatibleVersion}CompatTest").outcome == TaskOutcome.NO_SOURCE
>>>>>>> e2a1605e
        result.task(':copyRestCompatApiTask').outcome == TaskOutcome.NO_SOURCE
        result.task(':copyRestCompatTestTask').outcome == TaskOutcome.NO_SOURCE
        result.task(transformTask).outcome == TaskOutcome.NO_SOURCE

        when:
        buildFile << """
         ext.bwc_tests_enabled = false
        """
        result = gradleRunner("check").build()

        then:
        result.task(':check').outcome == TaskOutcome.UP_TO_DATE
        result.task(':checkRestCompat').outcome == TaskOutcome.UP_TO_DATE
        result.task(":yamlRestCompatTest").outcome == TaskOutcome.SKIPPED
        result.task(':copyRestCompatApiTask').outcome == TaskOutcome.SKIPPED
        result.task(':copyRestCompatTestTask').outcome == TaskOutcome.SKIPPED
        result.task(transformTask).outcome == TaskOutcome.SKIPPED
    }

    def "transform task executes and works as configured"() {
        given:
        internalBuild()

        subProject(":distribution:bwc:staged") << """
        configurations { checkout }
        artifacts {
            checkout(new File(projectDir, "checkoutDir"))
        }
        """

        buildFile << """
            apply plugin: 'elasticsearch.legacy-yaml-rest-compat-test'

            // avoids a dependency problem in this test, the distribution in use here is inconsequential to the test
            import org.elasticsearch.gradle.testclusters.TestDistribution;

            dependencies {
               yamlRestTestImplementation "junit:junit:4.12"
            }
            tasks.named("yamlRestCompatTestTransform").configure({ task ->
              task.skipTest("test/test/two", "This is a test to skip test two")
              task.replaceValueInMatch("_type", "_doc")
              task.replaceValueInMatch("_source.values", ["z", "x", "y"], "one")
              task.removeMatch("_source.blah")
              task.removeMatch("_source.junk", "two")
              task.addMatch("_source.added", [name: 'jake', likes: 'cheese'], "one")
              task.addWarning("one", "warning1", "warning2")
              task.addWarningRegex("two", "regex warning here .* [a-z]")
              task.addAllowedWarning("added allowed warning")
              task.addAllowedWarningRegex("added allowed warning regex .* [0-9]")
              task.removeWarning("one", "warning to remove")
              task.replaceIsTrue("value_to_replace", "replaced_value")
              task.replaceIsFalse("value_to_replace", "replaced_value")
              task.replaceKeyInDo("do_.some.key_to_replace", "do_.some.key_that_was_replaced")
              task.replaceKeyInDo("do_.some.key_to_replace_in_two", "do_.some.key_that_was_replaced_in_two", "two")
              task.replaceKeyInMatch("match_.some.key_to_replace", "match_.some.key_that_was_replaced")
              task.replaceKeyInLength("key.in_length_to_replace", "key.in_length_that_was_replaced")
              task.replaceValueInLength("value_to_replace", 99, "one")
              task.replaceValueTextByKeyValue("keyvalue", "toreplace", "replacedkeyvalue")
              task.replaceValueTextByKeyValue("index", "test", "test2", "two")
            })
            // can't actually spin up test cluster from this test
           tasks.withType(Test).configureEach{ enabled = false }
        """

        setupRestResources([], [])

        file("distribution/bwc/staged/checkoutDir/src/yamlRestTest/resources/rest-api-spec/test/test.yml" ) << """
        "one":
          - do:
              do_.some.key_to_replace:
                index: test
                id: 1
                keyvalue : toreplace
              do_.some.key_to_replace_in_two:
                no_change_here: "because it's not in test 'two'"
              warnings:
                - "warning to remove"
          - match: { _source.values: ["foo"] }
          - match: { _type: "_foo" }
          - match: { _source.blah: 1234 }
          - match: { _source.junk: true }
          - match: { match_.some.key_to_replace: true }
          - is_true: "value_to_replace"
          - is_false: "value_to_replace"
          - is_true: "value_not_to_replace"
          - is_false: "value_not_to_replace"
          - length: { key.in_length_to_replace: 1 }
          - length: { value_to_replace: 1 }
        ---
        "two":
          - do:
              get:
                index: test
                id: 1
              do_.some.key_to_replace_in_two:
                changed_here: "because it is in test 'two'"
          - match: { _source.values: ["foo"] }
          - match: { _type: "_foo" }
          - match: { _source.blah: 1234 }
          - match: { _source.junk: true }
          - is_true: "value_to_replace"
          - is_false: "value_to_replace"
          - is_true: "value_not_to_replace"
          - is_false: "value_not_to_replace"
          - length: { value_not_to_replace: 1 }
        ---
        "use cat with no header":
          - do:
              cat.indices:
                {}
          - match: {}
        """.stripIndent()
        when:
        def result = gradleRunner("yamlRestCompatTest").build()

        then:

        result.task(transformTask).outcome == TaskOutcome.SUCCESS


        file("/build/${testIntermediateDir}/transformed/rest-api-spec/test/test.yml" ).exists()
        List<ObjectNode> actual = READER.readValues(file("/build/${testIntermediateDir}/transformed/rest-api-spec/test/test.yml")).readAll()
        List<ObjectNode> expectedAll = READER.readValues(
        """
        ---
        setup:
        - skip:
            features:
            - "headers"
            - "warnings"
            - "warnings_regex"
            - "allowed_warnings"
            - "allowed_warnings_regex"
        ---
        one:
        - do:
            do_.some.key_to_replace_in_two:
              no_change_here: "because it's not in test 'two'"
            warnings:
            - "warning1"
            - "warning2"
            headers:
              Content-Type: "application/vnd.elasticsearch+json;compatible-with=8"
              Accept: "application/vnd.elasticsearch+json;compatible-with=8"
            allowed_warnings:
            - "added allowed warning"
            allowed_warnings_regex:
            - "added allowed warning regex .* [0-9]"
            do_.some.key_that_was_replaced:
              index: "test"
              id: 1
              keyvalue : "replacedkeyvalue"
        - match:
            _source.values:
            - "z"
            - "x"
            - "y"
        - match:
            _type: "_doc"
        - match: {}
        - match:
            _source.junk: true
        - match:
            match_.some.key_that_was_replaced: true
        - is_true: "replaced_value"
        - is_false: "replaced_value"
        - is_true: "value_not_to_replace"
        - is_false: "value_not_to_replace"
        - length:
            key.in_length_that_was_replaced: 1
        - length:
            value_to_replace: 99
        - match:
            _source.added:
              name: "jake"
              likes: "cheese"
        ---
        two:
        - skip:
            awaits_fix: "This is a test to skip test two"
        - do:
            get:
              index: "test2"
              id: 1
            headers:
              Content-Type: "application/vnd.elasticsearch+json;compatible-with=8"
              Accept: "application/vnd.elasticsearch+json;compatible-with=8"
            warnings_regex:
            - "regex warning here .* [a-z]"
            allowed_warnings:
            - "added allowed warning"
            allowed_warnings_regex:
            - "added allowed warning regex .* [0-9]"
            do_.some.key_that_was_replaced_in_two:
              changed_here: "because it is in test 'two'"
        - match:
            _source.values:
            - "foo"
        - match:
            _type: "_doc"
        - match: {}
        - match: {}
        - is_true: "replaced_value"
        - is_false: "replaced_value"
        - is_true: "value_not_to_replace"
        - is_false: "value_not_to_replace"
        - length:
            value_not_to_replace: 1
        ---
        "use cat with no header":
          - do:
              cat.indices: {}
              allowed_warnings:
                - "added allowed warning"
              allowed_warnings_regex:
                - "added allowed warning regex .* [0-9]"
          - match: {}
        """.stripIndent()).readAll()

        expectedAll.eachWithIndex { ObjectNode expected, int i ->
            if(expected != actual.get(i)) {
                println("\nTransformed Test:")
                SequenceWriter sequenceWriter = WRITER.writeValues(System.out)
                for (ObjectNode transformedTest : actual) {
                    sequenceWriter.write(transformedTest)
                }
                sequenceWriter.close()
            }
           assert expected == actual.get(i)
        }

        when:
        result = gradleRunner(transformTask).build()

        then:
        result.task(transformTask).outcome == TaskOutcome.UP_TO_DATE

        when:
        buildFile.write(buildFile.text.replace("blah", "baz"))
        result = gradleRunner(transformTask).build()

        then:
        result.task(transformTask).outcome == TaskOutcome.SUCCESS
    }

}<|MERGE_RESOLUTION|>--- conflicted
+++ resolved
@@ -54,12 +54,7 @@
         def result = gradleRunner("yamlRestCompatTest", '--stacktrace').build()
 
         then:
-<<<<<<< HEAD
-        // we set the task to be skipped if there are no matching tests in the compatibility test sourceSet
-        result.task(":yamlRestCompatTest").outcome == TaskOutcome.SKIPPED
-=======
-        result.task(":yamlRestTestV${compatibleVersion}CompatTest").outcome == TaskOutcome.NO_SOURCE
->>>>>>> e2a1605e
+        result.task(":yamlRestCompatTest").outcome == TaskOutcome.NO_SOURCE
         result.task(':copyRestCompatApiTask').outcome == TaskOutcome.NO_SOURCE
         result.task(':copyRestCompatTestTask').outcome == TaskOutcome.NO_SOURCE
         result.task(transformTask).outcome == TaskOutcome.NO_SOURCE
@@ -166,11 +161,7 @@
         then:
         result.task(':check').outcome == TaskOutcome.UP_TO_DATE
         result.task(':checkRestCompat').outcome == TaskOutcome.UP_TO_DATE
-<<<<<<< HEAD
-        result.task(":yamlRestCompatTest").outcome == TaskOutcome.SKIPPED
-=======
-        result.task(":yamlRestTestV${compatibleVersion}CompatTest").outcome == TaskOutcome.NO_SOURCE
->>>>>>> e2a1605e
+        result.task(":yamlRestCompatTest").outcome == TaskOutcome.NO_SOURCE
         result.task(':copyRestCompatApiTask').outcome == TaskOutcome.NO_SOURCE
         result.task(':copyRestCompatTestTask').outcome == TaskOutcome.NO_SOURCE
         result.task(transformTask).outcome == TaskOutcome.NO_SOURCE

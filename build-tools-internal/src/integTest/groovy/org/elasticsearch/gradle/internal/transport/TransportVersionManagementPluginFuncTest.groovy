--- conflicted
+++ resolved
@@ -46,13 +46,8 @@
         javaResource("myserver", "transport/definitions/named/" + name + ".csv", ids)
     }
 
-<<<<<<< HEAD
     def unreferencedTransportVersion(String name, String id) {
         javaResource("myserver", "transport/definitions/unreferenced/" + name + ".csv", id)
-=======
-    def initialTransportVersion(String name, String id) {
-        javaResource("myserver", "transport/definitions/initial/" + name + ".csv", id)
->>>>>>> dc4d436f
     }
 
     def definedAndUsedTransportVersion(String name, String ids) {
@@ -106,11 +101,7 @@
         """
         namedTransportVersion("existing_91", "8012000")
         namedTransportVersion("existing_92", "8123000,8012001")
-<<<<<<< HEAD
         unreferencedTransportVersion("initial_9_0_0", "8000000")
-=======
-        initialTransportVersion("initial_9_0_0", "8000000")
->>>>>>> dc4d436f
         latestTransportVersion("9.2", "existing_92", "8123000")
         latestTransportVersion("9.1", "existing_92", "8012001")
         // a mock version of TransportVersion, just here so we can compile Dummy.java et al

--- conflicted
+++ resolved
@@ -12,125 +12,7 @@
 
 import org.gradle.testkit.runner.TaskOutcome
 
-<<<<<<< HEAD
 class TransportVersionManagementPluginFuncTest extends AbstractTransportVersionFuncTest {
-=======
-class TransportVersionManagementPluginFuncTest extends AbstractGradleFuncTest {
-
-    /**
-     *
-     * @param project
-     * @param path
-     * @param content
-     * @return
-     */
-    def javaResource(String project, String path, String content) {
-        file("${project}/src/main/resources/${path}").withWriter { writer ->
-            writer << content
-        }
-    }
-
-    def javaSource(String project, String packageName, String className, String imports, String content) {
-        String packageSlashes = packageName.replace('.', '/')
-        file("${project}/src/main/java/${packageSlashes}/${className}.java").withWriter { writer ->
-            writer << """
-                package ${packageName};
-                ${imports}
-                public class ${className} {
-                    ${content}
-                }
-            """
-        }
-    }
-
-    def namedTransportVersion(String name, String ids) {
-        javaResource("myserver", "transport/definitions/named/" + name + ".csv", ids)
-    }
-
-    def initialTransportVersion(String name, String id) {
-        javaResource("myserver", "transport/definitions/initial/" + name + ".csv", id)
-    }
-
-    def definedAndUsedTransportVersion(String name, String ids) {
-        return definedAndUsedTransportVersion(name, ids, "Test${name.capitalize()}")
-    }
-
-    def definedAndUsedTransportVersion(String name, String ids, String classname) {
-        javaSource("myserver", "org.elasticsearch", classname, "", """
-            static final TransportVersion usage = TransportVersion.fromName("${name}");
-        """)
-        namedTransportVersion(name, ids)
-    }
-
-    def latestTransportVersion(String branch, String name, String id) {
-        javaResource("myserver", "transport/latest/" + branch + ".csv","${name},${id}")
-    }
-
-    def validateReferencesFails(String project) {
-        return gradleRunner(":${project}:validateTransportVersionReferences").buildAndFail()
-    }
-
-    def validateDefinitionsFails() {
-        return gradleRunner(":myserver:validateTransportVersionDefinitions").buildAndFail()
-    }
-
-    def assertReferencesFailure(BuildResult result, String project, String expectedOutput) {
-        result.task(":${project}:validateTransportVersionReferences").outcome == TaskOutcome.FAILED
-        assertOutputContains(result.output, expectedOutput)
-    }
-
-    def assertDefinitionsFailure(BuildResult result, String expectedOutput) {
-        result.task(":myserver:validateTransportVersionDefinitions").outcome == TaskOutcome.FAILED
-        assertOutputContains(result.output, expectedOutput)
-    }
-
-    def setup() {
-        configurationCacheCompatible = false
-        internalBuild()
-        settingsFile << """
-            include ':myserver'
-            include ':myplugin'
-        """
-        file("gradle.properties") << """
-            org.elasticsearch.transport.definitionsProject=:myserver
-        """
-
-        file("myserver/build.gradle") << """
-            apply plugin: 'java-library'
-            apply plugin: 'elasticsearch.transport-version-references'
-            apply plugin: 'elasticsearch.transport-version-resources'
-        """
-        namedTransportVersion("existing_91", "8012000")
-        namedTransportVersion("existing_92", "8123000,8012001")
-        initialTransportVersion("initial_9_0_0", "8000000")
-        latestTransportVersion("9.2", "existing_92", "8123000")
-        latestTransportVersion("9.1", "existing_92", "8012001")
-        // a mock version of TransportVersion, just here so we can compile Dummy.java et al
-        javaSource("myserver", "org.elasticsearch", "TransportVersion", "", """
-            public static TransportVersion fromName(String name) {
-                return null;
-            }
-        """)
-        javaSource("myserver", "org.elasticsearch", "Dummy", "", """
-            static final TransportVersion existing91 = TransportVersion.fromName("existing_91");
-            static final TransportVersion existing92 = TransportVersion.fromName("existing_92");
-        """)
-
-        file("myplugin/build.gradle") << """
-            apply plugin: 'java-library'
-            apply plugin: 'elasticsearch.transport-version-references'
-
-            dependencies {
-                implementation project(":myserver")
-            }
-        """
-
-        setupLocalGitRepo()
-        execute("git checkout -b main")
-        execute("git checkout -b test")
-    }
-
->>>>>>> 82782662
     def "test setup works"() {
         when:
         def result = gradleRunner("validateTransportVersionDefinitions", "validateTransportVersionReferences").build()
@@ -143,7 +25,7 @@
     def "definitions must be referenced"() {
         given:
         javaSource("myplugin", "org.elasticsearch.plugin", "MyPlugin",
-            "import org.elasticsearch.TransportVersion;", """
+                "import org.elasticsearch.TransportVersion;", """
             static final TransportVersion dne = TransportVersion.fromName("dne");
         """)
         when:
@@ -160,7 +42,7 @@
         def result = validateDefinitionsFails()
         then:
         assertDefinitionsFailure(result, "Transport version definition file " +
-            "[myserver/src/main/resources/transport/definitions/named/not_used.csv] is not referenced")
+                "[myserver/src/main/resources/transport/definitions/named/not_used.csv] is not referenced")
     }
 
     def "names must be lowercase alphanum or underscore"() {
@@ -170,8 +52,8 @@
         def result = validateDefinitionsFails()
         then:
         assertDefinitionsFailure(result, "Transport version definition file " +
-            "[myserver/src/main/resources/transport/definitions/named/${name}.csv] does not have a valid name, " +
-            "must be lowercase alphanumeric and underscore")
+                "[myserver/src/main/resources/transport/definitions/named/${name}.csv] does not have a valid name, " +
+                "must be lowercase alphanumeric and underscore")
 
         where:
         name << ["CapitalTV", "spaces tv", "trailing_spaces_tv ", "hyphen-tv", "period.tv"]
@@ -184,7 +66,7 @@
         def result = validateDefinitionsFails()
         then:
         assertDefinitionsFailure(result, "Transport version definition file " +
-            "[myserver/src/main/resources/transport/definitions/named/empty.csv] does not contain any ids")
+                "[myserver/src/main/resources/transport/definitions/named/empty.csv] does not contain any ids")
     }
 
     def "definitions have ids in descending order"() {
@@ -194,7 +76,7 @@
         def result = validateDefinitionsFails()
         then:
         assertDefinitionsFailure(result, "Transport version definition file " +
-            "[myserver/src/main/resources/transport/definitions/named/out_of_order.csv] does not have ordered ids")
+                "[myserver/src/main/resources/transport/definitions/named/out_of_order.csv] does not have ordered ids")
     }
 
     def "definition ids are unique"() {
@@ -204,8 +86,8 @@
         def result = validateDefinitionsFails()
         then:
         assertDefinitionsFailure(result, "Transport version definition file " +
-            "[myserver/src/main/resources/transport/definitions/named/existing_92.csv] contains id 8123000 already defined in " +
-            "[myserver/src/main/resources/transport/definitions/named/duplicate.csv]")
+                "[myserver/src/main/resources/transport/definitions/named/existing_92.csv] contains id 8123000 already defined in " +
+                "[myserver/src/main/resources/transport/definitions/named/duplicate.csv]")
     }
 
     def "definitions have bwc ids with non-zero patch part"() {
@@ -215,7 +97,7 @@
         def result = validateDefinitionsFails()
         then:
         assertDefinitionsFailure(result, "Transport version definition file " +
-            "[myserver/src/main/resources/transport/definitions/named/patched.csv] contains bwc id [8100000] with a patch part of 0")
+                "[myserver/src/main/resources/transport/definitions/named/patched.csv] contains bwc id [8100000] with a patch part of 0")
     }
 
     def "definitions have primary ids which cannot change"() {
@@ -225,7 +107,7 @@
         def result = validateDefinitionsFails()
         then:
         assertDefinitionsFailure(result, "Transport version definition file " +
-            "[myserver/src/main/resources/transport/definitions/named/existing_92.csv] has modified primary id from 8123000 to 8500000")
+                "[myserver/src/main/resources/transport/definitions/named/existing_92.csv] has modified primary id from 8123000 to 8500000")
     }
 
     def "cannot change committed ids to a branch"() {
@@ -235,7 +117,7 @@
         def result = validateDefinitionsFails()
         then:
         assertDefinitionsFailure(result, "Transport version definition file " +
-            "[myserver/src/main/resources/transport/definitions/named/existing_92.csv] modifies existing patch id from 8012001 to 8012002")
+                "[myserver/src/main/resources/transport/definitions/named/existing_92.csv] modifies existing patch id from 8012001 to 8012002")
     }
 
     def "latest files must reference defined name"() {
@@ -245,7 +127,7 @@
         def result = validateDefinitionsFails()
         then:
         assertDefinitionsFailure(result, "Latest transport version file " +
-            "[myserver/src/main/resources/transport/latest/9.2.csv] contains transport version name [dne] which is not defined")
+                "[myserver/src/main/resources/transport/latest/9.2.csv] contains transport version name [dne] which is not defined")
     }
 
     def "latest files id must exist in definition"() {
@@ -255,8 +137,8 @@
         def result = validateDefinitionsFails()
         then:
         assertDefinitionsFailure(result, "Latest transport version file " +
-            "[myserver/src/main/resources/transport/latest/9.2.csv] has id 8124000 which is not in definition " +
-            "[myserver/src/main/resources/transport/definitions/named/existing_92.csv]")
+                "[myserver/src/main/resources/transport/latest/9.2.csv] has id 8124000 which is not in definition " +
+                "[myserver/src/main/resources/transport/definitions/named/existing_92.csv]")
     }
 
     def "latest files have latest id within base"() {
@@ -269,8 +151,8 @@
         def result = validateDefinitionsFails()
         then:
         assertDefinitionsFailure(result, "Latest transport version file " +
-            "[myserver/src/main/resources/transport/latest/9.0.csv] has id 8110001 from [seemingly_latest] with base 8110000 " +
-            "but another id 8110002 from [actual_latest] is later for that base")
+                "[myserver/src/main/resources/transport/latest/9.0.csv] has id 8110001 from [seemingly_latest] with base 8110000 " +
+                "but another id 8110002 from [actual_latest] is later for that base")
     }
 
     def "latest files cannot change base id"() {
@@ -282,7 +164,7 @@
         def result = validateDefinitionsFails()
         then:
         assertDefinitionsFailure(result, "Latest transport version file " +
-            "[myserver/src/main/resources/transport/latest/9.1.csv] modifies base id from 8012000 to 8013000")
+                "[myserver/src/main/resources/transport/latest/9.1.csv] modifies base id from 8012000 to 8013000")
     }
 
     def "ids must be dense"() {
@@ -303,6 +185,6 @@
         def result = validateDefinitionsFails()
         then:
         assertDefinitionsFailure(result, "Transport version definition file " +
-            "[myserver/src/main/resources/transport/definitions/named/patch.csv] has patch version 8015001 as primary id")
+                "[myserver/src/main/resources/transport/definitions/named/patch.csv] has patch version 8015001 as primary id")
     }
 }
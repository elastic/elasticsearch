/*
 * Copyright Elasticsearch B.V. and/or licensed to Elasticsearch B.V. under one
 * or more contributor license agreements. Licensed under the "Elastic License
 * 2.0", the "GNU Affero General Public License v3.0 only", and the "Server Side
 * Public License v 1"; you may not use this file except in compliance with, at
 * your election, the "Elastic License 2.0", the "GNU Affero General Public
 * License v3.0 only", or the "Server Side Public License, v 1".
 */

package org.elasticsearch.gradle.internal.transport


import org.gradle.testkit.runner.TaskOutcome

class TransportVersionValidationFuncTest extends AbstractTransportVersionFuncTest {

    def "test setup works"() {
        when:
        def result = gradleRunner("validateTransportVersionResources", "validateTransportVersionReferences").build()
        then:
        result.task(":myserver:validateTransportVersionResources").outcome == TaskOutcome.SUCCESS
        result.task(":myserver:validateTransportVersionReferences").outcome == TaskOutcome.SUCCESS
        result.task(":myplugin:validateTransportVersionReferences").outcome == TaskOutcome.SUCCESS
    }

    def "definitions must be referenced"() {
        given:
        javaSource("myplugin", "org.elasticsearch.plugin", "MyPlugin",
                "import org.elasticsearch.TransportVersion;", """
            static final TransportVersion dne = TransportVersion.fromName("dne");
        """)
        when:
        def result = validateReferencesFails("myplugin")
        then:
        assertValidateReferencesFailure(result, "myplugin", "TransportVersion.fromName(\"dne\") was used at " +
                "org.elasticsearch.plugin.MyPlugin line 6, but lacks a transport version definition.")
    }

    def "references must be defined"() {
        given:
        referableTransportVersion("not_used", "1000000")
        when:
        def result = validateResourcesFails()
        then:
<<<<<<< HEAD
        assertDefinitionsFailure(result, "Transport version definition file " +
                "[myserver/src/main/resources/transport/definitions/named/not_used.csv] is not referenced")
=======
        assertValidateResourcesFailure(result, "Transport version definition file " +
            "[myserver/src/main/resources/transport/definitions/referable/not_used.csv] is not referenced")
>>>>>>> d96684a4
    }

    def "names must be lowercase alphanum or underscore"() {
        given:
        referableAndReferencedTransportVersion("${name}", "8100000", "TestNames")
        when:
        def result = validateResourcesFails()
        then:
<<<<<<< HEAD
        assertDefinitionsFailure(result, "Transport version definition file " +
                "[myserver/src/main/resources/transport/definitions/named/${name}.csv] does not have a valid name, " +
                "must be lowercase alphanumeric and underscore")
=======
        assertValidateResourcesFailure(result, "Transport version definition file " +
            "[myserver/src/main/resources/transport/definitions/referable/${name}.csv] does not have a valid name, " +
            "must be lowercase alphanumeric and underscore")
>>>>>>> d96684a4

        where:
        name << ["CapitalTV", "spaces tv", "trailing_spaces_tv ", "hyphen-tv", "period.tv"]
    }

    def "definitions contain at least one id"() {
        given:
        referableAndReferencedTransportVersion("empty", "")
        when:
        def result = validateResourcesFails()
        then:
<<<<<<< HEAD
        assertDefinitionsFailure(result, "Transport version definition file " +
                "[myserver/src/main/resources/transport/definitions/named/empty.csv] does not contain any ids")
=======
        assertValidateResourcesFailure(result, "Transport version definition file " +
            "[myserver/src/main/resources/transport/definitions/referable/empty.csv] does not contain any ids")
>>>>>>> d96684a4
    }

    def "definitions have ids in descending order"() {
        given:
        referableAndReferencedTransportVersion("out_of_order", "8100000,8200000")
        when:
        def result = validateResourcesFails()
        then:
<<<<<<< HEAD
        assertDefinitionsFailure(result, "Transport version definition file " +
                "[myserver/src/main/resources/transport/definitions/named/out_of_order.csv] does not have ordered ids")
=======
        assertValidateResourcesFailure(result, "Transport version definition file " +
            "[myserver/src/main/resources/transport/definitions/referable/out_of_order.csv] does not have ordered ids")
>>>>>>> d96684a4
    }

    def "definition ids are unique"() {
        given:
        referableAndReferencedTransportVersion("duplicate", "8123000")
        when:
        def result = validateResourcesFails()
        then:
<<<<<<< HEAD
        assertDefinitionsFailure(result, "Transport version definition file " +
                "[myserver/src/main/resources/transport/definitions/named/existing_92.csv] contains id 8123000 already defined in " +
                "[myserver/src/main/resources/transport/definitions/named/duplicate.csv]")
=======
        assertValidateResourcesFailure(result, "Transport version definition file " +
            "[myserver/src/main/resources/transport/definitions/referable/existing_92.csv] contains id 8123000 already defined in " +
            "[myserver/src/main/resources/transport/definitions/referable/duplicate.csv]")
>>>>>>> d96684a4
    }

    def "definitions have bwc ids with non-zero patch part"() {
        given:
        referableAndReferencedTransportVersion("patched", "8200000,8100000")
        when:
        def result = validateResourcesFails()
        then:
<<<<<<< HEAD
        assertDefinitionsFailure(result, "Transport version definition file " +
                "[myserver/src/main/resources/transport/definitions/named/patched.csv] contains bwc id [8100000] with a patch part of 0")
=======
        assertValidateResourcesFailure(result, "Transport version definition file " +
            "[myserver/src/main/resources/transport/definitions/referable/patched.csv] contains bwc id [8100000] with a patch part of 0")
>>>>>>> d96684a4
    }

    def "definitions have primary ids which cannot change"() {
        given:
        referableTransportVersion("existing_92", "8500000")
        when:
        def result = validateResourcesFails()
        then:
<<<<<<< HEAD
        assertDefinitionsFailure(result, "Transport version definition file " +
                "[myserver/src/main/resources/transport/definitions/named/existing_92.csv] has modified primary id from 8123000 to 8500000")
=======
        assertValidateResourcesFailure(result, "Transport version definition file " +
            "[myserver/src/main/resources/transport/definitions/referable/existing_92.csv] has modified primary id from 8123000 to 8500000")
>>>>>>> d96684a4
    }

    def "cannot change committed ids to a branch"() {
        given:
        referableTransportVersion("existing_92", "8123000,8012002")
        when:
        def result = validateResourcesFails()
        then:
<<<<<<< HEAD
        assertDefinitionsFailure(result, "Transport version definition file " +
                "[myserver/src/main/resources/transport/definitions/named/existing_92.csv] modifies existing patch id from 8012001 to 8012002")
=======
        assertValidateResourcesFailure(result, "Transport version definition file " +
            "[myserver/src/main/resources/transport/definitions/referable/existing_92.csv] modifies existing patch id from 8012001 to 8012002")
>>>>>>> d96684a4
    }

    def "upper bounds files must reference defined name"() {
        given:
        transportVersionUpperBound("9.2", "dne", "8123000")
        when:
        def result = validateResourcesFails()
        then:
<<<<<<< HEAD
        assertDefinitionsFailure(result, "Latest transport version file " +
                "[myserver/src/main/resources/transport/latest/9.2.csv] contains transport version name [dne] which is not defined")
=======
        assertValidateResourcesFailure(result, "Transport version upper bound file " +
            "[myserver/src/main/resources/transport/upper_bounds/9.2.csv] contains transport version name [dne] which is not defined")
>>>>>>> d96684a4
    }

    def "upper bound files id must exist in definition"() {
        given:
        transportVersionUpperBound("9.2", "existing_92", "8124000")
        when:
        def result = validateResourcesFails()
        then:
<<<<<<< HEAD
        assertDefinitionsFailure(result, "Latest transport version file " +
                "[myserver/src/main/resources/transport/latest/9.2.csv] has id 8124000 which is not in definition " +
                "[myserver/src/main/resources/transport/definitions/named/existing_92.csv]")
=======
        assertValidateResourcesFailure(result, "Transport version upper bound file " +
            "[myserver/src/main/resources/transport/upper_bounds/9.2.csv] has id 8124000 which is not in definition " +
            "[myserver/src/main/resources/transport/definitions/referable/existing_92.csv]")
>>>>>>> d96684a4
    }

    def "upper bound files have latest id within base"() {
        given:
        transportVersionUpperBound("9.0", "seemingly_latest", "8110001")
        referableAndReferencedTransportVersion("original", "8110000")
        referableAndReferencedTransportVersion("seemingly_latest", "8111000,8110001")
        referableAndReferencedTransportVersion("actual_latest", "8112000,8110002")
        when:
        def result = validateResourcesFails()
        then:
<<<<<<< HEAD
        assertDefinitionsFailure(result, "Latest transport version file " +
                "[myserver/src/main/resources/transport/latest/9.0.csv] has id 8110001 from [seemingly_latest] with base 8110000 " +
                "but another id 8110002 from [actual_latest] is later for that base")
=======
        assertValidateResourcesFailure(result, "Transport version upper bound file " +
            "[myserver/src/main/resources/transport/upper_bounds/9.0.csv] has id 8110001 from [seemingly_latest] with base 8110000 " +
            "but another id 8110002 from [actual_latest] is later for that base")
>>>>>>> d96684a4
    }

    def "upper bound files cannot change base id"() {
        given:
        referableAndReferencedTransportVersion("original", "8013000")
        referableAndReferencedTransportVersion("patch", "8015000,8013001")
        transportVersionUpperBound("9.1", "patch", "8013001")
        when:
        def result = validateResourcesFails()
        then:
<<<<<<< HEAD
        assertDefinitionsFailure(result, "Latest transport version file " +
                "[myserver/src/main/resources/transport/latest/9.1.csv] modifies base id from 8012000 to 8013000")
=======
        assertValidateResourcesFailure(result, "Transport version upper bound file " +
            "[myserver/src/main/resources/transport/upper_bounds/9.1.csv] modifies base id from 8012000 to 8013000")
>>>>>>> d96684a4
    }

    def "ids must be dense"() {
        given:
        referableAndReferencedTransportVersion("original", "8013000")
        referableAndReferencedTransportVersion("patch1", "8015000,8013002")
        transportVersionUpperBound("9.0", "patch1", "8013002")
        when:
        def result = validateResourcesFails()
        then:
        assertValidateResourcesFailure(result, "Transport version base id 8013000 is missing patch ids between 8013000 and 8013002")
    }

    def "primary id must not be patch version"() {
        given:
        referableAndReferencedTransportVersion("patch", "8015001")
        when:
        def result = validateResourcesFails()
        then:
<<<<<<< HEAD
        assertDefinitionsFailure(result, "Transport version definition file " +
                "[myserver/src/main/resources/transport/definitions/named/patch.csv] has patch version 8015001 as primary id")
=======
        assertValidateResourcesFailure(result, "Transport version definition file " +
            "[myserver/src/main/resources/transport/definitions/referable/patch.csv] has patch version 8015001 as primary id")
>>>>>>> d96684a4
    }

    def "unreferable directory is optional"() {
        given:
        file("myserver/src/main/resources/transport/unreferable/initial_9_0_0.csv").delete()
        file("myserver/src/main/resources/transport/unreferable").deleteDir()
        when:
        def result = gradleRunner(":myserver:validateTransportVersionResources").build()
        then:
        result.task(":myserver:validateTransportVersionResources").outcome == TaskOutcome.SUCCESS
    }

    def "upper bound can refer to an unreferable definition"() {
        given:
        unreferableTransportVersion("initial_10.0.0", "10000000")
        transportVersionUpperBound("10.0", "initial_10.0.0", "10000000")
        when:
        def result = gradleRunner(":myserver:validateTransportVersionResources").build()
        then:
        result.task(":myserver:validateTransportVersionResources").outcome == TaskOutcome.SUCCESS
    }

    def "referable and unreferable definitions cannot have the same name"() {
        given:
        unreferableTransportVersion("existing_92", "10000000")
        when:
        def result = validateResourcesFails()
        then:
        assertValidateResourcesFailure(result, "Transport version definition file " +
                "[myserver/src/main/resources/transport/definitions/referable/existing_92.csv] " +
                "has same name as unreferable definition " +
                "[myserver/src/main/resources/transport/definitions/unreferable/existing_92.csv]")
    }

    def "unreferable definitions can have primary ids that are patches"() {
        given:
        unreferableTransportVersion("initial_10.0.1", "10000001")
        when:
        def result = gradleRunner(":myserver:validateTransportVersionResources").build()
        then:
        result.task(":myserver:validateTransportVersionResources").outcome == TaskOutcome.SUCCESS
    }
}<|MERGE_RESOLUTION|>--- conflicted
+++ resolved
@@ -42,13 +42,8 @@
         when:
         def result = validateResourcesFails()
         then:
-<<<<<<< HEAD
-        assertDefinitionsFailure(result, "Transport version definition file " +
-                "[myserver/src/main/resources/transport/definitions/named/not_used.csv] is not referenced")
-=======
         assertValidateResourcesFailure(result, "Transport version definition file " +
             "[myserver/src/main/resources/transport/definitions/referable/not_used.csv] is not referenced")
->>>>>>> d96684a4
     }
 
     def "names must be lowercase alphanum or underscore"() {
@@ -57,15 +52,9 @@
         when:
         def result = validateResourcesFails()
         then:
-<<<<<<< HEAD
-        assertDefinitionsFailure(result, "Transport version definition file " +
-                "[myserver/src/main/resources/transport/definitions/named/${name}.csv] does not have a valid name, " +
-                "must be lowercase alphanumeric and underscore")
-=======
         assertValidateResourcesFailure(result, "Transport version definition file " +
             "[myserver/src/main/resources/transport/definitions/referable/${name}.csv] does not have a valid name, " +
             "must be lowercase alphanumeric and underscore")
->>>>>>> d96684a4
 
         where:
         name << ["CapitalTV", "spaces tv", "trailing_spaces_tv ", "hyphen-tv", "period.tv"]
@@ -77,13 +66,8 @@
         when:
         def result = validateResourcesFails()
         then:
-<<<<<<< HEAD
-        assertDefinitionsFailure(result, "Transport version definition file " +
-                "[myserver/src/main/resources/transport/definitions/named/empty.csv] does not contain any ids")
-=======
         assertValidateResourcesFailure(result, "Transport version definition file " +
             "[myserver/src/main/resources/transport/definitions/referable/empty.csv] does not contain any ids")
->>>>>>> d96684a4
     }
 
     def "definitions have ids in descending order"() {
@@ -92,13 +76,8 @@
         when:
         def result = validateResourcesFails()
         then:
-<<<<<<< HEAD
-        assertDefinitionsFailure(result, "Transport version definition file " +
-                "[myserver/src/main/resources/transport/definitions/named/out_of_order.csv] does not have ordered ids")
-=======
         assertValidateResourcesFailure(result, "Transport version definition file " +
             "[myserver/src/main/resources/transport/definitions/referable/out_of_order.csv] does not have ordered ids")
->>>>>>> d96684a4
     }
 
     def "definition ids are unique"() {
@@ -107,15 +86,9 @@
         when:
         def result = validateResourcesFails()
         then:
-<<<<<<< HEAD
-        assertDefinitionsFailure(result, "Transport version definition file " +
-                "[myserver/src/main/resources/transport/definitions/named/existing_92.csv] contains id 8123000 already defined in " +
-                "[myserver/src/main/resources/transport/definitions/named/duplicate.csv]")
-=======
         assertValidateResourcesFailure(result, "Transport version definition file " +
             "[myserver/src/main/resources/transport/definitions/referable/existing_92.csv] contains id 8123000 already defined in " +
             "[myserver/src/main/resources/transport/definitions/referable/duplicate.csv]")
->>>>>>> d96684a4
     }
 
     def "definitions have bwc ids with non-zero patch part"() {
@@ -124,13 +97,8 @@
         when:
         def result = validateResourcesFails()
         then:
-<<<<<<< HEAD
-        assertDefinitionsFailure(result, "Transport version definition file " +
-                "[myserver/src/main/resources/transport/definitions/named/patched.csv] contains bwc id [8100000] with a patch part of 0")
-=======
         assertValidateResourcesFailure(result, "Transport version definition file " +
             "[myserver/src/main/resources/transport/definitions/referable/patched.csv] contains bwc id [8100000] with a patch part of 0")
->>>>>>> d96684a4
     }
 
     def "definitions have primary ids which cannot change"() {
@@ -139,13 +107,8 @@
         when:
         def result = validateResourcesFails()
         then:
-<<<<<<< HEAD
-        assertDefinitionsFailure(result, "Transport version definition file " +
-                "[myserver/src/main/resources/transport/definitions/named/existing_92.csv] has modified primary id from 8123000 to 8500000")
-=======
         assertValidateResourcesFailure(result, "Transport version definition file " +
             "[myserver/src/main/resources/transport/definitions/referable/existing_92.csv] has modified primary id from 8123000 to 8500000")
->>>>>>> d96684a4
     }
 
     def "cannot change committed ids to a branch"() {
@@ -154,13 +117,8 @@
         when:
         def result = validateResourcesFails()
         then:
-<<<<<<< HEAD
-        assertDefinitionsFailure(result, "Transport version definition file " +
-                "[myserver/src/main/resources/transport/definitions/named/existing_92.csv] modifies existing patch id from 8012001 to 8012002")
-=======
         assertValidateResourcesFailure(result, "Transport version definition file " +
             "[myserver/src/main/resources/transport/definitions/referable/existing_92.csv] modifies existing patch id from 8012001 to 8012002")
->>>>>>> d96684a4
     }
 
     def "upper bounds files must reference defined name"() {
@@ -169,13 +127,8 @@
         when:
         def result = validateResourcesFails()
         then:
-<<<<<<< HEAD
-        assertDefinitionsFailure(result, "Latest transport version file " +
-                "[myserver/src/main/resources/transport/latest/9.2.csv] contains transport version name [dne] which is not defined")
-=======
         assertValidateResourcesFailure(result, "Transport version upper bound file " +
             "[myserver/src/main/resources/transport/upper_bounds/9.2.csv] contains transport version name [dne] which is not defined")
->>>>>>> d96684a4
     }
 
     def "upper bound files id must exist in definition"() {
@@ -184,15 +137,9 @@
         when:
         def result = validateResourcesFails()
         then:
-<<<<<<< HEAD
-        assertDefinitionsFailure(result, "Latest transport version file " +
-                "[myserver/src/main/resources/transport/latest/9.2.csv] has id 8124000 which is not in definition " +
-                "[myserver/src/main/resources/transport/definitions/named/existing_92.csv]")
-=======
         assertValidateResourcesFailure(result, "Transport version upper bound file " +
             "[myserver/src/main/resources/transport/upper_bounds/9.2.csv] has id 8124000 which is not in definition " +
             "[myserver/src/main/resources/transport/definitions/referable/existing_92.csv]")
->>>>>>> d96684a4
     }
 
     def "upper bound files have latest id within base"() {
@@ -204,15 +151,9 @@
         when:
         def result = validateResourcesFails()
         then:
-<<<<<<< HEAD
-        assertDefinitionsFailure(result, "Latest transport version file " +
-                "[myserver/src/main/resources/transport/latest/9.0.csv] has id 8110001 from [seemingly_latest] with base 8110000 " +
-                "but another id 8110002 from [actual_latest] is later for that base")
-=======
         assertValidateResourcesFailure(result, "Transport version upper bound file " +
             "[myserver/src/main/resources/transport/upper_bounds/9.0.csv] has id 8110001 from [seemingly_latest] with base 8110000 " +
             "but another id 8110002 from [actual_latest] is later for that base")
->>>>>>> d96684a4
     }
 
     def "upper bound files cannot change base id"() {
@@ -223,13 +164,8 @@
         when:
         def result = validateResourcesFails()
         then:
-<<<<<<< HEAD
-        assertDefinitionsFailure(result, "Latest transport version file " +
-                "[myserver/src/main/resources/transport/latest/9.1.csv] modifies base id from 8012000 to 8013000")
-=======
         assertValidateResourcesFailure(result, "Transport version upper bound file " +
             "[myserver/src/main/resources/transport/upper_bounds/9.1.csv] modifies base id from 8012000 to 8013000")
->>>>>>> d96684a4
     }
 
     def "ids must be dense"() {
@@ -249,13 +185,8 @@
         when:
         def result = validateResourcesFails()
         then:
-<<<<<<< HEAD
-        assertDefinitionsFailure(result, "Transport version definition file " +
-                "[myserver/src/main/resources/transport/definitions/named/patch.csv] has patch version 8015001 as primary id")
-=======
         assertValidateResourcesFailure(result, "Transport version definition file " +
             "[myserver/src/main/resources/transport/definitions/referable/patch.csv] has patch version 8015001 as primary id")
->>>>>>> d96684a4
     }
 
     def "unreferable directory is optional"() {

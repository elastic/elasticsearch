--- conflicted
+++ resolved
@@ -54,13 +54,8 @@
         "org.elasticsearch.geo",
         "org.elasticsearch.logging",
         "org.elasticsearch.lz4",
-<<<<<<< HEAD
-        "org.elasticsearch.plugin.analysis",
-        "org.elasticsearch.plugin",
-=======
         "org.elasticsearch.plugin",
         "org.elasticsearch.plugin.analysis",
->>>>>>> 2cdaabe7
         "org.elasticsearch.pluginclassloader",
         "org.elasticsearch.securesm",
         "org.elasticsearch.server",

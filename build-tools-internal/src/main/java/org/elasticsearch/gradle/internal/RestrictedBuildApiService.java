/*
 * Copyright Elasticsearch B.V. and/or licensed to Elasticsearch B.V. under one
 * or more contributor license agreements. Licensed under the "Elastic License
 * 2.0", the "GNU Affero General Public License v3.0 only", and the "Server Side
 * Public License v 1"; you may not use this file except in compliance with, at
 * your election, the "Elastic License 2.0", the "GNU Affero General Public
 * License v3.0 only", or the "Server Side Public License, v 1".
 */

package org.elasticsearch.gradle.internal;

import com.google.common.collect.ArrayListMultimap;
import com.google.common.collect.ListMultimap;

import org.elasticsearch.gradle.internal.test.LegacyRestTestBasePlugin;
import org.gradle.api.GradleException;
import org.gradle.api.Project;
import org.gradle.api.provider.Property;
import org.gradle.api.services.BuildService;
import org.gradle.api.services.BuildServiceParameters;

public abstract class RestrictedBuildApiService implements BuildService<RestrictedBuildApiService.Params> {

    public static final String BUILD_API_RESTRICTIONS_SYS_PROPERTY = "org.elasticsearch.gradle.build-api-restriction.disabled";

    private static ListMultimap<Class<?>, String> usageWhitelist = createLegacyRestTestBasePluginUsage();

    private static ListMultimap<Class<?>, String> createLegacyRestTestBasePluginUsage() {
        ListMultimap<Class<?>, String> map = ArrayListMultimap.create(1, 200);
        map.put(LegacyRestTestBasePlugin.class, ":docs");
        map.put(LegacyRestTestBasePlugin.class, ":distribution:docker");
        map.put(LegacyRestTestBasePlugin.class, ":modules:reindex");
        map.put(LegacyRestTestBasePlugin.class, ":qa:ccs-rolling-upgrade-remote-cluster");
        map.put(LegacyRestTestBasePlugin.class, ":qa:mixed-cluster");
        map.put(LegacyRestTestBasePlugin.class, ":qa:multi-cluster-search");
        map.put(LegacyRestTestBasePlugin.class, ":qa:remote-clusters");
        map.put(LegacyRestTestBasePlugin.class, ":qa:repository-multi-version");
        map.put(LegacyRestTestBasePlugin.class, ":qa:rolling-upgrade-legacy");
<<<<<<< HEAD
        map.put(LegacyRestTestBasePlugin.class, ":test:external-modules:test-apm-integration");
        map.put(LegacyRestTestBasePlugin.class, ":test:external-modules:test-delayed-aggs");
        map.put(LegacyRestTestBasePlugin.class, ":test:external-modules:test-die-with-dignity");
        map.put(LegacyRestTestBasePlugin.class, ":test:external-modules:test-error-query");
        map.put(LegacyRestTestBasePlugin.class, ":test:external-modules:test-latency-simulating-directory");
        map.put(LegacyRestTestBasePlugin.class, ":test:yaml-rest-runner");
=======
        map.put(LegacyRestTestBasePlugin.class, ":qa:smoke-test-http");
        map.put(LegacyRestTestBasePlugin.class, ":qa:smoke-test-ingest-disabled");
        map.put(LegacyRestTestBasePlugin.class, ":qa:smoke-test-ingest-with-all-dependencies");
        map.put(LegacyRestTestBasePlugin.class, ":qa:smoke-test-plugins");
        map.put(LegacyRestTestBasePlugin.class, ":qa:system-indices");
>>>>>>> aa17ec6e
        map.put(LegacyRestTestBasePlugin.class, ":x-pack:plugin:core");
        map.put(LegacyRestTestBasePlugin.class, ":x-pack:plugin:ent-search");
        map.put(LegacyRestTestBasePlugin.class, ":x-pack:plugin:fleet");
        map.put(LegacyRestTestBasePlugin.class, ":x-pack:plugin:logstash");
        map.put(LegacyRestTestBasePlugin.class, ":x-pack:plugin:vector-tile");
        map.put(LegacyRestTestBasePlugin.class, ":x-pack:qa:mixed-tier-cluster");
        map.put(LegacyRestTestBasePlugin.class, ":x-pack:qa:repository-old-versions");
        map.put(LegacyRestTestBasePlugin.class, ":x-pack:qa:rolling-upgrade");
        map.put(LegacyRestTestBasePlugin.class, ":x-pack:qa:rolling-upgrade-basic");
        map.put(LegacyRestTestBasePlugin.class, ":x-pack:qa:rolling-upgrade-multi-cluster");
        map.put(LegacyRestTestBasePlugin.class, ":x-pack:qa:runtime-fields:core-with-mapped");
        map.put(LegacyRestTestBasePlugin.class, ":x-pack:qa:runtime-fields:core-with-search");
        map.put(LegacyRestTestBasePlugin.class, ":x-pack:qa:security-example-spi-extension");
        map.put(LegacyRestTestBasePlugin.class, ":x-pack:qa:security-setup-password-tests");
        map.put(LegacyRestTestBasePlugin.class, ":x-pack:qa:smoke-test-plugins");
        map.put(LegacyRestTestBasePlugin.class, ":x-pack:qa:smoke-test-plugins-ssl");
        map.put(LegacyRestTestBasePlugin.class, ":x-pack:qa:smoke-test-security-with-mustache");
        map.put(LegacyRestTestBasePlugin.class, ":x-pack:qa:xpack-prefix-rest-compat");
        map.put(LegacyRestTestBasePlugin.class, ":x-pack:qa:multi-cluster-search-security:legacy-with-basic-license");
        map.put(LegacyRestTestBasePlugin.class, ":x-pack:qa:multi-cluster-search-security:legacy-with-full-license");
        map.put(LegacyRestTestBasePlugin.class, ":x-pack:qa:multi-cluster-search-security:legacy-with-restricted-trust");
        map.put(LegacyRestTestBasePlugin.class, ":x-pack:qa:third-party:jira");
        map.put(LegacyRestTestBasePlugin.class, ":x-pack:qa:third-party:pagerduty");
        map.put(LegacyRestTestBasePlugin.class, ":x-pack:qa:third-party:slack");
        map.put(LegacyRestTestBasePlugin.class, ":x-pack:plugin:async-search:qa:rest");
        map.put(LegacyRestTestBasePlugin.class, ":x-pack:plugin:autoscaling:qa:rest");
        map.put(LegacyRestTestBasePlugin.class, ":x-pack:plugin:ccr:qa:downgrade-to-basic-license");
        map.put(LegacyRestTestBasePlugin.class, ":x-pack:plugin:ccr:qa:multi-cluster");
        map.put(LegacyRestTestBasePlugin.class, ":x-pack:plugin:ccr:qa:non-compliant-license");
        map.put(LegacyRestTestBasePlugin.class, ":x-pack:plugin:ccr:qa:rest");
        map.put(LegacyRestTestBasePlugin.class, ":x-pack:plugin:ccr:qa:restart");
        map.put(LegacyRestTestBasePlugin.class, ":x-pack:plugin:ccr:qa:security");
        map.put(LegacyRestTestBasePlugin.class, ":x-pack:plugin:deprecation:qa:early-deprecation-rest");
        map.put(LegacyRestTestBasePlugin.class, ":x-pack:plugin:deprecation:qa:rest");
        map.put(LegacyRestTestBasePlugin.class, ":x-pack:plugin:downsample:qa:with-security");
        map.put(LegacyRestTestBasePlugin.class, ":x-pack:plugin:enrich:qa:rest");
        map.put(LegacyRestTestBasePlugin.class, ":x-pack:plugin:enrich:qa:rest-with-advanced-security");
        map.put(LegacyRestTestBasePlugin.class, ":x-pack:plugin:enrich:qa:rest-with-security");
        map.put(LegacyRestTestBasePlugin.class, ":x-pack:plugin:ent-search:qa:rest");
        map.put(LegacyRestTestBasePlugin.class, ":x-pack:plugin:eql:qa:ccs-rolling-upgrade");
        map.put(LegacyRestTestBasePlugin.class, ":x-pack:plugin:eql:qa:correctness");
        map.put(LegacyRestTestBasePlugin.class, ":x-pack:plugin:eql:qa:mixed-node");
        map.put(LegacyRestTestBasePlugin.class, ":x-pack:plugin:fleet:qa:rest");
        map.put(LegacyRestTestBasePlugin.class, ":x-pack:plugin:identity-provider:qa:idp-rest-tests");
        map.put(LegacyRestTestBasePlugin.class, ":x-pack:plugin:ilm:qa:multi-cluster");
        map.put(LegacyRestTestBasePlugin.class, ":x-pack:plugin:ilm:qa:multi-node");
        map.put(LegacyRestTestBasePlugin.class, ":x-pack:plugin:ilm:qa:rest");
        map.put(LegacyRestTestBasePlugin.class, ":x-pack:plugin:ml:qa:basic-multi-node");
        map.put(LegacyRestTestBasePlugin.class, ":x-pack:plugin:ml:qa:disabled");
        map.put(LegacyRestTestBasePlugin.class, ":x-pack:plugin:ml:qa:ml-with-security");
        map.put(LegacyRestTestBasePlugin.class, ":x-pack:plugin:ml:qa:multi-cluster-tests-with-security");
        map.put(LegacyRestTestBasePlugin.class, ":x-pack:plugin:ml:qa:native-multi-node-tests");
        map.put(LegacyRestTestBasePlugin.class, ":x-pack:plugin:ml:qa:single-node-tests");
        map.put(LegacyRestTestBasePlugin.class, ":x-pack:plugin:searchable-snapshots:qa:hdfs");
        map.put(LegacyRestTestBasePlugin.class, ":x-pack:plugin:searchable-snapshots:qa:rest");
        map.put(LegacyRestTestBasePlugin.class, ":x-pack:plugin:searchable-snapshots:qa:url");
        map.put(LegacyRestTestBasePlugin.class, ":x-pack:plugin:security:qa:tls-basic");
        map.put(LegacyRestTestBasePlugin.class, ":x-pack:plugin:shutdown:qa:multi-node");
        map.put(LegacyRestTestBasePlugin.class, ":x-pack:plugin:shutdown:qa:rolling-upgrade");
        map.put(LegacyRestTestBasePlugin.class, ":x-pack:plugin:slm:qa:multi-node");
        map.put(LegacyRestTestBasePlugin.class, ":x-pack:plugin:slm:qa:rest");
        map.put(LegacyRestTestBasePlugin.class, ":x-pack:plugin:snapshot-based-recoveries:qa:fs");
        map.put(LegacyRestTestBasePlugin.class, ":x-pack:plugin:snapshot-based-recoveries:qa:license-enforcing");
        map.put(LegacyRestTestBasePlugin.class, ":x-pack:plugin:snapshot-repo-test-kit:qa:hdfs");
        map.put(LegacyRestTestBasePlugin.class, ":x-pack:plugin:snapshot-repo-test-kit:qa:rest");
        map.put(LegacyRestTestBasePlugin.class, ":x-pack:plugin:sql:qa:jdbc:multi-node");
        map.put(LegacyRestTestBasePlugin.class, ":x-pack:plugin:sql:qa:jdbc:no-sql");
        map.put(LegacyRestTestBasePlugin.class, ":x-pack:plugin:sql:qa:jdbc:single-node");
        map.put(LegacyRestTestBasePlugin.class, ":x-pack:plugin:sql:qa:jdbc:security:with-ssl");
        map.put(LegacyRestTestBasePlugin.class, ":x-pack:plugin:sql:qa:jdbc:security:without-ssl");
        map.put(LegacyRestTestBasePlugin.class, ":x-pack:plugin:sql:qa:mixed-node");
        map.put(LegacyRestTestBasePlugin.class, ":x-pack:plugin:sql:qa:server:security:with-ssl");
        map.put(LegacyRestTestBasePlugin.class, ":x-pack:plugin:sql:qa:server:security:without-ssl");
        map.put(LegacyRestTestBasePlugin.class, ":x-pack:plugin:stack:qa:rest");
        map.put(LegacyRestTestBasePlugin.class, ":x-pack:plugin:text-structure:qa:text-structure-with-security");
        map.put(LegacyRestTestBasePlugin.class, ":x-pack:plugin:transform:qa:multi-cluster-tests-with-security");
        map.put(LegacyRestTestBasePlugin.class, ":x-pack:plugin:transform:qa:multi-node-tests");
        map.put(LegacyRestTestBasePlugin.class, ":x-pack:plugin:transform:qa:single-node-tests");
        map.put(LegacyRestTestBasePlugin.class, ":x-pack:plugin:vector-tile:qa:multi-cluster");
        map.put(LegacyRestTestBasePlugin.class, ":x-pack:plugin:watcher:qa:rest");
        map.put(LegacyRestTestBasePlugin.class, ":x-pack:plugin:watcher:qa:with-security");
        return map;
    }

    public void failOnUsageRestriction(Class<?> aClass, Project project) {
        if (getParameters().getDisabled().getOrElse(false)) {
            return;
        }
        if (isSupported(aClass, project.getPath()) == false) {
            throw new GradleException("Usage of deprecated " + aClass.getName() + " in " + project.getPath());
        }
    }

    private boolean isSupported(Class<?> aClass, String path) {
        return usageWhitelist.get(aClass).contains(path);
    }

    public abstract static class Params implements BuildServiceParameters {
        public abstract Property<Boolean> getDisabled();
    }
}<|MERGE_RESOLUTION|>--- conflicted
+++ resolved
@@ -36,20 +36,12 @@
         map.put(LegacyRestTestBasePlugin.class, ":qa:remote-clusters");
         map.put(LegacyRestTestBasePlugin.class, ":qa:repository-multi-version");
         map.put(LegacyRestTestBasePlugin.class, ":qa:rolling-upgrade-legacy");
-<<<<<<< HEAD
         map.put(LegacyRestTestBasePlugin.class, ":test:external-modules:test-apm-integration");
         map.put(LegacyRestTestBasePlugin.class, ":test:external-modules:test-delayed-aggs");
         map.put(LegacyRestTestBasePlugin.class, ":test:external-modules:test-die-with-dignity");
         map.put(LegacyRestTestBasePlugin.class, ":test:external-modules:test-error-query");
         map.put(LegacyRestTestBasePlugin.class, ":test:external-modules:test-latency-simulating-directory");
         map.put(LegacyRestTestBasePlugin.class, ":test:yaml-rest-runner");
-=======
-        map.put(LegacyRestTestBasePlugin.class, ":qa:smoke-test-http");
-        map.put(LegacyRestTestBasePlugin.class, ":qa:smoke-test-ingest-disabled");
-        map.put(LegacyRestTestBasePlugin.class, ":qa:smoke-test-ingest-with-all-dependencies");
-        map.put(LegacyRestTestBasePlugin.class, ":qa:smoke-test-plugins");
-        map.put(LegacyRestTestBasePlugin.class, ":qa:system-indices");
->>>>>>> aa17ec6e
         map.put(LegacyRestTestBasePlugin.class, ":x-pack:plugin:core");
         map.put(LegacyRestTestBasePlugin.class, ":x-pack:plugin:ent-search");
         map.put(LegacyRestTestBasePlugin.class, ":x-pack:plugin:fleet");

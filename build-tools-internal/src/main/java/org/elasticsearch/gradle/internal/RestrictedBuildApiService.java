/*
 * Copyright Elasticsearch B.V. and/or licensed to Elasticsearch B.V. under one
 * or more contributor license agreements. Licensed under the "Elastic License
 * 2.0", the "GNU Affero General Public License v3.0 only", and the "Server Side
 * Public License v 1"; you may not use this file except in compliance with, at
 * your election, the "Elastic License 2.0", the "GNU Affero General Public
 * License v3.0 only", or the "Server Side Public License, v 1".
 */

package org.elasticsearch.gradle.internal;

import com.google.common.collect.ArrayListMultimap;
import com.google.common.collect.ListMultimap;

import org.elasticsearch.gradle.internal.test.LegacyRestTestBasePlugin;
import org.gradle.api.GradleException;
import org.gradle.api.Project;
import org.gradle.api.provider.Property;
import org.gradle.api.services.BuildService;
import org.gradle.api.services.BuildServiceParameters;

public abstract class RestrictedBuildApiService implements BuildService<RestrictedBuildApiService.Params> {

    public static final String BUILD_API_RESTRICTIONS_SYS_PROPERTY = "org.elasticsearch.gradle.build-api-restriction.disabled";

    private static ListMultimap<Class<?>, String> usageWhitelist = createLegacyRestTestBasePluginUsage();

    private static ListMultimap<Class<?>, String> createLegacyRestTestBasePluginUsage() {
        ListMultimap<Class<?>, String> map = ArrayListMultimap.create(1, 200);
        map.put(LegacyRestTestBasePlugin.class, ":docs");
        map.put(LegacyRestTestBasePlugin.class, ":distribution:docker");
        map.put(LegacyRestTestBasePlugin.class, ":modules:reindex");
        map.put(LegacyRestTestBasePlugin.class, ":qa:ccs-rolling-upgrade-remote-cluster");
        map.put(LegacyRestTestBasePlugin.class, ":qa:mixed-cluster");
        map.put(LegacyRestTestBasePlugin.class, ":qa:multi-cluster-search");
        map.put(LegacyRestTestBasePlugin.class, ":qa:remote-clusters");
        map.put(LegacyRestTestBasePlugin.class, ":qa:repository-multi-version");
        map.put(LegacyRestTestBasePlugin.class, ":qa:rolling-upgrade-legacy");
<<<<<<< HEAD
        map.put(LegacyRestTestBasePlugin.class, ":test:external-modules:test-apm-integration");
        map.put(LegacyRestTestBasePlugin.class, ":test:external-modules:test-delayed-aggs");
        map.put(LegacyRestTestBasePlugin.class, ":test:external-modules:test-die-with-dignity");
        map.put(LegacyRestTestBasePlugin.class, ":test:external-modules:test-error-query");
        map.put(LegacyRestTestBasePlugin.class, ":test:external-modules:test-latency-simulating-directory");
        map.put(LegacyRestTestBasePlugin.class, ":test:yaml-rest-runner");
=======
        map.put(LegacyRestTestBasePlugin.class, ":x-pack:plugin:core");
>>>>>>> 6a9d7654
        map.put(LegacyRestTestBasePlugin.class, ":x-pack:plugin:ent-search");
        map.put(LegacyRestTestBasePlugin.class, ":x-pack:plugin:fleet");
        map.put(LegacyRestTestBasePlugin.class, ":x-pack:plugin:logstash");
        map.put(LegacyRestTestBasePlugin.class, ":x-pack:plugin:vector-tile");
        map.put(LegacyRestTestBasePlugin.class, ":x-pack:qa:mixed-tier-cluster");
        map.put(LegacyRestTestBasePlugin.class, ":x-pack:qa:repository-old-versions");
        map.put(LegacyRestTestBasePlugin.class, ":x-pack:qa:rolling-upgrade");
        map.put(LegacyRestTestBasePlugin.class, ":x-pack:qa:rolling-upgrade-basic");
        map.put(LegacyRestTestBasePlugin.class, ":x-pack:qa:rolling-upgrade-multi-cluster");
        map.put(LegacyRestTestBasePlugin.class, ":x-pack:qa:runtime-fields:core-with-mapped");
        map.put(LegacyRestTestBasePlugin.class, ":x-pack:qa:runtime-fields:core-with-search");
        map.put(LegacyRestTestBasePlugin.class, ":x-pack:qa:security-example-spi-extension");
        map.put(LegacyRestTestBasePlugin.class, ":x-pack:qa:security-setup-password-tests");
        map.put(LegacyRestTestBasePlugin.class, ":x-pack:qa:smoke-test-plugins");
        map.put(LegacyRestTestBasePlugin.class, ":x-pack:qa:smoke-test-plugins-ssl");
        map.put(LegacyRestTestBasePlugin.class, ":x-pack:qa:smoke-test-security-with-mustache");
        map.put(LegacyRestTestBasePlugin.class, ":x-pack:qa:xpack-prefix-rest-compat");
        map.put(LegacyRestTestBasePlugin.class, ":x-pack:qa:multi-cluster-search-security:legacy-with-basic-license");
        map.put(LegacyRestTestBasePlugin.class, ":x-pack:qa:multi-cluster-search-security:legacy-with-full-license");
        map.put(LegacyRestTestBasePlugin.class, ":x-pack:qa:multi-cluster-search-security:legacy-with-restricted-trust");
        map.put(LegacyRestTestBasePlugin.class, ":x-pack:qa:third-party:jira");
        map.put(LegacyRestTestBasePlugin.class, ":x-pack:qa:third-party:pagerduty");
        map.put(LegacyRestTestBasePlugin.class, ":x-pack:qa:third-party:slack");
        map.put(LegacyRestTestBasePlugin.class, ":x-pack:plugin:async-search:qa:rest");
        map.put(LegacyRestTestBasePlugin.class, ":x-pack:plugin:autoscaling:qa:rest");
        map.put(LegacyRestTestBasePlugin.class, ":x-pack:plugin:ccr:qa:downgrade-to-basic-license");
        map.put(LegacyRestTestBasePlugin.class, ":x-pack:plugin:ccr:qa:multi-cluster");
        map.put(LegacyRestTestBasePlugin.class, ":x-pack:plugin:ccr:qa:non-compliant-license");
        map.put(LegacyRestTestBasePlugin.class, ":x-pack:plugin:ccr:qa:rest");
        map.put(LegacyRestTestBasePlugin.class, ":x-pack:plugin:ccr:qa:restart");
        map.put(LegacyRestTestBasePlugin.class, ":x-pack:plugin:ccr:qa:security");
        map.put(LegacyRestTestBasePlugin.class, ":x-pack:plugin:deprecation:qa:early-deprecation-rest");
        map.put(LegacyRestTestBasePlugin.class, ":x-pack:plugin:deprecation:qa:rest");
        map.put(LegacyRestTestBasePlugin.class, ":x-pack:plugin:downsample:qa:with-security");
        map.put(LegacyRestTestBasePlugin.class, ":x-pack:plugin:enrich:qa:rest");
        map.put(LegacyRestTestBasePlugin.class, ":x-pack:plugin:enrich:qa:rest-with-advanced-security");
        map.put(LegacyRestTestBasePlugin.class, ":x-pack:plugin:enrich:qa:rest-with-security");
        map.put(LegacyRestTestBasePlugin.class, ":x-pack:plugin:ent-search:qa:rest");
        map.put(LegacyRestTestBasePlugin.class, ":x-pack:plugin:eql:qa:ccs-rolling-upgrade");
        map.put(LegacyRestTestBasePlugin.class, ":x-pack:plugin:eql:qa:correctness");
        map.put(LegacyRestTestBasePlugin.class, ":x-pack:plugin:eql:qa:mixed-node");
        map.put(LegacyRestTestBasePlugin.class, ":x-pack:plugin:fleet:qa:rest");
        map.put(LegacyRestTestBasePlugin.class, ":x-pack:plugin:identity-provider:qa:idp-rest-tests");
        map.put(LegacyRestTestBasePlugin.class, ":x-pack:plugin:ilm:qa:multi-cluster");
        map.put(LegacyRestTestBasePlugin.class, ":x-pack:plugin:ilm:qa:multi-node");
        map.put(LegacyRestTestBasePlugin.class, ":x-pack:plugin:ilm:qa:rest");
        map.put(LegacyRestTestBasePlugin.class, ":x-pack:plugin:ml:qa:basic-multi-node");
        map.put(LegacyRestTestBasePlugin.class, ":x-pack:plugin:ml:qa:disabled");
        map.put(LegacyRestTestBasePlugin.class, ":x-pack:plugin:ml:qa:ml-with-security");
        map.put(LegacyRestTestBasePlugin.class, ":x-pack:plugin:ml:qa:multi-cluster-tests-with-security");
        map.put(LegacyRestTestBasePlugin.class, ":x-pack:plugin:ml:qa:native-multi-node-tests");
        map.put(LegacyRestTestBasePlugin.class, ":x-pack:plugin:ml:qa:single-node-tests");
        map.put(LegacyRestTestBasePlugin.class, ":x-pack:plugin:searchable-snapshots:qa:hdfs");
        map.put(LegacyRestTestBasePlugin.class, ":x-pack:plugin:searchable-snapshots:qa:rest");
        map.put(LegacyRestTestBasePlugin.class, ":x-pack:plugin:searchable-snapshots:qa:url");
        map.put(LegacyRestTestBasePlugin.class, ":x-pack:plugin:security:qa:tls-basic");
        map.put(LegacyRestTestBasePlugin.class, ":x-pack:plugin:shutdown:qa:multi-node");
        map.put(LegacyRestTestBasePlugin.class, ":x-pack:plugin:shutdown:qa:rolling-upgrade");
        map.put(LegacyRestTestBasePlugin.class, ":x-pack:plugin:slm:qa:multi-node");
        map.put(LegacyRestTestBasePlugin.class, ":x-pack:plugin:slm:qa:rest");
        map.put(LegacyRestTestBasePlugin.class, ":x-pack:plugin:snapshot-based-recoveries:qa:fs");
        map.put(LegacyRestTestBasePlugin.class, ":x-pack:plugin:snapshot-based-recoveries:qa:license-enforcing");
        map.put(LegacyRestTestBasePlugin.class, ":x-pack:plugin:snapshot-repo-test-kit:qa:hdfs");
        map.put(LegacyRestTestBasePlugin.class, ":x-pack:plugin:snapshot-repo-test-kit:qa:rest");
        map.put(LegacyRestTestBasePlugin.class, ":x-pack:plugin:sql:qa:jdbc:multi-node");
        map.put(LegacyRestTestBasePlugin.class, ":x-pack:plugin:sql:qa:jdbc:no-sql");
        map.put(LegacyRestTestBasePlugin.class, ":x-pack:plugin:sql:qa:jdbc:single-node");
        map.put(LegacyRestTestBasePlugin.class, ":x-pack:plugin:sql:qa:jdbc:security:with-ssl");
        map.put(LegacyRestTestBasePlugin.class, ":x-pack:plugin:sql:qa:jdbc:security:without-ssl");
        map.put(LegacyRestTestBasePlugin.class, ":x-pack:plugin:sql:qa:mixed-node");
        map.put(LegacyRestTestBasePlugin.class, ":x-pack:plugin:sql:qa:server:security:with-ssl");
        map.put(LegacyRestTestBasePlugin.class, ":x-pack:plugin:sql:qa:server:security:without-ssl");
        map.put(LegacyRestTestBasePlugin.class, ":x-pack:plugin:stack:qa:rest");
        map.put(LegacyRestTestBasePlugin.class, ":x-pack:plugin:text-structure:qa:text-structure-with-security");
        map.put(LegacyRestTestBasePlugin.class, ":x-pack:plugin:transform:qa:multi-cluster-tests-with-security");
        map.put(LegacyRestTestBasePlugin.class, ":x-pack:plugin:transform:qa:multi-node-tests");
        map.put(LegacyRestTestBasePlugin.class, ":x-pack:plugin:transform:qa:single-node-tests");
        map.put(LegacyRestTestBasePlugin.class, ":x-pack:plugin:vector-tile:qa:multi-cluster");
        map.put(LegacyRestTestBasePlugin.class, ":x-pack:plugin:watcher:qa:rest");
        map.put(LegacyRestTestBasePlugin.class, ":x-pack:plugin:watcher:qa:with-security");
        return map;
    }

    public void failOnUsageRestriction(Class<?> aClass, Project project) {
        if (getParameters().getDisabled().getOrElse(false)) {
            return;
        }
        if (isSupported(aClass, project.getPath()) == false) {
            throw new GradleException("Usage of deprecated " + aClass.getName() + " in " + project.getPath());
        }
    }

    private boolean isSupported(Class<?> aClass, String path) {
        return usageWhitelist.get(aClass).contains(path);
    }

    public abstract static class Params implements BuildServiceParameters {
        public abstract Property<Boolean> getDisabled();
    }
}<|MERGE_RESOLUTION|>--- conflicted
+++ resolved
@@ -36,16 +36,6 @@
         map.put(LegacyRestTestBasePlugin.class, ":qa:remote-clusters");
         map.put(LegacyRestTestBasePlugin.class, ":qa:repository-multi-version");
         map.put(LegacyRestTestBasePlugin.class, ":qa:rolling-upgrade-legacy");
-<<<<<<< HEAD
-        map.put(LegacyRestTestBasePlugin.class, ":test:external-modules:test-apm-integration");
-        map.put(LegacyRestTestBasePlugin.class, ":test:external-modules:test-delayed-aggs");
-        map.put(LegacyRestTestBasePlugin.class, ":test:external-modules:test-die-with-dignity");
-        map.put(LegacyRestTestBasePlugin.class, ":test:external-modules:test-error-query");
-        map.put(LegacyRestTestBasePlugin.class, ":test:external-modules:test-latency-simulating-directory");
-        map.put(LegacyRestTestBasePlugin.class, ":test:yaml-rest-runner");
-=======
-        map.put(LegacyRestTestBasePlugin.class, ":x-pack:plugin:core");
->>>>>>> 6a9d7654
         map.put(LegacyRestTestBasePlugin.class, ":x-pack:plugin:ent-search");
         map.put(LegacyRestTestBasePlugin.class, ":x-pack:plugin:fleet");
         map.put(LegacyRestTestBasePlugin.class, ":x-pack:plugin:logstash");

--- conflicted
+++ resolved
@@ -58,13 +58,6 @@
         map.put(LegacyRestTestBasePlugin.class, ":x-pack:qa:third-party:slack");
         map.put(LegacyRestTestBasePlugin.class, ":x-pack:plugin:deprecation:qa:early-deprecation-rest");
         map.put(LegacyRestTestBasePlugin.class, ":x-pack:plugin:deprecation:qa:rest");
-<<<<<<< HEAD
-        map.put(LegacyRestTestBasePlugin.class, ":x-pack:plugin:enrich:qa:rest");
-        map.put(LegacyRestTestBasePlugin.class, ":x-pack:plugin:enrich:qa:rest-with-advanced-security");
-        map.put(LegacyRestTestBasePlugin.class, ":x-pack:plugin:enrich:qa:rest-with-security");
-=======
-        map.put(LegacyRestTestBasePlugin.class, ":x-pack:plugin:downsample:qa:with-security");
->>>>>>> fe79a6ef
         map.put(LegacyRestTestBasePlugin.class, ":x-pack:plugin:ent-search:qa:rest");
         map.put(LegacyRestTestBasePlugin.class, ":x-pack:plugin:eql:qa:ccs-rolling-upgrade");
         map.put(LegacyRestTestBasePlugin.class, ":x-pack:plugin:eql:qa:correctness");

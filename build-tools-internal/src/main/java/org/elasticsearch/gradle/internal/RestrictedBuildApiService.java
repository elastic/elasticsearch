/*
 * Copyright Elasticsearch B.V. and/or licensed to Elasticsearch B.V. under one
 * or more contributor license agreements. Licensed under the "Elastic License
 * 2.0", the "GNU Affero General Public License v3.0 only", and the "Server Side
 * Public License v 1"; you may not use this file except in compliance with, at
 * your election, the "Elastic License 2.0", the "GNU Affero General Public
 * License v3.0 only", or the "Server Side Public License, v 1".
 */

package org.elasticsearch.gradle.internal;

import com.google.common.collect.ArrayListMultimap;
import com.google.common.collect.ListMultimap;

import org.elasticsearch.gradle.internal.test.LegacyRestTestBasePlugin;
import org.gradle.api.GradleException;
import org.gradle.api.Project;
import org.gradle.api.provider.Property;
import org.gradle.api.services.BuildService;
import org.gradle.api.services.BuildServiceParameters;

public abstract class RestrictedBuildApiService implements BuildService<RestrictedBuildApiService.Params> {

    public static final String BUILD_API_RESTRICTIONS_SYS_PROPERTY = "org.elasticsearch.gradle.build-api-restriction.disabled";

    private static ListMultimap<Class<?>, String> usageWhitelist = createLegacyRestTestBasePluginUsage();

    private static ListMultimap<Class<?>, String> createLegacyRestTestBasePluginUsage() {
        ListMultimap<Class<?>, String> map = ArrayListMultimap.create(1, 200);
        map.put(LegacyRestTestBasePlugin.class, ":docs");
        map.put(LegacyRestTestBasePlugin.class, ":distribution:docker");
        map.put(LegacyRestTestBasePlugin.class, ":modules:reindex");
        map.put(LegacyRestTestBasePlugin.class, ":qa:ccs-rolling-upgrade-remote-cluster");
        map.put(LegacyRestTestBasePlugin.class, ":qa:mixed-cluster");
        map.put(LegacyRestTestBasePlugin.class, ":qa:multi-cluster-search");
        map.put(LegacyRestTestBasePlugin.class, ":qa:remote-clusters");
        map.put(LegacyRestTestBasePlugin.class, ":qa:repository-multi-version");
        map.put(LegacyRestTestBasePlugin.class, ":qa:rolling-upgrade-legacy");
        map.put(LegacyRestTestBasePlugin.class, ":x-pack:plugin:ent-search");
        map.put(LegacyRestTestBasePlugin.class, ":x-pack:qa:mixed-tier-cluster");
        map.put(LegacyRestTestBasePlugin.class, ":x-pack:qa:repository-old-versions");
        map.put(LegacyRestTestBasePlugin.class, ":x-pack:qa:rolling-upgrade");
        map.put(LegacyRestTestBasePlugin.class, ":x-pack:qa:rolling-upgrade-basic");
        map.put(LegacyRestTestBasePlugin.class, ":x-pack:qa:rolling-upgrade-multi-cluster");
        map.put(LegacyRestTestBasePlugin.class, ":x-pack:qa:runtime-fields:core-with-mapped");
        map.put(LegacyRestTestBasePlugin.class, ":x-pack:qa:runtime-fields:core-with-search");
        map.put(LegacyRestTestBasePlugin.class, ":x-pack:qa:security-example-spi-extension");
        map.put(LegacyRestTestBasePlugin.class, ":x-pack:qa:security-setup-password-tests");
        map.put(LegacyRestTestBasePlugin.class, ":x-pack:qa:smoke-test-plugins");
        map.put(LegacyRestTestBasePlugin.class, ":x-pack:qa:smoke-test-plugins-ssl");
        map.put(LegacyRestTestBasePlugin.class, ":x-pack:qa:smoke-test-security-with-mustache");
        map.put(LegacyRestTestBasePlugin.class, ":x-pack:qa:xpack-prefix-rest-compat");
        map.put(LegacyRestTestBasePlugin.class, ":x-pack:qa:multi-cluster-search-security:legacy-with-basic-license");
        map.put(LegacyRestTestBasePlugin.class, ":x-pack:qa:multi-cluster-search-security:legacy-with-full-license");
        map.put(LegacyRestTestBasePlugin.class, ":x-pack:qa:multi-cluster-search-security:legacy-with-restricted-trust");
        map.put(LegacyRestTestBasePlugin.class, ":x-pack:qa:third-party:jira");
        map.put(LegacyRestTestBasePlugin.class, ":x-pack:qa:third-party:pagerduty");
        map.put(LegacyRestTestBasePlugin.class, ":x-pack:qa:third-party:slack");
<<<<<<< HEAD
        map.put(LegacyRestTestBasePlugin.class, ":x-pack:plugin:deprecation:qa:early-deprecation-rest");
        map.put(LegacyRestTestBasePlugin.class, ":x-pack:plugin:deprecation:qa:rest");
=======
        map.put(LegacyRestTestBasePlugin.class, ":x-pack:plugin:downsample:qa:with-security");
>>>>>>> f23029fa
        map.put(LegacyRestTestBasePlugin.class, ":x-pack:plugin:ent-search:qa:rest");
        map.put(LegacyRestTestBasePlugin.class, ":x-pack:plugin:eql:qa:ccs-rolling-upgrade");
        map.put(LegacyRestTestBasePlugin.class, ":x-pack:plugin:eql:qa:correctness");
        map.put(LegacyRestTestBasePlugin.class, ":x-pack:plugin:eql:qa:mixed-node");
        map.put(LegacyRestTestBasePlugin.class, ":x-pack:plugin:identity-provider:qa:idp-rest-tests");
        map.put(LegacyRestTestBasePlugin.class, ":x-pack:plugin:ilm:qa:multi-cluster");
        map.put(LegacyRestTestBasePlugin.class, ":x-pack:plugin:ilm:qa:multi-node");
        map.put(LegacyRestTestBasePlugin.class, ":x-pack:plugin:ilm:qa:rest");
        map.put(LegacyRestTestBasePlugin.class, ":x-pack:plugin:ml:qa:basic-multi-node");
        map.put(LegacyRestTestBasePlugin.class, ":x-pack:plugin:ml:qa:disabled");
        map.put(LegacyRestTestBasePlugin.class, ":x-pack:plugin:ml:qa:ml-with-security");
        map.put(LegacyRestTestBasePlugin.class, ":x-pack:plugin:ml:qa:multi-cluster-tests-with-security");
        map.put(LegacyRestTestBasePlugin.class, ":x-pack:plugin:ml:qa:native-multi-node-tests");
        map.put(LegacyRestTestBasePlugin.class, ":x-pack:plugin:ml:qa:single-node-tests");
        map.put(LegacyRestTestBasePlugin.class, ":x-pack:plugin:searchable-snapshots:qa:hdfs");
        map.put(LegacyRestTestBasePlugin.class, ":x-pack:plugin:searchable-snapshots:qa:rest");
        map.put(LegacyRestTestBasePlugin.class, ":x-pack:plugin:searchable-snapshots:qa:url");
        map.put(LegacyRestTestBasePlugin.class, ":x-pack:plugin:security:qa:tls-basic");
        map.put(LegacyRestTestBasePlugin.class, ":x-pack:plugin:shutdown:qa:multi-node");
        map.put(LegacyRestTestBasePlugin.class, ":x-pack:plugin:shutdown:qa:rolling-upgrade");
        map.put(LegacyRestTestBasePlugin.class, ":x-pack:plugin:snapshot-based-recoveries:qa:fs");
        map.put(LegacyRestTestBasePlugin.class, ":x-pack:plugin:snapshot-based-recoveries:qa:license-enforcing");
        map.put(LegacyRestTestBasePlugin.class, ":x-pack:plugin:snapshot-repo-test-kit:qa:hdfs");
        map.put(LegacyRestTestBasePlugin.class, ":x-pack:plugin:snapshot-repo-test-kit:qa:rest");
        map.put(LegacyRestTestBasePlugin.class, ":x-pack:plugin:sql:qa:jdbc:multi-node");
        map.put(LegacyRestTestBasePlugin.class, ":x-pack:plugin:sql:qa:jdbc:no-sql");
        map.put(LegacyRestTestBasePlugin.class, ":x-pack:plugin:sql:qa:jdbc:single-node");
        map.put(LegacyRestTestBasePlugin.class, ":x-pack:plugin:sql:qa:jdbc:security:with-ssl");
        map.put(LegacyRestTestBasePlugin.class, ":x-pack:plugin:sql:qa:jdbc:security:without-ssl");
        map.put(LegacyRestTestBasePlugin.class, ":x-pack:plugin:sql:qa:mixed-node");
        map.put(LegacyRestTestBasePlugin.class, ":x-pack:plugin:sql:qa:server:security:with-ssl");
        map.put(LegacyRestTestBasePlugin.class, ":x-pack:plugin:sql:qa:server:security:without-ssl");
        map.put(LegacyRestTestBasePlugin.class, ":x-pack:plugin:text-structure:qa:text-structure-with-security");
        map.put(LegacyRestTestBasePlugin.class, ":x-pack:plugin:transform:qa:multi-cluster-tests-with-security");
        map.put(LegacyRestTestBasePlugin.class, ":x-pack:plugin:transform:qa:multi-node-tests");
        map.put(LegacyRestTestBasePlugin.class, ":x-pack:plugin:transform:qa:single-node-tests");
        map.put(LegacyRestTestBasePlugin.class, ":x-pack:plugin:watcher:qa:rest");
        map.put(LegacyRestTestBasePlugin.class, ":x-pack:plugin:watcher:qa:with-security");
        return map;
    }

    public void failOnUsageRestriction(Class<?> aClass, Project project) {
        if (getParameters().getDisabled().getOrElse(false)) {
            return;
        }
        if (isSupported(aClass, project.getPath()) == false) {
            throw new GradleException("Usage of deprecated " + aClass.getName() + " in " + project.getPath());
        }
    }

    private boolean isSupported(Class<?> aClass, String path) {
        return usageWhitelist.get(aClass).contains(path);
    }

    public abstract static class Params implements BuildServiceParameters {
        public abstract Property<Boolean> getDisabled();
    }
}<|MERGE_RESOLUTION|>--- conflicted
+++ resolved
@@ -56,12 +56,6 @@
         map.put(LegacyRestTestBasePlugin.class, ":x-pack:qa:third-party:jira");
         map.put(LegacyRestTestBasePlugin.class, ":x-pack:qa:third-party:pagerduty");
         map.put(LegacyRestTestBasePlugin.class, ":x-pack:qa:third-party:slack");
-<<<<<<< HEAD
-        map.put(LegacyRestTestBasePlugin.class, ":x-pack:plugin:deprecation:qa:early-deprecation-rest");
-        map.put(LegacyRestTestBasePlugin.class, ":x-pack:plugin:deprecation:qa:rest");
-=======
-        map.put(LegacyRestTestBasePlugin.class, ":x-pack:plugin:downsample:qa:with-security");
->>>>>>> f23029fa
         map.put(LegacyRestTestBasePlugin.class, ":x-pack:plugin:ent-search:qa:rest");
         map.put(LegacyRestTestBasePlugin.class, ":x-pack:plugin:eql:qa:ccs-rolling-upgrade");
         map.put(LegacyRestTestBasePlugin.class, ":x-pack:plugin:eql:qa:correctness");

/*
 * Copyright Elasticsearch B.V. and/or licensed to Elasticsearch B.V. under one
 * or more contributor license agreements. Licensed under the "Elastic License
 * 2.0", the "GNU Affero General Public License v3.0 only", and the "Server Side
 * Public License v 1"; you may not use this file except in compliance with, at
 * your election, the "Elastic License 2.0", the "GNU Affero General Public
 * License v3.0 only", or the "Server Side Public License, v 1".
 */

package org.elasticsearch.gradle.internal;

import com.google.common.collect.ArrayListMultimap;
import com.google.common.collect.ListMultimap;

import org.elasticsearch.gradle.internal.test.LegacyRestTestBasePlugin;
import org.gradle.api.GradleException;
import org.gradle.api.Project;
import org.gradle.api.provider.Property;
import org.gradle.api.services.BuildService;
import org.gradle.api.services.BuildServiceParameters;

public abstract class RestrictedBuildApiService implements BuildService<RestrictedBuildApiService.Params> {

    public static final String BUILD_API_RESTRICTIONS_SYS_PROPERTY = "org.elasticsearch.gradle.build-api-restriction.disabled";

    private static ListMultimap<Class<?>, String> usageWhitelist = createLegacyRestTestBasePluginUsage();

    private static ListMultimap<Class<?>, String> createLegacyRestTestBasePluginUsage() {
        ListMultimap<Class<?>, String> map = ArrayListMultimap.create(1, 200);
        map.put(LegacyRestTestBasePlugin.class, ":docs");
        map.put(LegacyRestTestBasePlugin.class, ":distribution:docker");
        map.put(LegacyRestTestBasePlugin.class, ":modules:reindex");
<<<<<<< HEAD
        map.put(LegacyRestTestBasePlugin.class, ":modules:repository-url");
        map.put(LegacyRestTestBasePlugin.class, ":modules:transport-netty4");
=======
        map.put(LegacyRestTestBasePlugin.class, ":plugins:analysis-icu");
        map.put(LegacyRestTestBasePlugin.class, ":plugins:analysis-kuromoji");
        map.put(LegacyRestTestBasePlugin.class, ":plugins:analysis-nori");
        map.put(LegacyRestTestBasePlugin.class, ":plugins:analysis-phonetic");
        map.put(LegacyRestTestBasePlugin.class, ":plugins:analysis-smartcn");
        map.put(LegacyRestTestBasePlugin.class, ":plugins:analysis-stempel");
        map.put(LegacyRestTestBasePlugin.class, ":plugins:analysis-ukrainian");
        map.put(LegacyRestTestBasePlugin.class, ":plugins:discovery-azure-classic");
        map.put(LegacyRestTestBasePlugin.class, ":plugins:discovery-ec2");
        map.put(LegacyRestTestBasePlugin.class, ":plugins:discovery-gce");
        map.put(LegacyRestTestBasePlugin.class, ":plugins:mapper-annotated-text");
        map.put(LegacyRestTestBasePlugin.class, ":plugins:store-smb");
>>>>>>> 0388a598
        map.put(LegacyRestTestBasePlugin.class, ":qa:ccs-rolling-upgrade-remote-cluster");
        map.put(LegacyRestTestBasePlugin.class, ":qa:mixed-cluster");
        map.put(LegacyRestTestBasePlugin.class, ":qa:multi-cluster-search");
        map.put(LegacyRestTestBasePlugin.class, ":qa:remote-clusters");
        map.put(LegacyRestTestBasePlugin.class, ":qa:repository-multi-version");
        map.put(LegacyRestTestBasePlugin.class, ":qa:rolling-upgrade-legacy");
        map.put(LegacyRestTestBasePlugin.class, ":test:external-modules:test-apm-integration");
        map.put(LegacyRestTestBasePlugin.class, ":test:external-modules:test-delayed-aggs");
        map.put(LegacyRestTestBasePlugin.class, ":test:external-modules:test-die-with-dignity");
        map.put(LegacyRestTestBasePlugin.class, ":test:external-modules:test-error-query");
        map.put(LegacyRestTestBasePlugin.class, ":test:external-modules:test-latency-simulating-directory");
        map.put(LegacyRestTestBasePlugin.class, ":test:yaml-rest-runner");
        map.put(LegacyRestTestBasePlugin.class, ":x-pack:plugin:core");
        map.put(LegacyRestTestBasePlugin.class, ":x-pack:plugin:ent-search");
        map.put(LegacyRestTestBasePlugin.class, ":x-pack:plugin:fleet");
        map.put(LegacyRestTestBasePlugin.class, ":x-pack:plugin:logstash");
        map.put(LegacyRestTestBasePlugin.class, ":x-pack:plugin:vector-tile");
        map.put(LegacyRestTestBasePlugin.class, ":x-pack:qa:mixed-tier-cluster");
        map.put(LegacyRestTestBasePlugin.class, ":x-pack:qa:repository-old-versions");
        map.put(LegacyRestTestBasePlugin.class, ":x-pack:qa:rolling-upgrade");
        map.put(LegacyRestTestBasePlugin.class, ":x-pack:qa:rolling-upgrade-basic");
        map.put(LegacyRestTestBasePlugin.class, ":x-pack:qa:rolling-upgrade-multi-cluster");
        map.put(LegacyRestTestBasePlugin.class, ":x-pack:qa:runtime-fields:core-with-mapped");
        map.put(LegacyRestTestBasePlugin.class, ":x-pack:qa:runtime-fields:core-with-search");
        map.put(LegacyRestTestBasePlugin.class, ":x-pack:qa:security-example-spi-extension");
        map.put(LegacyRestTestBasePlugin.class, ":x-pack:qa:security-setup-password-tests");
        map.put(LegacyRestTestBasePlugin.class, ":x-pack:qa:smoke-test-plugins");
        map.put(LegacyRestTestBasePlugin.class, ":x-pack:qa:smoke-test-plugins-ssl");
        map.put(LegacyRestTestBasePlugin.class, ":x-pack:qa:smoke-test-security-with-mustache");
        map.put(LegacyRestTestBasePlugin.class, ":x-pack:qa:xpack-prefix-rest-compat");
        map.put(LegacyRestTestBasePlugin.class, ":modules:ingest-geoip:qa:file-based-update");
        map.put(LegacyRestTestBasePlugin.class, ":plugins:discovery-gce:qa:gce");
        map.put(LegacyRestTestBasePlugin.class, ":x-pack:qa:multi-cluster-search-security:legacy-with-basic-license");
        map.put(LegacyRestTestBasePlugin.class, ":x-pack:qa:multi-cluster-search-security:legacy-with-full-license");
        map.put(LegacyRestTestBasePlugin.class, ":x-pack:qa:multi-cluster-search-security:legacy-with-restricted-trust");
        map.put(LegacyRestTestBasePlugin.class, ":x-pack:qa:third-party:jira");
        map.put(LegacyRestTestBasePlugin.class, ":x-pack:qa:third-party:pagerduty");
        map.put(LegacyRestTestBasePlugin.class, ":x-pack:qa:third-party:slack");
        map.put(LegacyRestTestBasePlugin.class, ":x-pack:plugin:async-search:qa:rest");
        map.put(LegacyRestTestBasePlugin.class, ":x-pack:plugin:autoscaling:qa:rest");
        map.put(LegacyRestTestBasePlugin.class, ":x-pack:plugin:ccr:qa:downgrade-to-basic-license");
        map.put(LegacyRestTestBasePlugin.class, ":x-pack:plugin:ccr:qa:multi-cluster");
        map.put(LegacyRestTestBasePlugin.class, ":x-pack:plugin:ccr:qa:non-compliant-license");
        map.put(LegacyRestTestBasePlugin.class, ":x-pack:plugin:ccr:qa:rest");
        map.put(LegacyRestTestBasePlugin.class, ":x-pack:plugin:ccr:qa:restart");
        map.put(LegacyRestTestBasePlugin.class, ":x-pack:plugin:ccr:qa:security");
        map.put(LegacyRestTestBasePlugin.class, ":x-pack:plugin:deprecation:qa:early-deprecation-rest");
        map.put(LegacyRestTestBasePlugin.class, ":x-pack:plugin:deprecation:qa:rest");
        map.put(LegacyRestTestBasePlugin.class, ":x-pack:plugin:downsample:qa:with-security");
        map.put(LegacyRestTestBasePlugin.class, ":x-pack:plugin:enrich:qa:rest");
        map.put(LegacyRestTestBasePlugin.class, ":x-pack:plugin:enrich:qa:rest-with-advanced-security");
        map.put(LegacyRestTestBasePlugin.class, ":x-pack:plugin:enrich:qa:rest-with-security");
        map.put(LegacyRestTestBasePlugin.class, ":x-pack:plugin:ent-search:qa:rest");
        map.put(LegacyRestTestBasePlugin.class, ":x-pack:plugin:eql:qa:ccs-rolling-upgrade");
        map.put(LegacyRestTestBasePlugin.class, ":x-pack:plugin:eql:qa:correctness");
        map.put(LegacyRestTestBasePlugin.class, ":x-pack:plugin:eql:qa:mixed-node");
        map.put(LegacyRestTestBasePlugin.class, ":x-pack:plugin:fleet:qa:rest");
        map.put(LegacyRestTestBasePlugin.class, ":x-pack:plugin:identity-provider:qa:idp-rest-tests");
        map.put(LegacyRestTestBasePlugin.class, ":x-pack:plugin:ilm:qa:multi-cluster");
        map.put(LegacyRestTestBasePlugin.class, ":x-pack:plugin:ilm:qa:multi-node");
        map.put(LegacyRestTestBasePlugin.class, ":x-pack:plugin:ilm:qa:rest");
        map.put(LegacyRestTestBasePlugin.class, ":x-pack:plugin:ml:qa:basic-multi-node");
        map.put(LegacyRestTestBasePlugin.class, ":x-pack:plugin:ml:qa:disabled");
        map.put(LegacyRestTestBasePlugin.class, ":x-pack:plugin:ml:qa:ml-with-security");
        map.put(LegacyRestTestBasePlugin.class, ":x-pack:plugin:ml:qa:multi-cluster-tests-with-security");
        map.put(LegacyRestTestBasePlugin.class, ":x-pack:plugin:ml:qa:native-multi-node-tests");
        map.put(LegacyRestTestBasePlugin.class, ":x-pack:plugin:ml:qa:single-node-tests");
        map.put(LegacyRestTestBasePlugin.class, ":x-pack:plugin:searchable-snapshots:qa:hdfs");
        map.put(LegacyRestTestBasePlugin.class, ":x-pack:plugin:searchable-snapshots:qa:rest");
        map.put(LegacyRestTestBasePlugin.class, ":x-pack:plugin:searchable-snapshots:qa:url");
        map.put(LegacyRestTestBasePlugin.class, ":x-pack:plugin:security:qa:tls-basic");
        map.put(LegacyRestTestBasePlugin.class, ":x-pack:plugin:shutdown:qa:multi-node");
        map.put(LegacyRestTestBasePlugin.class, ":x-pack:plugin:shutdown:qa:rolling-upgrade");
        map.put(LegacyRestTestBasePlugin.class, ":x-pack:plugin:slm:qa:multi-node");
        map.put(LegacyRestTestBasePlugin.class, ":x-pack:plugin:slm:qa:rest");
        map.put(LegacyRestTestBasePlugin.class, ":x-pack:plugin:snapshot-based-recoveries:qa:fs");
        map.put(LegacyRestTestBasePlugin.class, ":x-pack:plugin:snapshot-based-recoveries:qa:license-enforcing");
        map.put(LegacyRestTestBasePlugin.class, ":x-pack:plugin:snapshot-repo-test-kit:qa:hdfs");
        map.put(LegacyRestTestBasePlugin.class, ":x-pack:plugin:snapshot-repo-test-kit:qa:rest");
        map.put(LegacyRestTestBasePlugin.class, ":x-pack:plugin:sql:qa:jdbc:multi-node");
        map.put(LegacyRestTestBasePlugin.class, ":x-pack:plugin:sql:qa:jdbc:no-sql");
        map.put(LegacyRestTestBasePlugin.class, ":x-pack:plugin:sql:qa:jdbc:single-node");
        map.put(LegacyRestTestBasePlugin.class, ":x-pack:plugin:sql:qa:jdbc:security:with-ssl");
        map.put(LegacyRestTestBasePlugin.class, ":x-pack:plugin:sql:qa:jdbc:security:without-ssl");
        map.put(LegacyRestTestBasePlugin.class, ":x-pack:plugin:sql:qa:mixed-node");
        map.put(LegacyRestTestBasePlugin.class, ":x-pack:plugin:sql:qa:server:security:with-ssl");
        map.put(LegacyRestTestBasePlugin.class, ":x-pack:plugin:sql:qa:server:security:without-ssl");
        map.put(LegacyRestTestBasePlugin.class, ":x-pack:plugin:stack:qa:rest");
        map.put(LegacyRestTestBasePlugin.class, ":x-pack:plugin:text-structure:qa:text-structure-with-security");
        map.put(LegacyRestTestBasePlugin.class, ":x-pack:plugin:transform:qa:multi-cluster-tests-with-security");
        map.put(LegacyRestTestBasePlugin.class, ":x-pack:plugin:transform:qa:multi-node-tests");
        map.put(LegacyRestTestBasePlugin.class, ":x-pack:plugin:transform:qa:single-node-tests");
        map.put(LegacyRestTestBasePlugin.class, ":x-pack:plugin:vector-tile:qa:multi-cluster");
        map.put(LegacyRestTestBasePlugin.class, ":x-pack:plugin:watcher:qa:rest");
        map.put(LegacyRestTestBasePlugin.class, ":x-pack:plugin:watcher:qa:with-security");
        return map;
    }

    public void failOnUsageRestriction(Class<?> aClass, Project project) {
        if (getParameters().getDisabled().getOrElse(false)) {
            return;
        }
        if (isSupported(aClass, project.getPath()) == false) {
            throw new GradleException("Usage of deprecated " + aClass.getName() + " in " + project.getPath());
        }
    }

    private boolean isSupported(Class<?> aClass, String path) {
        return usageWhitelist.get(aClass).contains(path);
    }

    public abstract static class Params implements BuildServiceParameters {
        public abstract Property<Boolean> getDisabled();
    }
}<|MERGE_RESOLUTION|>--- conflicted
+++ resolved
@@ -30,23 +30,6 @@
         map.put(LegacyRestTestBasePlugin.class, ":docs");
         map.put(LegacyRestTestBasePlugin.class, ":distribution:docker");
         map.put(LegacyRestTestBasePlugin.class, ":modules:reindex");
-<<<<<<< HEAD
-        map.put(LegacyRestTestBasePlugin.class, ":modules:repository-url");
-        map.put(LegacyRestTestBasePlugin.class, ":modules:transport-netty4");
-=======
-        map.put(LegacyRestTestBasePlugin.class, ":plugins:analysis-icu");
-        map.put(LegacyRestTestBasePlugin.class, ":plugins:analysis-kuromoji");
-        map.put(LegacyRestTestBasePlugin.class, ":plugins:analysis-nori");
-        map.put(LegacyRestTestBasePlugin.class, ":plugins:analysis-phonetic");
-        map.put(LegacyRestTestBasePlugin.class, ":plugins:analysis-smartcn");
-        map.put(LegacyRestTestBasePlugin.class, ":plugins:analysis-stempel");
-        map.put(LegacyRestTestBasePlugin.class, ":plugins:analysis-ukrainian");
-        map.put(LegacyRestTestBasePlugin.class, ":plugins:discovery-azure-classic");
-        map.put(LegacyRestTestBasePlugin.class, ":plugins:discovery-ec2");
-        map.put(LegacyRestTestBasePlugin.class, ":plugins:discovery-gce");
-        map.put(LegacyRestTestBasePlugin.class, ":plugins:mapper-annotated-text");
-        map.put(LegacyRestTestBasePlugin.class, ":plugins:store-smb");
->>>>>>> 0388a598
         map.put(LegacyRestTestBasePlugin.class, ":qa:ccs-rolling-upgrade-remote-cluster");
         map.put(LegacyRestTestBasePlugin.class, ":qa:mixed-cluster");
         map.put(LegacyRestTestBasePlugin.class, ":qa:multi-cluster-search");

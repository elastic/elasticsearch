/*
 * Copyright Elasticsearch B.V. and/or licensed to Elasticsearch B.V. under one
 * or more contributor license agreements. Licensed under the "Elastic License
 * 2.0", the "GNU Affero General Public License v3.0 only", and the "Server Side
 * Public License v 1"; you may not use this file except in compliance with, at
 * your election, the "Elastic License 2.0", the "GNU Affero General Public
 * License v3.0 only", or the "Server Side Public License, v 1".
 */

package org.elasticsearch.gradle.internal.dependencies.patches;

import org.objectweb.asm.ClassReader;
import org.objectweb.asm.ClassWriter;

import java.io.File;
import java.io.FileOutputStream;
import java.io.IOException;
import java.io.InputStream;
import java.security.MessageDigest;
import java.security.NoSuchAlgorithmException;
import java.util.ArrayList;
import java.util.Collection;
import java.util.Enumeration;
import java.util.HexFormat;
import java.util.Locale;
import java.util.function.Function;
import java.util.jar.Attributes;
import java.util.jar.JarEntry;
import java.util.jar.JarFile;
import java.util.jar.JarOutputStream;
import java.util.jar.Manifest;
import java.util.stream.Collectors;

import static org.objectweb.asm.ClassWriter.COMPUTE_FRAMES;
import static org.objectweb.asm.ClassWriter.COMPUTE_MAXS;

public class Utils {

    private static final MessageDigest SHA_256;

    static {
        try {
            SHA_256 = MessageDigest.getInstance("SHA-256");
        } catch (NoSuchAlgorithmException e) {
            throw new RuntimeException(e);
        }
    }

    private record MismatchInfo(String jarEntryName, String expectedClassSha256, String foundClassSha256) {
        @Override
        public String toString() {
            return "[class='"
                + jarEntryName
                + '\''
                + ", expected='"
                + expectedClassSha256
                + '\''
                + ", found='"
                + foundClassSha256
                + '\''
                + ']';
        }
    }

    public static void patchJar(File inputJar, File outputJar, Collection<PatcherInfo> patchers) {
        patchJar(inputJar, outputJar, patchers, false);
    }

    /**
     * Patches the classes in the input JAR file, using the collection of patchers. Each patcher specifies a target class (its jar entry
     * name) and the SHA256 digest on the class bytes.
     * This digest is checked against the class bytes in the JAR, and if it does not match, an IllegalArgumentException is thrown.
     * If the input file does not contain all the classes to patch specified in the patcher info collection, an IllegalArgumentException
     * is also thrown.
     * @param inputFile the JAR file to patch
     * @param outputFile the output (patched) JAR file
     * @param patchers list of patcher info (classes to patch (jar entry name + optional SHA256 digest) and ASM visitor to transform them)
     * @param unsignJar whether to remove class signatures from the JAR Manifest; set this to true when patching a signed JAR,
     *                  otherwise the patched classes will fail to load at runtime due to mismatched signatures.
     *                  @see <a href="https://docs.oracle.com/javase/tutorial/deployment/jar/intro.html">Understanding Signing and Verification</a>
     */
    public static void patchJar(File inputFile, File outputFile, Collection<PatcherInfo> patchers, boolean unsignJar) {
        var classPatchers = patchers.stream().collect(Collectors.toMap(PatcherInfo::jarEntryName, Function.identity()));
        var mismatchedClasses = new ArrayList<MismatchInfo>();
        try (JarFile jarFile = new JarFile(inputFile); JarOutputStream jos = new JarOutputStream(new FileOutputStream(outputFile))) {
            Enumeration<JarEntry> entries = jarFile.entries();
            while (entries.hasMoreElements()) {
                JarEntry entry = entries.nextElement();
                String entryName = entry.getName();
                // Add the entry to the new JAR file
                jos.putNextEntry(new JarEntry(entryName));

                var classPatcher = classPatchers.remove(entryName);
                if (classPatcher != null) {
                    byte[] classToPatch = jarFile.getInputStream(entry).readAllBytes();
                    var classSha256 = SHA_256.digest(classToPatch);

                    if (classPatcher.matches(classSha256)) {
                        ClassReader classReader = new ClassReader(classToPatch);
                        ClassWriter classWriter = new ClassWriter(classReader, COMPUTE_MAXS | COMPUTE_FRAMES);
                        classReader.accept(classPatcher.createVisitor(classWriter), 0);
                        jos.write(classWriter.toByteArray());
                    } else {
                        mismatchedClasses.add(
                            new MismatchInfo(
                                classPatcher.jarEntryName(),
                                HexFormat.of().formatHex(classPatcher.classSha256()),
                                HexFormat.of().formatHex(classSha256)
                            )
                        );
                    }
                } else {
                    try (InputStream is = jarFile.getInputStream(entry)) {
<<<<<<< HEAD
                        if (unsignJar == false || entryName.matches("META-INF/.*\\.SF") == false) {
=======
                        if (unsignJar && entryName.equals("META-INF/MANIFEST.MF")) {
                            var manifest = new Manifest(is);
                            for (var manifestEntry : manifest.getEntries().entrySet()) {
                                var nonSignatureAttributes = new Attributes();
                                for (var attribute : manifestEntry.getValue().entrySet()) {
                                    if (attribute.getKey().toString().endsWith("Digest") == false) {
                                        nonSignatureAttributes.put(attribute.getKey(), attribute.getValue());
                                    }
                                }
                                manifestEntry.setValue(nonSignatureAttributes);
                            }
                            manifest.write(jos);
                        } else if (unsignJar == false || entryName.matches("META-INF/.*\\.SF") == false) {
>>>>>>> 94e95134
                            // Read the entry's data and write it to the new JAR
                            is.transferTo(jos);
                        }
                    }
                }
                jos.closeEntry();
            }
        } catch (IOException ex) {
            throw new RuntimeException(ex);
        }

        if (mismatchedClasses.isEmpty() == false) {
            throw new IllegalArgumentException(
                String.format(
                    Locale.ROOT,
                    """
                        Error patching JAR [%s]: SHA256 digest mismatch (%s). This JAR was updated to a version that contains different \
                        classes, for which this patcher was not designed. Please check if the patcher still \
                        applies correctly, and update the SHA256 digest(s).""",
                    inputFile.getName(),
                    mismatchedClasses.stream().map(MismatchInfo::toString).collect(Collectors.joining())
                )
            );
        }

        if (classPatchers.isEmpty() == false) {
            throw new IllegalArgumentException(
                String.format(
                    Locale.ROOT,
                    "error patching [%s]: the jar does not contain [%s]",
                    inputFile.getName(),
                    String.join(", ", classPatchers.keySet())
                )
            );
        }
    }
}<|MERGE_RESOLUTION|>--- conflicted
+++ resolved
@@ -111,9 +111,6 @@
                     }
                 } else {
                     try (InputStream is = jarFile.getInputStream(entry)) {
-<<<<<<< HEAD
-                        if (unsignJar == false || entryName.matches("META-INF/.*\\.SF") == false) {
-=======
                         if (unsignJar && entryName.equals("META-INF/MANIFEST.MF")) {
                             var manifest = new Manifest(is);
                             for (var manifestEntry : manifest.getEntries().entrySet()) {
@@ -127,7 +124,6 @@
                             }
                             manifest.write(jos);
                         } else if (unsignJar == false || entryName.matches("META-INF/.*\\.SF") == false) {
->>>>>>> 94e95134
                             // Read the entry's data and write it to the new JAR
                             is.transferTo(jos);
                         }

/*
 * Copyright Elasticsearch B.V. and/or licensed to Elasticsearch B.V. under one
 * or more contributor license agreements. Licensed under the "Elastic License
 * 2.0", the "GNU Affero General Public License v3.0 only", and the "Server Side
 * Public License v 1"; you may not use this file except in compliance with, at
 * your election, the "Elastic License 2.0", the "GNU Affero General Public
 * License v3.0 only", or the "Server Side Public License, v 1".
 */

package org.elasticsearch.gradle.internal.dependencies.patches.hdfs;

import org.elasticsearch.gradle.internal.dependencies.patches.PatcherInfo;
import org.elasticsearch.gradle.internal.dependencies.patches.Utils;
import org.gradle.api.artifacts.transform.CacheableTransform;
import org.gradle.api.artifacts.transform.InputArtifact;
import org.gradle.api.artifacts.transform.TransformAction;
import org.gradle.api.artifacts.transform.TransformOutputs;
import org.gradle.api.artifacts.transform.TransformParameters;
import org.gradle.api.file.FileSystemLocation;
import org.gradle.api.provider.Provider;
import org.gradle.api.tasks.Classpath;
import org.gradle.api.tasks.Input;
import org.gradle.api.tasks.Optional;
import org.jetbrains.annotations.NotNull;

import java.io.File;
import java.util.List;
import java.util.regex.Pattern;

import static org.elasticsearch.gradle.internal.dependencies.patches.PatcherInfo.classPatcher;

@CacheableTransform
public abstract class HdfsClassPatcher implements TransformAction<HdfsClassPatcher.Parameters> {

    record JarPatchers(String artifactTag, Pattern artifactPattern, List<PatcherInfo> jarPatchers) {}

    static final List<JarPatchers> allPatchers = List.of(
        new JarPatchers(
<<<<<<< HEAD
            "hadoop-common",
            Pattern.compile("hadoop-common-(?!.*tests)"),
            List.of(
                classPatcher("org/apache/hadoop/util/ShutdownHookManager.class", ShutdownHookManagerPatcher::new),
                classPatcher("org/apache/hadoop/util/Shell.class", ShellPatcher::new),
                classPatcher("org/apache/hadoop/security/UserGroupInformation.class", SubjectGetSubjectPatcher::new)
=======
            "hadoop2-common",
            Pattern.compile("hadoop-common-2(?!.*tests)"),
            List.of(
                classPatcher(
                    "org/apache/hadoop/util/ShutdownHookManager.class",
                    "3912451f02da9199dae7dba3f1420e0d951067addabbb235e7551de52234a0ef",
                    ShutdownHookManagerPatcher::new
                ),
                classPatcher(
                    "org/apache/hadoop/util/Shell.class",
                    "60400dc800e7c3e1a5fc499793033d877f5319bbd7633fee05d5a1d96b947bbd",
                    ShellPatcher::new
                ),
                classPatcher(
                    "org/apache/hadoop/security/UserGroupInformation.class",
                    "218078b8c77838f93d015c843775985a71f3c7a8128e2a9394410f0cd1da5f53",
                    SubjectGetSubjectPatcher::new
                )
            )
        ),
        new JarPatchers(
            "hadoop3-common",
            Pattern.compile("hadoop-common-3(?!.*tests)"),
            List.of(
                classPatcher(
                    "org/apache/hadoop/util/ShutdownHookManager.class",
                    "7720e8545a02de6fd03f4170f0e471d1301ef73d7d6a09097bad361f9e31f819",
                    ShutdownHookManagerPatcher::new
                ),
                classPatcher(
                    "org/apache/hadoop/util/Shell.class",
                    "856d0b829cf550df826387af15fa1c772bc7d26d6461535b17b9d5114d308dc4",
                    ShellPatcher::new
                ),
                classPatcher(
                    "org/apache/hadoop/security/UserGroupInformation.class",
                    "52f5973f35a282908d48a573a03c04f240a22c9f6007d7c5e7852aff1c641420",
                    SubjectGetSubjectPatcher::new
                )
>>>>>>> 8cb44938
            )
        ),
        new JarPatchers(
            "hadoop-client-api",
            Pattern.compile("hadoop-client-api.*"),
            List.of(
<<<<<<< HEAD
                classPatcher("org/apache/hadoop/util/ShutdownHookManager.class", ShutdownHookManagerPatcher::new),
                classPatcher("org/apache/hadoop/util/Shell.class", ShellPatcher::new),
                classPatcher("org/apache/hadoop/security/UserGroupInformation.class", SubjectGetSubjectPatcher::new),
                classPatcher("org/apache/hadoop/security/authentication/client/KerberosAuthenticator.class", SubjectGetSubjectPatcher::new)
=======
                classPatcher(
                    "org/apache/hadoop/util/ShutdownHookManager.class",
                    "90641e0726fc9372479728ef9b7ae2be20fb7ab4cddd4938e55ffecadddd4d94",
                    ShutdownHookManagerPatcher::new
                ),
                classPatcher(
                    "org/apache/hadoop/util/Shell.class",
                    "8837c7f3eeda3f658fc3d6595f18e77a4558220ff0becdf3e175fa4397a6fd0c",
                    ShellPatcher::new
                ),
                classPatcher(
                    "org/apache/hadoop/security/UserGroupInformation.class",
                    "3c34bbc2716a6c8f4e356e78550599b0a4f01882712b4f7787d032fb10527212",
                    SubjectGetSubjectPatcher::new
                ),
                classPatcher(
                    "org/apache/hadoop/security/authentication/client/KerberosAuthenticator.class",
                    "6bab26c1032a38621c20050ec92067226d1d67972d0d370e412ca25f1df96b76",
                    SubjectGetSubjectPatcher::new
                )
>>>>>>> 8cb44938
            )
        )
    );

    interface Parameters extends TransformParameters {
        @Input
        @Optional
        List<String> getMatchingArtifacts();

        void setMatchingArtifacts(List<String> matchingArtifacts);
    }

    @Classpath
    @InputArtifact
    public abstract Provider<FileSystemLocation> getInputArtifact();

    @Override
    public void transform(@NotNull TransformOutputs outputs) {
        File inputFile = getInputArtifact().get().getAsFile();

        List<String> matchingArtifacts = getParameters().getMatchingArtifacts();
        List<JarPatchers> patchersToApply = allPatchers.stream()
            .filter(jp -> matchingArtifacts.contains(jp.artifactTag()) && jp.artifactPattern().matcher(inputFile.getName()).find())
            .toList();
        if (patchersToApply.isEmpty()) {
            outputs.file(getInputArtifact());
        } else {
            patchersToApply.forEach(patchers -> {
                System.out.println("Patching " + inputFile.getName());
                File outputFile = outputs.file(inputFile.getName().replace(".jar", "-patched.jar"));
                Utils.patchJar(inputFile, outputFile, patchers.jarPatchers());
            });
        }
    }
}<|MERGE_RESOLUTION|>--- conflicted
+++ resolved
@@ -36,14 +36,6 @@
 
     static final List<JarPatchers> allPatchers = List.of(
         new JarPatchers(
-<<<<<<< HEAD
-            "hadoop-common",
-            Pattern.compile("hadoop-common-(?!.*tests)"),
-            List.of(
-                classPatcher("org/apache/hadoop/util/ShutdownHookManager.class", ShutdownHookManagerPatcher::new),
-                classPatcher("org/apache/hadoop/util/Shell.class", ShellPatcher::new),
-                classPatcher("org/apache/hadoop/security/UserGroupInformation.class", SubjectGetSubjectPatcher::new)
-=======
             "hadoop2-common",
             Pattern.compile("hadoop-common-2(?!.*tests)"),
             List.of(
@@ -83,19 +75,12 @@
                     "52f5973f35a282908d48a573a03c04f240a22c9f6007d7c5e7852aff1c641420",
                     SubjectGetSubjectPatcher::new
                 )
->>>>>>> 8cb44938
             )
         ),
         new JarPatchers(
             "hadoop-client-api",
             Pattern.compile("hadoop-client-api.*"),
             List.of(
-<<<<<<< HEAD
-                classPatcher("org/apache/hadoop/util/ShutdownHookManager.class", ShutdownHookManagerPatcher::new),
-                classPatcher("org/apache/hadoop/util/Shell.class", ShellPatcher::new),
-                classPatcher("org/apache/hadoop/security/UserGroupInformation.class", SubjectGetSubjectPatcher::new),
-                classPatcher("org/apache/hadoop/security/authentication/client/KerberosAuthenticator.class", SubjectGetSubjectPatcher::new)
-=======
                 classPatcher(
                     "org/apache/hadoop/util/ShutdownHookManager.class",
                     "90641e0726fc9372479728ef9b7ae2be20fb7ab4cddd4938e55ffecadddd4d94",
@@ -116,7 +101,6 @@
                     "6bab26c1032a38621c20050ec92067226d1d67972d0d370e412ca25f1df96b76",
                     SubjectGetSubjectPatcher::new
                 )
->>>>>>> 8cb44938
             )
         )
     );

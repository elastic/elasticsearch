--- conflicted
+++ resolved
@@ -58,12 +58,8 @@
     private static final Path RELATIVE_API_PATH = Path.of("rest-api-spec/api");
     private static final Path RELATIVE_TEST_PATH = Path.of("rest-api-spec/test");
     private static final Path RELATIVE_REST_API_RESOURCES = Path.of("rest-api-spec/src/main/resources");
-<<<<<<< HEAD
+    private static final Path RELATIVE_REST_CORE = Path.of("rest-api-spec");
     private static final Path RELATIVE_REST_XPACK = Path.of("x-pack/plugin");
-=======
-    private static final Path RELATIVE_REST_CORE = Path.of("rest-api-spec");
-    private static final Path RELATIVE_REST_XPACK_RESOURCES = Path.of("x-pack/plugin/src/test/resources");
->>>>>>> 32439f44
     private static final Path RELATIVE_REST_PROJECT_RESOURCES = Path.of("src/yamlRestTest/resources");
     private static final int COMPATIBLE_VERSION = Version.fromString(VersionProperties.getVersions().get("elasticsearch")).getMajor() - 1;
     private static final String SOURCE_SET_NAME = "yamlRestTestV" + COMPATIBLE_VERSION + "Compat";

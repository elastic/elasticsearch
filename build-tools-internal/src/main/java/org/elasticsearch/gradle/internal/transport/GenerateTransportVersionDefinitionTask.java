--- conflicted
+++ resolved
@@ -100,21 +100,18 @@
         Set<String> changedDefinitionNames = resources.getChangedReferableDefinitionNames();
         String targetDefinitionName = getTargetDefinitionName(resources, referencedNames, changedDefinitionNames);
 
-<<<<<<< HEAD
         // First check for any unused definitions. This later generation to not get confused by a definition that can't be used.
         removeUnusedNamedDefinitions(resources, referencedNames, changedDefinitionNames);
-
-        List<TransportVersionUpperBound> upstreamUpperBounds = resources.getUpperBoundsFromUpstream();
-        Set<String> targetUpperBoundNames = getTargetUpperBoundNames(resources, upstreamUpperBounds, targetDefinitionName);
+        
         Map<Integer, List<IdAndDefinition>> idsByBase = resources.getIdsByBase();
-
-=======
->>>>>>> 27875466
-        getLogger().lifecycle("Generating transport version name: " + targetDefinitionName);
         if (targetDefinitionName.isEmpty()) {
+            getLogger().lifecycle("No transport version name detected, resetting upper bounds");
             resetAllUpperBounds(resources, idsByBase);
         } else {
-<<<<<<< HEAD
+            getLogger().lifecycle("Generating transport version name: " + targetDefinitionName);
+            List<TransportVersionUpperBound> upstreamUpperBounds = resources.getUpperBoundsFromUpstream();
+            Set<String> targetUpperBoundNames = getTargetUpperBoundNames(resources, upstreamUpperBounds, targetDefinitionName);
+
             List<TransportVersionId> ids = updateUpperBounds(
                 resources,
                 upstreamUpperBounds,
@@ -122,12 +119,6 @@
                 idsByBase,
                 targetDefinitionName
             );
-=======
-            List<TransportVersionUpperBound> upstreamUpperBounds = resources.getUpperBoundsFromUpstream();
-            Set<String> targetUpperBoundNames = getTargetUpperBoundNames(resources, upstreamUpperBounds, targetDefinitionName);
-
-            List<TransportVersionId> ids = updateUpperBounds(resources, upstreamUpperBounds, targetUpperBoundNames, targetDefinitionName);
->>>>>>> 27875466
             // (Re)write the definition file.
             resources.writeDefinition(new TransportVersionDefinition(targetDefinitionName, ids, true));
         }

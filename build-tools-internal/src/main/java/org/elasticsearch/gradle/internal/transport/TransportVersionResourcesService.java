/*
 * Copyright Elasticsearch B.V. and/or licensed to Elasticsearch B.V. under one
 * or more contributor license agreements. Licensed under the "Elastic License
 * 2.0", the "GNU Affero General Public License v3.0 only", and the "Server Side
 * Public License v 1"; you may not use this file except in compliance with, at
 * your election, the "Elastic License 2.0", the "GNU Affero General Public
 * License v3.0 only", or the "Server Side Public License, v 1".
 */

package org.elasticsearch.gradle.internal.transport;

import org.gradle.api.file.DirectoryProperty;
import org.gradle.api.logging.Logger;
import org.gradle.api.logging.Logging;
import org.gradle.api.services.BuildService;
import org.gradle.api.services.BuildServiceParameters;
import org.gradle.process.ExecOperations;
import org.gradle.process.ExecResult;

import java.io.ByteArrayOutputStream;
import java.io.IOException;
import java.nio.charset.StandardCharsets;
import java.nio.file.Files;
import java.nio.file.Path;
import java.util.ArrayList;
import java.util.Collections;
import java.util.HashMap;
import java.util.HashSet;
import java.util.List;
import java.util.Map;
import java.util.Set;
import java.util.concurrent.atomic.AtomicReference;
import java.util.function.BiFunction;
import java.util.stream.Collectors;

import javax.inject.Inject;

/**
 * An encapsulation of operations on transport version resources.
 *
 * <p>These are resource files to describe transport versions that will be loaded at Elasticsearch runtime. They exist
 * as jar resource files at runtime, and as a directory of resources at build time.
 *
 * <p>The layout of the transport version resources are as follows:
 * <ul>
 *     <li><b>/transport/definitions/referable/</b>
 *     - Definitions that can be looked up by name. The name is the filename before the .csv suffix.</li>
 *     <li><b>/transport/definitions/unreferable/</b>
 *     - Definitions which contain ids that are known at runtime, but cannot be looked up by name.</li>
 *     <li><b>/transport/upper_bounds/</b>
 *     - The maximum transport version definition that will be loaded for each release branch.</li>
 * </ul>
 */
public abstract class TransportVersionResourcesService implements BuildService<TransportVersionResourcesService.Parameters> {

    private static final Logger logger = Logging.getLogger(TransportVersionResourcesService.class);

    public interface Parameters extends BuildServiceParameters {
        DirectoryProperty getTransportResourcesDirectory();

        DirectoryProperty getRootDirectory();
    }

    @Inject
    public abstract ExecOperations getExecOperations();

    private static final Path DEFINITIONS_DIR = Path.of("definitions");
    private static final Path REFERABLE_DIR = DEFINITIONS_DIR.resolve("referable");
    private static final Path UNREFERABLE_DIR = DEFINITIONS_DIR.resolve("unreferable");
    private static final Path UPPER_BOUNDS_DIR = Path.of("upper_bounds");

    private final Path transportResourcesDir;
    private final Path rootDir;
    private final AtomicReference<Set<String>> mainResources = new AtomicReference<>(null);
    private final AtomicReference<Set<String>> changedResources = new AtomicReference<>(null);

    @Inject
    public TransportVersionResourcesService(Parameters params) {
        this.transportResourcesDir = params.getTransportResourcesDirectory().get().getAsFile().toPath();
        this.rootDir = params.getRootDirectory().get().getAsFile().toPath();
    }

    /**
     * Return the directory for this repository which contains transport version resources.
     * This should be an input to any tasks reading resources from this service.
     */
    Path getTransportResourcesDir() {
        return transportResourcesDir;
    }

    /**
     * Return the transport version definitions directory for this repository.
     * This should be an input to any tasks that only read definitions from this service.
     */
    Path getDefinitionsDir() {
        return transportResourcesDir.resolve(DEFINITIONS_DIR);
    }

    // return the path, relative to the resources dir, of a referable definition
    private Path getReferableDefinitionRelativePath(String name) {
        return REFERABLE_DIR.resolve(name + ".csv");
    }

    /** Return all referable definitions, mapped by their name. */
    Map<String, TransportVersionDefinition> getReferableDefinitions() throws IOException {
        return readDefinitions(transportResourcesDir.resolve(REFERABLE_DIR));
    }

    /** Get a referable definition from main if it exists there, or null otherwise */
    TransportVersionDefinition getReferableDefinitionFromMain(String name) {
        Path resourcePath = getReferableDefinitionRelativePath(name);
        return getMainFile(resourcePath, TransportVersionDefinition::fromString);
    }

<<<<<<< HEAD
    List<String> getChangedNamedDefinitionNames() {
        List<String> changedDefinitions = new ArrayList<>();
        String namedPrefix = NAMED_DIR.toString();
        for (String changedPath : getChangedResources()) {
            if (changedPath.contains(namedPrefix) == false) {
                continue;
            }
            String name = changedPath.substring(namedPrefix.length() + 1 /* skip slash */, changedPath.length() - 4 /* .csv */);
            changedDefinitions.add(name);
        }
        return changedDefinitions;
    }

    /** Test whether the given named definition exists */
    boolean namedDefinitionExists(String name) {
        return Files.exists(transportResourcesDir.resolve(getNamedDefinitionRelativePath(name)));
=======
    /** Test whether the given referable definition exists */
    boolean referableDefinitionExists(String name) {
        return Files.exists(transportResourcesDir.resolve(getReferableDefinitionRelativePath(name)));
>>>>>>> d96684a4
    }

    /** Return the path within the repository of the given named definition */
    Path getReferableDefinitionRepositoryPath(TransportVersionDefinition definition) {
        return rootDir.relativize(transportResourcesDir.resolve(getReferableDefinitionRelativePath(definition.name())));
    }

    // return the path, relative to the resources dir, of an unreferable definition
    private Path getUnreferableDefinitionRelativePath(String name) {
        return UNREFERABLE_DIR.resolve(name + ".csv");
    }

    /** Return all unreferable definitions, mapped by their name. */
    Map<String, TransportVersionDefinition> getUnreferableDefinitions() throws IOException {
        return readDefinitions(transportResourcesDir.resolve(UNREFERABLE_DIR));
    }

    /** Get a referable definition from main if it exists there, or null otherwise */
    TransportVersionDefinition getUnreferableDefinitionFromMain(String name) {
        Path resourcePath = getUnreferableDefinitionRelativePath(name);
        return getMainFile(resourcePath, TransportVersionDefinition::fromString);
    }

    /** Return the path within the repository of the given referable definition */
    Path getUnreferableDefinitionRepositoryPath(TransportVersionDefinition definition) {
        return rootDir.relativize(transportResourcesDir.resolve(getUnreferableDefinitionRelativePath(definition.name())));
    }

<<<<<<< HEAD
    void writeNamedDefinition(TransportVersionDefinition definition) throws IOException {
        Path path = transportResourcesDir.resolve(getNamedDefinitionRelativePath(definition.name()));
        logger.debug("Writing referable definition [" + definition + "] to [" + path + "]");
        Files.writeString(
            path,
            definition.ids().stream().map(Object::toString).collect(Collectors.joining(",")) + "\n",
            StandardCharsets.UTF_8
        );
    }

    void deleteNamedDefinition(String name) throws IOException {
        Path path = transportResourcesDir.resolve(getNamedDefinitionRelativePath(name));
        Files.deleteIfExists(path);
    }

    /** Read all latest files and return them mapped by their release branch */
    Map<String, TransportVersionLatest> getLatestByReleaseBranch() throws IOException {
        Map<String, TransportVersionLatest> latests = new HashMap<>();
        try (var stream = Files.list(transportResourcesDir.resolve(LATEST_DIR))) {
=======
    /** Read all upper bound files and return them mapped by their release branch */
    Map<String, TransportVersionUpperBound> getUpperBounds() throws IOException {
        Map<String, TransportVersionUpperBound> upperBounds = new HashMap<>();
        try (var stream = Files.list(transportResourcesDir.resolve(UPPER_BOUNDS_DIR))) {
>>>>>>> d96684a4
            for (var latestFile : stream.toList()) {
                String contents = Files.readString(latestFile, StandardCharsets.UTF_8).strip();
                var upperBound = TransportVersionUpperBound.fromString(latestFile, contents);
                upperBounds.put(upperBound.branch(), upperBound);
            }
        }
        return upperBounds;
    }

    /** Retrieve the latest transport version for the given release branch on main */
    TransportVersionUpperBound getUpperBoundFromMain(String releaseBranch) {
        Path resourcePath = getUpperBoundRelativePath(releaseBranch);
        return getMainFile(resourcePath, TransportVersionUpperBound::fromString);
    }

    List<TransportVersionLatest> getMainLatests() throws IOException {
        List<TransportVersionLatest> latestFiles = new ArrayList<>();
        String latestPrefix = LATEST_DIR.toString();
        for (String mainPath : getMainResources()) {
            if (mainPath.startsWith(latestPrefix) == false) {
                continue;
            }
            TransportVersionLatest latest = getMainFile(mainPath, TransportVersionLatest::fromString);
            latestFiles.add(latest);
        }
        return latestFiles;
    }

    /** Return the path within the repository of the given latest */
<<<<<<< HEAD
    Path getRepositoryPath(TransportVersionLatest latest) {
        return rootDir.relativize(transportResourcesDir.resolve(getLatestRelativePath(latest.releaseBranch())));
    }

    void writeLatestFile(TransportVersionLatest latest) throws IOException {
        Path path = transportResourcesDir.resolve(getLatestRelativePath(latest.releaseBranch()));
        logger.debug("Writing upper bound [" + latest + "] to [" + path + "]");
        Files.writeString(path, latest.name() + "," + latest.id().complete() + "\n", StandardCharsets.UTF_8);
=======
    Path getUpperBoundRepositoryPath(TransportVersionUpperBound latest) {
        return rootDir.relativize(transportResourcesDir.resolve(getUpperBoundRelativePath(latest.branch())));
>>>>>>> d96684a4
    }

    private Path getUpperBoundRelativePath(String releaseBranch) {
        return UPPER_BOUNDS_DIR.resolve(releaseBranch + ".csv");
    }

    // Return the transport version resources paths that exist in main
    private Set<String> getMainResources() {
        if (mainResources.get() == null) {
            synchronized (mainResources) {
                String output = gitCommand("ls-tree", "--name-only", "-r", "main", ".");

                HashSet<String> resources = new HashSet<>();
                Collections.addAll(resources, output.split("\n")); // git always outputs LF
                mainResources.set(resources);
            }
        }
        return mainResources.get();
    }

    // Return the transport version resources paths that have been changed relative to main
    private Set<String> getChangedResources() {
        if (changedResources.get() == null) {
            synchronized (changedResources) {
                HashSet<String> resources = new HashSet<>();
<<<<<<< HEAD

                // gitCommand("add", "."); // TODO this finds the files that have been added without being committed.
                String diffOutput = gitCommand("diff", "--name-only", "main", ".");
                if (diffOutput.strip().isEmpty() == false) {
                    Collections.addAll(resources, diffOutput.split(System.lineSeparator()));
                }

                String untrackedOutput = gitCommand("ls-files", "--others", "--exclude-standard");
                if (untrackedOutput.strip().isEmpty() == false) {
                    Collections.addAll(resources, untrackedOutput.split(System.lineSeparator()));
                }
=======
                Collections.addAll(resources, output.split("\n")); // git always outputs LF
>>>>>>> d96684a4
                changedResources.set(resources);
            }
        }
        return changedResources.get();
    }

    // Read a transport version resource from the main branch, or return null if it doesn't exist on main
    private <T> T getMainFile(Path resourcePath, BiFunction<Path, String, T> parser) {
        String pathString = resourcePath.toString().replace('\\', '/'); // normalize to forward slash that git uses
        if (getMainResources().contains(pathString) == false) {
            return null;
        }

        String content = gitCommand("show", "main:./" + pathString).strip();
        return parser.apply(resourcePath, content);
    }

    private static Map<String, TransportVersionDefinition> readDefinitions(Path dir) throws IOException {
        if (Files.isDirectory(dir) == false) {
            return Map.of();
        }
        Map<String, TransportVersionDefinition> definitions = new HashMap<>();
        try (var definitionsStream = Files.list(dir)) {
            for (var definitionFile : definitionsStream.toList()) {
                String contents = Files.readString(definitionFile, StandardCharsets.UTF_8).strip();
                var definition = TransportVersionDefinition.fromString(definitionFile, contents);
                definitions.put(definition.name(), definition);
            }
        }
        return definitions;
    }

    // run a git command, relative to the transport version resources directory
    private String gitCommand(String... args) {
        ByteArrayOutputStream stdout = new ByteArrayOutputStream();

        List<String> command = new ArrayList<>();
        Collections.addAll(command, "git", "-C", getTransportResourcesDir().toString());
        Collections.addAll(command, args);

        ExecResult result = getExecOperations().exec(spec -> {
            spec.setCommandLine(command);
            spec.setStandardOutput(stdout);
            spec.setErrorOutput(stdout);
            spec.setIgnoreExitValue(true);
        });

        if (result.getExitValue() != 0) {
            throw new RuntimeException(
                "git command failed with exit code "
                    + result.getExitValue()
                    + System.lineSeparator()
                    + "command: "
                    + String.join(" ", command)
                    + System.lineSeparator()
                    + "output:"
                    + System.lineSeparator()
                    + stdout.toString(StandardCharsets.UTF_8)
            );
        }

        return stdout.toString(StandardCharsets.UTF_8);
    }
}<|MERGE_RESOLUTION|>--- conflicted
+++ resolved
@@ -48,7 +48,7 @@
  *     <li><b>/transport/definitions/unreferable/</b>
  *     - Definitions which contain ids that are known at runtime, but cannot be looked up by name.</li>
  *     <li><b>/transport/upper_bounds/</b>
- *     - The maximum transport version definition that will be loaded for each release branch.</li>
+ *     - The maximum transport version definition that will be loaded for each release releaseBranch.</li>
  * </ul>
  */
 public abstract class TransportVersionResourcesService implements BuildService<TransportVersionResourcesService.Parameters> {
@@ -112,28 +112,22 @@
         return getMainFile(resourcePath, TransportVersionDefinition::fromString);
     }
 
-<<<<<<< HEAD
-    List<String> getChangedNamedDefinitionNames() {
+    List<String> getChangedReferableDefinitionNames() {
         List<String> changedDefinitions = new ArrayList<>();
-        String namedPrefix = NAMED_DIR.toString();
+        String referablePrefix = REFERABLE_DIR.toString();
         for (String changedPath : getChangedResources()) {
-            if (changedPath.contains(namedPrefix) == false) {
+            if (changedPath.contains(referablePrefix) == false) {
                 continue;
             }
-            String name = changedPath.substring(namedPrefix.length() + 1 /* skip slash */, changedPath.length() - 4 /* .csv */);
+            String name = changedPath.substring(referablePrefix.length() + 1 /* skip slash */, changedPath.length() - 4 /* .csv */);
             changedDefinitions.add(name);
         }
         return changedDefinitions;
     }
 
-    /** Test whether the given named definition exists */
-    boolean namedDefinitionExists(String name) {
-        return Files.exists(transportResourcesDir.resolve(getNamedDefinitionRelativePath(name)));
-=======
     /** Test whether the given referable definition exists */
     boolean referableDefinitionExists(String name) {
         return Files.exists(transportResourcesDir.resolve(getReferableDefinitionRelativePath(name)));
->>>>>>> d96684a4
     }
 
     /** Return the path within the repository of the given named definition */
@@ -141,30 +135,8 @@
         return rootDir.relativize(transportResourcesDir.resolve(getReferableDefinitionRelativePath(definition.name())));
     }
 
-    // return the path, relative to the resources dir, of an unreferable definition
-    private Path getUnreferableDefinitionRelativePath(String name) {
-        return UNREFERABLE_DIR.resolve(name + ".csv");
-    }
-
-    /** Return all unreferable definitions, mapped by their name. */
-    Map<String, TransportVersionDefinition> getUnreferableDefinitions() throws IOException {
-        return readDefinitions(transportResourcesDir.resolve(UNREFERABLE_DIR));
-    }
-
-    /** Get a referable definition from main if it exists there, or null otherwise */
-    TransportVersionDefinition getUnreferableDefinitionFromMain(String name) {
-        Path resourcePath = getUnreferableDefinitionRelativePath(name);
-        return getMainFile(resourcePath, TransportVersionDefinition::fromString);
-    }
-
-    /** Return the path within the repository of the given referable definition */
-    Path getUnreferableDefinitionRepositoryPath(TransportVersionDefinition definition) {
-        return rootDir.relativize(transportResourcesDir.resolve(getUnreferableDefinitionRelativePath(definition.name())));
-    }
-
-<<<<<<< HEAD
-    void writeNamedDefinition(TransportVersionDefinition definition) throws IOException {
-        Path path = transportResourcesDir.resolve(getNamedDefinitionRelativePath(definition.name()));
+    void writeReferableDefinition(TransportVersionDefinition definition) throws IOException {
+        Path path = transportResourcesDir.resolve(getReferableDefinitionRelativePath(definition.name()));
         logger.debug("Writing referable definition [" + definition + "] to [" + path + "]");
         Files.writeString(
             path,
@@ -173,63 +145,73 @@
         );
     }
 
-    void deleteNamedDefinition(String name) throws IOException {
-        Path path = transportResourcesDir.resolve(getNamedDefinitionRelativePath(name));
+    void deleteReferableDefinition(String name) throws IOException {
+        Path path = transportResourcesDir.resolve(getReferableDefinitionRelativePath(name));
         Files.deleteIfExists(path);
     }
 
-    /** Read all latest files and return them mapped by their release branch */
-    Map<String, TransportVersionLatest> getLatestByReleaseBranch() throws IOException {
-        Map<String, TransportVersionLatest> latests = new HashMap<>();
-        try (var stream = Files.list(transportResourcesDir.resolve(LATEST_DIR))) {
-=======
-    /** Read all upper bound files and return them mapped by their release branch */
+    // return the path, relative to the resources dir, of an unreferable definition
+    private Path getUnreferableDefinitionRelativePath(String name) {
+        return UNREFERABLE_DIR.resolve(name + ".csv");
+    }
+
+    /** Return all unreferable definitions, mapped by their name. */
+    Map<String, TransportVersionDefinition> getUnreferableDefinitions() throws IOException {
+        return readDefinitions(transportResourcesDir.resolve(UNREFERABLE_DIR));
+    }
+
+    /** Get a referable definition from main if it exists there, or null otherwise */
+    TransportVersionDefinition getUnreferableDefinitionFromMain(String name) {
+        Path resourcePath = getUnreferableDefinitionRelativePath(name);
+        return getMainFile(resourcePath, TransportVersionDefinition::fromString);
+    }
+
+    /** Return the path within the repository of the given referable definition */
+    Path getUnreferableDefinitionRepositoryPath(TransportVersionDefinition definition) {
+        return rootDir.relativize(transportResourcesDir.resolve(getUnreferableDefinitionRelativePath(definition.name())));
+    }
+
+    /** Read all upper bound files and return them mapped by their release releaseBranch */
     Map<String, TransportVersionUpperBound> getUpperBounds() throws IOException {
         Map<String, TransportVersionUpperBound> upperBounds = new HashMap<>();
         try (var stream = Files.list(transportResourcesDir.resolve(UPPER_BOUNDS_DIR))) {
->>>>>>> d96684a4
             for (var latestFile : stream.toList()) {
                 String contents = Files.readString(latestFile, StandardCharsets.UTF_8).strip();
                 var upperBound = TransportVersionUpperBound.fromString(latestFile, contents);
-                upperBounds.put(upperBound.branch(), upperBound);
+                upperBounds.put(upperBound.releaseBranch(), upperBound);
             }
         }
         return upperBounds;
     }
 
-    /** Retrieve the latest transport version for the given release branch on main */
+    /** Retrieve the upper bound for the given release releaseBranch on main */
     TransportVersionUpperBound getUpperBoundFromMain(String releaseBranch) {
         Path resourcePath = getUpperBoundRelativePath(releaseBranch);
         return getMainFile(resourcePath, TransportVersionUpperBound::fromString);
     }
 
-    List<TransportVersionLatest> getMainLatests() throws IOException {
-        List<TransportVersionLatest> latestFiles = new ArrayList<>();
-        String latestPrefix = LATEST_DIR.toString();
-        for (String mainPath : getMainResources()) {
-            if (mainPath.startsWith(latestPrefix) == false) {
+    List<TransportVersionUpperBound> getUpperBoundsFromMain() throws IOException {
+        List<TransportVersionUpperBound> upperBounds = new ArrayList<>();
+        for (String mainPathString : getMainResources()) {
+            Path mainPath = Path.of(mainPathString);
+            if (mainPath.startsWith(UPPER_BOUNDS_DIR) == false) {
                 continue;
             }
-            TransportVersionLatest latest = getMainFile(mainPath, TransportVersionLatest::fromString);
-            latestFiles.add(latest);
-        }
-        return latestFiles;
+            TransportVersionUpperBound upperBound = getMainFile(mainPath, TransportVersionUpperBound::fromString);
+            upperBounds.add(upperBound);
+        }
+        return upperBounds;
+    }
+
+    void writeUpperBound(TransportVersionUpperBound upperBound) throws IOException {
+        Path path = transportResourcesDir.resolve(getUpperBoundRelativePath(upperBound.releaseBranch()));
+        logger.debug("Writing upper bound [" + upperBound + "] to [" + path + "]");
+        Files.writeString(path, upperBound.name() + "," + upperBound.id().complete() + "\n", StandardCharsets.UTF_8);
     }
 
     /** Return the path within the repository of the given latest */
-<<<<<<< HEAD
-    Path getRepositoryPath(TransportVersionLatest latest) {
-        return rootDir.relativize(transportResourcesDir.resolve(getLatestRelativePath(latest.releaseBranch())));
-    }
-
-    void writeLatestFile(TransportVersionLatest latest) throws IOException {
-        Path path = transportResourcesDir.resolve(getLatestRelativePath(latest.releaseBranch()));
-        logger.debug("Writing upper bound [" + latest + "] to [" + path + "]");
-        Files.writeString(path, latest.name() + "," + latest.id().complete() + "\n", StandardCharsets.UTF_8);
-=======
     Path getUpperBoundRepositoryPath(TransportVersionUpperBound latest) {
-        return rootDir.relativize(transportResourcesDir.resolve(getUpperBoundRelativePath(latest.branch())));
->>>>>>> d96684a4
+        return rootDir.relativize(transportResourcesDir.resolve(getUpperBoundRelativePath(latest.releaseBranch())));
     }
 
     private Path getUpperBoundRelativePath(String releaseBranch) {
@@ -255,28 +237,24 @@
         if (changedResources.get() == null) {
             synchronized (changedResources) {
                 HashSet<String> resources = new HashSet<>();
-<<<<<<< HEAD
-
-                // gitCommand("add", "."); // TODO this finds the files that have been added without being committed.
+
                 String diffOutput = gitCommand("diff", "--name-only", "main", ".");
                 if (diffOutput.strip().isEmpty() == false) {
-                    Collections.addAll(resources, diffOutput.split(System.lineSeparator()));
+                    Collections.addAll(resources, diffOutput.split("\n")); // git always outputs LF
                 }
 
                 String untrackedOutput = gitCommand("ls-files", "--others", "--exclude-standard");
                 if (untrackedOutput.strip().isEmpty() == false) {
-                    Collections.addAll(resources, untrackedOutput.split(System.lineSeparator()));
+                    Collections.addAll(resources, untrackedOutput.split("\n")); // git always outputs LF
                 }
-=======
-                Collections.addAll(resources, output.split("\n")); // git always outputs LF
->>>>>>> d96684a4
+
                 changedResources.set(resources);
             }
         }
         return changedResources.get();
     }
 
-    // Read a transport version resource from the main branch, or return null if it doesn't exist on main
+    // Read a transport version resource from the main releaseBranch, or return null if it doesn't exist on main
     private <T> T getMainFile(Path resourcePath, BiFunction<Path, String, T> parser) {
         String pathString = resourcePath.toString().replace('\\', '/'); // normalize to forward slash that git uses
         if (getMainResources().contains(pathString) == false) {

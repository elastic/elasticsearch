--- conflicted
+++ resolved
@@ -9,34 +9,23 @@
 
 package org.elasticsearch.gradle.internal.transport;
 
-import org.gradle.api.GradleException;
 import org.gradle.api.Project;
 import org.gradle.api.file.Directory;
 
-import java.io.File;
 import java.io.IOException;
 import java.nio.charset.StandardCharsets;
 import java.nio.file.Files;
 import java.nio.file.Path;
-import java.util.regex.Pattern;
 import java.util.stream.Collectors;
 
 class TransportVersionUtils {
-    static final String LATEST_DIR = "latest";
-    static final String DEFINED_DIR = "defined";
-
-    private static final String CSV_SUFFIX = ".csv";
 
     static Path definitionFilePath(Directory resourcesDirectory, String name) {
-<<<<<<< HEAD
-        return getDefinitionsDirectory(resourcesDirectory).getAsFile().toPath().resolve(name + CSV_SUFFIX);
-=======
         return getDefinitionsDirectory(resourcesDirectory).getAsFile().toPath().resolve("named/" + name + ".csv");
->>>>>>> 82782662
     }
 
-    static Path latestFilePath(Directory resourcesDir, String name) {
-        return getLatestDirectory(resourcesDir).getAsFile().toPath().resolve(name + CSV_SUFFIX);
+    static Path latestFilePath(Directory resourcesDirectory, String name) {
+        return getLatestDirectory(resourcesDirectory).getAsFile().toPath().resolve(name + ".csv");
     }
 
     static TransportVersionDefinition readDefinitionFile(Path file) throws IOException {
@@ -46,7 +35,7 @@
 
     static void writeDefinitionFile(Path resourcesDir, TransportVersionDefinition definition) throws IOException {
         Files.writeString(
-            resourcesDir.resolve(DEFINED_DIR).resolve(definition.name() + CSV_SUFFIX),
+            resourcesDir.resolve("definitions/named").resolve(definition.name() + ".csv"),
             definition.ids().stream().map(id -> String.valueOf(id.complete())).collect(Collectors.joining(",")) + "\n",
             StandardCharsets.UTF_8
         );
@@ -58,37 +47,21 @@
     }
 
     static TransportVersionLatest readLatestFile(Path resourcesDir, String latestName) throws IOException {
-        Path latestFilePath = resourcesDir.resolve(LATEST_DIR).resolve(latestName + CSV_SUFFIX);
+        Path latestFilePath = resourcesDir.resolve("latest").resolve(latestName + ".csv");
         return readLatestFile(latestFilePath);
     }
 
     static void writeLatestFile(Path resourcesDir, TransportVersionLatest latest) throws IOException {
-        var path = resourcesDir.resolve(LATEST_DIR).resolve(latest.releaseBranch() + CSV_SUFFIX);
+        var path = resourcesDir.resolve("latest").resolve(latest.releaseBranch() + ".csv");
         Files.writeString(path, latest.name() + "," + latest.id().complete() + "\n", StandardCharsets.UTF_8);
     }
 
-    static void validateNameFormat(String name) {
-        if (Pattern.compile("^\\w+$").matcher(name).matches() == false) {
-            throw new GradleException("The TransportVersion name must only contain underscores and alphanumeric characters: " + name);
-        }
-    }
-
-    static void validateBranchFormat(String branchName) {
-        if (Pattern.compile("^(\\d+\\.\\d+)|SERVERLESS$").matcher(branchName).matches() == false) {
-            throw new GradleException("The releaseBranch name must be of the form \"int.int\" or \"SERVERLESS\"");
-        }
-    }
-
     static Directory getDefinitionsDirectory(Directory resourcesDirectory) {
-<<<<<<< HEAD
-        return resourcesDirectory.dir(DEFINED_DIR);
-=======
         return resourcesDirectory.dir("definitions");
->>>>>>> 82782662
     }
 
     static Directory getLatestDirectory(Directory resourcesDirectory) {
-        return resourcesDirectory.dir(LATEST_DIR);
+        return resourcesDirectory.dir("latest");
     }
 
     static String getResourcePath(String resourcesProjectPath, String subPath) {
@@ -103,8 +76,4 @@
         Directory projectDir = project.project(projectName.toString()).getLayout().getProjectDirectory();
         return projectDir.dir("src/main/resources/transport");
     }
-
-    static String getNameFromCsv(String filepath) {
-        return filepath.substring(filepath.lastIndexOf(File.pathSeparator) + 1, filepath.length() - 4 /* .csv */);
-    }
 }
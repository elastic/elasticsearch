/*
 * Copyright Elasticsearch B.V. and/or licensed to Elasticsearch B.V. under one
 * or more contributor license agreements. Licensed under the "Elastic License
 * 2.0", the "GNU Affero General Public License v3.0 only", and the "Server Side
 * Public License v 1"; you may not use this file except in compliance with, at
 * your election, the "Elastic License 2.0", the "GNU Affero General Public
 * License v3.0 only", or the "Server Side Public License, v 1".
 */

package org.elasticsearch.gradle.internal.transport;

import com.google.common.collect.Comparators;

import org.gradle.api.DefaultTask;
import org.gradle.api.file.ConfigurableFileCollection;
import org.gradle.api.file.DirectoryProperty;
import org.gradle.api.tasks.CacheableTask;
import org.gradle.api.tasks.InputDirectory;
import org.gradle.api.tasks.InputFiles;
import org.gradle.api.tasks.Optional;
import org.gradle.api.tasks.PathSensitive;
import org.gradle.api.tasks.PathSensitivity;
import org.gradle.api.tasks.TaskAction;
import org.gradle.process.ExecOperations;
import org.gradle.process.ExecResult;

import java.io.ByteArrayOutputStream;
import java.io.IOException;
import java.nio.charset.StandardCharsets;
import java.nio.file.Files;
import java.nio.file.Path;
import java.util.ArrayList;
import java.util.Collections;
import java.util.Comparator;
import java.util.HashMap;
import java.util.HashSet;
import java.util.List;
import java.util.Map;
import java.util.Set;
import java.util.function.BiFunction;
import java.util.function.Function;
import java.util.regex.Pattern;

import javax.inject.Inject;

import static org.elasticsearch.gradle.internal.transport.TransportVersionReference.listFromFile;
import static org.elasticsearch.gradle.internal.transport.TransportVersionUtils.definitionFilePath;
import static org.elasticsearch.gradle.internal.transport.TransportVersionUtils.latestFilePath;
import static org.elasticsearch.gradle.internal.transport.TransportVersionUtils.readDefinitionFile;
import static org.elasticsearch.gradle.internal.transport.TransportVersionUtils.readLatestFile;

/**
 * Validates that each defined transport version constant is referenced by at least one project.
 */
@CacheableTask
public abstract class ValidateTransportVersionResourcesTask extends DefaultTask {

    @InputDirectory
    @Optional
    @PathSensitive(PathSensitivity.RELATIVE)
    public abstract DirectoryProperty getResourcesDirectory();

    @InputFiles
    @PathSensitive(PathSensitivity.RELATIVE)
    public abstract ConfigurableFileCollection getReferencesFiles();

    private record IdAndDefinition(TransportVersionId id, TransportVersionDefinition definition) {}

    private static final Pattern NAME_FORMAT = Pattern.compile("[a-z0-9_]+");

    private final Path rootPath;
    private final ExecOperations execOperations;

    // all transport version names referenced
    private final Set<String> allNames = new HashSet<>();
    // direct lookup of definition by name
    private final Map<String, TransportVersionDefinition> definitions = new HashMap<>();
    // which resource files already existed
    private final Set<String> existingResources = new HashSet<>();
    // reverse lookup of ids back to name
    private final Map<Integer, String> definedIds = new HashMap<>();
    // lookup of base ids back to definition
    private final Map<Integer, List<IdAndDefinition>> idsByBase = new HashMap<>();
    // direct lookup of latest for each branch
    Map<String, TransportVersionLatest> latestByBranch = new HashMap<>();

    @Inject
    public ValidateTransportVersionResourcesTask(ExecOperations execOperations) {
        this.execOperations = execOperations;
        this.rootPath = getProject().getRootProject().getLayout().getProjectDirectory().getAsFile().toPath();
    }

    @TaskAction
    public void validateTransportVersions() throws IOException {
        if (getResourcesDirectory().isPresent() == false) {
            return; // no definitions to validate, remove this leniency once all branches have at least one version
        }
        Path resourcesDir = getResourcesDirectory().getAsFile().get().toPath();
        Path definitionsDir = resourcesDir.resolve("definitions");
        Path latestDir = resourcesDir.resolve("latest");

        // first check which resource files already exist in main
        recordExistingResources();

        // then collect all names referenced in the codebase
        for (var referencesFile : getReferencesFiles()) {
            listFromFile(referencesFile.toPath()).stream().map(TransportVersionReference::name).forEach(allNames::add);
        }

        // now load all definitions, do some validation and record them by various keys for later quick lookup
        // NOTE: this must run after loading referenced names and existing definitions
        // NOTE: this is sorted so that the order of cross validation is deterministic
<<<<<<< HEAD
        for (String subDirName : List.of("unreferenced", "named")) {
            Path subDir = definitionsDir.resolve(subDirName);
            if (Files.isDirectory(subDir)) {
                try (var definitionsStream = Files.list(subDir).sorted()) {
                    for (var definitionFile : definitionsStream.toList()) {
                        recordAndValidateDefinition(readDefinitionFile(definitionFile));
                    }
=======
        for (String subDir : List.of("initial", "named")) {
            try (var definitionsStream = Files.list(definitionsDir.resolve(subDir)).sorted()) {
                for (var definitionFile : definitionsStream.toList()) {
                    recordAndValidateDefinition(readDefinitionFile(definitionFile));
>>>>>>> 560d5cde
                }
            }
        }

        // cleanup base lookup so we can check ids
        // NOTE: this must run after definition recording
        for (var entry : idsByBase.entrySet()) {
            cleanupAndValidateBase(entry.getKey(), entry.getValue());
        }

        // now load all latest versions and do validation
        // NOTE: this must run after definition recording and idsByBase cleanup
        try (var latestStream = Files.list(latestDir)) {
            for (var latestFile : latestStream.toList()) {
                recordAndValidateLatest(readLatestFile(latestFile));
            }
        }
    }

    private String gitCommand(String... args) {
        final ByteArrayOutputStream stdout = new ByteArrayOutputStream();

        List<String> command = new ArrayList<>();
        Collections.addAll(command, "git", "-C", rootPath.toAbsolutePath().toString());
        Collections.addAll(command, args);

        ExecResult result = execOperations.exec(spec -> {
            spec.setCommandLine(command);
            spec.setStandardOutput(stdout);
            spec.setErrorOutput(stdout);
            spec.setIgnoreExitValue(true);
        });

        if (result.getExitValue() != 0) {
            throw new RuntimeException(
                "git command failed with exit code "
                    + result.getExitValue()
                    + System.lineSeparator()
                    + "command: "
                    + String.join(" ", command)
                    + System.lineSeparator()
                    + "output:"
                    + System.lineSeparator()
                    + stdout.toString(StandardCharsets.UTF_8)
            );
        }

        return stdout.toString(StandardCharsets.UTF_8);
    }

    private void recordExistingResources() {
        String resourcesPath = relativePath(getResourcesDirectory().getAsFile().get().toPath());
        String output = gitCommand("ls-tree", "--name-only", "-r", "main", resourcesPath);
        Collections.addAll(existingResources, output.split(System.lineSeparator()));
    }

    private void recordAndValidateDefinition(TransportVersionDefinition definition) {
        definitions.put(definition.name(), definition);
        // record the ids for each base id so we can ensure compactness later
        for (TransportVersionId id : definition.ids()) {
            idsByBase.computeIfAbsent(id.base(), k -> new ArrayList<>()).add(new IdAndDefinition(id, definition));
        }

        // validate any modifications
        Map<Integer, TransportVersionId> existingIdsByBase = new HashMap<>();
        TransportVersionDefinition originalDefinition = readExistingDefinition(definition.name());
        if (originalDefinition != null) {

            int primaryId = definition.ids().get(0).complete();
            int originalPrimaryId = originalDefinition.ids().get(0).complete();
            if (primaryId != originalPrimaryId) {
                throwDefinitionFailure(definition.name(), "has modified primary id from " + originalPrimaryId + " to " + primaryId);
            }

            originalDefinition.ids().forEach(id -> existingIdsByBase.put(id.base(), id));
        }

        if (allNames.contains(definition.name()) == false && definition.name().startsWith("initial_") == false) {
            throwDefinitionFailure(definition.name(), "is not referenced");
        }
        if (NAME_FORMAT.matcher(definition.name()).matches() == false) {
            throwDefinitionFailure(definition.name(), "does not have a valid name, must be lowercase alphanumeric and underscore");
        }
        if (definition.ids().isEmpty()) {
            throwDefinitionFailure(definition.name(), "does not contain any ids");
        }
        if (Comparators.isInOrder(definition.ids(), Comparator.reverseOrder()) == false) {
            throwDefinitionFailure(definition.name(), "does not have ordered ids");
        }
        for (int ndx = 0; ndx < definition.ids().size(); ++ndx) {
            TransportVersionId id = definition.ids().get(ndx);

            String existing = definedIds.put(id.complete(), definition.name());
            if (existing != null) {
                throwDefinitionFailure(
                    definition.name(),
                    "contains id " + id + " already defined in [" + definitionRelativePath(existing) + "]"
                );
            }

            if (ndx == 0) {
                // TODO: initial versions will only be applicable to a release branch, so they won't have an associated
                // main version. They will also be loaded differently in the future, but until they are separate, we ignore them here.
                if (id.patch() != 0 && definition.name().startsWith("initial_") == false) {
                    throwDefinitionFailure(definition.name(), "has patch version " + id.complete() + " as primary id");
                }
            } else {
                if (id.patch() == 0) {
                    throwDefinitionFailure(definition.name(), "contains bwc id [" + id + "] with a patch part of 0");
                }
            }

            // check modifications of ids on same branch, ie sharing same base
            TransportVersionId maybeModifiedId = existingIdsByBase.get(id.base());
            if (maybeModifiedId != null && maybeModifiedId.complete() != id.complete()) {
                throwDefinitionFailure(definition.name(), "modifies existing patch id from " + maybeModifiedId + " to " + id);
            }
        }
    }

    private TransportVersionDefinition readExistingDefinition(String name) {
        return readExistingFile(name, this::definitionRelativePath, TransportVersionDefinition::fromString);
    }

    private TransportVersionLatest readExistingLatest(String branch) {
        return readExistingFile(branch, this::latestRelativePath, TransportVersionLatest::fromString);
    }

    private <T> T readExistingFile(String name, Function<String, String> pathFunction, BiFunction<String, String, T> parser) {
        String relativePath = pathFunction.apply(name);
        if (existingResources.contains(relativePath) == false) {
            return null;
        }
        String content = gitCommand("show", "main:" + relativePath).strip();
        return parser.apply(relativePath, content);
    }

    private void recordAndValidateLatest(TransportVersionLatest latest) {
        latestByBranch.put(latest.branch(), latest);

        TransportVersionDefinition latestDefinition = definitions.get(latest.name());
        if (latestDefinition == null) {
            throwLatestFailure(latest.branch(), "contains transport version name [" + latest.name() + "] which is not defined");
        }
        if (latestDefinition.ids().contains(latest.id()) == false) {
            throwLatestFailure(
                latest.branch(),
                "has id " + latest.id() + " which is not in definition [" + definitionRelativePath(latest.name()) + "]"
            );
        }

        List<IdAndDefinition> baseIds = idsByBase.get(latest.id().base());
        IdAndDefinition lastId = baseIds.get(baseIds.size() - 1);
        if (lastId.id().complete() != latest.id().complete()) {
            throwLatestFailure(
                latest.branch(),
                "has id "
                    + latest.id()
                    + " from ["
                    + latest.name()
                    + "] with base "
                    + latest.id().base()
                    + " but another id "
                    + lastId.id().complete()
                    + " from ["
                    + lastId.definition().name()
                    + "] is later for that base"
            );
        }

        TransportVersionLatest existingLatest = readExistingLatest(latest.branch());
        if (existingLatest != null) {
            if (latest.id().patch() != 0 && latest.id().base() != existingLatest.id().base()) {
                throwLatestFailure(latest.branch(), "modifies base id from " + existingLatest.id().base() + " to " + latest.id().base());
            }
        }
    }

    private void cleanupAndValidateBase(int base, List<IdAndDefinition> ids) {
        // first sort the ids list so we can check compactness and quickly lookup the highest id later
        ids.sort(Comparator.comparingInt(a -> a.id().complete()));

        // TODO: switch this to a fully dense check once all existing transport versions have been migrated
        IdAndDefinition previous = ids.get(ids.size() - 1);
        for (int ndx = ids.size() - 2; ndx >= 0; --ndx) {
            IdAndDefinition next = ids.get(ndx);
            // note that next and previous are reversed here because we are iterating in reverse order
            if (previous.id().complete() - 1 != next.id().complete()) {
                throw new IllegalStateException(
                    "Transport version base id " + base + " is missing patch ids between " + next.id() + " and " + previous.id()
                );
            }
            previous = next;
        }
    }

    private void throwDefinitionFailure(String name, String message) {
        throw new IllegalStateException("Transport version definition file [" + definitionRelativePath(name) + "] " + message);
    }

    private void throwLatestFailure(String branch, String message) {
        throw new IllegalStateException("Latest transport version file [" + latestRelativePath(branch) + "] " + message);
    }

    private String definitionRelativePath(String name) {
        return relativePath(definitionFilePath(getResourcesDirectory().get(), name));
    }

    private String latestRelativePath(String branch) {
        return relativePath(latestFilePath(getResourcesDirectory().get(), branch));
    }

    private String relativePath(Path file) {
        return rootPath.relativize(file).toString();
    }
}<|MERGE_RESOLUTION|>--- conflicted
+++ resolved
@@ -110,7 +110,6 @@
         // now load all definitions, do some validation and record them by various keys for later quick lookup
         // NOTE: this must run after loading referenced names and existing definitions
         // NOTE: this is sorted so that the order of cross validation is deterministic
-<<<<<<< HEAD
         for (String subDirName : List.of("unreferenced", "named")) {
             Path subDir = definitionsDir.resolve(subDirName);
             if (Files.isDirectory(subDir)) {
@@ -118,12 +117,6 @@
                     for (var definitionFile : definitionsStream.toList()) {
                         recordAndValidateDefinition(readDefinitionFile(definitionFile));
                     }
-=======
-        for (String subDir : List.of("initial", "named")) {
-            try (var definitionsStream = Files.list(definitionsDir.resolve(subDir)).sorted()) {
-                for (var definitionFile : definitionsStream.toList()) {
-                    recordAndValidateDefinition(readDefinitionFile(definitionFile));
->>>>>>> 560d5cde
                 }
             }
         }

/*
 * Copyright Elasticsearch B.V. and/or licensed to Elasticsearch B.V. under one
 * or more contributor license agreements. Licensed under the "Elastic License
 * 2.0", the "GNU Affero General Public License v3.0 only", and the "Server Side
 * Public License v 1"; you may not use this file except in compliance with, at
 * your election, the "Elastic License 2.0", the "GNU Affero General Public
 * License v3.0 only", or the "Server Side Public License, v 1".
 */

package org.elasticsearch.gradle.internal.transport;

import com.google.common.collect.Comparators;

import org.gradle.api.DefaultTask;
import org.gradle.api.file.ConfigurableFileCollection;
import org.gradle.api.provider.Property;
import org.gradle.api.services.ServiceReference;
import org.gradle.api.tasks.CacheableTask;
import org.gradle.api.tasks.InputDirectory;
import org.gradle.api.tasks.InputFiles;
import org.gradle.api.tasks.Optional;
import org.gradle.api.tasks.PathSensitive;
import org.gradle.api.tasks.PathSensitivity;
import org.gradle.api.tasks.TaskAction;

import java.io.IOException;
import java.nio.file.Path;
import java.util.ArrayList;
import java.util.Collection;
import java.util.Comparator;
import java.util.HashMap;
import java.util.List;
import java.util.Map;
import java.util.Set;
import java.util.regex.Pattern;

/**
 * Validates that each defined transport version constant is referenced by at least one project.
 */
@CacheableTask
public abstract class ValidateTransportVersionResourcesTask extends DefaultTask {

    @InputDirectory
    @Optional
    @PathSensitive(PathSensitivity.RELATIVE)
    public Path getResourcesDir() {
        return getResources().get().getResourcesDir();
    }

    @InputFiles
    @PathSensitive(PathSensitivity.RELATIVE)
    public abstract ConfigurableFileCollection getReferencesFiles();

    private record IdAndDefinition(TransportVersionId id, TransportVersionDefinition definition) {}

    private static final Pattern NAME_FORMAT = Pattern.compile("[a-z0-9_]+");

    @ServiceReference("transportVersionResources")
    abstract Property<TransportVersionResourcesService> getResources();

    @TaskAction
    public void validateTransportVersions() throws IOException {
        Set<String> referencedNames = TransportVersionReference.collectNames(getReferencesFiles());
        Map<String, TransportVersionDefinition> definitions = getResources().get().getNamedDefinitions();
        Map<Integer, List<IdAndDefinition>> idsByBase = collectIdsByBase(definitions.values());
        Map<String, TransportVersionLatest> latestByReleaseBranch = getResources().get().getLatestByReleaseBranch();

        // now load all definitions, do some validation and record them by various keys for later quick lookup
        // NOTE: this must run after loading referenced names and existing definitions
        // NOTE: this is sorted so that the order of cross validation is deterministic
<<<<<<< HEAD
        for (var definition : definitions.values()) {
            validateDefinition(definition, referencedNames);
=======
        for (String subDirName : List.of("unreferenced", "named")) {
            Path subDir = definitionsDir.resolve(subDirName);
            if (Files.isDirectory(subDir)) {
                try (var definitionsStream = Files.list(subDir).sorted()) {
                    for (var definitionFile : definitionsStream.toList()) {
                        recordAndValidateDefinition(readDefinitionFile(definitionFile));
                    }
                }
            }
>>>>>>> 906bbfc2
        }

        // cleanup base lookup so we can check ids
        // NOTE: this must run after definition recording
        for (var entry : idsByBase.entrySet()) {
            validateBase(entry.getKey(), entry.getValue());
        }

        // now load all latest versions and do validation
        // NOTE: this must run after definition recording and idsByBase cleanup

        for (var latest : latestByReleaseBranch.values()) {
            validateLatest(latest, definitions, idsByBase);
        }
    }

    private Map<Integer, List<IdAndDefinition>> collectIdsByBase(Collection<TransportVersionDefinition> definitions) {
        Map<Integer, List<IdAndDefinition>> idsByBase = new HashMap<>();

        // first collect all ids, organized by base
        for (TransportVersionDefinition definition : definitions) {
            for (TransportVersionId id : definition.ids()) {
                idsByBase.computeIfAbsent(id.base(), k -> new ArrayList<>()).add(new IdAndDefinition(id, definition));
            }
        }

        // now sort the ids within each base so we can check density later
        for (var ids : idsByBase.values()) {
            // first sort the ids list so we can check compactness and quickly lookup the highest id later
            ids.sort(Comparator.comparingInt(a -> a.id().complete()));
        }

        return idsByBase;
    }

    private void validateDefinition(TransportVersionDefinition definition, Set<String> referencedNames) {

        // validate any modifications
        Map<Integer, TransportVersionId> existingIdsByBase = new HashMap<>();
        TransportVersionDefinition originalDefinition = getResources().get().getNamedDefinitionFromMain(definition.name());
        if (originalDefinition != null) {

            int primaryId = definition.ids().get(0).complete();
            int originalPrimaryId = originalDefinition.ids().get(0).complete();
            if (primaryId != originalPrimaryId) {
                throwDefinitionFailure(definition, "has modified primary id from " + originalPrimaryId + " to " + primaryId);
            }

            originalDefinition.ids().forEach(id -> existingIdsByBase.put(id.base(), id));
        }

        if (referencedNames.contains(definition.name()) == false && definition.name().startsWith("initial_") == false) {
            throwDefinitionFailure(definition, "is not referenced");
        }
        if (NAME_FORMAT.matcher(definition.name()).matches() == false) {
            throwDefinitionFailure(definition, "does not have a valid name, must be lowercase alphanumeric and underscore");
        }
        if (definition.ids().isEmpty()) {
            throwDefinitionFailure(definition, "does not contain any ids");
        }
        if (Comparators.isInOrder(definition.ids(), Comparator.reverseOrder()) == false) {
            throwDefinitionFailure(definition, "does not have ordered ids");
        }
        for (int ndx = 0; ndx < definition.ids().size(); ++ndx) {
            TransportVersionId id = definition.ids().get(ndx);

            if (ndx == 0) {
                // TODO: initial versions will only be applicable to a release branch, so they won't have an associated
                // main version. They will also be loaded differently in the future, but until they are separate, we ignore them here.
                if (id.patch() != 0 && definition.name().startsWith("initial_") == false) {
                    throwDefinitionFailure(definition, "has patch version " + id.complete() + " as primary id");
                }
            } else {
                if (id.patch() == 0) {
                    throwDefinitionFailure(definition, "contains bwc id [" + id + "] with a patch part of 0");
                }
            }

            // check modifications of ids on same branch, ie sharing same base
            TransportVersionId maybeModifiedId = existingIdsByBase.get(id.base());
            if (maybeModifiedId != null && maybeModifiedId.complete() != id.complete()) {
                throwDefinitionFailure(definition, "modifies existing patch id from " + maybeModifiedId + " to " + id);
            }
        }
    }

    private void validateLatest(
        TransportVersionLatest latest,
        Map<String, TransportVersionDefinition> definitions,
        Map<Integer, List<IdAndDefinition>> idsByBase
    ) {
        TransportVersionDefinition latestDefinition = definitions.get(latest.name());
        if (latestDefinition == null) {
            throwLatestFailure(latest, "contains transport version name [" + latest.name() + "] which is not defined");
        }
        if (latestDefinition.ids().contains(latest.id()) == false) {
            Path relativePath = getResources().get().getRepositoryPath(latestDefinition);
            throwLatestFailure(latest, "has id " + latest.id() + " which is not in definition [" + relativePath + "]");
        }

        List<IdAndDefinition> baseIds = idsByBase.get(latest.id().base());
        IdAndDefinition lastId = baseIds.getLast();
        if (lastId.id().complete() != latest.id().complete()) {
            throwLatestFailure(
                latest,
                "has id "
                    + latest.id()
                    + " from ["
                    + latest.name()
                    + "] with base "
                    + latest.id().base()
                    + " but another id "
                    + lastId.id().complete()
                    + " from ["
                    + lastId.definition().name()
                    + "] is later for that base"
            );
        }

        TransportVersionLatest existingLatest = getResources().get().getLatestFromMain(latest.branch());
        if (existingLatest != null) {
            if (latest.id().patch() != 0 && latest.id().base() != existingLatest.id().base()) {
                throwLatestFailure(latest, "modifies base id from " + existingLatest.id().base() + " to " + latest.id().base());
            }
        }
    }

    private void validateBase(int base, List<IdAndDefinition> ids) {
        // TODO: switch this to a fully dense check once all existing transport versions have been migrated
        IdAndDefinition previous = ids.getLast();
        for (int ndx = ids.size() - 2; ndx >= 0; --ndx) {
            IdAndDefinition current = ids.get(ndx);

            if (previous.id().equals(current.id())) {
                Path existingDefinitionPath = getResources().get().getRepositoryPath(previous.definition);
                throwDefinitionFailure(
                    current.definition(),
                    "contains id " + current.id + " already defined in [" + existingDefinitionPath + "]"
                );
            }

            if (previous.id().complete() - 1 != current.id().complete()) {
                throw new IllegalStateException(
                    "Transport version base id " + base + " is missing patch ids between " + current.id() + " and " + previous.id()
                );
            }
            previous = current;
        }
    }

    private void throwDefinitionFailure(TransportVersionDefinition definition, String message) {
        Path relativePath = getResources().get().getRepositoryPath(definition);
        throw new IllegalStateException("Transport version definition file [" + relativePath + "] " + message);
    }

    private void throwLatestFailure(TransportVersionLatest latest, String message) {
        Path relativePath = getResources().get().getRepositoryPath(latest);
        throw new IllegalStateException("Latest transport version file [" + relativePath + "] " + message);
    }
}<|MERGE_RESOLUTION|>--- conflicted
+++ resolved
@@ -65,33 +65,13 @@
         Map<Integer, List<IdAndDefinition>> idsByBase = collectIdsByBase(definitions.values());
         Map<String, TransportVersionLatest> latestByReleaseBranch = getResources().get().getLatestByReleaseBranch();
 
-        // now load all definitions, do some validation and record them by various keys for later quick lookup
-        // NOTE: this must run after loading referenced names and existing definitions
-        // NOTE: this is sorted so that the order of cross validation is deterministic
-<<<<<<< HEAD
         for (var definition : definitions.values()) {
             validateDefinition(definition, referencedNames);
-=======
-        for (String subDirName : List.of("unreferenced", "named")) {
-            Path subDir = definitionsDir.resolve(subDirName);
-            if (Files.isDirectory(subDir)) {
-                try (var definitionsStream = Files.list(subDir).sorted()) {
-                    for (var definitionFile : definitionsStream.toList()) {
-                        recordAndValidateDefinition(readDefinitionFile(definitionFile));
-                    }
-                }
-            }
->>>>>>> 906bbfc2
-        }
-
-        // cleanup base lookup so we can check ids
-        // NOTE: this must run after definition recording
+        }
+        
         for (var entry : idsByBase.entrySet()) {
             validateBase(entry.getKey(), entry.getValue());
         }
-
-        // now load all latest versions and do validation
-        // NOTE: this must run after definition recording and idsByBase cleanup
 
         for (var latest : latestByReleaseBranch.values()) {
             validateLatest(latest, definitions, idsByBase);

/*
 * Copyright Elasticsearch B.V. and/or licensed to Elasticsearch B.V. under one
 * or more contributor license agreements. Licensed under the "Elastic License
 * 2.0", the "GNU Affero General Public License v3.0 only", and the "Server Side
 * Public License v 1"; you may not use this file except in compliance with, at
 * your election, the "Elastic License 2.0", the "GNU Affero General Public
 * License v3.0 only", or the "Server Side Public License, v 1".
 */

package org.elasticsearch.gradle.internal.transport;

import groovy.json.JsonSlurper;

import org.gradle.api.DefaultTask;
import org.gradle.api.file.RegularFileProperty;
import org.gradle.api.tasks.InputDirectory;
import org.gradle.api.tasks.InputFile;
import org.gradle.api.tasks.TaskAction;

import java.io.BufferedReader;
import java.io.FileReader;
import java.io.IOException;
import java.util.HashSet;
import java.util.Map;
import java.util.Objects;
import java.util.Set;

/**
 * Validates that each transport version declaration has an associated metadata file.
 * TODO:
 *  - make this depend on the LocateTransportVersions task/plugin
 *  - make this both a local (per module/plugin) and global task
 */
public abstract class ValidateTransportVersionsTask extends DefaultTask {

    @InputDirectory
    public abstract RegularFileProperty getDataFileDirectory();

    @InputFile
    public abstract RegularFileProperty getTransportVersionSetNamesFile();

    @TaskAction
    public void validateTransportVersions() throws IOException {
        var dataFileDirectory = getDataFileDirectory();
        var tvDataDir = dataFileDirectory.getAsFile().get();

        Set<String> tvSetNamesInDataFiles = new HashSet<>();
        for (var tvDataFile : Objects.requireNonNull(tvDataDir.listFiles())) {
            if (tvDataFile.getName().endsWith("-LATEST.json") == false) {
                var slurper = new JsonSlurper();
                if (slurper.parse(tvDataFile) instanceof Map json) {
                    System.out.println(tvDataFile.getAbsolutePath());
                    String name = json.get("name").toString();
                    tvSetNamesInDataFiles.add(name);
                } else {
                    throw new RuntimeException(tvDataFile + " is not a json file");
                }
            }
        }

        var tvSetDeclaredNamesFile = getTransportVersionSetNamesFile().get().getAsFile();
        try (var reader = new BufferedReader(new FileReader(tvSetDeclaredNamesFile))) {
            reader.lines().forEach(declaredName -> {
                if (tvSetNamesInDataFiles.contains(declaredName) == false) {
<<<<<<< HEAD
                    throw new RuntimeException("TransportVersionSetData.get(\"" + declaredName + "\") was used, but lacks a" +
                        " data file with a corresponding transport version. This can be generated with the <TODO> task"); //TODO
=======
                    throw new RuntimeException(
                        "TransportVersionSet.get(\""
                            + declaredName
                            + "\") was used, but lacks a"
                            + "data file with a corresponding transport version. This can be generated with the <TODO> task"
                    ); // TODO
>>>>>>> fd021220
                }
            });
        }
    }
}<|MERGE_RESOLUTION|>--- conflicted
+++ resolved
@@ -62,17 +62,8 @@
         try (var reader = new BufferedReader(new FileReader(tvSetDeclaredNamesFile))) {
             reader.lines().forEach(declaredName -> {
                 if (tvSetNamesInDataFiles.contains(declaredName) == false) {
-<<<<<<< HEAD
                     throw new RuntimeException("TransportVersionSetData.get(\"" + declaredName + "\") was used, but lacks a" +
                         " data file with a corresponding transport version. This can be generated with the <TODO> task"); //TODO
-=======
-                    throw new RuntimeException(
-                        "TransportVersionSet.get(\""
-                            + declaredName
-                            + "\") was used, but lacks a"
-                            + "data file with a corresponding transport version. This can be generated with the <TODO> task"
-                    ); // TODO
->>>>>>> fd021220
                 }
             });
         }

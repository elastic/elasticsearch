--- conflicted
+++ resolved
@@ -1,9 +1,5 @@
 elasticsearch     = 9.2.0
-<<<<<<< HEAD
-lucene            = 10.3.0-snapshot-9b680820d0c
-=======
 lucene            = 10.3.0-snapshot-586dc103361
->>>>>>> 010b7a53
 
 bundled_jdk_vendor = openjdk
 bundled_jdk = 24.0.2+12@fdc5d0102fe0414db21410ad5834341f

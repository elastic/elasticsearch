elasticsearch     = 9.3.0
lucene            = 10.3.2

bundled_jdk_vendor = openjdk
bundled_jdk = 25.0.1+8@2fbf10d8c78e40bd87641c434705079d
# optional dependencies
spatial4j         = 0.7
jts               = 1.15.0
jackson           = 2.15.0
snakeyaml         = 2.0
icu4j             = 77.1
supercsv          = 2.4.0
log4j             = 2.19.0
slf4j             = 2.0.6
ecsLogging        = 1.2.0
jna               = 5.12.1
netty             = 4.1.126.Final
commons_lang3     = 3.9
google_oauth_client = 1.34.1
awsv2sdk            = 2.31.78
reactive_streams    = 1.0.4
<<<<<<< HEAD
cuvs_java           = 25.10.0
=======
ldapsdk           = 7.0.3
>>>>>>> 790810ed

antlr4            = 4.13.1
# bouncy castle version for non-fips. fips jars use a different version
bouncycastle=1.79
# used by security and idp (need to be in sync due to cross-dependency in testing)
opensaml = 4.3.0

# client dependencies
httpclient        = 4.5.14
httpcore          = 4.4.16
httpclient5       = 5.5
httpcore5         = 5.3.5
httpasyncclient   = 4.1.5
commonslogging    = 1.2
commonscodec      = 1.15
protobuf          = 3.25.5

# test dependencies
randomizedrunner  = 2.8.2
junit             = 4.13.2
junit5            = 5.12.1
hamcrest          = 3.0
mocksocket        = 1.2
apache_mina       = 2.2.4

# test container dependencies
testcontainer     = 1.19.2
dockerJava        = 3.3.4
ductTape          = 1.0.8
commonsCompress   = 1.24.0

# packer caching build logic
reflections       = 0.10.2

# benchmark dependencies
jmh               = 1.37

# test dependencies
# when updating this version, also update :qa:evil-tests
jimfs = 1.3.0
jimfs_guava = 32.1.1-jre

# test framework
networknt_json_schema_validator = 1.0.48<|MERGE_RESOLUTION|>--- conflicted
+++ resolved
@@ -19,11 +19,8 @@
 google_oauth_client = 1.34.1
 awsv2sdk            = 2.31.78
 reactive_streams    = 1.0.4
-<<<<<<< HEAD
 cuvs_java           = 25.10.0
-=======
-ldapsdk           = 7.0.3
->>>>>>> 790810ed
+ldapsdk             = 7.0.3
 
 antlr4            = 4.13.1
 # bouncy castle version for non-fips. fips jars use a different version

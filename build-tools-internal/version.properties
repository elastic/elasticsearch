--- conflicted
+++ resolved
@@ -1,10 +1,5 @@
-<<<<<<< HEAD
-elasticsearch     = 9.0.0
+elasticsearch     = 9.1.0
 lucene            = 10.2.0-snapshot-57c30f9b84b
-=======
-elasticsearch     = 9.1.0
-lucene            = 10.1.0
->>>>>>> 05a2003a
 
 bundled_jdk_vendor = openjdk
 bundled_jdk = 23+37@3c5b90190c68498b986a97f276efd28a

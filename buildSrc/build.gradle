/*
 * Licensed to Elasticsearch under one or more contributor
 * license agreements. See the NOTICE file distributed with
 * this work for additional information regarding copyright
 * ownership. Elasticsearch licenses this file to you under
 * the Apache License, Version 2.0 (the "License"); you may
 * not use this file except in compliance with the License.
 * You may obtain a copy of the License at
 *
 *    http://www.apache.org/licenses/LICENSE-2.0
 *
 * Unless required by applicable law or agreed to in writing,
 * software distributed under the License is distributed on an
 * "AS IS" BASIS, WITHOUT WARRANTIES OR CONDITIONS OF ANY
 * KIND, either express or implied.  See the License for the
 * specific language governing permissions and limitations
 * under the License.
 */
import java.nio.file.Files
import org.gradle.util.GradleVersion

plugins {
  id 'java-gradle-plugin'
  id 'groovy'
}

gradlePlugin {
  plugins {
    simplePlugin {
<<<<<<< HEAD
      id = 'elasticsearch.testclusters'
      implementationClass = 'org.elasticsearch.gradle.testclusters.TestClustersPlugin'
=======
      id = 'elasticsearch.clusterformation'
      implementationClass = 'org.elasticsearch.gradle.clusterformation.ClusterformationPlugin'
>>>>>>> 9c541b8f
    }
  }
}

group = 'org.elasticsearch.gradle'

String minimumGradleVersion = file('src/main/resources/minimumGradleVersion').text.trim()
if (GradleVersion.current() < GradleVersion.version(minimumGradleVersion)) {
    throw new GradleException("Gradle ${minimumGradleVersion}+ is required to build elasticsearch")
}

// TODO this will not work in CI as of this writing
// take advantage of the new Process API in 9
if (JavaVersion.current() < JavaVersion.VERSION_1_9) {
  throw new GradleException('Java 1.9 is required to build elasticsearch gradle tools')
}

if (project == rootProject) {
  // change the build dir used during build init, so that doing a clean
  // won't wipe out the buildscript jar
  if ((System.getProperty("eclipse.launcher") != null || gradle.startParameter.taskNames.contains('eclipse') || gradle.startParameter.taskNames.contains('cleanEclipse')) == false) {
    buildDir = 'build-bootstrap'
  }
}

// Make sure :buildSrc: doesn't generate classes incompatible with RUNTIME_JAVA_HOME
// We can't use BuildPlugin here, so read from file
String minimumRuntimeVersion = file('src/main/resources/minimumRuntimeVersion').text.trim()
targetCompatibility = minimumRuntimeVersion
sourceCompatibility = minimumRuntimeVersion

/*****************************************************************************
 *         Propagating version.properties to the rest of the build           *
 *****************************************************************************/

Properties props = new Properties()
props.load(project.file('version.properties').newDataInputStream())
version = props.getProperty('elasticsearch')
boolean snapshot = "true".equals(System.getProperty("build.snapshot", "true"));
if (snapshot) {
  // we update the version property to reflect if we are building a snapshot or a release build
  // we write this back out below to load it in the Build.java which will be shown in rest main action
  // to indicate this being a snapshot build or a release build.
  version += "-SNAPSHOT"
  props.put("elasticsearch", version);
}

File tempPropertiesFile = new File(project.buildDir, "version.properties")
task writeVersionProperties {
  inputs.properties(props)
  outputs.file(tempPropertiesFile)
  doLast {
    OutputStream stream = Files.newOutputStream(tempPropertiesFile.toPath());
    try {
      props.store(stream, "UTF-8");
    } finally {
      stream.close();
    }
  }
}

processResources {
  dependsOn writeVersionProperties
  from tempPropertiesFile
}

/*****************************************************************************
 *                    Dependencies used by the entire build                  *
 *****************************************************************************/

repositories {
  jcenter()
}

dependencies {
  compile localGroovy()
  compile "com.carrotsearch.randomizedtesting:junit4-ant:${props.getProperty('randomizedrunner')}"
  compile "com.carrotsearch.randomizedtesting:randomizedtesting-runner:${props.getProperty('randomizedrunner')}"

  compile("junit:junit:${props.getProperty('junit')}") {
    transitive = false
  }
  compile 'com.netflix.nebula:gradle-extra-configurations-plugin:3.0.3'
  compile 'com.netflix.nebula:nebula-publishing-plugin:4.4.4'
  compile 'com.netflix.nebula:gradle-info-plugin:3.0.3'
  compile 'org.eclipse.jgit:org.eclipse.jgit:3.2.0.201312181205-r'
  compile 'com.perforce:p4java:2012.3.551082' // THIS IS SUPPOSED TO BE OPTIONAL IN THE FUTURE....
  compile 'org.apache.rat:apache-rat:0.11'
  compile "org.elasticsearch:jna:4.5.1"
  compile 'com.github.jengelman.gradle.plugins:shadow:2.0.4'
  testCompile "junit:junit:${props.getProperty('junit')}"
}


// Gradle 2.14+ removed ProgressLogger(-Factory) classes from the public APIs
// Use logging dependency instead
// Gradle 4.3.1 stopped releasing the logging jars to jcenter, just use the last available one
GradleVersion logVersion = GradleVersion.current() > GradleVersion.version('4.3') ? GradleVersion.version('4.3') : GradleVersion.current()

dependencies {
  compileOnly "org.gradle:gradle-logging:${logVersion.getVersion()}"
}

/*****************************************************************************
 *                         Bootstrap repositories                            *
 *****************************************************************************/
// this will only happen when buildSrc is built on its own during build init
if (project == rootProject) {
  repositories {
    if (System.getProperty("repos.mavenLocal") != null) {
      mavenLocal()
    }
    mavenCentral()
  }

  test {
    include "**/*Tests.class"
    exclude "**/*IT.class"
  }
}

/*****************************************************************************
 *                           Normal project checks                           *
 *****************************************************************************/

// this happens when included as a normal project in the build, which we do
// to enforce precommit checks like forbidden apis, as well as setup publishing
if (project != rootProject) {
  apply plugin: 'elasticsearch.build'
  apply plugin: 'nebula.maven-base-publish'
  apply plugin: 'nebula.maven-scm'

  // groovydoc succeeds, but has some weird internal exception...
  groovydoc.enabled = false

  // build-tools is not ready for primetime with these...
  dependencyLicenses.enabled = false
  dependenciesInfo.enabled = false
  forbiddenApisMain.enabled = false
  forbiddenApisTest.enabled = false
  jarHell.enabled = false
  thirdPartyAudit.enabled = false

  // tests can't  be run with randomized test runner
  // it's fine as we run them as part of :buildSrc
  test.enabled = false
  task integTest(type: Test) {
    // integration test requires the local testing repo for example plugin builds
    dependsOn project.rootProject.allprojects.collect {
      it.tasks.matching { it.name == 'publishNebulaPublicationToLocalTestRepository'}
    }
    exclude "**/*Tests.class"
    include "**/*IT.class"
    testClassesDirs = sourceSets.test.output.classesDirs
    classpath = sourceSets.test.runtimeClasspath
    inputs.dir(file("src/testKit"))
    // tell BuildExamplePluginsIT where to find the example plugins
    systemProperty (
            'test.build-tools.plugin.examples',
            files(
                    project(':example-plugins').subprojects.collect { it.projectDir }
            ).asPath,
    )
    systemProperty 'test.local-test-repo-path', "${rootProject.buildDir}/local-test-repo"
    systemProperty 'test.lucene-snapshot-revision', (versions.lucene =~ /\w+-snapshot-([a-z0-9]+)/)[0][1]
  }
  check.dependsOn(integTest)

  // TODO needs to be updated in CI, needs update in NamingConventions
  targetCompatibility = "1.9"
  sourceCompatibility = "1.9"

  // TODO: re-enable once randomizedtesting gradle code is published and removed from here
  licenseHeaders.enabled = false

  forbiddenPatterns {
    exclude '**/*.wav'
    // the file that actually defines nocommit
    exclude '**/ForbiddenPatternsTask.groovy'
  }

  namingConventions {
    testClass = 'org.elasticsearch.gradle.test.GradleUnitTestCase'
    integTestClass = 'org.elasticsearch.gradle.test.GradleIntegrationTestCase'
  }

  /*
   * We alread configure publication and we don't need or want this one that
   * comes from the java-gradle-plugin.
   */
  afterEvaluate {
    generatePomFileForPluginMavenPublication.enabled = false
  }
}<|MERGE_RESOLUTION|>--- conflicted
+++ resolved
@@ -27,13 +27,8 @@
 gradlePlugin {
   plugins {
     simplePlugin {
-<<<<<<< HEAD
       id = 'elasticsearch.testclusters'
       implementationClass = 'org.elasticsearch.gradle.testclusters.TestClustersPlugin'
-=======
-      id = 'elasticsearch.clusterformation'
-      implementationClass = 'org.elasticsearch.gradle.clusterformation.ClusterformationPlugin'
->>>>>>> 9c541b8f
     }
   }
 }

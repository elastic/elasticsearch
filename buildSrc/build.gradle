/*
 * Copyright Elasticsearch B.V. and/or licensed to Elasticsearch B.V. under one
 * or more contributor license agreements. Licensed under the Elastic License
 * 2.0 and the Server Side Public License, v 1; you may not use this file except
 * in compliance with, at your election, the Elastic License 2.0 or the Server
 * Side Public License, v 1.
 */

import org.gradle.internal.jvm.Jvm

plugins {
  id 'java-gradle-plugin'
  id 'groovy'
  id 'java-test-fixtures'
}

group = 'org.elasticsearch.gradle'

if (project == rootProject) {
  // change the build dir used during build init, so that doing a clean
  // won't wipe out the buildscript jar
  buildDir = 'build-bootstrap'
}

/*****************************************************************************
 *         Propagating version.properties to the rest of the build           *
 *****************************************************************************/

// we update the version property to reflect if we are building a snapshot or a release build
// we write this back out below to load it in the Build.java which will be shown in rest main action
// to indicate this being a snapshot build or a release build.
Properties props = VersionPropertiesLoader.loadBuildSrcVersion(project.file('version.properties'))
version = props.getProperty("elasticsearch")

gradlePlugin {
  // We already configure publication and we don't need or want the one that comes
  // with the java-gradle-plugin
  automatedPublishing = false
}
def generateVersionProperties = tasks.register("generateVersionProperties", WriteProperties) {
  outputFile = "${buildDir}/version.properties"
  comment = 'Generated version properties'
  properties(props)
}

tasks.named("processResources").configure {
  from(generateVersionProperties)
}

/*****************************************************************************
 *         Java version                                                      *
 *****************************************************************************/

if (JavaVersion.current() < JavaVersion.VERSION_11) {
  throw new GradleException('At least Java 11 is required to build elasticsearch gradle tools')
}

allprojects {
  apply plugin: 'java'
  targetCompatibility = '11'
  sourceCompatibility = '11'
}

sourceSets {
  integTest {
    compileClasspath += sourceSets["main"].output + configurations["testRuntimeClasspath"]
    runtimeClasspath += output + compileClasspath
  }
}

tasks.withType(JavaCompile).configureEach {
  options.encoding = 'UTF-8'
}

/*****************************************************************************
 *                    Dependencies used by the entire build                  *
 *****************************************************************************/

repositories {
  jcenter()
}

dependencies {
  api localGroovy()
  api gradleApi()

  api 'commons-codec:commons-codec:1.12'
  api 'org.apache.commons:commons-compress:1.19'
  api 'org.apache.ant:ant:1.10.8'
  api 'com.netflix.nebula:gradle-extra-configurations-plugin:5.0.1'
  api 'com.netflix.nebula:gradle-info-plugin:9.2.0'
  api 'org.apache.rat:apache-rat:0.11'
  api "org.elasticsearch:jna:5.5.0"
  api 'com.github.jengelman.gradle.plugins:shadow:6.1.0'
  // When upgrading forbidden apis, ensure dependency version is bumped in ThirdPartyPrecommitPlugin as well
  api 'de.thetaphi:forbiddenapis:3.1'
  api 'com.avast.gradle:gradle-docker-compose-plugin:0.14.0'
  api 'org.apache.maven:maven-model:3.6.2'
  api 'com.networknt:json-schema-validator:1.0.36'
  api "com.fasterxml.jackson.dataformat:jackson-dataformat-yaml:${props.getProperty('jackson')}"
  api 'org.ow2.asm:asm:9.0'
  api 'org.ow2.asm:asm-tree:9.0'
  api "org.apache.httpcomponents:httpclient:${props.getProperty('httpclient')}"
  api "org.apache.httpcomponents:httpcore:${props.getProperty('httpcore')}"
  compileOnly "com.puppycrawl.tools:checkstyle:${props.getProperty('checkstyle')}"
  testImplementation "com.puppycrawl.tools:checkstyle:${props.getProperty('checkstyle')}"
  testFixturesApi "junit:junit:${props.getProperty('junit')}"
  testFixturesApi "com.carrotsearch.randomizedtesting:randomizedtesting-runner:${props.getProperty('randomizedrunner')}"
  testFixturesApi gradleApi()
  testFixturesApi gradleTestKit()
  testImplementation 'com.github.tomakehurst:wiremock-jre8-standalone:2.23.2'
  testImplementation 'org.mockito:mockito-core:1.9.5'
  integTestImplementation('org.spockframework:spock-core:1.3-groovy-2.5') {
    exclude module: "groovy"
  }
  integTestImplementation "org.xmlunit:xmlunit-core:2.8.2"
}

/*****************************************************************************
 *                         Bootstrap repositories                            *
 *****************************************************************************/
// this will only happen when buildSrc is built on its own during build init
if (project == rootProject) {
  repositories {
    if (System.getProperty("repos.mavenLocal") != null) {
      mavenLocal()
    }
  }
  dependencies {
    // add this so the runtime classpath so Gradle will properly track it as a build runtime classpath input
    runtimeOnly project('reaper')
  }
  // only run tests as build-tools
  tasks.named("test").configure {
    enabled = false
  }
}

/*****************************************************************************
 *                           Normal project checks                           *
 *****************************************************************************/

// this happens when included as a normal project in the build, which we do
// to enforce precommit checks like forbidden apis, as well as setup publishing
if (project != rootProject) {
  apply plugin: 'elasticsearch.build'
  apply plugin: 'elasticsearch.publish'

  // groovydoc succeeds, but has some weird internal exception...
  tasks.named("groovydoc").configure {
    enabled = false
  }

  // build-tools is not ready for primetime with these...
  tasks.named("dependencyLicenses").configure { enabled = false }
  tasks.named("dependenciesInfo").configure {enabled = false }
  tasks.named("dependenciesGraph").configure {enabled = false }
  disableTasks('forbiddenApisMain', 'forbiddenApisTest', 'forbiddenApisIntegTest', 'forbiddenApisTestFixtures')
  tasks.named("jarHell").configure {
    enabled = false
  }
  tasks.named("thirdPartyAudit").configure {
    enabled = false
  }
  configurations.register("distribution")
  configurations.register("reaper")

  dependencies {
    reaper project('reaper')
    distribution project(':distribution:archives:windows-zip')
    distribution project(':distribution:archives:oss-windows-zip')
    distribution project(':distribution:archives:darwin-tar')
    distribution project(':distribution:archives:darwin-aarch64-tar')
    distribution project(':distribution:archives:oss-darwin-tar')
    distribution project(':distribution:archives:oss-darwin-aarch64-tar')
    distribution project(':distribution:archives:linux-aarch64-tar')
    distribution project(':distribution:archives:linux-tar')
    distribution project(':distribution:archives:oss-linux-tar')
    distribution project(':distribution:archives:oss-linux-aarch64-tar')

    integTestRuntimeOnly(project(":libs:elasticsearch-core"))
  }

  eclipse {
    classpath {
      plusConfigurations += [configurations.integTestRuntimeClasspath]
    }
  }

  // for external projects we want to remove the marker file indicating we are running the Elasticsearch project
  tasks.named("processResources").configure {
    exclude 'buildSrc.marker'
    into('META-INF') {
      from configurations.reaper
    }
  }

  // Track reaper jar as a test input using runtime classpath normalization strategy
  tasks.withType(Test).configureEach {
    inputs.files(configurations.reaper).withNormalizer(ClasspathNormalizer)
  }

  normalization {
    runtimeClasspath {
      // We already include the reaper jar as part of our runtime classpath. Ignore the copy in META-INF.
      ignore('META-INF/reaper.jar')
    }
  }

  tasks.named("forbiddenPatterns").configure {
    exclude '**/*.wav'
    exclude '**/*.p12'
    exclude '**/*.jks'
    exclude '**/*.crt'
    // the file that actually defines nocommit
    exclude '**/ForbiddenPatternsTask.java'
    exclude '**/*.bcfks'
  }

  tasks.named("testingConventions") {
    naming.clear()
    naming {
      Tests {
        baseClass 'org.elasticsearch.gradle.test.GradleUnitTestCase'
      }
      IT {
        baseClass 'org.elasticsearch.gradle.test.GradleIntegrationTestCase'
      }
    }
  }

  tasks.register("integTest", Test) {
    inputs.dir(file("src/testKit")).withPropertyName("testkit dir").withPathSensitivity(PathSensitivity.RELATIVE)
    systemProperty 'test.version_under_test', version
    testClassesDirs = sourceSets.integTest.output.classesDirs
    classpath = sourceSets.integTest.runtimeClasspath
  }
  tasks.named("check").configure { dependsOn("integTest") }

  // for now we hardcode the tests for our build to use the gradle jvm.
  tasks.withType(Test).configureEach {
    onlyIf { org.elasticsearch.gradle.info.BuildParams.inFipsJvm == false }
    it.executable = Jvm.current().getJavaExecutable()
    maxParallelForks = providers.systemProperty('tests.jvms').forUseAtConfigurationTime().getOrElse(org.elasticsearch.gradle.info.BuildParams.defaultParallel.toString()) as Integer
  }

<<<<<<< HEAD
  /*
   * We already configure publication and we don't need or want this one that
   * comes from the java-gradle-plugin.
   */
  afterEvaluate {
    tasks.named("generatePomFileForPluginMavenPublication").configure {
      enabled = false
    }
  }

  publishing.publications.named("elastic").configure {
=======
  publishing.publications.named("nebula").configure {
>>>>>>> de2598ca
    suppressPomMetadataWarningsFor("testFixturesApiElements")
    suppressPomMetadataWarningsFor("testFixturesRuntimeElements")
  }
}

// Define this here because we need it early.
class VersionPropertiesLoader {
  static Properties loadBuildSrcVersion(File input) throws IOException {
    Properties props = new Properties();
    InputStream is = new FileInputStream(input)
    try {
      props.load(is)
    } finally {
      is.close()
    }
    loadBuildSrcVersion(props, System.getProperties())
    return props
  }

  protected static void loadBuildSrcVersion(Properties loadedProps, Properties systemProperties) {
    String elasticsearch = loadedProps.getProperty("elasticsearch")
    if (elasticsearch == null) {
      throw new IllegalStateException("Elasticsearch version is missing from properties.")
    }
    if (elasticsearch.matches("[0-9]+\\.[0-9]+\\.[0-9]+") == false) {
      throw new IllegalStateException(
        "Expected elasticsearch version to be numbers only of the form  X.Y.Z but it was: " +
          elasticsearch
      )
    }
    String qualifier = systemProperties.getProperty("build.version_qualifier", "")
    if (qualifier.isEmpty() == false) {
      if (qualifier.matches("(alpha|beta|rc)\\d+") == false) {
        throw new IllegalStateException("Invalid qualifier: " + qualifier)
      }
      elasticsearch += "-" + qualifier
    }
    final String buildSnapshotSystemProperty = systemProperties.getProperty("build.snapshot", "true");
    switch (buildSnapshotSystemProperty) {
      case "true":
        elasticsearch += "-SNAPSHOT"
        break;
      case "false":
        // do nothing
        break;
      default:
        throw new IllegalArgumentException(
          "build.snapshot was set to [" + buildSnapshotSystemProperty + "] but can only be unset or [true|false]");
    }
    loadedProps.put("elasticsearch", elasticsearch)
  }
}<|MERGE_RESOLUTION|>--- conflicted
+++ resolved
@@ -244,21 +244,7 @@
     maxParallelForks = providers.systemProperty('tests.jvms').forUseAtConfigurationTime().getOrElse(org.elasticsearch.gradle.info.BuildParams.defaultParallel.toString()) as Integer
   }
 
-<<<<<<< HEAD
-  /*
-   * We already configure publication and we don't need or want this one that
-   * comes from the java-gradle-plugin.
-   */
-  afterEvaluate {
-    tasks.named("generatePomFileForPluginMavenPublication").configure {
-      enabled = false
-    }
-  }
-
   publishing.publications.named("elastic").configure {
-=======
-  publishing.publications.named("nebula").configure {
->>>>>>> de2598ca
     suppressPomMetadataWarningsFor("testFixturesApiElements")
     suppressPomMetadataWarningsFor("testFixturesRuntimeElements")
   }

--- conflicted
+++ resolved
@@ -33,12 +33,9 @@
 import org.elasticsearch.gradle.test.ErrorReportingTestListener
 import org.elasticsearch.gradle.testclusters.ElasticsearchCluster
 import org.elasticsearch.gradle.testclusters.TestClustersPlugin
-<<<<<<< HEAD
-=======
+import org.gradle.api.Action
 import org.elasticsearch.gradle.testclusters.TestDistribution
->>>>>>> a29deecb
 import org.elasticsearch.gradle.tool.Boilerplate
-import org.gradle.api.Action
 import org.gradle.api.GradleException
 import org.gradle.api.InvalidUserDataException
 import org.gradle.api.JavaVersion
@@ -146,7 +143,6 @@
         configureFips140(project)
     }
 
-<<<<<<< HEAD
     static void configureFips140(Project project) {
         // Common config when running with a FIPS-140 runtime JVM
         if (inFipsJvm()) {
@@ -164,50 +160,30 @@
             GlobalInfoExtension globalInfo = project.rootProject.extensions.getByType(GlobalInfoExtension)
             project.pluginManager.withPlugin("elasticsearch.testclusters") {
                 NamedDomainObjectContainer<ElasticsearchCluster> testClusters = project.extensions.findByName(TestClustersPlugin.EXTENSION_NAME) as NamedDomainObjectContainer<ElasticsearchCluster>
-                testClusters.all { ElasticsearchCluster cluster ->
-                    globalInfo.ready {
-                        for (File dep : project.getConfigurations().getByName("extraJars").getFiles()) {
-                            cluster.extraJarFile(dep)
+                if (testClusters != null) {
+                    testClusters.all { ElasticsearchCluster cluster ->
+                        cluster.setTestDistribution(TestDistribution.DEFAULT)
+                        globalInfo.ready {
+                            for (File dep : project.getConfigurations().getByName("extraJars").getFiles()) {
+                                cluster.extraJarFile(dep)
+                            }
+                            if (BuildParams.runtimeJavaVersion > JavaVersion.VERSION_1_8) {
+                                cluster.extraConfigFile("fips_java.security", securityProperties)
+                                cluster.extraConfigFile("fips_java.policy", securityPolicy)
+                            } else {
+                                cluster.extraConfigFile("fips_java.security", security8Properties)
+                                cluster.extraConfigFile("fips_java.policy", security8Policy)
+                            }
+                            cluster.extraConfigFile("cacerts.bcfks", bcfksKeystore)
+                            cluster.systemProperty('java.security.properties', '=${ES_PATH_CONF}/fips_java.security')
+                            cluster.systemProperty('java.security.policy', '=${ES_PATH_CONF}/fips_java.policy')
+                            cluster.systemProperty('javax.net.ssl.trustStore', '${ES_PATH_CONF}/cacerts.bcfks')
+                            cluster.systemProperty('javax.net.ssl.trustStorePassword', 'password')
+                            cluster.systemProperty('javax.net.ssl.keyStorePassword', 'password')
+                            cluster.systemProperty('javax.net.ssl.keyStoreType', 'BCFKS')
+                            // Can't use our DiagnosticTrustManager with SunJSSE in FIPS mode
+                            cluster.setting 'xpack.security.ssl.diagnose.trust', 'false'
                         }
-                        if (BuildParams.runtimeJavaVersion > JavaVersion.VERSION_1_8) {
-                            cluster.extraConfigFile("fips_java.security", securityProperties)
-                            cluster.extraConfigFile("fips_java.policy", securityPolicy)
-                        } else {
-                            cluster.extraConfigFile("fips_java.security", security8Properties)
-                            cluster.extraConfigFile("fips_java.policy", security8Policy)
-=======
-    public static void configureFips140(Project project) {
-        // Need to do it here to support external plugins
-        GlobalInfoExtension globalInfo = project.rootProject.extensions.getByType(GlobalInfoExtension)
-        // wait until global info is populated because we don't know if we are running in a fips jvm until execution time
-        globalInfo.ready {
-                // Common config when running with a FIPS-140 runtime JVM
-                if (BuildParams.inFipsJvm) {
-                    project.tasks.withType(Test).configureEach { Test task ->
-                        task.systemProperty 'javax.net.ssl.trustStorePassword', 'password'
-                        task.systemProperty 'javax.net.ssl.keyStorePassword', 'password'
-                    }
-                    project.pluginManager.withPlugin("elasticsearch.testclusters") {
-                        NamedDomainObjectContainer<ElasticsearchCluster> testClusters = project.extensions.findByName(TestClustersPlugin.EXTENSION_NAME) as NamedDomainObjectContainer<ElasticsearchCluster>
-                        if (testClusters != null) {
-                            testClusters.all { ElasticsearchCluster cluster ->
-                                cluster.setTestDistribution(TestDistribution.DEFAULT)
-                                cluster.systemProperty 'javax.net.ssl.trustStorePassword', 'password'
-                                cluster.systemProperty 'javax.net.ssl.keyStorePassword', 'password'
-                                // Can't use our DiagnosticTrustManager with SunJSSE in FIPS mode
-                                cluster.setting 'xpack.security.ssl.diagnose.trust', 'false'
-                            }
->>>>>>> a29deecb
-                        }
-                        cluster.extraConfigFile("cacerts.bcfks", bcfksKeystore)
-                        cluster.systemProperty('java.security.properties', '=${ES_PATH_CONF}/fips_java.security')
-                        cluster.systemProperty('java.security.policy', '=${ES_PATH_CONF}/fips_java.policy')
-                        cluster.systemProperty('javax.net.ssl.trustStore', '${ES_PATH_CONF}/cacerts.bcfks')
-                        cluster.systemProperty('javax.net.ssl.trustStorePassword', 'password')
-                        cluster.systemProperty('javax.net.ssl.keyStorePassword', 'password')
-                        cluster.systemProperty('javax.net.ssl.keyStoreType', 'BCFKS')
-                        // Can't use our DiagnosticTrustManager with SunJSSE in FIPS mode
-                        cluster.setting 'xpack.security.ssl.diagnose.trust', 'false'
                     }
                 }
             }

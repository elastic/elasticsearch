--- conflicted
+++ resolved
@@ -881,13 +881,11 @@
                 // TODO: remove this once ctx isn't added to update script params in 7.0
                 test.systemProperty 'es.scripting.update.ctx_in_params', 'false'
 
-<<<<<<< HEAD
                 // TODO: remove when sort optimization is merged
                 test.systemProperty 'es.search.long_sort_optimized', 'true'
-=======
+
                 // TODO: remove this once cname is prepended to transport.publish_address by default in 8.0
                 test.systemProperty 'es.transport.cname_in_publish_address', 'true'
->>>>>>> 8195d681
 
                 test.testLogging { TestLoggingContainer logging ->
                     logging.showExceptions = true

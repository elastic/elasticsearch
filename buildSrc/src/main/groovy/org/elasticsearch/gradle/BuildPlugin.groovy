--- conflicted
+++ resolved
@@ -46,14 +46,12 @@
 import org.gradle.api.artifacts.ProjectDependency
 import org.gradle.api.artifacts.ResolvedArtifact
 import org.gradle.api.artifacts.dsl.RepositoryHandler
-<<<<<<< HEAD
+import org.gradle.api.artifacts.repositories.ArtifactRepository
+import org.gradle.api.artifacts.repositories.IvyArtifactRepository
+import org.gradle.api.artifacts.repositories.MavenArtifactRepository
 import org.gradle.api.artifacts.repositories.AuthenticationContainer
 import org.gradle.api.artifacts.repositories.IvyArtifactRepository
 import org.gradle.api.artifacts.repositories.IvyPatternRepositoryLayout
-=======
-import org.gradle.api.artifacts.repositories.ArtifactRepository
-import org.gradle.api.artifacts.repositories.IvyArtifactRepository
->>>>>>> a3aacc35
 import org.gradle.api.artifacts.repositories.MavenArtifactRepository
 import org.gradle.api.credentials.HttpHeaderCredentials
 import org.gradle.api.execution.TaskActionListener
@@ -422,40 +420,32 @@
             repos.mavenLocal()
         }
         repos.jcenter()
-<<<<<<< HEAD
-        repos.ivy { IvyArtifactRepository repo ->
-            repo.url = 'https://artifacts.elastic.co/downloads'
-            repo.patternLayout { IvyPatternRepositoryLayout layout ->
-                layout.artifact 'elasticsearch/[module]-[revision](-[classifier]).[ext]'
-=======
         repos.ivy {
             name "elasticsearch"
             url "https://artifacts.elastic.co/downloads"
             patternLayout {
                 artifact "elasticsearch/[module]-[revision](-[classifier]).[ext]"
->>>>>>> a3aacc35
             }
             // this header is not a credential but we hack the capability to send this header to avoid polluting our download stats
-            repo.credentials(HttpHeaderCredentials, { HttpHeaderCredentials credentials ->
-                credentials.name = 'X-Elastic-No-KPI'
-                credentials.value = '1'
-            } as Action<HttpHeaderCredentials>)
-            repo.authentication { AuthenticationContainer auth ->
-                auth.create('header', HttpHeaderAuthentication)
-            }
-        }
-        repos.maven { MavenArtifactRepository repo ->
-            repo.name = 'elastic'
-            repo.url = 'https://artifacts.elastic.co/maven'
+            credentials(HttpHeaderCredentials) {
+                name = "X-Elastic-No-KPI"
+                value = "1"
+            }
+            authentication {
+                header(HttpHeaderAuthentication)
+            }
+        }
+        repos.maven {
+            name "elastic"
+            url "https://artifacts.elastic.co/maven"
         }
         String luceneVersion = VersionProperties.lucene
         if (luceneVersion.contains('-snapshot')) {
             // extract the revision number from the version with a regex matcher
-            List<String> matches = (luceneVersion =~ /\w+-snapshot-([a-z0-9]+)/).getAt(0) as List<String>
-            String revision = matches.get(1)
-            repos.maven { MavenArtifactRepository repo ->
-                repo.name = 'lucene-snapshots'
-                repo.url = "https://s3.amazonaws.com/download.elasticsearch.org/lucenesnapshots/${revision}"
+            String revision = (luceneVersion =~ /\w+-snapshot-([a-z0-9]+)/)[0][1]
+            repos.maven {
+                name 'lucene-snapshots'
+                url "https://s3.amazonaws.com/download.elasticsearch.org/lucenesnapshots/${revision}"
             }
         }
     }

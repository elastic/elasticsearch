--- conflicted
+++ resolved
@@ -47,11 +47,7 @@
             '\\{version_qualified\\}': VersionProperties.elasticsearch,
             '\\{lucene_version\\}' : VersionProperties.lucene.replaceAll('-snapshot-\\w+$', ''),
             '\\{build_flavor\\}' : project.integTestCluster.distribution,
-<<<<<<< HEAD
-            '\\{build_type\\}' : ClusterFormationTasks.getOs().equals("windows") ? "zip" : "tar"
-=======
             '\\{build_type\\}' : ClusterFormationTasks.getOs().equals("windows") ? "zip" : "tar",
->>>>>>> 32838daa
         ]
         Task listSnippets = project.tasks.create('listSnippets', SnippetsTask)
         listSnippets.group 'Docs'

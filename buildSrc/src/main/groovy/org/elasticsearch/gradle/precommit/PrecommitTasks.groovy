/*
 * Licensed to Elasticsearch under one or more contributor
 * license agreements. See the NOTICE file distributed with
 * this work for additional information regarding copyright
 * ownership. Elasticsearch licenses this file to you under
 * the Apache License, Version 2.0 (the "License"); you may
 * not use this file except in compliance with the License.
 * You may obtain a copy of the License at
 *
 *    http://www.apache.org/licenses/LICENSE-2.0
 *
 * Unless required by applicable law or agreed to in writing,
 * software distributed under the License is distributed on an
 * "AS IS" BASIS, WITHOUT WARRANTIES OR CONDITIONS OF ANY
 * KIND, either express or implied.  See the License for the
 * specific language governing permissions and limitations
 * under the License.
 */
package org.elasticsearch.gradle.precommit

<<<<<<< HEAD
=======
import com.github.jengelman.gradle.plugins.shadow.ShadowPlugin
>>>>>>> 0c7f6570
import de.thetaphi.forbiddenapis.gradle.CheckForbiddenApis
import de.thetaphi.forbiddenapis.gradle.ForbiddenApisPlugin
import org.elasticsearch.gradle.ExportElasticsearchBuildResourcesTask
import org.elasticsearch.gradle.VersionProperties
import org.gradle.api.JavaVersion
import org.gradle.api.Project
import org.gradle.api.Task
import org.gradle.api.plugins.JavaBasePlugin
import org.gradle.api.plugins.quality.Checkstyle
<<<<<<< HEAD

=======
>>>>>>> 0c7f6570
/**
 * Validation tasks which should be run before committing. These run before tests.
 */
class PrecommitTasks {

    /** Adds a precommit task, which depends on non-test verification tasks. */
    public static Task create(Project project, boolean includeDependencyLicenses) {
        project.configurations.create("forbiddenApisCliJar")
        project.dependencies {
            forbiddenApisCliJar ('de.thetaphi:forbiddenapis:2.6')
        }

        List<Task> precommitTasks = [
            configureCheckstyle(project),
            configureForbiddenApisCli(project),
            configureNamingConventions(project),
            project.tasks.create('forbiddenPatterns', ForbiddenPatternsTask.class),
            project.tasks.create('licenseHeaders', LicenseHeadersTask.class),
            project.tasks.create('filepermissions', FilePermissionsTask.class),
<<<<<<< HEAD
            project.tasks.create('jarHell', JarHellTask.class),
            project.tasks.create('thirdPartyAudit', ThirdPartyAuditTask.class)]
=======
            configureJarHell(project),
            configureThirdPartyAudit(project),
            configureTestingConventions(project)
        ]
>>>>>>> 0c7f6570

        // tasks with just tests don't need dependency licenses, so this flag makes adding
        // the task optional
        if (includeDependencyLicenses) {
            DependencyLicensesTask dependencyLicenses = project.tasks.create('dependencyLicenses', DependencyLicensesTask.class)
            precommitTasks.add(dependencyLicenses)
            // we also create the updateShas helper task that is associated with dependencyLicenses
            UpdateShasTask updateShas = project.tasks.create('updateShas', UpdateShasTask.class)
            updateShas.parentTask = dependencyLicenses
        }
        if (project.path != ':build-tools') {
            /*
             * Sadly, build-tools can't have logger-usage-check because that
             * would create a circular project dependency between build-tools
             * (which provides NamingConventionsCheck) and :test:logger-usage
             * which provides the logger usage check. Since the build tools
             * don't use the logger usage check because they don't have any
             * of Elaticsearch's loggers and :test:logger-usage actually does
             * use the NamingConventionsCheck we break the circular dependency
             * here.
             */
            precommitTasks.add(configureLoggerUsage(project))
        }

        // We want to get any compilation error before running the pre-commit checks.
        project.sourceSets.all { sourceSet ->
            precommitTasks.each { task ->
                task.shouldRunAfter(sourceSet.getClassesTaskName())
            }
        }

        return project.tasks.create([
            name: 'precommit',
            group: JavaBasePlugin.VERIFICATION_GROUP,
            description: 'Runs all non-test checks.',
            dependsOn: precommitTasks
        ])
    }

    static Task configureTestingConventions(Project project) {
        project.getTasks().create("testingConventions", TestingConventionsTasks.class)
    }

    private static Task configureJarHell(Project project) {
        Task task = project.tasks.create('jarHell', JarHellTask.class)
        task.classpath = project.sourceSets.test.runtimeClasspath
        if (project.plugins.hasPlugin(ShadowPlugin)) {
            task.classpath += project.configurations.bundle
        }
<<<<<<< HEAD
        project.tasks.withType(CheckForbiddenApis) {
            // we do not use the += operator to add signatures, as conventionMappings of Gradle do not work when it's configured using withType:
            if (name.endsWith('Test')) {
                signaturesURLs = project.forbiddenApis.signaturesURLs +
                    [ getClass().getResource('/forbidden/es-test-signatures.txt'), getClass().getResource('/forbidden/http-signatures.txt') ]
            } else {
                signaturesURLs = project.forbiddenApis.signaturesURLs +
                    [ getClass().getResource('/forbidden/es-server-signatures.txt') ]
=======
        task.dependsOn(project.sourceSets.test.classesTaskName)
        task.javaHome = project.runtimeJavaHome
        return task
    }

    private static Task configureThirdPartyAudit(Project project) {
        ThirdPartyAuditTask thirdPartyAuditTask = project.tasks.create('thirdPartyAudit', ThirdPartyAuditTask.class)
        ExportElasticsearchBuildResourcesTask buildResources = project.tasks.getByName('buildResources')
        thirdPartyAuditTask.configure {
            dependsOn(buildResources)
            signatureFile = buildResources.copy("forbidden/third-party-audit.txt")
            javaHome = project.runtimeJavaHome
            targetCompatibility = project.runtimeJavaVersion
        }
        return thirdPartyAuditTask
    }

    private static Task configureForbiddenApisCli(Project project) {
        project.pluginManager.apply(ForbiddenApisPlugin)
        ExportElasticsearchBuildResourcesTask buildResources = project.tasks.getByName('buildResources')
        project.tasks.withType(CheckForbiddenApis) {
            dependsOn(buildResources)
            targetCompatibility = project.runtimeJavaVersion >= JavaVersion.VERSION_1_9 ?
                    project.runtimeJavaVersion.getMajorVersion() :
                    project.runtimeJavaVersion
            bundledSignatures = [
                    "jdk-unsafe", "jdk-deprecated", "jdk-non-portable", "jdk-system-out"
            ]
            signaturesFiles = project.files(
                    buildResources.copy("forbidden/jdk-signatures.txt"),
                    buildResources.copy("forbidden/es-all-signatures.txt")
            )
            suppressAnnotations = ['**.SuppressForbidden']
            if (name.endsWith('Test')) {
                signaturesFiles += project.files(
                        buildResources.copy("forbidden/es-test-signatures.txt"),
                        buildResources.copy("forbidden/http-signatures.txt")
                )
            } else {
                signaturesFiles += project.files(buildResources.copy("forbidden/es-server-signatures.txt"))
            }
            ext.replaceSignatureFiles = { String... names ->
                signaturesFiles = project.files(
                        names.collect { buildResources.copy("forbidden/${it}.txt") }
                )
            }
            ext.addSignatureFiles = { String... names ->
                signaturesFiles += project.files(
                        names.collect { buildResources.copy("forbidden/${it}.txt") }
                )
>>>>>>> 0c7f6570
            }
        }
        Task forbiddenApis =  project.tasks.getByName("forbiddenApis")
        forbiddenApis.group = ""
        return forbiddenApis
    }

    private static Task configureCheckstyle(Project project) {
        // Always copy the checkstyle configuration files to 'buildDir/checkstyle' since the resources could be located in a jar
        // file. If the resources are located in a jar, Gradle will fail when it tries to turn the URL into a file
        URL checkstyleConfUrl = PrecommitTasks.getResource("/checkstyle.xml")
        URL checkstyleSuppressionsUrl = PrecommitTasks.getResource("/checkstyle_suppressions.xml")
        File checkstyleDir = new File(project.buildDir, "checkstyle")
        File checkstyleSuppressions = new File(checkstyleDir, "checkstyle_suppressions.xml")
        File checkstyleConf = new File(checkstyleDir, "checkstyle.xml");
        Task copyCheckstyleConf = project.tasks.create("copyCheckstyleConf")

        // configure inputs and outputs so up to date works properly
        copyCheckstyleConf.outputs.files(checkstyleSuppressions, checkstyleConf)
        if ("jar".equals(checkstyleConfUrl.getProtocol())) {
            JarURLConnection jarURLConnection = (JarURLConnection) checkstyleConfUrl.openConnection()
            copyCheckstyleConf.inputs.file(jarURLConnection.getJarFileURL())
        } else if ("file".equals(checkstyleConfUrl.getProtocol())) {
            copyCheckstyleConf.inputs.files(checkstyleConfUrl.getFile(), checkstyleSuppressionsUrl.getFile())
        }

        copyCheckstyleConf.doLast {
            checkstyleDir.mkdirs()
            // withStream will close the output stream and IOGroovyMethods#getBytes reads the InputStream fully and closes it
            new FileOutputStream(checkstyleConf).withStream {
                it.write(checkstyleConfUrl.openStream().getBytes())
            }
            new FileOutputStream(checkstyleSuppressions).withStream {
                it.write(checkstyleSuppressionsUrl.openStream().getBytes())
            }
        }

        Task checkstyleTask = project.tasks.create('checkstyle')
        // Apply the checkstyle plugin to create `checkstyleMain` and `checkstyleTest`. It only
        // creates them if there is main or test code to check and it makes `check` depend
        // on them. We also want `precommit` to depend on `checkstyle`.
        project.pluginManager.apply('checkstyle')
        project.checkstyle {
            config = project.resources.text.fromFile(checkstyleConf, 'UTF-8')
            configProperties = [
                suppressions: checkstyleSuppressions
            ]
            toolVersion = '8.10.1'
        }

        project.tasks.withType(Checkstyle) { task ->
<<<<<<< HEAD
            project.tasks[JavaBasePlugin.CHECK_TASK_NAME].dependsOn.remove(task)
=======
>>>>>>> 0c7f6570
            checkstyleTask.dependsOn(task)
            task.dependsOn(copyCheckstyleConf)
            task.inputs.file(checkstyleSuppressions)
            task.reports {
                html.enabled false
            }
        }

        return checkstyleTask
    }

    private static Task configureNamingConventions(Project project) {
        if (project.sourceSets.findByName("test")) {
            Task namingConventionsTask = project.tasks.create('namingConventions', NamingConventionsTask)
            namingConventionsTask.javaHome = project.compilerJavaHome
            return namingConventionsTask
        }
        return null
    }

    private static Task configureLoggerUsage(Project project) {
        project.configurations.create('loggerUsagePlugin')
        project.dependencies.add('loggerUsagePlugin',
                "org.elasticsearch.test:logger-usage:${VersionProperties.elasticsearch}")
        return project.tasks.create('loggerUsageCheck', LoggerUsageTask.class) {
            classpath = project.configurations.loggerUsagePlugin
            javaHome = project.runtimeJavaHome
        }
    }
}<|MERGE_RESOLUTION|>--- conflicted
+++ resolved
@@ -18,10 +18,7 @@
  */
 package org.elasticsearch.gradle.precommit
 
-<<<<<<< HEAD
-=======
 import com.github.jengelman.gradle.plugins.shadow.ShadowPlugin
->>>>>>> 0c7f6570
 import de.thetaphi.forbiddenapis.gradle.CheckForbiddenApis
 import de.thetaphi.forbiddenapis.gradle.ForbiddenApisPlugin
 import org.elasticsearch.gradle.ExportElasticsearchBuildResourcesTask
@@ -31,10 +28,6 @@
 import org.gradle.api.Task
 import org.gradle.api.plugins.JavaBasePlugin
 import org.gradle.api.plugins.quality.Checkstyle
-<<<<<<< HEAD
-
-=======
->>>>>>> 0c7f6570
 /**
  * Validation tasks which should be run before committing. These run before tests.
  */
@@ -54,15 +47,10 @@
             project.tasks.create('forbiddenPatterns', ForbiddenPatternsTask.class),
             project.tasks.create('licenseHeaders', LicenseHeadersTask.class),
             project.tasks.create('filepermissions', FilePermissionsTask.class),
-<<<<<<< HEAD
-            project.tasks.create('jarHell', JarHellTask.class),
-            project.tasks.create('thirdPartyAudit', ThirdPartyAuditTask.class)]
-=======
             configureJarHell(project),
             configureThirdPartyAudit(project),
             configureTestingConventions(project)
         ]
->>>>>>> 0c7f6570
 
         // tasks with just tests don't need dependency licenses, so this flag makes adding
         // the task optional
@@ -112,16 +100,6 @@
         if (project.plugins.hasPlugin(ShadowPlugin)) {
             task.classpath += project.configurations.bundle
         }
-<<<<<<< HEAD
-        project.tasks.withType(CheckForbiddenApis) {
-            // we do not use the += operator to add signatures, as conventionMappings of Gradle do not work when it's configured using withType:
-            if (name.endsWith('Test')) {
-                signaturesURLs = project.forbiddenApis.signaturesURLs +
-                    [ getClass().getResource('/forbidden/es-test-signatures.txt'), getClass().getResource('/forbidden/http-signatures.txt') ]
-            } else {
-                signaturesURLs = project.forbiddenApis.signaturesURLs +
-                    [ getClass().getResource('/forbidden/es-server-signatures.txt') ]
-=======
         task.dependsOn(project.sourceSets.test.classesTaskName)
         task.javaHome = project.runtimeJavaHome
         return task
@@ -172,7 +150,6 @@
                 signaturesFiles += project.files(
                         names.collect { buildResources.copy("forbidden/${it}.txt") }
                 )
->>>>>>> 0c7f6570
             }
         }
         Task forbiddenApis =  project.tasks.getByName("forbiddenApis")
@@ -224,10 +201,6 @@
         }
 
         project.tasks.withType(Checkstyle) { task ->
-<<<<<<< HEAD
-            project.tasks[JavaBasePlugin.CHECK_TASK_NAME].dependsOn.remove(task)
-=======
->>>>>>> 0c7f6570
             checkstyleTask.dependsOn(task)
             task.dependsOn(copyCheckstyleConf)
             task.inputs.file(checkstyleSuppressions)

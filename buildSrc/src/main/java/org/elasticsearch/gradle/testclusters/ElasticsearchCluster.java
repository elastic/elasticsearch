--- conflicted
+++ resolved
@@ -273,35 +273,7 @@
         for (ElasticsearchNode node : nodes) {
             // Can only configure master nodes if we have node names defined
             if (nodeNames != null) {
-<<<<<<< HEAD
                 commonNodeConfig(node, nodeNames, firstNode);
-=======
-                if (node.getVersion().onOrAfter("7.0.0")) {
-                    node.defaultConfig.keySet().stream()
-                        .filter(name -> name.startsWith("discovery.zen."))
-                        .collect(Collectors.toList())
-                        .forEach(node.defaultConfig::remove);
-                    node.defaultConfig.put("cluster.initial_master_nodes", "[" + nodeNames + "]");
-                    node.defaultConfig.put("discovery.seed_providers", "file");
-                    node.defaultConfig.put("discovery.seed_hosts", "[]");
-                } else {
-                    node.defaultConfig.put("discovery.zen.master_election.wait_for_joins_timeout", "5s");
-                    if (nodes.size() > 1) {
-                        node.defaultConfig.put("discovery.zen.minimum_master_nodes", Integer.toString(nodes.size() / 2 + 1));
-                    }
-                    if (node.getVersion().onOrAfter("6.5.0")) {
-                        node.defaultConfig.put("discovery.zen.hosts_provider", "file");
-                        node.defaultConfig.put("discovery.zen.ping.unicast.hosts", "[]");
-                    } else {
-                        if (firstNode == null) {
-                            node.defaultConfig.put("discovery.zen.ping.unicast.hosts", "[]");
-                        } else {
-                            firstNode.waitForAllConditions();
-                            node.defaultConfig.put("discovery.zen.ping.unicast.hosts", "[\"" + firstNode.getTransportPortURI() + "\"]");
-                        }
-                    }
-                }
->>>>>>> 510d7d84
             }
             if (firstNode == null) {
                 firstNode = node;
@@ -334,7 +306,6 @@
                 if (firstNode == null) {
                     node.defaultConfig.put("discovery.zen.ping.unicast.hosts", "[]");
                 } else {
-                    firstNode.start();
                     firstNode.waitForAllConditions();
                     node.defaultConfig.put("discovery.zen.ping.unicast.hosts", "[\"" + firstNode.getTransportPortURI() + "\"]");
                 }

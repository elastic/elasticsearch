/*
 * Licensed to Elasticsearch under one or more contributor
 * license agreements. See the NOTICE file distributed with
 * this work for additional information regarding copyright
 * ownership. Elasticsearch licenses this file to you under
 * the Apache License, Version 2.0 (the "License"); you may
 * not use this file except in compliance with the License.
 * You may obtain a copy of the License at
 *
 *    http://www.apache.org/licenses/LICENSE-2.0
 *
 * Unless required by applicable law or agreed to in writing,
 * software distributed under the License is distributed on an
 * "AS IS" BASIS, WITHOUT WARRANTIES OR CONDITIONS OF ANY
 * KIND, either express or implied.  See the License for the
 * specific language governing permissions and limitations
 * under the License.
 */
package org.elasticsearch.gradle.testclusters;

import org.elasticsearch.gradle.DistributionDownloadPlugin;
import org.elasticsearch.gradle.ElasticsearchDistribution;
import org.elasticsearch.gradle.FileSupplier;
import org.elasticsearch.gradle.LazyPropertyList;
import org.elasticsearch.gradle.LazyPropertyMap;
import org.elasticsearch.gradle.LoggedExec;
import org.elasticsearch.gradle.OS;
import org.elasticsearch.gradle.PropertyNormalization;
import org.elasticsearch.gradle.ReaperService;
import org.elasticsearch.gradle.Version;
import org.elasticsearch.gradle.VersionProperties;
import org.elasticsearch.gradle.http.WaitForHttpResource;
import org.gradle.api.Action;
import org.gradle.api.Named;
import org.gradle.api.NamedDomainObjectContainer;
import org.gradle.api.Project;
import org.gradle.api.logging.Logger;
import org.gradle.api.logging.Logging;
import org.gradle.api.tasks.Classpath;
import org.gradle.api.tasks.Input;
import org.gradle.api.tasks.InputFile;
import org.gradle.api.tasks.InputFiles;
import org.gradle.api.tasks.Internal;
import org.gradle.api.tasks.Nested;
import org.gradle.api.tasks.Optional;
import org.gradle.api.tasks.PathSensitive;
import org.gradle.api.tasks.PathSensitivity;
import org.gradle.api.tasks.util.PatternFilterable;

import java.io.ByteArrayInputStream;
import java.io.File;
import java.io.IOException;
import java.io.InputStream;
import java.io.LineNumberReader;
import java.io.UncheckedIOException;
import java.net.URI;
import java.nio.charset.StandardCharsets;
import java.nio.file.Files;
import java.nio.file.Path;
import java.nio.file.Paths;
import java.nio.file.StandardCopyOption;
import java.nio.file.StandardOpenOption;
import java.time.Instant;
import java.util.ArrayList;
import java.util.Arrays;
import java.util.Collections;
import java.util.Comparator;
import java.util.HashMap;
import java.util.HashSet;
import java.util.LinkedHashMap;
import java.util.LinkedList;
import java.util.List;
import java.util.Map;
import java.util.Objects;
import java.util.Set;
import java.util.TreeSet;
import java.util.concurrent.ExecutionException;
import java.util.concurrent.TimeUnit;
import java.util.concurrent.TimeoutException;
import java.util.concurrent.atomic.AtomicBoolean;
import java.util.function.Function;
import java.util.function.Predicate;
import java.util.function.Supplier;
import java.util.stream.Collectors;
import java.util.stream.Stream;

import static java.util.Objects.requireNonNull;

public class ElasticsearchNode implements TestClusterConfiguration {

    private static final Logger LOGGER = Logging.getLogger(ElasticsearchNode.class);
    private static final int ES_DESTROY_TIMEOUT = 20;
    private static final TimeUnit ES_DESTROY_TIMEOUT_UNIT = TimeUnit.SECONDS;

    private static final int NODE_UP_TIMEOUT = 2;
    private static final TimeUnit NODE_UP_TIMEOUT_UNIT = TimeUnit.MINUTES;
    private static final int ADDITIONAL_CONFIG_TIMEOUT = 15;
    private static final TimeUnit ADDITIONAL_CONFIG_TIMEOUT_UNIT = TimeUnit.SECONDS;
    private static final List<String> OVERRIDABLE_SETTINGS = Arrays.asList(
        "path.repo",
        "discovery.seed_providers"

    );

    private static final int TAIL_LOG_MESSAGES_COUNT = 40;
    private static final List<String> MESSAGES_WE_DONT_CARE_ABOUT = Arrays.asList(
        "Option UseConcMarkSweepGC was deprecated",
        "is a pre-release version of Elasticsearch",
        "max virtual memory areas vm.max_map_count"
    );
    private static final String HOSTNAME_OVERRIDE = "LinuxDarwinHostname";
    private static final String COMPUTERNAME_OVERRIDE = "WindowsComputername";

    private final String path;
    private final String name;
    private final Project project;
    private final ReaperService reaper;
    private final AtomicBoolean configurationFrozen = new AtomicBoolean(false);
    private final Path workingDir;

    private final LinkedHashMap<String, Predicate<TestClusterConfiguration>> waitConditions = new LinkedHashMap<>();
    private final List<URI> plugins = new ArrayList<>();
    private final List<File> modules = new ArrayList<>();
    final LazyPropertyMap<String, CharSequence> settings = new LazyPropertyMap<>("Settings", this);
    private final LazyPropertyMap<String, CharSequence> keystoreSettings = new LazyPropertyMap<>("Keystore", this);
    private final LazyPropertyMap<String, File> keystoreFiles = new LazyPropertyMap<>("Keystore files", this, FileEntry::new);
    private final LazyPropertyMap<String, CharSequence> systemProperties = new LazyPropertyMap<>("System properties", this);
    private final LazyPropertyMap<String, CharSequence> environment = new LazyPropertyMap<>("Environment", this);
    private final LazyPropertyList<CharSequence> jvmArgs = new LazyPropertyList<>("JVM arguments", this);
    private final LazyPropertyMap<String, File> extraConfigFiles = new LazyPropertyMap<>("Extra config files", this, FileEntry::new);
    private final LazyPropertyList<File> extraJarFiles = new LazyPropertyList<>("Extra jar files", this);
    private final List<Map<String, String>> credentials = new ArrayList<>();
    final LinkedHashMap<String, String> defaultConfig = new LinkedHashMap<>();

    private final Path confPathRepo;
    private final Path configFile;
    private final Path confPathData;
    private final Path confPathLogs;
    private final Path transportPortFile;
    private final Path httpPortsFile;
    private final Path esStdoutFile;
    private final Path esStderrFile;
    private final Path tmpDir;

    private int currentDistro = 0;
    private TestDistribution testDistribution;
    private List<ElasticsearchDistribution> distributions = new ArrayList<>();
    private File javaHome;
    private volatile Process esProcess;
    private Function<String, String> nameCustomization = Function.identity();
    private boolean isWorkingDirConfigured = false;
    private String httpPort = "0";
    private String transportPort = "0";

    ElasticsearchNode(String path, String name, Project project, ReaperService reaper, File workingDirBase) {
        this.path = path;
        this.name = name;
        this.project = project;
        this.reaper = reaper;
        workingDir = workingDirBase.toPath().resolve(safeName(name)).toAbsolutePath();
        confPathRepo = workingDir.resolve("repo");
        configFile = workingDir.resolve("config/elasticsearch.yml");
        confPathData = workingDir.resolve("data");
        confPathLogs = workingDir.resolve("logs");
        transportPortFile = confPathLogs.resolve("transport.ports");
        httpPortsFile = confPathLogs.resolve("http.ports");
        esStdoutFile = confPathLogs.resolve("es.stdout.log");
        esStderrFile = confPathLogs.resolve("es.stderr.log");
        tmpDir = workingDir.resolve("tmp");
        waitConditions.put("ports files", this::checkPortsFilesExistWithDelay);

        setTestDistribution(TestDistribution.INTEG_TEST);
        setVersion(VersionProperties.getElasticsearch());
    }

    @Input
    @Optional
    public String getName() {
        return nameCustomization.apply(name);
    }

    @Internal
    public Version getVersion() {
        return Version.fromString(distributions.get(currentDistro).getVersion());
    }

    @Internal
    public Path getDistroDir() {
        return workingDir.resolve("distro").resolve(getVersion() + "-" + testDistribution);
    }

    @Override
    public void setVersion(String version) {
        requireNonNull(version, "null version passed when configuring test cluster `" + this + "`");
        checkFrozen();
        distributions.clear();
        doSetVersion(version);
    }

    @Override
    public void setVersions(List<String> versions) {
        requireNonNull(versions, "null version list passed when configuring test cluster `" + this + "`");
        distributions.clear();
        for (String version : versions) {
            doSetVersion(version);
        }
    }

    private void doSetVersion(String version) {
        String distroName = "testclusters" + path.replace(":", "-") + "-" + this.name + "-" + version + "-";
        NamedDomainObjectContainer<ElasticsearchDistribution> container = DistributionDownloadPlugin.getContainer(project);
        if (container.findByName(distroName) == null) {
            container.create(distroName);
        }
        ElasticsearchDistribution distro = container.getByName(distroName);
        distro.setVersion(version);
        setDistributionType(distro, testDistribution);
        distributions.add(distro);
    }

    @Internal
    public TestDistribution getTestDistribution() {
        return testDistribution;
    }

    // package private just so test clusters plugin can access to wire up task dependencies
    @Internal
    List<ElasticsearchDistribution> getDistributions() {
        return distributions;
    }

    @Override
    public void setTestDistribution(TestDistribution testDistribution) {
        requireNonNull(testDistribution, "null distribution passed when configuring test cluster `" + this + "`");
        checkFrozen();
        this.testDistribution = testDistribution;
        for (ElasticsearchDistribution distribution : distributions) {
            setDistributionType(distribution, testDistribution);
        }
    }

    private void setDistributionType(ElasticsearchDistribution distribution, TestDistribution testDistribution) {
        if (testDistribution == TestDistribution.INTEG_TEST) {
            distribution.setType(ElasticsearchDistribution.Type.INTEG_TEST_ZIP);
            // we change the underlying distribution when changing the test distribution of the cluster.
            distribution.setFlavor(null);
            distribution.setPlatform(null);
            distribution.setBundledJdk(null);
        } else {
            distribution.setType(ElasticsearchDistribution.Type.ARCHIVE);
            if (testDistribution == TestDistribution.DEFAULT) {
                distribution.setFlavor(ElasticsearchDistribution.Flavor.DEFAULT);
            } else {
                distribution.setFlavor(ElasticsearchDistribution.Flavor.OSS);
            }
        }
    }

    @Override
    public void plugin(URI plugin) {
        requireNonNull(plugin, "Plugin name can't be null");
        checkFrozen();
        if (plugins.contains(plugin)) {
            throw new TestClustersException("Plugin already configured for installation " + plugin);
        }
        this.plugins.add(plugin);
    }

    @Override
    public void plugin(File plugin) {
        plugin(plugin.toURI());
    }

    @Override
    public void module(File module) {
        this.modules.add(module);
    }

    @Override
    public void keystore(String key, String value) {
        keystoreSettings.put(key, value);
    }

    @Override
    public void keystore(String key, Supplier<CharSequence> valueSupplier) {
        keystoreSettings.put(key, valueSupplier);
    }

    @Override
    public void keystore(String key, File value) {
        keystoreFiles.put(key, value);
    }

    @Override
    public void keystore(String key, File value, PropertyNormalization normalization) {
        keystoreFiles.put(key, value, normalization);
    }

    @Override
    public void keystore(String key, FileSupplier valueSupplier) {
        keystoreFiles.put(key, valueSupplier);
    }

    @Override
    public void setting(String key, String value) {
        settings.put(key, value);
    }

    @Override
    public void setting(String key, String value, PropertyNormalization normalization) {
        settings.put(key, value, normalization);
    }

    @Override
    public void setting(String key, Supplier<CharSequence> valueSupplier) {
        settings.put(key, valueSupplier);
    }

    @Override
    public void setting(String key, Supplier<CharSequence> valueSupplier, PropertyNormalization normalization) {
        settings.put(key, valueSupplier, normalization);
    }

    @Override
    public void systemProperty(String key, String value) {
        systemProperties.put(key, value);
    }

    @Override
    public void systemProperty(String key, Supplier<CharSequence> valueSupplier) {
        systemProperties.put(key, valueSupplier);
    }

    @Override
    public void systemProperty(String key, Supplier<CharSequence> valueSupplier, PropertyNormalization normalization) {
        systemProperties.put(key, valueSupplier, normalization);
    }

    @Override
    public void environment(String key, String value) {
        environment.put(key, value);
    }

    @Override
    public void environment(String key, Supplier<CharSequence> valueSupplier) {
        environment.put(key, valueSupplier);
    }

    @Override
    public void environment(String key, Supplier<CharSequence> valueSupplier, PropertyNormalization normalization) {
        environment.put(key, valueSupplier, normalization);
    }

    public void jvmArgs(String... values) {
        jvmArgs.addAll(Arrays.asList(values));
    }

    @Internal
    public Path getConfigDir() {
        return configFile.getParent();
    }

    @Override
    public void freeze() {
        requireNonNull(testDistribution, "null testDistribution passed when configuring test cluster `" + this + "`");
        LOGGER.info("Locking configuration of `{}`", this);
        configurationFrozen.set(true);
    }

    @Override
    public void setJavaHome(File javaHome) {
        requireNonNull(javaHome, "null javaHome passed when configuring test cluster `" + this + "`");
        checkFrozen();
        if (javaHome.exists() == false) {
            throw new TestClustersException("java home for `" + this + "` does not exists: `" + javaHome + "`");
        }
        this.javaHome = javaHome;
    }

    @Internal
    public File getJavaHome() {
        return javaHome;
    }

    /**
     * Returns a stream of lines in the generated logs similar to Files.lines
     *
     * @return stream of log lines
     */
    public Stream<String> logLines() throws IOException {
        return Files.lines(esStdoutFile, StandardCharsets.UTF_8);
    }

    @Override
    public synchronized void start() {
        LOGGER.info("Starting `{}`", this);

        if (Files.exists(getExtractedDistributionDir()) == false) {
            throw new TestClustersException("Can not start " + this + ", missing: " + getExtractedDistributionDir());
        }
        if (Files.isDirectory(getExtractedDistributionDir()) == false) {
            throw new TestClustersException("Can not start " + this + ", is not a directory: " + getExtractedDistributionDir());
        }

        try {
            if (isWorkingDirConfigured == false) {
                logToProcessStdout("Configuring working directory: " + workingDir);
                // make sure we always start fresh
                if (Files.exists(workingDir)) {
                    project.delete(workingDir);
                }
                isWorkingDirConfigured = true;
            }
            createWorkingDir(getExtractedDistributionDir());
        } catch (IOException e) {
            throw new UncheckedIOException("Failed to create working directory for " + this, e);
        }

        copyExtraJars();

        copyExtraConfigFiles();

        createConfiguration();

        if (plugins.isEmpty() == false) {
            logToProcessStdout("Installing " + plugins.size() + " plugins");
            plugins.forEach(plugin -> runElasticsearchBinScript(
                "elasticsearch-plugin",
                "install", "--batch", plugin.toString())
            );
        }

        if (getVersion().before("6.3.0") && testDistribution == TestDistribution.DEFAULT) {
            LOGGER.info("emulating the {} flavor for {} by installing x-pack", testDistribution, getVersion());
            runElasticsearchBinScript(
                "elasticsearch-plugin",
                "install", "--batch", "x-pack"
            );
        }

        if (keystoreSettings.isEmpty() == false || keystoreFiles.isEmpty() == false) {
            logToProcessStdout("Adding " + keystoreSettings.size() + " keystore settings and " + keystoreFiles.size() + " keystore files");
            runElasticsearchBinScript("elasticsearch-keystore", "create");

            keystoreSettings.forEach((key, value) ->
                runElasticsearchBinScriptWithInput(value.toString(), "elasticsearch-keystore", "add", "-x", key)
            );

            for (Map.Entry<String, File> entry : keystoreFiles.entrySet()) {
                File file = entry.getValue();
                requireNonNull(file, "supplied keystoreFile was null when configuring " + this);
                if (file.exists() == false) {
                    throw new TestClustersException("supplied keystore file " + file + " does not exist, require for " + this);
                }
                runElasticsearchBinScript("elasticsearch-keystore", "add-file", entry.getKey(), file.getAbsolutePath());
            }
        }

        installModules();

        if (isSettingTrue("xpack.security.enabled")) {
            if (credentials.isEmpty()) {
                user(Collections.emptyMap());
            }
        }

        if (credentials.isEmpty() == false) {
            logToProcessStdout("Setting up " + credentials.size() + " users");

            credentials.forEach(paramMap -> runElasticsearchBinScript(
                getVersion().onOrAfter("6.3.0") ? "elasticsearch-users" : "x-pack/users",
                paramMap.entrySet().stream()
                    .flatMap(entry -> Stream.of(entry.getKey(), entry.getValue()))
                    .toArray(String[]::new)
            ));
        }

        logToProcessStdout("Starting Elasticsearch process");
        startElasticsearchProcess();
    }

    private void logToProcessStdout(String message) {
        try {
            if (Files.exists(esStdoutFile.getParent()) == false) {
                Files.createDirectories(esStdoutFile.getParent());
            }
            Files.write(
                esStdoutFile,
                ("[" + Instant.now().toString() + "] [BUILD] " + message + "\n").getBytes(StandardCharsets.UTF_8),
                StandardOpenOption.CREATE, StandardOpenOption.APPEND
            );
        } catch (IOException e) {
            throw new UncheckedIOException(e);
        }
    }

    @Override
    public void restart() {
        LOGGER.info("Restarting {}", this);
        stop(false);
        start();
    }

    void goToNextVersion() {
        if (currentDistro + 1 >= distributions.size()) {
            throw new TestClustersException("Ran out of versions to go to for " + this);
        }
        logToProcessStdout("Switch version from " + getVersion() + " to " + distributions.get(currentDistro + 1).getVersion());
        currentDistro += 1;
        setting("node.attr.upgraded", "true");
    }

    private boolean isSettingTrue(String name) {
        return Boolean.valueOf(settings.getOrDefault(name, "false").toString());
    }

    private void copyExtraConfigFiles() {
        if (extraConfigFiles.isEmpty() == false) {
            logToProcessStdout("Setting up " + extraConfigFiles.size() + " additional config files");
        }
        extraConfigFiles.forEach((destination, from) -> {
            if (Files.exists(from.toPath()) == false) {
                throw new TestClustersException("Can't create extra config file from " + from + " for " + this +
                    " as it does not exist");
            }
            Path dst = configFile.getParent().resolve(destination);
            try {
                Files.createDirectories(dst.getParent());
                Files.copy(from.toPath(), dst, StandardCopyOption.REPLACE_EXISTING);
                LOGGER.info("Added extra config file {} for {}", destination, this);
            } catch (IOException e) {
                throw new UncheckedIOException("Can't create extra config file for", e);
            }
        });
    }

    /**
     * Copies extra jars to the `/lib` directory.
     * //TODO: Remove this when system modules are available
     */
    private void copyExtraJars() {
        if (extraJarFiles.isEmpty() == false){
            logToProcessStdout("Setting up " + extraJarFiles.size() + " additional jar dependencies");
        }
        extraJarFiles.forEach(from -> {
            Path destination = getDistroDir().resolve("lib").resolve(from.getName());
            try {
                Files.copy(from.toPath(), destination, StandardCopyOption.REPLACE_EXISTING);
                LOGGER.info("Added extra jar {} to {}", from.getName(), destination);
            } catch (IOException e) {
                throw new UncheckedIOException("Can't copy extra jar dependency " + from.getName() + " to " + destination.toString(), e);
            }
        });
    }

    private void installModules() {
        if (testDistribution == TestDistribution.INTEG_TEST) {
            logToProcessStdout("Installing " + modules.size() + "modules");
            for (File module : modules) {
                Path destination = getDistroDir().resolve("modules").resolve(module.getName().replace(".zip", "")
                    .replace("-" + getVersion(), "")
                    .replace("-SNAPSHOT", ""));

                // only install modules that are not already bundled with the integ-test distribution
                if (Files.exists(destination) == false) {
                    project.copy(spec -> {
                        if (module.getName().toLowerCase().endsWith(".zip")) {
                            spec.from(project.zipTree(module));
                        } else if (module.isDirectory()) {
                            spec.from(module);
                        } else {
                            throw new IllegalArgumentException("Not a valid module " + module + " for " + this);
                        }
                        spec.into(destination);
                    });
                }
            }
        } else {
            LOGGER.info("Not installing " + modules.size() + "(s) since the " + distributions + " distribution already " +
                "has them");
        }
    }

    @Override
    public void extraConfigFile(String destination, File from) {
        if (destination.contains("..")) {
            throw new IllegalArgumentException("extra config file destination can't be relative, was " + destination +
                " for " + this);
        }
        extraConfigFiles.put(destination, from);
    }

    @Override
    public void extraConfigFile(String destination, File from, PropertyNormalization normalization) {
        if (destination.contains("..")) {
            throw new IllegalArgumentException("extra config file destination can't be relative, was " + destination +
                " for " + this);
        }
        extraConfigFiles.put(destination, from, normalization);
    }

    @Override
    public void extraJarFile(File from) {
        if (from.toString().endsWith(".jar") == false) {
            throw new IllegalArgumentException("extra jar file " + from.toString() + " doesn't appear to be a JAR");
        }
        extraJarFiles.add(from);
    }

    @Override
    public void user(Map<String, String> userSpec) {
        Set<String> keys = new HashSet<>(userSpec.keySet());
        keys.remove("username");
        keys.remove("password");
        keys.remove("role");
        if (keys.isEmpty() == false) {
            throw new TestClustersException("Unknown keys in user definition " + keys + " for " + this);
        }
        Map<String, String> cred = new LinkedHashMap<>();
        cred.put("useradd", userSpec.getOrDefault("username", "test_user"));
        cred.put("-p", userSpec.getOrDefault("password", "x-pack-test-password"));
        cred.put("-r", userSpec.getOrDefault("role", "superuser"));
        credentials.add(cred);
    }

    private void runElasticsearchBinScriptWithInput(String input, String tool, String... args) {
        if (
            Files.exists(getDistroDir().resolve("bin").resolve(tool)) == false &&
                Files.exists(getDistroDir().resolve("bin").resolve(tool + ".bat")) == false
        ) {
            throw new TestClustersException("Can't run bin script: `" + tool + "` does not exist. " +
                "Is this the distribution you expect it to be ?");
        }
        try (InputStream byteArrayInputStream = new ByteArrayInputStream(input.getBytes(StandardCharsets.UTF_8))) {
            LoggedExec.exec(project, spec -> {
                spec.setEnvironment(getESEnvironment());
                spec.workingDir(getDistroDir());
                spec.executable(
                    OS.conditionalString()
                        .onUnix(() -> "./bin/" + tool)
                        .onWindows(() -> "cmd")
                        .supply()
                );
                spec.args(
                    OS.<List<String>>conditional()
                        .onWindows(() -> {
                            ArrayList<String> result = new ArrayList<>();
                            result.add("/c");
                            result.add("bin\\" + tool + ".bat");
                            for (String arg : args) {
                                result.add(arg);
                            }
                            return result;
                        })
                        .onUnix(() -> Arrays.asList(args))
                        .supply()
                );
                spec.setStandardInput(byteArrayInputStream);

            });
        } catch (IOException e) {
            throw new UncheckedIOException("Failed to run " + tool + " for " + this, e);
        }
    }

<<<<<<< HEAD
    private void runElaticsearchBinScript(String tool, String... args) {
=======
    private void runElasticsearchBinScript(String tool, String... args) {
>>>>>>> efa6ef3c
        runElasticsearchBinScriptWithInput("", tool, args);
    }

    private Map<String, String> getESEnvironment() {
        Map<String, String> defaultEnv = new HashMap<>();
        if ( getJavaHome() != null) {
            defaultEnv.put("JAVA_HOME", getJavaHome().getAbsolutePath());
        }
        defaultEnv.put("ES_PATH_CONF", configFile.getParent().toString());
        String systemPropertiesString = "";
        if (systemProperties.isEmpty() == false) {
            systemPropertiesString = " " + systemProperties.entrySet().stream()
                .map(entry -> "-D" + entry.getKey() + "=" + entry.getValue())
                // ES_PATH_CONF is also set as an environment variable and for a reference to ${ES_PATH_CONF}
                // to work ES_JAVA_OPTS, we need to make sure that ES_PATH_CONF before ES_JAVA_OPTS. Instead,
                // we replace the reference with the actual value in other environment variables
                .map(p -> p.replace("${ES_PATH_CONF}", configFile.getParent().toString()))
                .collect(Collectors.joining(" "));
        }
        String jvmArgsString = "";
        if (jvmArgs.isEmpty() == false) {
            jvmArgsString = " " + jvmArgs.stream()
                .peek(argument -> {
                    if (argument.toString().startsWith("-D")) {
                        throw new TestClustersException("Invalid jvm argument `" + argument +
                            "` configure as systemProperty instead for " + this
                        );
                    }
                })
                .collect(Collectors.joining(" "));
        }
        String heapSize = System.getProperty("tests.heap.size", "512m");
        defaultEnv.put("ES_JAVA_OPTS", "-Xms" + heapSize + " -Xmx" + heapSize + " -ea -esa " +
            systemPropertiesString + " " +
            jvmArgsString + " " +
            // Support  passing in additional JVM arguments
            System.getProperty("tests.jvm.argline", "")
        );
        defaultEnv.put("ES_TMPDIR", tmpDir.toString());
        // Windows requires this as it defaults to `c:\windows` despite ES_TMPDIR
        defaultEnv.put("TMP", tmpDir.toString());

        // Override the system hostname variables for testing
        defaultEnv.put("HOSTNAME", HOSTNAME_OVERRIDE);
        defaultEnv.put("COMPUTERNAME", COMPUTERNAME_OVERRIDE);

        Set<String> commonKeys = new HashSet<>(environment.keySet());
        commonKeys.retainAll(defaultEnv.keySet());
        if (commonKeys.isEmpty() == false) {
            throw new IllegalStateException(
                "testcluster does not allow overwriting the following env vars " + commonKeys + " for " + this
            );
        }

        environment.forEach((key, value) -> defaultEnv.put(key, value.toString()));
        return defaultEnv;
    }

    private void startElasticsearchProcess() {
        final ProcessBuilder processBuilder = new ProcessBuilder();

        List<String> command = OS.<List<String>>conditional()
            .onUnix(() -> Arrays.asList(workingDir.relativize(getDistroDir()).resolve("./bin/elasticsearch").toString()))
            .onWindows(() -> Arrays.asList("cmd", "/c", workingDir.relativize(getDistroDir()).resolve("bin\\elasticsearch.bat").toString()))
            .supply();
        processBuilder.command(command);
        processBuilder.directory(workingDir.toFile());
        Map<String, String> environment = processBuilder.environment();
        // Don't inherit anything from the environment for as that would  lack reproducibility
        environment.clear();
        environment.putAll(getESEnvironment());

        // don't buffer all in memory, make sure we don't block on the default pipes
        processBuilder.redirectError(ProcessBuilder.Redirect.appendTo(esStderrFile.toFile()));
        processBuilder.redirectOutput(ProcessBuilder.Redirect.appendTo(esStdoutFile.toFile()));

        LOGGER.info("Running `{}` in `{}` for {} env: {}", command, workingDir, this, environment);
        try {
            esProcess = processBuilder.start();
        } catch (IOException e) {
            throw new TestClustersException("Failed to start ES process for " + this, e);
        }
        reaper.registerPid(toString(), esProcess.pid());
    }

    @Override
    @Internal
    public String getHttpSocketURI() {
        return getHttpPortInternal().get(0);
    }

    @Override
    @Internal
    public String getTransportPortURI() {
        return getTransportPortInternal().get(0);
    }

    @Override
    @Internal
    public List<String> getAllHttpSocketURI() {
        waitForAllConditions();
        return getHttpPortInternal();
    }

    @Override
    @Internal
    public List<String> getAllTransportPortURI() {
        waitForAllConditions();
        return getTransportPortInternal();
    }

    @Internal
    public File getServerLog() {
        return confPathLogs.resolve(defaultConfig.get("cluster.name") + "_server.json").toFile();
    }

    @Internal
    public File getAuditLog() {
        return confPathLogs.resolve(defaultConfig.get("cluster.name") + "_audit.json").toFile();
    }

    @Override
    public synchronized void stop(boolean tailLogs) {
        logToProcessStdout("Stopping node");
        try {
            if (Files.exists(httpPortsFile)) {
                Files.delete(httpPortsFile);
            }
            if (Files.exists(transportPortFile)) {
                Files.delete(transportPortFile);
            }
        } catch (IOException e) {
            throw new UncheckedIOException(e);
        }
        if (esProcess == null && tailLogs) {
            // This is a special case. If start() throws an exception the plugin will still call stop
            // Another exception here would eat the orriginal.
            return;
        }
        LOGGER.info("Stopping `{}`, tailLogs: {}", this, tailLogs);
        requireNonNull(esProcess, "Can't stop `" + this + "` as it was not started or already stopped.");
        // Test clusters are not reused, don't spend time on a graceful shutdown
        stopHandle(esProcess.toHandle(), true);
        if (tailLogs) {
            logFileContents("Standard output of node", esStdoutFile);
            logFileContents("Standard error of node", esStderrFile);
        }
        esProcess = null;
        // Clean up the ports file in case this is started again.
        try {
            if (Files.exists(httpPortsFile)) {
                Files.delete(httpPortsFile);
            }
            if (Files.exists(transportPortFile)) {
                Files.delete(transportPortFile);
            }
        } catch (IOException e) {
            throw new UncheckedIOException(e);
        }
    }

    @Override
    public void setNameCustomization(Function<String, String> nameCustomizer) {
        this.nameCustomization = nameCustomizer;
    }

    private void stopHandle(ProcessHandle processHandle, boolean forcibly) {
        // Stop all children first, ES could actually be a child when there's some wrapper process like on Windows.
        if (processHandle.isAlive() == false) {
            LOGGER.info("Process was not running when we tried to terminate it.");
            return;
        }

        // Stop all children first, ES could actually be a child when there's some wrapper process like on Windows.
        processHandle.children().forEach(each -> stopHandle(each, forcibly));

        logProcessInfo(
            "Terminating elasticsearch process" + (forcibly ? " forcibly " : "gracefully") + ":",
            processHandle.info()
        );

        if (forcibly) {
            processHandle.destroyForcibly();
        } else {
            processHandle.destroy();
            waitForProcessToExit(processHandle);
            if (processHandle.isAlive() == false) {
                return;
            }
            LOGGER.info("process did not terminate after {} {}, stopping it forcefully",
                ES_DESTROY_TIMEOUT, ES_DESTROY_TIMEOUT_UNIT);
            processHandle.destroyForcibly();
        }

        waitForProcessToExit(processHandle);
        if (processHandle.isAlive()) {
            throw new TestClustersException("Was not able to terminate elasticsearch process for " + this);
        }

        reaper.unregister(toString());
    }

    private void logProcessInfo(String prefix, ProcessHandle.Info info) {
        LOGGER.info(prefix + " commandLine:`{}` command:`{}` args:`{}`",
            info.commandLine().orElse("-"), info.command().orElse("-"),
            Arrays.stream(info.arguments().orElse(new String[]{}))
                .map(each -> "'" + each + "'")
                .collect(Collectors.joining(" "))
        );
    }

    private void logFileContents(String description, Path from) {
        final Map<String, Integer> errorsAndWarnings = new LinkedHashMap<>();
        LinkedList<String> ring = new LinkedList<>();
        try (LineNumberReader reader = new LineNumberReader(Files.newBufferedReader(from))) {
            for (String line = reader.readLine(); line != null ; line = reader.readLine()) {
                final String lineToAdd;
                if (ring.isEmpty()) {
                    lineToAdd = line;
                } else {
                    if (line.startsWith("[")) {
                        lineToAdd = line;
                        // check to see if the previous message (possibly combined from multiple lines) was an error or
                        // warning as we want to show all of them
                        String previousMessage = normalizeLogLine(ring.getLast());
                        if (MESSAGES_WE_DONT_CARE_ABOUT.stream().noneMatch(previousMessage::contains) &&
                            (previousMessage.contains("ERROR") || previousMessage.contains("WARN"))) {
                            errorsAndWarnings.put(
                                previousMessage,
                                errorsAndWarnings.getOrDefault(previousMessage, 0) + 1
                            );
                        }
                    } else {
                        // We combine multi line log messages to make sure we never break exceptions apart
                        lineToAdd = ring.removeLast() + "\n" + line;
                    }
                }
                ring.add(lineToAdd);
                if (ring.size() >= TAIL_LOG_MESSAGES_COUNT) {
                    ring.removeFirst();
                }
            }
        } catch (IOException e) {
            throw new UncheckedIOException("Failed to tail log " + this, e);
        }

        if (errorsAndWarnings.isEmpty() == false || ring.isEmpty() == false) {
            LOGGER.error("\n=== {} `{}` ===", description, this);
        }
        if (errorsAndWarnings.isEmpty() == false) {
            LOGGER.lifecycle("\n»    ↓ errors and warnings from " + from + " ↓");
            errorsAndWarnings.forEach((message, count) -> {
                LOGGER.lifecycle("» " + message.replace("\n", "\n»  "));
                if (count > 1) {
                    LOGGER.lifecycle("»   ↑ repeated " + count + " times ↑");
                }
            });
        }

        ring.removeIf(line -> MESSAGES_WE_DONT_CARE_ABOUT.stream().anyMatch(line::contains));

        if (ring.isEmpty() == false) {
            LOGGER.lifecycle("»   ↓ last " + TAIL_LOG_MESSAGES_COUNT + " non error or warning messages from " + from + " ↓");
            ring.forEach(message -> {
                if (errorsAndWarnings.containsKey(normalizeLogLine(message)) == false) {
                    LOGGER.lifecycle("» " + message.replace("\n", "\n»  "));
                }
            });
        }
    }

    private String normalizeLogLine(String line) {
        if (line.contains("ERROR")) {
            return line.substring(line.indexOf("ERROR"));
        }
        if (line.contains("WARN")) {
            return line.substring(line.indexOf("WARN"));
        }
        return line;
    }

    private void waitForProcessToExit(ProcessHandle processHandle) {
        try {
            processHandle.onExit().get(ES_DESTROY_TIMEOUT, ES_DESTROY_TIMEOUT_UNIT);
        } catch (InterruptedException e) {
            LOGGER.info("Interrupted while waiting for ES process", e);
            Thread.currentThread().interrupt();
        } catch (ExecutionException e) {
            LOGGER.info("Failure while waiting for process to exist", e);
        } catch (TimeoutException e) {
            LOGGER.info("Timed out waiting for process to exit", e);
        }
    }

    private void createWorkingDir(Path distroExtractDir) throws IOException {
        if (Files.exists(getDistroDir()) == false) {
            syncWithLinks(distroExtractDir, getDistroDir());
        }
        // Start configuration from scratch in case of a restart
        project.delete(configFile.getParent());
        Files.createDirectories(configFile.getParent());
        Files.createDirectories(confPathRepo);
        Files.createDirectories(confPathData);
        Files.createDirectories(confPathLogs);
        Files.createDirectories(tmpDir);
    }

    /**
     * Does the equivalent of `cp -lr` and `chmod -r a-w` to save space and improve speed.
     * We remove write permissions to make sure files are note mistakenly edited ( e.x. the config file ) and changes
     * reflected across all copies. Permissions are retained to be able to replace the links.
     *
     * @param sourceRoot      where to copy from
     * @param destinationRoot destination to link to
     */
    private void syncWithLinks(Path sourceRoot, Path destinationRoot) {
        assert Files.exists(destinationRoot) == false;
        try (Stream<Path> stream = Files.walk(sourceRoot)) {
            stream.forEach(source -> {
                Path relativeDestination = sourceRoot.relativize(source);
                if (relativeDestination.getNameCount() <= 1) {
                    return;
                }
                // Throw away the first name as the archives have everything in a single top level folder we are not interested in
                relativeDestination = relativeDestination.subpath(1, relativeDestination.getNameCount());

                Path destination = destinationRoot.resolve(relativeDestination);
                if (Files.isDirectory(source)) {
                    try {
                        Files.createDirectories(destination);
                    } catch (IOException e) {
                        throw new UncheckedIOException("Can't create directory " + destination.getParent(), e);
                    }
                } else {
                    try {
                        Files.createDirectories(destination.getParent());
                    } catch (IOException e) {
                        throw new UncheckedIOException("Can't create directory " + destination.getParent(), e);
                    }
                    try {
                        Files.createLink(destination, source);
                    } catch (IOException e) {
                        // Note does not work for network drives, e.g. Vagrant
                        throw new UncheckedIOException(
                            "Failed to create hard link " + destination + " pointing to " + source, e
                        );
                    }
                }
            });
        } catch (IOException e) {
            throw new UncheckedIOException("Can't walk source " + sourceRoot, e);
        }
    }

    private void createConfiguration() {
        String nodeName = nameCustomization.apply(safeName(name));
        if (nodeName != null) {
            defaultConfig.put("node.name", nodeName);
        }
        defaultConfig.put("path.repo", confPathRepo.toAbsolutePath().toString());
        defaultConfig.put("path.data", confPathData.toAbsolutePath().toString());
        defaultConfig.put("path.logs", confPathLogs.toAbsolutePath().toString());
        defaultConfig.put("path.shared_data", workingDir.resolve("sharedData").toString());
        defaultConfig.put("node.attr.testattr", "test");
        defaultConfig.put("node.portsfile", "true");
        defaultConfig.put("http.port", httpPort);
        if (getVersion().onOrAfter(Version.fromString("6.7.0"))) {
            defaultConfig.put("transport.port", transportPort);
        } else {
            defaultConfig.put("transport.tcp.port", transportPort);
        }
        // Default the watermarks to absurdly low to prevent the tests from failing on nodes without enough disk space
        defaultConfig.put("cluster.routing.allocation.disk.watermark.low", "1b");
        defaultConfig.put("cluster.routing.allocation.disk.watermark.high", "1b");
        // increase script compilation limit since tests can rapid-fire script compilations
        defaultConfig.put("script.max_compilations_rate", "2048/1m");
        if (getVersion().getMajor() >= 6) {
            defaultConfig.put("cluster.routing.allocation.disk.watermark.flood_stage", "1b");
        }
        // Temporarily disable the real memory usage circuit breaker. It depends on real memory usage which we have no full control
        // over and the REST client will not retry on circuit breaking exceptions yet (see #31986 for details). Once the REST client
        // can retry on circuit breaking exceptions, we can revert again to the default configuration.
        if (getVersion().getMajor() >= 7) {
            defaultConfig.put("indices.breaker.total.use_real_memory", "false");
        }
        // Don't wait for state, just start up quickly. This will also allow new and old nodes in the BWC case to become the master
        defaultConfig.put("discovery.initial_state_timeout", "0s");

        // TODO: Remove these once https://github.com/elastic/elasticsearch/issues/46091 is fixed
        defaultConfig.put("logger.org.elasticsearch.action.support.master", "DEBUG");
        defaultConfig.put("logger.org.elasticsearch.cluster.coordination", "DEBUG");

        HashSet<String> overriden = new HashSet<>(defaultConfig.keySet());
        overriden.retainAll(settings.keySet());
        overriden.removeAll(OVERRIDABLE_SETTINGS);
        if (overriden.isEmpty() == false) {
            throw new IllegalArgumentException(
                "Testclusters does not allow the following settings to be changed:" + overriden + " for " + this
            );
        }
        // Make sure no duplicate config keys
        settings.keySet().stream()
            .filter(OVERRIDABLE_SETTINGS::contains)
            .forEach(defaultConfig::remove);

        try {
            Files.write(
                configFile,
                Stream.concat(
                    settings.entrySet().stream(),
                    defaultConfig.entrySet().stream()
                )
                    .map(entry -> entry.getKey() + ": " + entry.getValue())
                    .collect(Collectors.joining("\n"))
                    .getBytes(StandardCharsets.UTF_8),
                StandardOpenOption.TRUNCATE_EXISTING, StandardOpenOption.CREATE
            );

            final List<Path> configFiles;
            try (Stream<Path> stream = Files.list(getDistroDir().resolve("config"))) {
                configFiles = stream.collect(Collectors.toList());
            }
            logToProcessStdout("Copying additional config files from distro " + configFiles);
            for (Path file : configFiles) {
                Path dest = configFile.getParent().resolve(file.getFileName());
                if (Files.exists(dest) == false) {
                    Files.copy(file, dest);
                }
            }
        } catch (IOException e) {
            throw new UncheckedIOException("Could not write config file: " + configFile, e);
        }
        LOGGER.info("Written config file:{} for {}", configFile, this);
    }

    private void checkFrozen() {
        if (configurationFrozen.get()) {
            throw new IllegalStateException("Configuration for " + this + " can not be altered, already locked");
        }
    }

    private List<String> getTransportPortInternal() {
        try {
            return readPortsFile(transportPortFile);
        } catch (IOException e) {
            throw new UncheckedIOException(
                "Failed to read transport ports file: " + transportPortFile + " for " + this, e
            );
        }
    }

    private List<String> getHttpPortInternal() {
        try {
            return readPortsFile(httpPortsFile);
        } catch (IOException e) {
            throw new UncheckedIOException(
                "Failed to read http ports file: " + httpPortsFile + " for " + this, e
            );
        }
    }

    private List<String> readPortsFile(Path file) throws IOException {
        try (Stream<String> lines = Files.lines(file, StandardCharsets.UTF_8)) {
            return lines.map(String::trim).collect(Collectors.toList());
        }
    }

    private Path getExtractedDistributionDir() {
        return Paths.get(distributions.get(currentDistro).getExtracted().toString());
    }

    private List<File> getInstalledFileSet(Action<? super PatternFilterable> filter) {
        return Stream.concat(
            plugins.stream().filter(uri -> uri.getScheme().equalsIgnoreCase("file")).map(File::new),
            modules.stream()
        )
            .filter(File::exists)
            // TODO: We may be able to simplify this with Gradle 5.6
            // https://docs.gradle.org/nightly/release-notes.html#improved-handling-of-zip-archives-on-classpaths
            .map(zipFile -> project.zipTree(zipFile).matching(filter))
            .flatMap(tree -> tree.getFiles().stream())
            .sorted(Comparator.comparing(File::getName))
            .collect(Collectors.toList());
    }

    @Input
    public Set<URI> getRemotePlugins() {
        Set<URI> file = plugins.stream().filter(uri -> uri.getScheme().equalsIgnoreCase("file") == false).collect(Collectors.toSet());
        return file;
    }

    @Classpath
    public List<File> getInstalledClasspath() {
        return getInstalledFileSet(filter -> filter.include("**/*.jar"));
    }

    @InputFiles
    @PathSensitive(PathSensitivity.RELATIVE)
    public List<File> getInstalledFiles() {
        return getInstalledFileSet(filter -> filter.exclude("**/*.jar"));
    }

    @Classpath
    public Set<File> getDistributionClasspath() {
        return getDistributionFiles(filter -> filter.include("**/*.jar"));
    }

    @InputFiles
    @PathSensitive(PathSensitivity.RELATIVE)
    public Set<File> getDistributionFiles() {
        return getDistributionFiles(filter -> filter.exclude("**/*.jar"));
    }

    private Set<File> getDistributionFiles(Action<PatternFilterable> patternFilter) {
        Set<File> files = new TreeSet<>();
        for (ElasticsearchDistribution distribution : distributions) {
            files.addAll(
                project.fileTree(Paths.get(distribution.getExtracted().toString()))
                    .matching(patternFilter)
                    .getFiles()
            );
        }
        return files;
    }

    @Nested
    public List<?> getKeystoreSettings() {
        return keystoreSettings.getNormalizedCollection();
    }

    @Nested
    public List<?> getKeystoreFiles() {
        return keystoreFiles.getNormalizedCollection();
    }

    @Nested
    public List<?> getSettings() {
        return settings.getNormalizedCollection();
    }

    @Nested
    public List<?> getSystemProperties() {
        return systemProperties.getNormalizedCollection();
    }

    @Nested
    public List<?> getEnvironment() {
        return environment.getNormalizedCollection();
    }

    @Nested
    public List<?> getJvmArgs() {
        return jvmArgs.getNormalizedCollection();
    }

    @Nested
    public List<?> getExtraConfigFiles() {
        return extraConfigFiles.getNormalizedCollection();
    }

    @Override
    @Internal
    public boolean isProcessAlive() {
        requireNonNull(
            esProcess,
            "Can't wait for `" + this + "` as it's not started. Does the task have `useCluster` ?"
        );
        return esProcess.isAlive();
    }

    void waitForAllConditions() {
        waitForConditions(
            waitConditions,
            System.currentTimeMillis(),
            NODE_UP_TIMEOUT_UNIT.toMillis(NODE_UP_TIMEOUT) +
                // Installing plugins at config time and loading them when nods start requires additional time we need to
                // account for
                ADDITIONAL_CONFIG_TIMEOUT_UNIT.toMillis(ADDITIONAL_CONFIG_TIMEOUT *
                    (
                        plugins.size() +
                            keystoreFiles.size() +
                            keystoreSettings.size() +
                            credentials.size()
                    )
                ),
            TimeUnit.MILLISECONDS,
            this
        );
    }

    @Override
    public boolean equals(Object o) {
        if (this == o) return true;
        if (o == null || getClass() != o.getClass()) return false;
        ElasticsearchNode that = (ElasticsearchNode) o;
        return Objects.equals(name, that.name) &&
            Objects.equals(path, that.path);
    }

    @Override
    public int hashCode() {
        return Objects.hash(name, path);
    }

    @Override
    public String toString() {
        return "node{" + path + ":" + name + "}";
    }

    @Input
    List<Map<String, String>> getCredentials() {
        return credentials;
    }

    private boolean checkPortsFilesExistWithDelay(TestClusterConfiguration node) {
        if (Files.exists(httpPortsFile) && Files.exists(transportPortFile)) {
            return true;
        }
        try {
            Thread.sleep(500);
        } catch (InterruptedException e) {
            Thread.currentThread().interrupt();
            throw new TestClustersException("Interrupted while waiting for ports files", e);
        }
        return Files.exists(httpPortsFile) && Files.exists(transportPortFile);
    }

    @Internal
    public boolean isHttpSslEnabled() {
        return Boolean.valueOf(
            settings.getOrDefault("xpack.security.http.ssl.enabled", "false").toString()
        );
    }

    void configureHttpWait(WaitForHttpResource wait) {
        if (settings.containsKey("xpack.security.http.ssl.certificate_authorities")) {
            wait.setCertificateAuthorities(
                getConfigDir()
                    .resolve(settings.get("xpack.security.http.ssl.certificate_authorities").toString())
                    .toFile()
            );
        }
        if (settings.containsKey("xpack.security.http.ssl.certificate")) {
            wait.setCertificateAuthorities(
                getConfigDir()
                    .resolve(settings.get("xpack.security.http.ssl.certificate").toString())
                    .toFile()
            );
        }
        if (settings.containsKey("xpack.security.http.ssl.keystore.path")) {
            wait.setTrustStoreFile(
                getConfigDir()
                    .resolve(settings.get("xpack.security.http.ssl.keystore.path").toString())
                    .toFile()
            );
        }
        if (keystoreSettings.containsKey("xpack.security.http.ssl.keystore.secure_password")) {
            wait.setTrustStorePassword(
                keystoreSettings.get("xpack.security.http.ssl.keystore.secure_password").toString()
            );
        }
    }

    void setHttpPort(String httpPort) {
        this.httpPort = httpPort;
    }

    void setTransportPort(String transportPort) {
        this.transportPort = transportPort;
    }

    @Internal
    Path getEsStdoutFile() {
        return esStdoutFile;
    }

    @Internal
    Path getEsStderrFile() {
        return esStderrFile;
    }

    private static class FileEntry implements Named {
        private String name;
        private File file;

        FileEntry(String name, File file) {
            this.name = name;
            this.file = file;
        }

        @Input
        @Override
        public String getName() {
            return name;
        }

        @InputFile
        @PathSensitive(PathSensitivity.NONE)
        public File getFile() {
            return file;
        }
    }
}<|MERGE_RESOLUTION|>--- conflicted
+++ resolved
@@ -663,11 +663,7 @@
         }
     }
 
-<<<<<<< HEAD
-    private void runElaticsearchBinScript(String tool, String... args) {
-=======
     private void runElasticsearchBinScript(String tool, String... args) {
->>>>>>> efa6ef3c
         runElasticsearchBinScriptWithInput("", tool, args);
     }
 

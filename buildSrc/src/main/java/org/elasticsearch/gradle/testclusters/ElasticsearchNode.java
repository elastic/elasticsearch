--- conflicted
+++ resolved
@@ -583,13 +583,10 @@
 
     public File getServerLog() {
         return confPathLogs.resolve(defaultConfig.get("cluster.name") + "_server.json").toFile();
-<<<<<<< HEAD
-=======
     }
 
     public File getAuditLog() {
         return confPathLogs.resolve(defaultConfig.get("cluster.name") + "_audit.json").toFile();
->>>>>>> c6b3546b
     }
 
     @Override

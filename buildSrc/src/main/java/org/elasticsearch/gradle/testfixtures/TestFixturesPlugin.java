/*
 * Licensed to Elasticsearch under one or more contributor
 * license agreements. See the NOTICE file distributed with
 * this work for additional information regarding copyright
 * ownership. Elasticsearch licenses this file to you under
 * the Apache License, Version 2.0 (the "License"); you may
 * not use this file except in compliance with the License.
 * You may obtain a copy of the License at
 *
 *    http://www.apache.org/licenses/LICENSE-2.0
 *
 * Unless required by applicable law or agreed to in writing,
 * software distributed under the License is distributed on an
 * "AS IS" BASIS, WITHOUT WARRANTIES OR CONDITIONS OF ANY
 * KIND, either express or implied.  See the License for the
 * specific language governing permissions and limitations
 * under the License.
 */
package org.elasticsearch.gradle.testfixtures;

import com.avast.gradle.dockercompose.ComposeExtension;
import com.avast.gradle.dockercompose.DockerComposePlugin;
import org.elasticsearch.gradle.precommit.JarHellTask;
import org.elasticsearch.gradle.precommit.ThirdPartyAuditTask;
import org.gradle.api.DefaultTask;
import org.gradle.api.Plugin;
import org.gradle.api.Project;
import org.gradle.api.Task;
import org.gradle.api.plugins.BasePlugin;
<<<<<<< HEAD
import org.gradle.api.plugins.ExtraPropertiesExtension;
=======
import org.gradle.api.tasks.Input;
>>>>>>> 5eb70404
import org.gradle.api.tasks.TaskContainer;

import java.lang.reflect.InvocationTargetException;
import java.lang.reflect.Method;
import java.util.Collections;
import java.util.function.BiConsumer;

public class TestFixturesPlugin implements Plugin<Project> {

    static final String DOCKER_COMPOSE_YML = "docker-compose.yml";

    @Override
    public void apply(Project project) {
        TaskContainer tasks = project.getTasks();

        TestFixtureExtension extension = project.getExtensions().create(
            "testFixtures", TestFixtureExtension.class, project
        );

        if (project.file(DOCKER_COMPOSE_YML).exists()) {
            // convenience boilerplate with build plugin
            // Can't reference tasks that are implemented in Groovy, use reflection  instead
            disableTaskByType(tasks, getTaskClass("org.elasticsearch.gradle.precommit.LicenseHeadersTask"));
            disableTaskByType(tasks, getTaskClass("com.carrotsearch.gradle.junit4.RandomizedTestingTask"));
            disableTaskByType(tasks, ThirdPartyAuditTask.class);
            disableTaskByType(tasks, JarHellTask.class);

            if (dockerComposeSupported(project) == false) {
                return;
            }

            project.apply(spec -> spec.plugin(BasePlugin.class));
            project.apply(spec -> spec.plugin(DockerComposePlugin.class));
            ComposeExtension composeExtension = project.getExtensions().getByType(ComposeExtension.class);
            composeExtension.setUseComposeFiles(Collections.singletonList(DOCKER_COMPOSE_YML));
            composeExtension.setRemoveContainers(true);
            composeExtension.setExecutable(
                project.file("/usr/local/bin/docker-compose").exists() ?
                    "/usr/local/bin/docker-compose" : "/usr/bin/docker-compose"
            );

            project.getTasks().getByName("clean").dependsOn("composeDown");
<<<<<<< HEAD

            // convenience boilerplate with build plugin
            project.getPluginManager().withPlugin("elasticsearch.build", (appliedPlugin) -> {
                // Can't reference tasks that are implemented in Groovy, use reflection  instead
                disableTaskByType(tasks, getTaskClass("org.elasticsearch.gradle.precommit.LicenseHeadersTask"));
                disableTaskByType(tasks, getTaskClass("com.carrotsearch.gradle.junit4.RandomizedTestingTask"));
                disableTaskByType(tasks, ThirdPartyAuditTask.class);
                disableTaskByType(tasks, JarHellTask.class);
            });

            Task buildFixture = project.getTasks().create("buildFixture");
            buildFixture.dependsOn(tasks.getByName("composeUp"));

            Task preProcessFixture = project.getTasks().create("preProcessFixture");
            buildFixture.dependsOn(preProcessFixture);
            tasks.getByName("composeUp").mustRunAfter(preProcessFixture);

            Task postProcessFixture = project.getTasks().create("postProcessFixture");
            buildFixture.dependsOn(postProcessFixture);
            postProcessFixture.dependsOn("composeUp");
            configureServiceInforForTask(
                postProcessFixture,
                project,
                (name, port) -> postProcessFixture.getExtensions()
                    .getByType(ExtraPropertiesExtension.class).set(name, port)
            );
        } else {
            extension.fixtures.all(fixtureProject -> project.evaluationDependsOn(fixtureProject.getPath()));
=======
        } else {
            if (dockerComposeSupported(project) == false) {
                project.getLogger().warn(
                    "Tests for {} require docker-compose at /usr/local/bin/docker-compose or /usr/bin/docker-compose " +
                        "but none could not be found so these will be skipped", project.getPath()
                );
                tasks.withType(getTaskClass("com.carrotsearch.gradle.junit4.RandomizedTestingTask"), task ->
                    task.setEnabled(false)
                );
                return;
            }
>>>>>>> 5eb70404
            tasks.withType(getTaskClass("com.carrotsearch.gradle.junit4.RandomizedTestingTask"), task ->
                extension.fixtures.all(fixtureProject -> {
                    fixtureProject.getTasks().matching(it->it.getName().equals("buildFixture")).all(buildFixture ->
                        task.dependsOn(buildFixture)
                    );
                    fixtureProject.getTasks().matching(it->it.getName().equals("composeDown")).all(composeDown ->
                        task.finalizedBy(composeDown)
                    );
                    configureServiceInforForTask(
                        task,
                        fixtureProject,
                        (name, port) -> setSystemProperty(task, name, port)
                    );
                })
            );
        }
    }

<<<<<<< HEAD
    private void configureServiceInforForTask(Task task, Project fixtureProject, BiConsumer<String, Integer> consumer) {
        // Configure ports for the tests as system properties.
        // We only know these at execution time so we need to do it in doFirst
        task.doFirst(theTask ->
            fixtureProject.getExtensions().getByType(ComposeExtension.class).getServicesInfos()
                .forEach((service, infos) -> {
                    theTask.getLogger().info(
                        "Port maps for {}\nTCP:{}\nUDP:{}\nexposed to {}",
                        fixtureProject.getPath(),
                        infos.getTcpPorts(),
                        infos.getUdpPorts(),
                        theTask.getPath()
                    );
                    infos.getTcpPorts()
                        .forEach((container, host) -> consumer.accept(
                            "test.fixtures." + fixtureProject.getName() + "." + service + ".tcp." + container,
                            host
                        ));
                    infos.getUdpPorts()
                        .forEach((container, host) -> consumer.accept(
                            "test.fixtures." + fixtureProject.getName() + "." + service + ".udp." + container,
                            host
                        ));
                })
        );
=======
    @Input
    public boolean dockerComposeSupported(Project project) {
        // Don't look for docker-compose on the PATH yet that would pick up on Windows as well
        return
            project.file("/usr/local/bin/docker-compose").exists() == false &&
            project.file("/usr/bin/docker-compose").exists() == false &&
            Boolean.parseBoolean(System.getProperty("tests.fixture.enabled", "true")) == false;
>>>>>>> 5eb70404
    }

    private void setSystemProperty(Task task, String name, Object value) {
        try {
            Method systemProperty = task.getClass().getMethod("systemProperty", String.class, Object.class);
            systemProperty.invoke(task, name, value);
        } catch (NoSuchMethodException e) {
            throw new IllegalArgumentException("Could not find systemProperty method on RandomizedTestingTask", e);
        } catch (IllegalAccessException | InvocationTargetException e) {
            throw new IllegalArgumentException("Could not call systemProperty method on RandomizedTestingTask", e);
        }
    }

    private void disableTaskByType(TaskContainer tasks, Class<? extends Task> type) {
        tasks.withType(type, task -> task.setEnabled(false));
    }

    @SuppressWarnings("unchecked")
    private Class<? extends DefaultTask> getTaskClass(String type) {
        Class<?> aClass;
        try {
            aClass = Class.forName(type);
            if (DefaultTask.class.isAssignableFrom(aClass) == false) {
                throw new IllegalArgumentException("Not a task type: " + type);
            }
        } catch (ClassNotFoundException e) {
            throw new IllegalArgumentException("No such task: " + type);
        }
        return (Class<? extends DefaultTask>) aClass;
    }

}<|MERGE_RESOLUTION|>--- conflicted
+++ resolved
@@ -27,11 +27,8 @@
 import org.gradle.api.Project;
 import org.gradle.api.Task;
 import org.gradle.api.plugins.BasePlugin;
-<<<<<<< HEAD
 import org.gradle.api.plugins.ExtraPropertiesExtension;
-=======
 import org.gradle.api.tasks.Input;
->>>>>>> 5eb70404
 import org.gradle.api.tasks.TaskContainer;
 
 import java.lang.reflect.InvocationTargetException;
@@ -59,7 +56,16 @@
             disableTaskByType(tasks, ThirdPartyAuditTask.class);
             disableTaskByType(tasks, JarHellTask.class);
 
+            Task buildFixture = project.getTasks().create("buildFixture");
+            Task preProcessFixture = project.getTasks().create("preProcessFixture");
+            buildFixture.dependsOn(preProcessFixture);
+            Task postProcessFixture = project.getTasks().create("postProcessFixture");
+            buildFixture.dependsOn(postProcessFixture);
+
             if (dockerComposeSupported(project) == false) {
+                preProcessFixture.setEnabled(false);
+                postProcessFixture.setEnabled(false);
+                buildFixture.setEnabled(false);
                 return;
             }
 
@@ -73,28 +79,10 @@
                     "/usr/local/bin/docker-compose" : "/usr/bin/docker-compose"
             );
 
-            project.getTasks().getByName("clean").dependsOn("composeDown");
-<<<<<<< HEAD
+            buildFixture.dependsOn(tasks.getByName("composeUp"));
+            tasks.getByName("composeUp").mustRunAfter(preProcessFixture);
+            postProcessFixture.dependsOn("composeUp");
 
-            // convenience boilerplate with build plugin
-            project.getPluginManager().withPlugin("elasticsearch.build", (appliedPlugin) -> {
-                // Can't reference tasks that are implemented in Groovy, use reflection  instead
-                disableTaskByType(tasks, getTaskClass("org.elasticsearch.gradle.precommit.LicenseHeadersTask"));
-                disableTaskByType(tasks, getTaskClass("com.carrotsearch.gradle.junit4.RandomizedTestingTask"));
-                disableTaskByType(tasks, ThirdPartyAuditTask.class);
-                disableTaskByType(tasks, JarHellTask.class);
-            });
-
-            Task buildFixture = project.getTasks().create("buildFixture");
-            buildFixture.dependsOn(tasks.getByName("composeUp"));
-
-            Task preProcessFixture = project.getTasks().create("preProcessFixture");
-            buildFixture.dependsOn(preProcessFixture);
-            tasks.getByName("composeUp").mustRunAfter(preProcessFixture);
-
-            Task postProcessFixture = project.getTasks().create("postProcessFixture");
-            buildFixture.dependsOn(postProcessFixture);
-            postProcessFixture.dependsOn("composeUp");
             configureServiceInforForTask(
                 postProcessFixture,
                 project,
@@ -103,8 +91,6 @@
             );
         } else {
             extension.fixtures.all(fixtureProject -> project.evaluationDependsOn(fixtureProject.getPath()));
-=======
-        } else {
             if (dockerComposeSupported(project) == false) {
                 project.getLogger().warn(
                     "Tests for {} require docker-compose at /usr/local/bin/docker-compose or /usr/bin/docker-compose " +
@@ -115,7 +101,6 @@
                 );
                 return;
             }
->>>>>>> 5eb70404
             tasks.withType(getTaskClass("com.carrotsearch.gradle.junit4.RandomizedTestingTask"), task ->
                 extension.fixtures.all(fixtureProject -> {
                     fixtureProject.getTasks().matching(it->it.getName().equals("buildFixture")).all(buildFixture ->
@@ -134,7 +119,6 @@
         }
     }
 
-<<<<<<< HEAD
     private void configureServiceInforForTask(Task task, Project fixtureProject, BiConsumer<String, Integer> consumer) {
         // Configure ports for the tests as system properties.
         // We only know these at execution time so we need to do it in doFirst
@@ -160,7 +144,8 @@
                         ));
                 })
         );
-=======
+    }
+
     @Input
     public boolean dockerComposeSupported(Project project) {
         // Don't look for docker-compose on the PATH yet that would pick up on Windows as well
@@ -168,7 +153,6 @@
             project.file("/usr/local/bin/docker-compose").exists() == false &&
             project.file("/usr/bin/docker-compose").exists() == false &&
             Boolean.parseBoolean(System.getProperty("tests.fixture.enabled", "true")) == false;
->>>>>>> 5eb70404
     }
 
     private void setSystemProperty(Task task, String name, Object value) {

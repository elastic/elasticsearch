--- conflicted
+++ resolved
@@ -102,7 +102,7 @@
             .matching(fixtureProject -> fixtureProject.equals(project) == false)
             .all(fixtureProject ->  project.evaluationDependsOn(fixtureProject.getPath()));
 
-        conditionTaskByType(tasks, extension, getTaskClass("com.carrotsearch.gradle.junit4.RandomizedTestingTask"));
+        conditionTaskByType(tasks, extension, Test.class);
         conditionTaskByType(tasks, extension, getTaskClass("org.elasticsearch.gradle.test.RestIntegTestTask"));
         conditionTaskByType(tasks, extension, TestingConventionsTasks.class);
         conditionTaskByType(tasks, extension, ComposeUp.class);
@@ -112,20 +112,10 @@
                 "Tests for {} require docker-compose at /usr/local/bin/docker-compose or /usr/bin/docker-compose " +
                     "but none could be found so these will be skipped", project.getPath()
             );
-<<<<<<< HEAD
-            disableTaskByType(tasks, Test.class);
-            // conventions are not honored when the tasks are disabled
-            disableTaskByType(tasks, TestingConventionsTasks.class);
-            disableTaskByType(tasks, ComposeUp.class);
-            return;
-        }
-        tasks.withType(Test.class, task ->
-=======
             return;
         }
 
-        tasks.withType(getTaskClass("com.carrotsearch.gradle.junit4.RandomizedTestingTask"), task ->
->>>>>>> 2e2c08b0
+        tasks.withType(Test.class, task ->
             extension.fixtures.all(fixtureProject -> {
                 fixtureProject.getTasks().matching(it -> it.getName().equals("buildFixture")).all(task::dependsOn);
                 fixtureProject.getTasks().matching(it -> it.getName().equals("composeDown")).all(task::finalizedBy);

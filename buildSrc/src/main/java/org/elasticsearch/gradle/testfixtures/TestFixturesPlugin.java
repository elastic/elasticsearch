/*
 * Licensed to Elasticsearch under one or more contributor
 * license agreements. See the NOTICE file distributed with
 * this work for additional information regarding copyright
 * ownership. Elasticsearch licenses this file to you under
 * the Apache License, Version 2.0 (the "License"); you may
 * not use this file except in compliance with the License.
 * You may obtain a copy of the License at
 *
 *    http://www.apache.org/licenses/LICENSE-2.0
 *
 * Unless required by applicable law or agreed to in writing,
 * software distributed under the License is distributed on an
 * "AS IS" BASIS, WITHOUT WARRANTIES OR CONDITIONS OF ANY
 * KIND, either express or implied.  See the License for the
 * specific language governing permissions and limitations
 * under the License.
 */
package org.elasticsearch.gradle.testfixtures;

import com.avast.gradle.dockercompose.ComposeExtension;
import com.avast.gradle.dockercompose.DockerComposePlugin;
import com.avast.gradle.dockercompose.tasks.ComposeUp;
import org.elasticsearch.gradle.OS;
import org.elasticsearch.gradle.precommit.JarHellTask;
import org.elasticsearch.gradle.precommit.TestingConventionsTasks;
import org.elasticsearch.gradle.precommit.ThirdPartyAuditTask;
import org.gradle.api.DefaultTask;
import org.gradle.api.Plugin;
import org.gradle.api.Project;
import org.gradle.api.Task;
import org.gradle.api.plugins.BasePlugin;
import org.gradle.api.plugins.ExtraPropertiesExtension;
import org.gradle.api.tasks.TaskContainer;
import org.gradle.api.tasks.testing.Test;

import java.util.Collections;
import java.util.function.BiConsumer;

public class TestFixturesPlugin implements Plugin<Project> {

    static final String DOCKER_COMPOSE_YML = "docker-compose.yml";

    @Override
    public void apply(Project project) {
        TaskContainer tasks = project.getTasks();

        TestFixtureExtension extension = project.getExtensions().create(
            "testFixtures", TestFixtureExtension.class, project
        );

        if (project.file(DOCKER_COMPOSE_YML).exists()) {
            // convenience boilerplate with build plugin
            // Can't reference tasks that are implemented in Groovy, use reflection  instead
            disableTaskByType(tasks, getTaskClass("org.elasticsearch.gradle.precommit.LicenseHeadersTask"));
            disableTaskByType(tasks, ThirdPartyAuditTask.class);
            disableTaskByType(tasks, JarHellTask.class);

            Task buildFixture = project.getTasks().create("buildFixture");
            Task pullFixture = project.getTasks().create("pullFixture");
            Task preProcessFixture = project.getTasks().create("preProcessFixture");
            buildFixture.dependsOn(preProcessFixture);
            pullFixture.dependsOn(preProcessFixture);
            Task postProcessFixture = project.getTasks().create("postProcessFixture");

            if (dockerComposeSupported(project) == false) {
                preProcessFixture.setEnabled(false);
                postProcessFixture.setEnabled(false);
                buildFixture.setEnabled(false);
                pullFixture.setEnabled(false);
                return;
            }

            project.apply(spec -> spec.plugin(BasePlugin.class));
            project.apply(spec -> spec.plugin(DockerComposePlugin.class));
            ComposeExtension composeExtension = project.getExtensions().getByType(ComposeExtension.class);
            composeExtension.setUseComposeFiles(Collections.singletonList(DOCKER_COMPOSE_YML));
            composeExtension.setRemoveContainers(true);
            composeExtension.setExecutable(
                project.file("/usr/local/bin/docker-compose").exists() ?
                    "/usr/local/bin/docker-compose" : "/usr/bin/docker-compose"
            );

            buildFixture.dependsOn(tasks.getByName("composeUp"));
            pullFixture.dependsOn(tasks.getByName("composePull"));
            tasks.getByName("composeUp").mustRunAfter(preProcessFixture);
            tasks.getByName("composePull").mustRunAfter(preProcessFixture);
            postProcessFixture.dependsOn(buildFixture);

            configureServiceInfoForTask(
                postProcessFixture,
                project,
                (name, port) -> postProcessFixture.getExtensions()
                    .getByType(ExtraPropertiesExtension.class).set(name, port)
            );
        }

        extension.fixtures.all(fixtureProject -> project.evaluationDependsOn(fixtureProject.getPath()));
        if (dockerComposeSupported(project) == false) {
            project.getLogger().warn(
                "Tests for {} require docker-compose at /usr/local/bin/docker-compose or /usr/bin/docker-compose " +
                    "but none could be found so these will be skipped", project.getPath()
            );
<<<<<<< HEAD
=======
            disableTaskByType(tasks, getTaskClass("com.carrotsearch.gradle.junit4.RandomizedTestingTask"));
            disableTaskByType(tasks, getTaskClass("org.elasticsearch.gradle.test.RestIntegTestTask"));
>>>>>>> 8be33d1e
            // conventions are not honored when the tasks are disabled
            disableTaskByType(tasks, TestingConventionsTasks.class);
            disableTaskByType(tasks, ComposeUp.class);
            return;
        }
        tasks.withType(Test.class, task ->
            extension.fixtures.all(fixtureProject -> {
                fixtureProject.getTasks().matching(it -> it.getName().equals("buildFixture")).all(task::dependsOn);
                fixtureProject.getTasks().matching(it -> it.getName().equals("composeDown")).all(task::finalizedBy);
                configureServiceInfoForTask(
                    task,
                    fixtureProject,
                    task::systemProperty
                );
                task.dependsOn(fixtureProject.getTasks().getByName("postProcessFixture"));
            })
        );

    }

    private void configureServiceInfoForTask(Task task, Project fixtureProject, BiConsumer<String, Integer> consumer) {
        // Configure ports for the tests as system properties.
        // We only know these at execution time so we need to do it in doFirst
        task.doFirst(theTask ->
            fixtureProject.getExtensions().getByType(ComposeExtension.class).getServicesInfos()
                .forEach((service, infos) -> {
                    infos.getTcpPorts()
                        .forEach((container, host) -> {
                            String name = "test.fixtures." + service + ".tcp." + container;
                            theTask.getLogger().info("port mapping property: {}={}", name, host);
                            consumer.accept(
                                name,
                                host
                            );
                        });
                    infos.getUdpPorts()
                        .forEach((container, host) -> {
                            String name = "test.fixtures." + service + ".udp." + container;
                            theTask.getLogger().info("port mapping property: {}={}", name, host);
                            consumer.accept(
                                name,
                                host
                            );
                        });
                })
        );
    }

    public boolean dockerComposeSupported(Project project) {
        if (OS.current().equals(OS.WINDOWS)) {
            return false;
        }
        final boolean hasDockerCompose = project.file("/usr/local/bin/docker-compose").exists() ||
            project.file("/usr/bin/docker-compose").exists();
        return hasDockerCompose && Boolean.parseBoolean(System.getProperty("tests.fixture.enabled", "true"));
    }

    private void disableTaskByType(TaskContainer tasks, Class<? extends Task> type) {
        tasks.withType(type, task -> task.setEnabled(false));
    }

    @SuppressWarnings("unchecked")
    private Class<? extends DefaultTask> getTaskClass(String type) {
        Class<?> aClass;
        try {
            aClass = Class.forName(type);
            if (DefaultTask.class.isAssignableFrom(aClass) == false) {
                throw new IllegalArgumentException("Not a task type: " + type);
            }
        } catch (ClassNotFoundException e) {
            throw new IllegalArgumentException("No such task: " + type);
        }
        return (Class<? extends DefaultTask>) aClass;
    }

}<|MERGE_RESOLUTION|>--- conflicted
+++ resolved
@@ -101,11 +101,7 @@
                 "Tests for {} require docker-compose at /usr/local/bin/docker-compose or /usr/bin/docker-compose " +
                     "but none could be found so these will be skipped", project.getPath()
             );
-<<<<<<< HEAD
-=======
-            disableTaskByType(tasks, getTaskClass("com.carrotsearch.gradle.junit4.RandomizedTestingTask"));
             disableTaskByType(tasks, getTaskClass("org.elasticsearch.gradle.test.RestIntegTestTask"));
->>>>>>> 8be33d1e
             // conventions are not honored when the tasks are disabled
             disableTaskByType(tasks, TestingConventionsTasks.class);
             disableTaskByType(tasks, ComposeUp.class);

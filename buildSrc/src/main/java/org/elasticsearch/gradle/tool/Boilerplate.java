/*
 * Licensed to Elasticsearch under one or more contributor
 * license agreements. See the NOTICE file distributed with
 * this work for additional information regarding copyright
 * ownership. Elasticsearch licenses this file to you under
 * the Apache License, Version 2.0 (the "License"); you may
 * not use this file except in compliance with the License.
 * You may obtain a copy of the License at
 *
 *    http://www.apache.org/licenses/LICENSE-2.0
 *
 * Unless required by applicable law or agreed to in writing,
 * software distributed under the License is distributed on an
 * "AS IS" BASIS, WITHOUT WARRANTIES OR CONDITIONS OF ANY
 * KIND, either express or implied.  See the License for the
 * specific language governing permissions and limitations
 * under the License.
 */
package org.elasticsearch.gradle.tool;

import org.gradle.api.Action;
import org.gradle.api.NamedDomainObjectContainer;
import org.gradle.api.Project;
import org.gradle.api.Task;
import org.gradle.api.UnknownTaskException;
import org.gradle.api.plugins.JavaPluginConvention;
import org.gradle.api.tasks.SourceSetContainer;
import org.gradle.api.tasks.TaskContainer;
import org.gradle.api.tasks.TaskProvider;

import java.util.Optional;

public abstract class Boilerplate {

    public static SourceSetContainer getJavaSourceSets(Project project) {
        return project.getConvention().getPlugin(JavaPluginConvention.class).getSourceSets();
    }

    public static <T> T maybeCreate(NamedDomainObjectContainer<T> collection, String name) {
        return Optional.ofNullable(collection.findByName(name))
            .orElse(collection.create(name));

    }

    public static <T> T maybeCreate(NamedDomainObjectContainer<T> collection, String name, Action<T> action) {
        return Optional.ofNullable(collection.findByName(name))
            .orElseGet(() -> {
                T result = collection.create(name);
                action.execute(result);
                return result;
            });

    }

<<<<<<< HEAD
    public static <T extends Task> TaskProvider<T> maybeRegister(TaskContainer tasks, String name, Class<T> clazz, Action<T> action) {
        try {
            return tasks.named(name, clazz);
        } catch (UnknownTaskException e) {
            return tasks.register(name, clazz, action);
        }
=======
    public static void maybeConfigure(TaskContainer tasks, String name, Action<? super Task> config) {
        TaskProvider<?> task;
        try {
            task = tasks.named(name);
        } catch (UnknownTaskException e) {
            return;
        }

        task.configure(config);
    }

    public static <T extends Task> void maybeConfigure(
        TaskContainer tasks, String name,
        Class<? extends T> type,
        Action<? super T> config
    ) {
        tasks.withType(type).configureEach(task -> {
            if (task.getName().equals(name)) {
                config.execute(task);
            }
        });
    }

    public static TaskProvider<?> findByName(TaskContainer tasks, String name) {
        TaskProvider<?> task;
        try {
            task = tasks.named(name);
        } catch (UnknownTaskException e) {
            return null;
        }

        return task;
>>>>>>> 68f91025
    }
}<|MERGE_RESOLUTION|>--- conflicted
+++ resolved
@@ -52,14 +52,14 @@
 
     }
 
-<<<<<<< HEAD
     public static <T extends Task> TaskProvider<T> maybeRegister(TaskContainer tasks, String name, Class<T> clazz, Action<T> action) {
         try {
             return tasks.named(name, clazz);
         } catch (UnknownTaskException e) {
             return tasks.register(name, clazz, action);
         }
-=======
+    }
+
     public static void maybeConfigure(TaskContainer tasks, String name, Action<? super Task> config) {
         TaskProvider<?> task;
         try {
@@ -92,6 +92,5 @@
         }
 
         return task;
->>>>>>> 68f91025
     }
 }
/*
 * Licensed to Elasticsearch under one or more contributor
 * license agreements. See the NOTICE file distributed with
 * this work for additional information regarding copyright
 * ownership. Elasticsearch licenses this file to you under
 * the Apache License, Version 2.0 (the "License"); you may
 * not use this file except in compliance with the License.
 * You may obtain a copy of the License at
 *
 *    http://www.apache.org/licenses/LICENSE-2.0
 *
 * Unless required by applicable law or agreed to in writing,
 * software distributed under the License is distributed on an
 * "AS IS" BASIS, WITHOUT WARRANTIES OR CONDITIONS OF ANY
 * KIND, either express or implied.  See the License for the
 * specific language governing permissions and limitations
 * under the License.
 */

package org.elasticsearch.client;

import org.apache.http.HttpEntity;
import org.elasticsearch.action.ActionListener;
import org.elasticsearch.action.support.master.AcknowledgedResponse;
<<<<<<< HEAD
import org.elasticsearch.client.license.StartTrialRequest;
import org.elasticsearch.client.license.StartTrialResponse;
=======
import org.elasticsearch.client.license.StartBasicRequest;
import org.elasticsearch.client.license.StartBasicResponse;
>>>>>>> 2cc3caf5
import org.elasticsearch.common.Strings;
import org.elasticsearch.common.io.Streams;
import org.elasticsearch.common.xcontent.DeprecationHandler;
import org.elasticsearch.common.xcontent.NamedXContentRegistry;
import org.elasticsearch.common.xcontent.XContentBuilder;
import org.elasticsearch.common.xcontent.XContentFactory;
import org.elasticsearch.common.xcontent.XContentParser;
import org.elasticsearch.common.xcontent.XContentType;
import org.elasticsearch.protocol.xpack.license.DeleteLicenseRequest;
import org.elasticsearch.protocol.xpack.license.GetLicenseRequest;
import org.elasticsearch.protocol.xpack.license.GetLicenseResponse;
import org.elasticsearch.protocol.xpack.license.PutLicenseRequest;
import org.elasticsearch.protocol.xpack.license.PutLicenseResponse;

import java.io.IOException;
import java.io.InputStream;
import java.io.InputStreamReader;
import java.nio.charset.StandardCharsets;

import static java.util.Collections.emptySet;
import static java.util.Collections.singleton;

/**
 * A wrapper for the {@link RestHighLevelClient} that provides methods for
 * accessing the Elastic License-related methods
 * <p>
 * See the <a href="https://www.elastic.co/guide/en/elasticsearch/reference/current/licensing-apis.html">
 * X-Pack Licensing APIs on elastic.co</a> for more information.
 */
public final class LicenseClient {

    private final RestHighLevelClient restHighLevelClient;

    LicenseClient(RestHighLevelClient restHighLevelClient) {
        this.restHighLevelClient = restHighLevelClient;
    }

    /**
     * Updates license for the cluster.
     * @param options the request options (e.g. headers), use {@link RequestOptions#DEFAULT} if nothing needs to be customized
     * @return the response
     * @throws IOException in case there is a problem sending the request or parsing back the response
     */
    public PutLicenseResponse putLicense(PutLicenseRequest request, RequestOptions options) throws IOException {
        return restHighLevelClient.performRequestAndParseEntity(request, LicenseRequestConverters::putLicense, options,
            PutLicenseResponse::fromXContent, emptySet());
    }

    /**
     * Asynchronously updates license for the cluster.
     * @param options the request options (e.g. headers), use {@link RequestOptions#DEFAULT} if nothing needs to be customized
     * @param listener the listener to be notified upon request completion
     */
    public void putLicenseAsync(PutLicenseRequest request, RequestOptions options, ActionListener<PutLicenseResponse> listener) {
        restHighLevelClient.performRequestAsyncAndParseEntity(request, LicenseRequestConverters::putLicense, options,
            PutLicenseResponse::fromXContent, listener, emptySet());
    }

    /**
     * Returns the current license for the cluster.
     * @param options the request options (e.g. headers), use {@link RequestOptions#DEFAULT} if nothing needs to be customized
     * @return the response
     * @throws IOException in case there is a problem sending the request or parsing back the response
     */
    public GetLicenseResponse getLicense(GetLicenseRequest request, RequestOptions options) throws IOException {
        return restHighLevelClient.performRequest(request, LicenseRequestConverters::getLicense, options,
            response -> new GetLicenseResponse(convertResponseToJson(response)), emptySet());
    }

    /**
     * Asynchronously returns the current license for the cluster cluster.
     * @param options the request options (e.g. headers), use {@link RequestOptions#DEFAULT} if nothing needs to be customized
     * @param listener the listener to be notified upon request completion
     */
    public void getLicenseAsync(GetLicenseRequest request, RequestOptions options, ActionListener<GetLicenseResponse> listener) {
        restHighLevelClient.performRequestAsync(request, LicenseRequestConverters::getLicense, options,
            response -> new GetLicenseResponse(convertResponseToJson(response)), listener, emptySet());
    }

    /**
     * Deletes license from the cluster.
     * @param options the request options (e.g. headers), use {@link RequestOptions#DEFAULT} if nothing needs to be customized
     * @return the response
     * @throws IOException in case there is a problem sending the request or parsing back the response
     */
    public AcknowledgedResponse deleteLicense(DeleteLicenseRequest request, RequestOptions options) throws IOException {
        return restHighLevelClient.performRequestAndParseEntity(request, LicenseRequestConverters::deleteLicense, options,
            AcknowledgedResponse::fromXContent, emptySet());
    }

    /**
     * Asynchronously deletes license from the cluster.
     * @param options the request options (e.g. headers), use {@link RequestOptions#DEFAULT} if nothing needs to be customized
     * @param listener the listener to be notified upon request completion
     */
    public void deleteLicenseAsync(DeleteLicenseRequest request, RequestOptions options, ActionListener<AcknowledgedResponse> listener) {
        restHighLevelClient.performRequestAsyncAndParseEntity(request, LicenseRequestConverters::deleteLicense, options,
            AcknowledgedResponse::fromXContent, listener, emptySet());
    }

    /**
<<<<<<< HEAD
     * Starts a trial license on the cluster.
=======
     * Initiates an indefinite basic license.
>>>>>>> 2cc3caf5
     * @param options the request options (e.g. headers), use {@link RequestOptions#DEFAULT} if nothing needs to be customized
     * @return the response
     * @throws IOException in case there is a problem sending the request or parsing back the response
     */
<<<<<<< HEAD
    public StartTrialResponse startTrial(StartTrialRequest request, RequestOptions options) throws IOException {
        return restHighLevelClient.performRequestAndParseEntity(request, LicenseRequestConverters::startTrial, options,
            StartTrialResponse::fromXContent, singleton(403));
    }

    /**
     * Asynchronously starts a trial license on the cluster.
     * @param options the request options (e.g. headers), use {@link RequestOptions#DEFAULT} if nothing needs to be customized
     * @param listener the listener to be notified upon request completion
     */
    public void startTrialAsync(StartTrialRequest request,
                                RequestOptions options,
                                ActionListener<StartTrialResponse> listener) {

        restHighLevelClient.performRequestAsyncAndParseEntity(request, LicenseRequestConverters::startTrial, options,
            StartTrialResponse::fromXContent, listener, singleton(403));
=======
    public StartBasicResponse startBasic(StartBasicRequest request, RequestOptions options) throws IOException {
        return restHighLevelClient.performRequestAndParseEntity(request, LicenseRequestConverters::startBasic, options,
            StartBasicResponse::fromXContent, emptySet());
    }

    /**
     * Asynchronously initiates an indefinite basic license.
     * @param options the request options (e.g. headers), use {@link RequestOptions#DEFAULT} if nothing needs to be customized
     * @param listener the listener to be notified upon request completion
     */
    public void startBasicAsync(StartBasicRequest request, RequestOptions options,
                                ActionListener<StartBasicResponse> listener) {
        restHighLevelClient.performRequestAsyncAndParseEntity(request, LicenseRequestConverters::startBasic, options,
            StartBasicResponse::fromXContent, listener, emptySet());
>>>>>>> 2cc3caf5
    }

    /**
     * Converts an entire response into a json string
     *
     * This is useful for responses that we don't parse on the client side, but instead work as string
     * such as in case of the license JSON
     */
    static String convertResponseToJson(Response response) throws IOException {
        HttpEntity entity = response.getEntity();
        if (entity == null) {
            throw new IllegalStateException("Response body expected but not returned");
        }
        if (entity.getContentType() == null) {
            throw new IllegalStateException("Elasticsearch didn't return the [Content-Type] header, unable to parse response body");
        }
        XContentType xContentType = XContentType.fromMediaTypeOrFormat(entity.getContentType().getValue());
        if (xContentType == null) {
            throw new IllegalStateException("Unsupported Content-Type: " + entity.getContentType().getValue());
        }
        if (xContentType == XContentType.JSON) {
            // No changes is required
            return Streams.copyToString(new InputStreamReader(response.getEntity().getContent(), StandardCharsets.UTF_8));
        } else {
            // Need to convert into JSON
            try (InputStream stream = response.getEntity().getContent();
                 XContentParser parser = XContentFactory.xContent(xContentType).createParser(NamedXContentRegistry.EMPTY,
                     DeprecationHandler.THROW_UNSUPPORTED_OPERATION, stream)) {
                parser.nextToken();
                XContentBuilder builder = XContentFactory.jsonBuilder();
                builder.copyCurrentStructure(parser);
                return Strings.toString(builder);
            }
        }
    }
}<|MERGE_RESOLUTION|>--- conflicted
+++ resolved
@@ -22,13 +22,10 @@
 import org.apache.http.HttpEntity;
 import org.elasticsearch.action.ActionListener;
 import org.elasticsearch.action.support.master.AcknowledgedResponse;
-<<<<<<< HEAD
 import org.elasticsearch.client.license.StartTrialRequest;
 import org.elasticsearch.client.license.StartTrialResponse;
-=======
 import org.elasticsearch.client.license.StartBasicRequest;
 import org.elasticsearch.client.license.StartBasicResponse;
->>>>>>> 2cc3caf5
 import org.elasticsearch.common.Strings;
 import org.elasticsearch.common.io.Streams;
 import org.elasticsearch.common.xcontent.DeprecationHandler;
@@ -130,16 +127,11 @@
     }
 
     /**
-<<<<<<< HEAD
      * Starts a trial license on the cluster.
-=======
-     * Initiates an indefinite basic license.
->>>>>>> 2cc3caf5
-     * @param options the request options (e.g. headers), use {@link RequestOptions#DEFAULT} if nothing needs to be customized
-     * @return the response
-     * @throws IOException in case there is a problem sending the request or parsing back the response
-     */
-<<<<<<< HEAD
+     * @param options the request options (e.g. headers), use {@link RequestOptions#DEFAULT} if nothing needs to be customized
+     * @return the response
+     * @throws IOException in case there is a problem sending the request or parsing back the response
+     */
     public StartTrialResponse startTrial(StartTrialRequest request, RequestOptions options) throws IOException {
         return restHighLevelClient.performRequestAndParseEntity(request, LicenseRequestConverters::startTrial, options,
             StartTrialResponse::fromXContent, singleton(403));
@@ -156,7 +148,14 @@
 
         restHighLevelClient.performRequestAsyncAndParseEntity(request, LicenseRequestConverters::startTrial, options,
             StartTrialResponse::fromXContent, listener, singleton(403));
-=======
+    }
+
+    /**
+     * Initiates an indefinite basic license.
+     * @param options the request options (e.g. headers), use {@link RequestOptions#DEFAULT} if nothing needs to be customized
+     * @return the response
+     * @throws IOException in case there is a problem sending the request or parsing back the response
+     */
     public StartBasicResponse startBasic(StartBasicRequest request, RequestOptions options) throws IOException {
         return restHighLevelClient.performRequestAndParseEntity(request, LicenseRequestConverters::startBasic, options,
             StartBasicResponse::fromXContent, emptySet());
@@ -171,7 +170,6 @@
                                 ActionListener<StartBasicResponse> listener) {
         restHighLevelClient.performRequestAsyncAndParseEntity(request, LicenseRequestConverters::startBasic, options,
             StartBasicResponse::fromXContent, listener, emptySet());
->>>>>>> 2cc3caf5
     }
 
     /**

/*
 * Licensed to Elasticsearch under one or more contributor
 * license agreements. See the NOTICE file distributed with
 * this work for additional information regarding copyright
 * ownership. Elasticsearch licenses this file to you under
 * the Apache License, Version 2.0 (the "License"); you may
 * not use this file except in compliance with the License.
 * You may obtain a copy of the License at
 *
 *    http://www.apache.org/licenses/LICENSE-2.0
 *
 * Unless required by applicable law or agreed to in writing,
 * software distributed under the License is distributed on an
 * "AS IS" BASIS, WITHOUT WARRANTIES OR CONDITIONS OF ANY
 * KIND, either express or implied.  See the License for the
 * specific language governing permissions and limitations
 * under the License.
 */

package org.elasticsearch.client;

import org.apache.http.client.methods.HttpDelete;
import org.apache.http.client.methods.HttpGet;
import org.apache.http.client.methods.HttpPost;
import org.apache.http.client.methods.HttpPut;
import org.elasticsearch.client.license.StartTrialRequest;
import org.elasticsearch.client.license.StartBasicRequest;
import org.elasticsearch.client.license.DeleteLicenseRequest;
import org.elasticsearch.client.license.GetLicenseRequest;
import org.elasticsearch.client.license.PutLicenseRequest;

public class LicenseRequestConverters {
    static Request putLicense(PutLicenseRequest putLicenseRequest) {
<<<<<<< HEAD
        String endpoint = new RequestConverters.EndpointBuilder()
            .addPathPartAsIs("_xpack", "license")
            .build();
=======
        String endpoint = new RequestConverters.EndpointBuilder().addPathPartAsIs("_xpack", "license").build();
>>>>>>> 18aa1c13
        Request request = new Request(HttpPut.METHOD_NAME, endpoint);
        RequestConverters.Params parameters = new RequestConverters.Params(request);
        parameters.withTimeout(putLicenseRequest.timeout());
        parameters.withMasterTimeout(putLicenseRequest.masterNodeTimeout());
        if (putLicenseRequest.isAcknowledge()) {
            parameters.putParam("acknowledge", "true");
        }
        request.setJsonEntity(putLicenseRequest.getLicenseDefinition());
        return request;
    }

    static Request getLicense(GetLicenseRequest getLicenseRequest) {
<<<<<<< HEAD
        String endpoint = new RequestConverters.EndpointBuilder()
            .addPathPartAsIs("_xpack", "license")
            .build();
=======
        String endpoint = new RequestConverters.EndpointBuilder().addPathPartAsIs("_xpack", "license").build();
>>>>>>> 18aa1c13
        Request request = new Request(HttpGet.METHOD_NAME, endpoint);
        RequestConverters.Params parameters = new RequestConverters.Params(request);
        parameters.withLocal(getLicenseRequest.isLocal());
        return request;
    }

    static Request deleteLicense(DeleteLicenseRequest deleteLicenseRequest) {
<<<<<<< HEAD
        String endpoint = new RequestConverters.EndpointBuilder()
            .addPathPartAsIs("_xpack", "license")
            .build();
=======
        String endpoint = new RequestConverters.EndpointBuilder().addPathPartAsIs("_xpack", "license").build();
>>>>>>> 18aa1c13
        Request request = new Request(HttpDelete.METHOD_NAME, endpoint);
        RequestConverters.Params parameters = new RequestConverters.Params(request);
        parameters.withTimeout(deleteLicenseRequest.timeout());
        parameters.withMasterTimeout(deleteLicenseRequest.masterNodeTimeout());
        return request;
    }

    static Request startTrial(StartTrialRequest startTrialRequest) {
        final String endpoint = new RequestConverters.EndpointBuilder().addPathPartAsIs("_xpack", "license", "start_trial").build();
        final Request request = new Request(HttpPost.METHOD_NAME, endpoint);

        RequestConverters.Params parameters = new RequestConverters.Params(request);
        parameters.putParam("acknowledge", Boolean.toString(startTrialRequest.isAcknowledge()));
        if (startTrialRequest.getLicenseType() != null) {
            parameters.putParam("type", startTrialRequest.getLicenseType());
        }
        return request;
    }

    static Request startBasic(StartBasicRequest startBasicRequest) {
        String endpoint = new RequestConverters.EndpointBuilder()
            .addPathPartAsIs("_xpack", "license", "start_basic")
            .build();
        Request request = new Request(HttpPost.METHOD_NAME, endpoint);
        RequestConverters.Params parameters = new RequestConverters.Params(request);
        parameters.withTimeout(startBasicRequest.timeout());
        parameters.withMasterTimeout(startBasicRequest.masterNodeTimeout());
        if (startBasicRequest.isAcknowledge()) {
            parameters.putParam("acknowledge", "true");
        }
        return request;
    }
}<|MERGE_RESOLUTION|>--- conflicted
+++ resolved
@@ -31,13 +31,7 @@
 
 public class LicenseRequestConverters {
     static Request putLicense(PutLicenseRequest putLicenseRequest) {
-<<<<<<< HEAD
-        String endpoint = new RequestConverters.EndpointBuilder()
-            .addPathPartAsIs("_xpack", "license")
-            .build();
-=======
         String endpoint = new RequestConverters.EndpointBuilder().addPathPartAsIs("_xpack", "license").build();
->>>>>>> 18aa1c13
         Request request = new Request(HttpPut.METHOD_NAME, endpoint);
         RequestConverters.Params parameters = new RequestConverters.Params(request);
         parameters.withTimeout(putLicenseRequest.timeout());
@@ -50,13 +44,7 @@
     }
 
     static Request getLicense(GetLicenseRequest getLicenseRequest) {
-<<<<<<< HEAD
-        String endpoint = new RequestConverters.EndpointBuilder()
-            .addPathPartAsIs("_xpack", "license")
-            .build();
-=======
         String endpoint = new RequestConverters.EndpointBuilder().addPathPartAsIs("_xpack", "license").build();
->>>>>>> 18aa1c13
         Request request = new Request(HttpGet.METHOD_NAME, endpoint);
         RequestConverters.Params parameters = new RequestConverters.Params(request);
         parameters.withLocal(getLicenseRequest.isLocal());
@@ -64,13 +52,7 @@
     }
 
     static Request deleteLicense(DeleteLicenseRequest deleteLicenseRequest) {
-<<<<<<< HEAD
-        String endpoint = new RequestConverters.EndpointBuilder()
-            .addPathPartAsIs("_xpack", "license")
-            .build();
-=======
         String endpoint = new RequestConverters.EndpointBuilder().addPathPartAsIs("_xpack", "license").build();
->>>>>>> 18aa1c13
         Request request = new Request(HttpDelete.METHOD_NAME, endpoint);
         RequestConverters.Params parameters = new RequestConverters.Params(request);
         parameters.withTimeout(deleteLicenseRequest.timeout());

/*
 * Licensed to Elasticsearch under one or more contributor
 * license agreements. See the NOTICE file distributed with
 * this work for additional information regarding copyright
 * ownership. Elasticsearch licenses this file to you under
 * the Apache License, Version 2.0 (the "License"); you may
 * not use this file except in compliance with the License.
 * You may obtain a copy of the License at
 *
 *    http://www.apache.org/licenses/LICENSE-2.0
 *
 * Unless required by applicable law or agreed to in writing,
 * software distributed under the License is distributed on an
 * "AS IS" BASIS, WITHOUT WARRANTIES OR CONDITIONS OF ANY
 * KIND, either express or implied.  See the License for the
 * specific language governing permissions and limitations
 * under the License.
 */

package org.elasticsearch.client;

import org.apache.http.client.methods.HttpDelete;
import org.apache.http.client.methods.HttpGet;
import org.apache.http.client.methods.HttpPost;
import org.apache.http.client.methods.HttpPut;
import org.elasticsearch.client.RequestConverters.EndpointBuilder;
import org.elasticsearch.client.ml.CloseJobRequest;
import org.elasticsearch.client.ml.DeleteJobRequest;
import org.elasticsearch.client.ml.GetBucketsRequest;
import org.elasticsearch.client.ml.GetJobRequest;
import org.elasticsearch.client.ml.GetRecordsRequest;
import org.elasticsearch.client.ml.OpenJobRequest;
import org.elasticsearch.client.ml.PutJobRequest;
import org.elasticsearch.common.Strings;
import org.elasticsearch.client.ml.FlushJobRequest;

import java.io.IOException;

import static org.elasticsearch.client.RequestConverters.REQUEST_BODY_CONTENT_TYPE;
import static org.elasticsearch.client.RequestConverters.createEntity;

final class MLRequestConverters {

    private MLRequestConverters() {}

    static Request putJob(PutJobRequest putJobRequest) throws IOException {
        String endpoint = new EndpointBuilder()
                .addPathPartAsIs("_xpack")
                .addPathPartAsIs("ml")
                .addPathPartAsIs("anomaly_detectors")
                .addPathPart(putJobRequest.getJob().getId())
                .build();
        Request request = new Request(HttpPut.METHOD_NAME, endpoint);
        request.setEntity(createEntity(putJobRequest, REQUEST_BODY_CONTENT_TYPE));
        return request;
    }

    static Request getJob(GetJobRequest getJobRequest) {
        String endpoint = new EndpointBuilder()
            .addPathPartAsIs("_xpack")
            .addPathPartAsIs("ml")
            .addPathPartAsIs("anomaly_detectors")
            .addPathPart(Strings.collectionToCommaDelimitedString(getJobRequest.getJobIds()))
            .build();
        Request request = new Request(HttpGet.METHOD_NAME, endpoint);

        RequestConverters.Params params = new RequestConverters.Params(request);
        if (getJobRequest.isAllowNoJobs() != null) {
            params.putParam("allow_no_jobs", Boolean.toString(getJobRequest.isAllowNoJobs()));
        }

        return request;
    }

    static Request openJob(OpenJobRequest openJobRequest) throws IOException {
        String endpoint = new EndpointBuilder()
                .addPathPartAsIs("_xpack")
                .addPathPartAsIs("ml")
                .addPathPartAsIs("anomaly_detectors")
                .addPathPart(openJobRequest.getJobId())
                .addPathPartAsIs("_open")
                .build();
        Request request = new Request(HttpPost.METHOD_NAME, endpoint);
        request.setEntity(createEntity(openJobRequest, REQUEST_BODY_CONTENT_TYPE));
        return request;
    }

    static Request closeJob(CloseJobRequest closeJobRequest) throws IOException {
        String endpoint = new EndpointBuilder()
            .addPathPartAsIs("_xpack")
            .addPathPartAsIs("ml")
            .addPathPartAsIs("anomaly_detectors")
            .addPathPart(Strings.collectionToCommaDelimitedString(closeJobRequest.getJobIds()))
            .addPathPartAsIs("_close")
            .build();
        Request request = new Request(HttpPost.METHOD_NAME, endpoint);
        request.setEntity(createEntity(closeJobRequest, REQUEST_BODY_CONTENT_TYPE));
        return request;
    }

    static Request deleteJob(DeleteJobRequest deleteJobRequest) {
        String endpoint = new EndpointBuilder()
                .addPathPartAsIs("_xpack")
                .addPathPartAsIs("ml")
                .addPathPartAsIs("anomaly_detectors")
                .addPathPart(deleteJobRequest.getJobId())
                .build();
        Request request = new Request(HttpDelete.METHOD_NAME, endpoint);

        RequestConverters.Params params = new RequestConverters.Params(request);
        params.putParam("force", Boolean.toString(deleteJobRequest.isForce()));

        return request;
    }

    static Request getBuckets(GetBucketsRequest getBucketsRequest) throws IOException {
        String endpoint = new EndpointBuilder()
                .addPathPartAsIs("_xpack")
                .addPathPartAsIs("ml")
                .addPathPartAsIs("anomaly_detectors")
                .addPathPart(getBucketsRequest.getJobId())
                .addPathPartAsIs("results")
                .addPathPartAsIs("buckets")
                .build();
        Request request = new Request(HttpGet.METHOD_NAME, endpoint);
        request.setEntity(createEntity(getBucketsRequest, REQUEST_BODY_CONTENT_TYPE));
        return request;
    }

<<<<<<< HEAD
    static Request flushJob(FlushJobRequest flushJobRequest) throws IOException {
=======
    static Request getRecords(GetRecordsRequest getRecordsRequest) throws IOException {
>>>>>>> cfc003d4
        String endpoint = new EndpointBuilder()
                .addPathPartAsIs("_xpack")
                .addPathPartAsIs("ml")
                .addPathPartAsIs("anomaly_detectors")
<<<<<<< HEAD
                .addPathPart(flushJobRequest.getJobId())
                .addPathPartAsIs("_flush")
                .build();
        Request request = new Request(HttpPost.METHOD_NAME, endpoint);
        request.setEntity(createEntity(flushJobRequest, REQUEST_BODY_CONTENT_TYPE));
=======
                .addPathPart(getRecordsRequest.getJobId())
                .addPathPartAsIs("results")
                .addPathPartAsIs("records")
                .build();
        Request request = new Request(HttpGet.METHOD_NAME, endpoint);
        request.setEntity(createEntity(getRecordsRequest, REQUEST_BODY_CONTENT_TYPE));
>>>>>>> cfc003d4
        return request;
    }
}<|MERGE_RESOLUTION|>--- conflicted
+++ resolved
@@ -127,29 +127,29 @@
         return request;
     }
 
-<<<<<<< HEAD
     static Request flushJob(FlushJobRequest flushJobRequest) throws IOException {
-=======
+        String endpoint = new EndpointBuilder()
+            .addPathPartAsIs("_xpack")
+            .addPathPartAsIs("ml")
+            .addPathPartAsIs("anomaly_detectors").addPathPart(flushJobRequest.getJobId())
+            .addPathPartAsIs("_flush")
+            .build();
+        Request request = new Request(HttpPost.METHOD_NAME, endpoint);
+        request.setEntity(createEntity(flushJobRequest, REQUEST_BODY_CONTENT_TYPE));
+        return request;
+    }
+
     static Request getRecords(GetRecordsRequest getRecordsRequest) throws IOException {
->>>>>>> cfc003d4
         String endpoint = new EndpointBuilder()
                 .addPathPartAsIs("_xpack")
                 .addPathPartAsIs("ml")
                 .addPathPartAsIs("anomaly_detectors")
-<<<<<<< HEAD
-                .addPathPart(flushJobRequest.getJobId())
-                .addPathPartAsIs("_flush")
-                .build();
-        Request request = new Request(HttpPost.METHOD_NAME, endpoint);
-        request.setEntity(createEntity(flushJobRequest, REQUEST_BODY_CONTENT_TYPE));
-=======
                 .addPathPart(getRecordsRequest.getJobId())
                 .addPathPartAsIs("results")
                 .addPathPartAsIs("records")
                 .build();
         Request request = new Request(HttpGet.METHOD_NAME, endpoint);
         request.setEntity(createEntity(getRecordsRequest, REQUEST_BODY_CONTENT_TYPE));
->>>>>>> cfc003d4
         return request;
     }
 }
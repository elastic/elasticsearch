/*
 * Licensed to Elasticsearch under one or more contributor
 * license agreements. See the NOTICE file distributed with
 * this work for additional information regarding copyright
 * ownership. Elasticsearch licenses this file to you under
 * the Apache License, Version 2.0 (the "License"); you may
 * not use this file except in compliance with the License.
 * You may obtain a copy of the License at
 *
 *    http://www.apache.org/licenses/LICENSE-2.0
 *
 * Unless required by applicable law or agreed to in writing,
 * software distributed under the License is distributed on an
 * "AS IS" BASIS, WITHOUT WARRANTIES OR CONDITIONS OF ANY
 * KIND, either express or implied.  See the License for the
 * specific language governing permissions and limitations
 * under the License.
 */

package org.elasticsearch.client;

import org.apache.http.HttpEntity;
import org.apache.http.client.methods.HttpDelete;
import org.apache.http.client.methods.HttpGet;
import org.apache.http.client.methods.HttpPost;
import org.apache.http.client.methods.HttpPut;
import org.apache.http.nio.entity.NByteArrayEntity;
import org.apache.lucene.util.BytesRef;
import org.elasticsearch.client.RequestConverters.EndpointBuilder;
import org.elasticsearch.client.ml.CloseJobRequest;
import org.elasticsearch.client.ml.DeleteCalendarEventRequest;
import org.elasticsearch.client.ml.DeleteCalendarJobRequest;
import org.elasticsearch.client.ml.DeleteCalendarRequest;
import org.elasticsearch.client.ml.DeleteDataFrameAnalyticsRequest;
import org.elasticsearch.client.ml.DeleteDatafeedRequest;
import org.elasticsearch.client.ml.DeleteExpiredDataRequest;
import org.elasticsearch.client.ml.DeleteFilterRequest;
import org.elasticsearch.client.ml.DeleteForecastRequest;
import org.elasticsearch.client.ml.DeleteJobRequest;
import org.elasticsearch.client.ml.DeleteModelSnapshotRequest;
import org.elasticsearch.client.ml.FindFileStructureRequest;
import org.elasticsearch.client.ml.FlushJobRequest;
import org.elasticsearch.client.ml.ForecastJobRequest;
import org.elasticsearch.client.ml.GetBucketsRequest;
import org.elasticsearch.client.ml.GetCalendarEventsRequest;
import org.elasticsearch.client.ml.GetCalendarsRequest;
import org.elasticsearch.client.ml.GetCategoriesRequest;
import org.elasticsearch.client.ml.GetDataFrameAnalyticsRequest;
import org.elasticsearch.client.ml.GetDataFrameAnalyticsStatsRequest;
import org.elasticsearch.client.ml.GetDatafeedRequest;
import org.elasticsearch.client.ml.GetDatafeedStatsRequest;
import org.elasticsearch.client.ml.GetFiltersRequest;
import org.elasticsearch.client.ml.GetInfluencersRequest;
import org.elasticsearch.client.ml.GetJobRequest;
import org.elasticsearch.client.ml.GetJobStatsRequest;
import org.elasticsearch.client.ml.GetModelSnapshotsRequest;
import org.elasticsearch.client.ml.GetOverallBucketsRequest;
import org.elasticsearch.client.ml.GetRecordsRequest;
import org.elasticsearch.client.ml.MlInfoRequest;
import org.elasticsearch.client.ml.OpenJobRequest;
import org.elasticsearch.client.ml.PostCalendarEventRequest;
import org.elasticsearch.client.ml.PostDataRequest;
import org.elasticsearch.client.ml.PreviewDatafeedRequest;
import org.elasticsearch.client.ml.PutCalendarJobRequest;
import org.elasticsearch.client.ml.PutCalendarRequest;
import org.elasticsearch.client.ml.PutDataFrameAnalyticsRequest;
import org.elasticsearch.client.ml.PutDatafeedRequest;
import org.elasticsearch.client.ml.PutFilterRequest;
import org.elasticsearch.client.ml.PutJobRequest;
import org.elasticsearch.client.ml.RevertModelSnapshotRequest;
import org.elasticsearch.client.ml.SetUpgradeModeRequest;
import org.elasticsearch.client.ml.StartDataFrameAnalyticsRequest;
import org.elasticsearch.client.ml.StartDatafeedRequest;
import org.elasticsearch.client.ml.StopDatafeedRequest;
import org.elasticsearch.client.ml.UpdateDatafeedRequest;
import org.elasticsearch.client.ml.UpdateFilterRequest;
import org.elasticsearch.client.ml.UpdateJobRequest;
import org.elasticsearch.client.ml.UpdateModelSnapshotRequest;
import org.elasticsearch.client.ml.job.util.PageParams;
import org.elasticsearch.common.Strings;
import org.elasticsearch.common.bytes.BytesReference;
import org.elasticsearch.common.xcontent.XContentType;

import java.io.IOException;

import static org.elasticsearch.client.RequestConverters.REQUEST_BODY_CONTENT_TYPE;
import static org.elasticsearch.client.RequestConverters.createContentType;
import static org.elasticsearch.client.RequestConverters.createEntity;

final class MLRequestConverters {

    private MLRequestConverters() {}

    static Request putJob(PutJobRequest putJobRequest) throws IOException {
        String endpoint = new EndpointBuilder()
                .addPathPartAsIs("_ml")
                .addPathPartAsIs("anomaly_detectors")
                .addPathPart(putJobRequest.getJob().getId())
                .build();
        Request request = new Request(HttpPut.METHOD_NAME, endpoint);
        request.setEntity(createEntity(putJobRequest, REQUEST_BODY_CONTENT_TYPE));
        return request;
    }

    static Request getJob(GetJobRequest getJobRequest) {
        String endpoint = new EndpointBuilder()
            .addPathPartAsIs("_ml")
            .addPathPartAsIs("anomaly_detectors")
            .addPathPart(Strings.collectionToCommaDelimitedString(getJobRequest.getJobIds()))
            .build();
        Request request = new Request(HttpGet.METHOD_NAME, endpoint);

        RequestConverters.Params params = new RequestConverters.Params(request);
        if (getJobRequest.getAllowNoJobs() != null) {
            params.putParam("allow_no_jobs", Boolean.toString(getJobRequest.getAllowNoJobs()));
        }

        return request;
    }

    static Request getJobStats(GetJobStatsRequest getJobStatsRequest) {
        String endpoint = new EndpointBuilder()
                .addPathPartAsIs("_ml")
                .addPathPartAsIs("anomaly_detectors")
                .addPathPart(Strings.collectionToCommaDelimitedString(getJobStatsRequest.getJobIds()))
                .addPathPartAsIs("_stats")
                .build();
        Request request = new Request(HttpGet.METHOD_NAME, endpoint);

        RequestConverters.Params params = new RequestConverters.Params(request);
        if (getJobStatsRequest.getAllowNoJobs() != null) {
            params.putParam("allow_no_jobs", Boolean.toString(getJobStatsRequest.getAllowNoJobs()));
        }
        return request;
    }

    static Request openJob(OpenJobRequest openJobRequest) throws IOException {
        String endpoint = new EndpointBuilder()
                .addPathPartAsIs("_ml")
                .addPathPartAsIs("anomaly_detectors")
                .addPathPart(openJobRequest.getJobId())
                .addPathPartAsIs("_open")
                .build();
        Request request = new Request(HttpPost.METHOD_NAME, endpoint);
        request.setEntity(createEntity(openJobRequest, REQUEST_BODY_CONTENT_TYPE));
        return request;
    }

    static Request closeJob(CloseJobRequest closeJobRequest) throws IOException {
        String endpoint = new EndpointBuilder()
            .addPathPartAsIs("_ml")
            .addPathPartAsIs("anomaly_detectors")
            .addPathPart(Strings.collectionToCommaDelimitedString(closeJobRequest.getJobIds()))
            .addPathPartAsIs("_close")
            .build();
        Request request = new Request(HttpPost.METHOD_NAME, endpoint);
        request.setEntity(createEntity(closeJobRequest, REQUEST_BODY_CONTENT_TYPE));
        return request;
    }

    static Request deleteExpiredData(DeleteExpiredDataRequest deleteExpiredDataRequest) {
        String endpoint = new EndpointBuilder()
            .addPathPartAsIs("_ml")
            .addPathPartAsIs("_delete_expired_data")
            .build();
        Request request = new Request(HttpDelete.METHOD_NAME, endpoint);

        return request;
    }

    static Request deleteJob(DeleteJobRequest deleteJobRequest) {
        String endpoint = new EndpointBuilder()
                .addPathPartAsIs("_ml")
                .addPathPartAsIs("anomaly_detectors")
                .addPathPart(deleteJobRequest.getJobId())
                .build();
        Request request = new Request(HttpDelete.METHOD_NAME, endpoint);

        RequestConverters.Params params = new RequestConverters.Params(request);
        if (deleteJobRequest.getForce() != null) {
            params.putParam("force", Boolean.toString(deleteJobRequest.getForce()));
        }
        if (deleteJobRequest.getWaitForCompletion() != null) {
            params.putParam("wait_for_completion", Boolean.toString(deleteJobRequest.getWaitForCompletion()));
        }

        return request;
    }

    static Request flushJob(FlushJobRequest flushJobRequest) throws IOException {
        String endpoint = new EndpointBuilder()
                .addPathPartAsIs("_ml")
                .addPathPartAsIs("anomaly_detectors")
                .addPathPart(flushJobRequest.getJobId())
                .addPathPartAsIs("_flush")
                .build();
        Request request = new Request(HttpPost.METHOD_NAME, endpoint);
        request.setEntity(createEntity(flushJobRequest, REQUEST_BODY_CONTENT_TYPE));
        return request;
    }

    static Request forecastJob(ForecastJobRequest forecastJobRequest) throws IOException {
        String endpoint = new EndpointBuilder()
            .addPathPartAsIs("_ml")
            .addPathPartAsIs("anomaly_detectors")
            .addPathPart(forecastJobRequest.getJobId())
            .addPathPartAsIs("_forecast")
            .build();
        Request request = new Request(HttpPost.METHOD_NAME, endpoint);
        request.setEntity(createEntity(forecastJobRequest, REQUEST_BODY_CONTENT_TYPE));
        return request;
    }

    static Request updateJob(UpdateJobRequest updateJobRequest) throws IOException {
        String endpoint = new EndpointBuilder()
                .addPathPartAsIs("_ml")
                .addPathPartAsIs("anomaly_detectors")
                .addPathPart(updateJobRequest.getJobUpdate().getJobId())
                .addPathPartAsIs("_update")
                .build();
        Request request = new Request(HttpPost.METHOD_NAME, endpoint);
        request.setEntity(createEntity(updateJobRequest.getJobUpdate(), REQUEST_BODY_CONTENT_TYPE));
        return request;
    }

    static Request putDatafeed(PutDatafeedRequest putDatafeedRequest) throws IOException {
        String endpoint = new EndpointBuilder()
                .addPathPartAsIs("_ml")
                .addPathPartAsIs("datafeeds")
                .addPathPart(putDatafeedRequest.getDatafeed().getId())
                .build();
        Request request = new Request(HttpPut.METHOD_NAME, endpoint);
        request.setEntity(createEntity(putDatafeedRequest, REQUEST_BODY_CONTENT_TYPE));
        return request;
    }

    static Request updateDatafeed(UpdateDatafeedRequest updateDatafeedRequest) throws IOException {
        String endpoint = new EndpointBuilder()
            .addPathPartAsIs("_ml")
            .addPathPartAsIs("datafeeds")
            .addPathPart(updateDatafeedRequest.getDatafeedUpdate().getId())
            .addPathPartAsIs("_update")
            .build();
        Request request = new Request(HttpPost.METHOD_NAME, endpoint);
        request.setEntity(createEntity(updateDatafeedRequest, REQUEST_BODY_CONTENT_TYPE));
        return request;
    }

    static Request getDatafeed(GetDatafeedRequest getDatafeedRequest) {
        String endpoint = new EndpointBuilder()
                .addPathPartAsIs("_ml")
                .addPathPartAsIs("datafeeds")
                .addPathPart(Strings.collectionToCommaDelimitedString(getDatafeedRequest.getDatafeedIds()))
                .build();
        Request request = new Request(HttpGet.METHOD_NAME, endpoint);

        RequestConverters.Params params = new RequestConverters.Params(request);
        if (getDatafeedRequest.getAllowNoDatafeeds() != null) {
            params.putParam(GetDatafeedRequest.ALLOW_NO_DATAFEEDS.getPreferredName(),
                    Boolean.toString(getDatafeedRequest.getAllowNoDatafeeds()));
        }

        return request;
    }

    static Request deleteDatafeed(DeleteDatafeedRequest deleteDatafeedRequest) {
        String endpoint = new EndpointBuilder()
                .addPathPartAsIs("_ml")
                .addPathPartAsIs("datafeeds")
                .addPathPart(deleteDatafeedRequest.getDatafeedId())
                .build();
        Request request = new Request(HttpDelete.METHOD_NAME, endpoint);
        RequestConverters.Params params = new RequestConverters.Params(request);
        if (deleteDatafeedRequest.getForce() != null) {
            params.putParam("force", Boolean.toString(deleteDatafeedRequest.getForce()));
        }
        return request;
    }

    static Request startDatafeed(StartDatafeedRequest startDatafeedRequest) throws IOException {
        String endpoint = new EndpointBuilder()
            .addPathPartAsIs("_ml")
            .addPathPartAsIs("datafeeds")
            .addPathPart(startDatafeedRequest.getDatafeedId())
            .addPathPartAsIs("_start")
            .build();
        Request request = new Request(HttpPost.METHOD_NAME, endpoint);
        request.setEntity(createEntity(startDatafeedRequest, REQUEST_BODY_CONTENT_TYPE));
        return request;
    }

    static Request stopDatafeed(StopDatafeedRequest stopDatafeedRequest) throws IOException {
        String endpoint = new EndpointBuilder()
            .addPathPartAsIs("_ml")
            .addPathPartAsIs("datafeeds")
            .addPathPart(Strings.collectionToCommaDelimitedString(stopDatafeedRequest.getDatafeedIds()))
            .addPathPartAsIs("_stop")
            .build();
        Request request = new Request(HttpPost.METHOD_NAME, endpoint);
        request.setEntity(createEntity(stopDatafeedRequest, REQUEST_BODY_CONTENT_TYPE));
        return request;
    }

    static Request getDatafeedStats(GetDatafeedStatsRequest getDatafeedStatsRequest) {
        String endpoint = new EndpointBuilder()
            .addPathPartAsIs("_ml")
            .addPathPartAsIs("datafeeds")
            .addPathPart(Strings.collectionToCommaDelimitedString(getDatafeedStatsRequest.getDatafeedIds()))
            .addPathPartAsIs("_stats")
            .build();
        Request request = new Request(HttpGet.METHOD_NAME, endpoint);

        RequestConverters.Params params = new RequestConverters.Params(request);
        if (getDatafeedStatsRequest.getAllowNoDatafeeds() != null) {
            params.putParam("allow_no_datafeeds", Boolean.toString(getDatafeedStatsRequest.getAllowNoDatafeeds()));
        }
        return request;
    }

    static Request previewDatafeed(PreviewDatafeedRequest previewDatafeedRequest) {
        String endpoint = new EndpointBuilder()
            .addPathPartAsIs("_ml")
            .addPathPartAsIs("datafeeds")
            .addPathPart(previewDatafeedRequest.getDatafeedId())
            .addPathPartAsIs("_preview")
            .build();
        return new Request(HttpGet.METHOD_NAME, endpoint);
    }

    static Request deleteForecast(DeleteForecastRequest deleteForecastRequest) {
        String endpoint = new EndpointBuilder()
            .addPathPartAsIs("_ml")
            .addPathPartAsIs("anomaly_detectors")
            .addPathPart(deleteForecastRequest.getJobId())
            .addPathPartAsIs("_forecast")
            .addPathPart(Strings.collectionToCommaDelimitedString(deleteForecastRequest.getForecastIds()))
            .build();
        Request request = new Request(HttpDelete.METHOD_NAME, endpoint);
        RequestConverters.Params params = new RequestConverters.Params(request);
        if (deleteForecastRequest.getAllowNoForecasts() != null) {
            params.putParam("allow_no_forecasts", Boolean.toString(deleteForecastRequest.getAllowNoForecasts()));
        }
        if (deleteForecastRequest.timeout() != null) {
            params.putParam("timeout", deleteForecastRequest.timeout().getStringRep());
        }
        return request;
    }

    static Request deleteModelSnapshot(DeleteModelSnapshotRequest deleteModelSnapshotRequest) {
        String endpoint = new EndpointBuilder()
            .addPathPartAsIs("_ml")
            .addPathPartAsIs("anomaly_detectors")
            .addPathPart(deleteModelSnapshotRequest.getJobId())
            .addPathPartAsIs("model_snapshots")
            .addPathPart(deleteModelSnapshotRequest.getSnapshotId())
            .build();
        return new Request(HttpDelete.METHOD_NAME, endpoint);
    }

    static Request getBuckets(GetBucketsRequest getBucketsRequest) throws IOException {
        String endpoint = new EndpointBuilder()
                .addPathPartAsIs("_ml")
                .addPathPartAsIs("anomaly_detectors")
                .addPathPart(getBucketsRequest.getJobId())
                .addPathPartAsIs("results")
                .addPathPartAsIs("buckets")
                .build();
        Request request = new Request(HttpGet.METHOD_NAME, endpoint);
        request.setEntity(createEntity(getBucketsRequest, REQUEST_BODY_CONTENT_TYPE));
        return request;
    }

    static Request getCategories(GetCategoriesRequest getCategoriesRequest) throws IOException {
        String endpoint = new EndpointBuilder()
            .addPathPartAsIs("_ml")
            .addPathPartAsIs("anomaly_detectors")
            .addPathPart(getCategoriesRequest.getJobId())
            .addPathPartAsIs("results")
            .addPathPartAsIs("categories")
            .build();
        Request request = new Request(HttpGet.METHOD_NAME, endpoint);
        request.setEntity(createEntity(getCategoriesRequest, REQUEST_BODY_CONTENT_TYPE));
        return request;
    }

    static Request getModelSnapshots(GetModelSnapshotsRequest getModelSnapshotsRequest) throws IOException {
        String endpoint = new EndpointBuilder()
            .addPathPartAsIs("_ml")
            .addPathPartAsIs("anomaly_detectors")
            .addPathPart(getModelSnapshotsRequest.getJobId())
            .addPathPartAsIs("model_snapshots")
            .build();
        Request request = new Request(HttpGet.METHOD_NAME, endpoint);
        request.setEntity(createEntity(getModelSnapshotsRequest, REQUEST_BODY_CONTENT_TYPE));
        return request;
    }

    static Request updateModelSnapshot(UpdateModelSnapshotRequest updateModelSnapshotRequest) throws IOException {
        String endpoint = new EndpointBuilder()
            .addPathPartAsIs("_ml")
            .addPathPartAsIs("anomaly_detectors")
            .addPathPart(updateModelSnapshotRequest.getJobId())
            .addPathPartAsIs("model_snapshots")
            .addPathPart(updateModelSnapshotRequest.getSnapshotId())
            .addPathPartAsIs("_update")
            .build();
        Request request = new Request(HttpPost.METHOD_NAME, endpoint);
        request.setEntity(createEntity(updateModelSnapshotRequest, REQUEST_BODY_CONTENT_TYPE));
        return request;
    }

    static Request revertModelSnapshot(RevertModelSnapshotRequest revertModelSnapshotsRequest) throws IOException {
        String endpoint = new EndpointBuilder()
            .addPathPartAsIs("_ml")
            .addPathPartAsIs("anomaly_detectors")
            .addPathPart(revertModelSnapshotsRequest.getJobId())
            .addPathPartAsIs("model_snapshots")
            .addPathPart(revertModelSnapshotsRequest.getSnapshotId())
            .addPathPart("_revert")
            .build();
        Request request = new Request(HttpPost.METHOD_NAME, endpoint);
        request.setEntity(createEntity(revertModelSnapshotsRequest, REQUEST_BODY_CONTENT_TYPE));
        return request;
    }

    static Request getOverallBuckets(GetOverallBucketsRequest getOverallBucketsRequest) throws IOException {
        String endpoint = new EndpointBuilder()
                .addPathPartAsIs("_ml")
                .addPathPartAsIs("anomaly_detectors")
                .addPathPart(Strings.collectionToCommaDelimitedString(getOverallBucketsRequest.getJobIds()))
                .addPathPartAsIs("results")
                .addPathPartAsIs("overall_buckets")
                .build();
        Request request = new Request(HttpGet.METHOD_NAME, endpoint);
        request.setEntity(createEntity(getOverallBucketsRequest, REQUEST_BODY_CONTENT_TYPE));
        return request;
    }

    static Request getRecords(GetRecordsRequest getRecordsRequest) throws IOException {
        String endpoint = new EndpointBuilder()
                .addPathPartAsIs("_ml")
                .addPathPartAsIs("anomaly_detectors")
                .addPathPart(getRecordsRequest.getJobId())
                .addPathPartAsIs("results")
                .addPathPartAsIs("records")
                .build();
        Request request = new Request(HttpGet.METHOD_NAME, endpoint);
        request.setEntity(createEntity(getRecordsRequest, REQUEST_BODY_CONTENT_TYPE));
        return request;
    }

    static Request postData(PostDataRequest postDataRequest) {
        String endpoint = new EndpointBuilder()
            .addPathPartAsIs("_ml")
            .addPathPartAsIs("anomaly_detectors")
            .addPathPart(postDataRequest.getJobId())
            .addPathPartAsIs("_data")
            .build();
        Request request = new Request(HttpPost.METHOD_NAME, endpoint);

        RequestConverters.Params params = new RequestConverters.Params(request);
        if (postDataRequest.getResetStart() != null) {
            params.putParam(PostDataRequest.RESET_START.getPreferredName(), postDataRequest.getResetStart());
        }
        if (postDataRequest.getResetEnd() != null) {
            params.putParam(PostDataRequest.RESET_END.getPreferredName(), postDataRequest.getResetEnd());
        }
        BytesReference content = postDataRequest.getContent();
        if (content != null) {
            BytesRef source = postDataRequest.getContent().toBytesRef();
            HttpEntity byteEntity = new NByteArrayEntity(source.bytes,
                source.offset,
                source.length,
                createContentType(postDataRequest.getXContentType()));
            request.setEntity(byteEntity);
        }
        return request;
    }

    static Request getInfluencers(GetInfluencersRequest getInfluencersRequest) throws IOException {
        String endpoint = new EndpointBuilder()
                .addPathPartAsIs("_ml")
                .addPathPartAsIs("anomaly_detectors")
                .addPathPart(getInfluencersRequest.getJobId())
                .addPathPartAsIs("results")
                .addPathPartAsIs("influencers")
                .build();
        Request request = new Request(HttpGet.METHOD_NAME, endpoint);
        request.setEntity(createEntity(getInfluencersRequest, REQUEST_BODY_CONTENT_TYPE));
        return request;
    }

    static Request putCalendar(PutCalendarRequest putCalendarRequest) throws IOException {
        String endpoint = new EndpointBuilder()
                .addPathPartAsIs("_ml")
                .addPathPartAsIs("calendars")
                .addPathPart(putCalendarRequest.getCalendar().getId())
                .build();
        Request request = new Request(HttpPut.METHOD_NAME, endpoint);
        request.setEntity(createEntity(putCalendarRequest, REQUEST_BODY_CONTENT_TYPE));
        return request;
    }

    static Request getCalendars(GetCalendarsRequest getCalendarsRequest) throws IOException {
        String endpoint = new EndpointBuilder()
                .addPathPartAsIs("_ml")
                .addPathPartAsIs("calendars")
                .addPathPart(getCalendarsRequest.getCalendarId())
                .build();
        Request request = new Request(HttpGet.METHOD_NAME, endpoint);
        request.setEntity(createEntity(getCalendarsRequest, REQUEST_BODY_CONTENT_TYPE));
        return request;
    }

    static Request putCalendarJob(PutCalendarJobRequest putCalendarJobRequest) {
        String endpoint = new EndpointBuilder()
            .addPathPartAsIs("_ml")
            .addPathPartAsIs("calendars")
            .addPathPart(putCalendarJobRequest.getCalendarId())
            .addPathPartAsIs("jobs")
            .addPathPart(Strings.collectionToCommaDelimitedString(putCalendarJobRequest.getJobIds()))
            .build();
        return new Request(HttpPut.METHOD_NAME, endpoint);
    }

    static Request deleteCalendarJob(DeleteCalendarJobRequest deleteCalendarJobRequest) {
        String endpoint = new EndpointBuilder()
            .addPathPartAsIs("_ml")
            .addPathPartAsIs("calendars")
            .addPathPart(deleteCalendarJobRequest.getCalendarId())
            .addPathPartAsIs("jobs")
            .addPathPart(Strings.collectionToCommaDelimitedString(deleteCalendarJobRequest.getJobIds()))
            .build();
        return new Request(HttpDelete.METHOD_NAME, endpoint);
    }

    static Request deleteCalendar(DeleteCalendarRequest deleteCalendarRequest) {
        String endpoint = new EndpointBuilder()
                .addPathPartAsIs("_ml")
                .addPathPartAsIs("calendars")
                .addPathPart(deleteCalendarRequest.getCalendarId())
                .build();
        Request request = new Request(HttpDelete.METHOD_NAME, endpoint);
        return request;
    }

    static Request getCalendarEvents(GetCalendarEventsRequest getCalendarEventsRequest) throws IOException {
        String endpoint = new EndpointBuilder()
            .addPathPartAsIs("_ml")
            .addPathPartAsIs("calendars")
            .addPathPart(getCalendarEventsRequest.getCalendarId())
            .addPathPartAsIs("events")
            .build();
        Request request = new Request(HttpGet.METHOD_NAME, endpoint);
        request.setEntity(createEntity(getCalendarEventsRequest, REQUEST_BODY_CONTENT_TYPE));
        return request;
    }

    static Request postCalendarEvents(PostCalendarEventRequest postCalendarEventRequest) throws IOException {
        String endpoint = new EndpointBuilder()
            .addPathPartAsIs("_ml")
            .addPathPartAsIs("calendars")
            .addPathPart(postCalendarEventRequest.getCalendarId())
            .addPathPartAsIs("events")
            .build();
        Request request = new Request(HttpPost.METHOD_NAME, endpoint);
        request.setEntity(createEntity(postCalendarEventRequest,
            REQUEST_BODY_CONTENT_TYPE,
            PostCalendarEventRequest.EXCLUDE_CALENDAR_ID_PARAMS));
        return request;
    }

    static Request deleteCalendarEvent(DeleteCalendarEventRequest deleteCalendarEventRequest) {
        String endpoint = new EndpointBuilder()
            .addPathPartAsIs("_ml")
            .addPathPartAsIs("calendars")
            .addPathPart(deleteCalendarEventRequest.getCalendarId())
            .addPathPartAsIs("events")
            .addPathPart(deleteCalendarEventRequest.getEventId())
            .build();
        return new Request(HttpDelete.METHOD_NAME, endpoint);
    }

    static Request putDataFrameAnalytics(PutDataFrameAnalyticsRequest putRequest) throws IOException {
        String endpoint = new EndpointBuilder()
            .addPathPartAsIs("_ml", "data_frame", "analytics")
            .addPathPart(putRequest.getConfig().getId())
            .build();
        Request request = new Request(HttpPut.METHOD_NAME, endpoint);
        request.setEntity(createEntity(putRequest, REQUEST_BODY_CONTENT_TYPE));
        return request;
    }

    static Request getDataFrameAnalytics(GetDataFrameAnalyticsRequest getRequest) {
        String endpoint = new EndpointBuilder()
            .addPathPartAsIs("_ml", "data_frame", "analytics")
            .addPathPart(Strings.collectionToCommaDelimitedString(getRequest.getIds()))
            .build();
        Request request = new Request(HttpGet.METHOD_NAME, endpoint);
        RequestConverters.Params params = new RequestConverters.Params(request);
        if (getRequest.getPageParams() != null) {
            PageParams pageParams = getRequest.getPageParams();
            if (pageParams.getFrom() != null) {
                params.putParam(PageParams.FROM.getPreferredName(), pageParams.getFrom().toString());
            }
            if (pageParams.getSize() != null) {
                params.putParam(PageParams.SIZE.getPreferredName(), pageParams.getSize().toString());
            }
        }
        return request;
    }

<<<<<<< HEAD
    static Request startDataFrameAnalytics(StartDataFrameAnalyticsRequest startRequest) {
        String endpoint = new EndpointBuilder()
            .addPathPartAsIs("_ml")
            .addPathPartAsIs("data_frame")
            .addPathPartAsIs("analytics")
            .addPathPart(startRequest.getId())
            .addPathPartAsIs("_start")
            .build();
        Request request = new Request(HttpPost.METHOD_NAME, endpoint);
        RequestConverters.Params params = new RequestConverters.Params(request);
        if (startRequest.getTimeout() != null) {
            params.withTimeout(startRequest.getTimeout());
=======
    static Request getDataFrameAnalyticsStats(GetDataFrameAnalyticsStatsRequest getStatsRequest) {
        String endpoint = new EndpointBuilder()
            .addPathPartAsIs("_ml", "data_frame", "analytics")
            .addPathPart(Strings.collectionToCommaDelimitedString(getStatsRequest.getIds()))
            .addPathPartAsIs("_stats")
            .build();
        Request request = new Request(HttpGet.METHOD_NAME, endpoint);
        RequestConverters.Params params = new RequestConverters.Params(request);
        if (getStatsRequest.getPageParams() != null) {
            PageParams pageParams = getStatsRequest.getPageParams();
            if (pageParams.getFrom() != null) {
                params.putParam(PageParams.FROM.getPreferredName(), pageParams.getFrom().toString());
            }
            if (pageParams.getSize() != null) {
                params.putParam(PageParams.SIZE.getPreferredName(), pageParams.getSize().toString());
            }
>>>>>>> 2d9c225f
        }
        return request;
    }

    static Request deleteDataFrameAnalytics(DeleteDataFrameAnalyticsRequest deleteRequest) {
        String endpoint = new EndpointBuilder()
            .addPathPartAsIs("_ml", "data_frame", "analytics")
            .addPathPart(deleteRequest.getId())
            .build();
        return new Request(HttpDelete.METHOD_NAME, endpoint);
    }

    static Request putFilter(PutFilterRequest putFilterRequest) throws IOException {
        String endpoint = new EndpointBuilder()
            .addPathPartAsIs("_ml")
            .addPathPartAsIs("filters")
            .addPathPart(putFilterRequest.getMlFilter().getId())
            .build();
        Request request = new Request(HttpPut.METHOD_NAME, endpoint);
        request.setEntity(createEntity(putFilterRequest, REQUEST_BODY_CONTENT_TYPE));
        return request;
    }

    static Request getFilter(GetFiltersRequest getFiltersRequest) {
        String endpoint = new EndpointBuilder()
            .addPathPartAsIs("_ml")
            .addPathPartAsIs("filters")
            .addPathPart(getFiltersRequest.getFilterId())
            .build();
        Request request = new Request(HttpGet.METHOD_NAME, endpoint);
        RequestConverters.Params params = new RequestConverters.Params(request);
        if (getFiltersRequest.getSize() != null) {
            params.putParam(PageParams.SIZE.getPreferredName(), getFiltersRequest.getSize().toString());
        }
        if (getFiltersRequest.getFrom() != null) {
            params.putParam(PageParams.FROM.getPreferredName(), getFiltersRequest.getFrom().toString());
        }
        return request;
    }

    static Request updateFilter(UpdateFilterRequest updateFilterRequest) throws IOException {
        String endpoint = new EndpointBuilder()
            .addPathPartAsIs("_ml")
            .addPathPartAsIs("filters")
            .addPathPart(updateFilterRequest.getFilterId())
            .addPathPartAsIs("_update")
            .build();
        Request request = new Request(HttpPost.METHOD_NAME, endpoint);
        request.setEntity(createEntity(updateFilterRequest, REQUEST_BODY_CONTENT_TYPE));
        return request;
    }

    static Request deleteFilter(DeleteFilterRequest deleteFilterRequest) {
        String endpoint = new EndpointBuilder()
            .addPathPartAsIs("_ml", "filters")
            .addPathPart(deleteFilterRequest.getId())
            .build();
        Request request = new Request(HttpDelete.METHOD_NAME, endpoint);
        return request;
    }

    static Request setUpgradeMode(SetUpgradeModeRequest setUpgradeModeRequest) {
        String endpoint = new EndpointBuilder().addPathPartAsIs("_ml", "set_upgrade_mode").build();
        Request request = new Request(HttpPost.METHOD_NAME, endpoint);
        RequestConverters.Params params = new RequestConverters.Params(request);
        params.putParam(SetUpgradeModeRequest.ENABLED.getPreferredName(), Boolean.toString(setUpgradeModeRequest.isEnabled()));
        if (setUpgradeModeRequest.getTimeout() != null) {
            params.putParam(SetUpgradeModeRequest.TIMEOUT.getPreferredName(), setUpgradeModeRequest.getTimeout().toString());
        }
        return request;
    }

    static Request mlInfo(MlInfoRequest infoRequest) {
        String endpoint = new EndpointBuilder()
            .addPathPartAsIs("_ml", "info")
            .build();
        return new Request(HttpGet.METHOD_NAME, endpoint);
    }

    static Request findFileStructure(FindFileStructureRequest findFileStructureRequest) {
        String endpoint = new EndpointBuilder()
            .addPathPartAsIs("_ml")
            .addPathPartAsIs("find_file_structure")
            .build();
        Request request = new Request(HttpPost.METHOD_NAME, endpoint);

        RequestConverters.Params params = new RequestConverters.Params(request);
        if (findFileStructureRequest.getLinesToSample() != null) {
            params.putParam(FindFileStructureRequest.LINES_TO_SAMPLE.getPreferredName(),
                findFileStructureRequest.getLinesToSample().toString());
        }
        if (findFileStructureRequest.getTimeout() != null) {
            params.putParam(FindFileStructureRequest.TIMEOUT.getPreferredName(), findFileStructureRequest.getTimeout().toString());
        }
        if (findFileStructureRequest.getCharset() != null) {
            params.putParam(FindFileStructureRequest.CHARSET.getPreferredName(), findFileStructureRequest.getCharset());
        }
        if (findFileStructureRequest.getFormat() != null) {
            params.putParam(FindFileStructureRequest.FORMAT.getPreferredName(), findFileStructureRequest.getFormat().toString());
        }
        if (findFileStructureRequest.getColumnNames() != null) {
            params.putParam(FindFileStructureRequest.COLUMN_NAMES.getPreferredName(),
                Strings.collectionToCommaDelimitedString(findFileStructureRequest.getColumnNames()));
        }
        if (findFileStructureRequest.getHasHeaderRow() != null) {
            params.putParam(FindFileStructureRequest.HAS_HEADER_ROW.getPreferredName(),
                findFileStructureRequest.getHasHeaderRow().toString());
        }
        if (findFileStructureRequest.getDelimiter() != null) {
            params.putParam(FindFileStructureRequest.DELIMITER.getPreferredName(),
                findFileStructureRequest.getDelimiter().toString());
        }
        if (findFileStructureRequest.getQuote() != null) {
            params.putParam(FindFileStructureRequest.QUOTE.getPreferredName(), findFileStructureRequest.getQuote().toString());
        }
        if (findFileStructureRequest.getShouldTrimFields() != null) {
            params.putParam(FindFileStructureRequest.SHOULD_TRIM_FIELDS.getPreferredName(),
                findFileStructureRequest.getShouldTrimFields().toString());
        }
        if (findFileStructureRequest.getGrokPattern() != null) {
            params.putParam(FindFileStructureRequest.GROK_PATTERN.getPreferredName(), findFileStructureRequest.getGrokPattern());
        }
        if (findFileStructureRequest.getTimestampFormat() != null) {
            params.putParam(FindFileStructureRequest.TIMESTAMP_FORMAT.getPreferredName(), findFileStructureRequest.getTimestampFormat());
        }
        if (findFileStructureRequest.getTimestampField() != null) {
            params.putParam(FindFileStructureRequest.TIMESTAMP_FIELD.getPreferredName(), findFileStructureRequest.getTimestampField());
        }
        if (findFileStructureRequest.getExplain() != null) {
            params.putParam(FindFileStructureRequest.EXPLAIN.getPreferredName(), findFileStructureRequest.getExplain().toString());
        }

        BytesReference sample = findFileStructureRequest.getSample();
        BytesRef source = sample.toBytesRef();
        HttpEntity byteEntity = new NByteArrayEntity(source.bytes, source.offset, source.length, createContentType(XContentType.JSON));
        request.setEntity(byteEntity);
        return request;
    }
}<|MERGE_RESOLUTION|>--- conflicted
+++ resolved
@@ -610,20 +610,6 @@
         return request;
     }
 
-<<<<<<< HEAD
-    static Request startDataFrameAnalytics(StartDataFrameAnalyticsRequest startRequest) {
-        String endpoint = new EndpointBuilder()
-            .addPathPartAsIs("_ml")
-            .addPathPartAsIs("data_frame")
-            .addPathPartAsIs("analytics")
-            .addPathPart(startRequest.getId())
-            .addPathPartAsIs("_start")
-            .build();
-        Request request = new Request(HttpPost.METHOD_NAME, endpoint);
-        RequestConverters.Params params = new RequestConverters.Params(request);
-        if (startRequest.getTimeout() != null) {
-            params.withTimeout(startRequest.getTimeout());
-=======
     static Request getDataFrameAnalyticsStats(GetDataFrameAnalyticsStatsRequest getStatsRequest) {
         String endpoint = new EndpointBuilder()
             .addPathPartAsIs("_ml", "data_frame", "analytics")
@@ -640,7 +626,22 @@
             if (pageParams.getSize() != null) {
                 params.putParam(PageParams.SIZE.getPreferredName(), pageParams.getSize().toString());
             }
->>>>>>> 2d9c225f
+        }
+        return request;
+    }
+
+    static Request startDataFrameAnalytics(StartDataFrameAnalyticsRequest startRequest) {
+        String endpoint = new EndpointBuilder()
+            .addPathPartAsIs("_ml")
+            .addPathPartAsIs("data_frame")
+            .addPathPartAsIs("analytics")
+            .addPathPart(startRequest.getId())
+            .addPathPartAsIs("_start")
+            .build();
+        Request request = new Request(HttpPost.METHOD_NAME, endpoint);
+        RequestConverters.Params params = new RequestConverters.Params(request);
+        if (startRequest.getTimeout() != null) {
+            params.withTimeout(startRequest.getTimeout());
         }
         return request;
     }

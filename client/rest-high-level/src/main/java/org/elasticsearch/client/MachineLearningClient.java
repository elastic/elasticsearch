/*
 * Licensed to Elasticsearch under one or more contributor
 * license agreements. See the NOTICE file distributed with
 * this work for additional information regarding copyright
 * ownership. Elasticsearch licenses this file to you under
 * the Apache License, Version 2.0 (the "License"); you may
 * not use this file except in compliance with the License.
 * You may obtain a copy of the License at
 *
 *    http://www.apache.org/licenses/LICENSE-2.0
 *
 * Unless required by applicable law or agreed to in writing,
 * software distributed under the License is distributed on an
 * "AS IS" BASIS, WITHOUT WARRANTIES OR CONDITIONS OF ANY
 * KIND, either express or implied.  See the License for the
 * specific language governing permissions and limitations
 * under the License.
 */
package org.elasticsearch.client;

import org.elasticsearch.action.ActionListener;
import org.elasticsearch.action.support.master.AcknowledgedResponse;
import org.elasticsearch.client.ml.CloseJobRequest;
import org.elasticsearch.client.ml.CloseJobResponse;
import org.elasticsearch.client.ml.DeleteCalendarRequest;
import org.elasticsearch.client.ml.DeleteDatafeedRequest;
import org.elasticsearch.client.ml.DeleteForecastRequest;
import org.elasticsearch.client.ml.DeleteJobRequest;
import org.elasticsearch.client.ml.DeleteJobResponse;
import org.elasticsearch.client.ml.FlushJobRequest;
import org.elasticsearch.client.ml.FlushJobResponse;
import org.elasticsearch.client.ml.ForecastJobRequest;
import org.elasticsearch.client.ml.ForecastJobResponse;
import org.elasticsearch.client.ml.GetBucketsRequest;
import org.elasticsearch.client.ml.GetBucketsResponse;
import org.elasticsearch.client.ml.GetCalendarsRequest;
import org.elasticsearch.client.ml.GetCalendarsResponse;
import org.elasticsearch.client.ml.GetCategoriesRequest;
import org.elasticsearch.client.ml.GetCategoriesResponse;
import org.elasticsearch.client.ml.GetDatafeedRequest;
import org.elasticsearch.client.ml.GetDatafeedResponse;
import org.elasticsearch.client.ml.GetDatafeedStatsRequest;
import org.elasticsearch.client.ml.GetDatafeedStatsResponse;
import org.elasticsearch.client.ml.GetInfluencersRequest;
import org.elasticsearch.client.ml.GetInfluencersResponse;
import org.elasticsearch.client.ml.GetJobRequest;
import org.elasticsearch.client.ml.GetJobResponse;
import org.elasticsearch.client.ml.GetJobStatsRequest;
import org.elasticsearch.client.ml.GetJobStatsResponse;
import org.elasticsearch.client.ml.GetOverallBucketsRequest;
import org.elasticsearch.client.ml.GetOverallBucketsResponse;
import org.elasticsearch.client.ml.GetRecordsRequest;
import org.elasticsearch.client.ml.GetRecordsResponse;
import org.elasticsearch.client.ml.OpenJobRequest;
import org.elasticsearch.client.ml.OpenJobResponse;
import org.elasticsearch.client.ml.PostDataRequest;
import org.elasticsearch.client.ml.PostDataResponse;
import org.elasticsearch.client.ml.PreviewDatafeedRequest;
import org.elasticsearch.client.ml.PreviewDatafeedResponse;
import org.elasticsearch.client.ml.PutCalendarRequest;
import org.elasticsearch.client.ml.PutCalendarResponse;
import org.elasticsearch.client.ml.PutDatafeedRequest;
import org.elasticsearch.client.ml.PutDatafeedResponse;
import org.elasticsearch.client.ml.PutJobRequest;
import org.elasticsearch.client.ml.PutJobResponse;
import org.elasticsearch.client.ml.StartDatafeedRequest;
import org.elasticsearch.client.ml.StartDatafeedResponse;
import org.elasticsearch.client.ml.StopDatafeedRequest;
import org.elasticsearch.client.ml.StopDatafeedResponse;
import org.elasticsearch.client.ml.UpdateJobRequest;
import org.elasticsearch.client.ml.job.stats.JobStats;

import java.io.IOException;
import java.util.Collections;


/**
 * Machine Learning API client wrapper for the {@link RestHighLevelClient}
 * <p>
 * See the <a href="https://www.elastic.co/guide/en/elasticsearch/reference/current/ml-apis.html">
 * X-Pack Machine Learning APIs </a> for additional information.
 */
public final class MachineLearningClient {

    private final RestRequestActions requestActions;

    MachineLearningClient(RestRequestActions requestActions) {
        this.requestActions = requestActions;
    }

    /**
     * Creates a new Machine Learning Job
     * <p>
     * For additional info
     * see <a href="https://www.elastic.co/guide/en/elasticsearch/reference/current/ml-put-job.html">ML PUT job documentation</a>
     *
     * @param request The PutJobRequest containing the {@link org.elasticsearch.client.ml.job.config.Job} settings
     * @param options Additional request options (e.g. headers), use {@link RequestOptions#DEFAULT} if nothing needs to be customized
     * @return PutJobResponse with enclosed {@link org.elasticsearch.client.ml.job.config.Job} object
     * @throws IOException when there is a serialization issue sending the request or receiving the response
     */
    public PutJobResponse putJob(PutJobRequest request, RequestOptions options) throws IOException {
        return requestActions.performRequestAndParseEntity(request,
                MLRequestConverters::putJob,
                options,
                PutJobResponse::fromXContent,
                Collections.emptySet());
    }

    /**
     * Creates a new Machine Learning Job asynchronously and notifies listener on completion
     * <p>
     * For additional info
     * see <a href="https://www.elastic.co/guide/en/elasticsearch/reference/current/ml-put-job.html">ML PUT job documentation</a>
     *
     * @param request  The request containing the {@link org.elasticsearch.client.ml.job.config.Job} settings
     * @param options  Additional request options (e.g. headers), use {@link RequestOptions#DEFAULT} if nothing needs to be customized
     * @param listener Listener to be notified upon request completion
     */
    public void putJobAsync(PutJobRequest request, RequestOptions options, ActionListener<PutJobResponse> listener) {
        requestActions.performRequestAsyncAndParseEntity(request,
                MLRequestConverters::putJob,
                options,
                PutJobResponse::fromXContent,
                listener,
                Collections.emptySet());
    }

    /**
     * Gets one or more Machine Learning job configuration info.
     * <p>
     * For additional info
     * see <a href="https://www.elastic.co/guide/en/elasticsearch/reference/current/ml-get-job.html">ML GET job documentation</a>
     *
     * @param request {@link GetJobRequest} Request containing a list of jobId(s) and additional options
     * @param options Additional request options (e.g. headers), use {@link RequestOptions#DEFAULT} if nothing needs to be customized
     * @return {@link GetJobResponse} response object containing
     * the {@link org.elasticsearch.client.ml.job.config.Job} objects and the number of jobs found
     * @throws IOException when there is a serialization issue sending the request or receiving the response
     */
    public GetJobResponse getJob(GetJobRequest request, RequestOptions options) throws IOException {
        return requestActions.performRequestAndParseEntity(request,
                MLRequestConverters::getJob,
                options,
                GetJobResponse::fromXContent,
                Collections.emptySet());
    }

    /**
     * Gets one or more Machine Learning job configuration info, asynchronously.
     * <p>
     * For additional info
     * see <a href="https://www.elastic.co/guide/en/elasticsearch/reference/current/ml-get-job.html">ML GET job documentation</a>
     *
     * @param request  {@link GetJobRequest} Request containing a list of jobId(s) and additional options
     * @param options  Additional request options (e.g. headers), use {@link RequestOptions#DEFAULT} if nothing needs to be customized
     * @param listener Listener to be notified with {@link GetJobResponse} upon request completion
     */
    public void getJobAsync(GetJobRequest request, RequestOptions options, ActionListener<GetJobResponse> listener) {
        requestActions.performRequestAsyncAndParseEntity(request,
                MLRequestConverters::getJob,
                options,
                GetJobResponse::fromXContent,
                listener,
                Collections.emptySet());
    }

    /**
     * Gets usage statistics for one or more Machine Learning jobs
     * <p>
     * For additional info
     * see <a href="https://www.elastic.co/guide/en/elasticsearch/reference/current/ml-get-job-stats.html">Get job stats docs</a>
     *
     * @param request {@link GetJobStatsRequest} Request containing a list of jobId(s) and additional options
     * @param options Additional request options (e.g. headers), use {@link RequestOptions#DEFAULT} if nothing needs to be customized
     * @return {@link GetJobStatsResponse} response object containing
     * the {@link JobStats} objects and the number of jobs found
     * @throws IOException when there is a serialization issue sending the request or receiving the response
     */
    public GetJobStatsResponse getJobStats(GetJobStatsRequest request, RequestOptions options) throws IOException {
        return requestActions.performRequestAndParseEntity(request,
                MLRequestConverters::getJobStats,
                options,
                GetJobStatsResponse::fromXContent,
                Collections.emptySet());
    }

    /**
     * Gets usage statistics for one or more Machine Learning jobs, asynchronously.
     * <p>
     * For additional info
     * see <a href="https://www.elastic.co/guide/en/elasticsearch/reference/current/ml-get-job-stats.html">Get job stats docs</a>
     *
     * @param request  {@link GetJobStatsRequest} Request containing a list of jobId(s) and additional options
     * @param options  Additional request options (e.g. headers), use {@link RequestOptions#DEFAULT} if nothing needs to be customized
     * @param listener Listener to be notified with {@link GetJobStatsResponse} upon request completion
     */
    public void getJobStatsAsync(GetJobStatsRequest request, RequestOptions options, ActionListener<GetJobStatsResponse> listener) {
        requestActions.performRequestAsyncAndParseEntity(request,
                MLRequestConverters::getJobStats,
                options,
                GetJobStatsResponse::fromXContent,
                listener,
                Collections.emptySet());
    }

    /**
     * Deletes the given Machine Learning Job
     * <p>
     * For additional info
     * see <a href="http://www.elastic.co/guide/en/elasticsearch/reference/current/ml-delete-job.html">ML Delete job documentation</a>
     *
     * @param request The request to delete the job
     * @param options Additional request options (e.g. headers), use {@link RequestOptions#DEFAULT} if nothing needs to be customized
     * @return The action response which contains the acknowledgement or the task id depending on whether the action was set to wait for
     * completion
     * @throws IOException when there is a serialization issue sending the request or receiving the response
     */
<<<<<<< HEAD
    public AcknowledgedResponse deleteJob(DeleteJobRequest request, RequestOptions options) throws IOException {
        return requestActions.performRequestAndParseEntity(request,
=======
    public DeleteJobResponse deleteJob(DeleteJobRequest request, RequestOptions options) throws IOException {
        return restHighLevelClient.performRequestAndParseEntity(request,
>>>>>>> b0e98cbc
            MLRequestConverters::deleteJob,
            options,
            DeleteJobResponse::fromXContent,
            Collections.emptySet());
    }

    /**
     * Deletes the given Machine Learning Job asynchronously and notifies the listener on completion
     * <p>
     * For additional info
     * see <a href="http://www.elastic.co/guide/en/elasticsearch/reference/current/ml-delete-job.html">ML Delete Job documentation</a>
     *
     * @param request  The request to delete the job
     * @param options  Additional request options (e.g. headers), use {@link RequestOptions#DEFAULT} if nothing needs to be customized
     * @param listener Listener to be notified upon request completion
     */
<<<<<<< HEAD
    public void deleteJobAsync(DeleteJobRequest request, RequestOptions options, ActionListener<AcknowledgedResponse> listener) {
        requestActions.performRequestAsyncAndParseEntity(request,
=======
    public void deleteJobAsync(DeleteJobRequest request, RequestOptions options, ActionListener<DeleteJobResponse> listener) {
        restHighLevelClient.performRequestAsyncAndParseEntity(request,
>>>>>>> b0e98cbc
            MLRequestConverters::deleteJob,
            options,
            DeleteJobResponse::fromXContent,
            listener,
            Collections.emptySet());
    }

    /**
     * Opens a Machine Learning Job.
     * When you open a new job, it starts with an empty model.
     * When you open an existing job, the most recent model state is automatically loaded.
     * The job is ready to resume its analysis from where it left off, once new data is received.
     * <p>
     * For additional info
     * see <a href="https://www.elastic.co/guide/en/elasticsearch/reference/current/ml-open-job.html">ML Open Job documentation</a>
     *
     * @param request Request containing job_id and additional optional options
     * @param options Additional request options (e.g. headers), use {@link RequestOptions#DEFAULT} if nothing needs to be customized
     * @return response containing if the job was successfully opened or not.
     * @throws IOException when there is a serialization issue sending the request or receiving the response
     */
    public OpenJobResponse openJob(OpenJobRequest request, RequestOptions options) throws IOException {
        return requestActions.performRequestAndParseEntity(request,
                MLRequestConverters::openJob,
                options,
                OpenJobResponse::fromXContent,
                Collections.emptySet());
    }

    /**
     * Opens a Machine Learning Job asynchronously, notifies listener on completion.
     * When you open a new job, it starts with an empty model.
     * When you open an existing job, the most recent model state is automatically loaded.
     * The job is ready to resume its analysis from where it left off, once new data is received.
     * <p>
     * For additional info
     * see <a href="https://www.elastic.co/guide/en/elasticsearch/reference/current/ml-open-job.html">ML Open Job documentation</a>
     *
     * @param request  Request containing job_id and additional optional options
     * @param options  Additional request options (e.g. headers), use {@link RequestOptions#DEFAULT} if nothing needs to be customized
     * @param listener Listener to be notified upon request completion
     */
    public void openJobAsync(OpenJobRequest request, RequestOptions options, ActionListener<OpenJobResponse> listener) {
        requestActions.performRequestAsyncAndParseEntity(request,
                MLRequestConverters::openJob,
                options,
                OpenJobResponse::fromXContent,
                listener,
                Collections.emptySet());
    }

    /**
     * Closes one or more Machine Learning Jobs. A job can be opened and closed multiple times throughout its lifecycle.
     * A closed job cannot receive data or perform analysis operations, but you can still explore and navigate results.
     * <p>
     * For additional info
     * see <a href="https://www.elastic.co/guide/en/elasticsearch/reference/current/ml-close-job.html">ML Close Job documentation</a>
     *
     * @param request Request containing job_ids and additional options. See {@link CloseJobRequest}
     * @param options Additional request options (e.g. headers), use {@link RequestOptions#DEFAULT} if nothing needs to be customized
     * @return response containing if the job was successfully closed or not.
     * @throws IOException when there is a serialization issue sending the request or receiving the response
     */
    public CloseJobResponse closeJob(CloseJobRequest request, RequestOptions options) throws IOException {
        return requestActions.performRequestAndParseEntity(request,
                MLRequestConverters::closeJob,
                options,
                CloseJobResponse::fromXContent,
                Collections.emptySet());
    }

    /**
     * Closes one or more Machine Learning Jobs asynchronously, notifies listener on completion
     * A closed job cannot receive data or perform analysis operations, but you can still explore and navigate results.
     * <p>
     * For additional info
     * see <a href="https://www.elastic.co/guide/en/elasticsearch/reference/current/ml-close-job.html">ML Close Job documentation</a>
     *
     * @param request  Request containing job_ids and additional options. See {@link CloseJobRequest}
     * @param options  Additional request options (e.g. headers), use {@link RequestOptions#DEFAULT} if nothing needs to be customized
     * @param listener Listener to be notified upon request completion
     */
    public void closeJobAsync(CloseJobRequest request, RequestOptions options, ActionListener<CloseJobResponse> listener) {
        requestActions.performRequestAsyncAndParseEntity(request,
                MLRequestConverters::closeJob,
                options,
                CloseJobResponse::fromXContent,
                listener,
                Collections.emptySet());
    }

    /**
     * Flushes internally buffered data for the given Machine Learning Job ensuring all data sent to the has been processed.
     * This may cause new results to be calculated depending on the contents of the buffer
     * Both flush and close operations are similar,
     * however the flush is more efficient if you are expecting to send more data for analysis.
     * When flushing, the job remains open and is available to continue analyzing data.
     * A close operation additionally prunes and persists the model state to disk and the
     * job must be opened again before analyzing further data.
     * <p>
     * For additional info
     * see <a href="https://www.elastic.co/guide/en/elasticsearch/reference/current/ml-flush-job.html">Flush ML job documentation</a>
     *
     * @param request The {@link FlushJobRequest} object enclosing the `jobId` and additional request options
     * @param options Additional request options (e.g. headers), use {@link RequestOptions#DEFAULT} if nothing needs to be customized
     * @throws IOException when there is a serialization issue sending the request or receiving the response
     */
    public FlushJobResponse flushJob(FlushJobRequest request, RequestOptions options) throws IOException {
        return requestActions.performRequestAndParseEntity(request,
                MLRequestConverters::flushJob,
                options,
                FlushJobResponse::fromXContent,
                Collections.emptySet());
    }

    /**
     * Flushes internally buffered data for the given Machine Learning Job asynchronously ensuring all data sent to the has been processed.
     * This may cause new results to be calculated depending on the contents of the buffer
     * Both flush and close operations are similar,
     * however the flush is more efficient if you are expecting to send more data for analysis.
     * When flushing, the job remains open and is available to continue analyzing data.
     * A close operation additionally prunes and persists the model state to disk and the
     * job must be opened again before analyzing further data.
     * <p>
     * For additional info
     * see <a href="https://www.elastic.co/guide/en/elasticsearch/reference/current/ml-flush-job.html">Flush ML job documentation</a>
     *
     * @param request  The {@link FlushJobRequest} object enclosing the `jobId` and additional request options
     * @param options  Additional request options (e.g. headers), use {@link RequestOptions#DEFAULT} if nothing needs to be customized
     * @param listener Listener to be notified upon request completion
     */
    public void flushJobAsync(FlushJobRequest request, RequestOptions options, ActionListener<FlushJobResponse> listener) {
        requestActions.performRequestAsyncAndParseEntity(request,
                MLRequestConverters::flushJob,
                options,
                FlushJobResponse::fromXContent,
                listener,
                Collections.emptySet());
    }

    /**
     * Creates a forecast of an existing, opened Machine Learning Job
     * This predicts the future behavior of a time series by using its historical behavior.
     * <p>
     * For additional info
     * see <a href="https://www.elastic.co/guide/en/elasticsearch/reference/master/ml-forecast.html">Forecast ML Job Documentation</a>
     *
     * @param request ForecastJobRequest with forecasting options
     * @param options Additional request options (e.g. headers), use {@link RequestOptions#DEFAULT} if nothing needs to be customized
     * @return response containing forecast acknowledgement and new forecast's ID
     * @throws IOException when there is a serialization issue sending the request or receiving the response
     */
    public ForecastJobResponse forecastJob(ForecastJobRequest request, RequestOptions options) throws IOException {
        return requestActions.performRequestAndParseEntity(request,
                MLRequestConverters::forecastJob,
                options,
                ForecastJobResponse::fromXContent,
                Collections.emptySet());
    }

    /**
     * Creates a forecast of an existing, opened Machine Learning Job asynchronously
     * This predicts the future behavior of a time series by using its historical behavior.
     * <p>
     * For additional info
     * see <a href="https://www.elastic.co/guide/en/elasticsearch/reference/master/ml-forecast.html">Forecast ML Job Documentation</a>
     *
     * @param request  ForecastJobRequest with forecasting options
     * @param options  Additional request options (e.g. headers), use {@link RequestOptions#DEFAULT} if nothing needs to be customized
     * @param listener Listener to be notified upon request completion
     */
    public void forecastJobAsync(ForecastJobRequest request, RequestOptions options, ActionListener<ForecastJobResponse> listener) {
        requestActions.performRequestAsyncAndParseEntity(request,
                MLRequestConverters::forecastJob,
                options,
                ForecastJobResponse::fromXContent,
                listener,
                Collections.emptySet());
    }

    /**
     * Deletes Machine Learning Job Forecasts
     * <p>
     * For additional info
     * see <a href="https://www.elastic.co/guide/en/elasticsearch/reference/current/ml-delete-forecast.html">Delete Job Forecast
     * Documentation</a>
     *
     * @param request the {@link DeleteForecastRequest} object enclosing the desired jobId, forecastIDs, and other options
     * @param options Additional request options (e.g. headers), use {@link RequestOptions#DEFAULT} if nothing needs to be customized
     * @return a AcknowledgedResponse object indicating request success
     * @throws IOException when there is a serialization issue sending the request or receiving the response
     */
    public AcknowledgedResponse deleteForecast(DeleteForecastRequest request, RequestOptions options) throws IOException {
        return requestActions.performRequestAndParseEntity(request,
                MLRequestConverters::deleteForecast,
                options,
                AcknowledgedResponse::fromXContent,
                Collections.emptySet());
    }

    /**
     * Deletes Machine Learning Job Forecasts asynchronously
     * <p>
     * For additional info
     * see <a href="https://www.elastic.co/guide/en/elasticsearch/reference/current/ml-delete-forecast.html">Delete Job Forecast
     * Documentation</a>
     *
     * @param request  the {@link DeleteForecastRequest} object enclosing the desired jobId, forecastIDs, and other options
     * @param options  Additional request options (e.g. headers), use {@link RequestOptions#DEFAULT} if nothing needs to be customized
     * @param listener Listener to be notified upon request completion
     */
    public void deleteForecastAsync(DeleteForecastRequest request, RequestOptions options, ActionListener<AcknowledgedResponse> listener) {
        requestActions.performRequestAsyncAndParseEntity(request,
                MLRequestConverters::deleteForecast,
                options,
                AcknowledgedResponse::fromXContent,
                listener,
                Collections.emptySet());
    }

    /**
     * Creates a new Machine Learning Datafeed
     * <p>
     * For additional info
     * see <a href="https://www.elastic.co/guide/en/elasticsearch/reference/current/ml-put-datafeed.html">ML PUT datafeed documentation</a>
     *
     * @param request The PutDatafeedRequest containing the {@link org.elasticsearch.client.ml.datafeed.DatafeedConfig} settings
     * @param options Additional request options (e.g. headers), use {@link RequestOptions#DEFAULT} if nothing needs to be customized
     * @return PutDatafeedResponse with enclosed {@link org.elasticsearch.client.ml.datafeed.DatafeedConfig} object
     * @throws IOException when there is a serialization issue sending the request or receiving the response
     */
    public PutDatafeedResponse putDatafeed(PutDatafeedRequest request, RequestOptions options) throws IOException {
        return requestActions.performRequestAndParseEntity(request,
                MLRequestConverters::putDatafeed,
                options,
                PutDatafeedResponse::fromXContent,
                Collections.emptySet());
    }

    /**
     * Creates a new Machine Learning Datafeed asynchronously and notifies listener on completion
     * <p>
     * For additional info
     * see <a href="https://www.elastic.co/guide/en/elasticsearch/reference/current/ml-put-datafeed.html">ML PUT datafeed documentation</a>
     *
     * @param request The request containing the {@link org.elasticsearch.client.ml.datafeed.DatafeedConfig} settings
     * @param options Additional request options (e.g. headers), use {@link RequestOptions#DEFAULT} if nothing needs to be customized
     * @param listener Listener to be notified upon request completion
     */
    public void putDatafeedAsync(PutDatafeedRequest request, RequestOptions options, ActionListener<PutDatafeedResponse> listener) {
        requestActions.performRequestAsyncAndParseEntity(request,
                MLRequestConverters::putDatafeed,
                options,
                PutDatafeedResponse::fromXContent,
                listener,
                Collections.emptySet());
    }

    /**
     * Gets one or more Machine Learning datafeed configuration info.
     *
     * <p>
     * For additional info
     * see <a href="https://www.elastic.co/guide/en/elasticsearch/reference/current/ml-get-datafeed.html">ML GET datafeed documentation</a>
     *
     * @param request {@link GetDatafeedRequest} Request containing a list of datafeedId(s) and additional options
     * @param options Additional request options (e.g. headers), use {@link RequestOptions#DEFAULT} if nothing needs to be customized
     * @return {@link GetDatafeedResponse} response object containing
     * the {@link org.elasticsearch.client.ml.datafeed.DatafeedConfig} objects and the number of jobs found
     * @throws IOException when there is a serialization issue sending the request or receiving the response
     */
    public GetDatafeedResponse getDatafeed(GetDatafeedRequest request, RequestOptions options) throws IOException {
        return requestActions.performRequestAndParseEntity(request,
                MLRequestConverters::getDatafeed,
                options,
                GetDatafeedResponse::fromXContent,
                Collections.emptySet());
    }

    /**
     * Gets one or more Machine Learning datafeed configuration info, asynchronously.
     *
     * <p>
     * For additional info
     * see <a href="https://www.elastic.co/guide/en/elasticsearch/reference/current/ml-get-datafeed.html">ML GET datafeed documentation</a>
     *
     * @param request {@link GetDatafeedRequest} Request containing a list of datafeedId(s) and additional options
     * @param options Additional request options (e.g. headers), use {@link RequestOptions#DEFAULT} if nothing needs to be customized
     * @param listener Listener to be notified with {@link GetDatafeedResponse} upon request completion
     */
    public void getDatafeedAsync(GetDatafeedRequest request, RequestOptions options, ActionListener<GetDatafeedResponse> listener) {
        requestActions.performRequestAsyncAndParseEntity(request,
                MLRequestConverters::getDatafeed,
                options,
                GetDatafeedResponse::fromXContent,
                listener,
                Collections.emptySet());
    }

    /**
     * Deletes the given Machine Learning Datafeed
     * <p>
     * For additional info
     * see <a href="http://www.elastic.co/guide/en/elasticsearch/reference/current/ml-delete-datafeed.html">
     *     ML Delete Datafeed documentation</a>
     *
     * @param request The request to delete the datafeed
     * @param options  Additional request options (e.g. headers), use {@link RequestOptions#DEFAULT} if nothing needs to be customized
     * @return action acknowledgement
     * @throws IOException when there is a serialization issue sending the request or receiving the response
     */
    public AcknowledgedResponse deleteDatafeed(DeleteDatafeedRequest request, RequestOptions options) throws IOException {
        return requestActions.performRequestAndParseEntity(request,
                MLRequestConverters::deleteDatafeed,
                options,
                AcknowledgedResponse::fromXContent,
                Collections.emptySet());
    }

    /**
     * Deletes the given Machine Learning Datafeed asynchronously and notifies the listener on completion
     * <p>
     * For additional info
     * see <a href="http://www.elastic.co/guide/en/elasticsearch/reference/current/ml-delete-datafeed.html">
     *         ML Delete Datafeed documentation</a>
     *
     * @param request The request to delete the datafeed
     * @param options  Additional request options (e.g. headers), use {@link RequestOptions#DEFAULT} if nothing needs to be customized
     * @param listener Listener to be notified upon request completion
     */
    public void deleteDatafeedAsync(DeleteDatafeedRequest request, RequestOptions options, ActionListener<AcknowledgedResponse> listener) {
        requestActions.performRequestAsyncAndParseEntity(request,
                MLRequestConverters::deleteDatafeed,
                options,
                AcknowledgedResponse::fromXContent,
                listener,
                Collections.emptySet());
    }

    /**
     * Starts the given Machine Learning Datafeed
     * <p>
     * For additional info
     * see <a href="http://www.elastic.co/guide/en/elasticsearch/reference/current/ml-start-datafeed.html">
     *     ML Start Datafeed documentation</a>
     *
     * @param request The request to start the datafeed
     * @param options  Additional request options (e.g. headers), use {@link RequestOptions#DEFAULT} if nothing needs to be customized
     * @return action acknowledgement
     * @throws IOException when there is a serialization issue sending the request or receiving the response
     */
    public StartDatafeedResponse startDatafeed(StartDatafeedRequest request, RequestOptions options) throws IOException {
        return restHighLevelClient.performRequestAndParseEntity(request,
            MLRequestConverters::startDatafeed,
            options,
            StartDatafeedResponse::fromXContent,
            Collections.emptySet());
    }

    /**
     * Starts the given Machine Learning Datafeed asynchronously and notifies the listener on completion
     * <p>
     * For additional info
     * see <a href="http://www.elastic.co/guide/en/elasticsearch/reference/current/ml-start-datafeed.html">
     *         ML Start Datafeed documentation</a>
     *
     * @param request The request to start the datafeed
     * @param options  Additional request options (e.g. headers), use {@link RequestOptions#DEFAULT} if nothing needs to be customized
     * @param listener Listener to be notified upon request completion
     */
    public void startDatafeedAsync(StartDatafeedRequest request, RequestOptions options, ActionListener<StartDatafeedResponse> listener) {
        restHighLevelClient.performRequestAsyncAndParseEntity(request,
            MLRequestConverters::startDatafeed,
            options,
            StartDatafeedResponse::fromXContent,
            listener,
            Collections.emptySet());
    }

    /**
     * Stops the given Machine Learning Datafeed
     * <p>
     * For additional info
     * see <a href="http://www.elastic.co/guide/en/elasticsearch/reference/current/ml-stop-datafeed.html">
     *     ML Stop Datafeed documentation</a>
     *
     * @param request The request to stop the datafeed
     * @param options  Additional request options (e.g. headers), use {@link RequestOptions#DEFAULT} if nothing needs to be customized
     * @return action acknowledgement
     * @throws IOException when there is a serialization issue sending the request or receiving the response
     */
    public StopDatafeedResponse stopDatafeed(StopDatafeedRequest request, RequestOptions options) throws IOException {
        return restHighLevelClient.performRequestAndParseEntity(request,
            MLRequestConverters::stopDatafeed,
            options,
            StopDatafeedResponse::fromXContent,
            Collections.emptySet());
    }

    /**
     * Stops the given Machine Learning Datafeed asynchronously and notifies the listener on completion
     * <p>
     * For additional info
     * see <a href="http://www.elastic.co/guide/en/elasticsearch/reference/current/ml-stop-datafeed.html">
     *         ML Stop Datafeed documentation</a>
     *
     * @param request The request to stop the datafeed
     * @param options  Additional request options (e.g. headers), use {@link RequestOptions#DEFAULT} if nothing needs to be customized
     * @param listener Listener to be notified upon request completion
     */
    public void stopDatafeedAsync(StopDatafeedRequest request, RequestOptions options, ActionListener<StopDatafeedResponse> listener) {
        restHighLevelClient.performRequestAsyncAndParseEntity(request,
            MLRequestConverters::stopDatafeed,
            options,
            StopDatafeedResponse::fromXContent,
            listener,
            Collections.emptySet());
    }

    /**
     * Gets statistics for one or more Machine Learning datafeeds
     * <p>
     * For additional info
     * see <a href="https://www.elastic.co/guide/en/elasticsearch/reference/current/ml-get-datafeed-stats.html">Get datafeed stats docs</a>
     *
     * @param request {@link GetDatafeedStatsRequest} Request containing a list of datafeedId(s) and additional options
     * @param options Additional request options (e.g. headers), use {@link RequestOptions#DEFAULT} if nothing needs to be customized
     * @return {@link GetDatafeedStatsResponse} response object containing
     * the {@link org.elasticsearch.client.ml.datafeed.DatafeedStats} objects and the number of datafeeds found
     * @throws IOException when there is a serialization issue sending the request or receiving the response
     */
    public GetDatafeedStatsResponse getDatafeedStats(GetDatafeedStatsRequest request, RequestOptions options) throws IOException {
        return restHighLevelClient.performRequestAndParseEntity(request,
            MLRequestConverters::getDatafeedStats,
            options,
            GetDatafeedStatsResponse::fromXContent,
            Collections.emptySet());
    }

    /**
     * Previews the given Machine Learning Datafeed
     * <p>
     * For additional info
     * see <a href="http://www.elastic.co/guide/en/elasticsearch/reference/current/ml-preview-datafeed.html">
     *     ML Preview Datafeed documentation</a>
     *
     * @param request The request to preview the datafeed
     * @param options  Additional request options (e.g. headers), use {@link RequestOptions#DEFAULT} if nothing needs to be customized
     * @return {@link PreviewDatafeedResponse} object containing a {@link org.elasticsearch.common.bytes.BytesReference} of the data in
     * JSON format
     * @throws IOException when there is a serialization issue sending the request or receiving the response
     */
    public PreviewDatafeedResponse previewDatafeed(PreviewDatafeedRequest request, RequestOptions options) throws IOException {
        return restHighLevelClient.performRequestAndParseEntity(request,
            MLRequestConverters::previewDatafeed,
            options,
            PreviewDatafeedResponse::fromXContent,
            Collections.emptySet());
    }

    /**
     * Gets statistics for one or more Machine Learning datafeeds, asynchronously.
     * <p>
     * For additional info
     * see <a href="https://www.elastic.co/guide/en/elasticsearch/reference/current/ml-get-datafeed-stats.html">Get datafeed stats docs</a>
     *
     * @param request  {@link GetDatafeedStatsRequest} Request containing a list of datafeedId(s) and additional options
     * @param options  Additional request options (e.g. headers), use {@link RequestOptions#DEFAULT} if nothing needs to be customized
     * @param listener Listener to be notified with {@link GetDatafeedStatsResponse} upon request completion
     */
    public void getDatafeedStatsAsync(GetDatafeedStatsRequest request,
                                      RequestOptions options,
                                      ActionListener<GetDatafeedStatsResponse> listener) {
        restHighLevelClient.performRequestAsyncAndParseEntity(request,
            MLRequestConverters::getDatafeedStats,
            options,
            GetDatafeedStatsResponse::fromXContent,
            listener,
            Collections.emptySet());
    }

    /**
     * Previews the given Machine Learning Datafeed asynchronously and notifies the listener on completion
     * <p>
     * For additional info
     * see <a href="http://www.elastic.co/guide/en/elasticsearch/reference/current/ml-preview-datafeed.html">
     *         ML Preview Datafeed documentation</a>
     *
     * @param request The request to preview the datafeed
     * @param options  Additional request options (e.g. headers), use {@link RequestOptions#DEFAULT} if nothing needs to be customized
     * @param listener Listener to be notified upon request completion
     */
    public void previewDatafeedAsync(PreviewDatafeedRequest request,
                                     RequestOptions options,
                                     ActionListener<PreviewDatafeedResponse> listener) {
        restHighLevelClient.performRequestAsyncAndParseEntity(request,
            MLRequestConverters::previewDatafeed,
            options,
            PreviewDatafeedResponse::fromXContent,
            listener,
            Collections.emptySet());
    }

    /**
     * Updates a Machine Learning {@link org.elasticsearch.client.ml.job.config.Job}
     * <p>
     * For additional info
     * see <a href="https://www.elastic.co/guide/en/elasticsearch/reference/current/ml-update-job.html">ML Update Job Documentation</a>
     *
     * @param request the {@link UpdateJobRequest} object enclosing the desired updates
     * @param options Additional request options (e.g. headers), use {@link RequestOptions#DEFAULT} if nothing needs to be customized
     * @return a PutJobResponse object containing the updated job object
     * @throws IOException when there is a serialization issue sending the request or receiving the response
     */
    public PutJobResponse updateJob(UpdateJobRequest request, RequestOptions options) throws IOException {
        return requestActions.performRequestAndParseEntity(request,
                MLRequestConverters::updateJob,
                options,
                PutJobResponse::fromXContent,
                Collections.emptySet());
    }

    /**
     * Updates a Machine Learning {@link org.elasticsearch.client.ml.job.config.Job} asynchronously
     * <p>
     * For additional info
     * see <a href="https://www.elastic.co/guide/en/elasticsearch/reference/current/ml-update-job.html">ML Update Job Documentation</a>
     *
     * @param request  the {@link UpdateJobRequest} object enclosing the desired updates
     * @param options  Additional request options (e.g. headers), use {@link RequestOptions#DEFAULT} if nothing needs to be customized
     * @param listener Listener to be notified upon request completion
     */
    public void updateJobAsync(UpdateJobRequest request, RequestOptions options, ActionListener<PutJobResponse> listener) {
        requestActions.performRequestAsyncAndParseEntity(request,
                MLRequestConverters::updateJob,
                options,
                PutJobResponse::fromXContent,
                listener,
                Collections.emptySet());
    }

    /**
     * Gets the buckets for a Machine Learning Job.
     * <p>
     * For additional info
     * see <a href="https://www.elastic.co/guide/en/elasticsearch/reference/current/ml-get-bucket.html">ML GET buckets documentation</a>
     *
     * @param request The request
     * @param options Additional request options (e.g. headers), use {@link RequestOptions#DEFAULT} if nothing needs to be customized
     */
    public GetBucketsResponse getBuckets(GetBucketsRequest request, RequestOptions options) throws IOException {
        return requestActions.performRequestAndParseEntity(request,
                MLRequestConverters::getBuckets,
                options,
                GetBucketsResponse::fromXContent,
                Collections.emptySet());
    }

    /**
     * Gets the buckets for a Machine Learning Job, notifies listener once the requested buckets are retrieved.
     * <p>
     * For additional info
     * see <a href="https://www.elastic.co/guide/en/elasticsearch/reference/current/ml-get-bucket.html">ML GET buckets documentation</a>
     *
     * @param request  The request
     * @param options  Additional request options (e.g. headers), use {@link RequestOptions#DEFAULT} if nothing needs to be customized
     * @param listener Listener to be notified upon request completion
     */
    public void getBucketsAsync(GetBucketsRequest request, RequestOptions options, ActionListener<GetBucketsResponse> listener) {
        requestActions.performRequestAsyncAndParseEntity(request,
                MLRequestConverters::getBuckets,
                options,
                GetBucketsResponse::fromXContent,
                listener,
                Collections.emptySet());
    }

    /**
     * Gets the categories for a Machine Learning Job.
     * <p>
     * For additional info
     * see <a href="https://www.elastic.co/guide/en/elasticsearch/reference/current/ml-get-category.html">
     * ML GET categories documentation</a>
     *
     * @param request The request
     * @param options Additional request options (e.g. headers), use {@link RequestOptions#DEFAULT} if nothing needs to be customized
     * @throws IOException when there is a serialization issue sending the request or receiving the response
     */
    public GetCategoriesResponse getCategories(GetCategoriesRequest request, RequestOptions options) throws IOException {
        return requestActions.performRequestAndParseEntity(request,
                MLRequestConverters::getCategories,
                options,
                GetCategoriesResponse::fromXContent,
                Collections.emptySet());
    }

    /**
     * Gets the categories for a Machine Learning Job, notifies listener once the requested buckets are retrieved.
     * <p>
     * For additional info
     * see <a href="https://www.elastic.co/guide/en/elasticsearch/reference/current/ml-get-category.html">
     * ML GET categories documentation</a>
     *
     * @param request  The request
     * @param options  Additional request options (e.g. headers), use {@link RequestOptions#DEFAULT} if nothing needs to be customized
     * @param listener Listener to be notified upon request completion
     */
    public void getCategoriesAsync(GetCategoriesRequest request, RequestOptions options, ActionListener<GetCategoriesResponse> listener) {
        requestActions.performRequestAsyncAndParseEntity(request,
                MLRequestConverters::getCategories,
                options,
                GetCategoriesResponse::fromXContent,
                listener,
                Collections.emptySet());
    }

    /**
     * Gets overall buckets for a set of Machine Learning Jobs.
     * <p>
     * For additional info
     * see <a href="https://www.elastic.co/guide/en/elasticsearch/reference/current/ml-get-overall-buckets.html">
     * ML GET overall buckets documentation</a>
     *
     * @param request The request
     * @param options Additional request options (e.g. headers), use {@link RequestOptions#DEFAULT} if nothing needs to be customized
     */
    public GetOverallBucketsResponse getOverallBuckets(GetOverallBucketsRequest request, RequestOptions options) throws IOException {
        return requestActions.performRequestAndParseEntity(request,
                MLRequestConverters::getOverallBuckets,
                options,
                GetOverallBucketsResponse::fromXContent,
                Collections.emptySet());
    }

    /**
     * Gets overall buckets for a set of Machine Learning Jobs, notifies listener once the requested buckets are retrieved.
     * <p>
     * For additional info
     * see <a href="https://www.elastic.co/guide/en/elasticsearch/reference/current/ml-get-overall-buckets.html">
     * ML GET overall buckets documentation</a>
     *
     * @param request  The request
     * @param options  Additional request options (e.g. headers), use {@link RequestOptions#DEFAULT} if nothing needs to be customized
     * @param listener Listener to be notified upon request completion
     */
    public void getOverallBucketsAsync(GetOverallBucketsRequest request, RequestOptions options,
                                       ActionListener<GetOverallBucketsResponse> listener) {
        requestActions.performRequestAsyncAndParseEntity(request,
                MLRequestConverters::getOverallBuckets,
                options,
                GetOverallBucketsResponse::fromXContent,
                listener,
                Collections.emptySet());
    }

    /**
     * Gets the records for a Machine Learning Job.
     * <p>
     * For additional info
     * see <a href="https://www.elastic.co/guide/en/elasticsearch/reference/current/ml-get-record.html">ML GET records documentation</a>
     *
     * @param request the request
     * @param options Additional request options (e.g. headers), use {@link RequestOptions#DEFAULT} if nothing needs to be customized
     */
    public GetRecordsResponse getRecords(GetRecordsRequest request, RequestOptions options) throws IOException {
        return requestActions.performRequestAndParseEntity(request,
                MLRequestConverters::getRecords,
                options,
                GetRecordsResponse::fromXContent,
                Collections.emptySet());
    }

    /**
     * Gets the records for a Machine Learning Job, notifies listener once the requested records are retrieved.
     * <p>
     * For additional info
     * see <a href="https://www.elastic.co/guide/en/elasticsearch/reference/current/ml-get-record.html">ML GET records documentation</a>
     *
     * @param request  the request
     * @param options  Additional request options (e.g. headers), use {@link RequestOptions#DEFAULT} if nothing needs to be customized
     * @param listener Listener to be notified upon request completion
     */
    public void getRecordsAsync(GetRecordsRequest request, RequestOptions options, ActionListener<GetRecordsResponse> listener) {
        requestActions.performRequestAsyncAndParseEntity(request,
                MLRequestConverters::getRecords,
                options,
                GetRecordsResponse::fromXContent,
                listener,
                Collections.emptySet());
    }

    /**
     * Sends data to an anomaly detection job for analysis.
     * <p>
     * NOTE: The job must have a state of open to receive and process the data.
     * <p>
     * For additional info
     * see <a href="https://www.elastic.co/guide/en/elasticsearch/reference/current/ml-post-data.html">ML POST Data documentation</a>
     *
     * @param request PostDataRequest containing the data to post and some additional options
     * @param options Additional request options (e.g. headers), use {@link RequestOptions#DEFAULT} if nothing needs to be customized
     * @return response containing operational progress about the job
     * @throws IOException when there is a serialization issue sending the request or receiving the response
     */
    public PostDataResponse postData(PostDataRequest request, RequestOptions options) throws IOException {
        return requestActions.performRequestAndParseEntity(request,
                MLRequestConverters::postData,
                options,
                PostDataResponse::fromXContent,
                Collections.emptySet());
    }

    /**
     * Sends data to an anomaly detection job for analysis, asynchronously
     * <p>
     * NOTE: The job must have a state of open to receive and process the data.
     * <p>
     * For additional info
     * see <a href="https://www.elastic.co/guide/en/elasticsearch/reference/current/ml-post-data.html">ML POST Data documentation</a>
     *
     * @param request  PostDataRequest containing the data to post and some additional options
     * @param options  Additional request options (e.g. headers), use {@link RequestOptions#DEFAULT} if nothing needs to be customized
     * @param listener Listener to be notified upon request completion
     */
    public void postDataAsync(PostDataRequest request, RequestOptions options, ActionListener<PostDataResponse> listener) {
        requestActions.performRequestAsyncAndParseEntity(request,
                MLRequestConverters::postData,
                options,
                PostDataResponse::fromXContent,
                listener,
                Collections.emptySet());
    }

    /**
     * Gets a single or multiple calendars.
     * <p>
     * For additional info
     * see <a href="https://www.elastic.co/guide/en/elasticsearch/reference/current/ml-get-calendar.html">ML GET calendars documentation</a>
     *
     * @param request The calendars request
     * @param options Additional request options (e.g. headers), use {@link RequestOptions#DEFAULT} if nothing needs to be customized
     * @return {@link GetCalendarsResponse} response object containing the {@link org.elasticsearch.client.ml.calendars.Calendar}
     * objects and the number of calendars found
     */
    public GetCalendarsResponse getCalendars(GetCalendarsRequest request, RequestOptions options) throws IOException {
        return requestActions.performRequestAndParseEntity(request,
                MLRequestConverters::getCalendars,
                options,
                GetCalendarsResponse::fromXContent,
                Collections.emptySet());
    }

    /**
     * Gets a single or multiple calendars, notifies listener once the requested records are retrieved.
     * <p>
     * For additional info
     * see <a href="https://www.elastic.co/guide/en/elasticsearch/reference/current/ml-get-calendar.html">ML GET calendars documentation</a>
     *
     * @param request The calendars request
     * @param options Additional request options (e.g. headers), use {@link RequestOptions#DEFAULT} if nothing needs to be customized
     * @param listener Listener to be notified upon request completion
     */
    public void getCalendarsAsync(GetCalendarsRequest request, RequestOptions options, ActionListener<GetCalendarsResponse> listener) {
        requestActions.performRequestAsyncAndParseEntity(request,
                MLRequestConverters::getCalendars,
                options,
                GetCalendarsResponse::fromXContent,
                listener,
                Collections.emptySet());
    }

    /**
     * Gets the influencers for a Machine Learning Job.
     * <p>
     * For additional info
     * see <a href="https://www.elastic.co/guide/en/elasticsearch/reference/current/ml-get-influencer.html">
     * ML GET influencers documentation</a>
     *
     * @param request the request
     * @param options Additional request options (e.g. headers), use {@link RequestOptions#DEFAULT} if nothing needs to be customized
     */
    public GetInfluencersResponse getInfluencers(GetInfluencersRequest request, RequestOptions options) throws IOException {
        return requestActions.performRequestAndParseEntity(request,
                MLRequestConverters::getInfluencers,
                options,
                GetInfluencersResponse::fromXContent,
                Collections.emptySet());
    }

    /**
     * Gets the influencers for a Machine Learning Job, notifies listener once the requested influencers are retrieved.
     * <p>
     * For additional info
     * * see <a href="https://www.elastic.co/guide/en/elasticsearch/reference/current/ml-get-influencer.html">
     * ML GET influencers documentation</a>
     *
     * @param request  the request
     * @param options  Additional request options (e.g. headers), use {@link RequestOptions#DEFAULT} if nothing needs to be customized
     * @param listener Listener to be notified upon request completion
     */
    public void getInfluencersAsync(GetInfluencersRequest request, RequestOptions options,
                                    ActionListener<GetInfluencersResponse> listener) {
        requestActions.performRequestAsyncAndParseEntity(request,
                MLRequestConverters::getInfluencers,
                options,
                GetInfluencersResponse::fromXContent,
                listener,
                Collections.emptySet());
    }

    /**
     * Create a new machine learning calendar
     * <p>
     * For additional info
     * see <a href="https://www.elastic.co/guide/en/elasticsearch/reference/current/ml-put-calendar.html">
     * ML create calendar documentation</a>
     *
     * @param request The request
     * @param options Additional request options (e.g. headers), use {@link RequestOptions#DEFAULT} if nothing needs to be customized
     * @return The {@link PutCalendarResponse} containing the calendar
     * @throws IOException when there is a serialization issue sending the request or receiving the response
     */
    public PutCalendarResponse putCalendar(PutCalendarRequest request, RequestOptions options) throws IOException {
        return requestActions.performRequestAndParseEntity(request,
                MLRequestConverters::putCalendar,
                options,
                PutCalendarResponse::fromXContent,
                Collections.emptySet());
    }

    /**
     * Create a new machine learning calendar, notifies listener with the created calendar
     * <p>
     * For additional info
     * see <a href="https://www.elastic.co/guide/en/elasticsearch/reference/current/ml-put-calendar.html">
     * ML create calendar documentation</a>
     *
     * @param request  The request
     * @param options  Additional request options (e.g. headers), use {@link RequestOptions#DEFAULT} if nothing needs to be customized
     * @param listener Listener to be notified upon request completion
     */
    public void putCalendarAsync(PutCalendarRequest request, RequestOptions options, ActionListener<PutCalendarResponse> listener) {
        requestActions.performRequestAsyncAndParseEntity(request,
                MLRequestConverters::putCalendar,
                options,
                PutCalendarResponse::fromXContent,
                listener,
                Collections.emptySet());
    }

    /**
     * Deletes the given Machine Learning Calendar
     * <p>
     * For additional info see
     * <a href="https://www.elastic.co/guide/en/elasticsearch/reference/current/ml-delete-calendar.html">
     *     ML Delete calendar documentation</a>
     *
     * @param request The request to delete the calendar
     * @param options Additional request options (e.g. headers), use {@link RequestOptions#DEFAULT} if nothing needs to be customized
     * @return action acknowledgement
     * @throws IOException when there is a serialization issue sending the request or receiving the response
     */
    public AcknowledgedResponse deleteCalendar(DeleteCalendarRequest request, RequestOptions options) throws IOException {
        return requestActions.performRequestAndParseEntity(request,
                MLRequestConverters::deleteCalendar,
                options,
                AcknowledgedResponse::fromXContent,
                Collections.emptySet());
    }

    /**
     * Deletes the given Machine Learning Job asynchronously and notifies the listener on completion
     * <p>
     * For additional info see
     * <a href="https://www.elastic.co/guide/en/elasticsearch/reference/current/ml-delete-calendar.html">
     *     ML Delete calendar documentation</a>
     *
     * @param request  The request to delete the calendar
     * @param options  Additional request options (e.g. headers), use {@link RequestOptions#DEFAULT} if nothing needs to be customized
     * @param listener Listener to be notified upon request completion
     */
    public void deleteCalendarAsync(DeleteCalendarRequest request, RequestOptions options, ActionListener<AcknowledgedResponse> listener) {
        requestActions.performRequestAsyncAndParseEntity(request,
                MLRequestConverters::deleteCalendar,
                options,
                AcknowledgedResponse::fromXContent,
                listener,
                Collections.emptySet());
    }
}<|MERGE_RESOLUTION|>--- conflicted
+++ resolved
@@ -216,13 +216,8 @@
      * completion
      * @throws IOException when there is a serialization issue sending the request or receiving the response
      */
-<<<<<<< HEAD
-    public AcknowledgedResponse deleteJob(DeleteJobRequest request, RequestOptions options) throws IOException {
-        return requestActions.performRequestAndParseEntity(request,
-=======
     public DeleteJobResponse deleteJob(DeleteJobRequest request, RequestOptions options) throws IOException {
-        return restHighLevelClient.performRequestAndParseEntity(request,
->>>>>>> b0e98cbc
+        return requestActions.performRequestAndParseEntity(request,
             MLRequestConverters::deleteJob,
             options,
             DeleteJobResponse::fromXContent,
@@ -239,13 +234,8 @@
      * @param options  Additional request options (e.g. headers), use {@link RequestOptions#DEFAULT} if nothing needs to be customized
      * @param listener Listener to be notified upon request completion
      */
-<<<<<<< HEAD
-    public void deleteJobAsync(DeleteJobRequest request, RequestOptions options, ActionListener<AcknowledgedResponse> listener) {
-        requestActions.performRequestAsyncAndParseEntity(request,
-=======
     public void deleteJobAsync(DeleteJobRequest request, RequestOptions options, ActionListener<DeleteJobResponse> listener) {
-        restHighLevelClient.performRequestAsyncAndParseEntity(request,
->>>>>>> b0e98cbc
+        requestActions.performRequestAsyncAndParseEntity(request,
             MLRequestConverters::deleteJob,
             options,
             DeleteJobResponse::fromXContent,
@@ -598,7 +588,7 @@
      * @throws IOException when there is a serialization issue sending the request or receiving the response
      */
     public StartDatafeedResponse startDatafeed(StartDatafeedRequest request, RequestOptions options) throws IOException {
-        return restHighLevelClient.performRequestAndParseEntity(request,
+        return requestActions.performRequestAndParseEntity(request,
             MLRequestConverters::startDatafeed,
             options,
             StartDatafeedResponse::fromXContent,
@@ -617,7 +607,7 @@
      * @param listener Listener to be notified upon request completion
      */
     public void startDatafeedAsync(StartDatafeedRequest request, RequestOptions options, ActionListener<StartDatafeedResponse> listener) {
-        restHighLevelClient.performRequestAsyncAndParseEntity(request,
+        requestActions.performRequestAsyncAndParseEntity(request,
             MLRequestConverters::startDatafeed,
             options,
             StartDatafeedResponse::fromXContent,
@@ -638,7 +628,7 @@
      * @throws IOException when there is a serialization issue sending the request or receiving the response
      */
     public StopDatafeedResponse stopDatafeed(StopDatafeedRequest request, RequestOptions options) throws IOException {
-        return restHighLevelClient.performRequestAndParseEntity(request,
+        return requestActions.performRequestAndParseEntity(request,
             MLRequestConverters::stopDatafeed,
             options,
             StopDatafeedResponse::fromXContent,
@@ -657,7 +647,7 @@
      * @param listener Listener to be notified upon request completion
      */
     public void stopDatafeedAsync(StopDatafeedRequest request, RequestOptions options, ActionListener<StopDatafeedResponse> listener) {
-        restHighLevelClient.performRequestAsyncAndParseEntity(request,
+        requestActions.performRequestAsyncAndParseEntity(request,
             MLRequestConverters::stopDatafeed,
             options,
             StopDatafeedResponse::fromXContent,
@@ -678,7 +668,7 @@
      * @throws IOException when there is a serialization issue sending the request or receiving the response
      */
     public GetDatafeedStatsResponse getDatafeedStats(GetDatafeedStatsRequest request, RequestOptions options) throws IOException {
-        return restHighLevelClient.performRequestAndParseEntity(request,
+        return requestActions.performRequestAndParseEntity(request,
             MLRequestConverters::getDatafeedStats,
             options,
             GetDatafeedStatsResponse::fromXContent,
@@ -699,7 +689,7 @@
      * @throws IOException when there is a serialization issue sending the request or receiving the response
      */
     public PreviewDatafeedResponse previewDatafeed(PreviewDatafeedRequest request, RequestOptions options) throws IOException {
-        return restHighLevelClient.performRequestAndParseEntity(request,
+        return requestActions.performRequestAndParseEntity(request,
             MLRequestConverters::previewDatafeed,
             options,
             PreviewDatafeedResponse::fromXContent,
@@ -719,7 +709,7 @@
     public void getDatafeedStatsAsync(GetDatafeedStatsRequest request,
                                       RequestOptions options,
                                       ActionListener<GetDatafeedStatsResponse> listener) {
-        restHighLevelClient.performRequestAsyncAndParseEntity(request,
+        requestActions.performRequestAsyncAndParseEntity(request,
             MLRequestConverters::getDatafeedStats,
             options,
             GetDatafeedStatsResponse::fromXContent,
@@ -741,7 +731,7 @@
     public void previewDatafeedAsync(PreviewDatafeedRequest request,
                                      RequestOptions options,
                                      ActionListener<PreviewDatafeedResponse> listener) {
-        restHighLevelClient.performRequestAsyncAndParseEntity(request,
+        requestActions.performRequestAsyncAndParseEntity(request,
             MLRequestConverters::previewDatafeed,
             options,
             PreviewDatafeedResponse::fromXContent,

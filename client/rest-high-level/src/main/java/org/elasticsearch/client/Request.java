--- conflicted
+++ resolved
@@ -586,24 +586,8 @@
         return new Request(HttpPost.METHOD_NAME, endpoint, params.getParams(), entity);
     }
 
-<<<<<<< HEAD
-    static Request indexPutSettings(UpdateSettingsRequest updateSettingsRequest) throws IOException {
-        Params parameters = Params.builder();
-        parameters.withTimeout(updateSettingsRequest.timeout());
-        parameters.withMasterTimeout(updateSettingsRequest.masterNodeTimeout());
-        parameters.withIndicesOptions(updateSettingsRequest.indicesOptions());
-        parameters.withFlatSettings(updateSettingsRequest.flatSettings());
-        parameters.withPreserveExisting(updateSettingsRequest.isPreserveExisting());
-
-        String endpoint = buildEndpoint("_settings");
-        if (updateSettingsRequest.indices()!= null) {
-            endpoint = endpoint(updateSettingsRequest.indices(), "_settings");
-        }
-        HttpEntity entity = createEntity(updateSettingsRequest, REQUEST_BODY_CONTENT_TYPE);
-        return new Request(HttpPut.METHOD_NAME, endpoint, parameters.getParams(), entity);
-=======
     static Request indicesExist(GetIndexRequest request) {
-        //this can be called with no indices as argument by transport client, not via REST though
+        // this can be called with no indices as argument by transport client, not via REST though
         if (request.indices() == null || request.indices().length == 0) {
             throw new IllegalArgumentException("indices are mandatory");
         }
@@ -615,7 +599,20 @@
         params.withFlatSettings(request.flatSettings());
         params.withIncludeDefaults(request.includeDefaults());
         return new Request(HttpHead.METHOD_NAME, endpoint, params.getParams(), null);
->>>>>>> edf27a59
+    }
+
+    static Request indexPutSettings(UpdateSettingsRequest updateSettingsRequest) throws IOException {
+        Params parameters = Params.builder();
+        parameters.withTimeout(updateSettingsRequest.timeout());
+        parameters.withMasterTimeout(updateSettingsRequest.masterNodeTimeout());
+        parameters.withIndicesOptions(updateSettingsRequest.indicesOptions());
+        parameters.withFlatSettings(updateSettingsRequest.flatSettings());
+        parameters.withPreserveExisting(updateSettingsRequest.isPreserveExisting());
+
+        String[] indices = updateSettingsRequest.indices() == null ? Strings.EMPTY_ARRAY : updateSettingsRequest.indices();
+        String endpoint = endpoint(indices, "_settings");
+        HttpEntity entity = createEntity(updateSettingsRequest, REQUEST_BODY_CONTENT_TYPE);
+        return new Request(HttpPut.METHOD_NAME, endpoint, parameters.getParams(), entity);
     }
 
     private static HttpEntity createEntity(ToXContent toXContent, XContentType xContentType) throws IOException {

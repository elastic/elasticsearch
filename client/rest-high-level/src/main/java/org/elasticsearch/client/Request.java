/*
 * Licensed to Elasticsearch under one or more contributor
 * license agreements. See the NOTICE file distributed with
 * this work for additional information regarding copyright
 * ownership. Elasticsearch licenses this file to you under
 * the Apache License, Version 2.0 (the "License"); you may
 * not use this file except in compliance with the License.
 * You may obtain a copy of the License at
 *
 *    http://www.apache.org/licenses/LICENSE-2.0
 *
 * Unless required by applicable law or agreed to in writing,
 * software distributed under the License is distributed on an
 * "AS IS" BASIS, WITHOUT WARRANTIES OR CONDITIONS OF ANY
 * KIND, either express or implied.  See the License for the
 * specific language governing permissions and limitations
 * under the License.
 */

package org.elasticsearch.client;

import org.apache.http.HttpEntity;
import org.apache.http.client.methods.HttpDelete;
import org.apache.http.client.methods.HttpGet;
import org.apache.http.client.methods.HttpHead;
import org.apache.http.client.methods.HttpPost;
import org.apache.http.client.methods.HttpPut;
import org.apache.http.entity.ByteArrayEntity;
import org.apache.http.entity.ContentType;
import org.apache.lucene.util.BytesRef;
import org.elasticsearch.action.DocWriteRequest;
import org.elasticsearch.action.admin.indices.alias.get.GetAliasesRequest;
import org.elasticsearch.action.admin.indices.close.CloseIndexRequest;
import org.elasticsearch.action.admin.indices.alias.IndicesAliasesRequest;
import org.elasticsearch.action.admin.indices.create.CreateIndexRequest;
import org.elasticsearch.action.admin.indices.delete.DeleteIndexRequest;
<<<<<<< HEAD
import org.elasticsearch.action.admin.indices.exists.indices.IndicesExistsRequest;
=======
import org.elasticsearch.action.admin.indices.mapping.put.PutMappingRequest;
import org.elasticsearch.action.admin.indices.open.OpenIndexRequest;
>>>>>>> 976a5090
import org.elasticsearch.action.bulk.BulkRequest;
import org.elasticsearch.action.delete.DeleteRequest;
import org.elasticsearch.action.get.GetRequest;
import org.elasticsearch.action.get.MultiGetRequest;
import org.elasticsearch.action.index.IndexRequest;
import org.elasticsearch.action.search.ClearScrollRequest;
import org.elasticsearch.action.search.MultiSearchRequest;
import org.elasticsearch.action.search.SearchRequest;
import org.elasticsearch.action.search.SearchScrollRequest;
import org.elasticsearch.action.support.ActiveShardCount;
import org.elasticsearch.action.support.IndicesOptions;
import org.elasticsearch.action.support.WriteRequest;
import org.elasticsearch.action.update.UpdateRequest;
import org.elasticsearch.common.Nullable;
import org.elasticsearch.common.Strings;
import org.elasticsearch.common.SuppressForbidden;
import org.elasticsearch.common.bytes.BytesReference;
import org.elasticsearch.common.lucene.uid.Versions;
import org.elasticsearch.common.unit.TimeValue;
import org.elasticsearch.common.xcontent.NamedXContentRegistry;
import org.elasticsearch.common.xcontent.ToXContent;
import org.elasticsearch.common.xcontent.XContent;
import org.elasticsearch.common.xcontent.XContentBuilder;
import org.elasticsearch.common.xcontent.XContentHelper;
import org.elasticsearch.common.xcontent.XContentParser;
import org.elasticsearch.common.xcontent.XContentType;
import org.elasticsearch.index.VersionType;
import org.elasticsearch.rest.action.search.RestSearchAction;
import org.elasticsearch.search.fetch.subphase.FetchSourceContext;

import java.io.ByteArrayOutputStream;
import java.io.IOException;
import java.nio.charset.Charset;
import java.util.Collections;
import java.util.HashMap;
import java.util.Locale;
import java.util.Map;
import java.util.Objects;
import java.util.StringJoiner;

public final class Request {

    static final XContentType REQUEST_BODY_CONTENT_TYPE = XContentType.JSON;

    private final String method;
    private final String endpoint;
    private final Map<String, String> parameters;
    private final HttpEntity entity;

    public Request(String method, String endpoint, Map<String, String> parameters, HttpEntity entity) {
        this.method = Objects.requireNonNull(method, "method cannot be null");
        this.endpoint = Objects.requireNonNull(endpoint, "endpoint cannot be null");
        this.parameters = Objects.requireNonNull(parameters, "parameters cannot be null");
        this.entity = entity;
    }

    public String getMethod() {
        return method;
    }

    public String getEndpoint() {
        return endpoint;
    }

    public Map<String, String> getParameters() {
        return parameters;
    }

    public HttpEntity getEntity() {
        return entity;
    }

    @Override
    public String toString() {
        return "Request{" +
                "method='" + method + '\'' +
                ", endpoint='" + endpoint + '\'' +
                ", params=" + parameters +
                ", hasBody=" + (entity != null) +
                '}';
    }

    static Request delete(DeleteRequest deleteRequest) {
        String endpoint = endpoint(deleteRequest.index(), deleteRequest.type(), deleteRequest.id());

        Params parameters = Params.builder();
        parameters.withRouting(deleteRequest.routing());
        parameters.withParent(deleteRequest.parent());
        parameters.withTimeout(deleteRequest.timeout());
        parameters.withVersion(deleteRequest.version());
        parameters.withVersionType(deleteRequest.versionType());
        parameters.withRefreshPolicy(deleteRequest.getRefreshPolicy());
        parameters.withWaitForActiveShards(deleteRequest.waitForActiveShards());

        return new Request(HttpDelete.METHOD_NAME, endpoint, parameters.getParams(), null);
    }

    static Request deleteIndex(DeleteIndexRequest deleteIndexRequest) {
        String endpoint = endpoint(deleteIndexRequest.indices());

        Params parameters = Params.builder();
        parameters.withTimeout(deleteIndexRequest.timeout());
        parameters.withMasterTimeout(deleteIndexRequest.masterNodeTimeout());
        parameters.withIndicesOptions(deleteIndexRequest.indicesOptions());

        return new Request(HttpDelete.METHOD_NAME, endpoint, parameters.getParams(), null);
    }

    static Request openIndex(OpenIndexRequest openIndexRequest) {
        String endpoint = endpoint(openIndexRequest.indices(), "_open");

        Params parameters = Params.builder();

        parameters.withTimeout(openIndexRequest.timeout());
        parameters.withMasterTimeout(openIndexRequest.masterNodeTimeout());
        parameters.withWaitForActiveShards(openIndexRequest.waitForActiveShards());
        parameters.withIndicesOptions(openIndexRequest.indicesOptions());

        return new Request(HttpPost.METHOD_NAME, endpoint, parameters.getParams(), null);
    }

    static Request closeIndex(CloseIndexRequest closeIndexRequest) {
        String endpoint = endpoint(closeIndexRequest.indices(), "_close");

        Params parameters = Params.builder();

        parameters.withTimeout(closeIndexRequest.timeout());
        parameters.withMasterTimeout(closeIndexRequest.masterNodeTimeout());
        parameters.withIndicesOptions(closeIndexRequest.indicesOptions());

        return new Request(HttpPost.METHOD_NAME, endpoint, parameters.getParams(), null);
    }

    static Request createIndex(CreateIndexRequest createIndexRequest) throws IOException {
        String endpoint = endpoint(createIndexRequest.indices());

        Params parameters = Params.builder();
        parameters.withTimeout(createIndexRequest.timeout());
        parameters.withMasterTimeout(createIndexRequest.masterNodeTimeout());
        parameters.withWaitForActiveShards(createIndexRequest.waitForActiveShards());

        HttpEntity entity = createEntity(createIndexRequest, REQUEST_BODY_CONTENT_TYPE);
        return new Request(HttpPut.METHOD_NAME, endpoint, parameters.getParams(), entity);
    }
    
    static Request updateAliases(IndicesAliasesRequest indicesAliasesRequest) throws IOException {
        Params parameters = Params.builder();
        parameters.withTimeout(indicesAliasesRequest.timeout());
        parameters.withMasterTimeout(indicesAliasesRequest.masterNodeTimeout());
        
        HttpEntity entity = createEntity(indicesAliasesRequest, REQUEST_BODY_CONTENT_TYPE);
        return new Request(HttpPost.METHOD_NAME, "/_aliases", parameters.getParams(), entity);
    }

    static Request putMapping(PutMappingRequest putMappingRequest) throws IOException {
        // The concreteIndex is an internal concept, not applicable to requests made over the REST API.
        if (putMappingRequest.getConcreteIndex() != null) {
            throw new IllegalArgumentException("concreteIndex cannot be set on PutMapping requests made over the REST API");
        }

        String endpoint = endpoint(putMappingRequest.indices(), "_mapping", putMappingRequest.type());

        Params parameters = Params.builder();
        parameters.withTimeout(putMappingRequest.timeout());
        parameters.withMasterTimeout(putMappingRequest.masterNodeTimeout());

        HttpEntity entity = createEntity(putMappingRequest, REQUEST_BODY_CONTENT_TYPE);
        return new Request(HttpPut.METHOD_NAME, endpoint, parameters.getParams(), entity);
    }

    static Request info() {
        return new Request(HttpGet.METHOD_NAME, "/", Collections.emptyMap(), null);
    }

    static Request bulk(BulkRequest bulkRequest) throws IOException {
        Params parameters = Params.builder();
        parameters.withTimeout(bulkRequest.timeout());
        parameters.withRefreshPolicy(bulkRequest.getRefreshPolicy());

        // Bulk API only supports newline delimited JSON or Smile. Before executing
        // the bulk, we need to check that all requests have the same content-type
        // and this content-type is supported by the Bulk API.
        XContentType bulkContentType = null;
        for (int i = 0; i < bulkRequest.numberOfActions(); i++) {
            DocWriteRequest<?> request = bulkRequest.requests().get(i);

            DocWriteRequest.OpType opType = request.opType();
            if (opType == DocWriteRequest.OpType.INDEX || opType == DocWriteRequest.OpType.CREATE) {
                bulkContentType = enforceSameContentType((IndexRequest) request, bulkContentType);

            } else if (opType == DocWriteRequest.OpType.UPDATE) {
                UpdateRequest updateRequest = (UpdateRequest) request;
                if (updateRequest.doc() != null) {
                    bulkContentType = enforceSameContentType(updateRequest.doc(), bulkContentType);
                }
                if (updateRequest.upsertRequest() != null) {
                    bulkContentType = enforceSameContentType(updateRequest.upsertRequest(), bulkContentType);
                }
            }
        }

        if (bulkContentType == null) {
            bulkContentType = XContentType.JSON;
        }

        final byte separator = bulkContentType.xContent().streamSeparator();
        final ContentType requestContentType = createContentType(bulkContentType);

        ByteArrayOutputStream content = new ByteArrayOutputStream();
        for (DocWriteRequest<?> request : bulkRequest.requests()) {
            DocWriteRequest.OpType opType = request.opType();

            try (XContentBuilder metadata = XContentBuilder.builder(bulkContentType.xContent())) {
                metadata.startObject();
                {
                    metadata.startObject(opType.getLowercase());
                    if (Strings.hasLength(request.index())) {
                        metadata.field("_index", request.index());
                    }
                    if (Strings.hasLength(request.type())) {
                        metadata.field("_type", request.type());
                    }
                    if (Strings.hasLength(request.id())) {
                        metadata.field("_id", request.id());
                    }
                    if (Strings.hasLength(request.routing())) {
                        metadata.field("routing", request.routing());
                    }
                    if (Strings.hasLength(request.parent())) {
                        metadata.field("parent", request.parent());
                    }
                    if (request.version() != Versions.MATCH_ANY) {
                        metadata.field("version", request.version());
                    }

                    VersionType versionType = request.versionType();
                    if (versionType != VersionType.INTERNAL) {
                        if (versionType == VersionType.EXTERNAL) {
                            metadata.field("version_type", "external");
                        } else if (versionType == VersionType.EXTERNAL_GTE) {
                            metadata.field("version_type", "external_gte");
                        } else if (versionType == VersionType.FORCE) {
                            metadata.field("version_type", "force");
                        }
                    }

                    if (opType == DocWriteRequest.OpType.INDEX || opType == DocWriteRequest.OpType.CREATE) {
                        IndexRequest indexRequest = (IndexRequest) request;
                        if (Strings.hasLength(indexRequest.getPipeline())) {
                            metadata.field("pipeline", indexRequest.getPipeline());
                        }
                    } else if (opType == DocWriteRequest.OpType.UPDATE) {
                        UpdateRequest updateRequest = (UpdateRequest) request;
                        if (updateRequest.retryOnConflict() > 0) {
                            metadata.field("retry_on_conflict", updateRequest.retryOnConflict());
                        }
                        if (updateRequest.fetchSource() != null) {
                            metadata.field("_source", updateRequest.fetchSource());
                        }
                    }
                    metadata.endObject();
                }
                metadata.endObject();

                BytesRef metadataSource = metadata.bytes().toBytesRef();
                content.write(metadataSource.bytes, metadataSource.offset, metadataSource.length);
                content.write(separator);
            }

            BytesRef source = null;
            if (opType == DocWriteRequest.OpType.INDEX || opType == DocWriteRequest.OpType.CREATE) {
                IndexRequest indexRequest = (IndexRequest) request;
                BytesReference indexSource = indexRequest.source();
                XContentType indexXContentType = indexRequest.getContentType();

                try (XContentParser parser = XContentHelper.createParser(NamedXContentRegistry.EMPTY, indexSource, indexXContentType)) {
                    try (XContentBuilder builder = XContentBuilder.builder(bulkContentType.xContent())) {
                        builder.copyCurrentStructure(parser);
                        source = builder.bytes().toBytesRef();
                    }
                }
            } else if (opType == DocWriteRequest.OpType.UPDATE) {
                source = XContentHelper.toXContent((UpdateRequest) request, bulkContentType, false).toBytesRef();
            }

            if (source != null) {
                content.write(source.bytes, source.offset, source.length);
                content.write(separator);
            }
        }

        HttpEntity entity = new ByteArrayEntity(content.toByteArray(), 0, content.size(), requestContentType);
        return new Request(HttpPost.METHOD_NAME, "/_bulk", parameters.getParams(), entity);
    }

    static Request exists(GetRequest getRequest) {
        Request request = get(getRequest);
        return new Request(HttpHead.METHOD_NAME, request.endpoint, request.parameters, null);
    }

    static Request get(GetRequest getRequest) {
        String endpoint = endpoint(getRequest.index(), getRequest.type(), getRequest.id());

        Params parameters = Params.builder();
        parameters.withPreference(getRequest.preference());
        parameters.withRouting(getRequest.routing());
        parameters.withParent(getRequest.parent());
        parameters.withRefresh(getRequest.refresh());
        parameters.withRealtime(getRequest.realtime());
        parameters.withStoredFields(getRequest.storedFields());
        parameters.withVersion(getRequest.version());
        parameters.withVersionType(getRequest.versionType());
        parameters.withFetchSourceContext(getRequest.fetchSourceContext());

        return new Request(HttpGet.METHOD_NAME, endpoint, parameters.getParams(), null);
    }

    static Request multiGet(MultiGetRequest multiGetRequest) throws IOException {
        Params parameters = Params.builder();
        parameters.withPreference(multiGetRequest.preference());
        parameters.withRealtime(multiGetRequest.realtime());
        parameters.withRefresh(multiGetRequest.refresh());
        HttpEntity entity = createEntity(multiGetRequest, REQUEST_BODY_CONTENT_TYPE);
        return new Request(HttpPost.METHOD_NAME, "/_mget", parameters.getParams(), entity);
    }

    static Request index(IndexRequest indexRequest) {
        String method = Strings.hasLength(indexRequest.id()) ? HttpPut.METHOD_NAME : HttpPost.METHOD_NAME;

        boolean isCreate = (indexRequest.opType() == DocWriteRequest.OpType.CREATE);
        String endpoint = endpoint(indexRequest.index(), indexRequest.type(), indexRequest.id(), isCreate ? "_create" : null);

        Params parameters = Params.builder();
        parameters.withRouting(indexRequest.routing());
        parameters.withParent(indexRequest.parent());
        parameters.withTimeout(indexRequest.timeout());
        parameters.withVersion(indexRequest.version());
        parameters.withVersionType(indexRequest.versionType());
        parameters.withPipeline(indexRequest.getPipeline());
        parameters.withRefreshPolicy(indexRequest.getRefreshPolicy());
        parameters.withWaitForActiveShards(indexRequest.waitForActiveShards());

        BytesRef source = indexRequest.source().toBytesRef();
        ContentType contentType = createContentType(indexRequest.getContentType());
        HttpEntity entity = new ByteArrayEntity(source.bytes, source.offset, source.length, contentType);

        return new Request(method, endpoint, parameters.getParams(), entity);
    }

    static Request ping() {
        return new Request(HttpHead.METHOD_NAME, "/", Collections.emptyMap(), null);
    }

    static Request update(UpdateRequest updateRequest) throws IOException {
        String endpoint = endpoint(updateRequest.index(), updateRequest.type(), updateRequest.id(), "_update");

        Params parameters = Params.builder();
        parameters.withRouting(updateRequest.routing());
        parameters.withParent(updateRequest.parent());
        parameters.withTimeout(updateRequest.timeout());
        parameters.withRefreshPolicy(updateRequest.getRefreshPolicy());
        parameters.withWaitForActiveShards(updateRequest.waitForActiveShards());
        parameters.withDocAsUpsert(updateRequest.docAsUpsert());
        parameters.withFetchSourceContext(updateRequest.fetchSource());
        parameters.withRetryOnConflict(updateRequest.retryOnConflict());
        parameters.withVersion(updateRequest.version());
        parameters.withVersionType(updateRequest.versionType());

        // The Java API allows update requests with different content types
        // set for the partial document and the upsert document. This client
        // only accepts update requests that have the same content types set
        // for both doc and upsert.
        XContentType xContentType = null;
        if (updateRequest.doc() != null) {
            xContentType = updateRequest.doc().getContentType();
        }
        if (updateRequest.upsertRequest() != null) {
            XContentType upsertContentType = updateRequest.upsertRequest().getContentType();
            if ((xContentType != null) && (xContentType != upsertContentType)) {
                throw new IllegalStateException("Update request cannot have different content types for doc [" + xContentType + "]" +
                        " and upsert [" + upsertContentType + "] documents");
            } else {
                xContentType = upsertContentType;
            }
        }
        if (xContentType == null) {
            xContentType = Requests.INDEX_CONTENT_TYPE;
        }

        HttpEntity entity = createEntity(updateRequest, xContentType);
        return new Request(HttpPost.METHOD_NAME, endpoint, parameters.getParams(), entity);
    }

    static Request search(SearchRequest searchRequest) throws IOException {
        String endpoint = endpoint(searchRequest.indices(), searchRequest.types(), "_search");
        Params params = Params.builder();
        params.putParam(RestSearchAction.TYPED_KEYS_PARAM, "true");
        params.withRouting(searchRequest.routing());
        params.withPreference(searchRequest.preference());
        params.withIndicesOptions(searchRequest.indicesOptions());
        params.putParam("search_type", searchRequest.searchType().name().toLowerCase(Locale.ROOT));
        if (searchRequest.requestCache() != null) {
            params.putParam("request_cache", Boolean.toString(searchRequest.requestCache()));
        }
        params.putParam("batched_reduce_size", Integer.toString(searchRequest.getBatchedReduceSize()));
        if (searchRequest.scroll() != null) {
            params.putParam("scroll", searchRequest.scroll().keepAlive());
        }
        HttpEntity entity = null;
        if (searchRequest.source() != null) {
            entity = createEntity(searchRequest.source(), REQUEST_BODY_CONTENT_TYPE);
        }
        return new Request(HttpPost.METHOD_NAME, endpoint, params.getParams(), entity);
    }

    static Request searchScroll(SearchScrollRequest searchScrollRequest) throws IOException {
        HttpEntity entity = createEntity(searchScrollRequest, REQUEST_BODY_CONTENT_TYPE);
        return new Request(HttpPost.METHOD_NAME, "/_search/scroll", Collections.emptyMap(), entity);
    }

    static Request clearScroll(ClearScrollRequest clearScrollRequest) throws IOException {
        HttpEntity entity = createEntity(clearScrollRequest, REQUEST_BODY_CONTENT_TYPE);
        return new Request(HttpDelete.METHOD_NAME, "/_search/scroll", Collections.emptyMap(), entity);
    }

    static Request multiSearch(MultiSearchRequest multiSearchRequest) throws IOException {
        Params params = Params.builder();
        params.putParam(RestSearchAction.TYPED_KEYS_PARAM, "true");
        if (multiSearchRequest.maxConcurrentSearchRequests() != MultiSearchRequest.MAX_CONCURRENT_SEARCH_REQUESTS_DEFAULT) {
            params.putParam("max_concurrent_searches", Integer.toString(multiSearchRequest.maxConcurrentSearchRequests()));
        }
        XContent xContent = REQUEST_BODY_CONTENT_TYPE.xContent();
        byte[] source = MultiSearchRequest.writeMultiLineFormat(multiSearchRequest, xContent);
        HttpEntity entity = new ByteArrayEntity(source, createContentType(xContent.type()));
        return new Request(HttpPost.METHOD_NAME, "/_msearch", params.getParams(), entity);
    }

    static Request existsAlias(GetAliasesRequest getAliasesRequest) {
        Params params = Params.builder();
        params.withIndicesOptions(getAliasesRequest.indicesOptions());
        params.withLocal(getAliasesRequest.local());
        if (getAliasesRequest.indices().length == 0 && getAliasesRequest.aliases().length == 0) {
            throw new IllegalArgumentException("existsAlias requires at least an alias or an index");
        }
        String endpoint = endpoint(getAliasesRequest.indices(), "_alias", getAliasesRequest.aliases());
        return new Request("HEAD", endpoint, params.getParams(), null);
    }

    private static HttpEntity createEntity(ToXContent toXContent, XContentType xContentType) throws IOException {
        BytesRef source = XContentHelper.toXContent(toXContent, xContentType, false).toBytesRef();
        return new ByteArrayEntity(source.bytes, source.offset, source.length, createContentType(xContentType));
    }

    static String endpoint(String index, String type, String id) {
        return buildEndpoint(index, type, id);
    }

    static String endpoint(String index, String type, String id, String endpoint) {
        return buildEndpoint(index, type, id, endpoint);
    }

    static String endpoint(String[] indices) {
        return buildEndpoint(String.join(",", indices));
    }

    static String endpoint(String[] indices, String endpoint) {
        return buildEndpoint(String.join(",", indices), endpoint);
    }

    static String endpoint(String[] indices, String[] types, String endpoint) {
        return buildEndpoint(String.join(",", indices), String.join(",", types), endpoint);
    }

    static String endpoint(String[] indices, String endpoint, String[] suffixes) {
        return buildEndpoint(String.join(",", indices), endpoint, String.join(",", suffixes));
    }

    static String endpoint(String[] indices, String endpoint, String type) {
        return endpoint(String.join(",", indices), endpoint, type);
    }

    /**
     * Utility method to build request's endpoint given its parts as strings
     */
    static String buildEndpoint(String... parts) {
        StringJoiner joiner = new StringJoiner("/", "/", "");
        for (String part : parts) {
            if (Strings.hasLength(part)) {
                joiner.add(part);
            }
        }
        return joiner.toString();
    }

    /**
     * Returns a {@link ContentType} from a given {@link XContentType}.
     *
     * @param xContentType the {@link XContentType}
     * @return the {@link ContentType}
     */
    @SuppressForbidden(reason = "Only allowed place to convert a XContentType to a ContentType")
    public static ContentType createContentType(final XContentType xContentType) {
        return ContentType.create(xContentType.mediaTypeWithoutParameters(), (Charset) null);
    }

    static Request indicesExist(IndicesExistsRequest request) {
        String endpoint = endpoint(request.indices(), Strings.EMPTY_ARRAY, "");
        Params params = Params.builder();
        params.withLocal(request.local());
        params.withIndicesOptions(request.indicesOptions());
        params.withFlatSettings(false);
        params.withIncludeDefaults(false);
        return new Request(HttpHead.METHOD_NAME, endpoint, params.getParams(), null);
    }

    /**
     * Utility class to build request's parameters map and centralize all parameter names.
     */
    static class Params {
        private final Map<String, String> params = new HashMap<>();

        private Params() {
        }

        Params putParam(String key, String value) {
            if (Strings.hasLength(value)) {
                if (params.putIfAbsent(key, value) != null) {
                    throw new IllegalArgumentException("Request parameter [" + key + "] is already registered");
                }
            }
            return this;
        }

        Params putParam(String key, TimeValue value) {
            if (value != null) {
                return putParam(key, value.getStringRep());
            }
            return this;
        }

        Params withDocAsUpsert(boolean docAsUpsert) {
            if (docAsUpsert) {
                return putParam("doc_as_upsert", Boolean.TRUE.toString());
            }
            return this;
        }

        Params withFetchSourceContext(FetchSourceContext fetchSourceContext) {
            if (fetchSourceContext != null) {
                if (fetchSourceContext.fetchSource() == false) {
                    putParam("_source", Boolean.FALSE.toString());
                }
                if (fetchSourceContext.includes() != null && fetchSourceContext.includes().length > 0) {
                    putParam("_source_include", String.join(",", fetchSourceContext.includes()));
                }
                if (fetchSourceContext.excludes() != null && fetchSourceContext.excludes().length > 0) {
                    putParam("_source_exclude", String.join(",", fetchSourceContext.excludes()));
                }
            }
            return this;
        }

        Params withMasterTimeout(TimeValue masterTimeout) {
            return putParam("master_timeout", masterTimeout);
        }

        Params withParent(String parent) {
            return putParam("parent", parent);
        }

        Params withPipeline(String pipeline) {
            return putParam("pipeline", pipeline);
        }

        Params withPreference(String preference) {
            return putParam("preference", preference);
        }

        Params withRealtime(boolean realtime) {
            if (realtime == false) {
                return putParam("realtime", Boolean.FALSE.toString());
            }
            return this;
        }

        Params withRefresh(boolean refresh) {
            if (refresh) {
                return withRefreshPolicy(WriteRequest.RefreshPolicy.IMMEDIATE);
            }
            return this;
        }

        Params withRefreshPolicy(WriteRequest.RefreshPolicy refreshPolicy) {
            if (refreshPolicy != WriteRequest.RefreshPolicy.NONE) {
                return putParam("refresh", refreshPolicy.getValue());
            }
            return this;
        }

        Params withRetryOnConflict(int retryOnConflict) {
            if (retryOnConflict > 0) {
                return putParam("retry_on_conflict", String.valueOf(retryOnConflict));
            }
            return this;
        }

        Params withRouting(String routing) {
            return putParam("routing", routing);
        }

        Params withStoredFields(String[] storedFields) {
            if (storedFields != null && storedFields.length > 0) {
                return putParam("stored_fields", String.join(",", storedFields));
            }
            return this;
        }

        Params withTimeout(TimeValue timeout) {
            return putParam("timeout", timeout);
        }

        Params withVersion(long version) {
            if (version != Versions.MATCH_ANY) {
                return putParam("version", Long.toString(version));
            }
            return this;
        }

        Params withVersionType(VersionType versionType) {
            if (versionType != VersionType.INTERNAL) {
                return putParam("version_type", versionType.name().toLowerCase(Locale.ROOT));
            }
            return this;
        }

        Params withWaitForActiveShards(ActiveShardCount activeShardCount) {
            if (activeShardCount != null && activeShardCount != ActiveShardCount.DEFAULT) {
                return putParam("wait_for_active_shards", activeShardCount.toString().toLowerCase(Locale.ROOT));
            }
            return this;
        }

        Params withIndicesOptions(IndicesOptions indicesOptions) {
            putParam("ignore_unavailable", Boolean.toString(indicesOptions.ignoreUnavailable()));
            putParam("allow_no_indices", Boolean.toString(indicesOptions.allowNoIndices()));
            String expandWildcards;
            if (indicesOptions.expandWildcardsOpen() == false && indicesOptions.expandWildcardsClosed() == false) {
                expandWildcards = "none";
            } else {
                StringJoiner joiner  = new StringJoiner(",");
                if (indicesOptions.expandWildcardsOpen()) {
                    joiner.add("open");
                }
                if (indicesOptions.expandWildcardsClosed()) {
                    joiner.add("closed");
                }
                expandWildcards = joiner.toString();
            }
            putParam("expand_wildcards", expandWildcards);
            return this;
        }

        Params withLocal(boolean local) {
<<<<<<< HEAD
            if (local) {
                return putParam("local", Boolean.TRUE.toString());
            }
            return this;
        }

        Params withFlatSettings(boolean flatSettings) {
            if (flatSettings) {
                return putParam("flat_settings", Boolean.TRUE.toString());
            }
            return this;
        }

        Params withIncludeDefaults(boolean includeDefaults) {
            if (includeDefaults) {
                return putParam("include_defaults", Boolean.TRUE.toString());
            }
=======
            putParam("local", Boolean.toString(local));
>>>>>>> 976a5090
            return this;
        }

        Map<String, String> getParams() {
            return Collections.unmodifiableMap(params);
        }

        static Params builder() {
            return new Params();
        }
    }

    /**
     * Ensure that the {@link IndexRequest}'s content type is supported by the Bulk API and that it conforms
     * to the current {@link BulkRequest}'s content type (if it's known at the time of this method get called).
     *
     * @return the {@link IndexRequest}'s content type
     */
    static XContentType enforceSameContentType(IndexRequest indexRequest, @Nullable XContentType xContentType) {
        XContentType requestContentType = indexRequest.getContentType();
        if (requestContentType != XContentType.JSON && requestContentType != XContentType.SMILE) {
            throw new IllegalArgumentException("Unsupported content-type found for request with content-type [" + requestContentType
                    + "], only JSON and SMILE are supported");
        }
        if (xContentType == null) {
            return requestContentType;
        }
        if (requestContentType != xContentType) {
            throw new IllegalArgumentException("Mismatching content-type found for request with content-type [" + requestContentType
                    + "], previous requests have content-type [" + xContentType + "]");
        }
        return xContentType;
    }
}<|MERGE_RESOLUTION|>--- conflicted
+++ resolved
@@ -34,12 +34,9 @@
 import org.elasticsearch.action.admin.indices.alias.IndicesAliasesRequest;
 import org.elasticsearch.action.admin.indices.create.CreateIndexRequest;
 import org.elasticsearch.action.admin.indices.delete.DeleteIndexRequest;
-<<<<<<< HEAD
 import org.elasticsearch.action.admin.indices.exists.indices.IndicesExistsRequest;
-=======
 import org.elasticsearch.action.admin.indices.mapping.put.PutMappingRequest;
 import org.elasticsearch.action.admin.indices.open.OpenIndexRequest;
->>>>>>> 976a5090
 import org.elasticsearch.action.bulk.BulkRequest;
 import org.elasticsearch.action.delete.DeleteRequest;
 import org.elasticsearch.action.get.GetRequest;
@@ -703,10 +700,7 @@
         }
 
         Params withLocal(boolean local) {
-<<<<<<< HEAD
-            if (local) {
-                return putParam("local", Boolean.TRUE.toString());
-            }
+            putParam("local", Boolean.toString(local));
             return this;
         }
 
@@ -721,9 +715,6 @@
             if (includeDefaults) {
                 return putParam("include_defaults", Boolean.TRUE.toString());
             }
-=======
-            putParam("local", Boolean.toString(local));
->>>>>>> 976a5090
             return this;
         }
 

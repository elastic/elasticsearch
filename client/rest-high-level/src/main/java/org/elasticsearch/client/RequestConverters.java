/*
 * Licensed to Elasticsearch under one or more contributor
 * license agreements. See the NOTICE file distributed with
 * this work for additional information regarding copyright
 * ownership. Elasticsearch licenses this file to you under
 * the Apache License, Version 2.0 (the "License"); you may
 * not use this file except in compliance with the License.
 * You may obtain a copy of the License at
 *
 *    http://www.apache.org/licenses/LICENSE-2.0
 *
 * Unless required by applicable law or agreed to in writing,
 * software distributed under the License is distributed on an
 * "AS IS" BASIS, WITHOUT WARRANTIES OR CONDITIONS OF ANY
 * KIND, either express or implied.  See the License for the
 * specific language governing permissions and limitations
 * under the License.
 */

package org.elasticsearch.client;

import org.apache.http.HttpEntity;
import org.apache.http.client.methods.HttpDelete;
import org.apache.http.client.methods.HttpGet;
import org.apache.http.client.methods.HttpHead;
import org.apache.http.client.methods.HttpPost;
import org.apache.http.client.methods.HttpPut;
import org.apache.http.entity.ByteArrayEntity;
import org.apache.http.entity.ContentType;
import org.apache.lucene.util.BytesRef;
import org.elasticsearch.action.DocWriteRequest;
import org.elasticsearch.action.admin.cluster.health.ClusterHealthRequest;
import org.elasticsearch.action.admin.cluster.storedscripts.DeleteStoredScriptRequest;
import org.elasticsearch.action.admin.cluster.storedscripts.GetStoredScriptRequest;
<<<<<<< HEAD
=======
import org.elasticsearch.action.admin.cluster.storedscripts.PutStoredScriptRequest;
import org.elasticsearch.action.admin.indices.alias.IndicesAliasesRequest;
import org.elasticsearch.action.admin.indices.alias.get.GetAliasesRequest;
import org.elasticsearch.action.admin.indices.analyze.AnalyzeRequest;
import org.elasticsearch.action.admin.indices.cache.clear.ClearIndicesCacheRequest;
import org.elasticsearch.action.admin.indices.close.CloseIndexRequest;
import org.elasticsearch.action.admin.indices.create.CreateIndexRequest;
import org.elasticsearch.action.admin.indices.delete.DeleteIndexRequest;
import org.elasticsearch.action.admin.indices.flush.FlushRequest;
import org.elasticsearch.action.admin.indices.flush.SyncedFlushRequest;
import org.elasticsearch.action.admin.indices.forcemerge.ForceMergeRequest;
import org.elasticsearch.action.admin.indices.get.GetIndexRequest;
import org.elasticsearch.action.admin.indices.mapping.get.GetFieldMappingsRequest;
import org.elasticsearch.action.admin.indices.mapping.get.GetMappingsRequest;
import org.elasticsearch.action.admin.indices.mapping.put.PutMappingRequest;
import org.elasticsearch.action.admin.indices.open.OpenIndexRequest;
import org.elasticsearch.action.admin.indices.refresh.RefreshRequest;
import org.elasticsearch.action.admin.indices.rollover.RolloverRequest;
import org.elasticsearch.action.admin.indices.settings.get.GetSettingsRequest;
import org.elasticsearch.action.admin.indices.settings.put.UpdateSettingsRequest;
import org.elasticsearch.action.admin.indices.shrink.ResizeRequest;
import org.elasticsearch.action.admin.indices.shrink.ResizeType;
import org.elasticsearch.action.admin.indices.template.get.GetIndexTemplatesRequest;
import org.elasticsearch.action.admin.indices.template.put.PutIndexTemplateRequest;
import org.elasticsearch.action.admin.indices.validate.query.ValidateQueryRequest;
>>>>>>> a654f215
import org.elasticsearch.action.bulk.BulkRequest;
import org.elasticsearch.action.delete.DeleteRequest;
import org.elasticsearch.action.explain.ExplainRequest;
import org.elasticsearch.action.fieldcaps.FieldCapabilitiesRequest;
import org.elasticsearch.action.get.GetRequest;
import org.elasticsearch.action.get.MultiGetRequest;
import org.elasticsearch.action.index.IndexRequest;
import org.elasticsearch.action.search.ClearScrollRequest;
import org.elasticsearch.action.search.MultiSearchRequest;
import org.elasticsearch.action.search.SearchRequest;
import org.elasticsearch.action.search.SearchScrollRequest;
import org.elasticsearch.action.support.ActiveShardCount;
import org.elasticsearch.action.support.IndicesOptions;
import org.elasticsearch.action.support.WriteRequest;
import org.elasticsearch.action.update.UpdateRequest;
import org.elasticsearch.client.security.RefreshPolicy;
import org.elasticsearch.cluster.health.ClusterHealthStatus;
import org.elasticsearch.common.Nullable;
import org.elasticsearch.common.Priority;
import org.elasticsearch.common.Strings;
import org.elasticsearch.common.SuppressForbidden;
import org.elasticsearch.common.bytes.BytesReference;
import org.elasticsearch.common.lucene.uid.Versions;
import org.elasticsearch.common.unit.TimeValue;
import org.elasticsearch.common.xcontent.DeprecationHandler;
import org.elasticsearch.common.xcontent.NamedXContentRegistry;
import org.elasticsearch.common.xcontent.ToXContent;
import org.elasticsearch.common.xcontent.XContent;
import org.elasticsearch.common.xcontent.XContentBuilder;
import org.elasticsearch.common.xcontent.XContentHelper;
import org.elasticsearch.common.xcontent.XContentParser;
import org.elasticsearch.common.xcontent.XContentType;
import org.elasticsearch.index.VersionType;
import org.elasticsearch.index.rankeval.RankEvalRequest;
import org.elasticsearch.index.reindex.AbstractBulkByScrollRequest;
import org.elasticsearch.index.reindex.DeleteByQueryRequest;
import org.elasticsearch.index.reindex.ReindexRequest;
import org.elasticsearch.index.reindex.UpdateByQueryRequest;
import org.elasticsearch.rest.action.search.RestSearchAction;
import org.elasticsearch.script.mustache.MultiSearchTemplateRequest;
import org.elasticsearch.script.mustache.SearchTemplateRequest;
import org.elasticsearch.search.fetch.subphase.FetchSourceContext;
import org.elasticsearch.tasks.TaskId;

import java.io.ByteArrayOutputStream;
import java.io.IOException;
import java.net.URI;
import java.net.URISyntaxException;
import java.nio.charset.Charset;
import java.util.Locale;
import java.util.StringJoiner;

final class RequestConverters {
    static final XContentType REQUEST_BODY_CONTENT_TYPE = XContentType.JSON;

    private RequestConverters() {
        // Contains only status utility methods
    }

    static Request delete(DeleteRequest deleteRequest) {
        String endpoint = endpoint(deleteRequest.index(), deleteRequest.type(), deleteRequest.id());
        Request request = new Request(HttpDelete.METHOD_NAME, endpoint);

        Params parameters = new Params(request);
        parameters.withRouting(deleteRequest.routing());
        parameters.withTimeout(deleteRequest.timeout());
        parameters.withVersion(deleteRequest.version());
        parameters.withVersionType(deleteRequest.versionType());
        parameters.withRefreshPolicy(deleteRequest.getRefreshPolicy());
        parameters.withWaitForActiveShards(deleteRequest.waitForActiveShards());
        return request;
    }

    static Request info() {
        return new Request(HttpGet.METHOD_NAME, "/");
    }

    static Request bulk(BulkRequest bulkRequest) throws IOException {
        Request request = new Request(HttpPost.METHOD_NAME, "/_bulk");

        Params parameters = new Params(request);
        parameters.withTimeout(bulkRequest.timeout());
        parameters.withRefreshPolicy(bulkRequest.getRefreshPolicy());

        // Bulk API only supports newline delimited JSON or Smile. Before executing
        // the bulk, we need to check that all requests have the same content-type
        // and this content-type is supported by the Bulk API.
        XContentType bulkContentType = null;
        for (int i = 0; i < bulkRequest.numberOfActions(); i++) {
            DocWriteRequest<?> action = bulkRequest.requests().get(i);

            DocWriteRequest.OpType opType = action.opType();
            if (opType == DocWriteRequest.OpType.INDEX || opType == DocWriteRequest.OpType.CREATE) {
                bulkContentType = enforceSameContentType((IndexRequest) action, bulkContentType);

            } else if (opType == DocWriteRequest.OpType.UPDATE) {
                UpdateRequest updateRequest = (UpdateRequest) action;
                if (updateRequest.doc() != null) {
                    bulkContentType = enforceSameContentType(updateRequest.doc(), bulkContentType);
                }
                if (updateRequest.upsertRequest() != null) {
                    bulkContentType = enforceSameContentType(updateRequest.upsertRequest(), bulkContentType);
                }
            }
        }

        if (bulkContentType == null) {
            bulkContentType = XContentType.JSON;
        }

        final byte separator = bulkContentType.xContent().streamSeparator();
        final ContentType requestContentType = createContentType(bulkContentType);

        ByteArrayOutputStream content = new ByteArrayOutputStream();
        for (DocWriteRequest<?> action : bulkRequest.requests()) {
            DocWriteRequest.OpType opType = action.opType();

            try (XContentBuilder metadata = XContentBuilder.builder(bulkContentType.xContent())) {
                metadata.startObject();
                {
                    metadata.startObject(opType.getLowercase());
                    if (Strings.hasLength(action.index())) {
                        metadata.field("_index", action.index());
                    }
                    if (Strings.hasLength(action.type())) {
                        metadata.field("_type", action.type());
                    }
                    if (Strings.hasLength(action.id())) {
                        metadata.field("_id", action.id());
                    }
                    if (Strings.hasLength(action.routing())) {
                        metadata.field("routing", action.routing());
                    }
                    if (action.version() != Versions.MATCH_ANY) {
                        metadata.field("version", action.version());
                    }

                    VersionType versionType = action.versionType();
                    if (versionType != VersionType.INTERNAL) {
                        if (versionType == VersionType.EXTERNAL) {
                            metadata.field("version_type", "external");
                        } else if (versionType == VersionType.EXTERNAL_GTE) {
                            metadata.field("version_type", "external_gte");
                        } else if (versionType == VersionType.FORCE) {
                            metadata.field("version_type", "force");
                        }
                    }

                    if (opType == DocWriteRequest.OpType.INDEX || opType == DocWriteRequest.OpType.CREATE) {
                        IndexRequest indexRequest = (IndexRequest) action;
                        if (Strings.hasLength(indexRequest.getPipeline())) {
                            metadata.field("pipeline", indexRequest.getPipeline());
                        }
                    } else if (opType == DocWriteRequest.OpType.UPDATE) {
                        UpdateRequest updateRequest = (UpdateRequest) action;
                        if (updateRequest.retryOnConflict() > 0) {
                            metadata.field("retry_on_conflict", updateRequest.retryOnConflict());
                        }
                        if (updateRequest.fetchSource() != null) {
                            metadata.field("_source", updateRequest.fetchSource());
                        }
                    }
                    metadata.endObject();
                }
                metadata.endObject();

                BytesRef metadataSource = BytesReference.bytes(metadata).toBytesRef();
                content.write(metadataSource.bytes, metadataSource.offset, metadataSource.length);
                content.write(separator);
            }

            BytesRef source = null;
            if (opType == DocWriteRequest.OpType.INDEX || opType == DocWriteRequest.OpType.CREATE) {
                IndexRequest indexRequest = (IndexRequest) action;
                BytesReference indexSource = indexRequest.source();
                XContentType indexXContentType = indexRequest.getContentType();

                try (XContentParser parser = XContentHelper.createParser(
                        /*
                         * EMPTY and THROW are fine here because we just call
                         * copyCurrentStructure which doesn't touch the
                         * registry or deprecation.
                         */
                        NamedXContentRegistry.EMPTY, DeprecationHandler.THROW_UNSUPPORTED_OPERATION,
                        indexSource, indexXContentType)) {
                    try (XContentBuilder builder = XContentBuilder.builder(bulkContentType.xContent())) {
                        builder.copyCurrentStructure(parser);
                        source = BytesReference.bytes(builder).toBytesRef();
                    }
                }
            } else if (opType == DocWriteRequest.OpType.UPDATE) {
                source = XContentHelper.toXContent((UpdateRequest) action, bulkContentType, false).toBytesRef();
            }

            if (source != null) {
                content.write(source.bytes, source.offset, source.length);
                content.write(separator);
            }
        }
        request.setEntity(new ByteArrayEntity(content.toByteArray(), 0, content.size(), requestContentType));
        return request;
    }

    static Request exists(GetRequest getRequest) {
        return getStyleRequest(HttpHead.METHOD_NAME, getRequest);
    }

    static Request get(GetRequest getRequest) {
        return getStyleRequest(HttpGet.METHOD_NAME, getRequest);
    }

    private static Request getStyleRequest(String method, GetRequest getRequest) {
        Request request = new Request(method, endpoint(getRequest.index(), getRequest.type(), getRequest.id()));

        Params parameters = new Params(request);
        parameters.withPreference(getRequest.preference());
        parameters.withRouting(getRequest.routing());
        parameters.withRefresh(getRequest.refresh());
        parameters.withRealtime(getRequest.realtime());
        parameters.withStoredFields(getRequest.storedFields());
        parameters.withVersion(getRequest.version());
        parameters.withVersionType(getRequest.versionType());
        parameters.withFetchSourceContext(getRequest.fetchSourceContext());

        return request;
    }

    static Request multiGet(MultiGetRequest multiGetRequest) throws IOException {
        Request request = new Request(HttpPost.METHOD_NAME, "/_mget");

        Params parameters = new Params(request);
        parameters.withPreference(multiGetRequest.preference());
        parameters.withRealtime(multiGetRequest.realtime());
        parameters.withRefresh(multiGetRequest.refresh());

        request.setEntity(createEntity(multiGetRequest, REQUEST_BODY_CONTENT_TYPE));
        return request;
    }

    static Request index(IndexRequest indexRequest) {
        String method = Strings.hasLength(indexRequest.id()) ? HttpPut.METHOD_NAME : HttpPost.METHOD_NAME;
        boolean isCreate = (indexRequest.opType() == DocWriteRequest.OpType.CREATE);
        String endpoint = endpoint(indexRequest.index(), indexRequest.type(), indexRequest.id(), isCreate ? "_create" : null);
        Request request = new Request(method, endpoint);

        Params parameters = new Params(request);
        parameters.withRouting(indexRequest.routing());
        parameters.withTimeout(indexRequest.timeout());
        parameters.withVersion(indexRequest.version());
        parameters.withVersionType(indexRequest.versionType());
        parameters.withPipeline(indexRequest.getPipeline());
        parameters.withRefreshPolicy(indexRequest.getRefreshPolicy());
        parameters.withWaitForActiveShards(indexRequest.waitForActiveShards());

        BytesRef source = indexRequest.source().toBytesRef();
        ContentType contentType = createContentType(indexRequest.getContentType());
        request.setEntity(new ByteArrayEntity(source.bytes, source.offset, source.length, contentType));
        return request;
    }

    static Request ping() {
        return new Request(HttpHead.METHOD_NAME, "/");
    }

    static Request update(UpdateRequest updateRequest) throws IOException {
        String endpoint = endpoint(updateRequest.index(), updateRequest.type(), updateRequest.id(), "_update");
        Request request = new Request(HttpPost.METHOD_NAME, endpoint);

        Params parameters = new Params(request);
        parameters.withRouting(updateRequest.routing());
        parameters.withTimeout(updateRequest.timeout());
        parameters.withRefreshPolicy(updateRequest.getRefreshPolicy());
        parameters.withWaitForActiveShards(updateRequest.waitForActiveShards());
        parameters.withDocAsUpsert(updateRequest.docAsUpsert());
        parameters.withFetchSourceContext(updateRequest.fetchSource());
        parameters.withRetryOnConflict(updateRequest.retryOnConflict());
        parameters.withVersion(updateRequest.version());
        parameters.withVersionType(updateRequest.versionType());

        // The Java API allows update requests with different content types
        // set for the partial document and the upsert document. This client
        // only accepts update requests that have the same content types set
        // for both doc and upsert.
        XContentType xContentType = null;
        if (updateRequest.doc() != null) {
            xContentType = updateRequest.doc().getContentType();
        }
        if (updateRequest.upsertRequest() != null) {
            XContentType upsertContentType = updateRequest.upsertRequest().getContentType();
            if ((xContentType != null) && (xContentType != upsertContentType)) {
                throw new IllegalStateException("Update request cannot have different content types for doc [" + xContentType + "]" +
                        " and upsert [" + upsertContentType + "] documents");
            } else {
                xContentType = upsertContentType;
            }
        }
        if (xContentType == null) {
            xContentType = Requests.INDEX_CONTENT_TYPE;
        }
        request.setEntity(createEntity(updateRequest, xContentType));
        return request;
    }

    static Request search(SearchRequest searchRequest) throws IOException {
        Request request = new Request(HttpPost.METHOD_NAME, endpoint(searchRequest.indices(), searchRequest.types(), "_search"));

        Params params = new Params(request);
        addSearchRequestParams(params, searchRequest);

        if (searchRequest.source() != null) {
            request.setEntity(createEntity(searchRequest.source(), REQUEST_BODY_CONTENT_TYPE));
        }
        return request;
    }

    private static void addSearchRequestParams(Params params, SearchRequest searchRequest) {
        params.putParam(RestSearchAction.TYPED_KEYS_PARAM, "true");
        params.withRouting(searchRequest.routing());
        params.withPreference(searchRequest.preference());
        params.withIndicesOptions(searchRequest.indicesOptions());
        params.putParam("search_type", searchRequest.searchType().name().toLowerCase(Locale.ROOT));
        if (searchRequest.requestCache() != null) {
            params.putParam("request_cache", Boolean.toString(searchRequest.requestCache()));
        }
        if (searchRequest.allowPartialSearchResults() != null) {
            params.putParam("allow_partial_search_results", Boolean.toString(searchRequest.allowPartialSearchResults()));
        }
        params.putParam("batched_reduce_size", Integer.toString(searchRequest.getBatchedReduceSize()));
        if (searchRequest.scroll() != null) {
            params.putParam("scroll", searchRequest.scroll().keepAlive());
        }
    }

    static Request searchScroll(SearchScrollRequest searchScrollRequest) throws IOException {
        Request request = new Request(HttpPost.METHOD_NAME, "/_search/scroll");
        request.setEntity(createEntity(searchScrollRequest, REQUEST_BODY_CONTENT_TYPE));
        return request;
    }

    static Request clearScroll(ClearScrollRequest clearScrollRequest) throws IOException {
        Request request = new Request(HttpDelete.METHOD_NAME, "/_search/scroll");
        request.setEntity(createEntity(clearScrollRequest, REQUEST_BODY_CONTENT_TYPE));
        return request;
    }

    static Request multiSearch(MultiSearchRequest multiSearchRequest) throws IOException {
        Request request = new Request(HttpPost.METHOD_NAME, "/_msearch");

        Params params = new Params(request);
        params.putParam(RestSearchAction.TYPED_KEYS_PARAM, "true");
        if (multiSearchRequest.maxConcurrentSearchRequests() != MultiSearchRequest.MAX_CONCURRENT_SEARCH_REQUESTS_DEFAULT) {
            params.putParam("max_concurrent_searches", Integer.toString(multiSearchRequest.maxConcurrentSearchRequests()));
        }

        XContent xContent = REQUEST_BODY_CONTENT_TYPE.xContent();
        byte[] source = MultiSearchRequest.writeMultiLineFormat(multiSearchRequest, xContent);
        request.setEntity(new ByteArrayEntity(source, createContentType(xContent.type())));
        return request;
    }

    static Request searchTemplate(SearchTemplateRequest searchTemplateRequest) throws IOException {
        Request request;

        if (searchTemplateRequest.isSimulate()) {
            request = new Request(HttpGet.METHOD_NAME, "_render/template");
        } else {
            SearchRequest searchRequest = searchTemplateRequest.getRequest();
            String endpoint = endpoint(searchRequest.indices(), searchRequest.types(), "_search/template");
            request = new Request(HttpGet.METHOD_NAME, endpoint);

            Params params = new Params(request);
            addSearchRequestParams(params, searchRequest);
        }

        request.setEntity(createEntity(searchTemplateRequest, REQUEST_BODY_CONTENT_TYPE));
        return request;
    }

    static Request multiSearchTemplate(MultiSearchTemplateRequest multiSearchTemplateRequest) throws IOException {
        Request request = new Request(HttpPost.METHOD_NAME, "/_msearch/template");

        Params params = new Params(request);
        params.putParam(RestSearchAction.TYPED_KEYS_PARAM, "true");
        if (multiSearchTemplateRequest.maxConcurrentSearchRequests() != MultiSearchRequest.MAX_CONCURRENT_SEARCH_REQUESTS_DEFAULT) {
            params.putParam("max_concurrent_searches", Integer.toString(multiSearchTemplateRequest.maxConcurrentSearchRequests()));
        }

        XContent xContent = REQUEST_BODY_CONTENT_TYPE.xContent();
        byte[] source = MultiSearchTemplateRequest.writeMultiLineFormat(multiSearchTemplateRequest, xContent);
        request.setEntity(new ByteArrayEntity(source, createContentType(xContent.type())));
        return request;
    }

    static Request explain(ExplainRequest explainRequest) throws IOException {
        Request request = new Request(HttpGet.METHOD_NAME,
            endpoint(explainRequest.index(), explainRequest.type(), explainRequest.id(), "_explain"));

        Params params = new Params(request);
        params.withStoredFields(explainRequest.storedFields());
        params.withFetchSourceContext(explainRequest.fetchSourceContext());
        params.withRouting(explainRequest.routing());
        params.withPreference(explainRequest.preference());
        request.setEntity(createEntity(explainRequest, REQUEST_BODY_CONTENT_TYPE));
        return request;
    }

    static Request fieldCaps(FieldCapabilitiesRequest fieldCapabilitiesRequest) {
        Request request = new Request(HttpGet.METHOD_NAME, endpoint(fieldCapabilitiesRequest.indices(), "_field_caps"));

        Params params = new Params(request);
        params.withFields(fieldCapabilitiesRequest.fields());
        params.withIndicesOptions(fieldCapabilitiesRequest.indicesOptions());
        return request;
    }

    static Request rankEval(RankEvalRequest rankEvalRequest) throws IOException {
        Request request = new Request(HttpGet.METHOD_NAME, endpoint(rankEvalRequest.indices(), Strings.EMPTY_ARRAY, "_rank_eval"));

        Params params = new Params(request);
        params.withIndicesOptions(rankEvalRequest.indicesOptions());

        request.setEntity(createEntity(rankEvalRequest.getRankEvalSpec(), REQUEST_BODY_CONTENT_TYPE));
        return request;
    }

    static Request reindex(ReindexRequest reindexRequest) throws IOException {
        String endpoint = new EndpointBuilder().addPathPart("_reindex").build();
        Request request = new Request(HttpPost.METHOD_NAME, endpoint);
        Params params = new Params(request)
            .withRefresh(reindexRequest.isRefresh())
            .withTimeout(reindexRequest.getTimeout())
            .withWaitForActiveShards(reindexRequest.getWaitForActiveShards());

        if (reindexRequest.getScrollTime() != null) {
            params.putParam("scroll", reindexRequest.getScrollTime());
        }
        request.setEntity(createEntity(reindexRequest, REQUEST_BODY_CONTENT_TYPE));
        return request;
    }

    static Request updateByQuery(UpdateByQueryRequest updateByQueryRequest) throws IOException {
        String endpoint =
            endpoint(updateByQueryRequest.indices(), updateByQueryRequest.getDocTypes(), "_update_by_query");
        Request request = new Request(HttpPost.METHOD_NAME, endpoint);
        Params params = new Params(request)
            .withRouting(updateByQueryRequest.getRouting())
            .withPipeline(updateByQueryRequest.getPipeline())
            .withRefresh(updateByQueryRequest.isRefresh())
            .withTimeout(updateByQueryRequest.getTimeout())
            .withWaitForActiveShards(updateByQueryRequest.getWaitForActiveShards())
            .withIndicesOptions(updateByQueryRequest.indicesOptions());
        if (updateByQueryRequest.isAbortOnVersionConflict() == false) {
            params.putParam("conflicts", "proceed");
        }
        if (updateByQueryRequest.getBatchSize() != AbstractBulkByScrollRequest.DEFAULT_SCROLL_SIZE) {
            params.putParam("scroll_size", Integer.toString(updateByQueryRequest.getBatchSize()));
        }
        if (updateByQueryRequest.getScrollTime() != AbstractBulkByScrollRequest.DEFAULT_SCROLL_TIMEOUT) {
            params.putParam("scroll", updateByQueryRequest.getScrollTime());
        }
        if (updateByQueryRequest.getSize() > 0) {
            params.putParam("size", Integer.toString(updateByQueryRequest.getSize()));
        }
        request.setEntity(createEntity(updateByQueryRequest, REQUEST_BODY_CONTENT_TYPE));
        return request;
    }

    static Request deleteByQuery(DeleteByQueryRequest deleteByQueryRequest) throws IOException {
        String endpoint =
            endpoint(deleteByQueryRequest.indices(), deleteByQueryRequest.getDocTypes(), "_delete_by_query");
        Request request = new Request(HttpPost.METHOD_NAME, endpoint);
        Params params = new Params(request)
            .withRouting(deleteByQueryRequest.getRouting())
            .withRefresh(deleteByQueryRequest.isRefresh())
            .withTimeout(deleteByQueryRequest.getTimeout())
            .withWaitForActiveShards(deleteByQueryRequest.getWaitForActiveShards())
            .withIndicesOptions(deleteByQueryRequest.indicesOptions());
        if (deleteByQueryRequest.isAbortOnVersionConflict() == false) {
            params.putParam("conflicts", "proceed");
        }
        if (deleteByQueryRequest.getBatchSize() != AbstractBulkByScrollRequest.DEFAULT_SCROLL_SIZE) {
            params.putParam("scroll_size", Integer.toString(deleteByQueryRequest.getBatchSize()));
        }
        if (deleteByQueryRequest.getScrollTime() != AbstractBulkByScrollRequest.DEFAULT_SCROLL_TIMEOUT) {
            params.putParam("scroll", deleteByQueryRequest.getScrollTime());
        }
        if (deleteByQueryRequest.getSize() > 0) {
            params.putParam("size", Integer.toString(deleteByQueryRequest.getSize()));
        }
        request.setEntity(createEntity(deleteByQueryRequest, REQUEST_BODY_CONTENT_TYPE));
        return request;
    }

<<<<<<< HEAD
=======
    static Request rollover(RolloverRequest rolloverRequest) throws IOException {
        String endpoint = new EndpointBuilder().addPathPart(rolloverRequest.getAlias()).addPathPartAsIs("_rollover")
                .addPathPart(rolloverRequest.getNewIndexName()).build();
        Request request = new Request(HttpPost.METHOD_NAME, endpoint);

        Params params = new Params(request);
        params.withTimeout(rolloverRequest.timeout());
        params.withMasterTimeout(rolloverRequest.masterNodeTimeout());
        params.withWaitForActiveShards(rolloverRequest.getCreateIndexRequest().waitForActiveShards());
        if (rolloverRequest.isDryRun()) {
            params.putParam("dry_run", Boolean.TRUE.toString());
        }

        request.setEntity(createEntity(rolloverRequest, REQUEST_BODY_CONTENT_TYPE));
        return request;
    }

    static Request getSettings(GetSettingsRequest getSettingsRequest) {
        String[] indices = getSettingsRequest.indices() == null ? Strings.EMPTY_ARRAY : getSettingsRequest.indices();
        String[] names = getSettingsRequest.names() == null ? Strings.EMPTY_ARRAY : getSettingsRequest.names();

        String endpoint = endpoint(indices, "_settings", names);
        Request request = new Request(HttpGet.METHOD_NAME, endpoint);

        Params params = new Params(request);
        params.withIndicesOptions(getSettingsRequest.indicesOptions());
        params.withLocal(getSettingsRequest.local());
        params.withIncludeDefaults(getSettingsRequest.includeDefaults());
        params.withMasterTimeout(getSettingsRequest.masterNodeTimeout());

        return request;
    }

    static Request getIndex(GetIndexRequest getIndexRequest) {
        String[] indices = getIndexRequest.indices() == null ? Strings.EMPTY_ARRAY : getIndexRequest.indices();

        String endpoint = endpoint(indices);
        Request request = new Request(HttpGet.METHOD_NAME, endpoint);

        Params params = new Params(request);
        params.withIndicesOptions(getIndexRequest.indicesOptions());
        params.withLocal(getIndexRequest.local());
        params.withIncludeDefaults(getIndexRequest.includeDefaults());
        params.withHuman(getIndexRequest.humanReadable());
        params.withMasterTimeout(getIndexRequest.masterNodeTimeout());

        return request;
    }

    static Request indicesExist(GetIndexRequest getIndexRequest) {
        // this can be called with no indices as argument by transport client, not via REST though
        if (getIndexRequest.indices() == null || getIndexRequest.indices().length == 0) {
            throw new IllegalArgumentException("indices are mandatory");
        }
        String endpoint = endpoint(getIndexRequest.indices(), "");
        Request request = new Request(HttpHead.METHOD_NAME, endpoint);

        Params params = new Params(request);
        params.withLocal(getIndexRequest.local());
        params.withHuman(getIndexRequest.humanReadable());
        params.withIndicesOptions(getIndexRequest.indicesOptions());
        params.withIncludeDefaults(getIndexRequest.includeDefaults());
        return request;
    }

    static Request indexPutSettings(UpdateSettingsRequest updateSettingsRequest) throws IOException {
        String[] indices = updateSettingsRequest.indices() == null ? Strings.EMPTY_ARRAY : updateSettingsRequest.indices();
        Request request = new Request(HttpPut.METHOD_NAME, endpoint(indices, "_settings"));

        Params parameters = new Params(request);
        parameters.withTimeout(updateSettingsRequest.timeout());
        parameters.withMasterTimeout(updateSettingsRequest.masterNodeTimeout());
        parameters.withIndicesOptions(updateSettingsRequest.indicesOptions());
        parameters.withPreserveExisting(updateSettingsRequest.isPreserveExisting());

        request.setEntity(createEntity(updateSettingsRequest, REQUEST_BODY_CONTENT_TYPE));
        return request;
    }

    static Request putTemplate(PutIndexTemplateRequest putIndexTemplateRequest) throws IOException {
        String endpoint = new EndpointBuilder().addPathPartAsIs("_template").addPathPart(putIndexTemplateRequest.name()).build();
        Request request = new Request(HttpPut.METHOD_NAME, endpoint);
        Params params = new Params(request);
        params.withMasterTimeout(putIndexTemplateRequest.masterNodeTimeout());
        if (putIndexTemplateRequest.create()) {
            params.putParam("create", Boolean.TRUE.toString());
        }
        if (Strings.hasText(putIndexTemplateRequest.cause())) {
            params.putParam("cause", putIndexTemplateRequest.cause());
        }
        request.setEntity(createEntity(putIndexTemplateRequest, REQUEST_BODY_CONTENT_TYPE));
        return request;
    }

    static Request validateQuery(ValidateQueryRequest validateQueryRequest) throws IOException {
        String[] indices = validateQueryRequest.indices() == null ? Strings.EMPTY_ARRAY : validateQueryRequest.indices();
        String[] types = validateQueryRequest.types() == null || indices.length <= 0 ? Strings.EMPTY_ARRAY : validateQueryRequest.types();
        String endpoint = endpoint(indices, types, "_validate/query");
        Request request = new Request(HttpGet.METHOD_NAME, endpoint);
        Params params = new Params(request);
        params.withIndicesOptions(validateQueryRequest.indicesOptions());
        params.putParam("explain", Boolean.toString(validateQueryRequest.explain()));
        params.putParam("all_shards", Boolean.toString(validateQueryRequest.allShards()));
        params.putParam("rewrite", Boolean.toString(validateQueryRequest.rewrite()));
        request.setEntity(createEntity(validateQueryRequest, REQUEST_BODY_CONTENT_TYPE));
        return request;
    }

    static Request getAlias(GetAliasesRequest getAliasesRequest) {
        String[] indices = getAliasesRequest.indices() == null ? Strings.EMPTY_ARRAY : getAliasesRequest.indices();
        String[] aliases = getAliasesRequest.aliases() == null ? Strings.EMPTY_ARRAY : getAliasesRequest.aliases();
        String endpoint = endpoint(indices, "_alias", aliases);
        Request request = new Request(HttpGet.METHOD_NAME, endpoint);
        Params params = new Params(request);
        params.withIndicesOptions(getAliasesRequest.indicesOptions());
        params.withLocal(getAliasesRequest.local());
        return request;
    }

    static Request getTemplates(GetIndexTemplatesRequest getIndexTemplatesRequest) throws IOException {
        String[] names = getIndexTemplatesRequest.names();
        String endpoint = new EndpointBuilder().addPathPartAsIs("_template").addCommaSeparatedPathParts(names).build();
        Request request = new Request(HttpGet.METHOD_NAME, endpoint);
        Params params = new Params(request);
        params.withLocal(getIndexTemplatesRequest.local());
        params.withMasterTimeout(getIndexTemplatesRequest.masterNodeTimeout());
        return request;
    }

    static Request putScript(PutStoredScriptRequest putStoredScriptRequest) throws IOException {
        String endpoint = new EndpointBuilder().addPathPartAsIs("_scripts").addPathPart(putStoredScriptRequest.id()).build();
        Request request = new Request(HttpPost.METHOD_NAME, endpoint);
        Params params = new Params(request);
        params.withTimeout(putStoredScriptRequest.timeout());
        params.withMasterTimeout(putStoredScriptRequest.masterNodeTimeout());
        if (Strings.hasText(putStoredScriptRequest.context())) {
            params.putParam("context", putStoredScriptRequest.context());
        }
        request.setEntity(createEntity(putStoredScriptRequest, REQUEST_BODY_CONTENT_TYPE));
        return request;
    }

    static Request analyze(AnalyzeRequest request) throws IOException {
        EndpointBuilder builder = new EndpointBuilder();
        String index = request.index();
        if (index != null) {
            builder.addPathPart(index);
        }
        builder.addPathPartAsIs("_analyze");
        Request req = new Request(HttpGet.METHOD_NAME, builder.build());
        req.setEntity(createEntity(request, REQUEST_BODY_CONTENT_TYPE));
        return req;
    }

>>>>>>> a654f215
    static Request getScript(GetStoredScriptRequest getStoredScriptRequest) {
        String endpoint = new EndpointBuilder().addPathPartAsIs("_scripts").addPathPart(getStoredScriptRequest.id()).build();
        Request request = new Request(HttpGet.METHOD_NAME, endpoint);
        Params params = new Params(request);
        params.withMasterTimeout(getStoredScriptRequest.masterNodeTimeout());
        return request;
    }

    static Request deleteScript(DeleteStoredScriptRequest deleteStoredScriptRequest) {
        String endpoint = new EndpointBuilder().addPathPartAsIs("_scripts").addPathPart(deleteStoredScriptRequest.id()).build();
        Request request = new Request(HttpDelete.METHOD_NAME, endpoint);
        Params params = new Params(request);
        params.withTimeout(deleteStoredScriptRequest.timeout());
        params.withMasterTimeout(deleteStoredScriptRequest.masterNodeTimeout());
        return request;
    }

    static HttpEntity createEntity(ToXContent toXContent, XContentType xContentType) throws IOException {
        BytesRef source = XContentHelper.toXContent(toXContent, xContentType, false).toBytesRef();
        return new ByteArrayEntity(source.bytes, source.offset, source.length, createContentType(xContentType));
    }

    static String endpoint(String index, String type, String id) {
        return new EndpointBuilder().addPathPart(index, type, id).build();
    }

    static String endpoint(String index, String type, String id, String endpoint) {
        return new EndpointBuilder().addPathPart(index, type, id).addPathPartAsIs(endpoint).build();
    }

    static String endpoint(String[] indices) {
        return new EndpointBuilder().addCommaSeparatedPathParts(indices).build();
    }

    static String endpoint(String[] indices, String endpoint) {
        return new EndpointBuilder().addCommaSeparatedPathParts(indices).addPathPartAsIs(endpoint).build();
    }

    static String endpoint(String[] indices, String[] types, String endpoint) {
        return new EndpointBuilder().addCommaSeparatedPathParts(indices).addCommaSeparatedPathParts(types)
                .addPathPartAsIs(endpoint).build();
    }

    static String endpoint(String[] indices, String endpoint, String[] suffixes) {
        return new EndpointBuilder().addCommaSeparatedPathParts(indices).addPathPartAsIs(endpoint)
                .addCommaSeparatedPathParts(suffixes).build();
    }

    static String endpoint(String[] indices, String endpoint, String type) {
        return new EndpointBuilder().addCommaSeparatedPathParts(indices).addPathPartAsIs(endpoint).addPathPart(type).build();
    }

    /**
     * Returns a {@link ContentType} from a given {@link XContentType}.
     *
     * @param xContentType the {@link XContentType}
     * @return the {@link ContentType}
     */
    @SuppressForbidden(reason = "Only allowed place to convert a XContentType to a ContentType")
    public static ContentType createContentType(final XContentType xContentType) {
        return ContentType.create(xContentType.mediaTypeWithoutParameters(), (Charset) null);
    }

    /**
     * Utility class to help with common parameter names and patterns. Wraps
     * a {@link Request} and adds the parameters to it directly.
     */
    static class Params {
        private final Request request;

        Params(Request request) {
            this.request = request;
        }

        Params putParam(String name, String value) {
            if (Strings.hasLength(value)) {
                request.addParameter(name, value);
            }
            return this;
        }

        Params putParam(String key, TimeValue value) {
            if (value != null) {
                return putParam(key, value.getStringRep());
            }
            return this;
        }

        Params withDocAsUpsert(boolean docAsUpsert) {
            if (docAsUpsert) {
                return putParam("doc_as_upsert", Boolean.TRUE.toString());
            }
            return this;
        }

        Params withFetchSourceContext(FetchSourceContext fetchSourceContext) {
            if (fetchSourceContext != null) {
                if (fetchSourceContext.fetchSource() == false) {
                    putParam("_source", Boolean.FALSE.toString());
                }
                if (fetchSourceContext.includes() != null && fetchSourceContext.includes().length > 0) {
                    putParam("_source_include", String.join(",", fetchSourceContext.includes()));
                }
                if (fetchSourceContext.excludes() != null && fetchSourceContext.excludes().length > 0) {
                    putParam("_source_exclude", String.join(",", fetchSourceContext.excludes()));
                }
            }
            return this;
        }

        Params withFields(String[] fields) {
            if (fields != null && fields.length > 0) {
                return putParam("fields", String.join(",", fields));
            }
            return this;
        }

        Params withMasterTimeout(TimeValue masterTimeout) {
            return putParam("master_timeout", masterTimeout);
        }

        Params withPipeline(String pipeline) {
            return putParam("pipeline", pipeline);
        }

        Params withPreference(String preference) {
            return putParam("preference", preference);
        }

        Params withRealtime(boolean realtime) {
            if (realtime == false) {
                return putParam("realtime", Boolean.FALSE.toString());
            }
            return this;
        }

        Params withRefresh(boolean refresh) {
            if (refresh) {
                return withRefreshPolicy(RefreshPolicy.IMMEDIATE);
            }
            return this;
        }

        /**
         *  @deprecated If creating a new HLRC ReST API call, use {@link RefreshPolicy}
         *  instead of {@link WriteRequest.RefreshPolicy} from the server project
         */
        @Deprecated
        Params withRefreshPolicy(WriteRequest.RefreshPolicy refreshPolicy) {
            if (refreshPolicy != WriteRequest.RefreshPolicy.NONE) {
                return putParam("refresh", refreshPolicy.getValue());
            }
            return this;
        }

        Params withRefreshPolicy(RefreshPolicy refreshPolicy) {
            if (refreshPolicy != RefreshPolicy.NONE) {
                return putParam("refresh", refreshPolicy.getValue());
            }
            return this;
        }

        Params withRetryOnConflict(int retryOnConflict) {
            if (retryOnConflict > 0) {
                return putParam("retry_on_conflict", String.valueOf(retryOnConflict));
            }
            return this;
        }

        Params withRouting(String routing) {
            return putParam("routing", routing);
        }

        Params withStoredFields(String[] storedFields) {
            if (storedFields != null && storedFields.length > 0) {
                return putParam("stored_fields", String.join(",", storedFields));
            }
            return this;
        }

        Params withTimeout(TimeValue timeout) {
            return putParam("timeout", timeout);
        }

        Params withVersion(long version) {
            if (version != Versions.MATCH_ANY) {
                return putParam("version", Long.toString(version));
            }
            return this;
        }

        Params withVersionType(VersionType versionType) {
            if (versionType != VersionType.INTERNAL) {
                return putParam("version_type", versionType.name().toLowerCase(Locale.ROOT));
            }
            return this;
        }

        Params withWaitForActiveShards(ActiveShardCount activeShardCount) {
            return withWaitForActiveShards(activeShardCount, ActiveShardCount.DEFAULT);
        }

        Params withWaitForActiveShards(ActiveShardCount activeShardCount, ActiveShardCount defaultActiveShardCount) {
            if (activeShardCount != null && activeShardCount != defaultActiveShardCount) {
                return putParam("wait_for_active_shards", activeShardCount.toString().toLowerCase(Locale.ROOT));
            }
            return this;
        }

        Params withIndicesOptions(IndicesOptions indicesOptions) {
            withIgnoreUnavailable(indicesOptions.ignoreUnavailable());
            putParam("allow_no_indices", Boolean.toString(indicesOptions.allowNoIndices()));
            String expandWildcards;
            if (indicesOptions.expandWildcardsOpen() == false && indicesOptions.expandWildcardsClosed() == false) {
                expandWildcards = "none";
            } else {
                StringJoiner joiner = new StringJoiner(",");
                if (indicesOptions.expandWildcardsOpen()) {
                    joiner.add("open");
                }
                if (indicesOptions.expandWildcardsClosed()) {
                    joiner.add("closed");
                }
                expandWildcards = joiner.toString();
            }
            putParam("expand_wildcards", expandWildcards);
            return this;
        }

        Params withIgnoreUnavailable(boolean ignoreUnavailable) {
            // Always explicitly place the ignore_unavailable value.
            putParam("ignore_unavailable", Boolean.toString(ignoreUnavailable));
            return this;
        }

        Params withHuman(boolean human) {
            if (human) {
                putParam("human", Boolean.toString(human));
            }
            return this;
        }

        Params withLocal(boolean local) {
            if (local) {
                putParam("local", Boolean.toString(local));
            }
            return this;
        }

        Params withIncludeDefaults(boolean includeDefaults) {
            if (includeDefaults) {
                return putParam("include_defaults", Boolean.TRUE.toString());
            }
            return this;
        }

        Params withPreserveExisting(boolean preserveExisting) {
            if (preserveExisting) {
                return putParam("preserve_existing", Boolean.TRUE.toString());
            }
            return this;
        }

        Params withDetailed(boolean detailed) {
            if (detailed) {
                return putParam("detailed", Boolean.TRUE.toString());
            }
            return this;
        }

        Params withWaitForCompletion(boolean waitForCompletion) {
            if (waitForCompletion) {
                return putParam("wait_for_completion", Boolean.TRUE.toString());
            }
            return this;
        }

        Params withNodes(String[] nodes) {
            if (nodes != null && nodes.length > 0) {
                return putParam("nodes", String.join(",", nodes));
            }
            return this;
        }

        Params withActions(String[] actions) {
            if (actions != null && actions.length > 0) {
                return putParam("actions", String.join(",", actions));
            }
            return this;
        }

        Params withTaskId(TaskId taskId) {
            if (taskId != null && taskId.isSet()) {
                return putParam("task_id", taskId.toString());
            }
            return this;
        }

        Params withParentTaskId(TaskId parentTaskId) {
            if (parentTaskId != null && parentTaskId.isSet()) {
                return putParam("parent_task_id", parentTaskId.toString());
            }
            return this;
        }

        Params withVerify(boolean verify) {
            if (verify) {
                return putParam("verify", Boolean.TRUE.toString());
            }
            return this;
        }

        Params withWaitForStatus(ClusterHealthStatus status) {
            if (status != null) {
                return putParam("wait_for_status", status.name().toLowerCase(Locale.ROOT));
            }
            return this;
        }

        Params withWaitForNoRelocatingShards(boolean waitNoRelocatingShards) {
            if (waitNoRelocatingShards) {
                return putParam("wait_for_no_relocating_shards", Boolean.TRUE.toString());
            }
            return this;
        }

        Params withWaitForNoInitializingShards(boolean waitNoInitShards) {
            if (waitNoInitShards) {
                return putParam("wait_for_no_initializing_shards", Boolean.TRUE.toString());
            }
            return this;
        }

        Params withWaitForNodes(String waitForNodes) {
            return putParam("wait_for_nodes", waitForNodes);
        }

        Params withLevel(ClusterHealthRequest.Level level) {
            return putParam("level", level.name().toLowerCase(Locale.ROOT));
        }

        Params withWaitForEvents(Priority waitForEvents) {
            if (waitForEvents != null) {
                return putParam("wait_for_events", waitForEvents.name().toLowerCase(Locale.ROOT));
            }
            return this;
        }
    }

    /**
     * Ensure that the {@link IndexRequest}'s content type is supported by the Bulk API and that it conforms
     * to the current {@link BulkRequest}'s content type (if it's known at the time of this method get called).
     *
     * @return the {@link IndexRequest}'s content type
     */
    static XContentType enforceSameContentType(IndexRequest indexRequest, @Nullable XContentType xContentType) {
        XContentType requestContentType = indexRequest.getContentType();
        if (requestContentType != XContentType.JSON && requestContentType != XContentType.SMILE) {
            throw new IllegalArgumentException("Unsupported content-type found for request with content-type [" + requestContentType
                    + "], only JSON and SMILE are supported");
        }
        if (xContentType == null) {
            return requestContentType;
        }
        if (requestContentType != xContentType) {
            throw new IllegalArgumentException("Mismatching content-type found for request with content-type [" + requestContentType
                    + "], previous requests have content-type [" + xContentType + "]");
        }
        return xContentType;
    }

    /**
     * Utility class to build request's endpoint given its parts as strings
     */
    static class EndpointBuilder {

        private final StringJoiner joiner = new StringJoiner("/", "/", "");

        EndpointBuilder addPathPart(String... parts) {
            for (String part : parts) {
                if (Strings.hasLength(part)) {
                    joiner.add(encodePart(part));
                }
            }
            return this;
        }

        EndpointBuilder addCommaSeparatedPathParts(String[] parts) {
            addPathPart(String.join(",", parts));
            return this;
        }

        EndpointBuilder addPathPartAsIs(String part) {
            if (Strings.hasLength(part)) {
                joiner.add(part);
            }
            return this;
        }

        String build() {
            return joiner.toString();
        }

        private static String encodePart(String pathPart) {
            try {
                //encode each part (e.g. index, type and id) separately before merging them into the path
                //we prepend "/" to the path part to make this pate absolute, otherwise there can be issues with
                //paths that start with `-` or contain `:`
                URI uri = new URI(null, null, null, -1, "/" + pathPart, null, null);
                //manually encode any slash that each part may contain
                return uri.getRawPath().substring(1).replaceAll("/", "%2F");
            } catch (URISyntaxException e) {
                throw new IllegalArgumentException("Path part [" + pathPart + "] couldn't be encoded", e);
            }
        }
    }
}<|MERGE_RESOLUTION|>--- conflicted
+++ resolved
@@ -32,34 +32,16 @@
 import org.elasticsearch.action.admin.cluster.health.ClusterHealthRequest;
 import org.elasticsearch.action.admin.cluster.storedscripts.DeleteStoredScriptRequest;
 import org.elasticsearch.action.admin.cluster.storedscripts.GetStoredScriptRequest;
-<<<<<<< HEAD
-=======
 import org.elasticsearch.action.admin.cluster.storedscripts.PutStoredScriptRequest;
-import org.elasticsearch.action.admin.indices.alias.IndicesAliasesRequest;
 import org.elasticsearch.action.admin.indices.alias.get.GetAliasesRequest;
 import org.elasticsearch.action.admin.indices.analyze.AnalyzeRequest;
-import org.elasticsearch.action.admin.indices.cache.clear.ClearIndicesCacheRequest;
-import org.elasticsearch.action.admin.indices.close.CloseIndexRequest;
-import org.elasticsearch.action.admin.indices.create.CreateIndexRequest;
-import org.elasticsearch.action.admin.indices.delete.DeleteIndexRequest;
-import org.elasticsearch.action.admin.indices.flush.FlushRequest;
-import org.elasticsearch.action.admin.indices.flush.SyncedFlushRequest;
-import org.elasticsearch.action.admin.indices.forcemerge.ForceMergeRequest;
 import org.elasticsearch.action.admin.indices.get.GetIndexRequest;
-import org.elasticsearch.action.admin.indices.mapping.get.GetFieldMappingsRequest;
-import org.elasticsearch.action.admin.indices.mapping.get.GetMappingsRequest;
-import org.elasticsearch.action.admin.indices.mapping.put.PutMappingRequest;
-import org.elasticsearch.action.admin.indices.open.OpenIndexRequest;
-import org.elasticsearch.action.admin.indices.refresh.RefreshRequest;
 import org.elasticsearch.action.admin.indices.rollover.RolloverRequest;
 import org.elasticsearch.action.admin.indices.settings.get.GetSettingsRequest;
 import org.elasticsearch.action.admin.indices.settings.put.UpdateSettingsRequest;
-import org.elasticsearch.action.admin.indices.shrink.ResizeRequest;
-import org.elasticsearch.action.admin.indices.shrink.ResizeType;
 import org.elasticsearch.action.admin.indices.template.get.GetIndexTemplatesRequest;
 import org.elasticsearch.action.admin.indices.template.put.PutIndexTemplateRequest;
 import org.elasticsearch.action.admin.indices.validate.query.ValidateQueryRequest;
->>>>>>> a654f215
 import org.elasticsearch.action.bulk.BulkRequest;
 import org.elasticsearch.action.delete.DeleteRequest;
 import org.elasticsearch.action.explain.ExplainRequest;
@@ -553,137 +535,6 @@
         return request;
     }
 
-<<<<<<< HEAD
-=======
-    static Request rollover(RolloverRequest rolloverRequest) throws IOException {
-        String endpoint = new EndpointBuilder().addPathPart(rolloverRequest.getAlias()).addPathPartAsIs("_rollover")
-                .addPathPart(rolloverRequest.getNewIndexName()).build();
-        Request request = new Request(HttpPost.METHOD_NAME, endpoint);
-
-        Params params = new Params(request);
-        params.withTimeout(rolloverRequest.timeout());
-        params.withMasterTimeout(rolloverRequest.masterNodeTimeout());
-        params.withWaitForActiveShards(rolloverRequest.getCreateIndexRequest().waitForActiveShards());
-        if (rolloverRequest.isDryRun()) {
-            params.putParam("dry_run", Boolean.TRUE.toString());
-        }
-
-        request.setEntity(createEntity(rolloverRequest, REQUEST_BODY_CONTENT_TYPE));
-        return request;
-    }
-
-    static Request getSettings(GetSettingsRequest getSettingsRequest) {
-        String[] indices = getSettingsRequest.indices() == null ? Strings.EMPTY_ARRAY : getSettingsRequest.indices();
-        String[] names = getSettingsRequest.names() == null ? Strings.EMPTY_ARRAY : getSettingsRequest.names();
-
-        String endpoint = endpoint(indices, "_settings", names);
-        Request request = new Request(HttpGet.METHOD_NAME, endpoint);
-
-        Params params = new Params(request);
-        params.withIndicesOptions(getSettingsRequest.indicesOptions());
-        params.withLocal(getSettingsRequest.local());
-        params.withIncludeDefaults(getSettingsRequest.includeDefaults());
-        params.withMasterTimeout(getSettingsRequest.masterNodeTimeout());
-
-        return request;
-    }
-
-    static Request getIndex(GetIndexRequest getIndexRequest) {
-        String[] indices = getIndexRequest.indices() == null ? Strings.EMPTY_ARRAY : getIndexRequest.indices();
-
-        String endpoint = endpoint(indices);
-        Request request = new Request(HttpGet.METHOD_NAME, endpoint);
-
-        Params params = new Params(request);
-        params.withIndicesOptions(getIndexRequest.indicesOptions());
-        params.withLocal(getIndexRequest.local());
-        params.withIncludeDefaults(getIndexRequest.includeDefaults());
-        params.withHuman(getIndexRequest.humanReadable());
-        params.withMasterTimeout(getIndexRequest.masterNodeTimeout());
-
-        return request;
-    }
-
-    static Request indicesExist(GetIndexRequest getIndexRequest) {
-        // this can be called with no indices as argument by transport client, not via REST though
-        if (getIndexRequest.indices() == null || getIndexRequest.indices().length == 0) {
-            throw new IllegalArgumentException("indices are mandatory");
-        }
-        String endpoint = endpoint(getIndexRequest.indices(), "");
-        Request request = new Request(HttpHead.METHOD_NAME, endpoint);
-
-        Params params = new Params(request);
-        params.withLocal(getIndexRequest.local());
-        params.withHuman(getIndexRequest.humanReadable());
-        params.withIndicesOptions(getIndexRequest.indicesOptions());
-        params.withIncludeDefaults(getIndexRequest.includeDefaults());
-        return request;
-    }
-
-    static Request indexPutSettings(UpdateSettingsRequest updateSettingsRequest) throws IOException {
-        String[] indices = updateSettingsRequest.indices() == null ? Strings.EMPTY_ARRAY : updateSettingsRequest.indices();
-        Request request = new Request(HttpPut.METHOD_NAME, endpoint(indices, "_settings"));
-
-        Params parameters = new Params(request);
-        parameters.withTimeout(updateSettingsRequest.timeout());
-        parameters.withMasterTimeout(updateSettingsRequest.masterNodeTimeout());
-        parameters.withIndicesOptions(updateSettingsRequest.indicesOptions());
-        parameters.withPreserveExisting(updateSettingsRequest.isPreserveExisting());
-
-        request.setEntity(createEntity(updateSettingsRequest, REQUEST_BODY_CONTENT_TYPE));
-        return request;
-    }
-
-    static Request putTemplate(PutIndexTemplateRequest putIndexTemplateRequest) throws IOException {
-        String endpoint = new EndpointBuilder().addPathPartAsIs("_template").addPathPart(putIndexTemplateRequest.name()).build();
-        Request request = new Request(HttpPut.METHOD_NAME, endpoint);
-        Params params = new Params(request);
-        params.withMasterTimeout(putIndexTemplateRequest.masterNodeTimeout());
-        if (putIndexTemplateRequest.create()) {
-            params.putParam("create", Boolean.TRUE.toString());
-        }
-        if (Strings.hasText(putIndexTemplateRequest.cause())) {
-            params.putParam("cause", putIndexTemplateRequest.cause());
-        }
-        request.setEntity(createEntity(putIndexTemplateRequest, REQUEST_BODY_CONTENT_TYPE));
-        return request;
-    }
-
-    static Request validateQuery(ValidateQueryRequest validateQueryRequest) throws IOException {
-        String[] indices = validateQueryRequest.indices() == null ? Strings.EMPTY_ARRAY : validateQueryRequest.indices();
-        String[] types = validateQueryRequest.types() == null || indices.length <= 0 ? Strings.EMPTY_ARRAY : validateQueryRequest.types();
-        String endpoint = endpoint(indices, types, "_validate/query");
-        Request request = new Request(HttpGet.METHOD_NAME, endpoint);
-        Params params = new Params(request);
-        params.withIndicesOptions(validateQueryRequest.indicesOptions());
-        params.putParam("explain", Boolean.toString(validateQueryRequest.explain()));
-        params.putParam("all_shards", Boolean.toString(validateQueryRequest.allShards()));
-        params.putParam("rewrite", Boolean.toString(validateQueryRequest.rewrite()));
-        request.setEntity(createEntity(validateQueryRequest, REQUEST_BODY_CONTENT_TYPE));
-        return request;
-    }
-
-    static Request getAlias(GetAliasesRequest getAliasesRequest) {
-        String[] indices = getAliasesRequest.indices() == null ? Strings.EMPTY_ARRAY : getAliasesRequest.indices();
-        String[] aliases = getAliasesRequest.aliases() == null ? Strings.EMPTY_ARRAY : getAliasesRequest.aliases();
-        String endpoint = endpoint(indices, "_alias", aliases);
-        Request request = new Request(HttpGet.METHOD_NAME, endpoint);
-        Params params = new Params(request);
-        params.withIndicesOptions(getAliasesRequest.indicesOptions());
-        params.withLocal(getAliasesRequest.local());
-        return request;
-    }
-
-    static Request getTemplates(GetIndexTemplatesRequest getIndexTemplatesRequest) throws IOException {
-        String[] names = getIndexTemplatesRequest.names();
-        String endpoint = new EndpointBuilder().addPathPartAsIs("_template").addCommaSeparatedPathParts(names).build();
-        Request request = new Request(HttpGet.METHOD_NAME, endpoint);
-        Params params = new Params(request);
-        params.withLocal(getIndexTemplatesRequest.local());
-        params.withMasterTimeout(getIndexTemplatesRequest.masterNodeTimeout());
-        return request;
-    }
-
     static Request putScript(PutStoredScriptRequest putStoredScriptRequest) throws IOException {
         String endpoint = new EndpointBuilder().addPathPartAsIs("_scripts").addPathPart(putStoredScriptRequest.id()).build();
         Request request = new Request(HttpPost.METHOD_NAME, endpoint);
@@ -709,7 +560,6 @@
         return req;
     }
 
->>>>>>> a654f215
     static Request getScript(GetStoredScriptRequest getStoredScriptRequest) {
         String endpoint = new EndpointBuilder().addPathPartAsIs("_scripts").addPathPart(getStoredScriptRequest.id()).build();
         Request request = new Request(HttpGet.METHOD_NAME, endpoint);

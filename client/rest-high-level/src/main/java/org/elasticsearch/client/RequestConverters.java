--- conflicted
+++ resolved
@@ -112,13 +112,10 @@
 import org.elasticsearch.protocol.xpack.license.GetLicenseRequest;
 import org.elasticsearch.protocol.xpack.license.PutLicenseRequest;
 import org.elasticsearch.protocol.xpack.migration.IndexUpgradeInfoRequest;
-<<<<<<< HEAD
 import org.elasticsearch.protocol.xpack.ml.CloseJobRequest;
 import org.elasticsearch.protocol.xpack.ml.DeleteJobRequest;
 import org.elasticsearch.protocol.xpack.ml.OpenJobRequest;
 import org.elasticsearch.protocol.xpack.ml.PutJobRequest;
-=======
->>>>>>> 9cec4aa1
 import org.elasticsearch.protocol.xpack.watcher.DeleteWatchRequest;
 import org.elasticsearch.protocol.xpack.watcher.PutWatchRequest;
 import org.elasticsearch.rest.action.search.RestSearchAction;
@@ -1204,7 +1201,6 @@
         return request;
     }
 
-<<<<<<< HEAD
     static Request putMachineLearningJob(PutJobRequest putJobRequest) throws IOException {
         String endpoint = new EndpointBuilder()
             .addPathPartAsIs("_xpack")
@@ -1265,8 +1261,6 @@
         return request;
     }
 
-=======
->>>>>>> 9cec4aa1
     static Request getMigrationAssistance(IndexUpgradeInfoRequest indexUpgradeInfoRequest) {
         EndpointBuilder endpointBuilder = new EndpointBuilder()
             .addPathPartAsIs("_xpack/migration/assistance")

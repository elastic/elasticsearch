--- conflicted
+++ resolved
@@ -228,33 +228,6 @@
     }
 
     /**
-<<<<<<< HEAD
-     * Removes role from the native realm.
-     * See <a href="https://www.elastic.co/guide/en/elasticsearch/reference/current/security-api-delete-role.html">
-     * the docs</a> for more.
-     * @param request the request with the role to delete
-     * @param options the request options (e.g. headers), use {@link RequestOptions#DEFAULT} if nothing needs to be customized
-     * @return the response from the delete role call
-     * @throws IOException in case there is a problem sending the request or parsing back the response
-     */
-    public DeleteRoleResponse deleteRole(DeleteRoleRequest request, RequestOptions options) throws IOException {
-        return restHighLevelClient.performRequestAndParseEntity(request, SecurityRequestConverters::deleteRole, options,
-            DeleteRoleResponse::fromXContent, singleton(404));
-    }
-
-    /**
-     * Removes role from the native realm.
-     * See <a href="https://www.elastic.co/guide/en/elasticsearch/reference/current/security-api-delete-role.html">
-     * the docs</a> for more.
-     * @param request the request with the role to delete
-     * @param options the request options (e.g. headers), use {@link RequestOptions#DEFAULT} if nothing needs to be customized
-     * @param listener the listener to be notified upon request completion
-     */
-    public void deleteRoleAsync(DeleteRoleRequest request, RequestOptions options, ActionListener<DeleteRoleResponse> listener) {
-        restHighLevelClient.performRequestAsyncAndParseEntity(request, SecurityRequestConverters::deleteRole, options,
-            DeleteRoleResponse::fromXContent, listener, singleton(404));
-    }
-=======
      * Delete a role mapping.
      * See <a href="https://www.elastic.co/guide/en/elasticsearch/reference/current/security-api-delete-role-mapping.html">
      * the docs</a> for more.
@@ -282,5 +255,31 @@
                 DeleteRoleMappingResponse::fromXContent, listener, emptySet());
     }
 
->>>>>>> 670ccfb8
+    /**
+     * Removes role from the native realm.
+     * See <a href="https://www.elastic.co/guide/en/elasticsearch/reference/current/security-api-delete-role.html">
+     * the docs</a> for more.
+     * @param request the request with the role to delete
+     * @param options the request options (e.g. headers), use {@link RequestOptions#DEFAULT} if nothing needs to be customized
+     * @return the response from the delete role call
+     * @throws IOException in case there is a problem sending the request or parsing back the response
+     */
+    public DeleteRoleResponse deleteRole(DeleteRoleRequest request, RequestOptions options) throws IOException {
+        return restHighLevelClient.performRequestAndParseEntity(request, SecurityRequestConverters::deleteRole, options,
+            DeleteRoleResponse::fromXContent, singleton(404));
+    }
+
+    /**
+     * Removes role from the native realm.
+     * See <a href="https://www.elastic.co/guide/en/elasticsearch/reference/current/security-api-delete-role.html">
+     * the docs</a> for more.
+     * @param request the request with the role to delete
+     * @param options the request options (e.g. headers), use {@link RequestOptions#DEFAULT} if nothing needs to be customized
+     * @param listener the listener to be notified upon request completion
+     */
+    public void deleteRoleAsync(DeleteRoleRequest request, RequestOptions options, ActionListener<DeleteRoleResponse> listener) {
+        restHighLevelClient.performRequestAsyncAndParseEntity(request, SecurityRequestConverters::deleteRole, options,
+            DeleteRoleResponse::fromXContent, listener, singleton(404));
+    }
+
 }
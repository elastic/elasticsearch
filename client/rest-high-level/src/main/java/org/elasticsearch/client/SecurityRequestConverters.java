/*
 * Licensed to Elasticsearch under one or more contributor
 * license agreements. See the NOTICE file distributed with
 * this work for additional information regarding copyright
 * ownership. Elasticsearch licenses this file to you under
 * the Apache License, Version 2.0 (the "License"); you may
 * not use this file except in compliance with the License.
 * You may obtain a copy of the License at
 *
 *    http://www.apache.org/licenses/LICENSE-2.0
 *
 * Unless required by applicable law or agreed to in writing,
 * software distributed under the License is distributed on an
 * "AS IS" BASIS, WITHOUT WARRANTIES OR CONDITIONS OF ANY
 * KIND, either express or implied.  See the License for the
 * specific language governing permissions and limitations
 * under the License.
 */

package org.elasticsearch.client;

import org.apache.http.client.methods.HttpDelete;
import org.apache.http.client.methods.HttpPost;
import org.apache.http.client.methods.HttpPut;
<<<<<<< HEAD
import org.elasticsearch.client.security.ClearRolesCacheRequest;
=======
import org.elasticsearch.client.security.DeleteRoleMappingRequest;
import org.elasticsearch.client.security.DeleteRoleRequest;
import org.elasticsearch.client.security.PutRoleMappingRequest;
>>>>>>> f854330e
import org.elasticsearch.client.security.DisableUserRequest;
import org.elasticsearch.client.security.EnableUserRequest;
import org.elasticsearch.client.security.ChangePasswordRequest;
import org.elasticsearch.client.security.PutUserRequest;
import org.elasticsearch.client.security.SetUserEnabledRequest;

import java.io.IOException;

import static org.elasticsearch.client.RequestConverters.REQUEST_BODY_CONTENT_TYPE;
import static org.elasticsearch.client.RequestConverters.createEntity;

final class SecurityRequestConverters {

    private SecurityRequestConverters() {}

    static Request changePassword(ChangePasswordRequest changePasswordRequest) throws IOException {
        String endpoint = new RequestConverters.EndpointBuilder()
            .addPathPartAsIs("_xpack/security/user")
            .addPathPart(changePasswordRequest.getUsername())
            .addPathPartAsIs("_password")
            .build();
        Request request = new Request(HttpPost.METHOD_NAME, endpoint);
        request.setEntity(createEntity(changePasswordRequest, REQUEST_BODY_CONTENT_TYPE));
        RequestConverters.Params params = new RequestConverters.Params(request);
        params.withRefreshPolicy(changePasswordRequest.getRefreshPolicy());
        return request;
    }

    static Request putUser(PutUserRequest putUserRequest) throws IOException {
        String endpoint = new RequestConverters.EndpointBuilder()
            .addPathPartAsIs("_xpack/security/user")
            .addPathPart(putUserRequest.getUsername())
            .build();
        Request request = new Request(HttpPut.METHOD_NAME, endpoint);
        request.setEntity(createEntity(putUserRequest, REQUEST_BODY_CONTENT_TYPE));
        RequestConverters.Params params = new RequestConverters.Params(request);
        params.withRefreshPolicy(putUserRequest.getRefreshPolicy());
        return request;
    }

    static Request putRoleMapping(final PutRoleMappingRequest putRoleMappingRequest) throws IOException {
        final String endpoint = new RequestConverters.EndpointBuilder()
            .addPathPartAsIs("_xpack/security/role_mapping")
            .addPathPart(putRoleMappingRequest.getName())
            .build();
        final Request request = new Request(HttpPut.METHOD_NAME, endpoint);
        request.setEntity(createEntity(putRoleMappingRequest, REQUEST_BODY_CONTENT_TYPE));
        final RequestConverters.Params params = new RequestConverters.Params(request);
        params.withRefreshPolicy(putRoleMappingRequest.getRefreshPolicy());
        return request;
    }

    static Request enableUser(EnableUserRequest enableUserRequest) {
        return setUserEnabled(enableUserRequest);
    }

    static Request disableUser(DisableUserRequest disableUserRequest) {
        return setUserEnabled(disableUserRequest);
    }

    private static Request setUserEnabled(SetUserEnabledRequest setUserEnabledRequest) {
        String endpoint = new RequestConverters.EndpointBuilder()
            .addPathPartAsIs("_xpack/security/user")
            .addPathPart(setUserEnabledRequest.getUsername())
            .addPathPart(setUserEnabledRequest.isEnabled() ? "_enable" : "_disable")
            .build();
        Request request = new Request(HttpPut.METHOD_NAME, endpoint);
        RequestConverters.Params params = new RequestConverters.Params(request);
        params.withRefreshPolicy(setUserEnabledRequest.getRefreshPolicy());
        return request;
    }

<<<<<<< HEAD
    static Request clearRolesCache(ClearRolesCacheRequest disableCacheRequest) {
        String endpoint = new RequestConverters.EndpointBuilder()
            .addPathPartAsIs("_xpack/security/role")
            .addCommaSeparatedPathParts(disableCacheRequest.names())
            .addPathPart("_clear_cache")
            .build();
        return new Request(HttpPost.METHOD_NAME, endpoint);
=======
    static Request deleteRoleMapping(DeleteRoleMappingRequest deleteRoleMappingRequest) {
        final String endpoint = new RequestConverters.EndpointBuilder()
            .addPathPartAsIs("_xpack/security/role_mapping")
            .addPathPart(deleteRoleMappingRequest.getName())
            .build();
        final Request request = new Request(HttpDelete.METHOD_NAME, endpoint);
        final RequestConverters.Params params = new RequestConverters.Params(request);
        params.withRefreshPolicy(deleteRoleMappingRequest.getRefreshPolicy());
        return request;
    }

    static Request deleteRole(DeleteRoleRequest deleteRoleRequest) {
        String endpoint = new RequestConverters.EndpointBuilder()
            .addPathPartAsIs("_xpack/security/role")
            .addPathPart(deleteRoleRequest.getName())
            .build();
        Request request = new Request(HttpDelete.METHOD_NAME, endpoint);
        RequestConverters.Params params = new RequestConverters.Params(request);
        params.withRefreshPolicy(deleteRoleRequest.getRefreshPolicy());
        return request;
>>>>>>> f854330e
    }
}<|MERGE_RESOLUTION|>--- conflicted
+++ resolved
@@ -22,13 +22,10 @@
 import org.apache.http.client.methods.HttpDelete;
 import org.apache.http.client.methods.HttpPost;
 import org.apache.http.client.methods.HttpPut;
-<<<<<<< HEAD
 import org.elasticsearch.client.security.ClearRolesCacheRequest;
-=======
 import org.elasticsearch.client.security.DeleteRoleMappingRequest;
 import org.elasticsearch.client.security.DeleteRoleRequest;
 import org.elasticsearch.client.security.PutRoleMappingRequest;
->>>>>>> f854330e
 import org.elasticsearch.client.security.DisableUserRequest;
 import org.elasticsearch.client.security.EnableUserRequest;
 import org.elasticsearch.client.security.ChangePasswordRequest;
@@ -101,7 +98,6 @@
         return request;
     }
 
-<<<<<<< HEAD
     static Request clearRolesCache(ClearRolesCacheRequest disableCacheRequest) {
         String endpoint = new RequestConverters.EndpointBuilder()
             .addPathPartAsIs("_xpack/security/role")
@@ -109,7 +105,8 @@
             .addPathPart("_clear_cache")
             .build();
         return new Request(HttpPost.METHOD_NAME, endpoint);
-=======
+    }
+
     static Request deleteRoleMapping(DeleteRoleMappingRequest deleteRoleMappingRequest) {
         final String endpoint = new RequestConverters.EndpointBuilder()
             .addPathPartAsIs("_xpack/security/role_mapping")
@@ -130,6 +127,5 @@
         RequestConverters.Params params = new RequestConverters.Params(request);
         params.withRefreshPolicy(deleteRoleRequest.getRefreshPolicy());
         return request;
->>>>>>> f854330e
     }
 }
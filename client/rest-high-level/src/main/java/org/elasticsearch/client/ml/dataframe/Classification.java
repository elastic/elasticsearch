--- conflicted
+++ resolved
@@ -221,14 +221,8 @@
 
     @Override
     public int hashCode() {
-<<<<<<< HEAD
-        return Objects.hash(dependentVariable, lambda, gamma, eta, maximumNumberTrees, featureBagFraction,
-            numTopFeatureImportanceValues, predictionFieldName, trainingPercent, randomizeSeed, classAssignmentObjective,
-            numTopClasses);
-=======
         return Objects.hash(dependentVariable, lambda, gamma, eta, maxTrees, featureBagFraction, numTopFeatureImportanceValues,
-            predictionFieldName, trainingPercent, randomizeSeed, numTopClasses);
->>>>>>> 800ba311
+            predictionFieldName, trainingPercent, randomizeSeed, numTopClasses, classAssignmentObjective);
     }
 
     @Override
@@ -246,8 +240,8 @@
             && Objects.equals(predictionFieldName, that.predictionFieldName)
             && Objects.equals(trainingPercent, that.trainingPercent)
             && Objects.equals(randomizeSeed, that.randomizeSeed)
-            && Objects.equals(classAssignmentObjective, that.classAssignmentObjective)
-            && Objects.equals(numTopClasses, that.numTopClasses);
+            && Objects.equals(numTopClasses, that.numTopClasses)
+            && Objects.equals(classAssignmentObjective, that.classAssignmentObjective);
     }
 
     @Override
@@ -278,9 +272,9 @@
         private Integer numTopFeatureImportanceValues;
         private String predictionFieldName;
         private Double trainingPercent;
-        private ClassAssignmentObjective classAssignmentObjective;
         private Integer numTopClasses;
         private Long randomizeSeed;
+        private ClassAssignmentObjective classAssignmentObjective;
 
         private Builder(String dependentVariable) {
             this.dependentVariable = Objects.requireNonNull(dependentVariable);
@@ -331,25 +325,20 @@
             return this;
         }
 
+        public Builder setNumTopClasses(Integer numTopClasses) {
+            this.numTopClasses = numTopClasses;
+            return this;
+        }
+
         public Builder setClassAssignmentObjective(ClassAssignmentObjective classAssignmentObjective) {
             this.classAssignmentObjective = classAssignmentObjective;
             return this;
         }
 
-        public Builder setNumTopClasses(Integer numTopClasses) {
-            this.numTopClasses = numTopClasses;
-            return this;
-        }
-
         public Classification build() {
-<<<<<<< HEAD
-            return new Classification(dependentVariable, lambda, gamma, eta, maximumNumberTrees, featureBagFraction,
+            return new Classification(dependentVariable, lambda, gamma, eta, maxTrees, featureBagFraction,
                 numTopFeatureImportanceValues, predictionFieldName, trainingPercent, numTopClasses, randomizeSeed,
                 classAssignmentObjective);
-=======
-            return new Classification(dependentVariable, lambda, gamma, eta, maxTrees, featureBagFraction,
-                numTopFeatureImportanceValues, predictionFieldName, trainingPercent, numTopClasses, randomizeSeed);
->>>>>>> 800ba311
         }
     }
 }
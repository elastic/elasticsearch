/*
 * Copyright Elasticsearch B.V. and/or licensed to Elasticsearch B.V. under one
 * or more contributor license agreements. Licensed under the Elastic License
 * 2.0 and the Server Side Public License, v 1; you may not use this file except
 * in compliance with, at your election, the Elastic License 2.0 or the Server
 * Side Public License, v 1.
 */
package org.elasticsearch.client.ml.job.config;

import org.elasticsearch.core.Nullable;
import org.elasticsearch.common.xcontent.ParseField;
import org.elasticsearch.core.TimeValue;
import org.elasticsearch.common.xcontent.ConstructingObjectParser;
import org.elasticsearch.common.xcontent.ObjectParser;
import org.elasticsearch.common.xcontent.ToXContentObject;
import org.elasticsearch.common.xcontent.XContentBuilder;

import java.io.IOException;
import java.util.List;
import java.util.Map;
import java.util.Objects;

/**
 * POJO for updating an existing Machine Learning {@link Job}
 */
public class JobUpdate implements ToXContentObject {
    public static final ParseField DETECTORS = new ParseField("detectors");

    public static final ConstructingObjectParser<Builder, Void> PARSER = new ConstructingObjectParser<>(
        "job_update", true, args -> new Builder((String) args[0]));

    static {
        PARSER.declareString(ConstructingObjectParser.optionalConstructorArg(), Job.ID);
        PARSER.declareStringArray(Builder::setGroups, Job.GROUPS);
        PARSER.declareStringOrNull(Builder::setDescription, Job.DESCRIPTION);
        PARSER.declareObjectArray(Builder::setDetectorUpdates, DetectorUpdate.PARSER, DETECTORS);
        PARSER.declareObject(Builder::setModelPlotConfig, ModelPlotConfig.PARSER, Job.MODEL_PLOT_CONFIG);
        PARSER.declareObject(Builder::setAnalysisLimits, AnalysisLimits.PARSER, Job.ANALYSIS_LIMITS);
        PARSER.declareString((builder, val) -> builder.setBackgroundPersistInterval(
                TimeValue.parseTimeValue(val, Job.BACKGROUND_PERSIST_INTERVAL.getPreferredName())), Job.BACKGROUND_PERSIST_INTERVAL);
        PARSER.declareLong(Builder::setRenormalizationWindowDays, Job.RENORMALIZATION_WINDOW_DAYS);
        PARSER.declareLong(Builder::setResultsRetentionDays, Job.RESULTS_RETENTION_DAYS);
        PARSER.declareLong(Builder::setSystemAnnotationsRetentionDays, Job.SYSTEM_ANNOTATIONS_RETENTION_DAYS);
        PARSER.declareLong(Builder::setModelSnapshotRetentionDays, Job.MODEL_SNAPSHOT_RETENTION_DAYS);
        PARSER.declareLong(Builder::setDailyModelSnapshotRetentionAfterDays, Job.DAILY_MODEL_SNAPSHOT_RETENTION_AFTER_DAYS);
        PARSER.declareStringArray(Builder::setCategorizationFilters, AnalysisConfig.CATEGORIZATION_FILTERS);
        PARSER.declareObject(Builder::setPerPartitionCategorizationConfig, PerPartitionCategorizationConfig.PARSER,
                AnalysisConfig.PER_PARTITION_CATEGORIZATION);
        PARSER.declareField(Builder::setCustomSettings, (p, c) -> p.map(), Job.CUSTOM_SETTINGS, ObjectParser.ValueType.OBJECT);
        PARSER.declareBoolean(Builder::setAllowLazyOpen, Job.ALLOW_LAZY_OPEN);
        PARSER.declareString((builder, val) -> builder.setModelPruneWindow(
            TimeValue.parseTimeValue(val, AnalysisConfig.MODEL_PRUNE_WINDOW.getPreferredName())), AnalysisConfig.MODEL_PRUNE_WINDOW);
    }

    private final String jobId;
    private final List<String> groups;
    private final String description;
    private final List<DetectorUpdate> detectorUpdates;
    private final ModelPlotConfig modelPlotConfig;
    private final AnalysisLimits analysisLimits;
    private final Long renormalizationWindowDays;
    private final TimeValue backgroundPersistInterval;
    private final Long modelSnapshotRetentionDays;
    private final Long dailyModelSnapshotRetentionAfterDays;
    private final Long resultsRetentionDays;
    private final Long systemAnnotationsRetentionDays;
    private final List<String> categorizationFilters;
    private final PerPartitionCategorizationConfig perPartitionCategorizationConfig;
    private final Map<String, Object> customSettings;
    private final Boolean allowLazyOpen;
    private final TimeValue modelPruneWindow;

    private JobUpdate(String jobId, @Nullable List<String> groups, @Nullable String description,
                      @Nullable List<DetectorUpdate> detectorUpdates, @Nullable ModelPlotConfig modelPlotConfig,
                      @Nullable AnalysisLimits analysisLimits, @Nullable TimeValue backgroundPersistInterval,
                      @Nullable Long renormalizationWindowDays, @Nullable Long resultsRetentionDays,
                      @Nullable Long systemAnnotationsRetentionDays, @Nullable Long modelSnapshotRetentionDays,
                      @Nullable Long dailyModelSnapshotRetentionAfterDays, @Nullable List<String> categorizationFilters,
                      @Nullable PerPartitionCategorizationConfig perPartitionCategorizationConfig,
                      @Nullable Map<String, Object> customSettings, @Nullable Boolean allowLazyOpen, @Nullable TimeValue modelPruneWindow) {
        this.jobId = jobId;
        this.groups = groups;
        this.description = description;
        this.detectorUpdates = detectorUpdates;
        this.modelPlotConfig = modelPlotConfig;
        this.analysisLimits = analysisLimits;
        this.renormalizationWindowDays = renormalizationWindowDays;
        this.backgroundPersistInterval = backgroundPersistInterval;
        this.modelSnapshotRetentionDays = modelSnapshotRetentionDays;
        this.dailyModelSnapshotRetentionAfterDays = dailyModelSnapshotRetentionAfterDays;
        this.resultsRetentionDays = resultsRetentionDays;
        this.systemAnnotationsRetentionDays = systemAnnotationsRetentionDays;
        this.categorizationFilters = categorizationFilters;
        this.perPartitionCategorizationConfig = perPartitionCategorizationConfig;
        this.customSettings = customSettings;
        this.allowLazyOpen = allowLazyOpen;
        this.modelPruneWindow = modelPruneWindow;
    }

    public String getJobId() {
        return jobId;
    }

    public List<String> getGroups() {
        return groups;
    }

    public String getDescription() {
        return description;
    }

    public List<DetectorUpdate> getDetectorUpdates() {
        return detectorUpdates;
    }

    public ModelPlotConfig getModelPlotConfig() {
        return modelPlotConfig;
    }

    public AnalysisLimits getAnalysisLimits() {
        return analysisLimits;
    }

    public Long getRenormalizationWindowDays() {
        return renormalizationWindowDays;
    }

    public TimeValue getBackgroundPersistInterval() {
        return backgroundPersistInterval;
    }

    public Long getModelSnapshotRetentionDays() {
        return modelSnapshotRetentionDays;
    }

    public Long getResultsRetentionDays() {
        return resultsRetentionDays;
    }

    public Long getSystemAnnotationsRetentionDays() {
        return systemAnnotationsRetentionDays;
    }

    public List<String> getCategorizationFilters() {
        return categorizationFilters;
    }

    public PerPartitionCategorizationConfig getPerPartitionCategorizationConfig() {
        return perPartitionCategorizationConfig;
    }

    public Map<String, Object> getCustomSettings() {
        return customSettings;
    }

    public Boolean getAllowLazyOpen() {
        return allowLazyOpen;
    }

    public TimeValue getModelPruneWindow() {
        return modelPruneWindow;
    }

    @Override
    public XContentBuilder toXContent(XContentBuilder builder, Params params) throws IOException {
        builder.startObject();
        builder.field(Job.ID.getPreferredName(), jobId);
        if (groups != null) {
            builder.field(Job.GROUPS.getPreferredName(), groups);
        }
        if (description != null) {
            builder.field(Job.DESCRIPTION.getPreferredName(), description);
        }
        if (detectorUpdates != null) {
            builder.field(DETECTORS.getPreferredName(), detectorUpdates);
        }
        if (modelPlotConfig != null) {
            builder.field(Job.MODEL_PLOT_CONFIG.getPreferredName(), modelPlotConfig);
        }
        if (analysisLimits != null) {
            builder.field(Job.ANALYSIS_LIMITS.getPreferredName(), analysisLimits);
        }
        if (renormalizationWindowDays != null) {
            builder.field(Job.RENORMALIZATION_WINDOW_DAYS.getPreferredName(), renormalizationWindowDays);
        }
        if (backgroundPersistInterval != null) {
            builder.field(Job.BACKGROUND_PERSIST_INTERVAL.getPreferredName(), backgroundPersistInterval);
        }
        if (modelSnapshotRetentionDays != null) {
            builder.field(Job.MODEL_SNAPSHOT_RETENTION_DAYS.getPreferredName(), modelSnapshotRetentionDays);
        }
        if (dailyModelSnapshotRetentionAfterDays != null) {
            builder.field(Job.DAILY_MODEL_SNAPSHOT_RETENTION_AFTER_DAYS.getPreferredName(), dailyModelSnapshotRetentionAfterDays);
        }
        if (resultsRetentionDays != null) {
            builder.field(Job.RESULTS_RETENTION_DAYS.getPreferredName(), resultsRetentionDays);
        }
        if (systemAnnotationsRetentionDays != null) {
            builder.field(Job.SYSTEM_ANNOTATIONS_RETENTION_DAYS.getPreferredName(), systemAnnotationsRetentionDays);
        }
        if (categorizationFilters != null) {
            builder.field(AnalysisConfig.CATEGORIZATION_FILTERS.getPreferredName(), categorizationFilters);
        }
        if (perPartitionCategorizationConfig != null) {
            builder.field(AnalysisConfig.PER_PARTITION_CATEGORIZATION.getPreferredName(), perPartitionCategorizationConfig);
        }
        if (customSettings != null) {
            builder.field(Job.CUSTOM_SETTINGS.getPreferredName(), customSettings);
        }
        if (allowLazyOpen != null) {
            builder.field(Job.ALLOW_LAZY_OPEN.getPreferredName(), allowLazyOpen);
        }
        if (modelPruneWindow != null) {
            builder.field(AnalysisConfig.MODEL_PRUNE_WINDOW.getPreferredName(), modelPruneWindow);
        }
        builder.endObject();
        return builder;
    }

    @Override
    public boolean equals(Object other) {
        if (this == other) {
            return true;
        }

        if (other == null || getClass() != other.getClass()) {
            return false;
        }

        JobUpdate that = (JobUpdate) other;

        return Objects.equals(this.jobId, that.jobId)
            && Objects.equals(this.groups, that.groups)
            && Objects.equals(this.description, that.description)
            && Objects.equals(this.detectorUpdates, that.detectorUpdates)
            && Objects.equals(this.modelPlotConfig, that.modelPlotConfig)
            && Objects.equals(this.analysisLimits, that.analysisLimits)
            && Objects.equals(this.renormalizationWindowDays, that.renormalizationWindowDays)
            && Objects.equals(this.backgroundPersistInterval, that.backgroundPersistInterval)
            && Objects.equals(this.modelSnapshotRetentionDays, that.modelSnapshotRetentionDays)
            && Objects.equals(this.dailyModelSnapshotRetentionAfterDays, that.dailyModelSnapshotRetentionAfterDays)
            && Objects.equals(this.resultsRetentionDays, that.resultsRetentionDays)
            && Objects.equals(this.systemAnnotationsRetentionDays, that.systemAnnotationsRetentionDays)
            && Objects.equals(this.categorizationFilters, that.categorizationFilters)
            && Objects.equals(this.perPartitionCategorizationConfig, that.perPartitionCategorizationConfig)
            && Objects.equals(this.customSettings, that.customSettings)
            && Objects.equals(this.allowLazyOpen, that.allowLazyOpen)
            && Objects.equals(this.modelPruneWindow, that.modelPruneWindow);
    }

    @Override
    public int hashCode() {
        return Objects.hash(jobId, groups, description, detectorUpdates, modelPlotConfig, analysisLimits, renormalizationWindowDays,
            backgroundPersistInterval, modelSnapshotRetentionDays, dailyModelSnapshotRetentionAfterDays, resultsRetentionDays,
<<<<<<< HEAD
            categorizationFilters, perPartitionCategorizationConfig, customSettings, allowLazyOpen, modelPruneWindow);
=======
            systemAnnotationsRetentionDays, categorizationFilters, perPartitionCategorizationConfig, customSettings, allowLazyOpen);
>>>>>>> ffeaab8e
    }

    public static class DetectorUpdate implements ToXContentObject {
        @SuppressWarnings("unchecked")
        public static final ConstructingObjectParser<DetectorUpdate, Void> PARSER =
            new ConstructingObjectParser<>("detector_update", true, a -> new DetectorUpdate((int) a[0], (String) a[1],
                (List<DetectionRule>) a[2]));

        static {
            PARSER.declareInt(ConstructingObjectParser.optionalConstructorArg(), Detector.DETECTOR_INDEX);
            PARSER.declareStringOrNull(ConstructingObjectParser.optionalConstructorArg(), Job.DESCRIPTION);
            PARSER.declareObjectArray(ConstructingObjectParser.optionalConstructorArg(), (parser, parseFieldMatcher) ->
                DetectionRule.PARSER.apply(parser, parseFieldMatcher).build(), Detector.CUSTOM_RULES_FIELD);
        }

        private final int detectorIndex;
        private final String description;
        private final List<DetectionRule> rules;

        /**
         * A detector update to apply to the Machine Learning Job
         *
         * @param detectorIndex The identifier of the detector to update.
         * @param description The new description for the detector.
         * @param rules The new list of rules for the detector.
         */
        public DetectorUpdate(int detectorIndex, String description, List<DetectionRule> rules) {
            this.detectorIndex = detectorIndex;
            this.description = description;
            this.rules = rules;
        }

        public int getDetectorIndex() {
            return detectorIndex;
        }

        public String getDescription() {
            return description;
        }

        public List<DetectionRule> getRules() {
            return rules;
        }

        @Override
        public XContentBuilder toXContent(XContentBuilder builder, Params params) throws IOException {
            builder.startObject();

            builder.field(Detector.DETECTOR_INDEX.getPreferredName(), detectorIndex);
            if (description != null) {
                builder.field(Job.DESCRIPTION.getPreferredName(), description);
            }
            if (rules != null) {
                builder.field(Detector.CUSTOM_RULES_FIELD.getPreferredName(), rules);
            }
            builder.endObject();

            return builder;
        }

        @Override
        public int hashCode() {
            return Objects.hash(detectorIndex, description, rules);
        }

        @Override
        public boolean equals(Object other) {
            if (this == other) {
                return true;
            }

            if (other == null || getClass() != other.getClass()) {
                return false;
            }

            DetectorUpdate that = (DetectorUpdate) other;
            return this.detectorIndex == that.detectorIndex && Objects.equals(this.description, that.description)
                && Objects.equals(this.rules, that.rules);
        }
    }

    public static class Builder {

        private final String jobId;
        private List<String> groups;
        private String description;
        private List<DetectorUpdate> detectorUpdates;
        private ModelPlotConfig modelPlotConfig;
        private AnalysisLimits analysisLimits;
        private Long renormalizationWindowDays;
        private TimeValue backgroundPersistInterval;
        private Long modelSnapshotRetentionDays;
        private Long dailyModelSnapshotRetentionAfterDays;
        private Long resultsRetentionDays;
        private Long systemAnnotationsRetentionDays;
        private List<String> categorizationFilters;
        private PerPartitionCategorizationConfig perPartitionCategorizationConfig;
        private Map<String, Object> customSettings;
        private Boolean allowLazyOpen;
        private TimeValue modelPruneWindow;

        /**
         * New {@link JobUpdate.Builder} object for the existing job
         *
         * @param jobId non-null `jobId` for referencing an exising {@link Job}
         */
        public Builder(String jobId) {
            this.jobId = jobId;
        }

        /**
         * Set the job groups
         *
         * Updates the {@link Job#groups} setting
         *
         * @param groups A list of group names
         */
        public Builder setGroups(List<String> groups) {
            this.groups = groups;
            return this;
        }

        /**
         * Set the job description
         *
         * Updates the {@link Job#description} setting
         *
         * @param description the desired Machine Learning job description
         */
        public Builder setDescription(String description) {
            this.description = description;
            return this;
        }

        /**
         * The detector updates to apply to the job
         *
         * Updates the {@link AnalysisConfig#detectors} setting
         *
         * @param detectorUpdates list of {@link JobUpdate.DetectorUpdate} objects
         */
        public Builder setDetectorUpdates(List<DetectorUpdate> detectorUpdates) {
            this.detectorUpdates = detectorUpdates;
            return this;
        }

        /**
         * Enables/disables the model plot config setting through {@link ModelPlotConfig#enabled}
         *
         * Updates the {@link Job#modelPlotConfig} setting
         *
         * @param modelPlotConfig {@link ModelPlotConfig} object with updated fields
         */
        public Builder setModelPlotConfig(ModelPlotConfig modelPlotConfig) {
            this.modelPlotConfig = modelPlotConfig;
            return this;
        }

        /**
         * Sets new {@link AnalysisLimits} for the {@link Job}
         *
         * Updates the {@link Job#analysisLimits} setting
         *
         * @param analysisLimits Updates to {@link AnalysisLimits}
         */
        public Builder setAnalysisLimits(AnalysisLimits analysisLimits) {
            this.analysisLimits = analysisLimits;
            return this;
        }

        /**
         * Advanced configuration option. The period over which adjustments to the score are applied, as new data is seen
         *
         * Updates the {@link Job#renormalizationWindowDays} setting
         *
         * @param renormalizationWindowDays number of renormalization window days
         */
        public Builder setRenormalizationWindowDays(Long renormalizationWindowDays) {
            this.renormalizationWindowDays = renormalizationWindowDays;
            return this;
        }

        /**
         * Advanced configuration option. The time between each periodic persistence of the model
         *
         * Updates the {@link Job#backgroundPersistInterval} setting
         *
         * @param backgroundPersistInterval the time between background persistence
         */
        public Builder setBackgroundPersistInterval(TimeValue backgroundPersistInterval) {
            this.backgroundPersistInterval = backgroundPersistInterval;
            return this;
        }

        /**
         * The time in days that model snapshots are retained for the job.
         *
         * Updates the {@link Job#modelSnapshotRetentionDays} setting
         *
         * @param modelSnapshotRetentionDays number of days to keep a model snapshot
         */
        public Builder setModelSnapshotRetentionDays(Long modelSnapshotRetentionDays) {
            this.modelSnapshotRetentionDays = modelSnapshotRetentionDays;
            return this;
        }

        /**
         * The time in days after which only one model snapshot per day is retained for the job.
         *
         * Updates the {@link Job#dailyModelSnapshotRetentionAfterDays} setting
         *
         * @param dailyModelSnapshotRetentionAfterDays number of days to keep a model snapshot
         */
        public Builder setDailyModelSnapshotRetentionAfterDays(Long dailyModelSnapshotRetentionAfterDays) {
            this.dailyModelSnapshotRetentionAfterDays = dailyModelSnapshotRetentionAfterDays;
            return this;
        }

        /**
         * Advanced configuration option. The number of days for which job results are retained
         *
         * Updates the {@link Job#resultsRetentionDays} setting
         *
         * @param resultsRetentionDays number of days to keep results.
         */
        public Builder setResultsRetentionDays(Long resultsRetentionDays) {
            this.resultsRetentionDays = resultsRetentionDays;
            return this;
        }

        /**
         * Advanced configuration option. The number of days for which job annotations are retained
         *
         * Updates the {@link Job#systemAnnotationsRetentionDays} setting
         *
         * @param systemAnnotationsRetentionDays number of days to keep results.
         */
        public Builder setSystemAnnotationsRetentionDays(Long systemAnnotationsRetentionDays) {
            this.systemAnnotationsRetentionDays = systemAnnotationsRetentionDays;
            return this;
        }

        /**
         * Sets the categorization filters on the {@link Job}
         *
         * Updates the {@link AnalysisConfig#categorizationFilters} setting.
         * Requires {@link AnalysisConfig#categorizationFieldName} to have been set on the existing Job.
         *
         * @param categorizationFilters list of categorization filters for the Job's {@link AnalysisConfig}
         */
        public Builder setCategorizationFilters(List<String> categorizationFilters) {
            this.categorizationFilters = categorizationFilters;
            return this;
        }

        /**
         * Sets the per-partition categorization options on the {@link Job}
         *
         * Updates the {@link AnalysisConfig#perPartitionCategorizationConfig} setting.
         * Requires {@link AnalysisConfig#perPartitionCategorizationConfig} to have been set on the existing Job.
         *
         * @param perPartitionCategorizationConfig per-partition categorization options for the Job's {@link AnalysisConfig}
         */
        public Builder setPerPartitionCategorizationConfig(PerPartitionCategorizationConfig perPartitionCategorizationConfig) {
            this.perPartitionCategorizationConfig = perPartitionCategorizationConfig;
            return this;
        }

        /**
         * Contains custom meta data about the job.
         *
         * Updates the {@link Job#customSettings} setting
         *
         * @param customSettings custom settings map for the job
         */
        public Builder setCustomSettings(Map<String, Object> customSettings) {
            this.customSettings = customSettings;
            return this;
        }

        public Builder setAllowLazyOpen(boolean allowLazyOpen) {
            this.allowLazyOpen = allowLazyOpen;
            return this;
        }

        public Builder setModelPruneWindow(TimeValue modelPruneWindow) {
            this.modelPruneWindow = modelPruneWindow;
            return this;
        }

        public JobUpdate build() {
            return new JobUpdate(jobId, groups, description, detectorUpdates, modelPlotConfig, analysisLimits, backgroundPersistInterval,
<<<<<<< HEAD
                renormalizationWindowDays, resultsRetentionDays, modelSnapshotRetentionDays, dailyModelSnapshotRetentionAfterDays,
                categorizationFilters, perPartitionCategorizationConfig, customSettings, allowLazyOpen, modelPruneWindow);
=======
                renormalizationWindowDays, resultsRetentionDays, systemAnnotationsRetentionDays, modelSnapshotRetentionDays,
                dailyModelSnapshotRetentionAfterDays, categorizationFilters, perPartitionCategorizationConfig, customSettings,
                allowLazyOpen);
>>>>>>> ffeaab8e
        }
    }
}<|MERGE_RESOLUTION|>--- conflicted
+++ resolved
@@ -252,11 +252,7 @@
     public int hashCode() {
         return Objects.hash(jobId, groups, description, detectorUpdates, modelPlotConfig, analysisLimits, renormalizationWindowDays,
             backgroundPersistInterval, modelSnapshotRetentionDays, dailyModelSnapshotRetentionAfterDays, resultsRetentionDays,
-<<<<<<< HEAD
-            categorizationFilters, perPartitionCategorizationConfig, customSettings, allowLazyOpen, modelPruneWindow);
-=======
-            systemAnnotationsRetentionDays, categorizationFilters, perPartitionCategorizationConfig, customSettings, allowLazyOpen);
->>>>>>> ffeaab8e
+            systemAnnotationsRetentionDays, categorizationFilters, perPartitionCategorizationConfig, customSettings, allowLazyOpen, modelPruneWindow);
     }
 
     public static class DetectorUpdate implements ToXContentObject {
@@ -549,14 +545,9 @@
 
         public JobUpdate build() {
             return new JobUpdate(jobId, groups, description, detectorUpdates, modelPlotConfig, analysisLimits, backgroundPersistInterval,
-<<<<<<< HEAD
-                renormalizationWindowDays, resultsRetentionDays, modelSnapshotRetentionDays, dailyModelSnapshotRetentionAfterDays,
-                categorizationFilters, perPartitionCategorizationConfig, customSettings, allowLazyOpen, modelPruneWindow);
-=======
                 renormalizationWindowDays, resultsRetentionDays, systemAnnotationsRetentionDays, modelSnapshotRetentionDays,
                 dailyModelSnapshotRetentionAfterDays, categorizationFilters, perPartitionCategorizationConfig, customSettings,
-                allowLazyOpen);
->>>>>>> ffeaab8e
+                allowLazyOpen, modelPruneWindow);
         }
     }
 }
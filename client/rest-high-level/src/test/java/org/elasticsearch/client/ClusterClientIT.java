/*
 * Licensed to Elasticsearch under one or more contributor
 * license agreements. See the NOTICE file distributed with
 * this work for additional information regarding copyright
 * ownership. Elasticsearch licenses this file to you under
 * the Apache License, Version 2.0 (the "License"); you may
 * not use this file except in compliance with the License.
 * You may obtain a copy of the License at
 *
 *    http://www.apache.org/licenses/LICENSE-2.0
 *
 * Unless required by applicable law or agreed to in writing,
 * software distributed under the License is distributed on an
 * "AS IS" BASIS, WITHOUT WARRANTIES OR CONDITIONS OF ANY
 * KIND, either express or implied.  See the License for the
 * specific language governing permissions and limitations
 * under the License.
 */

package org.elasticsearch.client;

import org.elasticsearch.ElasticsearchException;
import org.elasticsearch.action.admin.cluster.health.ClusterHealthRequest;
import org.elasticsearch.action.admin.cluster.health.ClusterHealthResponse;
import org.elasticsearch.action.admin.cluster.settings.ClusterUpdateSettingsRequest;
import org.elasticsearch.action.admin.cluster.settings.ClusterUpdateSettingsResponse;
<<<<<<< HEAD
import org.elasticsearch.action.ingest.PutPipelineRequest;
import org.elasticsearch.action.ingest.PutPipelineResponse;
import org.elasticsearch.cluster.health.ClusterHealthStatus;
import org.elasticsearch.cluster.health.ClusterIndexHealth;
import org.elasticsearch.cluster.health.ClusterShardHealth;
=======
>>>>>>> d09d6085
import org.elasticsearch.cluster.routing.allocation.decider.EnableAllocationDecider;
import org.elasticsearch.common.settings.Settings;
import org.elasticsearch.common.unit.ByteSizeUnit;
import org.elasticsearch.common.xcontent.XContentType;
import org.elasticsearch.common.xcontent.support.XContentMapValues;
import org.elasticsearch.indices.recovery.RecoverySettings;
import org.elasticsearch.rest.RestStatus;

import java.io.IOException;
import java.util.HashMap;
import java.util.Map;

import static java.util.Collections.emptyMap;
import static org.elasticsearch.test.hamcrest.ElasticsearchAssertions.assertAcked;
import static org.hamcrest.Matchers.equalTo;
import static org.hamcrest.Matchers.notNullValue;
import static org.hamcrest.Matchers.nullValue;

public class ClusterClientIT extends ESRestHighLevelClientTestCase {

    public void testClusterPutSettings() throws IOException {
        final String transientSettingKey = RecoverySettings.INDICES_RECOVERY_MAX_BYTES_PER_SEC_SETTING.getKey();
        final int transientSettingValue = 10;

        final String persistentSettingKey = EnableAllocationDecider.CLUSTER_ROUTING_ALLOCATION_ENABLE_SETTING.getKey();
        final String persistentSettingValue = EnableAllocationDecider.Allocation.NONE.name();

        Settings transientSettings = Settings.builder().put(transientSettingKey, transientSettingValue, ByteSizeUnit.BYTES).build();
        Map<String, Object> map = new HashMap<>();
        map.put(persistentSettingKey, persistentSettingValue);

        ClusterUpdateSettingsRequest setRequest = new ClusterUpdateSettingsRequest();
        setRequest.transientSettings(transientSettings);
        setRequest.persistentSettings(map);

        ClusterUpdateSettingsResponse setResponse = execute(setRequest, highLevelClient().cluster()::putSettings,
                highLevelClient().cluster()::putSettingsAsync);

        assertAcked(setResponse);
        assertThat(setResponse.getTransientSettings().get(transientSettingKey), notNullValue());
        assertThat(setResponse.getTransientSettings().get(persistentSettingKey), nullValue());
        assertThat(setResponse.getTransientSettings().get(transientSettingKey),
                equalTo(transientSettingValue + ByteSizeUnit.BYTES.getSuffix()));
        assertThat(setResponse.getPersistentSettings().get(transientSettingKey), nullValue());
        assertThat(setResponse.getPersistentSettings().get(persistentSettingKey), notNullValue());
        assertThat(setResponse.getPersistentSettings().get(persistentSettingKey), equalTo(persistentSettingValue));

        Map<String, Object> setMap = getAsMap("/_cluster/settings");
        String transientSetValue = (String) XContentMapValues.extractValue("transient." + transientSettingKey, setMap);
        assertThat(transientSetValue, equalTo(transientSettingValue + ByteSizeUnit.BYTES.getSuffix()));
        String persistentSetValue = (String) XContentMapValues.extractValue("persistent." + persistentSettingKey, setMap);
        assertThat(persistentSetValue, equalTo(persistentSettingValue));

        ClusterUpdateSettingsRequest resetRequest = new ClusterUpdateSettingsRequest();
        resetRequest.transientSettings(Settings.builder().putNull(transientSettingKey));
        resetRequest.persistentSettings("{\"" + persistentSettingKey + "\": null }", XContentType.JSON);

        ClusterUpdateSettingsResponse resetResponse = execute(resetRequest, highLevelClient().cluster()::putSettings,
                highLevelClient().cluster()::putSettingsAsync);

        assertThat(resetResponse.getTransientSettings().get(transientSettingKey), equalTo(null));
        assertThat(resetResponse.getPersistentSettings().get(persistentSettingKey), equalTo(null));
        assertThat(resetResponse.getTransientSettings(), equalTo(Settings.EMPTY));
        assertThat(resetResponse.getPersistentSettings(), equalTo(Settings.EMPTY));

        Map<String, Object> resetMap = getAsMap("/_cluster/settings");
        String transientResetValue = (String) XContentMapValues.extractValue("transient." + transientSettingKey, resetMap);
        assertThat(transientResetValue, equalTo(null));
        String persistentResetValue = (String) XContentMapValues.extractValue("persistent." + persistentSettingKey, resetMap);
        assertThat(persistentResetValue, equalTo(null));
    }

    public void testClusterUpdateSettingNonExistent() {
        String setting = "no_idea_what_you_are_talking_about";
        int value = 10;
        ClusterUpdateSettingsRequest clusterUpdateSettingsRequest = new ClusterUpdateSettingsRequest();
        clusterUpdateSettingsRequest.transientSettings(Settings.builder().put(setting, value).build());

        ElasticsearchException exception = expectThrows(ElasticsearchException.class, () -> execute(clusterUpdateSettingsRequest,
                highLevelClient().cluster()::putSettings, highLevelClient().cluster()::putSettingsAsync));
        assertThat(exception.status(), equalTo(RestStatus.BAD_REQUEST));
        assertThat(exception.getMessage(), equalTo(
                "Elasticsearch exception [type=illegal_argument_exception, reason=transient setting [" + setting + "], not recognized]"));
    }
<<<<<<< HEAD

    public void testPutPipeline() throws IOException {
        String id = "some_pipeline_id";
        XContentType xContentType = randomFrom(XContentType.values());
        XContentBuilder pipelineBuilder = XContentBuilder.builder(xContentType.xContent());
        pipelineBuilder.startObject();
        {
            pipelineBuilder.field(Pipeline.DESCRIPTION_KEY, "some random set of processors");
            pipelineBuilder.startArray(Pipeline.PROCESSORS_KEY);
            {
                pipelineBuilder.startObject().startObject("set");
                {
                    pipelineBuilder
                        .field("field", "foo")
                        .field("value", "bar");
                }
                pipelineBuilder.endObject().endObject();
                pipelineBuilder.startObject().startObject("convert");
                {
                    pipelineBuilder
                        .field("field", "rank")
                        .field("type", "integer");
                }
                pipelineBuilder.endObject().endObject();
            }
            pipelineBuilder.endArray();
        }
        pipelineBuilder.endObject();
        PutPipelineRequest request = new PutPipelineRequest(
            id,
            BytesReference.bytes(pipelineBuilder),
            pipelineBuilder.contentType());

        PutPipelineResponse putPipelineResponse =
            execute(request, highLevelClient().cluster()::putPipeline, highLevelClient().cluster()::putPipelineAsync);
        assertTrue(putPipelineResponse.isAcknowledged());
    }

    public void testClusterHealthGreen() throws IOException {
        ClusterHealthRequest request = new ClusterHealthRequest();
        request.timeout("5s");
        ClusterHealthResponse response = execute(request, highLevelClient().cluster()::health, highLevelClient().cluster()::healthAsync);

        assertThat(response, notNullValue());
        assertThat(response.isTimedOut(), equalTo(false));
        assertThat(response.status(), equalTo(RestStatus.OK));
        assertThat(response.getStatus(), equalTo(ClusterHealthStatus.GREEN));
        assertNoIndices(response);
    }

    public void testClusterHealthYellowClusterLevel() throws IOException {
        createIndex("index", Settings.EMPTY);
        createIndex("index2", Settings.EMPTY);
        ClusterHealthRequest request = new ClusterHealthRequest();
        request.timeout("5s");
        request.level(ClusterHealthRequest.Level.CLUSTER);
        ClusterHealthResponse response = execute(request, highLevelClient().cluster()::health, highLevelClient().cluster()::healthAsync);

        assertTenYellowShards(response);
        assertThat(response.getIndices().size(), equalTo(0));
    }

    public void testClusterHealthYellowIndicesLevel() throws IOException {
        createIndex("index", Settings.EMPTY);
        createIndex("index2", Settings.EMPTY);
        ClusterHealthRequest request = new ClusterHealthRequest();
        request.timeout("5s");
        request.level(ClusterHealthRequest.Level.INDICES);
        ClusterHealthResponse response = execute(request, highLevelClient().cluster()::health, highLevelClient().cluster()::healthAsync);

        assertTenYellowShards(response);
        assertThat(response.getIndices().size(), equalTo(2));
        for (Map.Entry<String, ClusterIndexHealth> entry : response.getIndices().entrySet()) {
            assertYellowIndex(entry.getKey(), entry.getValue(), true);
        }
    }

    private static void assertTenYellowShards(ClusterHealthResponse response) {
        assertThat(response, notNullValue());
        assertThat(response.isTimedOut(), equalTo(false));
        assertThat(response.status(), equalTo(RestStatus.OK));
        assertThat(response.getStatus(), equalTo(ClusterHealthStatus.YELLOW));
        assertThat(response.getActivePrimaryShards(), equalTo(2));
        assertThat(response.getNumberOfDataNodes(), equalTo(1));
        assertThat(response.getNumberOfNodes(), equalTo(1));
        assertThat(response.getActiveShards(), equalTo(2));
        assertThat(response.getDelayedUnassignedShards(), equalTo(0));
        assertThat(response.getInitializingShards(), equalTo(0));
        assertThat(response.getUnassignedShards(), equalTo(2));
        assertThat(response.getActiveShardsPercent(), equalTo(50d));
    }


    public void testClusterHealthYellowSpecificIndex() throws IOException {
        createIndex("index", Settings.EMPTY);
        createIndex("index2", Settings.EMPTY);
        ClusterHealthRequest request = new ClusterHealthRequest("index");
        request.timeout("5s");
        ClusterHealthResponse response = execute(request, highLevelClient().cluster()::health, highLevelClient().cluster()::healthAsync);

        assertThat(response, notNullValue());
        assertThat(response.isTimedOut(), equalTo(false));
        assertThat(response.status(), equalTo(RestStatus.OK));
        assertThat(response.getStatus(), equalTo(ClusterHealthStatus.YELLOW));
        assertThat(response.getActivePrimaryShards(), equalTo(1));
        assertThat(response.getNumberOfDataNodes(), equalTo(1));
        assertThat(response.getNumberOfNodes(), equalTo(1));
        assertThat(response.getActiveShards(), equalTo(1));
        assertThat(response.getDelayedUnassignedShards(), equalTo(0));
        assertThat(response.getInitializingShards(), equalTo(0));
        assertThat(response.getUnassignedShards(), equalTo(1));
        assertThat(response.getActiveShardsPercent(), equalTo(50d));
        assertThat(response.getIndices().size(), equalTo(1));
        Map.Entry<String, ClusterIndexHealth> index = response.getIndices().entrySet().iterator().next();
        assertYellowIndex(index.getKey(), index.getValue(), false);
    }

    private static void assertYellowIndex(String indexName, ClusterIndexHealth indexHealth, boolean emptyShards) {
        assertThat(indexHealth, notNullValue());
        assertThat(indexHealth.getIndex(),equalTo(indexName));
        assertThat(indexHealth.getActivePrimaryShards(),equalTo(1));
        assertThat(indexHealth.getActiveShards(),equalTo(1));
        assertThat(indexHealth.getNumberOfReplicas(),equalTo(1));
        assertThat(indexHealth.getInitializingShards(),equalTo(0));
        assertThat(indexHealth.getUnassignedShards(),equalTo(1));
        assertThat(indexHealth.getRelocatingShards(),equalTo(0));
        assertThat(indexHealth.getStatus(),equalTo(ClusterHealthStatus.YELLOW));
        if (emptyShards) {
            assertThat(indexHealth.getShards().size(), equalTo(0));
        } else {
            assertThat(indexHealth.getShards().size(), equalTo(1));
            for (Map.Entry<Integer, ClusterShardHealth> entry : indexHealth.getShards().entrySet()) {
                assertYellowShard(entry.getKey(), entry.getValue());
            }
        }
    }

    private static void assertYellowShard(int shardId, ClusterShardHealth shardHealth) {
        assertThat(shardHealth, notNullValue());
        assertThat(shardHealth.getShardId(), equalTo(shardId));
        assertThat(shardHealth.getStatus(), equalTo(ClusterHealthStatus.YELLOW));
        assertThat(shardHealth.getActiveShards(), equalTo(1));
        assertThat(shardHealth.getInitializingShards(), equalTo(0));
        assertThat(shardHealth.getUnassignedShards(), equalTo(1));
        assertThat(shardHealth.getRelocatingShards(), equalTo(0));
    }

    public void testClusterHealthNotFoundIndex() throws IOException {
        ClusterHealthRequest request = new ClusterHealthRequest("notexisted-index");
        request.timeout("5s");
        ClusterHealthResponse response = execute(request, highLevelClient().cluster()::health, highLevelClient().cluster()::healthAsync);

        assertThat(response, notNullValue());
        assertThat(response.isTimedOut(), equalTo(true));
        assertThat(response.status(), equalTo(RestStatus.REQUEST_TIMEOUT));
        assertThat(response.getStatus(), equalTo(ClusterHealthStatus.RED));
        assertNoIndices(response);
    }

    public static void assertNoIndices(ClusterHealthResponse response) {
        assertThat(response.getIndices(), equalTo(emptyMap()));
        assertThat(response.getActivePrimaryShards(), equalTo(0));
        assertThat(response.getNumberOfDataNodes(), equalTo(1));
        assertThat(response.getNumberOfNodes(), equalTo(1));
        assertThat(response.getActiveShards(), equalTo(0));
        assertThat(response.getDelayedUnassignedShards(), equalTo(0));
        assertThat(response.getInitializingShards(), equalTo(0));
        assertThat(response.getUnassignedShards(), equalTo(0));
        assertThat(response.getActiveShardsPercent(), equalTo(100d));
    }
=======
>>>>>>> d09d6085
}<|MERGE_RESOLUTION|>--- conflicted
+++ resolved
@@ -24,14 +24,9 @@
 import org.elasticsearch.action.admin.cluster.health.ClusterHealthResponse;
 import org.elasticsearch.action.admin.cluster.settings.ClusterUpdateSettingsRequest;
 import org.elasticsearch.action.admin.cluster.settings.ClusterUpdateSettingsResponse;
-<<<<<<< HEAD
-import org.elasticsearch.action.ingest.PutPipelineRequest;
-import org.elasticsearch.action.ingest.PutPipelineResponse;
 import org.elasticsearch.cluster.health.ClusterHealthStatus;
 import org.elasticsearch.cluster.health.ClusterIndexHealth;
 import org.elasticsearch.cluster.health.ClusterShardHealth;
-=======
->>>>>>> d09d6085
 import org.elasticsearch.cluster.routing.allocation.decider.EnableAllocationDecider;
 import org.elasticsearch.common.settings.Settings;
 import org.elasticsearch.common.unit.ByteSizeUnit;
@@ -115,44 +110,6 @@
         assertThat(exception.status(), equalTo(RestStatus.BAD_REQUEST));
         assertThat(exception.getMessage(), equalTo(
                 "Elasticsearch exception [type=illegal_argument_exception, reason=transient setting [" + setting + "], not recognized]"));
-    }
-<<<<<<< HEAD
-
-    public void testPutPipeline() throws IOException {
-        String id = "some_pipeline_id";
-        XContentType xContentType = randomFrom(XContentType.values());
-        XContentBuilder pipelineBuilder = XContentBuilder.builder(xContentType.xContent());
-        pipelineBuilder.startObject();
-        {
-            pipelineBuilder.field(Pipeline.DESCRIPTION_KEY, "some random set of processors");
-            pipelineBuilder.startArray(Pipeline.PROCESSORS_KEY);
-            {
-                pipelineBuilder.startObject().startObject("set");
-                {
-                    pipelineBuilder
-                        .field("field", "foo")
-                        .field("value", "bar");
-                }
-                pipelineBuilder.endObject().endObject();
-                pipelineBuilder.startObject().startObject("convert");
-                {
-                    pipelineBuilder
-                        .field("field", "rank")
-                        .field("type", "integer");
-                }
-                pipelineBuilder.endObject().endObject();
-            }
-            pipelineBuilder.endArray();
-        }
-        pipelineBuilder.endObject();
-        PutPipelineRequest request = new PutPipelineRequest(
-            id,
-            BytesReference.bytes(pipelineBuilder),
-            pipelineBuilder.contentType());
-
-        PutPipelineResponse putPipelineResponse =
-            execute(request, highLevelClient().cluster()::putPipeline, highLevelClient().cluster()::putPipelineAsync);
-        assertTrue(putPipelineResponse.isAcknowledged());
     }
 
     public void testClusterHealthGreen() throws IOException {
@@ -287,6 +244,4 @@
         assertThat(response.getUnassignedShards(), equalTo(0));
         assertThat(response.getActiveShardsPercent(), equalTo(100d));
     }
-=======
->>>>>>> d09d6085
 }
--- conflicted
+++ resolved
@@ -20,14 +20,11 @@
 package org.elasticsearch.client;
 
 import org.elasticsearch.ElasticsearchException;
-<<<<<<< HEAD
 import org.elasticsearch.action.admin.cluster.node.tasks.cancel.CancelTasksRequest;
 import org.elasticsearch.action.admin.cluster.node.tasks.cancel.CancelTasksResponse;
 import org.elasticsearch.action.admin.cluster.node.tasks.list.ListTasksRequest;
 import org.elasticsearch.action.admin.cluster.node.tasks.list.ListTasksResponse;
 import org.elasticsearch.action.admin.cluster.node.tasks.list.TaskGroup;
-=======
->>>>>>> ad0dc580
 import org.elasticsearch.action.admin.cluster.settings.ClusterUpdateSettingsRequest;
 import org.elasticsearch.action.admin.cluster.settings.ClusterUpdateSettingsResponse;
 import org.elasticsearch.action.ingest.PutPipelineRequest;
@@ -42,11 +39,8 @@
 import org.elasticsearch.indices.recovery.RecoverySettings;
 import org.elasticsearch.ingest.Pipeline;
 import org.elasticsearch.rest.RestStatus;
-<<<<<<< HEAD
 import org.elasticsearch.tasks.TaskId;
 import org.elasticsearch.tasks.TaskInfo;
-=======
->>>>>>> ad0dc580
 
 import java.io.IOException;
 import java.util.HashMap;
@@ -165,8 +159,8 @@
         ListTasksRequest listRequest = new ListTasksRequest();
         ListTasksResponse listResponse = execute(
             listRequest,
-            highLevelClient().cluster()::listTasks,
-            highLevelClient().cluster()::listTasksAsync
+            highLevelClient().tasks()::list,
+            highLevelClient().tasks()::listAsync
         );
 
         // TODO[PCS] submit a task that is cancellable and assert it's cancelled

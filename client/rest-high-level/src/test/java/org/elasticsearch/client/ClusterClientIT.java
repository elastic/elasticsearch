/*
 * Licensed to Elasticsearch under one or more contributor
 * license agreements. See the NOTICE file distributed with
 * this work for additional information regarding copyright
 * ownership. Elasticsearch licenses this file to you under
 * the Apache License, Version 2.0 (the "License"); you may
 * not use this file except in compliance with the License.
 * You may obtain a copy of the License at
 *
 *    http://www.apache.org/licenses/LICENSE-2.0
 *
 * Unless required by applicable law or agreed to in writing,
 * software distributed under the License is distributed on an
 * "AS IS" BASIS, WITHOUT WARRANTIES OR CONDITIONS OF ANY
 * KIND, either express or implied.  See the License for the
 * specific language governing permissions and limitations
 * under the License.
 */

package org.elasticsearch.client;

import org.apache.http.util.EntityUtils;
import org.elasticsearch.ElasticsearchException;
<<<<<<< HEAD
import org.elasticsearch.action.admin.cluster.node.tasks.list.ListTasksRequest;
import org.elasticsearch.action.admin.cluster.node.tasks.list.ListTasksResponse;
import org.elasticsearch.action.admin.cluster.node.tasks.list.TaskGroup;
import org.elasticsearch.action.admin.cluster.settings.ClusterUpdateSettingsRequest;
import org.elasticsearch.action.admin.cluster.settings.ClusterUpdateSettingsResponse;
import org.elasticsearch.action.ingest.PutPipelineRequest;
import org.elasticsearch.action.ingest.PutPipelineResponse;
=======
import org.elasticsearch.action.admin.cluster.health.ClusterHealthRequest;
import org.elasticsearch.action.admin.cluster.health.ClusterHealthResponse;
import org.elasticsearch.action.admin.cluster.settings.ClusterGetSettingsRequest;
import org.elasticsearch.action.admin.cluster.settings.ClusterGetSettingsResponse;
import org.elasticsearch.action.admin.cluster.settings.ClusterUpdateSettingsRequest;
import org.elasticsearch.action.admin.cluster.settings.ClusterUpdateSettingsResponse;
import org.elasticsearch.cluster.health.ClusterHealthStatus;
import org.elasticsearch.cluster.health.ClusterIndexHealth;
import org.elasticsearch.cluster.health.ClusterShardHealth;
>>>>>>> 0c7f6570
import org.elasticsearch.cluster.routing.allocation.decider.EnableAllocationDecider;
import org.elasticsearch.common.bytes.BytesReference;
import org.elasticsearch.common.settings.Settings;
import org.elasticsearch.common.unit.ByteSizeUnit;
import org.elasticsearch.common.xcontent.XContentBuilder;
import org.elasticsearch.common.xcontent.XContentType;
import org.elasticsearch.common.xcontent.support.XContentMapValues;
import org.elasticsearch.indices.recovery.RecoverySettings;
import org.elasticsearch.ingest.Pipeline;
import org.elasticsearch.rest.RestStatus;
import org.elasticsearch.tasks.TaskInfo;

import java.io.IOException;
import java.util.HashMap;
import java.util.Map;

<<<<<<< HEAD
import static java.util.Collections.emptyList;
import static org.elasticsearch.test.hamcrest.ElasticsearchAssertions.assertAcked;
import static org.hamcrest.Matchers.equalTo;
import static org.hamcrest.Matchers.greaterThanOrEqualTo;
=======
import static java.util.Collections.emptyMap;
import static org.elasticsearch.test.hamcrest.ElasticsearchAssertions.assertAcked;
import static org.hamcrest.Matchers.equalTo;
import static org.hamcrest.Matchers.greaterThan;
>>>>>>> 0c7f6570
import static org.hamcrest.Matchers.notNullValue;
import static org.hamcrest.Matchers.nullValue;

public class ClusterClientIT extends ESRestHighLevelClientTestCase {

    public void testClusterPutSettings() throws IOException {
        final String transientSettingKey = RecoverySettings.INDICES_RECOVERY_MAX_BYTES_PER_SEC_SETTING.getKey();
        final int transientSettingValue = 10;

        final String persistentSettingKey = EnableAllocationDecider.CLUSTER_ROUTING_ALLOCATION_ENABLE_SETTING.getKey();
        final String persistentSettingValue = EnableAllocationDecider.Allocation.NONE.name();

        Settings transientSettings = Settings.builder().put(transientSettingKey, transientSettingValue, ByteSizeUnit.BYTES).build();
        Map<String, Object> map = new HashMap<>();
        map.put(persistentSettingKey, persistentSettingValue);

        ClusterUpdateSettingsRequest setRequest = new ClusterUpdateSettingsRequest();
        setRequest.transientSettings(transientSettings);
        setRequest.persistentSettings(map);

        ClusterUpdateSettingsResponse setResponse = execute(setRequest, highLevelClient().cluster()::putSettings,
                highLevelClient().cluster()::putSettingsAsync, highLevelClient().cluster()::putSettings,
                highLevelClient().cluster()::putSettingsAsync);

        assertAcked(setResponse);
        assertThat(setResponse.getTransientSettings().get(transientSettingKey), notNullValue());
        assertThat(setResponse.getTransientSettings().get(persistentSettingKey), nullValue());
        assertThat(setResponse.getTransientSettings().get(transientSettingKey),
                equalTo(transientSettingValue + ByteSizeUnit.BYTES.getSuffix()));
        assertThat(setResponse.getPersistentSettings().get(transientSettingKey), nullValue());
        assertThat(setResponse.getPersistentSettings().get(persistentSettingKey), notNullValue());
        assertThat(setResponse.getPersistentSettings().get(persistentSettingKey), equalTo(persistentSettingValue));

        Map<String, Object> setMap = getAsMap("/_cluster/settings");
        String transientSetValue = (String) XContentMapValues.extractValue("transient." + transientSettingKey, setMap);
        assertThat(transientSetValue, equalTo(transientSettingValue + ByteSizeUnit.BYTES.getSuffix()));
        String persistentSetValue = (String) XContentMapValues.extractValue("persistent." + persistentSettingKey, setMap);
        assertThat(persistentSetValue, equalTo(persistentSettingValue));

        ClusterUpdateSettingsRequest resetRequest = new ClusterUpdateSettingsRequest();
        resetRequest.transientSettings(Settings.builder().putNull(transientSettingKey));
        resetRequest.persistentSettings("{\"" + persistentSettingKey + "\": null }", XContentType.JSON);

        ClusterUpdateSettingsResponse resetResponse = execute(resetRequest, highLevelClient().cluster()::putSettings,
                highLevelClient().cluster()::putSettingsAsync, highLevelClient().cluster()::putSettings,
                highLevelClient().cluster()::putSettingsAsync);

        assertThat(resetResponse.getTransientSettings().get(transientSettingKey), equalTo(null));
        assertThat(resetResponse.getPersistentSettings().get(persistentSettingKey), equalTo(null));
        assertThat(resetResponse.getTransientSettings(), equalTo(Settings.EMPTY));
        assertThat(resetResponse.getPersistentSettings(), equalTo(Settings.EMPTY));

        Map<String, Object> resetMap = getAsMap("/_cluster/settings");
        String transientResetValue = (String) XContentMapValues.extractValue("transient." + transientSettingKey, resetMap);
        assertThat(transientResetValue, equalTo(null));
        String persistentResetValue = (String) XContentMapValues.extractValue("persistent." + persistentSettingKey, resetMap);
        assertThat(persistentResetValue, equalTo(null));
    }

    public void testClusterUpdateSettingNonExistent() {
        String setting = "no_idea_what_you_are_talking_about";
        int value = 10;
        ClusterUpdateSettingsRequest clusterUpdateSettingsRequest = new ClusterUpdateSettingsRequest();
        clusterUpdateSettingsRequest.transientSettings(Settings.builder().put(setting, value).build());

        ElasticsearchException exception = expectThrows(ElasticsearchException.class, () -> execute(clusterUpdateSettingsRequest,
                highLevelClient().cluster()::putSettings, highLevelClient().cluster()::putSettingsAsync,
                highLevelClient().cluster()::putSettings, highLevelClient().cluster()::putSettingsAsync));
        assertThat(exception.status(), equalTo(RestStatus.BAD_REQUEST));
        assertThat(exception.getMessage(), equalTo(
                "Elasticsearch exception [type=illegal_argument_exception, reason=transient setting [" + setting + "], not recognized]"));
    }

<<<<<<< HEAD
    public void testListTasks() throws IOException {
        ListTasksRequest request = new ListTasksRequest();
        ListTasksResponse response = execute(request, highLevelClient().cluster()::listTasks, highLevelClient().cluster()::listTasksAsync);

        assertThat(response, notNullValue());
        assertThat(response.getNodeFailures(), equalTo(emptyList()));
        assertThat(response.getTaskFailures(), equalTo(emptyList()));
        // It's possible that there are other tasks except 'cluster:monitor/tasks/lists[n]' and 'action":"cluster:monitor/tasks/lists'
        assertThat(response.getTasks().size(), greaterThanOrEqualTo(2));
        boolean listTasksFound = false;
        for (TaskGroup taskGroup : response.getTaskGroups()) {
            TaskInfo parent = taskGroup.getTaskInfo();
            if ("cluster:monitor/tasks/lists".equals(parent.getAction())) {
                assertThat(taskGroup.getChildTasks().size(), equalTo(1));
                TaskGroup childGroup = taskGroup.getChildTasks().iterator().next();
                assertThat(childGroup.getChildTasks().isEmpty(), equalTo(true));
                TaskInfo child = childGroup.getTaskInfo();
                assertThat(child.getAction(), equalTo("cluster:monitor/tasks/lists[n]"));
                assertThat(child.getParentTaskId(), equalTo(parent.getTaskId()));
                listTasksFound = true;
            }
        }
        assertTrue("List tasks were not found", listTasksFound);
    }

    public void testPutPipeline() throws IOException {
        String id = "some_pipeline_id";
        XContentType xContentType = randomFrom(XContentType.values());
        XContentBuilder pipelineBuilder = XContentBuilder.builder(xContentType.xContent());
        pipelineBuilder.startObject();
        {
            pipelineBuilder.field(Pipeline.DESCRIPTION_KEY, "some random set of processors");
            pipelineBuilder.startArray(Pipeline.PROCESSORS_KEY);
            {
                pipelineBuilder.startObject().startObject("set");
                {
                    pipelineBuilder
                        .field("field", "foo")
                        .field("value", "bar");
                }
                pipelineBuilder.endObject().endObject();
                pipelineBuilder.startObject().startObject("convert");
                {
                    pipelineBuilder
                        .field("field", "rank")
                        .field("type", "integer");
                }
                pipelineBuilder.endObject().endObject();
            }
            pipelineBuilder.endArray();
        }
        pipelineBuilder.endObject();
        PutPipelineRequest request = new PutPipelineRequest(
            id,
            BytesReference.bytes(pipelineBuilder),
            pipelineBuilder.contentType());

        PutPipelineResponse putPipelineResponse =
            execute(request, highLevelClient().cluster()::putPipeline, highLevelClient().cluster()::putPipelineAsync);
        assertTrue(putPipelineResponse.isAcknowledged());
=======
    public void testClusterGetSettings() throws IOException {
        final String transientSettingKey = RecoverySettings.INDICES_RECOVERY_MAX_BYTES_PER_SEC_SETTING.getKey();
        final int transientSettingValue = 10;

        final String persistentSettingKey = EnableAllocationDecider.CLUSTER_ROUTING_ALLOCATION_ENABLE_SETTING.getKey();
        final String persistentSettingValue = EnableAllocationDecider.Allocation.NONE.name();

        Settings transientSettings =
            Settings.builder().put(transientSettingKey, transientSettingValue, ByteSizeUnit.BYTES).build();
        Settings persistentSettings = Settings.builder().put(persistentSettingKey, persistentSettingValue).build();
        clusterUpdateSettings(persistentSettings, transientSettings);

        ClusterGetSettingsRequest request = new ClusterGetSettingsRequest();
        ClusterGetSettingsResponse response = execute(
            request, highLevelClient().cluster()::getSettings, highLevelClient().cluster()::getSettingsAsync);
        assertEquals(persistentSettings, response.getPersistentSettings());
        assertEquals(transientSettings, response.getTransientSettings());
        assertEquals(0, response.getDefaultSettings().size());
    }

    public void testClusterGetSettingsWithDefault() throws IOException {
        final String transientSettingKey = RecoverySettings.INDICES_RECOVERY_MAX_BYTES_PER_SEC_SETTING.getKey();
        final int transientSettingValue = 10;

        final String persistentSettingKey = EnableAllocationDecider.CLUSTER_ROUTING_ALLOCATION_ENABLE_SETTING.getKey();
        final String persistentSettingValue = EnableAllocationDecider.Allocation.NONE.name();

        Settings transientSettings =
            Settings.builder().put(transientSettingKey, transientSettingValue, ByteSizeUnit.BYTES).build();
        Settings persistentSettings = Settings.builder().put(persistentSettingKey, persistentSettingValue).build();
        clusterUpdateSettings(persistentSettings, transientSettings);

        ClusterGetSettingsRequest request = new ClusterGetSettingsRequest().includeDefaults(true);
        ClusterGetSettingsResponse response = execute(
            request, highLevelClient().cluster()::getSettings, highLevelClient().cluster()::getSettingsAsync);
        assertEquals(persistentSettings, response.getPersistentSettings());
        assertEquals(transientSettings, response.getTransientSettings());
        assertThat(response.getDefaultSettings().size(), greaterThan(0));
    }

    public void testClusterHealthGreen() throws IOException {
        ClusterHealthRequest request = new ClusterHealthRequest();
        request.timeout("5s");
        ClusterHealthResponse response = execute(request, highLevelClient().cluster()::health, highLevelClient().cluster()::healthAsync);

        assertThat(response, notNullValue());
        assertThat(response.isTimedOut(), equalTo(false));
        assertThat(response.status(), equalTo(RestStatus.OK));
        assertThat(response.getStatus(), equalTo(ClusterHealthStatus.GREEN));
        assertNoIndices(response);
    }

    @AwaitsFix(bugUrl="https://github.com/elastic/elasticsearch/issues/35450")
    public void testClusterHealthYellowClusterLevel() throws IOException {
        createIndex("index", Settings.EMPTY);
        createIndex("index2", Settings.EMPTY);
        ClusterHealthRequest request = new ClusterHealthRequest();
        request.timeout("5s");
        request.level(ClusterHealthRequest.Level.CLUSTER);
        ClusterHealthResponse response = execute(request, highLevelClient().cluster()::health, highLevelClient().cluster()::healthAsync);

        logger.info("Shard stats\n{}", EntityUtils.toString(
                client().performRequest(new Request("GET", "/_cat/shards")).getEntity()));
        assertYellowShards(response);
        assertThat(response.getIndices().size(), equalTo(0));
    }

    public void testClusterHealthYellowIndicesLevel() throws IOException {
        createIndex("index", Settings.EMPTY);
        createIndex("index2", Settings.EMPTY);
        ClusterHealthRequest request = new ClusterHealthRequest();
        request.timeout("5s");
        request.level(ClusterHealthRequest.Level.INDICES);
        ClusterHealthResponse response = execute(request, highLevelClient().cluster()::health, highLevelClient().cluster()::healthAsync);

        logger.info("Shard stats\n{}", EntityUtils.toString(
                client().performRequest(new Request("GET", "/_cat/shards")).getEntity()));
        assertYellowShards(response);
        assertThat(response.getIndices().size(), equalTo(2));
        for (Map.Entry<String, ClusterIndexHealth> entry : response.getIndices().entrySet()) {
            assertYellowIndex(entry.getKey(), entry.getValue(), true);
        }
    }

    private static void assertYellowShards(ClusterHealthResponse response) {
        assertThat(response, notNullValue());
        assertThat(response.isTimedOut(), equalTo(false));
        assertThat(response.status(), equalTo(RestStatus.OK));
        assertThat(response.getStatus(), equalTo(ClusterHealthStatus.YELLOW));
        assertThat(response.getActivePrimaryShards(), equalTo(10));
        assertThat(response.getNumberOfDataNodes(), equalTo(1));
        assertThat(response.getNumberOfNodes(), equalTo(1));
        assertThat(response.getActiveShards(), equalTo(10));
        assertThat(response.getDelayedUnassignedShards(), equalTo(0));
        assertThat(response.getInitializingShards(), equalTo(0));
        assertThat(response.getUnassignedShards(), equalTo(10));
        assertThat(response.getActiveShardsPercent(), equalTo(50d));
    }

    public void testClusterHealthYellowSpecificIndex() throws IOException {
        createIndex("index", Settings.EMPTY);
        createIndex("index2", Settings.EMPTY);
        ClusterHealthRequest request = new ClusterHealthRequest("index");
        request.timeout("5s");
        ClusterHealthResponse response = execute(request, highLevelClient().cluster()::health, highLevelClient().cluster()::healthAsync);

        assertThat(response, notNullValue());
        assertThat(response.isTimedOut(), equalTo(false));
        assertThat(response.status(), equalTo(RestStatus.OK));
        assertThat(response.getStatus(), equalTo(ClusterHealthStatus.YELLOW));
        assertThat(response.getActivePrimaryShards(), equalTo(5));
        assertThat(response.getNumberOfDataNodes(), equalTo(1));
        assertThat(response.getNumberOfNodes(), equalTo(1));
        assertThat(response.getActiveShards(), equalTo(5));
        assertThat(response.getDelayedUnassignedShards(), equalTo(0));
        assertThat(response.getInitializingShards(), equalTo(0));
        assertThat(response.getUnassignedShards(), equalTo(5));
        assertThat(response.getActiveShardsPercent(), equalTo(50d));
        assertThat(response.getIndices().size(), equalTo(1));
        Map.Entry<String, ClusterIndexHealth> index = response.getIndices().entrySet().iterator().next();
        assertYellowIndex(index.getKey(), index.getValue(), false);
    }

    private static void assertYellowIndex(String indexName, ClusterIndexHealth indexHealth, boolean emptyShards) {
        assertThat(indexHealth, notNullValue());
        assertThat(indexHealth.getIndex(),equalTo(indexName));
        assertThat(indexHealth.getActivePrimaryShards(),equalTo(5));
        assertThat(indexHealth.getActiveShards(),equalTo(5));
        assertThat(indexHealth.getNumberOfReplicas(),equalTo(1));
        assertThat(indexHealth.getInitializingShards(),equalTo(0));
        assertThat(indexHealth.getUnassignedShards(),equalTo(5));
        assertThat(indexHealth.getRelocatingShards(),equalTo(0));
        assertThat(indexHealth.getStatus(), equalTo(ClusterHealthStatus.YELLOW));
        if (emptyShards) {
            assertThat(indexHealth.getShards().size(), equalTo(0));
        } else {
            assertThat(indexHealth.getShards().size(), equalTo(5));
            for (Map.Entry<Integer, ClusterShardHealth> entry : indexHealth.getShards().entrySet()) {
                assertYellowShard(entry.getKey(), entry.getValue());
            }
        }
    }

    private static void assertYellowShard(int shardId, ClusterShardHealth shardHealth) {
        assertThat(shardHealth, notNullValue());
        assertThat(shardHealth.getShardId(), equalTo(shardId));
        assertThat(shardHealth.getStatus(), equalTo(ClusterHealthStatus.YELLOW));
        assertThat(shardHealth.getActiveShards(), equalTo(1));
        assertThat(shardHealth.getInitializingShards(), equalTo(0));
        assertThat(shardHealth.getUnassignedShards(), equalTo(1));
        assertThat(shardHealth.getRelocatingShards(), equalTo(0));
    }

    public void testClusterHealthNotFoundIndex() throws IOException {
        ClusterHealthRequest request = new ClusterHealthRequest("notexisted-index");
        request.timeout("5s");
        ClusterHealthResponse response = execute(request, highLevelClient().cluster()::health, highLevelClient().cluster()::healthAsync);

        assertThat(response, notNullValue());
        assertThat(response.isTimedOut(), equalTo(true));
        assertThat(response.status(), equalTo(RestStatus.REQUEST_TIMEOUT));
        assertThat(response.getStatus(), equalTo(ClusterHealthStatus.RED));
        assertNoIndices(response);
    }

    private static void assertNoIndices(ClusterHealthResponse response) {
        assertThat(response.getIndices(), equalTo(emptyMap()));
        assertThat(response.getActivePrimaryShards(), equalTo(0));
        assertThat(response.getNumberOfDataNodes(), equalTo(1));
        assertThat(response.getNumberOfNodes(), equalTo(1));
        assertThat(response.getActiveShards(), equalTo(0));
        assertThat(response.getDelayedUnassignedShards(), equalTo(0));
        assertThat(response.getInitializingShards(), equalTo(0));
        assertThat(response.getUnassignedShards(), equalTo(0));
        assertThat(response.getActiveShardsPercent(), equalTo(100d));
>>>>>>> 0c7f6570
    }
}<|MERGE_RESOLUTION|>--- conflicted
+++ resolved
@@ -21,15 +21,6 @@
 
 import org.apache.http.util.EntityUtils;
 import org.elasticsearch.ElasticsearchException;
-<<<<<<< HEAD
-import org.elasticsearch.action.admin.cluster.node.tasks.list.ListTasksRequest;
-import org.elasticsearch.action.admin.cluster.node.tasks.list.ListTasksResponse;
-import org.elasticsearch.action.admin.cluster.node.tasks.list.TaskGroup;
-import org.elasticsearch.action.admin.cluster.settings.ClusterUpdateSettingsRequest;
-import org.elasticsearch.action.admin.cluster.settings.ClusterUpdateSettingsResponse;
-import org.elasticsearch.action.ingest.PutPipelineRequest;
-import org.elasticsearch.action.ingest.PutPipelineResponse;
-=======
 import org.elasticsearch.action.admin.cluster.health.ClusterHealthRequest;
 import org.elasticsearch.action.admin.cluster.health.ClusterHealthResponse;
 import org.elasticsearch.action.admin.cluster.settings.ClusterGetSettingsRequest;
@@ -39,34 +30,22 @@
 import org.elasticsearch.cluster.health.ClusterHealthStatus;
 import org.elasticsearch.cluster.health.ClusterIndexHealth;
 import org.elasticsearch.cluster.health.ClusterShardHealth;
->>>>>>> 0c7f6570
 import org.elasticsearch.cluster.routing.allocation.decider.EnableAllocationDecider;
-import org.elasticsearch.common.bytes.BytesReference;
 import org.elasticsearch.common.settings.Settings;
 import org.elasticsearch.common.unit.ByteSizeUnit;
-import org.elasticsearch.common.xcontent.XContentBuilder;
 import org.elasticsearch.common.xcontent.XContentType;
 import org.elasticsearch.common.xcontent.support.XContentMapValues;
 import org.elasticsearch.indices.recovery.RecoverySettings;
-import org.elasticsearch.ingest.Pipeline;
 import org.elasticsearch.rest.RestStatus;
-import org.elasticsearch.tasks.TaskInfo;
 
 import java.io.IOException;
 import java.util.HashMap;
 import java.util.Map;
 
-<<<<<<< HEAD
-import static java.util.Collections.emptyList;
-import static org.elasticsearch.test.hamcrest.ElasticsearchAssertions.assertAcked;
-import static org.hamcrest.Matchers.equalTo;
-import static org.hamcrest.Matchers.greaterThanOrEqualTo;
-=======
 import static java.util.Collections.emptyMap;
 import static org.elasticsearch.test.hamcrest.ElasticsearchAssertions.assertAcked;
 import static org.hamcrest.Matchers.equalTo;
 import static org.hamcrest.Matchers.greaterThan;
->>>>>>> 0c7f6570
 import static org.hamcrest.Matchers.notNullValue;
 import static org.hamcrest.Matchers.nullValue;
 
@@ -140,68 +119,6 @@
                 "Elasticsearch exception [type=illegal_argument_exception, reason=transient setting [" + setting + "], not recognized]"));
     }
 
-<<<<<<< HEAD
-    public void testListTasks() throws IOException {
-        ListTasksRequest request = new ListTasksRequest();
-        ListTasksResponse response = execute(request, highLevelClient().cluster()::listTasks, highLevelClient().cluster()::listTasksAsync);
-
-        assertThat(response, notNullValue());
-        assertThat(response.getNodeFailures(), equalTo(emptyList()));
-        assertThat(response.getTaskFailures(), equalTo(emptyList()));
-        // It's possible that there are other tasks except 'cluster:monitor/tasks/lists[n]' and 'action":"cluster:monitor/tasks/lists'
-        assertThat(response.getTasks().size(), greaterThanOrEqualTo(2));
-        boolean listTasksFound = false;
-        for (TaskGroup taskGroup : response.getTaskGroups()) {
-            TaskInfo parent = taskGroup.getTaskInfo();
-            if ("cluster:monitor/tasks/lists".equals(parent.getAction())) {
-                assertThat(taskGroup.getChildTasks().size(), equalTo(1));
-                TaskGroup childGroup = taskGroup.getChildTasks().iterator().next();
-                assertThat(childGroup.getChildTasks().isEmpty(), equalTo(true));
-                TaskInfo child = childGroup.getTaskInfo();
-                assertThat(child.getAction(), equalTo("cluster:monitor/tasks/lists[n]"));
-                assertThat(child.getParentTaskId(), equalTo(parent.getTaskId()));
-                listTasksFound = true;
-            }
-        }
-        assertTrue("List tasks were not found", listTasksFound);
-    }
-
-    public void testPutPipeline() throws IOException {
-        String id = "some_pipeline_id";
-        XContentType xContentType = randomFrom(XContentType.values());
-        XContentBuilder pipelineBuilder = XContentBuilder.builder(xContentType.xContent());
-        pipelineBuilder.startObject();
-        {
-            pipelineBuilder.field(Pipeline.DESCRIPTION_KEY, "some random set of processors");
-            pipelineBuilder.startArray(Pipeline.PROCESSORS_KEY);
-            {
-                pipelineBuilder.startObject().startObject("set");
-                {
-                    pipelineBuilder
-                        .field("field", "foo")
-                        .field("value", "bar");
-                }
-                pipelineBuilder.endObject().endObject();
-                pipelineBuilder.startObject().startObject("convert");
-                {
-                    pipelineBuilder
-                        .field("field", "rank")
-                        .field("type", "integer");
-                }
-                pipelineBuilder.endObject().endObject();
-            }
-            pipelineBuilder.endArray();
-        }
-        pipelineBuilder.endObject();
-        PutPipelineRequest request = new PutPipelineRequest(
-            id,
-            BytesReference.bytes(pipelineBuilder),
-            pipelineBuilder.contentType());
-
-        PutPipelineResponse putPipelineResponse =
-            execute(request, highLevelClient().cluster()::putPipeline, highLevelClient().cluster()::putPipelineAsync);
-        assertTrue(putPipelineResponse.isAcknowledged());
-=======
     public void testClusterGetSettings() throws IOException {
         final String transientSettingKey = RecoverySettings.INDICES_RECOVERY_MAX_BYTES_PER_SEC_SETTING.getKey();
         final int transientSettingValue = 10;
@@ -377,6 +294,5 @@
         assertThat(response.getInitializingShards(), equalTo(0));
         assertThat(response.getUnassignedShards(), equalTo(0));
         assertThat(response.getActiveShardsPercent(), equalTo(100d));
->>>>>>> 0c7f6570
     }
 }
--- conflicted
+++ resolved
@@ -270,21 +270,13 @@
 
         String document = "{\"field\":\"value1\"}";
         StringEntity stringEntity = new StringEntity(document, ContentType.APPLICATION_JSON);
-<<<<<<< HEAD
-        Response r = client().performRequest("PUT", "/index/type/id1", Collections.singletonMap("refresh", "true"), stringEntity);
-=======
         Response r = client().performRequest(HttpPut.METHOD_NAME, "/index/type/id1", Collections.singletonMap("refresh", "true"),
                 stringEntity);
->>>>>>> b47b399f
         assertEquals(201, r.getStatusLine().getStatusCode());
 
         document = "{\"field\":\"value2\"}";
         stringEntity = new StringEntity(document, ContentType.APPLICATION_JSON);
-<<<<<<< HEAD
-        r = client().performRequest("PUT", "/index/type/id2", Collections.singletonMap("refresh", "true"), stringEntity);
-=======
         r = client().performRequest(HttpPut.METHOD_NAME, "/index/type/id2", Collections.singletonMap("refresh", "true"), stringEntity);
->>>>>>> b47b399f
         assertEquals(201, r.getStatusLine().getStatusCode());
 
         {

--- conflicted
+++ resolved
@@ -91,12 +91,9 @@
 import static org.hamcrest.Matchers.hasEntry;
 import static org.hamcrest.Matchers.hasSize;
 import static org.hamcrest.Matchers.not;
-<<<<<<< HEAD
 import static org.hamcrest.Matchers.notNullValue;
 import static org.hamcrest.Matchers.nullValue;
-=======
 import static org.hamcrest.Matchers.startsWith;
->>>>>>> ed2d427c
 
 public class IndicesClientIT extends ESRestHighLevelClientTestCase {
 
@@ -737,7 +734,6 @@
         }
     }
 
-<<<<<<< HEAD
     public void testGetAlias() throws IOException {
         {
             createIndex("index1", Settings.EMPTY);
@@ -903,7 +899,6 @@
         }
     }
 
-=======
     public void testIndexPutSettings() throws IOException {
 
         final Setting<Integer> dynamicSetting = IndexMetaData.INDEX_NUMBER_OF_REPLICAS_SETTING;
@@ -1051,5 +1046,4 @@
             () -> execute(unknownSettingTemplate, client.indices()::putTemplate, client.indices()::putTemplateAsync));
         assertThat(unknownSettingError.getDetailedMessage(), containsString("unknown setting [index.this-setting-does-not-exist]"));
     }
->>>>>>> ed2d427c
 }
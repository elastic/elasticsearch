--- conflicted
+++ resolved
@@ -225,7 +225,6 @@
         }
     }
 
-<<<<<<< HEAD
     public void testPostData() throws Exception {
         String jobId = randomAlphaOfLength(10);
         PostDataRequest postDataRequest = new PostDataRequest(jobId, XContentType.JSON);
@@ -246,9 +245,10 @@
         postDataRequest2.setResetEnd("2018-09-08T00:00:00Z");
         request = MLRequestConverters.postData(postDataRequest2);
         assertEquals(postDataRequest2.getXContentType().mediaTypeWithoutParameters(), request.getEntity().getContentType().getValue());
-        assertEquals("2018-09-08T00:00:00Z",request.getParameters().get(PostDataRequest.RESET_END.getPreferredName()));
-        assertEquals("2018-08-08T00:00:00Z",request.getParameters().get(PostDataRequest.RESET_START.getPreferredName()));
-=======
+        assertEquals("2018-09-08T00:00:00Z", request.getParameters().get(PostDataRequest.RESET_END.getPreferredName()));
+        assertEquals("2018-08-08T00:00:00Z", request.getParameters().get(PostDataRequest.RESET_START.getPreferredName()));
+    }
+
     public void testGetInfluencers() throws IOException {
         String jobId = randomAlphaOfLength(10);
         GetInfluencersRequest getInfluencersRequest = new GetInfluencersRequest(jobId);
@@ -267,7 +267,6 @@
             GetInfluencersRequest parsedRequest = GetInfluencersRequest.PARSER.apply(parser, null);
             assertThat(parsedRequest, equalTo(getInfluencersRequest));
         }
->>>>>>> 23934e39
     }
 
     private static Job createValidJob(String jobId) {

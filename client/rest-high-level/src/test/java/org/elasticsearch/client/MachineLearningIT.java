--- conflicted
+++ resolved
@@ -2010,15 +2010,12 @@
         UpdateRequest updateSnapshotRequest = new UpdateRequest(".ml-anomalies-" + jobId, "_doc", documentId);
         updateSnapshotRequest.doc(snapshotUpdate.getBytes(StandardCharsets.UTF_8), XContentType.JSON);
         highLevelClient().update(updateSnapshotRequest, RequestOptions.DEFAULT);
-<<<<<<< HEAD
-=======
 
         // Wait a second to ensure subsequent model snapshots will have a different ID (it depends on epoch seconds)
         try {
             assertBusy(Assert::fail, 1, TimeUnit.SECONDS);
         } catch (AssertionError ignore) {
         }
->>>>>>> 668870d0
     }
 
     private String createAndPutDatafeed(String jobId, String indexName) throws IOException {

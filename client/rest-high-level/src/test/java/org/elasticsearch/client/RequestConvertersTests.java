--- conflicted
+++ resolved
@@ -126,13 +126,10 @@
 import org.elasticsearch.index.rankeval.RatedRequest;
 import org.elasticsearch.index.rankeval.RestRankEvalAction;
 import org.elasticsearch.protocol.xpack.XPackInfoRequest;
-<<<<<<< HEAD
-import org.elasticsearch.protocol.xpack.security.PutUserRequest;
-=======
 import org.elasticsearch.protocol.xpack.migration.IndexUpgradeInfoRequest;
 import org.elasticsearch.protocol.xpack.ml.OpenJobRequest;
+import org.elasticsearch.protocol.xpack.security.PutUserRequest;
 import org.elasticsearch.protocol.xpack.watcher.DeleteWatchRequest;
->>>>>>> 1a45b27d
 import org.elasticsearch.protocol.xpack.watcher.PutWatchRequest;
 import org.elasticsearch.repositories.fs.FsRepository;
 import org.elasticsearch.rest.action.search.RestSearchAction;
@@ -2604,7 +2601,6 @@
         assertThat(bos.toString("UTF-8"), is(body));
     }
 
-<<<<<<< HEAD
     public void testPutUser() throws IOException {
         PutUserRequest putUserRequest = new PutUserRequest();
         putUserRequest.username(randomAlphaOfLengthBetween(4, 12));
@@ -2635,7 +2631,8 @@
         assertEquals("/_xpack/security/user/" + putUserRequest.username(), request.getEndpoint());
         assertEquals(expectedParams, request.getParameters());
         assertToXContentBody(putUserRequest, request.getEntity());
-=======
+    }
+
     public void testXPackDeleteWatch() {
         DeleteWatchRequest deleteWatchRequest = new DeleteWatchRequest();
         String watchId = randomAlphaOfLength(10);
@@ -2658,7 +2655,6 @@
         ByteArrayOutputStream bos = new ByteArrayOutputStream();
         request.getEntity().writeTo(bos);
         assertEquals(bos.toString("UTF-8"), "{\"job_id\":\""+ jobId +"\",\"timeout\":\"10m\"}");
->>>>>>> 1a45b27d
     }
 
     /**

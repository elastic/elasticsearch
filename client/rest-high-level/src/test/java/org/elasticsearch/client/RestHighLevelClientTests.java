/*
 * Licensed to Elasticsearch under one or more contributor
 * license agreements. See the NOTICE file distributed with
 * this work for additional information regarding copyright
 * ownership. Elasticsearch licenses this file to you under
 * the Apache License, Version 2.0 (the "License"); you may
 * not use this file except in compliance with the License.
 * You may obtain a copy of the License at
 *
 *    http://www.apache.org/licenses/LICENSE-2.0
 *
 * Unless required by applicable law or agreed to in writing,
 * software distributed under the License is distributed on an
 * "AS IS" BASIS, WITHOUT WARRANTIES OR CONDITIONS OF ANY
 * KIND, either express or implied.  See the License for the
 * specific language governing permissions and limitations
 * under the License.
 */

package org.elasticsearch.client;

import com.fasterxml.jackson.core.JsonParseException;
import org.apache.http.Header;
import org.apache.http.HttpEntity;
import org.apache.http.HttpHost;
import org.apache.http.HttpResponse;
import org.apache.http.ProtocolVersion;
import org.apache.http.RequestLine;
import org.apache.http.StatusLine;
import org.apache.http.client.methods.HttpGet;
import org.apache.http.entity.ByteArrayEntity;
import org.apache.http.entity.ContentType;
import org.apache.http.entity.StringEntity;
import org.apache.http.message.BasicHttpResponse;
import org.apache.http.message.BasicRequestLine;
import org.apache.http.message.BasicStatusLine;
import org.apache.http.nio.entity.NStringEntity;
import org.elasticsearch.Build;
import org.elasticsearch.ElasticsearchException;
import org.elasticsearch.Version;
import org.elasticsearch.action.ActionListener;
import org.elasticsearch.action.ActionRequest;
import org.elasticsearch.action.ActionRequestValidationException;
import org.elasticsearch.action.main.MainRequest;
import org.elasticsearch.action.main.MainResponse;
import org.elasticsearch.action.search.ClearScrollRequest;
import org.elasticsearch.action.search.ClearScrollResponse;
import org.elasticsearch.action.search.SearchResponse;
import org.elasticsearch.action.search.SearchResponseSections;
import org.elasticsearch.action.search.SearchScrollRequest;
import org.elasticsearch.action.search.ShardSearchFailure;
import org.elasticsearch.client.indexlifecycle.AllocateAction;
import org.elasticsearch.client.indexlifecycle.DeleteAction;
import org.elasticsearch.client.indexlifecycle.ForceMergeAction;
import org.elasticsearch.client.indexlifecycle.LifecycleAction;
import org.elasticsearch.client.indexlifecycle.ReadOnlyAction;
import org.elasticsearch.client.indexlifecycle.RolloverAction;
import org.elasticsearch.client.indexlifecycle.ShrinkAction;
import org.elasticsearch.cluster.ClusterName;
import org.elasticsearch.common.CheckedFunction;
import org.elasticsearch.common.bytes.BytesReference;
<<<<<<< HEAD
=======
import org.elasticsearch.common.collect.Tuple;
>>>>>>> 0c7f6570
import org.elasticsearch.common.xcontent.NamedXContentRegistry;
import org.elasticsearch.common.xcontent.ToXContent;
import org.elasticsearch.common.xcontent.XContentBuilder;
import org.elasticsearch.common.xcontent.XContentParser;
import org.elasticsearch.common.xcontent.cbor.CborXContent;
import org.elasticsearch.common.xcontent.smile.SmileXContent;
import org.elasticsearch.index.rankeval.DiscountedCumulativeGain;
import org.elasticsearch.index.rankeval.EvaluationMetric;
import org.elasticsearch.index.rankeval.ExpectedReciprocalRank;
import org.elasticsearch.index.rankeval.MeanReciprocalRank;
import org.elasticsearch.index.rankeval.MetricDetail;
import org.elasticsearch.index.rankeval.PrecisionAtK;
import org.elasticsearch.join.aggregations.ChildrenAggregationBuilder;
import org.elasticsearch.rest.RestStatus;
import org.elasticsearch.search.SearchHits;
import org.elasticsearch.search.aggregations.Aggregation;
import org.elasticsearch.search.aggregations.InternalAggregations;
import org.elasticsearch.search.aggregations.matrix.stats.MatrixStatsAggregationBuilder;
import org.elasticsearch.search.suggest.Suggest;
import org.elasticsearch.test.ESTestCase;
import org.elasticsearch.test.InternalAggregationTestCase;
import org.elasticsearch.test.rest.yaml.restspec.ClientYamlSuiteRestApi;
import org.elasticsearch.test.rest.yaml.restspec.ClientYamlSuiteRestSpec;
import org.hamcrest.Matchers;
import org.junit.Before;

import java.io.IOException;
import java.lang.reflect.Method;
import java.lang.reflect.Modifier;
import java.net.SocketTimeoutException;
import java.util.ArrayList;
import java.util.Arrays;
import java.util.Collections;
import java.util.HashMap;
import java.util.HashSet;
import java.util.List;
import java.util.Map;
import java.util.Optional;
import java.util.Set;
import java.util.concurrent.atomic.AtomicInteger;
import java.util.concurrent.atomic.AtomicReference;
import java.util.stream.Collectors;
import java.util.stream.Stream;

import static org.elasticsearch.common.xcontent.XContentHelper.toXContent;
import static org.hamcrest.CoreMatchers.endsWith;
import static org.hamcrest.CoreMatchers.equalTo;
import static org.hamcrest.CoreMatchers.instanceOf;
import static org.mockito.Matchers.any;
import static org.mockito.Mockito.mock;
import static org.mockito.Mockito.times;
import static org.mockito.Mockito.verify;
import static org.mockito.Mockito.when;

public class RestHighLevelClientTests extends ESTestCase {

    private static final String SUBMIT_TASK_PREFIX = "submit_";
    private static final String SUBMIT_TASK_SUFFIX = "_task";
    private static final ProtocolVersion HTTP_PROTOCOL = new ProtocolVersion("http", 1, 1);
    private static final RequestLine REQUEST_LINE = new BasicRequestLine(HttpGet.METHOD_NAME, "/", HTTP_PROTOCOL);

    private RestClient restClient;
    private RestHighLevelClient restHighLevelClient;

    @Before
    public void initClient() {
        restClient = mock(RestClient.class);
        restHighLevelClient = new RestHighLevelClient(restClient, RestClient::close, Collections.emptyList());
    }

    public void testCloseIsIdempotent() throws IOException {
        restHighLevelClient.close();
        verify(restClient, times(1)).close();
        restHighLevelClient.close();
        verify(restClient, times(2)).close();
        restHighLevelClient.close();
        verify(restClient, times(3)).close();
    }

    public void testPingSuccessful() throws IOException {
        Response response = mock(Response.class);
        when(response.getStatusLine()).thenReturn(newStatusLine(RestStatus.OK));
        when(restClient.performRequest(any(Request.class))).thenReturn(response);
<<<<<<< HEAD
        assertTrue(restHighLevelClient.ping(headers));
=======
        assertTrue(restHighLevelClient.ping(RequestOptions.DEFAULT));
>>>>>>> 0c7f6570
    }

    public void testPing404NotFound() throws IOException {
        Response response = mock(Response.class);
        when(response.getStatusLine()).thenReturn(newStatusLine(RestStatus.NOT_FOUND));
        when(restClient.performRequest(any(Request.class))).thenReturn(response);
<<<<<<< HEAD
        assertFalse(restHighLevelClient.ping(headers));
    }

    public void testPingSocketTimeout() throws IOException {
        Header[] headers = randomHeaders(random(), "Header");
        when(restClient.performRequest(any(Request.class))).thenThrow(new SocketTimeoutException());
        expectThrows(SocketTimeoutException.class, () -> restHighLevelClient.ping(headers));
=======
        assertFalse(restHighLevelClient.ping(RequestOptions.DEFAULT));
    }

    public void testPingSocketTimeout() throws IOException {
        when(restClient.performRequest(any(Request.class))).thenThrow(new SocketTimeoutException());
        expectThrows(SocketTimeoutException.class, () -> restHighLevelClient.ping(RequestOptions.DEFAULT));
>>>>>>> 0c7f6570
    }

    public void testInfo() throws IOException {
        MainResponse testInfo = new MainResponse("nodeName", Version.CURRENT, new ClusterName("clusterName"), "clusterUuid",
                Build.CURRENT, true);
        mockResponse(testInfo);
        MainResponse receivedInfo = restHighLevelClient.info(RequestOptions.DEFAULT);
        assertEquals(testInfo, receivedInfo);
    }

    public void testSearchScroll() throws IOException {
        SearchResponse mockSearchResponse = new SearchResponse(new SearchResponseSections(SearchHits.empty(), InternalAggregations.EMPTY,
                null, false, false, null, 1), randomAlphaOfLengthBetween(5, 10), 5, 5, 0, 100, ShardSearchFailure.EMPTY_ARRAY,
                SearchResponse.Clusters.EMPTY);
        mockResponse(mockSearchResponse);
        SearchResponse searchResponse = restHighLevelClient.scroll(
                new SearchScrollRequest(randomAlphaOfLengthBetween(5, 10)), RequestOptions.DEFAULT);
        assertEquals(mockSearchResponse.getScrollId(), searchResponse.getScrollId());
        assertEquals(0, searchResponse.getHits().totalHits);
        assertEquals(5, searchResponse.getTotalShards());
        assertEquals(5, searchResponse.getSuccessfulShards());
        assertEquals(100, searchResponse.getTook().getMillis());
    }

    public void testClearScroll() throws IOException {
        ClearScrollResponse mockClearScrollResponse = new ClearScrollResponse(randomBoolean(), randomIntBetween(0, Integer.MAX_VALUE));
        mockResponse(mockClearScrollResponse);
        ClearScrollRequest clearScrollRequest = new ClearScrollRequest();
        clearScrollRequest.addScrollId(randomAlphaOfLengthBetween(5, 10));
        ClearScrollResponse clearScrollResponse = restHighLevelClient.clearScroll(clearScrollRequest, RequestOptions.DEFAULT);
        assertEquals(mockClearScrollResponse.isSucceeded(), clearScrollResponse.isSucceeded());
        assertEquals(mockClearScrollResponse.getNumFreed(), clearScrollResponse.getNumFreed());
    }

    private void mockResponse(ToXContent toXContent) throws IOException {
        Response response = mock(Response.class);
        ContentType contentType = ContentType.parse(RequestConverters.REQUEST_BODY_CONTENT_TYPE.mediaType());
        String requestBody = toXContent(toXContent, RequestConverters.REQUEST_BODY_CONTENT_TYPE, false).utf8ToString();
        when(response.getEntity()).thenReturn(new NStringEntity(requestBody, contentType));
        when(restClient.performRequest(any(Request.class))).thenReturn(response);
    }

    public void testRequestValidation() {
        ActionRequestValidationException validationException = new ActionRequestValidationException();
        validationException.addValidationError("validation error");
        ActionRequest request = new ActionRequest() {
            @Override
            public ActionRequestValidationException validate() {
                return validationException;
            }
        };

        {
            ActionRequestValidationException actualException = expectThrows(ActionRequestValidationException.class,
                    () -> restHighLevelClient.performRequest(request, null, RequestOptions.DEFAULT, null, null));
            assertSame(validationException, actualException);
        }
        {
            TrackingActionListener trackingActionListener = new TrackingActionListener();
            restHighLevelClient.performRequestAsync(request, null, RequestOptions.DEFAULT, null, trackingActionListener, null);
            assertSame(validationException, trackingActionListener.exception.get());
        }
    }

    public void testParseEntity() throws IOException {
        {
            IllegalStateException ise = expectThrows(IllegalStateException.class, () -> restHighLevelClient.parseEntity(null, null));
            assertEquals("Response body expected but not returned", ise.getMessage());
        }
        {
            IllegalStateException ise = expectThrows(IllegalStateException.class,
                    () -> restHighLevelClient.parseEntity(new StringEntity("", (ContentType) null), null));
            assertEquals("Elasticsearch didn't return the [Content-Type] header, unable to parse response body", ise.getMessage());
        }
        {
            StringEntity entity = new StringEntity("", ContentType.APPLICATION_SVG_XML);
            IllegalStateException ise = expectThrows(IllegalStateException.class, () -> restHighLevelClient.parseEntity(entity, null));
            assertEquals("Unsupported Content-Type: " + entity.getContentType().getValue(), ise.getMessage());
        }
        {
            CheckedFunction<XContentParser, String, IOException> entityParser = parser -> {
                assertEquals(XContentParser.Token.START_OBJECT, parser.nextToken());
                assertEquals(XContentParser.Token.FIELD_NAME, parser.nextToken());
                assertTrue(parser.nextToken().isValue());
                String value = parser.text();
                assertEquals(XContentParser.Token.END_OBJECT, parser.nextToken());
                return value;
            };
            HttpEntity jsonEntity = new StringEntity("{\"field\":\"value\"}", ContentType.APPLICATION_JSON);
            assertEquals("value", restHighLevelClient.parseEntity(jsonEntity, entityParser));
            HttpEntity yamlEntity = new StringEntity("---\nfield: value\n", ContentType.create("application/yaml"));
            assertEquals("value", restHighLevelClient.parseEntity(yamlEntity, entityParser));
            HttpEntity smileEntity = createBinaryEntity(SmileXContent.contentBuilder(), ContentType.create("application/smile"));
            assertEquals("value", restHighLevelClient.parseEntity(smileEntity, entityParser));
            HttpEntity cborEntity = createBinaryEntity(CborXContent.contentBuilder(), ContentType.create("application/cbor"));
            assertEquals("value", restHighLevelClient.parseEntity(cborEntity, entityParser));
        }
    }

    private static HttpEntity createBinaryEntity(XContentBuilder xContentBuilder, ContentType contentType) throws IOException {
        try (XContentBuilder builder = xContentBuilder) {
            builder.startObject();
            builder.field("field", "value");
            builder.endObject();
            return new ByteArrayEntity(BytesReference.bytes(builder).toBytesRef().bytes, contentType);
        }
    }

    public void testConvertExistsResponse() {
        RestStatus restStatus = randomBoolean() ? RestStatus.OK : randomFrom(RestStatus.values());
        HttpResponse httpResponse = new BasicHttpResponse(newStatusLine(restStatus));
        Response response = new Response(REQUEST_LINE, new HttpHost("localhost", 9200), httpResponse);
        boolean result = RestHighLevelClient.convertExistsResponse(response);
        assertEquals(restStatus == RestStatus.OK, result);
    }

    public void testParseResponseException() throws IOException {
        {
            RestStatus restStatus = randomFrom(RestStatus.values());
            HttpResponse httpResponse = new BasicHttpResponse(newStatusLine(restStatus));
            Response response = new Response(REQUEST_LINE, new HttpHost("localhost", 9200), httpResponse);
            ResponseException responseException = new ResponseException(response);
            ElasticsearchException elasticsearchException = restHighLevelClient.parseResponseException(responseException);
            assertEquals(responseException.getMessage(), elasticsearchException.getMessage());
            assertEquals(restStatus, elasticsearchException.status());
            assertSame(responseException, elasticsearchException.getCause());
        }
        {
            RestStatus restStatus = randomFrom(RestStatus.values());
            HttpResponse httpResponse = new BasicHttpResponse(newStatusLine(restStatus));
            httpResponse.setEntity(new StringEntity("{\"error\":\"test error message\",\"status\":" + restStatus.getStatus() + "}",
                    ContentType.APPLICATION_JSON));
            Response response = new Response(REQUEST_LINE, new HttpHost("localhost", 9200), httpResponse);
            ResponseException responseException = new ResponseException(response);
            ElasticsearchException elasticsearchException = restHighLevelClient.parseResponseException(responseException);
            assertEquals("Elasticsearch exception [type=exception, reason=test error message]", elasticsearchException.getMessage());
            assertEquals(restStatus, elasticsearchException.status());
            assertSame(responseException, elasticsearchException.getSuppressed()[0]);
        }
        {
            RestStatus restStatus = randomFrom(RestStatus.values());
            HttpResponse httpResponse = new BasicHttpResponse(newStatusLine(restStatus));
            httpResponse.setEntity(new StringEntity("{\"error\":", ContentType.APPLICATION_JSON));
            Response response = new Response(REQUEST_LINE, new HttpHost("localhost", 9200), httpResponse);
            ResponseException responseException = new ResponseException(response);
            ElasticsearchException elasticsearchException = restHighLevelClient.parseResponseException(responseException);
            assertEquals("Unable to parse response body", elasticsearchException.getMessage());
            assertEquals(restStatus, elasticsearchException.status());
            assertSame(responseException, elasticsearchException.getCause());
            assertThat(elasticsearchException.getSuppressed()[0], instanceOf(IOException.class));
        }
        {
            RestStatus restStatus = randomFrom(RestStatus.values());
            HttpResponse httpResponse = new BasicHttpResponse(newStatusLine(restStatus));
            httpResponse.setEntity(new StringEntity("{\"status\":" + restStatus.getStatus() + "}", ContentType.APPLICATION_JSON));
            Response response = new Response(REQUEST_LINE, new HttpHost("localhost", 9200), httpResponse);
            ResponseException responseException = new ResponseException(response);
            ElasticsearchException elasticsearchException = restHighLevelClient.parseResponseException(responseException);
            assertEquals("Unable to parse response body", elasticsearchException.getMessage());
            assertEquals(restStatus, elasticsearchException.status());
            assertSame(responseException, elasticsearchException.getCause());
            assertThat(elasticsearchException.getSuppressed()[0], instanceOf(IllegalStateException.class));
        }
    }

    public void testPerformRequestOnSuccess() throws IOException {
        MainRequest mainRequest = new MainRequest();
        CheckedFunction<MainRequest, Request, IOException> requestConverter = request -> new Request(HttpGet.METHOD_NAME, "/");
        RestStatus restStatus = randomFrom(RestStatus.values());
        HttpResponse httpResponse = new BasicHttpResponse(newStatusLine(restStatus));
        Response mockResponse = new Response(REQUEST_LINE, new HttpHost("localhost", 9200), httpResponse);
        when(restClient.performRequest(any(Request.class))).thenReturn(mockResponse);
        {
            Integer result = restHighLevelClient.performRequest(mainRequest, requestConverter, RequestOptions.DEFAULT,
                    response -> response.getStatusLine().getStatusCode(), Collections.emptySet());
            assertEquals(restStatus.getStatus(), result.intValue());
        }
        {
            IOException ioe = expectThrows(IOException.class, () -> restHighLevelClient.performRequest(mainRequest,
                    requestConverter, RequestOptions.DEFAULT, response -> {throw new IllegalStateException();}, Collections.emptySet()));
            assertEquals("Unable to parse response body for Response{requestLine=GET / http/1.1, host=http://localhost:9200, " +
                    "response=http/1.1 " + restStatus.getStatus() + " " + restStatus.name() + "}", ioe.getMessage());
        }
    }

    public void testPerformRequestOnResponseExceptionWithoutEntity() throws IOException {
        MainRequest mainRequest = new MainRequest();
        CheckedFunction<MainRequest, Request, IOException> requestConverter = request -> new Request(HttpGet.METHOD_NAME, "/");
        RestStatus restStatus = randomFrom(RestStatus.values());
        HttpResponse httpResponse = new BasicHttpResponse(newStatusLine(restStatus));
        Response mockResponse = new Response(REQUEST_LINE, new HttpHost("localhost", 9200), httpResponse);
        ResponseException responseException = new ResponseException(mockResponse);
        when(restClient.performRequest(any(Request.class))).thenThrow(responseException);
        ElasticsearchException elasticsearchException = expectThrows(ElasticsearchException.class,
                () -> restHighLevelClient.performRequest(mainRequest, requestConverter, RequestOptions.DEFAULT,
                        response -> response.getStatusLine().getStatusCode(), Collections.emptySet()));
        assertEquals(responseException.getMessage(), elasticsearchException.getMessage());
        assertEquals(restStatus, elasticsearchException.status());
        assertSame(responseException, elasticsearchException.getCause());
    }

    public void testPerformRequestOnResponseExceptionWithEntity() throws IOException {
        MainRequest mainRequest = new MainRequest();
        CheckedFunction<MainRequest, Request, IOException> requestConverter = request -> new Request(HttpGet.METHOD_NAME, "/");
        RestStatus restStatus = randomFrom(RestStatus.values());
        HttpResponse httpResponse = new BasicHttpResponse(newStatusLine(restStatus));
        httpResponse.setEntity(new StringEntity("{\"error\":\"test error message\",\"status\":" + restStatus.getStatus() + "}",
                ContentType.APPLICATION_JSON));
        Response mockResponse = new Response(REQUEST_LINE, new HttpHost("localhost", 9200), httpResponse);
        ResponseException responseException = new ResponseException(mockResponse);
        when(restClient.performRequest(any(Request.class))).thenThrow(responseException);
        ElasticsearchException elasticsearchException = expectThrows(ElasticsearchException.class,
                () -> restHighLevelClient.performRequest(mainRequest, requestConverter, RequestOptions.DEFAULT,
                        response -> response.getStatusLine().getStatusCode(), Collections.emptySet()));
        assertEquals("Elasticsearch exception [type=exception, reason=test error message]", elasticsearchException.getMessage());
        assertEquals(restStatus, elasticsearchException.status());
        assertSame(responseException, elasticsearchException.getSuppressed()[0]);
    }

    public void testPerformRequestOnResponseExceptionWithBrokenEntity() throws IOException {
        MainRequest mainRequest = new MainRequest();
        CheckedFunction<MainRequest, Request, IOException> requestConverter = request -> new Request(HttpGet.METHOD_NAME, "/");
        RestStatus restStatus = randomFrom(RestStatus.values());
        HttpResponse httpResponse = new BasicHttpResponse(newStatusLine(restStatus));
        httpResponse.setEntity(new StringEntity("{\"error\":", ContentType.APPLICATION_JSON));
        Response mockResponse = new Response(REQUEST_LINE, new HttpHost("localhost", 9200), httpResponse);
        ResponseException responseException = new ResponseException(mockResponse);
        when(restClient.performRequest(any(Request.class))).thenThrow(responseException);
        ElasticsearchException elasticsearchException = expectThrows(ElasticsearchException.class,
                () -> restHighLevelClient.performRequest(mainRequest, requestConverter, RequestOptions.DEFAULT,
                        response -> response.getStatusLine().getStatusCode(), Collections.emptySet()));
        assertEquals("Unable to parse response body", elasticsearchException.getMessage());
        assertEquals(restStatus, elasticsearchException.status());
        assertSame(responseException, elasticsearchException.getCause());
        assertThat(elasticsearchException.getSuppressed()[0], instanceOf(JsonParseException.class));
    }

    public void testPerformRequestOnResponseExceptionWithBrokenEntity2() throws IOException {
        MainRequest mainRequest = new MainRequest();
        CheckedFunction<MainRequest, Request, IOException> requestConverter = request -> new Request(HttpGet.METHOD_NAME, "/");
        RestStatus restStatus = randomFrom(RestStatus.values());
        HttpResponse httpResponse = new BasicHttpResponse(newStatusLine(restStatus));
        httpResponse.setEntity(new StringEntity("{\"status\":" + restStatus.getStatus() + "}", ContentType.APPLICATION_JSON));
        Response mockResponse = new Response(REQUEST_LINE, new HttpHost("localhost", 9200), httpResponse);
        ResponseException responseException = new ResponseException(mockResponse);
        when(restClient.performRequest(any(Request.class))).thenThrow(responseException);
        ElasticsearchException elasticsearchException = expectThrows(ElasticsearchException.class,
                () -> restHighLevelClient.performRequest(mainRequest, requestConverter, RequestOptions.DEFAULT,
                        response -> response.getStatusLine().getStatusCode(), Collections.emptySet()));
        assertEquals("Unable to parse response body", elasticsearchException.getMessage());
        assertEquals(restStatus, elasticsearchException.status());
        assertSame(responseException, elasticsearchException.getCause());
        assertThat(elasticsearchException.getSuppressed()[0], instanceOf(IllegalStateException.class));
    }

    public void testPerformRequestOnResponseExceptionWithIgnores() throws IOException {
        MainRequest mainRequest = new MainRequest();
        CheckedFunction<MainRequest, Request, IOException> requestConverter = request -> new Request(HttpGet.METHOD_NAME, "/");
        HttpResponse httpResponse = new BasicHttpResponse(newStatusLine(RestStatus.NOT_FOUND));
        Response mockResponse = new Response(REQUEST_LINE, new HttpHost("localhost", 9200), httpResponse);
        ResponseException responseException = new ResponseException(mockResponse);
        when(restClient.performRequest(any(Request.class))).thenThrow(responseException);
        //although we got an exception, we turn it into a successful response because the status code was provided among ignores
        assertEquals(Integer.valueOf(404), restHighLevelClient.performRequest(mainRequest, requestConverter, RequestOptions.DEFAULT,
                response -> response.getStatusLine().getStatusCode(), Collections.singleton(404)));
    }

    public void testPerformRequestOnResponseExceptionWithIgnoresErrorNoBody() throws IOException {
        MainRequest mainRequest = new MainRequest();
        CheckedFunction<MainRequest, Request, IOException> requestConverter = request -> new Request(HttpGet.METHOD_NAME, "/");
        HttpResponse httpResponse = new BasicHttpResponse(newStatusLine(RestStatus.NOT_FOUND));
        Response mockResponse = new Response(REQUEST_LINE, new HttpHost("localhost", 9200), httpResponse);
        ResponseException responseException = new ResponseException(mockResponse);
        when(restClient.performRequest(any(Request.class))).thenThrow(responseException);
        ElasticsearchException elasticsearchException = expectThrows(ElasticsearchException.class,
                () -> restHighLevelClient.performRequest(mainRequest, requestConverter, RequestOptions.DEFAULT,
                        response -> {throw new IllegalStateException();}, Collections.singleton(404)));
        assertEquals(RestStatus.NOT_FOUND, elasticsearchException.status());
        assertSame(responseException, elasticsearchException.getCause());
        assertEquals(responseException.getMessage(), elasticsearchException.getMessage());
    }

    public void testPerformRequestOnResponseExceptionWithIgnoresErrorValidBody() throws IOException {
        MainRequest mainRequest = new MainRequest();
        CheckedFunction<MainRequest, Request, IOException> requestConverter = request -> new Request(HttpGet.METHOD_NAME, "/");
        HttpResponse httpResponse = new BasicHttpResponse(newStatusLine(RestStatus.NOT_FOUND));
        httpResponse.setEntity(new StringEntity("{\"error\":\"test error message\",\"status\":404}",
                ContentType.APPLICATION_JSON));
        Response mockResponse = new Response(REQUEST_LINE, new HttpHost("localhost", 9200), httpResponse);
        ResponseException responseException = new ResponseException(mockResponse);
        when(restClient.performRequest(any(Request.class))).thenThrow(responseException);
        ElasticsearchException elasticsearchException = expectThrows(ElasticsearchException.class,
                () -> restHighLevelClient.performRequest(mainRequest, requestConverter, RequestOptions.DEFAULT,
                        response -> {throw new IllegalStateException();}, Collections.singleton(404)));
        assertEquals(RestStatus.NOT_FOUND, elasticsearchException.status());
        assertSame(responseException, elasticsearchException.getSuppressed()[0]);
        assertEquals("Elasticsearch exception [type=exception, reason=test error message]", elasticsearchException.getMessage());
    }

    public void testWrapResponseListenerOnSuccess() {
        {
            TrackingActionListener trackingActionListener = new TrackingActionListener();
            ResponseListener responseListener = restHighLevelClient.wrapResponseListener(
                    response -> response.getStatusLine().getStatusCode(), trackingActionListener, Collections.emptySet());
            RestStatus restStatus = randomFrom(RestStatus.values());
            HttpResponse httpResponse = new BasicHttpResponse(newStatusLine(restStatus));
            responseListener.onSuccess(new Response(REQUEST_LINE, new HttpHost("localhost", 9200), httpResponse));
            assertNull(trackingActionListener.exception.get());
            assertEquals(restStatus.getStatus(), trackingActionListener.statusCode.get());
        }
        {
            TrackingActionListener trackingActionListener = new TrackingActionListener();
            ResponseListener responseListener = restHighLevelClient.wrapResponseListener(
                    response -> {throw new IllegalStateException();}, trackingActionListener, Collections.emptySet());
            RestStatus restStatus = randomFrom(RestStatus.values());
            HttpResponse httpResponse = new BasicHttpResponse(newStatusLine(restStatus));
            responseListener.onSuccess(new Response(REQUEST_LINE, new HttpHost("localhost", 9200), httpResponse));
            assertThat(trackingActionListener.exception.get(), instanceOf(IOException.class));
            IOException ioe = (IOException) trackingActionListener.exception.get();
            assertEquals("Unable to parse response body for Response{requestLine=GET / http/1.1, host=http://localhost:9200, " +
                    "response=http/1.1 " + restStatus.getStatus() + " " + restStatus.name() + "}", ioe.getMessage());
            assertThat(ioe.getCause(), instanceOf(IllegalStateException.class));
        }
    }

    public void testWrapResponseListenerOnException() {
        TrackingActionListener trackingActionListener = new TrackingActionListener();
        ResponseListener responseListener = restHighLevelClient.wrapResponseListener(
                response -> response.getStatusLine().getStatusCode(), trackingActionListener, Collections.emptySet());
        IllegalStateException exception = new IllegalStateException();
        responseListener.onFailure(exception);
        assertSame(exception, trackingActionListener.exception.get());
    }

    public void testWrapResponseListenerOnResponseExceptionWithoutEntity() throws IOException {
        TrackingActionListener trackingActionListener = new TrackingActionListener();
        ResponseListener responseListener = restHighLevelClient.wrapResponseListener(
                response -> response.getStatusLine().getStatusCode(), trackingActionListener, Collections.emptySet());
        RestStatus restStatus = randomFrom(RestStatus.values());
        HttpResponse httpResponse = new BasicHttpResponse(newStatusLine(restStatus));
        Response response = new Response(REQUEST_LINE, new HttpHost("localhost", 9200), httpResponse);
        ResponseException responseException = new ResponseException(response);
        responseListener.onFailure(responseException);
        assertThat(trackingActionListener.exception.get(), instanceOf(ElasticsearchException.class));
        ElasticsearchException elasticsearchException = (ElasticsearchException) trackingActionListener.exception.get();
        assertEquals(responseException.getMessage(), elasticsearchException.getMessage());
        assertEquals(restStatus, elasticsearchException.status());
        assertSame(responseException, elasticsearchException.getCause());
    }

    public void testWrapResponseListenerOnResponseExceptionWithEntity() throws IOException {
        TrackingActionListener trackingActionListener = new TrackingActionListener();
        ResponseListener responseListener = restHighLevelClient.wrapResponseListener(
                response -> response.getStatusLine().getStatusCode(), trackingActionListener, Collections.emptySet());
        RestStatus restStatus = randomFrom(RestStatus.values());
        HttpResponse httpResponse = new BasicHttpResponse(newStatusLine(restStatus));
        httpResponse.setEntity(new StringEntity("{\"error\":\"test error message\",\"status\":" + restStatus.getStatus() + "}",
                ContentType.APPLICATION_JSON));
        Response response = new Response(REQUEST_LINE, new HttpHost("localhost", 9200), httpResponse);
        ResponseException responseException = new ResponseException(response);
        responseListener.onFailure(responseException);
        assertThat(trackingActionListener.exception.get(), instanceOf(ElasticsearchException.class));
        ElasticsearchException elasticsearchException = (ElasticsearchException)trackingActionListener.exception.get();
        assertEquals("Elasticsearch exception [type=exception, reason=test error message]", elasticsearchException.getMessage());
        assertEquals(restStatus, elasticsearchException.status());
        assertSame(responseException, elasticsearchException.getSuppressed()[0]);
    }

    public void testWrapResponseListenerOnResponseExceptionWithBrokenEntity() throws IOException {
        {
            TrackingActionListener trackingActionListener = new TrackingActionListener();
            ResponseListener responseListener = restHighLevelClient.wrapResponseListener(
                    response -> response.getStatusLine().getStatusCode(), trackingActionListener, Collections.emptySet());
            RestStatus restStatus = randomFrom(RestStatus.values());
            HttpResponse httpResponse = new BasicHttpResponse(newStatusLine(restStatus));
            httpResponse.setEntity(new StringEntity("{\"error\":", ContentType.APPLICATION_JSON));
            Response response = new Response(REQUEST_LINE, new HttpHost("localhost", 9200), httpResponse);
            ResponseException responseException = new ResponseException(response);
            responseListener.onFailure(responseException);
            assertThat(trackingActionListener.exception.get(), instanceOf(ElasticsearchException.class));
            ElasticsearchException elasticsearchException = (ElasticsearchException)trackingActionListener.exception.get();
            assertEquals("Unable to parse response body", elasticsearchException.getMessage());
            assertEquals(restStatus, elasticsearchException.status());
            assertSame(responseException, elasticsearchException.getCause());
            assertThat(elasticsearchException.getSuppressed()[0], instanceOf(JsonParseException.class));
        }
        {
            TrackingActionListener trackingActionListener = new TrackingActionListener();
            ResponseListener responseListener = restHighLevelClient.wrapResponseListener(
                    response -> response.getStatusLine().getStatusCode(), trackingActionListener, Collections.emptySet());
            RestStatus restStatus = randomFrom(RestStatus.values());
            HttpResponse httpResponse = new BasicHttpResponse(newStatusLine(restStatus));
            httpResponse.setEntity(new StringEntity("{\"status\":" + restStatus.getStatus() + "}", ContentType.APPLICATION_JSON));
            Response response = new Response(REQUEST_LINE, new HttpHost("localhost", 9200), httpResponse);
            ResponseException responseException = new ResponseException(response);
            responseListener.onFailure(responseException);
            assertThat(trackingActionListener.exception.get(), instanceOf(ElasticsearchException.class));
            ElasticsearchException elasticsearchException = (ElasticsearchException)trackingActionListener.exception.get();
            assertEquals("Unable to parse response body", elasticsearchException.getMessage());
            assertEquals(restStatus, elasticsearchException.status());
            assertSame(responseException, elasticsearchException.getCause());
            assertThat(elasticsearchException.getSuppressed()[0], instanceOf(IllegalStateException.class));
        }
    }

    public void testWrapResponseListenerOnResponseExceptionWithIgnores() throws IOException {
        TrackingActionListener trackingActionListener = new TrackingActionListener();
        ResponseListener responseListener = restHighLevelClient.wrapResponseListener(
                response -> response.getStatusLine().getStatusCode(), trackingActionListener, Collections.singleton(404));
        HttpResponse httpResponse = new BasicHttpResponse(newStatusLine(RestStatus.NOT_FOUND));
        Response response = new Response(REQUEST_LINE, new HttpHost("localhost", 9200), httpResponse);
        ResponseException responseException = new ResponseException(response);
        responseListener.onFailure(responseException);
        //although we got an exception, we turn it into a successful response because the status code was provided among ignores
        assertNull(trackingActionListener.exception.get());
        assertEquals(404, trackingActionListener.statusCode.get());
    }

    public void testWrapResponseListenerOnResponseExceptionWithIgnoresErrorNoBody() throws IOException {
        TrackingActionListener trackingActionListener = new TrackingActionListener();
        //response parsing throws exception while handling ignores. same as when GetResponse#fromXContent throws error when trying
        //to parse a 404 response which contains an error rather than a valid document not found response.
        ResponseListener responseListener = restHighLevelClient.wrapResponseListener(
                response -> { throw new IllegalStateException(); }, trackingActionListener, Collections.singleton(404));
        HttpResponse httpResponse = new BasicHttpResponse(newStatusLine(RestStatus.NOT_FOUND));
        Response response = new Response(REQUEST_LINE, new HttpHost("localhost", 9200), httpResponse);
        ResponseException responseException = new ResponseException(response);
        responseListener.onFailure(responseException);
        assertThat(trackingActionListener.exception.get(), instanceOf(ElasticsearchException.class));
        ElasticsearchException elasticsearchException = (ElasticsearchException)trackingActionListener.exception.get();
        assertEquals(RestStatus.NOT_FOUND, elasticsearchException.status());
        assertSame(responseException, elasticsearchException.getCause());
        assertEquals(responseException.getMessage(), elasticsearchException.getMessage());
    }

    public void testWrapResponseListenerOnResponseExceptionWithIgnoresErrorValidBody() throws IOException {
        TrackingActionListener trackingActionListener = new TrackingActionListener();
        //response parsing throws exception while handling ignores. same as when GetResponse#fromXContent throws error when trying
        //to parse a 404 response which contains an error rather than a valid document not found response.
        ResponseListener responseListener = restHighLevelClient.wrapResponseListener(
                response -> { throw new IllegalStateException(); }, trackingActionListener, Collections.singleton(404));
        HttpResponse httpResponse = new BasicHttpResponse(newStatusLine(RestStatus.NOT_FOUND));
        httpResponse.setEntity(new StringEntity("{\"error\":\"test error message\",\"status\":404}",
                ContentType.APPLICATION_JSON));
        Response response = new Response(REQUEST_LINE, new HttpHost("localhost", 9200), httpResponse);
        ResponseException responseException = new ResponseException(response);
        responseListener.onFailure(responseException);
        assertThat(trackingActionListener.exception.get(), instanceOf(ElasticsearchException.class));
        ElasticsearchException elasticsearchException = (ElasticsearchException)trackingActionListener.exception.get();
        assertEquals(RestStatus.NOT_FOUND, elasticsearchException.status());
        assertSame(responseException, elasticsearchException.getSuppressed()[0]);
        assertEquals("Elasticsearch exception [type=exception, reason=test error message]", elasticsearchException.getMessage());
    }

    public void testDefaultNamedXContents() {
        List<NamedXContentRegistry.Entry> namedXContents = RestHighLevelClient.getDefaultNamedXContents();
        int expectedInternalAggregations = InternalAggregationTestCase.getDefaultNamedXContents().size();
        int expectedSuggestions = 3;
        assertEquals(expectedInternalAggregations + expectedSuggestions, namedXContents.size());
        Map<Class<?>, Integer> categories = new HashMap<>();
        for (NamedXContentRegistry.Entry namedXContent : namedXContents) {
            Integer counter = categories.putIfAbsent(namedXContent.categoryClass, 1);
            if (counter != null) {
                categories.put(namedXContent.categoryClass, counter + 1);
            }
        }
        assertEquals(2, categories.size());
        assertEquals(expectedInternalAggregations, categories.get(Aggregation.class).intValue());
        assertEquals(expectedSuggestions, categories.get(Suggest.Suggestion.class).intValue());
    }

    public void testProvidedNamedXContents() {
        List<NamedXContentRegistry.Entry> namedXContents = RestHighLevelClient.getProvidedNamedXContents();
        assertEquals(17, namedXContents.size());
        Map<Class<?>, Integer> categories = new HashMap<>();
        List<String> names = new ArrayList<>();
        for (NamedXContentRegistry.Entry namedXContent : namedXContents) {
            names.add(namedXContent.name.getPreferredName());
            Integer counter = categories.putIfAbsent(namedXContent.categoryClass, 1);
            if (counter != null) {
                categories.put(namedXContent.categoryClass, counter + 1);
            }
        }
        assertEquals("Had: " + categories, 4, categories.size());
        assertEquals(Integer.valueOf(3), categories.get(Aggregation.class));
        assertTrue(names.contains(ChildrenAggregationBuilder.NAME));
        assertTrue(names.contains(MatrixStatsAggregationBuilder.NAME));
        assertEquals(Integer.valueOf(4), categories.get(EvaluationMetric.class));
        assertTrue(names.contains(PrecisionAtK.NAME));
        assertTrue(names.contains(DiscountedCumulativeGain.NAME));
        assertTrue(names.contains(MeanReciprocalRank.NAME));
        assertTrue(names.contains(ExpectedReciprocalRank.NAME));
        assertEquals(Integer.valueOf(4), categories.get(MetricDetail.class));
        assertTrue(names.contains(PrecisionAtK.NAME));
        assertTrue(names.contains(MeanReciprocalRank.NAME));
        assertTrue(names.contains(DiscountedCumulativeGain.NAME));
        assertTrue(names.contains(ExpectedReciprocalRank.NAME));
        assertEquals(Integer.valueOf(6), categories.get(LifecycleAction.class));
        assertTrue(names.contains(AllocateAction.NAME));
        assertTrue(names.contains(DeleteAction.NAME));
        assertTrue(names.contains(ForceMergeAction.NAME));
        assertTrue(names.contains(ReadOnlyAction.NAME));
        assertTrue(names.contains(RolloverAction.NAME));
        assertTrue(names.contains(ShrinkAction.NAME));
    }

    public void testMethodWithHeadersArgumentAreDeprecated() {
        Map<String, Method> methods = Arrays.stream(RestHighLevelClient.class.getMethods())
            .filter(method -> method.getDeclaringClass().equals(RestHighLevelClient.class)
                && method.getParameterCount() > 0
                && method.getParameterTypes()[method.getParameterCount() - 1].equals(Header[].class))
            .map(method -> Tuple.tuple(toSnakeCase(method.getName()), method))
            .flatMap(tuple -> tuple.v2().getReturnType().getName().endsWith("Client")
                ? getSubClientMethods(tuple.v1(), tuple.v2().getReturnType()) : Stream.of(tuple))
            .collect(Collectors.toMap(Tuple::v1, Tuple::v2));

        for (Method method : methods.values()) {
            assertTrue(method.isAnnotationPresent(Deprecated.class));
        }
    }

    public void testApiNamingConventions() throws Exception {
        //this list should be empty once the high-level client is feature complete
        String[] notYetSupportedApi = new String[]{
            "cluster.remote_info",
            "create",
            "get_source",
            "indices.delete_alias",
            "indices.delete_template",
            "indices.exists_template",
            "indices.exists_type",
            "indices.get_upgrade",
            "indices.put_alias",
            "render_search_template",
            "scripts_painless_execute"
        };
        //These API are not required for high-level client feature completeness
        String[] notRequiredApi = new String[] {
            "cluster.allocation_explain",
            "cluster.pending_tasks",
            "cluster.reroute",
            "cluster.state",
            "cluster.stats",
            "indices.shard_stores",
            "indices.upgrade",
            "indices.recovery",
            "indices.segments",
            "indices.stats",
            "ingest.processor_grok",
            "nodes.info",
            "nodes.stats",
            "nodes.hot_threads",
            "nodes.usage",
            "nodes.reload_secure_settings",
            "search_shards",
        };
        Set<String> deprecatedMethods = new HashSet<>();
        deprecatedMethods.add("indices.force_merge");
        deprecatedMethods.add("multi_get");
        deprecatedMethods.add("multi_search");
        deprecatedMethods.add("search_scroll");

        ClientYamlSuiteRestSpec restSpec = ClientYamlSuiteRestSpec.load("/rest-api-spec/api");
        Set<String> apiSpec = restSpec.getApis().stream().map(ClientYamlSuiteRestApi::getName).collect(Collectors.toSet());

        Set<String> topLevelMethodsExclusions = new HashSet<>();
        topLevelMethodsExclusions.add("getLowLevelClient");
        topLevelMethodsExclusions.add("close");

        Map<String, Method> methods = Arrays.stream(RestHighLevelClient.class.getMethods())
                .filter(method -> method.getDeclaringClass().equals(RestHighLevelClient.class)
                        && topLevelMethodsExclusions.contains(method.getName()) == false
                        && (method.getParameterCount() == 0
                            || method.getParameterTypes()[method.getParameterCount() - 1].equals(Header[].class) == false))
                .map(method -> Tuple.tuple(toSnakeCase(method.getName()), method))
                .flatMap(tuple -> tuple.v2().getReturnType().getName().endsWith("Client")
                        ? getSubClientMethods(tuple.v1(), tuple.v2().getReturnType()) : Stream.of(tuple))
                .collect(Collectors.toMap(Tuple::v1, Tuple::v2));

        Set<String> apiNotFound = new HashSet<>();

        for (Map.Entry<String, Method> entry : methods.entrySet()) {
            Method method = entry.getValue();
            String apiName = entry.getKey();

            assertTrue("method [" + apiName + "] is not final",
                    Modifier.isFinal(method.getClass().getModifiers()) || Modifier.isFinal(method.getModifiers()));
            assertTrue("method [" + method + "] should be public", Modifier.isPublic(method.getModifiers()));

            //we convert all the method names to snake case, hence we need to look for the '_async' suffix rather than 'Async'
            if (apiName.endsWith("_async")) {
                assertAsyncMethod(methods, method, apiName);
            } else if (isSubmitTaskMethod(apiName)) {
                assertSubmitTaskMethod(methods, method, apiName, restSpec);
            } else {
                assertSyncMethod(method, apiName);
                boolean remove = apiSpec.remove(apiName);
                if (remove == false) {
                    if (deprecatedMethods.contains(apiName)) {
                        assertTrue("method [" + method.getName() + "], api [" + apiName + "] should be deprecated",
                            method.isAnnotationPresent(Deprecated.class));
                    } else {
                        //TODO xpack api are currently ignored, we need to load xpack yaml spec too
                        if (apiName.startsWith("xpack.") == false &&
                            apiName.startsWith("license.") == false &&
                            apiName.startsWith("machine_learning.") == false &&
                            apiName.startsWith("rollup.") == false &&
                            apiName.startsWith("watcher.") == false &&
                            apiName.startsWith("graph.") == false &&
                            apiName.startsWith("migration.") == false &&
                            apiName.startsWith("security.") == false &&
                            apiName.startsWith("index_lifecycle.") == false &&
                            apiName.startsWith("ccr.") == false &&
                            apiName.endsWith("freeze") == false) {
                            apiNotFound.add(apiName);
                        }
                    }
                }
            }
        }
        assertThat("Some client method doesn't match a corresponding API defined in the REST spec: " + apiNotFound,
            apiNotFound.size(), equalTo(0));

        //we decided not to support cat API in the high-level REST client, they are supposed to be used from a low-level client
        apiSpec.removeIf(api -> api.startsWith("cat."));
        Stream.concat(Arrays.stream(notYetSupportedApi), Arrays.stream(notRequiredApi)).forEach(
            api -> assertTrue(api + " API is either not defined in the spec or already supported by the high-level client",
                apiSpec.remove(api)));
        assertThat("Some API are not supported but they should be: " + apiSpec, apiSpec.size(), equalTo(0));
    }

    private static void assertSyncMethod(Method method, String apiName) {
        //A few methods return a boolean rather than a response object
        if (apiName.equals("ping") || apiName.contains("exist")) {
            assertThat("the return type for method [" + method + "] is incorrect",
                method.getReturnType().getSimpleName(), equalTo("boolean"));
        } else {
            // It's acceptable for 404s to be represented as empty Optionals
            if (!method.getReturnType().isAssignableFrom(Optional.class)) {
                assertThat("the return type for method [" + method + "] is incorrect",
                    method.getReturnType().getSimpleName(), endsWith("Response"));
            }
        }

        assertEquals("incorrect number of exceptions for method [" + method + "]", 1, method.getExceptionTypes().length);
        //a few methods don't accept a request object as argument
        if (apiName.equals("ping") || apiName.equals("info") || apiName.equals("security.get_ssl_certificates")
            || apiName.equals("security.authenticate") || apiName.equals("license.get_trial_status")
            || apiName.equals("license.get_basic_status")) {
            assertEquals("incorrect number of arguments for method [" + method + "]", 1, method.getParameterTypes().length);
            assertThat("the parameter to method [" + method + "] is the wrong type",
                method.getParameterTypes()[0], equalTo(RequestOptions.class));
        } else {
            assertEquals("incorrect number of arguments for method [" + method + "]", 2, method.getParameterTypes().length);
            assertThat("the first parameter to method [" + method + "] is the wrong type",
                method.getParameterTypes()[0].getSimpleName(), endsWith("Request"));
            assertThat("the second parameter to method [" + method + "] is the wrong type",
                method.getParameterTypes()[1], equalTo(RequestOptions.class));
        }
    }

    private static void assertAsyncMethod(Map<String, Method> methods, Method method, String apiName) {
        assertTrue("async method [" + method.getName() + "] doesn't have corresponding sync method",
                methods.containsKey(apiName.substring(0, apiName.length() - 6)));
        assertThat("async method [" + method + "] should return void", method.getReturnType(), equalTo(Void.TYPE));
        assertEquals("async method [" + method + "] should not throw any exceptions", 0, method.getExceptionTypes().length);
        if (apiName.equals("security.authenticate_async") || apiName.equals("security.get_ssl_certificates_async")) {
            assertEquals(2, method.getParameterTypes().length);
            assertThat(method.getParameterTypes()[0], equalTo(RequestOptions.class));
            assertThat(method.getParameterTypes()[1], equalTo(ActionListener.class));
        } else {
            assertEquals("async method [" + method + "] has the wrong number of arguments", 3, method.getParameterTypes().length);
            assertThat("the first parameter to async method [" + method + "] should be a request type",
                method.getParameterTypes()[0].getSimpleName(), endsWith("Request"));
            assertThat("the second parameter to async method [" + method + "] is the wrong type",
                method.getParameterTypes()[1], equalTo(RequestOptions.class));
            assertThat("the third parameter to async method [" + method + "] is the wrong type",
                method.getParameterTypes()[2], equalTo(ActionListener.class));
        }
    }

    private static void assertSubmitTaskMethod(Map<String, Method> methods, Method method, String apiName,
                                               ClientYamlSuiteRestSpec restSpec) {
        String methodName = extractMethodName(apiName);
        assertTrue("submit task method [" + method.getName() + "] doesn't have corresponding sync method",
            methods.containsKey(methodName));
        assertEquals("submit task method [" + method + "] has the wrong number of arguments", 2, method.getParameterTypes().length);
        assertThat("the first parameter to submit task method [" + method + "] is the wrong type",
            method.getParameterTypes()[0].getSimpleName(), endsWith("Request"));
        assertThat("the second parameter to submit task method [" + method + "] is the wrong type",
            method.getParameterTypes()[1], equalTo(RequestOptions.class));

        assertThat("submit task method [" + method + "] must have wait_for_completion parameter in rest spec",
            restSpec.getApi(methodName).getParams(), Matchers.hasKey("wait_for_completion"));
    }

    private static String extractMethodName(String apiName) {
        return apiName.substring(SUBMIT_TASK_PREFIX.length(), apiName.length() - SUBMIT_TASK_SUFFIX.length());
    }

    private static boolean isSubmitTaskMethod(String apiName) {
        return apiName.startsWith(SUBMIT_TASK_PREFIX) && apiName.endsWith(SUBMIT_TASK_SUFFIX);
    }

    private static Stream<Tuple<String, Method>> getSubClientMethods(String namespace, Class<?> clientClass) {
        return Arrays.stream(clientClass.getMethods()).filter(method -> method.getDeclaringClass().equals(clientClass)
                && (method.getParameterCount() == 0
                    || method.getParameterTypes()[method.getParameterCount() - 1].equals(Header[].class) == false))
                .map(method -> Tuple.tuple(namespace + "." + toSnakeCase(method.getName()), method))
                .flatMap(tuple -> tuple.v2().getReturnType().getName().endsWith("Client")
                    ? getSubClientMethods(tuple.v1(), tuple.v2().getReturnType()) : Stream.of(tuple));
    }

    private static String toSnakeCase(String camelCase) {
        StringBuilder snakeCaseString = new StringBuilder();
        for (Character aChar : camelCase.toCharArray()) {
            if (Character.isUpperCase(aChar)) {
                snakeCaseString.append('_');
                snakeCaseString.append(Character.toLowerCase(aChar));
            } else {
                snakeCaseString.append(aChar);
            }
        }
        return snakeCaseString.toString();
    }

    private static class TrackingActionListener implements ActionListener<Integer> {
        private final AtomicInteger statusCode = new AtomicInteger(-1);
        private final AtomicReference<Exception> exception = new AtomicReference<>();

        @Override
        public void onResponse(Integer statusCode) {
            assertTrue(this.statusCode.compareAndSet(-1, statusCode));
        }

        @Override
        public void onFailure(Exception e) {
            assertTrue(exception.compareAndSet(null, e));
        }
    }

    private static StatusLine newStatusLine(RestStatus restStatus) {
        return new BasicStatusLine(HTTP_PROTOCOL, restStatus.getStatus(), restStatus.name());
    }
}<|MERGE_RESOLUTION|>--- conflicted
+++ resolved
@@ -59,10 +59,7 @@
 import org.elasticsearch.cluster.ClusterName;
 import org.elasticsearch.common.CheckedFunction;
 import org.elasticsearch.common.bytes.BytesReference;
-<<<<<<< HEAD
-=======
 import org.elasticsearch.common.collect.Tuple;
->>>>>>> 0c7f6570
 import org.elasticsearch.common.xcontent.NamedXContentRegistry;
 import org.elasticsearch.common.xcontent.ToXContent;
 import org.elasticsearch.common.xcontent.XContentBuilder;
@@ -146,33 +143,19 @@
         Response response = mock(Response.class);
         when(response.getStatusLine()).thenReturn(newStatusLine(RestStatus.OK));
         when(restClient.performRequest(any(Request.class))).thenReturn(response);
-<<<<<<< HEAD
-        assertTrue(restHighLevelClient.ping(headers));
-=======
         assertTrue(restHighLevelClient.ping(RequestOptions.DEFAULT));
->>>>>>> 0c7f6570
     }
 
     public void testPing404NotFound() throws IOException {
         Response response = mock(Response.class);
         when(response.getStatusLine()).thenReturn(newStatusLine(RestStatus.NOT_FOUND));
         when(restClient.performRequest(any(Request.class))).thenReturn(response);
-<<<<<<< HEAD
-        assertFalse(restHighLevelClient.ping(headers));
-    }
-
-    public void testPingSocketTimeout() throws IOException {
-        Header[] headers = randomHeaders(random(), "Header");
-        when(restClient.performRequest(any(Request.class))).thenThrow(new SocketTimeoutException());
-        expectThrows(SocketTimeoutException.class, () -> restHighLevelClient.ping(headers));
-=======
         assertFalse(restHighLevelClient.ping(RequestOptions.DEFAULT));
     }
 
     public void testPingSocketTimeout() throws IOException {
         when(restClient.performRequest(any(Request.class))).thenThrow(new SocketTimeoutException());
         expectThrows(SocketTimeoutException.class, () -> restHighLevelClient.ping(RequestOptions.DEFAULT));
->>>>>>> 0c7f6570
     }
 
     public void testInfo() throws IOException {

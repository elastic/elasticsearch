--- conflicted
+++ resolved
@@ -794,11 +794,8 @@
             "indices.exists_type",
             "indices.get_upgrade",
             "indices.put_alias",
+            "reindex.get",
             "render_search_template",
-<<<<<<< HEAD
-            "reindex.get", // TODO: Add
-            "scripts_painless_execute"
-=======
             "scripts_painless_execute",
             "cluster.put_component_template",
             "cluster.get_component_template",
@@ -806,7 +803,6 @@
             "indices.create_data_stream",
             "indices.get_data_streams",
             "indices.delete_data_stream"
->>>>>>> 974fadb1
         };
         //These API are not required for high-level client feature completeness
         String[] notRequiredApi = new String[] {

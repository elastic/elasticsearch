--- conflicted
+++ resolved
@@ -163,7 +163,6 @@
         CreateSnapshotResponse response = createTestSnapshot(request);
         assertEquals(waitForCompletion ? RestStatus.OK : RestStatus.ACCEPTED, response.status());
         if (waitForCompletion == false) {
-<<<<<<< HEAD
             // busy assert on the delete because a known race condition could cause the delete request to not see
             // the snapshot if delete and snapshot finalization happen at the same time
             // See https://github.com/elastic/elasticsearch/issues/53509#issuecomment-603899620 for details
@@ -173,7 +172,7 @@
                 AcknowledgedResponse deleteResponse;
                 try {
                     deleteResponse = execute(
-                        new DeleteSnapshotRequest(repository, snapshot),
+                        new DeleteSnapshotsRequest(repository, snapshot),
                         highLevelClient().snapshot()::delete, highLevelClient().snapshot()::deleteAsync
                     );
                 } catch (Exception e) {
@@ -181,14 +180,6 @@
                 }
                 assertTrue(deleteResponse.isAcknowledged());
             });
-=======
-            // If we don't wait for the snapshot to complete we have to cancel it to not leak the snapshot task
-            AcknowledgedResponse deleteResponse = execute(
-                    new DeleteSnapshotsRequest(repository, snapshot),
-                    highLevelClient().snapshot()::delete, highLevelClient().snapshot()::deleteAsync
-            );
-            assertTrue(deleteResponse.isAcknowledged());
->>>>>>> 522b6fa1
         }
     }
 

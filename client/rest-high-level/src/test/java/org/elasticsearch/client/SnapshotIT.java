--- conflicted
+++ resolved
@@ -28,18 +28,13 @@
 import org.elasticsearch.action.admin.cluster.repositories.put.PutRepositoryResponse;
 import org.elasticsearch.action.admin.cluster.repositories.verify.VerifyRepositoryRequest;
 import org.elasticsearch.action.admin.cluster.repositories.verify.VerifyRepositoryResponse;
-<<<<<<< HEAD
 import org.elasticsearch.action.admin.cluster.snapshots.create.CreateSnapshotRequest;
 import org.elasticsearch.action.admin.cluster.snapshots.create.CreateSnapshotResponse;
-=======
 import org.elasticsearch.action.admin.cluster.snapshots.delete.DeleteSnapshotRequest;
 import org.elasticsearch.action.admin.cluster.snapshots.delete.DeleteSnapshotResponse;
->>>>>>> db909054
 import org.elasticsearch.common.xcontent.XContentType;
 import org.elasticsearch.repositories.fs.FsRepository;
 import org.elasticsearch.rest.RestStatus;
-import org.elasticsearch.snapshots.SnapshotInfo;
-import org.elasticsearch.snapshots.SnapshotState;
 
 import java.io.IOException;
 import java.util.Locale;
@@ -61,7 +56,6 @@
         createSnapshot.addParameter("wait_for_completion", "true");
         return highLevelClient().getLowLevelClient().performRequest(createSnapshot);
     }
-
 
     public void testCreateRepository() throws IOException {
         PutRepositoryResponse response = createTestRepository("test", FsRepository.TYPE, "{\"location\": \".\"}");
@@ -126,8 +120,7 @@
         assertThat(response.getNodes().size(), equalTo(1));
     }
 
-<<<<<<< HEAD
-    private CreateSnapshotResponse createTestSnapshot(String repository, String snapshot) throws IOException {
+    private CreateSnapshotResponse createTestSnapshotChange(String repository, String snapshot) throws IOException {
         // assumes the repository already exists
         CreateSnapshotRequest request = new CreateSnapshotRequest(repository, snapshot);
         return execute(request, highLevelClient().snapshot()::createSnapshot,
@@ -137,9 +130,10 @@
     public void testCreateSnapshot() throws IOException {
         assertTrue(createTestRepository("test", FsRepository.TYPE, "{\"location\": \".\"}").isAcknowledged());
 
-        CreateSnapshotResponse response = createTestSnapshot("test", "snapshot-test");
+        CreateSnapshotResponse response = createTestSnapshotChange("test", "snapshot-test");
         assertEquals(response.status(), RestStatus.ACCEPTED);
-=======
+    }
+
     public void testDeleteSnapshot() throws IOException {
         String repository = "test_repository";
         String snapshot = "test_snapshot";
@@ -155,6 +149,5 @@
         DeleteSnapshotResponse response = execute(request, highLevelClient().snapshot()::delete, highLevelClient().snapshot()::deleteAsync);
 
         assertTrue(response.isAcknowledged());
->>>>>>> db909054
     }
 }
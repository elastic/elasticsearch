--- conflicted
+++ resolved
@@ -19,19 +19,8 @@
 
 package org.elasticsearch.client.documentation;
 
-import org.elasticsearch.ElasticsearchException;
 import org.elasticsearch.action.ActionListener;
 import org.elasticsearch.action.LatchedActionListener;
-<<<<<<< HEAD
-import org.elasticsearch.action.TaskOperationFailure;
-import org.elasticsearch.action.admin.cluster.node.tasks.list.ListTasksRequest;
-import org.elasticsearch.action.admin.cluster.node.tasks.list.ListTasksResponse;
-import org.elasticsearch.action.admin.cluster.node.tasks.list.TaskGroup;
-import org.elasticsearch.action.admin.cluster.settings.ClusterUpdateSettingsRequest;
-import org.elasticsearch.action.admin.cluster.settings.ClusterUpdateSettingsResponse;
-import org.elasticsearch.action.ingest.PutPipelineRequest;
-import org.elasticsearch.action.ingest.PutPipelineResponse;
-=======
 import org.elasticsearch.action.admin.cluster.health.ClusterHealthRequest;
 import org.elasticsearch.action.admin.cluster.health.ClusterHealthResponse;
 import org.elasticsearch.action.admin.cluster.settings.ClusterGetSettingsRequest;
@@ -40,7 +29,6 @@
 import org.elasticsearch.action.admin.cluster.settings.ClusterUpdateSettingsResponse;
 import org.elasticsearch.action.admin.indices.create.CreateIndexRequest;
 import org.elasticsearch.action.support.ActiveShardCount;
->>>>>>> 0c7f6570
 import org.elasticsearch.client.ESRestHighLevelClientTestCase;
 import org.elasticsearch.client.RequestOptions;
 import org.elasticsearch.client.RestHighLevelClient;
@@ -48,38 +36,22 @@
 import org.elasticsearch.cluster.health.ClusterIndexHealth;
 import org.elasticsearch.cluster.health.ClusterShardHealth;
 import org.elasticsearch.cluster.routing.allocation.decider.EnableAllocationDecider;
-<<<<<<< HEAD
-import org.elasticsearch.common.bytes.BytesArray;
-=======
 import org.elasticsearch.common.Priority;
->>>>>>> 0c7f6570
 import org.elasticsearch.common.settings.Settings;
 import org.elasticsearch.common.unit.ByteSizeUnit;
 import org.elasticsearch.common.unit.TimeValue;
 import org.elasticsearch.common.xcontent.XContentType;
 import org.elasticsearch.indices.recovery.RecoverySettings;
-<<<<<<< HEAD
-import org.elasticsearch.tasks.TaskId;
-import org.elasticsearch.tasks.TaskInfo;
-=======
 import org.elasticsearch.rest.RestStatus;
->>>>>>> 0c7f6570
 
 import java.io.IOException;
-import java.nio.charset.StandardCharsets;
 import java.util.HashMap;
-import java.util.List;
 import java.util.Map;
 import java.util.concurrent.CountDownLatch;
 import java.util.concurrent.TimeUnit;
 
-import static java.util.Collections.emptyList;
 import static org.hamcrest.Matchers.equalTo;
-<<<<<<< HEAD
-import static org.hamcrest.Matchers.greaterThanOrEqualTo;
-=======
 import static org.hamcrest.Matchers.greaterThan;
->>>>>>> 0c7f6570
 import static org.hamcrest.Matchers.notNullValue;
 
 /**
@@ -206,145 +178,6 @@
         }
     }
 
-<<<<<<< HEAD
-    public void testListTasks() throws IOException {
-        RestHighLevelClient client = highLevelClient();
-        {
-            // tag::list-tasks-request
-            ListTasksRequest request = new ListTasksRequest();
-            // end::list-tasks-request
-
-            // tag::list-tasks-request-filter
-            request.setActions("cluster:*"); // <1>
-            request.setNodes("nodeId1", "nodeId2"); // <2>
-            request.setParentTaskId(new TaskId("parentTaskId", 42)); // <3>
-            // end::list-tasks-request-filter
-
-            // tag::list-tasks-request-detailed
-            request.setDetailed(true); // <1>
-            // end::list-tasks-request-detailed
-
-            // tag::list-tasks-request-wait-completion
-            request.setWaitForCompletion(true); // <1>
-            request.setTimeout(TimeValue.timeValueSeconds(50)); // <2>
-            request.setTimeout("50s"); // <3>
-            // end::list-tasks-request-wait-completion
-        }
-
-        ListTasksRequest request = new ListTasksRequest();
-
-        // tag::list-tasks-execute
-        ListTasksResponse response = client.cluster().listTasks(request);
-        // end::list-tasks-execute
-
-        assertThat(response, notNullValue());
-
-        // tag::list-tasks-response-tasks
-        List<TaskInfo> tasks = response.getTasks(); // <1>
-        // end::list-tasks-response-tasks
-
-        // tag::list-tasks-response-calc
-        Map<String, List<TaskInfo>> perNodeTasks = response.getPerNodeTasks(); // <1>
-        List<TaskGroup> groups = response.getTaskGroups(); // <2>
-        // end::list-tasks-response-calc
-
-        // tag::list-tasks-response-failures
-        List<ElasticsearchException> nodeFailures = response.getNodeFailures(); // <1>
-        List<TaskOperationFailure> taskFailures = response.getTaskFailures(); // <2>
-        // end::list-tasks-response-failures
-
-        assertThat(response.getNodeFailures(), equalTo(emptyList()));
-        assertThat(response.getTaskFailures(), equalTo(emptyList()));
-        assertThat(response.getTasks().size(), greaterThanOrEqualTo(2));
-    }
-
-    public void testListTasksAsync() throws Exception {
-        RestHighLevelClient client = highLevelClient();
-        {
-            ListTasksRequest request = new ListTasksRequest();
-
-            // tag::list-tasks-execute-listener
-            ActionListener<ListTasksResponse> listener =
-                    new ActionListener<ListTasksResponse>() {
-                        @Override
-                        public void onResponse(ListTasksResponse response) {
-                            // <1>
-                        }
-
-                        @Override
-                        public void onFailure(Exception e) {
-                            // <2>
-                        }
-                    };
-            // end::list-tasks-execute-listener
-
-            // Replace the empty listener by a blocking listener in test
-            final CountDownLatch latch = new CountDownLatch(1);
-            listener = new LatchedActionListener<>(listener, latch);
-
-            // tag::list-tasks-execute-async
-            client.cluster().listTasksAsync(request, listener); // <1>
-            // end::list-tasks-execute-async
-
-            assertTrue(latch.await(30L, TimeUnit.SECONDS));
-        }
-    }
-
-    public void testPutPipeline() throws IOException {
-        RestHighLevelClient client = highLevelClient();
-
-        {
-            // tag::put-pipeline-request
-            String source =
-                "{\"description\":\"my set of processors\"," +
-                    "\"processors\":[{\"set\":{\"field\":\"foo\",\"value\":\"bar\"}}]}";
-            PutPipelineRequest request = new PutPipelineRequest(
-                "my-pipeline-id", // <1>
-                new BytesArray(source.getBytes(StandardCharsets.UTF_8)), // <2>
-                XContentType.JSON // <3>
-            );
-            // end::put-pipeline-request
-
-            // tag::put-pipeline-request-timeout
-            request.timeout(TimeValue.timeValueMinutes(2)); // <1>
-            request.timeout("2m"); // <2>
-            // end::put-pipeline-request-timeout
-
-            // tag::put-pipeline-request-masterTimeout
-            request.masterNodeTimeout(TimeValue.timeValueMinutes(1)); // <1>
-            request.masterNodeTimeout("1m"); // <2>
-            // end::put-pipeline-request-masterTimeout
-
-            // tag::put-pipeline-execute
-            PutPipelineResponse response = client.cluster().putPipeline(request); // <1>
-            // end::put-pipeline-execute
-
-            // tag::put-pipeline-response
-            boolean acknowledged = response.isAcknowledged(); // <1>
-            // end::put-pipeline-response
-            assertTrue(acknowledged);
-        }
-    }
-
-    public void testPutPipelineAsync() throws Exception {
-        RestHighLevelClient client = highLevelClient();
-
-        {
-            String source =
-                "{\"description\":\"my set of processors\"," +
-                    "\"processors\":[{\"set\":{\"field\":\"foo\",\"value\":\"bar\"}}]}";
-            PutPipelineRequest request = new PutPipelineRequest(
-                "my-pipeline-id",
-                new BytesArray(source.getBytes(StandardCharsets.UTF_8)),
-                XContentType.JSON
-            );
-
-            // tag::put-pipeline-execute-listener
-            ActionListener<PutPipelineResponse> listener =
-                new ActionListener<PutPipelineResponse>() {
-                    @Override
-                    public void onResponse(PutPipelineResponse response) {
-=======
     public void testClusterGetSettings() throws IOException {
         RestHighLevelClient client = highLevelClient();
 
@@ -559,7 +392,6 @@
                 new ActionListener<ClusterHealthResponse>() {
                     @Override
                     public void onResponse(ClusterHealthResponse response) {
->>>>>>> 0c7f6570
                         // <1>
                     }
 
@@ -568,25 +400,15 @@
                         // <2>
                     }
                 };
-<<<<<<< HEAD
-            // end::put-pipeline-execute-listener
-=======
             // end::health-execute-listener
->>>>>>> 0c7f6570
 
             // Replace the empty listener by a blocking listener in test
             final CountDownLatch latch = new CountDownLatch(1);
             listener = new LatchedActionListener<>(listener, latch);
 
-<<<<<<< HEAD
-            // tag::put-pipeline-execute-async
-            client.cluster().putPipelineAsync(request, listener); // <1>
-            // end::put-pipeline-execute-async
-=======
             // tag::health-execute-async
             client.cluster().healthAsync(request, RequestOptions.DEFAULT, listener); // <1>
             // end::health-execute-async
->>>>>>> 0c7f6570
 
             assertTrue(latch.await(30L, TimeUnit.SECONDS));
         }

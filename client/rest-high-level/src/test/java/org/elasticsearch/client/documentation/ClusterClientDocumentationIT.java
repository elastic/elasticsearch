--- conflicted
+++ resolved
@@ -25,13 +25,10 @@
 import org.elasticsearch.action.admin.cluster.health.ClusterHealthResponse;
 import org.elasticsearch.action.admin.cluster.settings.ClusterUpdateSettingsRequest;
 import org.elasticsearch.action.admin.cluster.settings.ClusterUpdateSettingsResponse;
-<<<<<<< HEAD
+import org.elasticsearch.action.ingest.PutPipelineRequest;
+import org.elasticsearch.action.ingest.PutPipelineResponse;
 import org.elasticsearch.action.support.ActiveShardCount;
 import org.elasticsearch.client.ClusterClientIT;
-=======
-import org.elasticsearch.action.ingest.PutPipelineRequest;
-import org.elasticsearch.action.ingest.PutPipelineResponse;
->>>>>>> 544822c7
 import org.elasticsearch.client.ESRestHighLevelClientTestCase;
 import org.elasticsearch.client.RestHighLevelClient;
 import org.elasticsearch.cluster.health.ClusterHealthStatus;
@@ -193,127 +190,6 @@
         }
     }
 
-<<<<<<< HEAD
-    public void testClusterHealth() throws IOException {
-        RestHighLevelClient client = highLevelClient();
-        {
-            // tag::health-request
-            ClusterHealthRequest request = new ClusterHealthRequest();
-            // end::health-request
-        }
-        {
-            // tag::health-request-indices-ctr
-            ClusterHealthRequest request = new ClusterHealthRequest("index1", "index2");
-            // end::health-request-indices-ctr
-        }
-        {
-            // tag::health-request-indices-setter
-            ClusterHealthRequest request = new ClusterHealthRequest();
-            request.indices("index1", "index2");
-            // end::health-request-indices-setter
-        }
-        ClusterHealthRequest request = new ClusterHealthRequest();
-
-        // tag::health-request-timeout
-        request.timeout(TimeValue.timeValueSeconds(50)); // <1>
-        request.timeout("50s"); // <2>
-        // end::health-request-timeout
-
-        // tag::health-request-master-timeout
-        request.masterNodeTimeout(TimeValue.timeValueSeconds(20)); // <1>
-        request.masterNodeTimeout("20s"); // <2>
-        // end::health-request-master-timeout
-
-        // tag::health-request-wait-status
-        request.waitForStatus(ClusterHealthStatus.GREEN); // <1>
-        request.waitForGreenStatus(); // <2>
-        // end::health-request-wait-status
-
-        // tag::health-request-level
-        request.level("cluster"); // <1>
-        // end::health-request-level
-
-        // tag::health-request-wait-relocation
-        request.waitForNoRelocatingShards(true); // <1>
-        // end::health-request-wait-relocation
-
-        // tag::health-request-wait-initializing
-        request.waitForNoInitializingShards(true); // <1>
-        // end::health-request-wait-initializing
-
-        // tag::health-request-wait-nodes
-        request.waitForNodes("2"); // <1>
-        request.waitForNodes(">=2"); // <2>
-        request.waitForNodes("le(2)"); // <3>
-        // end::health-request-wait-nodes
-
-        // tag::health-request-wait-active
-        request.waitForActiveShards(5); // <1>
-        request.waitForActiveShards(ActiveShardCount.ALL); // <2>
-        // end::health-request-wait-active
-
-        // tag::health-request-local
-        request.local(true); // <1>
-        // end::health-request-local
-
-        // tag::health-execute
-        ClusterHealthResponse response = client.cluster().health(request);
-        // end::health-execute
-
-        assertThat(response, notNullValue());
-        {
-            // tag::health-response-general
-            String clusterName = response.getClusterName(); // <1>
-            ClusterHealthStatus status = response.getStatus(); // <2>
-            // end::health-response-general
-
-            // tag::health-response-request-status
-            boolean timedOut = response.isTimedOut(); // <1>
-            RestStatus restStatus = response.status(); // <2>
-            // end::health-response-request-status
-
-            // tag::health-response-nodes
-            int numberOfNodes = response.getNumberOfNodes(); // <1>
-            int numberOfDataNodes = response.getNumberOfDataNodes(); // <2>
-            // end::health-response-nodes
-
-            // tag::health-response-shards
-            int activeShards = response.getActiveShards(); // <1>
-            int activePrimaryShards = response.getActivePrimaryShards(); // <2>
-            int relocatingShards = response.getRelocatingShards(); // <3>
-            int initializingShards = response.getInitializingShards(); // <4>
-            int unassignedShards = response.getUnassignedShards(); // <5>
-            int delayedUnassignedShards = response.getDelayedUnassignedShards(); // <6>
-            double activeShardsPercent = response.getActiveShardsPercent(); // <7>
-            // end::health-response-shards
-
-            // tag::health-response-task
-            TimeValue taskMaxWaitingTime = response.getTaskMaxWaitingTime(); // <1>
-            int numberOfPendingTasks = response.getNumberOfPendingTasks(); // <2>
-            int numberOfInFlightFetch = response.getNumberOfInFlightFetch(); // <3>
-            // end::health-response-task
-
-            // tag::health-response-indices
-            Map<String, ClusterIndexHealth> indices = response.getIndices(); // <1>
-            // end::health-response-indices
-        }
-        assertThat(response.isTimedOut(), equalTo(false));
-        assertThat(response.status(), equalTo(RestStatus.OK));
-        assertThat(response.getStatus(), equalTo(ClusterHealthStatus.GREEN));
-        ClusterClientIT.assertNoIndices(response);
-    }
-
-    public void testClusterHealthAsync() throws Exception {
-        RestHighLevelClient client = highLevelClient();
-        {
-            ClusterHealthRequest request = new ClusterHealthRequest();
-
-            // tag::health-execute-listener
-            ActionListener<ClusterHealthResponse> listener =
-                new ActionListener<ClusterHealthResponse>() {
-                    @Override
-                    public void onResponse(ClusterHealthResponse response) {
-=======
     public void testPutPipeline() throws IOException {
         RestHighLevelClient client = highLevelClient();
 
@@ -368,7 +244,6 @@
                 new ActionListener<PutPipelineResponse>() {
                     @Override
                     public void onResponse(PutPipelineResponse response) {
->>>>>>> 544822c7
                         // <1>
                     }
 
@@ -377,25 +252,156 @@
                         // <2>
                     }
                 };
-<<<<<<< HEAD
-            // end::health-execute-listener
-=======
             // end::put-pipeline-execute-listener
->>>>>>> 544822c7
 
             // Replace the empty listener by a blocking listener in test
             final CountDownLatch latch = new CountDownLatch(1);
             listener = new LatchedActionListener<>(listener, latch);
 
-<<<<<<< HEAD
+            // tag::put-pipeline-execute-async
+            client.cluster().putPipelineAsync(request, listener); // <1>
+            // end::put-pipeline-execute-async
+
+            assertTrue(latch.await(30L, TimeUnit.SECONDS));
+        }
+    }
+
+    public void testClusterHealth() throws IOException {
+        RestHighLevelClient client = highLevelClient();
+        {
+            // tag::health-request
+            ClusterHealthRequest request = new ClusterHealthRequest();
+            // end::health-request
+        }
+        {
+            // tag::health-request-indices-ctr
+            ClusterHealthRequest request = new ClusterHealthRequest("index1", "index2");
+            // end::health-request-indices-ctr
+        }
+        {
+            // tag::health-request-indices-setter
+            ClusterHealthRequest request = new ClusterHealthRequest();
+            request.indices("index1", "index2");
+            // end::health-request-indices-setter
+        }
+        ClusterHealthRequest request = new ClusterHealthRequest();
+
+        // tag::health-request-timeout
+        request.timeout(TimeValue.timeValueSeconds(50)); // <1>
+        request.timeout("50s"); // <2>
+        // end::health-request-timeout
+
+        // tag::health-request-master-timeout
+        request.masterNodeTimeout(TimeValue.timeValueSeconds(20)); // <1>
+        request.masterNodeTimeout("20s"); // <2>
+        // end::health-request-master-timeout
+
+        // tag::health-request-wait-status
+        request.waitForStatus(ClusterHealthStatus.GREEN); // <1>
+        request.waitForGreenStatus(); // <2>
+        // end::health-request-wait-status
+
+        // tag::health-request-level
+        request.level("cluster"); // <1>
+        // end::health-request-level
+
+        // tag::health-request-wait-relocation
+        request.waitForNoRelocatingShards(true); // <1>
+        // end::health-request-wait-relocation
+
+        // tag::health-request-wait-initializing
+        request.waitForNoInitializingShards(true); // <1>
+        // end::health-request-wait-initializing
+
+        // tag::health-request-wait-nodes
+        request.waitForNodes("2"); // <1>
+        request.waitForNodes(">=2"); // <2>
+        request.waitForNodes("le(2)"); // <3>
+        // end::health-request-wait-nodes
+
+        // tag::health-request-wait-active
+        request.waitForActiveShards(5); // <1>
+        request.waitForActiveShards(ActiveShardCount.ALL); // <2>
+        // end::health-request-wait-active
+
+        // tag::health-request-local
+        request.local(true); // <1>
+        // end::health-request-local
+
+        // tag::health-execute
+        ClusterHealthResponse response = client.cluster().health(request);
+        // end::health-execute
+
+        assertThat(response, notNullValue());
+        {
+            // tag::health-response-general
+            String clusterName = response.getClusterName(); // <1>
+            ClusterHealthStatus status = response.getStatus(); // <2>
+            // end::health-response-general
+
+            // tag::health-response-request-status
+            boolean timedOut = response.isTimedOut(); // <1>
+            RestStatus restStatus = response.status(); // <2>
+            // end::health-response-request-status
+
+            // tag::health-response-nodes
+            int numberOfNodes = response.getNumberOfNodes(); // <1>
+            int numberOfDataNodes = response.getNumberOfDataNodes(); // <2>
+            // end::health-response-nodes
+
+            // tag::health-response-shards
+            int activeShards = response.getActiveShards(); // <1>
+            int activePrimaryShards = response.getActivePrimaryShards(); // <2>
+            int relocatingShards = response.getRelocatingShards(); // <3>
+            int initializingShards = response.getInitializingShards(); // <4>
+            int unassignedShards = response.getUnassignedShards(); // <5>
+            int delayedUnassignedShards = response.getDelayedUnassignedShards(); // <6>
+            double activeShardsPercent = response.getActiveShardsPercent(); // <7>
+            // end::health-response-shards
+
+            // tag::health-response-task
+            TimeValue taskMaxWaitingTime = response.getTaskMaxWaitingTime(); // <1>
+            int numberOfPendingTasks = response.getNumberOfPendingTasks(); // <2>
+            int numberOfInFlightFetch = response.getNumberOfInFlightFetch(); // <3>
+            // end::health-response-task
+
+            // tag::health-response-indices
+            Map<String, ClusterIndexHealth> indices = response.getIndices(); // <1>
+            // end::health-response-indices
+        }
+        assertThat(response.isTimedOut(), equalTo(false));
+        assertThat(response.status(), equalTo(RestStatus.OK));
+        assertThat(response.getStatus(), equalTo(ClusterHealthStatus.GREEN));
+        ClusterClientIT.assertNoIndices(response);
+    }
+
+    public void testClusterHealthAsync() throws Exception {
+        RestHighLevelClient client = highLevelClient();
+        {
+            ClusterHealthRequest request = new ClusterHealthRequest();
+
+            // tag::health-execute-listener
+            ActionListener<ClusterHealthResponse> listener =
+                new ActionListener<ClusterHealthResponse>() {
+                    @Override
+                    public void onResponse(ClusterHealthResponse response) {
+                        // <1>
+                    }
+
+                    @Override
+                    public void onFailure(Exception e) {
+                        // <2>
+                    }
+                };
+            // end::health-execute-listener
+
+            // Replace the empty listener by a blocking listener in test
+            final CountDownLatch latch = new CountDownLatch(1);
+            listener = new LatchedActionListener<>(listener, latch);
+
             // tag::health-execute-async
             client.cluster().healthAsync(request, listener); // <1>
             // end::health-execute-async
-=======
-            // tag::put-pipeline-execute-async
-            client.cluster().putPipelineAsync(request, listener); // <1>
-            // end::put-pipeline-execute-async
->>>>>>> 544822c7
 
             assertTrue(latch.await(30L, TimeUnit.SECONDS));
         }

--- conflicted
+++ resolved
@@ -735,10 +735,6 @@
         }
     }
 
-<<<<<<< HEAD
-    @SuppressWarnings({"unchecked"})
-=======
->>>>>>> 8bbb3c9f
     public void testUpdateAliases() throws Exception {
         RestHighLevelClient client = highLevelClient();
 

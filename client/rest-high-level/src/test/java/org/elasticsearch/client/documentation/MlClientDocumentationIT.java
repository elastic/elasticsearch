--- conflicted
+++ resolved
@@ -459,8 +459,7 @@
             assertTrue(latch.await(30L, TimeUnit.SECONDS));
         }
     }
-<<<<<<< HEAD
-    
+
     public void testFlushJob() throws Exception {
         RestHighLevelClient client = highLevelClient();
 
@@ -504,7 +503,18 @@
             };
             //end::x-pack-ml-flush-job-listener
             FlushJobRequest flushJobRequest = new FlushJobRequest("flushing-my-second-machine-learning-job");
-=======
+
+            // Replace the empty listener by a blocking listener in test
+            final CountDownLatch latch = new CountDownLatch(1);
+            listener = new LatchedActionListener<>(listener, latch);
+
+            // tag::x-pack-ml-flush-job-execute-async
+            client.machineLearning().flushJobAsync(flushJobRequest, RequestOptions.DEFAULT, listener); //<1>
+            // end::x-pack-ml-flush-job-execute-async
+
+            assertTrue(latch.await(30L, TimeUnit.SECONDS));
+        }
+    }
 
     public void testGetRecords() throws IOException, InterruptedException {
         RestHighLevelClient client = highLevelClient();
@@ -584,20 +594,13 @@
                     };
             // end::x-pack-ml-get-records-listener
 
->>>>>>> cfc003d4
-            // Replace the empty listener by a blocking listener in test
-            final CountDownLatch latch = new CountDownLatch(1);
-            listener = new LatchedActionListener<>(listener, latch);
-
-<<<<<<< HEAD
-            // tag::x-pack-ml-flush-job-execute-async
-            client.machineLearning().flushJobAsync(flushJobRequest, RequestOptions.DEFAULT, listener); //<1>
-            // end::x-pack-ml-flush-job-execute-async
-=======
+            // Replace the empty listener by a blocking listener in test
+            final CountDownLatch latch = new CountDownLatch(1);
+            listener = new LatchedActionListener<>(listener, latch);
+
             // tag::x-pack-ml-get-records-execute-async
             client.machineLearning().getRecordsAsync(request, RequestOptions.DEFAULT, listener); // <1>
             // end::x-pack-ml-get-records-execute-async
->>>>>>> cfc003d4
 
             assertTrue(latch.await(30L, TimeUnit.SECONDS));
         }

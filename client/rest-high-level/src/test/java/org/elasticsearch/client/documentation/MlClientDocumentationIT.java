/*
 * Licensed to Elasticsearch under one or more contributor
 * license agreements. See the NOTICE file distributed with
 * this work for additional information regarding copyright
 * ownership. Elasticsearch licenses this file to you under
 * the Apache License, Version 2.0 (the "License"); you may
 * not use this file except in compliance with the License.
 * You may obtain a copy of the License at
 *
 *    http://www.apache.org/licenses/LICENSE-2.0
 *
 * Unless required by applicable law or agreed to in writing,
 * software distributed under the License is distributed on an
 * "AS IS" BASIS, WITHOUT WARRANTIES OR CONDITIONS OF ANY
 * KIND, either express or implied.  See the License for the
 * specific language governing permissions and limitations
 * under the License.
 */
package org.elasticsearch.client.documentation;

import org.elasticsearch.action.ActionListener;
import org.elasticsearch.action.LatchedActionListener;
import org.elasticsearch.action.admin.indices.create.CreateIndexRequest;
import org.elasticsearch.action.bulk.BulkRequest;
import org.elasticsearch.action.get.GetRequest;
import org.elasticsearch.action.get.GetResponse;
import org.elasticsearch.action.index.IndexRequest;
import org.elasticsearch.action.support.WriteRequest;
import org.elasticsearch.action.support.master.AcknowledgedResponse;
import org.elasticsearch.client.ESRestHighLevelClientTestCase;
import org.elasticsearch.client.MachineLearningGetResultsIT;
import org.elasticsearch.client.MachineLearningIT;
import org.elasticsearch.client.MlTestStateCleaner;
import org.elasticsearch.client.RequestOptions;
import org.elasticsearch.client.RestHighLevelClient;
import org.elasticsearch.client.ml.CloseJobRequest;
import org.elasticsearch.client.ml.CloseJobResponse;
import org.elasticsearch.client.ml.DeleteCalendarRequest;
import org.elasticsearch.client.ml.DeleteDatafeedRequest;
import org.elasticsearch.client.ml.DeleteForecastRequest;
import org.elasticsearch.client.ml.DeleteJobRequest;
import org.elasticsearch.client.ml.DeleteJobResponse;
import org.elasticsearch.client.ml.FlushJobRequest;
import org.elasticsearch.client.ml.FlushJobResponse;
import org.elasticsearch.client.ml.ForecastJobRequest;
import org.elasticsearch.client.ml.ForecastJobResponse;
import org.elasticsearch.client.ml.GetBucketsRequest;
import org.elasticsearch.client.ml.GetBucketsResponse;
import org.elasticsearch.client.ml.GetCalendarsRequest;
import org.elasticsearch.client.ml.GetCalendarsResponse;
import org.elasticsearch.client.ml.GetCategoriesRequest;
import org.elasticsearch.client.ml.GetCategoriesResponse;
import org.elasticsearch.client.ml.GetDatafeedRequest;
import org.elasticsearch.client.ml.GetDatafeedResponse;
import org.elasticsearch.client.ml.GetDatafeedStatsRequest;
import org.elasticsearch.client.ml.GetDatafeedStatsResponse;
import org.elasticsearch.client.ml.GetFiltersRequest;
import org.elasticsearch.client.ml.GetFiltersResponse;
import org.elasticsearch.client.ml.GetInfluencersRequest;
import org.elasticsearch.client.ml.GetInfluencersResponse;
import org.elasticsearch.client.ml.GetJobRequest;
import org.elasticsearch.client.ml.GetJobResponse;
import org.elasticsearch.client.ml.GetJobStatsRequest;
import org.elasticsearch.client.ml.GetJobStatsResponse;
import org.elasticsearch.client.ml.GetOverallBucketsRequest;
import org.elasticsearch.client.ml.GetOverallBucketsResponse;
import org.elasticsearch.client.ml.GetRecordsRequest;
import org.elasticsearch.client.ml.GetRecordsResponse;
import org.elasticsearch.client.ml.OpenJobRequest;
import org.elasticsearch.client.ml.OpenJobResponse;
import org.elasticsearch.client.ml.PostDataRequest;
import org.elasticsearch.client.ml.PostDataResponse;
import org.elasticsearch.client.ml.PreviewDatafeedRequest;
import org.elasticsearch.client.ml.PreviewDatafeedResponse;
import org.elasticsearch.client.ml.PutCalendarRequest;
import org.elasticsearch.client.ml.PutCalendarResponse;
import org.elasticsearch.client.ml.PutDatafeedRequest;
import org.elasticsearch.client.ml.PutDatafeedResponse;
import org.elasticsearch.client.ml.PutFilterRequest;
import org.elasticsearch.client.ml.PutFilterResponse;
import org.elasticsearch.client.ml.PutJobRequest;
import org.elasticsearch.client.ml.PutJobResponse;
import org.elasticsearch.client.ml.StartDatafeedRequest;
import org.elasticsearch.client.ml.StartDatafeedResponse;
import org.elasticsearch.client.ml.StopDatafeedRequest;
import org.elasticsearch.client.ml.StopDatafeedResponse;
import org.elasticsearch.client.ml.UpdateDatafeedRequest;
import org.elasticsearch.client.ml.UpdateJobRequest;
import org.elasticsearch.client.ml.calendars.Calendar;
import org.elasticsearch.client.ml.datafeed.ChunkingConfig;
import org.elasticsearch.client.ml.datafeed.DatafeedConfig;
import org.elasticsearch.client.ml.datafeed.DatafeedStats;
import org.elasticsearch.client.ml.datafeed.DatafeedUpdate;
import org.elasticsearch.client.ml.job.config.AnalysisConfig;
import org.elasticsearch.client.ml.job.config.AnalysisLimits;
import org.elasticsearch.client.ml.job.config.DataDescription;
import org.elasticsearch.client.ml.job.config.DetectionRule;
import org.elasticsearch.client.ml.job.config.Detector;
import org.elasticsearch.client.ml.job.config.Job;
import org.elasticsearch.client.ml.job.config.JobUpdate;
import org.elasticsearch.client.ml.job.config.MlFilter;
import org.elasticsearch.client.ml.job.config.ModelPlotConfig;
import org.elasticsearch.client.ml.job.config.Operator;
import org.elasticsearch.client.ml.job.config.RuleCondition;
import org.elasticsearch.client.ml.job.process.DataCounts;
import org.elasticsearch.client.ml.job.results.AnomalyRecord;
import org.elasticsearch.client.ml.job.results.Bucket;
import org.elasticsearch.client.ml.job.results.CategoryDefinition;
import org.elasticsearch.client.ml.job.results.Influencer;
import org.elasticsearch.client.ml.job.results.OverallBucket;
import org.elasticsearch.client.ml.job.stats.JobStats;
import org.elasticsearch.client.ml.job.util.PageParams;
import org.elasticsearch.common.bytes.BytesReference;
import org.elasticsearch.common.unit.TimeValue;
import org.elasticsearch.common.xcontent.XContentType;
import org.elasticsearch.index.query.QueryBuilders;
import org.elasticsearch.search.aggregations.AggregatorFactories;
import org.elasticsearch.search.builder.SearchSourceBuilder;
import org.elasticsearch.tasks.TaskId;
import org.junit.After;

import java.io.IOException;
import java.util.Arrays;
import java.util.Collections;
import java.util.Date;
import java.util.HashMap;
import java.util.List;
import java.util.Map;
import java.util.concurrent.CountDownLatch;
import java.util.concurrent.TimeUnit;
import java.util.stream.Collectors;

import static org.hamcrest.Matchers.closeTo;
import static org.hamcrest.Matchers.containsInAnyOrder;
import static org.hamcrest.Matchers.equalTo;
import static org.hamcrest.Matchers.greaterThan;
import static org.hamcrest.Matchers.hasSize;
import static org.hamcrest.core.Is.is;

public class MlClientDocumentationIT extends ESRestHighLevelClientTestCase {

    @After
    public void cleanUp() throws IOException {
        new MlTestStateCleaner(logger, highLevelClient().machineLearning()).clearMlMetadata();
    }

    public void testCreateJob() throws Exception {
        RestHighLevelClient client = highLevelClient();

        // tag::put-job-detector
        Detector.Builder detectorBuilder = new Detector.Builder()
            .setFunction("sum")                                    // <1>
            .setFieldName("total")                                 // <2>
            .setDetectorDescription("Sum of total");               // <3>
        // end::put-job-detector

        // tag::put-job-analysis-config
        List<Detector> detectors = Collections.singletonList(detectorBuilder.build());       // <1>
        AnalysisConfig.Builder analysisConfigBuilder = new AnalysisConfig.Builder(detectors) // <2>
            .setBucketSpan(TimeValue.timeValueMinutes(10));                                  // <3>
        // end::put-job-analysis-config

        // tag::put-job-data-description
        DataDescription.Builder dataDescriptionBuilder = new DataDescription.Builder()
            .setTimeField("timestamp");  // <1>
        // end::put-job-data-description

        {
            String id = "job_1";

            // tag::put-job-config
            Job.Builder jobBuilder = new Job.Builder(id)      // <1>
                .setAnalysisConfig(analysisConfigBuilder)     // <2>
                .setDataDescription(dataDescriptionBuilder)   // <3>
                .setDescription("Total sum of requests");     // <4>
            // end::put-job-config

            // tag::put-job-request
            PutJobRequest request = new PutJobRequest(jobBuilder.build()); // <1>
            // end::put-job-request

            // tag::put-job-execute
            PutJobResponse response = client.machineLearning().putJob(request, RequestOptions.DEFAULT);
            // end::put-job-execute

            // tag::put-job-response
            Date createTime = response.getResponse().getCreateTime(); // <1>
            // end::put-job-response
            assertThat(createTime.getTime(), greaterThan(0L));
        }
        {
            String id = "job_2";
            Job.Builder jobBuilder = new Job.Builder(id)
                .setAnalysisConfig(analysisConfigBuilder)
                .setDataDescription(dataDescriptionBuilder)
                .setDescription("Total sum of requests");

            PutJobRequest request = new PutJobRequest(jobBuilder.build());
            // tag::put-job-execute-listener
            ActionListener<PutJobResponse> listener = new ActionListener<PutJobResponse>() {
                @Override
                public void onResponse(PutJobResponse response) {
                    // <1>
                }

                @Override
                public void onFailure(Exception e) {
                    // <2>
                }
            };
            // end::put-job-execute-listener

            // Replace the empty listener by a blocking listener in test
            final CountDownLatch latch = new CountDownLatch(1);
            listener = new LatchedActionListener<>(listener, latch);

            // tag::put-job-execute-async
            client.machineLearning().putJobAsync(request, RequestOptions.DEFAULT, listener); // <1>
            // end::put-job-execute-async

            assertTrue(latch.await(30L, TimeUnit.SECONDS));
        }
    }

    public void testGetJob() throws Exception {
        RestHighLevelClient client = highLevelClient();

        Job job = MachineLearningIT.buildJob("get-machine-learning-job1");
        client.machineLearning().putJob(new PutJobRequest(job), RequestOptions.DEFAULT);

        Job secondJob = MachineLearningIT.buildJob("get-machine-learning-job2");
        client.machineLearning().putJob(new PutJobRequest(secondJob), RequestOptions.DEFAULT);

        {
            // tag::get-job-request
            GetJobRequest request = new GetJobRequest("get-machine-learning-job1", "get-machine-learning-job*"); // <1>
            request.setAllowNoJobs(true); // <2>
            // end::get-job-request

            // tag::get-job-execute
            GetJobResponse response = client.machineLearning().getJob(request, RequestOptions.DEFAULT);
            // end::get-job-execute

            // tag::get-job-response
            long numberOfJobs = response.count(); // <1>
            List<Job> jobs = response.jobs(); // <2>
            // end::get-job-response
            assertEquals(2, response.count());
            assertThat(response.jobs(), hasSize(2));
            assertThat(response.jobs().stream().map(Job::getId).collect(Collectors.toList()),
                containsInAnyOrder(job.getId(), secondJob.getId()));
        }
        {
            GetJobRequest request = new GetJobRequest("get-machine-learning-job1", "get-machine-learning-job*");

            // tag::get-job-execute-listener
            ActionListener<GetJobResponse> listener = new ActionListener<GetJobResponse>() {
                @Override
                public void onResponse(GetJobResponse response) {
                    // <1>
                }

                @Override
                public void onFailure(Exception e) {
                    // <2>
                }
            };
            // end::get-job-execute-listener

            // Replace the empty listener by a blocking listener in test
            final CountDownLatch latch = new CountDownLatch(1);
            listener = new LatchedActionListener<>(listener, latch);

            // tag::get-job-execute-async
            client.machineLearning().getJobAsync(request, RequestOptions.DEFAULT, listener); // <1>
            // end::get-job-execute-async

            assertTrue(latch.await(30L, TimeUnit.SECONDS));
        }
    }

    public void testDeleteJob() throws Exception {
        RestHighLevelClient client = highLevelClient();

        String jobId = "my-first-machine-learning-job";

        Job job = MachineLearningIT.buildJob(jobId);
        client.machineLearning().putJob(new PutJobRequest(job), RequestOptions.DEFAULT);

        Job secondJob = MachineLearningIT.buildJob("my-second-machine-learning-job");
        client.machineLearning().putJob(new PutJobRequest(secondJob), RequestOptions.DEFAULT);

        {
            //tag::delete-job-request
            DeleteJobRequest deleteJobRequest = new DeleteJobRequest("my-first-machine-learning-job"); // <1>
            //end::delete-job-request

            //tag::delete-job-request-force
            deleteJobRequest.setForce(false); // <1>
            //end::delete-job-request-force

            //tag::delete-job-request-wait-for-completion
            deleteJobRequest.setWaitForCompletion(true); // <1>
            //end::delete-job-request-wait-for-completion

            //tag::delete-job-execute
            DeleteJobResponse deleteJobResponse = client.machineLearning().deleteJob(deleteJobRequest, RequestOptions.DEFAULT);
            //end::delete-job-execute

            //tag::delete-job-response
            Boolean isAcknowledged = deleteJobResponse.getAcknowledged(); // <1>
            TaskId task = deleteJobResponse.getTask(); // <2>
            //end::delete-job-response

            assertTrue(isAcknowledged);
            assertNull(task);
        }
        {
            //tag::delete-job-execute-listener
            ActionListener<DeleteJobResponse> listener = new ActionListener<DeleteJobResponse>() {
                @Override
                public void onResponse(DeleteJobResponse deleteJobResponse) {
                    // <1>
                }

                @Override
                public void onFailure(Exception e) {
                    // <2>
                }
            };
            // end::delete-job-execute-listener

            // Replace the empty listener by a blocking listener in test
            final CountDownLatch latch = new CountDownLatch(1);
            listener = new LatchedActionListener<>(listener, latch);

            DeleteJobRequest deleteJobRequest = new DeleteJobRequest("my-second-machine-learning-job");
            // tag::delete-job-execute-async
            client.machineLearning().deleteJobAsync(deleteJobRequest, RequestOptions.DEFAULT, listener); // <1>
            // end::delete-job-execute-async

            assertTrue(latch.await(30L, TimeUnit.SECONDS));
        }
    }

    public void testOpenJob() throws Exception {
        RestHighLevelClient client = highLevelClient();

        Job job = MachineLearningIT.buildJob("opening-my-first-machine-learning-job");
        client.machineLearning().putJob(new PutJobRequest(job), RequestOptions.DEFAULT);

        Job secondJob = MachineLearningIT.buildJob("opening-my-second-machine-learning-job");
        client.machineLearning().putJob(new PutJobRequest(secondJob), RequestOptions.DEFAULT);

        {
            // tag::open-job-request
            OpenJobRequest openJobRequest = new OpenJobRequest("opening-my-first-machine-learning-job"); // <1>
            openJobRequest.setTimeout(TimeValue.timeValueMinutes(10)); // <2>
            // end::open-job-request

            // tag::open-job-execute
            OpenJobResponse openJobResponse = client.machineLearning().openJob(openJobRequest, RequestOptions.DEFAULT);
            // end::open-job-execute

            // tag::open-job-response
            boolean isOpened = openJobResponse.isOpened(); // <1>
            // end::open-job-response
        }
        {
            // tag::open-job-execute-listener
            ActionListener<OpenJobResponse> listener = new ActionListener<OpenJobResponse>() {
                @Override
                public void onResponse(OpenJobResponse openJobResponse) {
                    // <1>
                }

                @Override
                public void onFailure(Exception e) {
                    // <2>
                }
            };
            // end::open-job-execute-listener
            OpenJobRequest openJobRequest = new OpenJobRequest("opening-my-second-machine-learning-job");
            // Replace the empty listener by a blocking listener in test
            final CountDownLatch latch = new CountDownLatch(1);
            listener = new LatchedActionListener<>(listener, latch);

            // tag::open-job-execute-async
            client.machineLearning().openJobAsync(openJobRequest, RequestOptions.DEFAULT, listener); // <1>
            // end::open-job-execute-async

            assertTrue(latch.await(30L, TimeUnit.SECONDS));
        }
    }

    public void testCloseJob() throws Exception {
        RestHighLevelClient client = highLevelClient();

        {
            Job job = MachineLearningIT.buildJob("closing-my-first-machine-learning-job");
            client.machineLearning().putJob(new PutJobRequest(job), RequestOptions.DEFAULT);
            client.machineLearning().openJob(new OpenJobRequest(job.getId()), RequestOptions.DEFAULT);

            // tag::close-job-request
            CloseJobRequest closeJobRequest = new CloseJobRequest("closing-my-first-machine-learning-job", "otherjobs*"); // <1>
            closeJobRequest.setForce(false); // <2>
            closeJobRequest.setAllowNoJobs(true); // <3>
            closeJobRequest.setTimeout(TimeValue.timeValueMinutes(10)); // <4>
            // end::close-job-request

            // tag::close-job-execute
            CloseJobResponse closeJobResponse = client.machineLearning().closeJob(closeJobRequest, RequestOptions.DEFAULT);
            // end::close-job-execute

            // tag::close-job-response
            boolean isClosed = closeJobResponse.isClosed(); // <1>
            // end::close-job-response

        }
        {
            Job job = MachineLearningIT.buildJob("closing-my-second-machine-learning-job");
            client.machineLearning().putJob(new PutJobRequest(job), RequestOptions.DEFAULT);
            client.machineLearning().openJob(new OpenJobRequest(job.getId()), RequestOptions.DEFAULT);

            // tag::close-job-execute-listener
            ActionListener<CloseJobResponse> listener = new ActionListener<CloseJobResponse>() {
                @Override
                public void onResponse(CloseJobResponse closeJobResponse) {
                    // <1>
                }

                @Override
                public void onFailure(Exception e) {
                    // <2>
                }
            };
            // end::close-job-execute-listener
            CloseJobRequest closeJobRequest = new CloseJobRequest("closing-my-second-machine-learning-job");

            // Replace the empty listener by a blocking listener in test
            final CountDownLatch latch = new CountDownLatch(1);
            listener = new LatchedActionListener<>(listener, latch);

            // tag::close-job-execute-async
            client.machineLearning().closeJobAsync(closeJobRequest, RequestOptions.DEFAULT, listener); // <1>
            // end::close-job-execute-async

            assertTrue(latch.await(30L, TimeUnit.SECONDS));
        }
    }

    public void testUpdateJob() throws Exception {
        RestHighLevelClient client = highLevelClient();
        String jobId = "test-update-job";
        Job tempJob = MachineLearningIT.buildJob(jobId);
        Job job = new Job.Builder(tempJob)
            .setAnalysisConfig(new AnalysisConfig.Builder(tempJob.getAnalysisConfig())
                .setCategorizationFieldName("categorization-field")
                .setDetector(0,
                    new Detector.Builder().setFieldName("total")
                        .setFunction("sum")
                        .setPartitionFieldName("mlcategory")
                        .setDetectorDescription(randomAlphaOfLength(10))
                        .build()))
            .build();
        client.machineLearning().putJob(new PutJobRequest(job), RequestOptions.DEFAULT);

        {

            List<DetectionRule> detectionRules = Arrays.asList(
                new DetectionRule.Builder(Arrays.asList(RuleCondition.createTime(Operator.GT, 100L))).build());
            Map<String, Object> customSettings = new HashMap<>();
            customSettings.put("custom-setting-1", "custom-value");

            // tag::update-job-detector-options
            JobUpdate.DetectorUpdate detectorUpdate = new JobUpdate.DetectorUpdate(0, // <1>
                "detector description", // <2>
                detectionRules); // <3>
            // end::update-job-detector-options

            // tag::update-job-options
            JobUpdate update = new JobUpdate.Builder(jobId) // <1>
                .setDescription("My description") // <2>
                .setAnalysisLimits(new AnalysisLimits(1000L, null)) // <3>
                .setBackgroundPersistInterval(TimeValue.timeValueHours(3)) // <4>
                .setCategorizationFilters(Arrays.asList("categorization-filter")) // <5>
                .setDetectorUpdates(Arrays.asList(detectorUpdate)) // <6>
                .setGroups(Arrays.asList("job-group-1")) // <7>
                .setResultsRetentionDays(10L) // <8>
                .setModelPlotConfig(new ModelPlotConfig(true, null)) // <9>
                .setModelSnapshotRetentionDays(7L) // <10>
                .setCustomSettings(customSettings) // <11>
                .setRenormalizationWindowDays(3L) // <12>
                .build();
            // end::update-job-options


            // tag::update-job-request
            UpdateJobRequest updateJobRequest = new UpdateJobRequest(update); // <1>
            // end::update-job-request

            // tag::update-job-execute
            PutJobResponse updateJobResponse = client.machineLearning().updateJob(updateJobRequest, RequestOptions.DEFAULT);
            // end::update-job-execute

            // tag::update-job-response
            Job updatedJob = updateJobResponse.getResponse(); // <1>
            // end::update-job-response

            assertEquals(update.getDescription(), updatedJob.getDescription());
        }
        {
            // tag::update-job-execute-listener
            ActionListener<PutJobResponse> listener = new ActionListener<PutJobResponse>() {
                @Override
                public void onResponse(PutJobResponse updateJobResponse) {
                    // <1>
                }

                @Override
                public void onFailure(Exception e) {
                    // <2>
                }
            };
            // end::update-job-execute-listener
            UpdateJobRequest updateJobRequest = new UpdateJobRequest(new JobUpdate.Builder(jobId).build());

            // Replace the empty listener by a blocking listener in test
            final CountDownLatch latch = new CountDownLatch(1);
            listener = new LatchedActionListener<>(listener, latch);

            // tag::update-job-execute-async
            client.machineLearning().updateJobAsync(updateJobRequest, RequestOptions.DEFAULT, listener); // <1>
            // end::update-job-execute-async

            assertTrue(latch.await(30L, TimeUnit.SECONDS));
        }
    }

    public void testPutDatafeed() throws Exception {
        RestHighLevelClient client = highLevelClient();

        {
            // We need to create a job for the datafeed request to be valid
            String jobId = "put-datafeed-job-1";
            Job job = MachineLearningIT.buildJob(jobId);
            client.machineLearning().putJob(new PutJobRequest(job), RequestOptions.DEFAULT);

            String id = "datafeed-1";

            // tag::put-datafeed-config
            DatafeedConfig.Builder datafeedBuilder = new DatafeedConfig.Builder(id, jobId) // <1>
                    .setIndices("index_1", "index_2");  // <2>
            // end::put-datafeed-config

            AggregatorFactories.Builder aggs = AggregatorFactories.builder();

            // tag::put-datafeed-config-set-aggregations
            datafeedBuilder.setAggregations(aggs); // <1>
            // end::put-datafeed-config-set-aggregations

            // Clearing aggregation to avoid complex validation rules
            datafeedBuilder.setAggregations((String) null);

            // tag::put-datafeed-config-set-chunking-config
            datafeedBuilder.setChunkingConfig(ChunkingConfig.newAuto()); // <1>
            // end::put-datafeed-config-set-chunking-config

            // tag::put-datafeed-config-set-frequency
            datafeedBuilder.setFrequency(TimeValue.timeValueSeconds(30)); // <1>
            // end::put-datafeed-config-set-frequency

            // tag::put-datafeed-config-set-query
            datafeedBuilder.setQuery(QueryBuilders.matchAllQuery()); // <1>
            // end::put-datafeed-config-set-query

            // tag::put-datafeed-config-set-query-delay
            datafeedBuilder.setQueryDelay(TimeValue.timeValueMinutes(1)); // <1>
            // end::put-datafeed-config-set-query-delay

            List<SearchSourceBuilder.ScriptField> scriptFields = Collections.emptyList();
            // tag::put-datafeed-config-set-script-fields
            datafeedBuilder.setScriptFields(scriptFields); // <1>
            // end::put-datafeed-config-set-script-fields

            // tag::put-datafeed-config-set-scroll-size
            datafeedBuilder.setScrollSize(1000); // <1>
            // end::put-datafeed-config-set-scroll-size

            // tag::put-datafeed-request
            PutDatafeedRequest request = new PutDatafeedRequest(datafeedBuilder.build()); // <1>
            // end::put-datafeed-request

            // tag::put-datafeed-execute
            PutDatafeedResponse response = client.machineLearning().putDatafeed(request, RequestOptions.DEFAULT);
            // end::put-datafeed-execute

            // tag::put-datafeed-response
            DatafeedConfig datafeed = response.getResponse(); // <1>
            // end::put-datafeed-response
            assertThat(datafeed.getId(), equalTo("datafeed-1"));
        }
        {
            // We need to create a job for the datafeed request to be valid
            String jobId = "put-datafeed-job-2";
            Job job = MachineLearningIT.buildJob(jobId);
            client.machineLearning().putJob(new PutJobRequest(job), RequestOptions.DEFAULT);

            String id = "datafeed-2";

            DatafeedConfig datafeed = new DatafeedConfig.Builder(id, jobId).setIndices("index_1", "index_2").build();

            PutDatafeedRequest request = new PutDatafeedRequest(datafeed);
            // tag::put-datafeed-execute-listener
            ActionListener<PutDatafeedResponse> listener = new ActionListener<PutDatafeedResponse>() {
                @Override
                public void onResponse(PutDatafeedResponse response) {
                    // <1>
                }

                @Override
                public void onFailure(Exception e) {
                    // <2>
                }
            };
            // end::put-datafeed-execute-listener

            // Replace the empty listener by a blocking listener in test
            final CountDownLatch latch = new CountDownLatch(1);
            listener = new LatchedActionListener<>(listener, latch);

            // tag::put-datafeed-execute-async
            client.machineLearning().putDatafeedAsync(request, RequestOptions.DEFAULT, listener); // <1>
            // end::put-datafeed-execute-async

            assertTrue(latch.await(30L, TimeUnit.SECONDS));
        }
    }

    public void testUpdateDatafeed() throws Exception {
        RestHighLevelClient client = highLevelClient();

        Job job = MachineLearningIT.buildJob("update-datafeed-job");
        client.machineLearning().putJob(new PutJobRequest(job), RequestOptions.DEFAULT);
        String datafeedId = job.getId() + "-feed";
        DatafeedConfig datafeed = DatafeedConfig.builder(datafeedId, job.getId()).setIndices("foo").build();
        client.machineLearning().putDatafeed(new PutDatafeedRequest(datafeed), RequestOptions.DEFAULT);

        {
            AggregatorFactories.Builder aggs = AggregatorFactories.builder();
            List<SearchSourceBuilder.ScriptField> scriptFields = Collections.emptyList();
            // tag::update-datafeed-config
            DatafeedUpdate.Builder datafeedUpdateBuilder = new DatafeedUpdate.Builder(datafeedId) // <1>
                .setAggregations(aggs) // <2>
                .setIndices("index_1", "index_2") // <3>
                .setChunkingConfig(ChunkingConfig.newAuto()) // <4>
                .setFrequency(TimeValue.timeValueSeconds(30)) // <5>
                .setQuery(QueryBuilders.matchAllQuery()) // <6>
                .setQueryDelay(TimeValue.timeValueMinutes(1)) // <7>
                .setScriptFields(scriptFields) // <8>
                .setScrollSize(1000) // <9>
                .setJobId("update-datafeed-job"); // <10>
            // end::update-datafeed-config

            // Clearing aggregation to avoid complex validation rules
            datafeedUpdateBuilder.setAggregations((String) null);

            // tag::update-datafeed-request
            UpdateDatafeedRequest request = new UpdateDatafeedRequest(datafeedUpdateBuilder.build()); // <1>
            // end::update-datafeed-request

            // tag::update-datafeed-execute
            PutDatafeedResponse response = client.machineLearning().updateDatafeed(request, RequestOptions.DEFAULT);
            // end::update-datafeed-execute

            // tag::update-datafeed-response
            DatafeedConfig updatedDatafeed = response.getResponse(); // <1>
            // end::update-datafeed-response
            assertThat(updatedDatafeed.getId(), equalTo(datafeedId));
        }
        {
            DatafeedUpdate datafeedUpdate = new DatafeedUpdate.Builder(datafeedId).setIndices("index_1", "index_2").build();

            UpdateDatafeedRequest request = new UpdateDatafeedRequest(datafeedUpdate);
            // tag::update-datafeed-execute-listener
            ActionListener<PutDatafeedResponse> listener = new ActionListener<PutDatafeedResponse>() {
                @Override
                public void onResponse(PutDatafeedResponse response) {
                    // <1>
                }

                @Override
                public void onFailure(Exception e) {
                    // <2>
                }
            };
            // end::update-datafeed-execute-listener

            // Replace the empty listener by a blocking listener in test
            final CountDownLatch latch = new CountDownLatch(1);
            listener = new LatchedActionListener<>(listener, latch);

            // tag::update-datafeed-execute-async
            client.machineLearning().updateDatafeedAsync(request, RequestOptions.DEFAULT, listener); // <1>
            // end::update-datafeed-execute-async

            assertTrue(latch.await(30L, TimeUnit.SECONDS));
        }
    }

    public void testGetDatafeed() throws Exception {
        RestHighLevelClient client = highLevelClient();

        Job job = MachineLearningIT.buildJob("get-datafeed-job");
        client.machineLearning().putJob(new PutJobRequest(job), RequestOptions.DEFAULT);
        String datafeedId = job.getId() + "-feed";
        DatafeedConfig datafeed = DatafeedConfig.builder(datafeedId, job.getId()).setIndices("foo").build();
        client.machineLearning().putDatafeed(new PutDatafeedRequest(datafeed), RequestOptions.DEFAULT);

        {
            // tag::get-datafeed-request
            GetDatafeedRequest request = new GetDatafeedRequest(datafeedId); // <1>
            request.setAllowNoDatafeeds(true); // <2>
            // end::get-datafeed-request

            // tag::get-datafeed-execute
            GetDatafeedResponse response = client.machineLearning().getDatafeed(request, RequestOptions.DEFAULT);
            // end::get-datafeed-execute
            
            // tag::get-datafeed-response
            long numberOfDatafeeds = response.count(); // <1>
            List<DatafeedConfig> datafeeds = response.datafeeds(); // <2>
            // end::get-datafeed-response

            assertEquals(1, numberOfDatafeeds);
            assertEquals(1, datafeeds.size());
        }
        {
            GetDatafeedRequest request = new GetDatafeedRequest(datafeedId);

            // tag::get-datafeed-execute-listener
            ActionListener<GetDatafeedResponse> listener = new ActionListener<GetDatafeedResponse>() {
                @Override
                public void onResponse(GetDatafeedResponse response) {
                    // <1>
                }

                @Override
                public void onFailure(Exception e) {
                    // <2>
                }
            };
            // end::get-datafeed-execute-listener

            // Replace the empty listener by a blocking listener in test
            final CountDownLatch latch = new CountDownLatch(1);
            listener = new LatchedActionListener<>(listener, latch);

            // tag::get-datafeed-execute-async
            client.machineLearning().getDatafeedAsync(request, RequestOptions.DEFAULT, listener); // <1>
            // end::get-datafeed-execute-async

            assertTrue(latch.await(30L, TimeUnit.SECONDS));
        }
    }

    public void testDeleteDatafeed() throws Exception {
        RestHighLevelClient client = highLevelClient();

        String jobId = "test-delete-datafeed-job";
        Job job = MachineLearningIT.buildJob(jobId);
        client.machineLearning().putJob(new PutJobRequest(job), RequestOptions.DEFAULT);

        String datafeedId = "test-delete-datafeed";
        DatafeedConfig datafeed = DatafeedConfig.builder(datafeedId, jobId).setIndices("foo").build();
        client.machineLearning().putDatafeed(new PutDatafeedRequest(datafeed), RequestOptions.DEFAULT);

        {
            // tag::delete-datafeed-request
            DeleteDatafeedRequest deleteDatafeedRequest = new DeleteDatafeedRequest(datafeedId);
            deleteDatafeedRequest.setForce(false); // <1>
            // end::delete-datafeed-request

            // tag::delete-datafeed-execute
            AcknowledgedResponse deleteDatafeedResponse = client.machineLearning().deleteDatafeed(
                deleteDatafeedRequest, RequestOptions.DEFAULT);
            // end::delete-datafeed-execute
            
            // tag::delete-datafeed-response
            boolean isAcknowledged = deleteDatafeedResponse.isAcknowledged(); // <1>
            // end::delete-datafeed-response
        }

        // Recreate datafeed to allow second deletion
        client.machineLearning().putDatafeed(new PutDatafeedRequest(datafeed), RequestOptions.DEFAULT);

        {
            // tag::delete-datafeed-execute-listener
            ActionListener<AcknowledgedResponse> listener = new ActionListener<AcknowledgedResponse>() {
                @Override
                public void onResponse(AcknowledgedResponse acknowledgedResponse) {
                    // <1>
                }

                @Override
                public void onFailure(Exception e) {
                    // <2>
                }
            };
            // end::delete-datafeed-execute-listener

            // Replace the empty listener by a blocking listener in test
            final CountDownLatch latch = new CountDownLatch(1);
            listener = new LatchedActionListener<>(listener, latch);

            DeleteDatafeedRequest deleteDatafeedRequest = new DeleteDatafeedRequest(datafeedId);

            // tag::delete-datafeed-execute-async
            client.machineLearning().deleteDatafeedAsync(deleteDatafeedRequest, RequestOptions.DEFAULT, listener); // <1>
            // end::delete-datafeed-execute-async

            assertTrue(latch.await(30L, TimeUnit.SECONDS));
        }
    }

    public void testPreviewDatafeed() throws Exception {
        RestHighLevelClient client = highLevelClient();

        Job job = MachineLearningIT.buildJob("preview-datafeed-job");
        client.machineLearning().putJob(new PutJobRequest(job), RequestOptions.DEFAULT);
        String datafeedId = job.getId() + "-feed";
        String indexName = "preview_data_2";
        CreateIndexRequest createIndexRequest = new CreateIndexRequest(indexName);
        createIndexRequest.mapping("doc", "timestamp", "type=date", "total", "type=long");
        highLevelClient().indices().create(createIndexRequest, RequestOptions.DEFAULT);
        DatafeedConfig datafeed = DatafeedConfig.builder(datafeedId, job.getId())
            .setTypes(Arrays.asList("doc"))
            .setIndices(indexName)
            .build();
        client.machineLearning().putDatafeed(new PutDatafeedRequest(datafeed), RequestOptions.DEFAULT);
        {
            // tag::preview-datafeed-request
            PreviewDatafeedRequest request = new PreviewDatafeedRequest(datafeedId); // <1>
            // end::preview-datafeed-request

            // tag::preview-datafeed-execute
            PreviewDatafeedResponse response = client.machineLearning().previewDatafeed(request, RequestOptions.DEFAULT);
            // end::preview-datafeed-execute

            // tag::preview-datafeed-response
            BytesReference rawPreview = response.getPreview(); // <1>
            List<Map<String, Object>> semiParsedPreview = response.getDataList(); // <2>
            // end::preview-datafeed-response

            assertTrue(semiParsedPreview.isEmpty());
        }
        {
            PreviewDatafeedRequest request = new PreviewDatafeedRequest(datafeedId);

            // tag::preview-datafeed-execute-listener
            ActionListener<PreviewDatafeedResponse> listener = new ActionListener<PreviewDatafeedResponse>() {
                @Override
                public void onResponse(PreviewDatafeedResponse response) {
                    // <1>
                }

                @Override
                public void onFailure(Exception e) {
                    // <2>
                }
            };
            // end::preview-datafeed-execute-listener

            // Replace the empty listener by a blocking listener in test
            final CountDownLatch latch = new CountDownLatch(1);
            listener = new LatchedActionListener<>(listener, latch);

            // tag::preview-datafeed-execute-async
            client.machineLearning().previewDatafeedAsync(request, RequestOptions.DEFAULT, listener); // <1>
            // end::preview-datafeed-execute-async

            assertTrue(latch.await(30L, TimeUnit.SECONDS));
        }
    }

    public void testStartDatafeed() throws Exception {
        RestHighLevelClient client = highLevelClient();

        Job job = MachineLearningIT.buildJob("start-datafeed-job");
        client.machineLearning().putJob(new PutJobRequest(job), RequestOptions.DEFAULT);
        String datafeedId = job.getId() + "-feed";
        String indexName = "start_data_2";
        CreateIndexRequest createIndexRequest = new CreateIndexRequest(indexName);
        createIndexRequest.mapping("doc", "timestamp", "type=date", "total", "type=long");
        highLevelClient().indices().create(createIndexRequest, RequestOptions.DEFAULT);
        DatafeedConfig datafeed = DatafeedConfig.builder(datafeedId, job.getId())
            .setTypes(Arrays.asList("doc"))
            .setIndices(indexName)
            .build();
        client.machineLearning().putDatafeed(new PutDatafeedRequest(datafeed), RequestOptions.DEFAULT);
        client.machineLearning().openJob(new OpenJobRequest(job.getId()), RequestOptions.DEFAULT);
        {
            // tag::start-datafeed-request
            StartDatafeedRequest request = new StartDatafeedRequest(datafeedId); // <1>
            // end::start-datafeed-request

            // tag::start-datafeed-request-options
            request.setEnd("2018-08-21T00:00:00Z"); // <1>
            request.setStart("2018-08-20T00:00:00Z"); // <2>
            request.setTimeout(TimeValue.timeValueMinutes(10)); // <3>
            // end::start-datafeed-request-options

            // tag::start-datafeed-execute
            StartDatafeedResponse response = client.machineLearning().startDatafeed(request, RequestOptions.DEFAULT);
            // end::start-datafeed-execute
            // tag::start-datafeed-response
            boolean started = response.isStarted(); // <1>
            // end::start-datafeed-response

            assertTrue(started);
        }
        {
            StartDatafeedRequest request = new StartDatafeedRequest(datafeedId);

            // tag::start-datafeed-execute-listener
            ActionListener<StartDatafeedResponse> listener = new ActionListener<StartDatafeedResponse>() {
                @Override
                public void onResponse(StartDatafeedResponse response) {
                    // <1>
                }

                @Override
                public void onFailure(Exception e) {
                    // <2>
                }
            };
            // end::start-datafeed-execute-listener

            // Replace the empty listener by a blocking listener in test
            final CountDownLatch latch = new CountDownLatch(1);
            listener = new LatchedActionListener<>(listener, latch);

            // tag::start-datafeed-execute-async
            client.machineLearning().startDatafeedAsync(request, RequestOptions.DEFAULT, listener); // <1>
            // end::start-datafeed-execute-async

            assertTrue(latch.await(30L, TimeUnit.SECONDS));
        }
    }

    public void testStopDatafeed() throws Exception {
        RestHighLevelClient client = highLevelClient();

        {
            // tag::stop-datafeed-request
            StopDatafeedRequest request = new StopDatafeedRequest("datafeed_id1", "datafeed_id*"); // <1>
            // end::stop-datafeed-request
            request = StopDatafeedRequest.stopAllDatafeedsRequest();

            // tag::stop-datafeed-request-options
            request.setAllowNoDatafeeds(true); // <1>
            request.setForce(true); // <2>
            request.setTimeout(TimeValue.timeValueMinutes(10)); // <3>
            // end::stop-datafeed-request-options

            // tag::stop-datafeed-execute
            StopDatafeedResponse response = client.machineLearning().stopDatafeed(request, RequestOptions.DEFAULT);
            // end::stop-datafeed-execute
            // tag::stop-datafeed-response
            boolean stopped = response.isStopped(); // <1>
            // end::stop-datafeed-response

            assertTrue(stopped);
        }
        {
            StopDatafeedRequest request = StopDatafeedRequest.stopAllDatafeedsRequest();

            // tag::stop-datafeed-execute-listener
            ActionListener<StopDatafeedResponse> listener = new ActionListener<StopDatafeedResponse>() {
                @Override
                public void onResponse(StopDatafeedResponse response) {
                    // <1>
                }

                @Override
                public void onFailure(Exception e) {
                    // <2>
                }
            };
            // end::stop-datafeed-execute-listener

            // Replace the empty listener by a blocking listener in test
            final CountDownLatch latch = new CountDownLatch(1);
            listener = new LatchedActionListener<>(listener, latch);

            // tag::stop-datafeed-execute-async
            client.machineLearning().stopDatafeedAsync(request, RequestOptions.DEFAULT, listener); // <1>
            // end::stop-datafeed-execute-async

            assertTrue(latch.await(30L, TimeUnit.SECONDS));
        }
    }

    public void testGetDatafeedStats() throws Exception {
        RestHighLevelClient client = highLevelClient();

        Job job = MachineLearningIT.buildJob("get-machine-learning-datafeed-stats1");
        client.machineLearning().putJob(new PutJobRequest(job), RequestOptions.DEFAULT);

        Job secondJob = MachineLearningIT.buildJob("get-machine-learning-datafeed-stats2");
        client.machineLearning().putJob(new PutJobRequest(secondJob), RequestOptions.DEFAULT);
        String datafeedId1 = job.getId() + "-feed";
        String indexName = "datafeed_stats_data_2";
        CreateIndexRequest createIndexRequest = new CreateIndexRequest(indexName);
        createIndexRequest.mapping("doc", "timestamp", "type=date", "total", "type=long");
        highLevelClient().indices().create(createIndexRequest, RequestOptions.DEFAULT);
        DatafeedConfig datafeed = DatafeedConfig.builder(datafeedId1, job.getId())
            .setTypes(Arrays.asList("doc"))
            .setIndices(indexName)
            .build();
        client.machineLearning().putDatafeed(new PutDatafeedRequest(datafeed), RequestOptions.DEFAULT);

        String datafeedId2 = secondJob.getId() + "-feed";
        DatafeedConfig secondDatafeed = DatafeedConfig.builder(datafeedId2, secondJob.getId())
            .setTypes(Arrays.asList("doc"))
            .setIndices(indexName)
            .build();
        client.machineLearning().putDatafeed(new PutDatafeedRequest(secondDatafeed), RequestOptions.DEFAULT);

        {
            //tag::get-datafeed-stats-request
            GetDatafeedStatsRequest request =
                new GetDatafeedStatsRequest("get-machine-learning-datafeed-stats1-feed", "get-machine-learning-datafeed*"); // <1>
            request.setAllowNoDatafeeds(true); // <2>
            //end::get-datafeed-stats-request

            //tag::get-datafeed-stats-execute
            GetDatafeedStatsResponse response = client.machineLearning().getDatafeedStats(request, RequestOptions.DEFAULT);
            //end::get-datafeed-stats-execute

            //tag::get-datafeed-stats-response
            long numberOfDatafeedStats = response.count(); // <1>
            List<DatafeedStats> datafeedStats = response.datafeedStats(); // <2>
            //end::get-datafeed-stats-response

            assertEquals(2, response.count());
            assertThat(response.datafeedStats(), hasSize(2));
            assertThat(response.datafeedStats().stream().map(DatafeedStats::getDatafeedId).collect(Collectors.toList()),
                containsInAnyOrder(datafeed.getId(), secondDatafeed.getId()));
        }
        {
            GetDatafeedStatsRequest request = new GetDatafeedStatsRequest("*");

            // tag::get-datafeed-stats-execute-listener
            ActionListener<GetDatafeedStatsResponse> listener = new ActionListener<GetDatafeedStatsResponse>() {
                @Override
                public void onResponse(GetDatafeedStatsResponse response) {
                    // <1>
                }

                @Override
                public void onFailure(Exception e) {
                    // <2>
                }
            };
            // end::get-datafeed-stats-execute-listener

            // Replace the empty listener by a blocking listener in test
            final CountDownLatch latch = new CountDownLatch(1);
            listener = new LatchedActionListener<>(listener, latch);

            // tag::get-datafeed-stats-execute-async
            client.machineLearning().getDatafeedStatsAsync(request, RequestOptions.DEFAULT, listener); // <1>
            // end::get-datafeed-stats-execute-async

            assertTrue(latch.await(30L, TimeUnit.SECONDS));
        }
    }

    public void testGetBuckets() throws IOException, InterruptedException {
        RestHighLevelClient client = highLevelClient();

        String jobId = "test-get-buckets";
        Job job = MachineLearningIT.buildJob(jobId);
        client.machineLearning().putJob(new PutJobRequest(job), RequestOptions.DEFAULT);

        // Let us index a bucket
        IndexRequest indexRequest = new IndexRequest(".ml-anomalies-shared", "doc");
        indexRequest.setRefreshPolicy(WriteRequest.RefreshPolicy.IMMEDIATE);
        indexRequest.source("{\"job_id\":\"test-get-buckets\", \"result_type\":\"bucket\", \"timestamp\": 1533081600000," +
                        "\"bucket_span\": 600,\"is_interim\": false, \"anomaly_score\": 80.0}", XContentType.JSON);
        client.index(indexRequest, RequestOptions.DEFAULT);

        {
            // tag::get-buckets-request
            GetBucketsRequest request = new GetBucketsRequest(jobId); // <1>
            // end::get-buckets-request

            // tag::get-buckets-timestamp
            request.setTimestamp("2018-08-17T00:00:00Z"); // <1>
            // end::get-buckets-timestamp

            // Set timestamp to null as it is incompatible with other args
            request.setTimestamp(null);

            // tag::get-buckets-anomaly-score
            request.setAnomalyScore(75.0); // <1>
            // end::get-buckets-anomaly-score

            // tag::get-buckets-desc
            request.setDescending(true); // <1>
            // end::get-buckets-desc

            // tag::get-buckets-end
            request.setEnd("2018-08-21T00:00:00Z"); // <1>
            // end::get-buckets-end

            // tag::get-buckets-exclude-interim
            request.setExcludeInterim(true); // <1>
            // end::get-buckets-exclude-interim

            // tag::get-buckets-expand
            request.setExpand(true); // <1>
            // end::get-buckets-expand

            // tag::get-buckets-page
            request.setPageParams(new PageParams(100, 200)); // <1>
            // end::get-buckets-page

            // Set page params back to null so the response contains the bucket we indexed
            request.setPageParams(null);

            // tag::get-buckets-sort
            request.setSort("anomaly_score"); // <1>
            // end::get-buckets-sort

            // tag::get-buckets-start
            request.setStart("2018-08-01T00:00:00Z"); // <1>
            // end::get-buckets-start

            // tag::get-buckets-execute
            GetBucketsResponse response = client.machineLearning().getBuckets(request, RequestOptions.DEFAULT);
            // end::get-buckets-execute

            // tag::get-buckets-response
            long count = response.count(); // <1>
            List<Bucket> buckets = response.buckets(); // <2>
            // end::get-buckets-response
            assertEquals(1, buckets.size());
        }
        {
            GetBucketsRequest request = new GetBucketsRequest(jobId);

            // tag::get-buckets-execute-listener
            ActionListener<GetBucketsResponse> listener =
                    new ActionListener<GetBucketsResponse>() {
                        @Override
                        public void onResponse(GetBucketsResponse getBucketsResponse) {
                            // <1>
                        }

                        @Override
                        public void onFailure(Exception e) {
                            // <2>
                        }
                    };
            // end::get-buckets-execute-listener

            // Replace the empty listener by a blocking listener in test
            final CountDownLatch latch = new CountDownLatch(1);
            listener = new LatchedActionListener<>(listener, latch);

            // tag::get-buckets-execute-async
            client.machineLearning().getBucketsAsync(request, RequestOptions.DEFAULT, listener); // <1>
            // end::get-buckets-execute-async

            assertTrue(latch.await(30L, TimeUnit.SECONDS));
        }
    }

    public void testFlushJob() throws Exception {
        RestHighLevelClient client = highLevelClient();

        Job job = MachineLearningIT.buildJob("flushing-my-first-machine-learning-job");
        client.machineLearning().putJob(new PutJobRequest(job), RequestOptions.DEFAULT);
        client.machineLearning().openJob(new OpenJobRequest(job.getId()), RequestOptions.DEFAULT);

        Job secondJob = MachineLearningIT.buildJob("flushing-my-second-machine-learning-job");
        client.machineLearning().putJob(new PutJobRequest(secondJob), RequestOptions.DEFAULT);
        client.machineLearning().openJob(new OpenJobRequest(secondJob.getId()), RequestOptions.DEFAULT);

        {
            // tag::flush-job-request
            FlushJobRequest flushJobRequest = new FlushJobRequest("flushing-my-first-machine-learning-job"); // <1>
            // end::flush-job-request

            // tag::flush-job-request-options
            flushJobRequest.setCalcInterim(true); // <1>
            flushJobRequest.setAdvanceTime("2018-08-31T16:35:07+00:00"); // <2>
            flushJobRequest.setStart("2018-08-31T16:35:17+00:00"); // <3>
            flushJobRequest.setEnd("2018-08-31T16:35:27+00:00"); // <4>
            flushJobRequest.setSkipTime("2018-08-31T16:35:00+00:00"); // <5>
            // end::flush-job-request-options

            // tag::flush-job-execute
            FlushJobResponse flushJobResponse = client.machineLearning().flushJob(flushJobRequest, RequestOptions.DEFAULT);
            // end::flush-job-execute

            // tag::flush-job-response
            boolean isFlushed = flushJobResponse.isFlushed(); // <1>
            Date lastFinalizedBucketEnd = flushJobResponse.getLastFinalizedBucketEnd(); // <2>
            // end::flush-job-response

        }
        {
            // tag::flush-job-execute-listener
            ActionListener<FlushJobResponse> listener = new ActionListener<FlushJobResponse>() {
                @Override
                public void onResponse(FlushJobResponse FlushJobResponse) {
                    // <1>
                }

                @Override
                public void onFailure(Exception e) {
                    // <2>
                }
            };
            // end::flush-job-execute-listener
            FlushJobRequest flushJobRequest = new FlushJobRequest("flushing-my-second-machine-learning-job");

            // Replace the empty listener by a blocking listener in test
            final CountDownLatch latch = new CountDownLatch(1);
            listener = new LatchedActionListener<>(listener, latch);

            // tag::flush-job-execute-async
            client.machineLearning().flushJobAsync(flushJobRequest, RequestOptions.DEFAULT, listener); // <1>
            // end::flush-job-execute-async

            assertTrue(latch.await(30L, TimeUnit.SECONDS));
        }
    }
    
    public void testDeleteForecast() throws Exception {
        RestHighLevelClient client = highLevelClient();

        Job job = MachineLearningIT.buildJob("deleting-forecast-for-job");
        client.machineLearning().putJob(new PutJobRequest(job), RequestOptions.DEFAULT);
        client.machineLearning().openJob(new OpenJobRequest(job.getId()), RequestOptions.DEFAULT);
        PostDataRequest.JsonBuilder builder = new PostDataRequest.JsonBuilder();
        for(int i = 0; i < 30; i++) {
            Map<String, Object> hashMap = new HashMap<>();
            hashMap.put("total", randomInt(1000));
            hashMap.put("timestamp", (i+1)*1000);
            builder.addDoc(hashMap);
        }

        PostDataRequest postDataRequest = new PostDataRequest(job.getId(), builder);
        client.machineLearning().postData(postDataRequest, RequestOptions.DEFAULT);
        client.machineLearning().flushJob(new FlushJobRequest(job.getId()), RequestOptions.DEFAULT);

        ForecastJobResponse forecastJobResponse = client.machineLearning().
            forecastJob(new ForecastJobRequest(job.getId()), RequestOptions.DEFAULT);
        String forecastId = forecastJobResponse.getForecastId();

        GetRequest request = new GetRequest(".ml-anomalies-" + job.getId());
        request.id(job.getId() + "_model_forecast_request_stats_" + forecastId);
        assertBusy(() -> {
            GetResponse getResponse = highLevelClient().get(request, RequestOptions.DEFAULT);
            assertTrue(getResponse.isExists());
            assertTrue(getResponse.getSourceAsString().contains("finished"));
        }, 30, TimeUnit.SECONDS);

        {
            // tag::delete-forecast-request
            DeleteForecastRequest deleteForecastRequest = new DeleteForecastRequest("deleting-forecast-for-job"); // <1>
            // end::delete-forecast-request

            // tag::delete-forecast-request-options
            deleteForecastRequest.setForecastIds(forecastId); // <1>
            deleteForecastRequest.timeout("30s"); // <2>
            deleteForecastRequest.setAllowNoForecasts(true); // <3>
            // end::delete-forecast-request-options

            // tag::delete-forecast-execute
            AcknowledgedResponse deleteForecastResponse = client.machineLearning().deleteForecast(deleteForecastRequest,
                RequestOptions.DEFAULT);
            // end::delete-forecast-execute

            // tag::delete-forecast-response
            boolean isAcknowledged = deleteForecastResponse.isAcknowledged(); // <1>
            // end::delete-forecast-response
        }
        {
            // tag::delete-forecast-execute-listener
            ActionListener<AcknowledgedResponse> listener = new ActionListener<AcknowledgedResponse>() {
                @Override
                public void onResponse(AcknowledgedResponse DeleteForecastResponse) {
                    // <1>
                }

                @Override
                public void onFailure(Exception e) {
                    // <2>
                }
            };
            // end::delete-forecast-execute-listener
            DeleteForecastRequest deleteForecastRequest = DeleteForecastRequest.deleteAllForecasts(job.getId());
            deleteForecastRequest.setAllowNoForecasts(true);

            // Replace the empty listener by a blocking listener in test
            final CountDownLatch latch = new CountDownLatch(1);
            listener = new LatchedActionListener<>(listener, latch);

            // tag::delete-forecast-execute-async
            client.machineLearning().deleteForecastAsync(deleteForecastRequest, RequestOptions.DEFAULT, listener); // <1>
            // end::delete-forecast-execute-async

            assertTrue(latch.await(30L, TimeUnit.SECONDS));
        }
    }
    
    public void testGetJobStats() throws Exception {
        RestHighLevelClient client = highLevelClient();

        Job job = MachineLearningIT.buildJob("get-machine-learning-job-stats1");
        client.machineLearning().putJob(new PutJobRequest(job), RequestOptions.DEFAULT);

        Job secondJob = MachineLearningIT.buildJob("get-machine-learning-job-stats2");
        client.machineLearning().putJob(new PutJobRequest(secondJob), RequestOptions.DEFAULT);

        {
            // tag::get-job-stats-request
            GetJobStatsRequest request = new GetJobStatsRequest("get-machine-learning-job-stats1", "get-machine-learning-job-*"); // <1>
            request.setAllowNoJobs(true); // <2>
            // end::get-job-stats-request

            // tag::get-job-stats-execute
            GetJobStatsResponse response = client.machineLearning().getJobStats(request, RequestOptions.DEFAULT);
            // end::get-job-stats-execute

            // tag::get-job-stats-response
            long numberOfJobStats = response.count(); // <1>
            List<JobStats> jobStats = response.jobStats(); // <2>
            // end::get-job-stats-response

            assertEquals(2, response.count());
            assertThat(response.jobStats(), hasSize(2));
            assertThat(response.jobStats().stream().map(JobStats::getJobId).collect(Collectors.toList()),
                containsInAnyOrder(job.getId(), secondJob.getId()));
        }
        {
            GetJobStatsRequest request = new GetJobStatsRequest("get-machine-learning-job-stats1", "get-machine-learning-job-*");

            // tag::get-job-stats-execute-listener
            ActionListener<GetJobStatsResponse> listener = new ActionListener<GetJobStatsResponse>() {
                @Override
                public void onResponse(GetJobStatsResponse response) {
                    // <1>
                }

                @Override
                public void onFailure(Exception e) {
                    // <2>
                }
            };
            // end::get-job-stats-execute-listener

            // Replace the empty listener by a blocking listener in test
            final CountDownLatch latch = new CountDownLatch(1);
            listener = new LatchedActionListener<>(listener, latch);

            // tag::get-job-stats-execute-async
            client.machineLearning().getJobStatsAsync(request, RequestOptions.DEFAULT, listener); // <1>
            // end::get-job-stats-execute-async

            assertTrue(latch.await(30L, TimeUnit.SECONDS));
        }
    }

    public void testForecastJob() throws Exception {
        RestHighLevelClient client = highLevelClient();

        Job job = MachineLearningIT.buildJob("forecasting-my-first-machine-learning-job");
        client.machineLearning().putJob(new PutJobRequest(job), RequestOptions.DEFAULT);
        client.machineLearning().openJob(new OpenJobRequest(job.getId()), RequestOptions.DEFAULT);

        PostDataRequest.JsonBuilder builder = new PostDataRequest.JsonBuilder();
        for(int i = 0; i < 30; i++) {
            Map<String, Object> hashMap = new HashMap<>();
            hashMap.put("total", randomInt(1000));
            hashMap.put("timestamp", (i+1)*1000);
            builder.addDoc(hashMap);
        }
        PostDataRequest postDataRequest = new PostDataRequest(job.getId(), builder);
        client.machineLearning().postData(postDataRequest, RequestOptions.DEFAULT);
        client.machineLearning().flushJob(new FlushJobRequest(job.getId()), RequestOptions.DEFAULT);

        {
            // tag::forecast-job-request
            ForecastJobRequest forecastJobRequest = new ForecastJobRequest("forecasting-my-first-machine-learning-job"); // <1>
            // end::forecast-job-request

            // tag::forecast-job-request-options
            forecastJobRequest.setExpiresIn(TimeValue.timeValueHours(48)); // <1>
            forecastJobRequest.setDuration(TimeValue.timeValueHours(24)); // <2>
            // end::forecast-job-request-options

            // tag::forecast-job-execute
            ForecastJobResponse forecastJobResponse = client.machineLearning().forecastJob(forecastJobRequest, RequestOptions.DEFAULT);
            // end::forecast-job-execute

            // tag::forecast-job-response
            boolean isAcknowledged = forecastJobResponse.isAcknowledged(); // <1>
            String forecastId = forecastJobResponse.getForecastId(); // <2>
            // end::forecast-job-response
            assertTrue(isAcknowledged);
            assertNotNull(forecastId);
        }
        {
            // tag::forecast-job-execute-listener
            ActionListener<ForecastJobResponse> listener = new ActionListener<ForecastJobResponse>() {
                @Override
                public void onResponse(ForecastJobResponse forecastJobResponse) {
                    // <1>
                }

                @Override
                public void onFailure(Exception e) {
                    // <2>
                }
            };
            // end::forecast-job-execute-listener
            ForecastJobRequest forecastJobRequest = new ForecastJobRequest("forecasting-my-first-machine-learning-job");

            // Replace the empty listener by a blocking listener in test
            final CountDownLatch latch = new CountDownLatch(1);
            listener = new LatchedActionListener<>(listener, latch);

            // tag::forecast-job-execute-async
            client.machineLearning().forecastJobAsync(forecastJobRequest, RequestOptions.DEFAULT, listener); // <1>
            // end::forecast-job-execute-async

            assertTrue(latch.await(30L, TimeUnit.SECONDS));
        }
    }
    
    public void testGetOverallBuckets() throws IOException, InterruptedException {
        RestHighLevelClient client = highLevelClient();

        String jobId1 = "test-get-overall-buckets-1";
        String jobId2 = "test-get-overall-buckets-2";
        Job job1 = MachineLearningGetResultsIT.buildJob(jobId1);
        Job job2 = MachineLearningGetResultsIT.buildJob(jobId2);
        client.machineLearning().putJob(new PutJobRequest(job1), RequestOptions.DEFAULT);
        client.machineLearning().putJob(new PutJobRequest(job2), RequestOptions.DEFAULT);

        // Let us index some buckets
        BulkRequest bulkRequest = new BulkRequest();
        bulkRequest.setRefreshPolicy(WriteRequest.RefreshPolicy.IMMEDIATE);

        {
            IndexRequest indexRequest = new IndexRequest(".ml-anomalies-shared", "doc");
            indexRequest.source("{\"job_id\":\"test-get-overall-buckets-1\", \"result_type\":\"bucket\", \"timestamp\": 1533081600000," +
                    "\"bucket_span\": 600,\"is_interim\": false, \"anomaly_score\": 60.0}", XContentType.JSON);
            bulkRequest.add(indexRequest);
        }
        {
            IndexRequest indexRequest = new IndexRequest(".ml-anomalies-shared", "doc");
            indexRequest.source("{\"job_id\":\"test-get-overall-buckets-2\", \"result_type\":\"bucket\", \"timestamp\": 1533081600000," +
                    "\"bucket_span\": 3600,\"is_interim\": false, \"anomaly_score\": 100.0}", XContentType.JSON);
            bulkRequest.add(indexRequest);
        }

        client.bulk(bulkRequest, RequestOptions.DEFAULT);

        {
            // tag::get-overall-buckets-request
            GetOverallBucketsRequest request = new GetOverallBucketsRequest(jobId1, jobId2); // <1>
            // end::get-overall-buckets-request

            // tag::get-overall-buckets-bucket-span
            request.setBucketSpan(TimeValue.timeValueHours(24)); // <1>
            // end::get-overall-buckets-bucket-span

            // tag::get-overall-buckets-end
            request.setEnd("2018-08-21T00:00:00Z"); // <1>
            // end::get-overall-buckets-end

            // tag::get-overall-buckets-exclude-interim
            request.setExcludeInterim(true); // <1>
            // end::get-overall-buckets-exclude-interim

            // tag::get-overall-buckets-overall-score
            request.setOverallScore(75.0); // <1>
            // end::get-overall-buckets-overall-score

            // tag::get-overall-buckets-start
            request.setStart("2018-08-01T00:00:00Z"); // <1>
            // end::get-overall-buckets-start

            // tag::get-overall-buckets-top-n
            request.setTopN(2); // <1>
            // end::get-overall-buckets-top-n

            // tag::get-overall-buckets-execute
            GetOverallBucketsResponse response = client.machineLearning().getOverallBuckets(request, RequestOptions.DEFAULT);
            // end::get-overall-buckets-execute

            // tag::get-overall-buckets-response
            long count = response.count(); // <1>
            List<OverallBucket> overallBuckets = response.overallBuckets(); // <2>
            // end::get-overall-buckets-response

            assertEquals(1, overallBuckets.size());
            assertThat(overallBuckets.get(0).getOverallScore(), is(closeTo(80.0, 0.001)));

        }
        {
            GetOverallBucketsRequest request = new GetOverallBucketsRequest(jobId1, jobId2);

            // tag::get-overall-buckets-execute-listener
            ActionListener<GetOverallBucketsResponse> listener =
                    new ActionListener<GetOverallBucketsResponse>() {
                        @Override
                        public void onResponse(GetOverallBucketsResponse getOverallBucketsResponse) {
                            // <1>
                        }

                        @Override
                        public void onFailure(Exception e) {
                            // <2>
                        }
                    };
            // end::get-overall-buckets-execute-listener

            // Replace the empty listener by a blocking listener in test
            final CountDownLatch latch = new CountDownLatch(1);
            listener = new LatchedActionListener<>(listener, latch);

            // tag::get-overall-buckets-execute-async
            client.machineLearning().getOverallBucketsAsync(request, RequestOptions.DEFAULT, listener); // <1>
            // end::get-overall-buckets-execute-async

            assertTrue(latch.await(30L, TimeUnit.SECONDS));
        }
    }

    public void testGetRecords() throws IOException, InterruptedException {
        RestHighLevelClient client = highLevelClient();

        String jobId = "test-get-records";
        Job job = MachineLearningIT.buildJob(jobId);
        client.machineLearning().putJob(new PutJobRequest(job), RequestOptions.DEFAULT);

        // Let us index a record
        IndexRequest indexRequest = new IndexRequest(".ml-anomalies-shared", "doc");
        indexRequest.setRefreshPolicy(WriteRequest.RefreshPolicy.IMMEDIATE);
        indexRequest.source("{\"job_id\":\"test-get-records\", \"result_type\":\"record\", \"timestamp\": 1533081600000," +
                "\"bucket_span\": 600,\"is_interim\": false, \"record_score\": 80.0}", XContentType.JSON);
        client.index(indexRequest, RequestOptions.DEFAULT);

        {
            // tag::get-records-request
            GetRecordsRequest request = new GetRecordsRequest(jobId); // <1>
            // end::get-records-request

            // tag::get-records-desc
            request.setDescending(true); // <1>
            // end::get-records-desc

            // tag::get-records-end
            request.setEnd("2018-08-21T00:00:00Z"); // <1>
            // end::get-records-end

            // tag::get-records-exclude-interim
            request.setExcludeInterim(true); // <1>
            // end::get-records-exclude-interim

            // tag::get-records-page
            request.setPageParams(new PageParams(100, 200)); // <1>
            // end::get-records-page

            // Set page params back to null so the response contains the record we indexed
            request.setPageParams(null);

            // tag::get-records-record-score
            request.setRecordScore(75.0); // <1>
            // end::get-records-record-score

            // tag::get-records-sort
            request.setSort("probability"); // <1>
            // end::get-records-sort

            // tag::get-records-start
            request.setStart("2018-08-01T00:00:00Z"); // <1>
            // end::get-records-start

            // tag::get-records-execute
            GetRecordsResponse response = client.machineLearning().getRecords(request, RequestOptions.DEFAULT);
            // end::get-records-execute

            // tag::get-records-response
            long count = response.count(); // <1>
            List<AnomalyRecord> records = response.records(); // <2>
            // end::get-records-response
            assertEquals(1, records.size());
        }
        {
            GetRecordsRequest request = new GetRecordsRequest(jobId);

            // tag::get-records-execute-listener
            ActionListener<GetRecordsResponse> listener =
                    new ActionListener<GetRecordsResponse>() {
                        @Override
                        public void onResponse(GetRecordsResponse getRecordsResponse) {
                            // <1>
                        }

                        @Override
                        public void onFailure(Exception e) {
                            // <2>
                        }
                    };
            // end::get-records-execute-listener

            // Replace the empty listener by a blocking listener in test
            final CountDownLatch latch = new CountDownLatch(1);
            listener = new LatchedActionListener<>(listener, latch);

            // tag::get-records-execute-async
            client.machineLearning().getRecordsAsync(request, RequestOptions.DEFAULT, listener); // <1>
            // end::get-records-execute-async

            assertTrue(latch.await(30L, TimeUnit.SECONDS));
        }
    }

    public void testPostData() throws Exception {
        RestHighLevelClient client = highLevelClient();

        Job job = MachineLearningIT.buildJob("test-post-data");
        client.machineLearning().putJob(new PutJobRequest(job), RequestOptions.DEFAULT);
        client.machineLearning().openJob(new OpenJobRequest(job.getId()), RequestOptions.DEFAULT);

        {
            // tag::post-data-request
            PostDataRequest.JsonBuilder jsonBuilder = new PostDataRequest.JsonBuilder(); // <1>
            Map<String, Object> mapData = new HashMap<>();
            mapData.put("total", 109);
            jsonBuilder.addDoc(mapData); // <2>
            jsonBuilder.addDoc("{\"total\":1000}"); // <3>
            PostDataRequest postDataRequest = new PostDataRequest("test-post-data", jsonBuilder); // <4>
            // end::post-data-request


            // tag::post-data-request-options
            postDataRequest.setResetStart("2018-08-31T16:35:07+00:00"); // <1>
            postDataRequest.setResetEnd("2018-08-31T16:35:17+00:00"); // <2>
            // end::post-data-request-options
            postDataRequest.setResetEnd(null);
            postDataRequest.setResetStart(null);

            // tag::post-data-execute
            PostDataResponse postDataResponse = client.machineLearning().postData(postDataRequest, RequestOptions.DEFAULT);
            // end::post-data-execute

            // tag::post-data-response
            DataCounts dataCounts = postDataResponse.getDataCounts(); // <1>
            // end::post-data-response
            assertEquals(2, dataCounts.getInputRecordCount());

        }
        {
            // tag::post-data-execute-listener
            ActionListener<PostDataResponse> listener = new ActionListener<PostDataResponse>() {
                @Override
                public void onResponse(PostDataResponse postDataResponse) {
                    // <1>
                }

                @Override
                public void onFailure(Exception e) {
                    // <2>
                }
            };
            // end::post-data-execute-listener
            PostDataRequest.JsonBuilder jsonBuilder = new PostDataRequest.JsonBuilder();
            Map<String, Object> mapData = new HashMap<>();
            mapData.put("total", 109);
            jsonBuilder.addDoc(mapData);
            PostDataRequest postDataRequest = new PostDataRequest("test-post-data", jsonBuilder); // <1>

            // Replace the empty listener by a blocking listener in test
            final CountDownLatch latch = new CountDownLatch(1);
            listener = new LatchedActionListener<>(listener, latch);

            // tag::post-data-execute-async
            client.machineLearning().postDataAsync(postDataRequest, RequestOptions.DEFAULT, listener); // <1>
            // end::post-data-execute-async

            assertTrue(latch.await(30L, TimeUnit.SECONDS));
        }
    }

    public void testGetInfluencers() throws IOException, InterruptedException {
        RestHighLevelClient client = highLevelClient();

        String jobId = "test-get-influencers";
        Job job = MachineLearningIT.buildJob(jobId);
        client.machineLearning().putJob(new PutJobRequest(job), RequestOptions.DEFAULT);

        // Let us index a record
        IndexRequest indexRequest = new IndexRequest(".ml-anomalies-shared", "doc");
        indexRequest.setRefreshPolicy(WriteRequest.RefreshPolicy.IMMEDIATE);
        indexRequest.source("{\"job_id\":\"test-get-influencers\", \"result_type\":\"influencer\", \"timestamp\": 1533081600000," +
                "\"bucket_span\": 600,\"is_interim\": false, \"influencer_score\": 80.0, \"influencer_field_name\": \"my_influencer\"," +
                "\"influencer_field_value\":\"foo\"}", XContentType.JSON);
        client.index(indexRequest, RequestOptions.DEFAULT);

        {
            // tag::get-influencers-request
            GetInfluencersRequest request = new GetInfluencersRequest(jobId); // <1>
            // end::get-influencers-request

            // tag::get-influencers-desc
            request.setDescending(true); // <1>
            // end::get-influencers-desc

            // tag::get-influencers-end
            request.setEnd("2018-08-21T00:00:00Z"); // <1>
            // end::get-influencers-end

            // tag::get-influencers-exclude-interim
            request.setExcludeInterim(true); // <1>
            // end::get-influencers-exclude-interim

            // tag::get-influencers-influencer-score
            request.setInfluencerScore(75.0); // <1>
            // end::get-influencers-influencer-score

            // tag::get-influencers-page
            request.setPageParams(new PageParams(100, 200)); // <1>
            // end::get-influencers-page

            // Set page params back to null so the response contains the influencer we indexed
            request.setPageParams(null);

            // tag::get-influencers-sort
            request.setSort("probability"); // <1>
            // end::get-influencers-sort

            // tag::get-influencers-start
            request.setStart("2018-08-01T00:00:00Z"); // <1>
            // end::get-influencers-start

            // tag::get-influencers-execute
            GetInfluencersResponse response = client.machineLearning().getInfluencers(request, RequestOptions.DEFAULT);
            // end::get-influencers-execute

            // tag::get-influencers-response
            long count = response.count(); // <1>
            List<Influencer> influencers = response.influencers(); // <2>
            // end::get-influencers-response
            assertEquals(1, influencers.size());
        }
        {
            GetInfluencersRequest request = new GetInfluencersRequest(jobId);

            // tag::get-influencers-execute-listener
            ActionListener<GetInfluencersResponse> listener =
                    new ActionListener<GetInfluencersResponse>() {
                        @Override
                        public void onResponse(GetInfluencersResponse getInfluencersResponse) {
                            // <1>
                        }

                        @Override
                        public void onFailure(Exception e) {
                            // <2>
                        }
                    };
            // end::get-influencers-execute-listener

            // Replace the empty listener by a blocking listener in test
            final CountDownLatch latch = new CountDownLatch(1);
            listener = new LatchedActionListener<>(listener, latch);

            // tag::get-influencers-execute-async
            client.machineLearning().getInfluencersAsync(request, RequestOptions.DEFAULT, listener); // <1>
            // end::get-influencers-execute-async

            assertTrue(latch.await(30L, TimeUnit.SECONDS));
        }
    }

    public void testGetCategories() throws IOException, InterruptedException {
        RestHighLevelClient client = highLevelClient();

        String jobId = "test-get-categories";
        Job job = MachineLearningIT.buildJob(jobId);
        client.machineLearning().putJob(new PutJobRequest(job), RequestOptions.DEFAULT);

        // Let us index a category
        IndexRequest indexRequest = new IndexRequest(".ml-anomalies-shared", "doc");
        indexRequest.setRefreshPolicy(WriteRequest.RefreshPolicy.IMMEDIATE);
        indexRequest.source("{\"job_id\": \"test-get-categories\", \"category_id\": 1, \"terms\": \"AAL\"," +
                " \"regex\": \".*?AAL.*\", \"max_matching_length\": 3, \"examples\": [\"AAL\"]}", XContentType.JSON);
        client.index(indexRequest, RequestOptions.DEFAULT);

        {
            // tag::get-categories-request
            GetCategoriesRequest request = new GetCategoriesRequest(jobId); // <1>
            // end::get-categories-request

            // tag::get-categories-category-id
            request.setCategoryId(1L); // <1>
            // end::get-categories-category-id

            // tag::get-categories-page
            request.setPageParams(new PageParams(100, 200)); // <1>
            // end::get-categories-page

            // Set page params back to null so the response contains the category we indexed
            request.setPageParams(null);

            // tag::get-categories-execute
            GetCategoriesResponse response = client.machineLearning().getCategories(request, RequestOptions.DEFAULT);
            // end::get-categories-execute

            // tag::get-categories-response
            long count = response.count(); // <1>
            List<CategoryDefinition> categories = response.categories(); // <2>
            // end::get-categories-response
            assertEquals(1, categories.size());
        }
        {
            GetCategoriesRequest request = new GetCategoriesRequest(jobId);

            // tag::get-categories-execute-listener
            ActionListener<GetCategoriesResponse> listener =
                    new ActionListener<GetCategoriesResponse>() {
                        @Override
                        public void onResponse(GetCategoriesResponse getcategoriesResponse) {
                            // <1>
                        }

                        @Override
                        public void onFailure(Exception e) {
                            // <2>
                        }
                    };
            // end::get-categories-execute-listener

            // Replace the empty listener by a blocking listener in test
            final CountDownLatch latch = new CountDownLatch(1);
            listener = new LatchedActionListener<>(listener, latch);

            // tag::get-categories-execute-async
            client.machineLearning().getCategoriesAsync(request, RequestOptions.DEFAULT, listener); // <1>
            // end::get-categories-execute-async

            assertTrue(latch.await(30L, TimeUnit.SECONDS));
        }
    }

    public void testPutCalendar() throws IOException, InterruptedException {
        RestHighLevelClient client = highLevelClient();

        // tag::put-calendar-request
        Calendar calendar = new Calendar("public_holidays", Collections.singletonList("job_1"), "A calendar for public holidays");
        PutCalendarRequest request = new PutCalendarRequest(calendar); // <1>
        // end::put-calendar-request

        // tag::put-calendar-execute
        PutCalendarResponse response = client.machineLearning().putCalendar(request, RequestOptions.DEFAULT);
        // end::put-calendar-execute

        // tag::put-calendar-response
        Calendar newCalendar = response.getCalendar(); // <1>
        // end::put-calendar-response
        assertThat(newCalendar.getId(), equalTo("public_holidays"));

        // tag::put-calendar-execute-listener
        ActionListener<PutCalendarResponse> listener = new ActionListener<PutCalendarResponse>() {
            @Override
            public void onResponse(PutCalendarResponse response) {
                // <1>
            }

            @Override
            public void onFailure(Exception e) {
                // <2>
            }
        };
        // end::put-calendar-execute-listener

        // Replace the empty listener by a blocking listener in test
        final CountDownLatch latch = new CountDownLatch(1);
        listener = new LatchedActionListener<>(listener, latch);

        // tag::put-calendar-execute-async
        client.machineLearning().putCalendarAsync(request, RequestOptions.DEFAULT, listener); // <1>
        // end::put-calendar-execute-async

        assertTrue(latch.await(30L, TimeUnit.SECONDS));
    }

    public void testGetCalendar() throws IOException, InterruptedException {
        RestHighLevelClient client = highLevelClient();

        Calendar calendar = new Calendar("holidays", Collections.singletonList("job_1"), "A calendar for public holidays");
        PutCalendarRequest putRequest = new PutCalendarRequest(calendar);
        client.machineLearning().putCalendar(putRequest, RequestOptions.DEFAULT);
        {
            // tag::get-calendars-request
            GetCalendarsRequest request = new GetCalendarsRequest(); // <1>
            // end::get-calendars-request

            // tag::get-calendars-id
            request.setCalendarId("holidays"); // <1>
            // end::get-calendars-id

            // tag::get-calendars-page
            request.setPageParams(new PageParams(10, 20)); // <1>
            // end::get-calendars-page

            // reset page params
            request.setPageParams(null);

            // tag::get-calendars-execute
            GetCalendarsResponse response = client.machineLearning().getCalendars(request, RequestOptions.DEFAULT);
            // end::get-calendars-execute

            // tag::get-calendars-response
            long count = response.count(); // <1>
            List<Calendar> calendars = response.calendars(); // <2>
            // end::get-calendars-response
            assertEquals(1, calendars.size());
        }
        {
            GetCalendarsRequest request = new GetCalendarsRequest("holidays");

            // tag::get-calendars-execute-listener
            ActionListener<GetCalendarsResponse> listener =
                    new ActionListener<GetCalendarsResponse>() {
                        @Override
                        public void onResponse(GetCalendarsResponse getCalendarsResponse) {
                            // <1>
                        }

                        @Override
                        public void onFailure(Exception e) {
                            // <2>
                        }
                    };
            // end::get-calendars-execute-listener

            // Replace the empty listener by a blocking listener in test
            final CountDownLatch latch = new CountDownLatch(1);
            listener = new LatchedActionListener<>(listener, latch);

            // tag::get-calendars-execute-async
            client.machineLearning().getCalendarsAsync(request, RequestOptions.DEFAULT, listener); // <1>
            // end::get-calendars-execute-async

            assertTrue(latch.await(30L, TimeUnit.SECONDS));
        }
    }

    public void testDeleteCalendar() throws IOException, InterruptedException {
        RestHighLevelClient client = highLevelClient();

        Calendar calendar = new Calendar("holidays", Collections.singletonList("job_1"), "A calendar for public holidays");
        PutCalendarRequest putCalendarRequest = new PutCalendarRequest(calendar);
        client.machineLearning().putCalendar(putCalendarRequest, RequestOptions.DEFAULT);

        // tag::delete-calendar-request
        DeleteCalendarRequest request = new DeleteCalendarRequest("holidays"); // <1>
        // end::delete-calendar-request

        // tag::delete-calendar-execute
        AcknowledgedResponse response = client.machineLearning().deleteCalendar(request, RequestOptions.DEFAULT);
        // end::delete-calendar-execute

        // tag::delete-calendar-response
        boolean isAcknowledged = response.isAcknowledged(); // <1>
        // end::delete-calendar-response

        assertTrue(isAcknowledged);

        // tag::delete-calendar-execute-listener
        ActionListener<AcknowledgedResponse> listener = new ActionListener<AcknowledgedResponse>() {
            @Override
            public void onResponse(AcknowledgedResponse response) {
                // <1>
            }

            @Override
            public void onFailure(Exception e) {
                // <2>
            }
        };
        // end::delete-calendar-execute-listener

        // Replace the empty listener by a blocking listener in test
        final CountDownLatch latch = new CountDownLatch(1);
        listener = new LatchedActionListener<>(listener, latch);

        // tag::delete-calendar-execute-async
        client.machineLearning().deleteCalendarAsync(request, RequestOptions.DEFAULT, listener); // <1>
        // end::delete-calendar-execute-async

        assertTrue(latch.await(30L, TimeUnit.SECONDS));
    }

    public void testCreateFilter() throws Exception {
        RestHighLevelClient client = highLevelClient();
        {
            // tag::put-filter-config
            MlFilter.Builder filterBuilder = MlFilter.builder("my_safe_domains") // <1>
                .setDescription("A list of safe domains")   // <2>
                .setItems("*.google.com", "wikipedia.org"); // <3>
            // end::put-filter-config

            // tag::put-filter-request
            PutFilterRequest request = new PutFilterRequest(filterBuilder.build()); // <1>
            // end::put-filter-request

            // tag::put-filter-execute
            PutFilterResponse response = client.machineLearning().putFilter(request, RequestOptions.DEFAULT);
            // end::put-filter-execute

            // tag::put-filter-response
            MlFilter createdFilter = response.getResponse(); // <1>
            // end::put-filter-response
            assertThat(createdFilter.getId(), equalTo("my_safe_domains"));
        }
        {
            MlFilter.Builder filterBuilder = MlFilter.builder("safe_domains_async")
                .setDescription("A list of safe domains")
                .setItems("*.google.com", "wikipedia.org");

            PutFilterRequest request = new PutFilterRequest(filterBuilder.build());
            // tag::put-filter-execute-listener
            ActionListener<PutFilterResponse> listener = new ActionListener<PutFilterResponse>() {
                @Override
                public void onResponse(PutFilterResponse response) {
                    // <1>
                }

                @Override
                public void onFailure(Exception e) {
                    // <2>
                }
            };
            // end::put-filter-execute-listener

            // Replace the empty listener by a blocking listener in test
            final CountDownLatch latch = new CountDownLatch(1);
            listener = new LatchedActionListener<>(listener, latch);

            // tag::put-filter-execute-async
            client.machineLearning().putFilterAsync(request, RequestOptions.DEFAULT, listener); // <1>
            // end::put-filter-execute-async

            assertTrue(latch.await(30L, TimeUnit.SECONDS));
        }
    }

    public void testGetFilters() throws IOException, InterruptedException {
        RestHighLevelClient client = highLevelClient();
        String filterId = "get-filter-doc-test";
        MlFilter.Builder filterBuilder = MlFilter.builder(filterId).setDescription("test").setItems("*.google.com", "wikipedia.org");

        client.machineLearning().putFilter(new PutFilterRequest(filterBuilder.build()), RequestOptions.DEFAULT);

        {
            // tag::get-filters-request
            GetFiltersRequest request = new GetFiltersRequest(); // <1>
            // end::get-filters-request

            // tag::get-filters-filter-id
<<<<<<< HEAD
            request.setId("get-filter-doc-test"); // <1>
=======
            request.setFilterId("get-filter-doc-test"); // <1>
>>>>>>> c346a0f0
            // end::get-filters-filter-id

            // tag::get-filters-page-params
            request.setFrom(100); // <1>
            request.setSize(200); // <2>
            // end::get-filters-page-params

            request.setFrom(null);
            request.setSize(null);

            // tag::get-filters-execute
            GetFiltersResponse response = client.machineLearning().getFilter(request, RequestOptions.DEFAULT);
            // end::get-filters-execute

            // tag::get-filters-response
            long count = response.count(); // <1>
            List<MlFilter> filters = response.filters(); // <2>
            // end::get-filters-response
            assertEquals(1, filters.size());
        }
        {
            GetFiltersRequest request = new GetFiltersRequest();
<<<<<<< HEAD
            request.setId(filterId);
=======
            request.setFilterId(filterId);
>>>>>>> c346a0f0

            // tag::get-filters-execute-listener
            ActionListener<GetFiltersResponse> listener = new ActionListener<GetFiltersResponse>() {
                    @Override
                    public void onResponse(GetFiltersResponse getfiltersResponse) {
                        // <1>
                    }

                    @Override
                    public void onFailure(Exception e) {
                        // <2>
                    }
                };
            // end::get-filters-execute-listener

            // Replace the empty listener by a blocking listener in test
            final CountDownLatch latch = new CountDownLatch(1);
            listener = new LatchedActionListener<>(listener, latch);

            // tag::get-filters-execute-async
            client.machineLearning().getFilterAsync(request, RequestOptions.DEFAULT, listener); // <1>
            // end::get-filters-execute-async

            assertTrue(latch.await(30L, TimeUnit.SECONDS));
        }
    }
}<|MERGE_RESOLUTION|>--- conflicted
+++ resolved
@@ -2080,11 +2080,7 @@
             // end::get-filters-request
 
             // tag::get-filters-filter-id
-<<<<<<< HEAD
-            request.setId("get-filter-doc-test"); // <1>
-=======
             request.setFilterId("get-filter-doc-test"); // <1>
->>>>>>> c346a0f0
             // end::get-filters-filter-id
 
             // tag::get-filters-page-params
@@ -2107,11 +2103,7 @@
         }
         {
             GetFiltersRequest request = new GetFiltersRequest();
-<<<<<<< HEAD
-            request.setId(filterId);
-=======
             request.setFilterId(filterId);
->>>>>>> c346a0f0
 
             // tag::get-filters-execute-listener
             ActionListener<GetFiltersResponse> listener = new ActionListener<GetFiltersResponse>() {

--- conflicted
+++ resolved
@@ -1867,74 +1867,91 @@
         }
     }
 
-<<<<<<< HEAD
     public void testDeleteModelSnapshot() throws IOException, InterruptedException {
         RestHighLevelClient client = highLevelClient();
 
         String jobId = "test-delete-model-snapshot";
         String snapshotId = "1541587919";
-=======
-    public void testGetModelSnapshots() throws IOException, InterruptedException {
-        RestHighLevelClient client = highLevelClient();
-
-        String jobId = "test-get-model-snapshots";
->>>>>>> 5b7446bb
         Job job = MachineLearningIT.buildJob(jobId);
         client.machineLearning().putJob(new PutJobRequest(job), RequestOptions.DEFAULT);
 
         // Let us index a snapshot
         IndexRequest indexRequest = new IndexRequest(".ml-anomalies-shared", "doc");
         indexRequest.setRefreshPolicy(WriteRequest.RefreshPolicy.IMMEDIATE);
-<<<<<<< HEAD
         indexRequest.source("{\"job_id\":\"" + jobId + "\", \"timestamp\":1541587919000, " +
             "\"description\":\"State persisted due to job close at 2018-11-07T10:51:59+0000\", " +
             "\"snapshot_id\":\"" + snapshotId + "\", \"snapshot_doc_count\":1, \"model_size_stats\":{" +
             "\"job_id\":\"" + jobId + "\", \"result_type\":\"model_size_stats\",\"model_bytes\":51722, " +
-=======
+            "\"total_by_field_count\":3, \"total_over_field_count\":0, \"total_partition_field_count\":2," +
+            "\"bucket_allocation_failures_count\":0, \"memory_status\":\"ok\", \"log_time\":1541587919000, " +
+            "\"timestamp\":1519930800000}, \"latest_record_time_stamp\":1519931700000," +
+            "\"latest_result_time_stamp\":1519930800000, \"retain\":false}", XContentType.JSON);
+        {
+            client.index(indexRequest, RequestOptions.DEFAULT);
+
+            // tag::delete-model-snapshot-request
+            DeleteModelSnapshotRequest request = new DeleteModelSnapshotRequest(jobId, snapshotId); // <1>
+            // end::delete-model-snapshot-request
+
+            // tag::delete-model-snapshot-execute
+            AcknowledgedResponse response = client.machineLearning().deleteModelSnapshot(request, RequestOptions.DEFAULT);
+            // end::delete-model-snapshot-execute
+
+            // tag::delete-model-snapshot-response
+            boolean isAcknowledged = response.isAcknowledged(); // <1>
+            // end::delete-model-snapshot-response
+
+            assertTrue(isAcknowledged);
+        }
+        {
+            client.index(indexRequest, RequestOptions.DEFAULT);
+
+            // tag::delete-model-snapshot-execute-listener
+            ActionListener<AcknowledgedResponse> listener = new ActionListener<AcknowledgedResponse>() {
+                @Override
+                public void onResponse(AcknowledgedResponse acknowledgedResponse) {
+                    // <1>
+                }
+
+                @Override
+                public void onFailure(Exception e) {
+                    // <2>
+                }
+            };
+            // end::delete-model-snapshot-execute-listener
+
+            // Replace the empty listener by a blocking listener in test
+            final CountDownLatch latch = new CountDownLatch(1);
+            listener = new LatchedActionListener<>(listener, latch);
+
+            DeleteModelSnapshotRequest deleteModelSnapshotRequest = new DeleteModelSnapshotRequest(jobId, "1541587919");
+
+            // tag::delete-model-snapshot-execute-async
+            client.machineLearning().deleteModelSnapshotAsync(deleteModelSnapshotRequest, RequestOptions.DEFAULT, listener); // <1>
+            // end::delete-model-snapshot-execute-async
+
+            assertTrue(latch.await(30L, TimeUnit.SECONDS));
+        }
+    }
+
+    public void testGetModelSnapshots() throws IOException, InterruptedException {
+        RestHighLevelClient client = highLevelClient();
+
+        String jobId = "test-get-model-snapshots";
+        Job job = MachineLearningIT.buildJob(jobId);
+        client.machineLearning().putJob(new PutJobRequest(job), RequestOptions.DEFAULT);
+
+        // Let us index a snapshot
+        IndexRequest indexRequest = new IndexRequest(".ml-anomalies-shared", "doc");
+        indexRequest.setRefreshPolicy(WriteRequest.RefreshPolicy.IMMEDIATE);
         indexRequest.source("{\"job_id\":\"test-get-model-snapshots\", \"timestamp\":1541587919000, " +
             "\"description\":\"State persisted due to job close at 2018-11-07T10:51:59+0000\", " +
             "\"snapshot_id\":\"1541587919\", \"snapshot_doc_count\":1, \"model_size_stats\":{" +
             "\"job_id\":\"test-get-model-snapshots\", \"result_type\":\"model_size_stats\",\"model_bytes\":51722, " +
->>>>>>> 5b7446bb
             "\"total_by_field_count\":3, \"total_over_field_count\":0, \"total_partition_field_count\":2," +
             "\"bucket_allocation_failures_count\":0, \"memory_status\":\"ok\", \"log_time\":1541587919000, " +
             "\"timestamp\":1519930800000}, \"latest_record_time_stamp\":1519931700000," +
             "\"latest_result_time_stamp\":1519930800000, \"retain\":false}", XContentType.JSON);
-<<<<<<< HEAD
-        {
-            client.index(indexRequest, RequestOptions.DEFAULT);
-
-            // tag::delete-model-snapshot-request
-            DeleteModelSnapshotRequest request = new DeleteModelSnapshotRequest(jobId, snapshotId); // <1>
-            // end::delete-model-snapshot-request
-
-            // tag::delete-model-snapshot-execute
-            AcknowledgedResponse response = client.machineLearning().deleteModelSnapshot(request, RequestOptions.DEFAULT);
-            // end::delete-model-snapshot-execute
-
-            // tag::delete-model-snapshot-response
-            boolean isAcknowledged = response.isAcknowledged(); // <1>
-            // end::delete-model-snapshot-response
-
-            assertTrue(isAcknowledged);
-        }
-        {
-            client.index(indexRequest, RequestOptions.DEFAULT);
-
-            // tag::delete-model-snapshot-execute-listener
-            ActionListener<AcknowledgedResponse> listener = new ActionListener<AcknowledgedResponse>() {
-                @Override
-                public void onResponse(AcknowledgedResponse acknowledgedResponse) {
-                    // <1>
-                }
-
-                @Override
-                public void onFailure(Exception e) {
-                    // <2>
-                }
-            };
-            // end::delete-model-snapshot-execute-listener
-=======
         client.index(indexRequest, RequestOptions.DEFAULT);
 
         {
@@ -2000,23 +2017,14 @@
                     }
                 };
             // end::get-model-snapshots-execute-listener
->>>>>>> 5b7446bb
-
-            // Replace the empty listener by a blocking listener in test
-            final CountDownLatch latch = new CountDownLatch(1);
-            listener = new LatchedActionListener<>(listener, latch);
-
-<<<<<<< HEAD
-            DeleteModelSnapshotRequest deleteModelSnapshotRequest = new DeleteModelSnapshotRequest(jobId, "1541587919");
-
-            // tag::delete-model-snapshot-execute-async
-            client.machineLearning().deleteModelSnapshotAsync(deleteModelSnapshotRequest, RequestOptions.DEFAULT, listener); // <1>
-            // end::delete-model-snapshot-execute-async
-=======
+
+            // Replace the empty listener by a blocking listener in test
+            final CountDownLatch latch = new CountDownLatch(1);
+            listener = new LatchedActionListener<>(listener, latch);
+
             // tag::get-model-snapshots-execute-async
             client.machineLearning().getModelSnapshotsAsync(request, RequestOptions.DEFAULT, listener); // <1>
             // end::get-model-snapshots-execute-async
->>>>>>> 5b7446bb
 
             assertTrue(latch.await(30L, TimeUnit.SECONDS));
         }

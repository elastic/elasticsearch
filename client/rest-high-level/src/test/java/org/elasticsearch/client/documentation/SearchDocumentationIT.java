--- conflicted
+++ resolved
@@ -832,10 +832,8 @@
         assertTrue(latch.await(30L, TimeUnit.SECONDS));
     }
 
-<<<<<<< HEAD
+
     @SuppressWarnings("unused")
-=======
->>>>>>> ca4c4f73
     public void testMultiSearchTemplateWithInlineScript() throws Exception {
         indexSearchTestData();
         RestHighLevelClient client = highLevelClient();

--- conflicted
+++ resolved
@@ -694,13 +694,8 @@
 
             List<Role> roles = response.getRoles();
             assertNotNull(response);
-<<<<<<< HEAD
-            // 28 system roles plus the three we created
-            assertThat(roles.size(), equalTo(31));
-=======
-            // 29 system roles plus the three we created
-            assertThat(roles.size(), equalTo(33));
->>>>>>> 64e1a774
+            // 31 system roles plus the three we created
+            assertThat(roles.size(), equalTo(31 + 3));
         }
 
         {

/*
 * Licensed to Elasticsearch under one or more contributor
 * license agreements. See the NOTICE file distributed with
 * this work for additional information regarding copyright
 * ownership. Elasticsearch licenses this file to you under
 * the Apache License, Version 2.0 (the "License"); you may
 * not use this file except in compliance with the License.
 * You may obtain a copy of the License at
 *
 *    http://www.apache.org/licenses/LICENSE-2.0
 *
 * Unless required by applicable law or agreed to in writing,
 * software distributed under the License is distributed on an
 * "AS IS" BASIS, WITHOUT WARRANTIES OR CONDITIONS OF ANY
 * KIND, either express or implied.  See the License for the
 * specific language governing permissions and limitations
 * under the License.
 */

package org.elasticsearch.client.documentation;

import org.elasticsearch.action.ActionListener;
import org.elasticsearch.action.LatchedActionListener;
import org.elasticsearch.client.ESRestHighLevelClientTestCase;
import org.elasticsearch.client.RequestOptions;
import org.elasticsearch.client.RestHighLevelClient;
import org.elasticsearch.client.security.ChangePasswordRequest;
import org.elasticsearch.client.security.DisableUserRequest;
import org.elasticsearch.client.security.EnableUserRequest;
import org.elasticsearch.client.security.GetSslCertificatesResponse;
import org.elasticsearch.client.security.PutUserRequest;
import org.elasticsearch.client.security.PutUserResponse;
import org.elasticsearch.client.security.RefreshPolicy;
import org.elasticsearch.client.security.EmptyResponse;
import org.elasticsearch.client.security.support.CertificateInfo;
import org.hamcrest.Matchers;

import java.util.Collections;
import java.util.Iterator;
import java.util.List;
import java.util.concurrent.CountDownLatch;
import java.util.concurrent.TimeUnit;

public class SecurityDocumentationIT extends ESRestHighLevelClientTestCase {

    public void testPutUser() throws Exception {
        RestHighLevelClient client = highLevelClient();

        {
            //tag::put-user-execute
            char[] password = new char[]{'p', 'a', 's', 's', 'w', 'o', 'r', 'd'};
            PutUserRequest request =
                new PutUserRequest("example", password, Collections.singletonList("superuser"), null, null, true, null, RefreshPolicy.NONE);
            PutUserResponse response = client.security().putUser(request, RequestOptions.DEFAULT);
            //end::put-user-execute

            //tag::put-user-response
            boolean isCreated = response.isCreated(); // <1>
            //end::put-user-response

            assertTrue(isCreated);
        }

        {
            char[] password = new char[]{'p', 'a', 's', 's', 'w', 'o', 'r', 'd'};
            PutUserRequest request = new PutUserRequest("example2", password, Collections.singletonList("superuser"), null, null, true,
                null, RefreshPolicy.NONE);
            // tag::put-user-execute-listener
            ActionListener<PutUserResponse> listener = new ActionListener<PutUserResponse>() {
                @Override
                public void onResponse(PutUserResponse response) {
                    // <1>
                }

                @Override
                public void onFailure(Exception e) {
                    // <2>
                }
            };
            // end::put-user-execute-listener

            // Replace the empty listener by a blocking listener in test
            final CountDownLatch latch = new CountDownLatch(1);
            listener = new LatchedActionListener<>(listener, latch);

            // tag::put-user-execute-async
            client.security().putUserAsync(request, RequestOptions.DEFAULT, listener); // <1>
            // end::put-user-execute-async

            assertTrue(latch.await(30L, TimeUnit.SECONDS));
        }
    }

    public void testEnableUser() throws Exception {
        RestHighLevelClient client = highLevelClient();
        char[] password = new char[]{'p', 'a', 's', 's', 'w', 'o', 'r', 'd'};
        PutUserRequest putUserRequest = new PutUserRequest("enable_user", password, Collections.singletonList("superuser"), null,
            null, true, null, RefreshPolicy.IMMEDIATE);
        PutUserResponse putUserResponse = client.security().putUser(putUserRequest, RequestOptions.DEFAULT);
        assertTrue(putUserResponse.isCreated());

        {
            //tag::enable-user-execute
            EnableUserRequest request = new EnableUserRequest("enable_user", RefreshPolicy.NONE);
            EmptyResponse response = client.security().enableUser(request, RequestOptions.DEFAULT);
            //end::enable-user-execute

            assertNotNull(response);
        }

        {
            //tag::enable-user-execute-listener
            EnableUserRequest request = new EnableUserRequest("enable_user", RefreshPolicy.NONE);
            ActionListener<EmptyResponse> listener = new ActionListener<EmptyResponse>() {
                @Override
                public void onResponse(EmptyResponse setUserEnabledResponse) {
                    // <1>
                }

                @Override
                public void onFailure(Exception e) {
                    // <2>
                }
            };
            //end::enable-user-execute-listener

            // Replace the empty listener by a blocking listener in test
            final CountDownLatch latch = new CountDownLatch(1);
            listener = new LatchedActionListener<>(listener, latch);

            // tag::enable-user-execute-async
            client.security().enableUserAsync(request, RequestOptions.DEFAULT, listener); // <1>
            // end::enable-user-execute-async

            assertTrue(latch.await(30L, TimeUnit.SECONDS));
        }
    }

    public void testDisableUser() throws Exception {
        RestHighLevelClient client = highLevelClient();
        char[] password = new char[]{'p', 'a', 's', 's', 'w', 'o', 'r', 'd'};
        PutUserRequest putUserRequest = new PutUserRequest("disable_user", password, Collections.singletonList("superuser"), null,
            null, true, null, RefreshPolicy.IMMEDIATE);
        PutUserResponse putUserResponse = client.security().putUser(putUserRequest, RequestOptions.DEFAULT);
        assertTrue(putUserResponse.isCreated());
        {
            //tag::disable-user-execute
            DisableUserRequest request = new DisableUserRequest("disable_user", RefreshPolicy.NONE);
            EmptyResponse response = client.security().disableUser(request, RequestOptions.DEFAULT);
            //end::disable-user-execute

            assertNotNull(response);
        }

        {
            //tag::disable-user-execute-listener
            DisableUserRequest request = new DisableUserRequest("disable_user", RefreshPolicy.NONE);
            ActionListener<EmptyResponse> listener = new ActionListener<EmptyResponse>() {
                @Override
                public void onResponse(EmptyResponse setUserEnabledResponse) {
                    // <1>
                }

                @Override
                public void onFailure(Exception e) {
                    // <2>
                }
            };
            //end::disable-user-execute-listener

            // Replace the empty listener by a blocking listener in test
            final CountDownLatch latch = new CountDownLatch(1);
            listener = new LatchedActionListener<>(listener, latch);

            // tag::disable-user-execute-async
            client.security().disableUserAsync(request, RequestOptions.DEFAULT, listener); // <1>
            // end::disable-user-execute-async

            assertTrue(latch.await(30L, TimeUnit.SECONDS));
        }
    }

<<<<<<< HEAD
    public void testGetSslCertificates() throws Exception {
        RestHighLevelClient client = highLevelClient();
        {
            //tag::get-certificates-execute
            GetSslCertificatesResponse response = client.security().getSslCertificates(RequestOptions.DEFAULT);
            //end::get-certificates-execute

            assertNotNull(response);

            //tag::get-certificates-response
            List<CertificateInfo> certificates = response.getCertificates(); // <1>
            //end::get-certificates-response

            assertThat(certificates.size(), Matchers.equalTo(9));
            final Iterator<CertificateInfo> it = certificates.iterator();
            CertificateInfo c = it.next();
            assertThat(c.getSubjectDn(), Matchers.equalTo("CN=testnode-client-profile"));
            assertThat(c.getPath(), Matchers.equalTo("testnode.jks"));
            assertThat(c.getFormat(), Matchers.equalTo("jks"));
            c = it.next();
            assertThat(c.getSubjectDn(), Matchers.equalTo("CN=Elasticsearch Test Node, OU=elasticsearch, O=org"));
            assertThat(c.getPath(), Matchers.equalTo("testnode.crt"));
            assertThat(c.getFormat(), Matchers.equalTo("PEM"));
            c = it.next();
            assertThat(c.getSubjectDn(), Matchers.equalTo("CN=OpenLDAP, OU=Elasticsearch, O=Elastic, L=Mountain View, ST=CA, C=US"));
            assertThat(c.getPath(), Matchers.equalTo("testnode.jks"));
            assertThat(c.getFormat(), Matchers.equalTo("jks"));
            c = it.next();
            assertThat(c.getSubjectDn(), Matchers.equalTo("CN=Elasticsearch Test Node, OU=elasticsearch, O=org"));
            assertThat(c.getPath(), Matchers.equalTo("testnode.jks"));
            assertThat(c.getFormat(), Matchers.equalTo("jks"));
            c = it.next();
            assertThat(c.getSubjectDn(), Matchers.equalTo("CN=Elasticsearch Test Client, OU=elasticsearch, O=org"));
            assertThat(c.getPath(), Matchers.equalTo("testnode.jks"));
            assertThat(c.getFormat(), Matchers.equalTo("jks"));
            c = it.next();
            assertThat(c.getSubjectDn(), Matchers.equalTo("CN=ad-ELASTICSEARCHAD-CA, DC=ad, DC=test, DC=elasticsearch, DC=com"));
            assertThat(c.getPath(), Matchers.equalTo("testnode.jks"));
            assertThat(c.getFormat(), Matchers.equalTo("jks"));
            c = it.next();
            assertThat(c.getSubjectDn(), Matchers.equalTo("CN=Elasticsearch Test Node"));
            assertThat(c.getPath(), Matchers.equalTo("testnode.jks"));
            assertThat(c.getFormat(), Matchers.equalTo("jks"));
            c = it.next();
            assertThat(c.getSubjectDn(), Matchers.equalTo("CN=samba4"));
            assertThat(c.getPath(), Matchers.equalTo("testnode.jks"));
            assertThat(c.getFormat(), Matchers.equalTo("jks"));
            c = it.next();
            assertThat(c.getSubjectDn(), Matchers.equalTo("CN=Elasticsearch Test Node"));
            assertThat(c.getPath(), Matchers.equalTo("testnode.jks"));
            assertThat(c.getFormat(), Matchers.equalTo("jks"));
        }

        {
            // tag::get-certificates-execute-listener
            ActionListener<GetSslCertificatesResponse> listener = new ActionListener<GetSslCertificatesResponse>() {
                @Override
                public void onResponse(GetSslCertificatesResponse getSslCertificatesResponse) {
=======
    public void testChangePassword() throws Exception {
        RestHighLevelClient client = highLevelClient();
        char[] password = new char[]{'p', 'a', 's', 's', 'w', 'o', 'r', 'd'};
        char[] newPassword = new char[]{'n', 'e', 'w', 'p', 'a', 's', 's', 'w', 'o', 'r', 'd'};
        PutUserRequest putUserRequest = new PutUserRequest("change_password_user", password, Collections.singletonList("superuser"),
            null, null, true, null, RefreshPolicy.NONE);
        PutUserResponse putUserResponse = client.security().putUser(putUserRequest, RequestOptions.DEFAULT);
        assertTrue(putUserResponse.isCreated());
        {
            //tag::change-password-execute
            ChangePasswordRequest request = new ChangePasswordRequest("change_password_user", newPassword, RefreshPolicy.NONE);
            EmptyResponse response = client.security().changePassword(request, RequestOptions.DEFAULT);
            //end::change-password-execute

            assertNotNull(response);
        }
        {
            //tag::change-password-execute-listener
            ChangePasswordRequest request = new ChangePasswordRequest("change_password_user", password, RefreshPolicy.NONE);
            ActionListener<EmptyResponse> listener = new ActionListener<EmptyResponse>() {
                @Override
                public void onResponse(EmptyResponse emptyResponse) {
>>>>>>> 5183ea3d
                    // <1>
                }

                @Override
                public void onFailure(Exception e) {
                    // <2>
                }
            };
<<<<<<< HEAD

            // end::get-certificates-execute-listener
=======
            //end::change-password-execute-listener
>>>>>>> 5183ea3d

            // Replace the empty listener by a blocking listener in test
            final CountDownLatch latch = new CountDownLatch(1);
            listener = new LatchedActionListener<>(listener, latch);

<<<<<<< HEAD
            // tag::get-certificates-execute-async
            client.security().getSslCertificatesAsync(RequestOptions.DEFAULT, listener); // <1>
            // end::end-certificates-execute-async
=======
            //tag::change-password-execute-async
            client.security().changePasswordAsync(request, RequestOptions.DEFAULT, listener); // <1>
            //end::change-password-execute-async
>>>>>>> 5183ea3d

            assertTrue(latch.await(30L, TimeUnit.SECONDS));
        }
    }
}<|MERGE_RESOLUTION|>--- conflicted
+++ resolved
@@ -180,7 +180,6 @@
         }
     }
 
-<<<<<<< HEAD
     public void testGetSslCertificates() throws Exception {
         RestHighLevelClient client = highLevelClient();
         {
@@ -239,7 +238,29 @@
             ActionListener<GetSslCertificatesResponse> listener = new ActionListener<GetSslCertificatesResponse>() {
                 @Override
                 public void onResponse(GetSslCertificatesResponse getSslCertificatesResponse) {
-=======
+                    // <1>
+                }
+
+                @Override
+                public void onFailure(Exception e) {
+                    // <2>
+                }
+            };
+
+            // end::get-certificates-execute-listener
+
+            // Replace the empty listener by a blocking listener in test
+            final CountDownLatch latch = new CountDownLatch(1);
+            listener = new LatchedActionListener<>(listener, latch);
+
+            // tag::get-certificates-execute-async
+            client.security().getSslCertificatesAsync(RequestOptions.DEFAULT, listener); // <1>
+            // end::end-certificates-execute-async
+
+            assertTrue(latch.await(30L, TimeUnit.SECONDS));
+        }
+    }
+
     public void testChangePassword() throws Exception {
         RestHighLevelClient client = highLevelClient();
         char[] password = new char[]{'p', 'a', 's', 's', 'w', 'o', 'r', 'd'};
@@ -262,35 +283,23 @@
             ActionListener<EmptyResponse> listener = new ActionListener<EmptyResponse>() {
                 @Override
                 public void onResponse(EmptyResponse emptyResponse) {
->>>>>>> 5183ea3d
-                    // <1>
-                }
-
-                @Override
-                public void onFailure(Exception e) {
-                    // <2>
-                }
-            };
-<<<<<<< HEAD
-
-            // end::get-certificates-execute-listener
-=======
+                    // <1>
+                }
+
+                @Override
+                public void onFailure(Exception e) {
+                    // <2>
+                }
+            };
             //end::change-password-execute-listener
->>>>>>> 5183ea3d
-
-            // Replace the empty listener by a blocking listener in test
-            final CountDownLatch latch = new CountDownLatch(1);
-            listener = new LatchedActionListener<>(listener, latch);
-
-<<<<<<< HEAD
-            // tag::get-certificates-execute-async
-            client.security().getSslCertificatesAsync(RequestOptions.DEFAULT, listener); // <1>
-            // end::end-certificates-execute-async
-=======
+
+            // Replace the empty listener by a blocking listener in test
+            final CountDownLatch latch = new CountDownLatch(1);
+            listener = new LatchedActionListener<>(listener, latch);
+
             //tag::change-password-execute-async
             client.security().changePasswordAsync(request, RequestOptions.DEFAULT, listener); // <1>
             //end::change-password-execute-async
->>>>>>> 5183ea3d
 
             assertTrue(latch.await(30L, TimeUnit.SECONDS));
         }

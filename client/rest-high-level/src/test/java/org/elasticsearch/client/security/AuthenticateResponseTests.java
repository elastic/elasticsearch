/*
 * Copyright Elasticsearch B.V. and/or licensed to Elasticsearch B.V. under one
 * or more contributor license agreements. Licensed under the Elastic License
 * 2.0 and the Server Side Public License, v 1; you may not use this file except
 * in compliance with, at your election, the Elastic License 2.0 or the Server
 * Side Public License, v 1.
 */

package org.elasticsearch.client.security;

import org.elasticsearch.client.security.user.User;
import org.elasticsearch.test.ESTestCase;
import org.elasticsearch.test.EqualsHashCodeTestUtils;
import org.elasticsearch.xcontent.ToXContent;
import org.elasticsearch.xcontent.XContentBuilder;

import java.io.IOException;
import java.util.ArrayList;
import java.util.Arrays;
import java.util.HashMap;
import java.util.List;
import java.util.Map;

import static org.elasticsearch.test.AbstractXContentTestCase.xContentTester;

public class AuthenticateResponseTests extends ESTestCase {

    public void testFromXContent() throws IOException {
        xContentTester(this::createParser, this::createTestInstance, this::toXContent, AuthenticateResponse::fromXContent)
            .supportsUnknownFields(true)
            // metadata and token are a series of kv pairs, so we dont want to add random fields here for test equality
            .randomFieldsExcludeFilter(f -> f.startsWith("metadata") || f.equals("token"))
            .test();
    }

    public void testEqualsAndHashCode() {
        final AuthenticateResponse response = createTestInstance();
        EqualsHashCodeTestUtils.checkEqualsAndHashCode(response, this::copy, this::mutate);
    }

    protected AuthenticateResponse createTestInstance() {
        final String username = randomAlphaOfLengthBetween(1, 4);
        final List<String> roles = Arrays.asList(generateRandomStringArray(4, 4, false, true));
        final Map<String, Object> metadata;
        metadata = new HashMap<>();
        if (randomBoolean()) {
            metadata.put("string", null);
        } else {
            metadata.put("string", randomAlphaOfLengthBetween(0, 4));
        }
        if (randomBoolean()) {
            metadata.put("string_list", null);
        } else {
            metadata.put("string_list", Arrays.asList(generateRandomStringArray(4, 4, false, true)));
        }
        final String fullName = randomFrom(random(), null, randomAlphaOfLengthBetween(0, 4));
        final String email = randomFrom(random(), null, randomAlphaOfLengthBetween(0, 4));
        final boolean enabled = randomBoolean();
        final String authenticationRealmName = randomAlphaOfLength(5);
        final String authenticationRealmType = randomFrom("service_account");
        final AuthenticateResponse.RealmInfo authenticationRealm = new AuthenticateResponse.RealmInfo(
            authenticationRealmName,
            authenticationRealmType
        );

        final AuthenticateResponse.RealmInfo lookupRealm;
        final Map<String, Object> tokenInfo;
        if ("service_account".equals(authenticationRealmType)) {
            lookupRealm = authenticationRealm;
            tokenInfo = Map.of("name", randomAlphaOfLengthBetween(3, 8), "type", randomAlphaOfLengthBetween(3, 8));
        } else {
            final String lookupRealmName = randomAlphaOfLength(5);
            final String lookupRealmType = randomFrom("file", "native", "ldap", "active_directory", "saml", "kerberos");
            lookupRealm = new AuthenticateResponse.RealmInfo(lookupRealmName, lookupRealmType);
            tokenInfo = null;
        }

        final String authenticationType = randomFrom("realm", "api_key", "token", "anonymous", "internal");

        final AuthenticateResponse.ApiKeyInfo apiKeyInfo;
        if ("api_key".equals(authenticationType)) {
            final String apiKeyId = randomAlphaOfLength(16);                            // mandatory
            final String apiKeyName = randomBoolean() ? randomAlphaOfLength(20) : null; // optional
            apiKeyInfo = new AuthenticateResponse.ApiKeyInfo(apiKeyId, apiKeyName);
        } else {
            apiKeyInfo = null;
        }

        return new AuthenticateResponse(
<<<<<<< HEAD
            new User(username, roles, metadata, fullName, email), enabled, authenticationRealm,
            lookupRealm, authenticationType, tokenInfo, apiKeyInfo);
=======
            new User(username, roles, metadata, fullName, email),
            enabled,
            authenticationRealm,
            lookupRealm,
            authenticationType,
            tokenInfo
        );
>>>>>>> 12ad399c
    }

    private void toXContent(AuthenticateResponse response, XContentBuilder builder) throws IOException {
        response.toXContent(builder, ToXContent.EMPTY_PARAMS);
    }

    private AuthenticateResponse copy(AuthenticateResponse response) {
        final User originalUser = response.getUser();
<<<<<<< HEAD
        final User copyUser = new User(originalUser.getUsername(), originalUser.getRoles(), originalUser.getMetadata(),
            originalUser.getFullName(), originalUser.getEmail());
        return new AuthenticateResponse(copyUser, response.enabled(), response.getAuthenticationRealm(),
            response.getLookupRealm(), response.getAuthenticationType(), Map.copyOf(response.getToken()), response.getApiKeyInfo());
=======
        final User copyUser = new User(
            originalUser.getUsername(),
            originalUser.getRoles(),
            originalUser.getMetadata(),
            originalUser.getFullName(),
            originalUser.getEmail()
        );
        return new AuthenticateResponse(
            copyUser,
            response.enabled(),
            response.getAuthenticationRealm(),
            response.getLookupRealm(),
            response.getAuthenticationType(),
            Map.copyOf(response.getToken())
        );
>>>>>>> 12ad399c
    }

    private AuthenticateResponse mutate(AuthenticateResponse response) {
        final User originalUser = response.getUser();
        int randomSwitchCase = randomIntBetween(1, 11); // range is inclusive
        switch (randomSwitchCase) {
            case 1:
<<<<<<< HEAD
                return new AuthenticateResponse(new User(originalUser.getUsername() + "wrong", originalUser.getRoles(),
                    originalUser.getMetadata(), originalUser.getFullName(), originalUser.getEmail()), response.enabled(),
                    response.getAuthenticationRealm(), response.getLookupRealm(), response.getAuthenticationType(), response.getToken(),
                    response.getApiKeyInfo());
            case 2:
                final List<String> wrongRoles = new ArrayList<>(originalUser.getRoles());
                wrongRoles.add(randomAlphaOfLengthBetween(1, 4));
                return new AuthenticateResponse(new User(originalUser.getUsername(), wrongRoles, originalUser.getMetadata(),
                    originalUser.getFullName(), originalUser.getEmail()), response.enabled(), response.getAuthenticationRealm(),
                    response.getLookupRealm(), response.getAuthenticationType(), response.getToken(), response.getApiKeyInfo());
            case 3:
                final Map<String, Object> wrongMetadata = new HashMap<>(originalUser.getMetadata());
                wrongMetadata.put("wrong_string", randomAlphaOfLengthBetween(0, 4));
                return new AuthenticateResponse(new User(originalUser.getUsername(), originalUser.getRoles(), wrongMetadata,
                    originalUser.getFullName(), originalUser.getEmail()), response.enabled(), response.getAuthenticationRealm(),
                    response.getLookupRealm(), response.getAuthenticationType(), response.getToken(), response.getApiKeyInfo());
            case 4:
                return new AuthenticateResponse(new User(originalUser.getUsername(), originalUser.getRoles(), originalUser.getMetadata(),
                    originalUser.getFullName() + "wrong", originalUser.getEmail()), response.enabled(),
                    response.getAuthenticationRealm(), response.getLookupRealm(), response.getAuthenticationType(), response.getToken(),
                    response.getApiKeyInfo());
            case 5:
                return new AuthenticateResponse(new User(originalUser.getUsername(), originalUser.getRoles(), originalUser.getMetadata(),
                    originalUser.getFullName(), originalUser.getEmail() + "wrong"), response.enabled(),
                    response.getAuthenticationRealm(), response.getLookupRealm(), response.getAuthenticationType(), response.getToken(),
                    response.getApiKeyInfo());
            case 6:
                return new AuthenticateResponse(new User(originalUser.getUsername(), originalUser.getRoles(), originalUser.getMetadata(),
                    originalUser.getFullName(), originalUser.getEmail()), response.enabled() == false, response.getAuthenticationRealm(),
                    response.getLookupRealm(), response.getAuthenticationType(), response.getToken(), response.getApiKeyInfo());
=======
                return new AuthenticateResponse(
                    new User(
                        originalUser.getUsername() + "wrong",
                        originalUser.getRoles(),
                        originalUser.getMetadata(),
                        originalUser.getFullName(),
                        originalUser.getEmail()
                    ),
                    response.enabled(),
                    response.getAuthenticationRealm(),
                    response.getLookupRealm(),
                    response.getAuthenticationType(),
                    response.getToken()
                );
            case 2:
                final List<String> wrongRoles = new ArrayList<>(originalUser.getRoles());
                wrongRoles.add(randomAlphaOfLengthBetween(1, 4));
                return new AuthenticateResponse(
                    new User(
                        originalUser.getUsername(),
                        wrongRoles,
                        originalUser.getMetadata(),
                        originalUser.getFullName(),
                        originalUser.getEmail()
                    ),
                    response.enabled(),
                    response.getAuthenticationRealm(),
                    response.getLookupRealm(),
                    response.getAuthenticationType(),
                    response.getToken()
                );
            case 3:
                final Map<String, Object> wrongMetadata = new HashMap<>(originalUser.getMetadata());
                wrongMetadata.put("wrong_string", randomAlphaOfLengthBetween(0, 4));
                return new AuthenticateResponse(
                    new User(
                        originalUser.getUsername(),
                        originalUser.getRoles(),
                        wrongMetadata,
                        originalUser.getFullName(),
                        originalUser.getEmail()
                    ),
                    response.enabled(),
                    response.getAuthenticationRealm(),
                    response.getLookupRealm(),
                    response.getAuthenticationType(),
                    response.getToken()
                );
            case 4:
                return new AuthenticateResponse(
                    new User(
                        originalUser.getUsername(),
                        originalUser.getRoles(),
                        originalUser.getMetadata(),
                        originalUser.getFullName() + "wrong",
                        originalUser.getEmail()
                    ),
                    response.enabled(),
                    response.getAuthenticationRealm(),
                    response.getLookupRealm(),
                    response.getAuthenticationType()
                );
            case 5:
                return new AuthenticateResponse(
                    new User(
                        originalUser.getUsername(),
                        originalUser.getRoles(),
                        originalUser.getMetadata(),
                        originalUser.getFullName(),
                        originalUser.getEmail() + "wrong"
                    ),
                    response.enabled(),
                    response.getAuthenticationRealm(),
                    response.getLookupRealm(),
                    response.getAuthenticationType(),
                    response.getToken()
                );
            case 6:
                return new AuthenticateResponse(
                    new User(
                        originalUser.getUsername(),
                        originalUser.getRoles(),
                        originalUser.getMetadata(),
                        originalUser.getFullName(),
                        originalUser.getEmail()
                    ),
                    response.enabled() == false,
                    response.getAuthenticationRealm(),
                    response.getLookupRealm(),
                    response.getAuthenticationType(),
                    response.getToken()
                );
>>>>>>> 12ad399c
            case 7:
                return new AuthenticateResponse(
                    new User(
                        originalUser.getUsername(),
                        originalUser.getRoles(),
                        originalUser.getMetadata(),
                        originalUser.getFullName(),
                        originalUser.getEmail()
                    ),
                    response.enabled(),
                    response.getAuthenticationRealm(),
                    new AuthenticateResponse.RealmInfo(randomAlphaOfLength(5), randomAlphaOfLength(5)),
<<<<<<< HEAD
                    response.getAuthenticationType(), response.getToken(), response.getApiKeyInfo());
            case 8:
                return new AuthenticateResponse(new User(originalUser.getUsername(), originalUser.getRoles(), originalUser.getMetadata(),
                    originalUser.getFullName(), originalUser.getEmail()), response.enabled(),
                    new AuthenticateResponse.RealmInfo(randomAlphaOfLength(5), randomAlphaOfLength(5)), response.getLookupRealm(),
                    response.getAuthenticationType(), response.getToken(), response.getApiKeyInfo());
=======
                    response.getAuthenticationType(),
                    response.getToken()
                );
            case 8:
                return new AuthenticateResponse(
                    new User(
                        originalUser.getUsername(),
                        originalUser.getRoles(),
                        originalUser.getMetadata(),
                        originalUser.getFullName(),
                        originalUser.getEmail()
                    ),
                    response.enabled(),
                    new AuthenticateResponse.RealmInfo(randomAlphaOfLength(5), randomAlphaOfLength(5)),
                    response.getLookupRealm(),
                    response.getAuthenticationType(),
                    response.getToken()
                );
>>>>>>> 12ad399c
            case 9:
                return new AuthenticateResponse(
                    new User(
                        originalUser.getUsername(),
                        originalUser.getRoles(),
                        originalUser.getMetadata(),
                        originalUser.getFullName(),
                        originalUser.getEmail()
                    ),
                    response.enabled(),
                    response.getAuthenticationRealm(),
                    response.getLookupRealm(),
<<<<<<< HEAD
                    randomValueOtherThan(response.getAuthenticationType(),
                        () -> randomFrom("realm", "api_key", "token", "anonymous", "internal")), response.getToken(),
                    response.getApiKeyInfo());
            case 10:
                return new AuthenticateResponse(new User(originalUser.getUsername(), originalUser.getRoles(), originalUser.getMetadata(),
                    originalUser.getFullName(), originalUser.getEmail()), response.enabled(), response.getAuthenticationRealm(),
                    response.getLookupRealm(),
                    response.getAuthenticationType(),
                    response.getToken() == null ?
                        Map.of("foo", "bar") :
                        randomFrom(Map.of(
                            "name", randomValueOtherThan(response.getToken().get("name"), () -> randomAlphaOfLengthBetween(3, 8)),
                            "type", randomValueOtherThan(response.getToken().get("type"), () -> randomAlphaOfLengthBetween(3, 8))
                        ), null),
                    response.getApiKeyInfo());
            case 11:
                return new AuthenticateResponse(new User(originalUser.getUsername(), originalUser.getRoles(), originalUser.getMetadata(),
                    originalUser.getFullName(), originalUser.getEmail()), response.enabled(), response.getAuthenticationRealm(),
                    response.getLookupRealm(), response.getAuthenticationType(), response.getToken(),
                    response.getApiKeyInfo() == null
                        ? new AuthenticateResponse.ApiKeyInfo(
                            randomAlphaOfLength(16),                         // mandatory
                            randomBoolean() ? randomAlphaOfLength(20) : null // optional
                        ) : null
                );
            default:
                fail("Random number " + randomSwitchCase + " did not match any switch cases");
                return null;
=======
                    randomValueOtherThan(
                        response.getAuthenticationType(),
                        () -> randomFrom("realm", "api_key", "token", "anonymous", "internal")
                    ),
                    response.getToken()
                );
            default:
                return new AuthenticateResponse(
                    new User(
                        originalUser.getUsername(),
                        originalUser.getRoles(),
                        originalUser.getMetadata(),
                        originalUser.getFullName(),
                        originalUser.getEmail()
                    ),
                    response.enabled(),
                    response.getAuthenticationRealm(),
                    response.getLookupRealm(),
                    response.getAuthenticationType(),
                    response.getToken() == null
                        ? Map.of("foo", "bar")
                        : randomFrom(
                            Map.of(
                                "name",
                                randomValueOtherThan(response.getToken().get("name"), () -> randomAlphaOfLengthBetween(3, 8)),
                                "type",
                                randomValueOtherThan(response.getToken().get("type"), () -> randomAlphaOfLengthBetween(3, 8))
                            ),
                            null
                        )
                );

>>>>>>> 12ad399c
        }
    }
}<|MERGE_RESOLUTION|>--- conflicted
+++ resolved
@@ -87,18 +87,8 @@
         }
 
         return new AuthenticateResponse(
-<<<<<<< HEAD
             new User(username, roles, metadata, fullName, email), enabled, authenticationRealm,
             lookupRealm, authenticationType, tokenInfo, apiKeyInfo);
-=======
-            new User(username, roles, metadata, fullName, email),
-            enabled,
-            authenticationRealm,
-            lookupRealm,
-            authenticationType,
-            tokenInfo
-        );
->>>>>>> 12ad399c
     }
 
     private void toXContent(AuthenticateResponse response, XContentBuilder builder) throws IOException {
@@ -107,28 +97,10 @@
 
     private AuthenticateResponse copy(AuthenticateResponse response) {
         final User originalUser = response.getUser();
-<<<<<<< HEAD
         final User copyUser = new User(originalUser.getUsername(), originalUser.getRoles(), originalUser.getMetadata(),
             originalUser.getFullName(), originalUser.getEmail());
         return new AuthenticateResponse(copyUser, response.enabled(), response.getAuthenticationRealm(),
             response.getLookupRealm(), response.getAuthenticationType(), Map.copyOf(response.getToken()), response.getApiKeyInfo());
-=======
-        final User copyUser = new User(
-            originalUser.getUsername(),
-            originalUser.getRoles(),
-            originalUser.getMetadata(),
-            originalUser.getFullName(),
-            originalUser.getEmail()
-        );
-        return new AuthenticateResponse(
-            copyUser,
-            response.enabled(),
-            response.getAuthenticationRealm(),
-            response.getLookupRealm(),
-            response.getAuthenticationType(),
-            Map.copyOf(response.getToken())
-        );
->>>>>>> 12ad399c
     }
 
     private AuthenticateResponse mutate(AuthenticateResponse response) {
@@ -136,7 +108,6 @@
         int randomSwitchCase = randomIntBetween(1, 11); // range is inclusive
         switch (randomSwitchCase) {
             case 1:
-<<<<<<< HEAD
                 return new AuthenticateResponse(new User(originalUser.getUsername() + "wrong", originalUser.getRoles(),
                     originalUser.getMetadata(), originalUser.getFullName(), originalUser.getEmail()), response.enabled(),
                     response.getAuthenticationRealm(), response.getLookupRealm(), response.getAuthenticationType(), response.getToken(),
@@ -167,100 +138,6 @@
                 return new AuthenticateResponse(new User(originalUser.getUsername(), originalUser.getRoles(), originalUser.getMetadata(),
                     originalUser.getFullName(), originalUser.getEmail()), response.enabled() == false, response.getAuthenticationRealm(),
                     response.getLookupRealm(), response.getAuthenticationType(), response.getToken(), response.getApiKeyInfo());
-=======
-                return new AuthenticateResponse(
-                    new User(
-                        originalUser.getUsername() + "wrong",
-                        originalUser.getRoles(),
-                        originalUser.getMetadata(),
-                        originalUser.getFullName(),
-                        originalUser.getEmail()
-                    ),
-                    response.enabled(),
-                    response.getAuthenticationRealm(),
-                    response.getLookupRealm(),
-                    response.getAuthenticationType(),
-                    response.getToken()
-                );
-            case 2:
-                final List<String> wrongRoles = new ArrayList<>(originalUser.getRoles());
-                wrongRoles.add(randomAlphaOfLengthBetween(1, 4));
-                return new AuthenticateResponse(
-                    new User(
-                        originalUser.getUsername(),
-                        wrongRoles,
-                        originalUser.getMetadata(),
-                        originalUser.getFullName(),
-                        originalUser.getEmail()
-                    ),
-                    response.enabled(),
-                    response.getAuthenticationRealm(),
-                    response.getLookupRealm(),
-                    response.getAuthenticationType(),
-                    response.getToken()
-                );
-            case 3:
-                final Map<String, Object> wrongMetadata = new HashMap<>(originalUser.getMetadata());
-                wrongMetadata.put("wrong_string", randomAlphaOfLengthBetween(0, 4));
-                return new AuthenticateResponse(
-                    new User(
-                        originalUser.getUsername(),
-                        originalUser.getRoles(),
-                        wrongMetadata,
-                        originalUser.getFullName(),
-                        originalUser.getEmail()
-                    ),
-                    response.enabled(),
-                    response.getAuthenticationRealm(),
-                    response.getLookupRealm(),
-                    response.getAuthenticationType(),
-                    response.getToken()
-                );
-            case 4:
-                return new AuthenticateResponse(
-                    new User(
-                        originalUser.getUsername(),
-                        originalUser.getRoles(),
-                        originalUser.getMetadata(),
-                        originalUser.getFullName() + "wrong",
-                        originalUser.getEmail()
-                    ),
-                    response.enabled(),
-                    response.getAuthenticationRealm(),
-                    response.getLookupRealm(),
-                    response.getAuthenticationType()
-                );
-            case 5:
-                return new AuthenticateResponse(
-                    new User(
-                        originalUser.getUsername(),
-                        originalUser.getRoles(),
-                        originalUser.getMetadata(),
-                        originalUser.getFullName(),
-                        originalUser.getEmail() + "wrong"
-                    ),
-                    response.enabled(),
-                    response.getAuthenticationRealm(),
-                    response.getLookupRealm(),
-                    response.getAuthenticationType(),
-                    response.getToken()
-                );
-            case 6:
-                return new AuthenticateResponse(
-                    new User(
-                        originalUser.getUsername(),
-                        originalUser.getRoles(),
-                        originalUser.getMetadata(),
-                        originalUser.getFullName(),
-                        originalUser.getEmail()
-                    ),
-                    response.enabled() == false,
-                    response.getAuthenticationRealm(),
-                    response.getLookupRealm(),
-                    response.getAuthenticationType(),
-                    response.getToken()
-                );
->>>>>>> 12ad399c
             case 7:
                 return new AuthenticateResponse(
                     new User(
@@ -273,33 +150,12 @@
                     response.enabled(),
                     response.getAuthenticationRealm(),
                     new AuthenticateResponse.RealmInfo(randomAlphaOfLength(5), randomAlphaOfLength(5)),
-<<<<<<< HEAD
                     response.getAuthenticationType(), response.getToken(), response.getApiKeyInfo());
             case 8:
                 return new AuthenticateResponse(new User(originalUser.getUsername(), originalUser.getRoles(), originalUser.getMetadata(),
                     originalUser.getFullName(), originalUser.getEmail()), response.enabled(),
                     new AuthenticateResponse.RealmInfo(randomAlphaOfLength(5), randomAlphaOfLength(5)), response.getLookupRealm(),
                     response.getAuthenticationType(), response.getToken(), response.getApiKeyInfo());
-=======
-                    response.getAuthenticationType(),
-                    response.getToken()
-                );
-            case 8:
-                return new AuthenticateResponse(
-                    new User(
-                        originalUser.getUsername(),
-                        originalUser.getRoles(),
-                        originalUser.getMetadata(),
-                        originalUser.getFullName(),
-                        originalUser.getEmail()
-                    ),
-                    response.enabled(),
-                    new AuthenticateResponse.RealmInfo(randomAlphaOfLength(5), randomAlphaOfLength(5)),
-                    response.getLookupRealm(),
-                    response.getAuthenticationType(),
-                    response.getToken()
-                );
->>>>>>> 12ad399c
             case 9:
                 return new AuthenticateResponse(
                     new User(
@@ -312,7 +168,6 @@
                     response.enabled(),
                     response.getAuthenticationRealm(),
                     response.getLookupRealm(),
-<<<<<<< HEAD
                     randomValueOtherThan(response.getAuthenticationType(),
                         () -> randomFrom("realm", "api_key", "token", "anonymous", "internal")), response.getToken(),
                     response.getApiKeyInfo());
@@ -341,40 +196,6 @@
             default:
                 fail("Random number " + randomSwitchCase + " did not match any switch cases");
                 return null;
-=======
-                    randomValueOtherThan(
-                        response.getAuthenticationType(),
-                        () -> randomFrom("realm", "api_key", "token", "anonymous", "internal")
-                    ),
-                    response.getToken()
-                );
-            default:
-                return new AuthenticateResponse(
-                    new User(
-                        originalUser.getUsername(),
-                        originalUser.getRoles(),
-                        originalUser.getMetadata(),
-                        originalUser.getFullName(),
-                        originalUser.getEmail()
-                    ),
-                    response.enabled(),
-                    response.getAuthenticationRealm(),
-                    response.getLookupRealm(),
-                    response.getAuthenticationType(),
-                    response.getToken() == null
-                        ? Map.of("foo", "bar")
-                        : randomFrom(
-                            Map.of(
-                                "name",
-                                randomValueOtherThan(response.getToken().get("name"), () -> randomAlphaOfLengthBetween(3, 8)),
-                                "type",
-                                randomValueOtherThan(response.getToken().get("type"), () -> randomAlphaOfLengthBetween(3, 8))
-                            ),
-                            null
-                        )
-                );
-
->>>>>>> 12ad399c
         }
     }
 }
/*
 * Licensed to Elasticsearch under one or more contributor
 * license agreements. See the NOTICE file distributed with
 * this work for additional information regarding copyright
 * ownership. Elasticsearch licenses this file to you under
 * the Apache License, Version 2.0 (the "License"); you may
 * not use this file except in compliance with the License.
 * You may obtain a copy of the License at
 *
 *    http://www.apache.org/licenses/LICENSE-2.0
 *
 * Unless required by applicable law or agreed to in writing,
 * software distributed under the License is distributed on an
 * "AS IS" BASIS, WITHOUT WARRANTIES OR CONDITIONS OF ANY
 * KIND, either express or implied.  See the License for the
 * specific language governing permissions and limitations
 * under the License.
 */

package org.elasticsearch.client.documentation;

import org.apache.http.Header;
import org.apache.http.HttpEntity;
import org.apache.http.HttpHost;
import org.apache.http.RequestLine;
import org.apache.http.auth.AuthScope;
import org.apache.http.auth.UsernamePasswordCredentials;
import org.apache.http.client.CredentialsProvider;
import org.apache.http.client.config.RequestConfig;
import org.apache.http.entity.ContentType;
import org.apache.http.impl.client.BasicCredentialsProvider;
import org.apache.http.impl.nio.client.HttpAsyncClientBuilder;
import org.apache.http.impl.nio.reactor.IOReactorConfig;
import org.apache.http.message.BasicHeader;
import org.apache.http.nio.entity.NStringEntity;
import org.apache.http.ssl.SSLContextBuilder;
import org.apache.http.ssl.SSLContexts;
import org.apache.http.util.EntityUtils;
import org.elasticsearch.client.HttpAsyncResponseConsumerFactory;
import org.elasticsearch.client.Node;
import org.elasticsearch.client.NodeSelector;
import org.elasticsearch.client.Request;
import org.elasticsearch.client.RequestOptions;
import org.elasticsearch.client.Response;
import org.elasticsearch.client.ResponseListener;
import org.elasticsearch.client.RestClient;
import org.elasticsearch.client.RestClientBuilder;

import javax.net.ssl.SSLContext;
import java.io.IOException;
import java.io.InputStream;
import java.nio.file.Files;
import java.nio.file.Path;
import java.nio.file.Paths;
import java.security.KeyStore;
import java.util.concurrent.CountDownLatch;

/**
 * This class is used to generate the Java low-level REST client documentation.
 * You need to wrap your code between two tags like:
 * // tag::example[]
 * // end::example[]
 *
 * Where example is your tag name.
 *
 * Then in the documentation, you can extract what is between tag and end tags with
 * ["source","java",subs="attributes,callouts,macros"]
 * --------------------------------------------------
 * include-tagged::{doc-tests}/RestClientDocumentation.java[example]
 * --------------------------------------------------
 *
 * Note that this is not a test class as we are only interested in testing that docs snippets compile. We don't want
 * to send requests to a node and we don't even have the tools to do it.
 */
@SuppressWarnings("unused")
public class RestClientDocumentation {

    @SuppressWarnings("unused")
    public void testUsage() throws IOException, InterruptedException {

        //tag::rest-client-init
        RestClient restClient = RestClient.builder(
                new HttpHost("localhost", 9200, "http"),
                new HttpHost("localhost", 9201, "http")).build();
        //end::rest-client-init

        //tag::rest-client-close
        restClient.close();
        //end::rest-client-close

        {
            //tag::rest-client-init-default-headers
            RestClientBuilder builder = RestClient.builder(new HttpHost("localhost", 9200, "http"));
            Header[] defaultHeaders = new Header[]{new BasicHeader("header", "value")};
            builder.setDefaultHeaders(defaultHeaders); // <1>
            //end::rest-client-init-default-headers
        }
        {
            //tag::rest-client-init-max-retry-timeout
            RestClientBuilder builder = RestClient.builder(new HttpHost("localhost", 9200, "http"));
            builder.setMaxRetryTimeoutMillis(10000); // <1>
            //end::rest-client-init-max-retry-timeout
        }
        {
            //tag::rest-client-init-failure-listener
            RestClientBuilder builder = RestClient.builder(new HttpHost("localhost", 9200, "http"));
            builder.setFailureListener(new RestClient.FailureListener() {
                @Override
                public void onFailure(Node node) {
                    // <1>
                }
            });
            //end::rest-client-init-failure-listener
        }
        {
            //tag::rest-client-init-request-config-callback
            RestClientBuilder builder = RestClient.builder(new HttpHost("localhost", 9200, "http"));
            builder.setRequestConfigCallback(new RestClientBuilder.RequestConfigCallback() {
                @Override
                public RequestConfig.Builder customizeRequestConfig(RequestConfig.Builder requestConfigBuilder) {
                    return requestConfigBuilder.setSocketTimeout(10000); // <1>
                }
            });
            //end::rest-client-init-request-config-callback
        }
        {
            //tag::rest-client-init-client-config-callback
            RestClientBuilder builder = RestClient.builder(new HttpHost("localhost", 9200, "http"));
            builder.setHttpClientConfigCallback(new RestClientBuilder.HttpClientConfigCallback() {
                @Override
                public HttpAsyncClientBuilder customizeHttpClient(HttpAsyncClientBuilder httpClientBuilder) {
                    return httpClientBuilder.setProxy(new HttpHost("proxy", 9000, "http"));  // <1>
                }
            });
            //end::rest-client-init-client-config-callback
        }

        {
            //tag::rest-client-sync
            Request request = new Request(
                "GET",  // <1>
                "/");   // <2>
            Response response = restClient.performRequest(request);
            //end::rest-client-sync
        }
        {
            //tag::rest-client-async
            Request request = new Request(
                "GET",  // <1>
                "/");   // <2>
            restClient.performRequestAsync(request, new ResponseListener() {
                @Override
                public void onSuccess(Response response) {
                    // <3>
                }

                @Override
                public void onFailure(Exception exception) {
                    // <4>
                }
            });
            //end::rest-client-async
        }
        {
            Request request = new Request("GET", "/");
            //tag::rest-client-parameters
            request.addParameter("pretty", "true");
            //end::rest-client-parameters
            //tag::rest-client-body
            request.setEntity(new NStringEntity(
                    "{\"json\":\"text\"}",
                    ContentType.APPLICATION_JSON));
            //end::rest-client-body
            //tag::rest-client-body-shorter
            request.setJsonEntity("{\"json\":\"text\"}");
            //end::rest-client-body-shorter
<<<<<<< HEAD
            //tag::rest-client-headers
            request.setHeaders(
                    new BasicHeader("Accept", "text/plain"),
                    new BasicHeader("Cache-Control", "no-cache"));
            //end::rest-client-headers
            //tag::rest-client-response-consumer
            request.setHttpAsyncResponseConsumerFactory(
                    new HttpAsyncResponseConsumerFactory.HeapBufferedResponseConsumerFactory(30 * 1024 * 1024));
            //end::rest-client-response-consumer
            //tag::rest-client-node-selector
            // TODO link me to docs
            request.setNodeSelector(NodeSelector.NOT_MASTER_ONLY);
            //end::rest-client-node-selector
=======
            {
                //tag::rest-client-headers
                RequestOptions.Builder options = request.getOptions().toBuilder();
                options.addHeader("Accept", "text/plain");
                options.addHeader("Cache-Control", "no-cache");
                request.setOptions(options);
                //end::rest-client-headers
            }
            {
                //tag::rest-client-response-consumer
                RequestOptions.Builder options = request.getOptions().toBuilder();
                options.setHttpAsyncResponseConsumerFactory(
                        new HttpAsyncResponseConsumerFactory.HeapBufferedResponseConsumerFactory(30 * 1024 * 1024));
                request.setOptions(options);
                //end::rest-client-response-consumer
            }
>>>>>>> 4f66b9a2
        }
        {
            HttpEntity[] documents = new HttpEntity[10];
            //tag::rest-client-async-example
            final CountDownLatch latch = new CountDownLatch(documents.length);
            for (int i = 0; i < documents.length; i++) {
                Request request = new Request("PUT", "/posts/doc/" + i);
                //let's assume that the documents are stored in an HttpEntity array
                request.setEntity(documents[i]);
                restClient.performRequestAsync(
                        request,
                        new ResponseListener() {
                            @Override
                            public void onSuccess(Response response) {
                                // <1>
                                latch.countDown();
                            }

                            @Override
                            public void onFailure(Exception exception) {
                                // <2>
                                latch.countDown();
                            }
                        }
                );
            }
            latch.await();
            //end::rest-client-async-example
        }
        {
            //tag::rest-client-response2
            Response response = restClient.performRequest("GET", "/");
            RequestLine requestLine = response.getRequestLine(); // <1>
            HttpHost host = response.getHost(); // <2>
            int statusCode = response.getStatusLine().getStatusCode(); // <3>
            Header[] headers = response.getHeaders(); // <4>
            String responseBody = EntityUtils.toString(response.getEntity()); // <5>
            //end::rest-client-response2
        }
    }

    @SuppressWarnings("unused")
    public void testCommonConfiguration() throws Exception {
        {
            //tag::rest-client-config-timeouts
            RestClientBuilder builder = RestClient.builder(new HttpHost("localhost", 9200))
                    .setRequestConfigCallback(new RestClientBuilder.RequestConfigCallback() {
                        @Override
                        public RequestConfig.Builder customizeRequestConfig(RequestConfig.Builder requestConfigBuilder) {
                            return requestConfigBuilder.setConnectTimeout(5000)
                                    .setSocketTimeout(60000);
                        }
                    })
                    .setMaxRetryTimeoutMillis(60000);
            //end::rest-client-config-timeouts
        }
        {
            //tag::rest-client-config-threads
            RestClientBuilder builder = RestClient.builder(new HttpHost("localhost", 9200))
                    .setHttpClientConfigCallback(new RestClientBuilder.HttpClientConfigCallback() {
                        @Override
                        public HttpAsyncClientBuilder customizeHttpClient(HttpAsyncClientBuilder httpClientBuilder) {
                            return httpClientBuilder.setDefaultIOReactorConfig(
                                    IOReactorConfig.custom().setIoThreadCount(1).build());
                        }
                    });
            //end::rest-client-config-threads
        }
        {
            //tag::rest-client-config-basic-auth
            final CredentialsProvider credentialsProvider = new BasicCredentialsProvider();
            credentialsProvider.setCredentials(AuthScope.ANY,
                    new UsernamePasswordCredentials("user", "password"));

            RestClientBuilder builder = RestClient.builder(new HttpHost("localhost", 9200))
                    .setHttpClientConfigCallback(new RestClientBuilder.HttpClientConfigCallback() {
                        @Override
                        public HttpAsyncClientBuilder customizeHttpClient(HttpAsyncClientBuilder httpClientBuilder) {
                            return httpClientBuilder.setDefaultCredentialsProvider(credentialsProvider);
                        }
                    });
            //end::rest-client-config-basic-auth
        }
        {
            //tag::rest-client-config-disable-preemptive-auth
            final CredentialsProvider credentialsProvider = new BasicCredentialsProvider();
            credentialsProvider.setCredentials(AuthScope.ANY,
                    new UsernamePasswordCredentials("user", "password"));

            RestClientBuilder builder = RestClient.builder(new HttpHost("localhost", 9200))
                    .setHttpClientConfigCallback(new RestClientBuilder.HttpClientConfigCallback() {
                        @Override
                        public HttpAsyncClientBuilder customizeHttpClient(HttpAsyncClientBuilder httpClientBuilder) {
                            httpClientBuilder.disableAuthCaching(); // <1>
                            return httpClientBuilder.setDefaultCredentialsProvider(credentialsProvider);
                        }
                    });
            //end::rest-client-config-disable-preemptive-auth
        }
        {
            Path keyStorePath = Paths.get("");
            String keyStorePass = "";
            //tag::rest-client-config-encrypted-communication
            KeyStore truststore = KeyStore.getInstance("jks");
            try (InputStream is = Files.newInputStream(keyStorePath)) {
                truststore.load(is, keyStorePass.toCharArray());
            }
            SSLContextBuilder sslBuilder = SSLContexts.custom().loadTrustMaterial(truststore, null);
            final SSLContext sslContext = sslBuilder.build();
            RestClientBuilder builder = RestClient.builder(new HttpHost("localhost", 9200, "https"))
                    .setHttpClientConfigCallback(new RestClientBuilder.HttpClientConfigCallback() {
                        @Override
                        public HttpAsyncClientBuilder customizeHttpClient(HttpAsyncClientBuilder httpClientBuilder) {
                            return httpClientBuilder.setSSLContext(sslContext);
                        }
                    });
            //end::rest-client-config-encrypted-communication
        }
    }
}<|MERGE_RESOLUTION|>--- conflicted
+++ resolved
@@ -174,21 +174,6 @@
             //tag::rest-client-body-shorter
             request.setJsonEntity("{\"json\":\"text\"}");
             //end::rest-client-body-shorter
-<<<<<<< HEAD
-            //tag::rest-client-headers
-            request.setHeaders(
-                    new BasicHeader("Accept", "text/plain"),
-                    new BasicHeader("Cache-Control", "no-cache"));
-            //end::rest-client-headers
-            //tag::rest-client-response-consumer
-            request.setHttpAsyncResponseConsumerFactory(
-                    new HttpAsyncResponseConsumerFactory.HeapBufferedResponseConsumerFactory(30 * 1024 * 1024));
-            //end::rest-client-response-consumer
-            //tag::rest-client-node-selector
-            // TODO link me to docs
-            request.setNodeSelector(NodeSelector.NOT_MASTER_ONLY);
-            //end::rest-client-node-selector
-=======
             {
                 //tag::rest-client-headers
                 RequestOptions.Builder options = request.getOptions().toBuilder();
@@ -205,7 +190,14 @@
                 request.setOptions(options);
                 //end::rest-client-response-consumer
             }
->>>>>>> 4f66b9a2
+            {
+                //tag::rest-client-node-selector
+                // TODO link me to docs
+                RequestOptions.Builder options = request.getOptions().toBuilder();
+                options.setNodeSelector(NodeSelector.NOT_MASTER_ONLY);
+                request.setOptions(options);
+                //end::rest-client-node-selector
+            }
         }
         {
             HttpEntity[] documents = new HttpEntity[10];

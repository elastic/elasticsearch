/*
 * Licensed to Elasticsearch under one or more contributor
 * license agreements. See the NOTICE file distributed with
 * this work for additional information regarding copyright
 * ownership. Elasticsearch licenses this file to you under
 * the Apache License, Version 2.0 (the "License"); you may
 * not use this file except in compliance with the License.
 * You may obtain a copy of the License at
 *
 *    http://www.apache.org/licenses/LICENSE-2.0
 *
 * Unless required by applicable law or agreed to in writing,
 * software distributed under the License is distributed on an
 * "AS IS" BASIS, WITHOUT WARRANTIES OR CONDITIONS OF ANY
 * KIND, either express or implied.  See the License for the
 * specific language governing permissions and limitations
 * under the License.
 */

package org.elasticsearch.action.search;

import com.carrotsearch.hppc.IntArrayList;
import org.apache.logging.log4j.Logger;
import org.apache.lucene.search.ScoreDoc;
import org.elasticsearch.action.ActionListener;
import org.elasticsearch.cluster.node.DiscoveryNode;
import org.elasticsearch.cluster.service.ClusterService;
import org.elasticsearch.common.util.concurrent.AtomicArray;
import org.elasticsearch.common.util.concurrent.CountDown;
import org.elasticsearch.search.SearchShardTarget;
import org.elasticsearch.search.fetch.FetchSearchResult;
import org.elasticsearch.search.fetch.ShardFetchRequest;
import org.elasticsearch.search.internal.InternalScrollSearchRequest;
import org.elasticsearch.search.query.QuerySearchResult;
import org.elasticsearch.search.query.ScrollQuerySearchResult;
import org.elasticsearch.transport.Transport;

<<<<<<< HEAD
import java.util.Collections;
import java.util.List;
import java.util.concurrent.atomic.AtomicInteger;

import static java.util.Collections.EMPTY_LIST;
import static org.elasticsearch.action.search.TransportSearchHelper.internalScrollSearchRequest;
=======
import java.io.IOException;
import java.util.function.BiFunction;

final class SearchScrollQueryThenFetchAsyncAction extends SearchScrollAsyncAction<ScrollQuerySearchResult> {
>>>>>>> 41f81e22

    private final SearchTask task;
    private final AtomicArray<FetchSearchResult> fetchResults;
    private final AtomicArray<QuerySearchResult> queryResults;

    SearchScrollQueryThenFetchAsyncAction(Logger logger, ClusterService clusterService, SearchTransportService searchTransportService,
                                          SearchPhaseController searchPhaseController, SearchScrollRequest request, SearchTask task,
                                          ParsedScrollId scrollId, ActionListener<SearchResponse> listener) {
        super(scrollId, logger, clusterService.state().nodes(), listener, searchPhaseController, request,
            searchTransportService);
        this.task = task;
        this.fetchResults = new AtomicArray<>(scrollId.getContext().length);
        this.queryResults = new AtomicArray<>(scrollId.getContext().length);
    }

    protected void onFirstPhaseResult(int shardId, ScrollQuerySearchResult result) {
        queryResults.setOnce(shardId, result.queryResult());
    }

    @Override
    protected void executeInitialPhase(Transport.Connection connection, InternalScrollSearchRequest internalRequest,
                                       SearchActionListener<ScrollQuerySearchResult> searchActionListener) {
        searchTransportService.sendExecuteScrollQuery(connection, internalRequest, task, searchActionListener);
    }

    @Override
    protected SearchPhase moveToNextPhase(BiFunction<String, String, DiscoveryNode> clusterNodeLookup) {
        return new SearchPhase("fetch") {
            @Override
            public void run() throws IOException {
                final SearchPhaseController.ReducedQueryPhase reducedQueryPhase = searchPhaseController.reducedQueryPhase(
                    queryResults.asList(), true);
                if (reducedQueryPhase.scoreDocs.length == 0) {
                    sendResponse(reducedQueryPhase, fetchResults);
                    return;
                }

                final IntArrayList[] docIdsToLoad = searchPhaseController.fillDocIdsToLoad(queryResults.length(),
                    reducedQueryPhase.scoreDocs);
                final ScoreDoc[] lastEmittedDocPerShard = searchPhaseController.getLastEmittedDocPerShard(reducedQueryPhase,
                    queryResults.length());
                final CountDown counter = new CountDown(docIdsToLoad.length);
                for (int i = 0; i < docIdsToLoad.length; i++) {
                    final int index = i;
                    final IntArrayList docIds = docIdsToLoad[index];
                    if (docIds != null) {
                        final QuerySearchResult querySearchResult = queryResults.get(index);
                        ScoreDoc lastEmittedDoc = lastEmittedDocPerShard[index];
                        ShardFetchRequest shardFetchRequest = new ShardFetchRequest(querySearchResult.getRequestId(), docIds,
                            lastEmittedDoc);
                        SearchShardTarget searchShardTarget = querySearchResult.getSearchShardTarget();
                        DiscoveryNode node = clusterNodeLookup.apply(searchShardTarget.getClusterAlias(), searchShardTarget.getNodeId());
                        assert node != null : "target node is null in secondary phase";
                        Transport.Connection connection = getConnection(searchShardTarget.getClusterAlias(), node);
                        searchTransportService.sendExecuteFetchScroll(connection, shardFetchRequest, task,
                            new SearchActionListener<FetchSearchResult>(querySearchResult.getSearchShardTarget(), index) {
                                @Override
                                protected void innerOnResponse(FetchSearchResult response) {
                                    fetchResults.setOnce(response.getShardIndex(), response);
                                    if (counter.countDown()) {
                                        sendResponse(reducedQueryPhase, fetchResults);
                                    }
                                }

                                @Override
                                public void onFailure(Exception t) {
                                    onShardFailure(getName(), counter, querySearchResult.getRequestId(),
                                        t, querySearchResult.getSearchShardTarget(),
                                        () -> sendResponsePhase(reducedQueryPhase, fetchResults));
                                }
                            });
                    } else {
                        // the counter is set to the total size of docIdsToLoad
                        // which can have null values so we have to count them down too
                        if (counter.countDown()) {
                            sendResponse(reducedQueryPhase, fetchResults);
                        }
                    }
                }
            }
        };
    }

<<<<<<< HEAD
    private void finishHim(SearchPhaseController.ReducedQueryPhase queryPhase) {
        try {
            final InternalSearchResponse internalResponse = searchPhaseController.merge(true, sortedShardDocs, queryPhase, fetchResults);

            String scrollId = null;
            if (request.scroll() != null) {
                scrollId = request.scrollId();
            }
            listener.onResponse(new SearchResponse(internalResponse, scrollId, this.scrollId.getContext().length, successfulOps.get(),
                buildTookInMillis(), buildShardFailures()));
        } catch (Exception e) {
            listener.onFailure(new ReduceSearchPhaseException("fetch", "inner finish failed", e, buildShardFailures()));
        }
    }
=======
>>>>>>> 41f81e22
}<|MERGE_RESOLUTION|>--- conflicted
+++ resolved
@@ -35,19 +35,10 @@
 import org.elasticsearch.search.query.ScrollQuerySearchResult;
 import org.elasticsearch.transport.Transport;
 
-<<<<<<< HEAD
-import java.util.Collections;
-import java.util.List;
-import java.util.concurrent.atomic.AtomicInteger;
-
-import static java.util.Collections.EMPTY_LIST;
-import static org.elasticsearch.action.search.TransportSearchHelper.internalScrollSearchRequest;
-=======
 import java.io.IOException;
 import java.util.function.BiFunction;
 
 final class SearchScrollQueryThenFetchAsyncAction extends SearchScrollAsyncAction<ScrollQuerySearchResult> {
->>>>>>> 41f81e22
 
     private final SearchTask task;
     private final AtomicArray<FetchSearchResult> fetchResults;
@@ -130,22 +121,4 @@
             }
         };
     }
-
-<<<<<<< HEAD
-    private void finishHim(SearchPhaseController.ReducedQueryPhase queryPhase) {
-        try {
-            final InternalSearchResponse internalResponse = searchPhaseController.merge(true, sortedShardDocs, queryPhase, fetchResults);
-
-            String scrollId = null;
-            if (request.scroll() != null) {
-                scrollId = request.scrollId();
-            }
-            listener.onResponse(new SearchResponse(internalResponse, scrollId, this.scrollId.getContext().length, successfulOps.get(),
-                buildTookInMillis(), buildShardFailures()));
-        } catch (Exception e) {
-            listener.onFailure(new ReduceSearchPhaseException("fetch", "inner finish failed", e, buildShardFailures()));
-        }
-    }
-=======
->>>>>>> 41f81e22
 }
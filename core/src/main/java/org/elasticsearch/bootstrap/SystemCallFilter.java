--- conflicted
+++ resolved
@@ -242,12 +242,7 @@
     static {
         Map<String,Arch> m = new HashMap<>();
         m.put("amd64", new Arch(0xC000003E, 0x3FFFFFFF, 57, 58, 59, 322, 317));
-<<<<<<< HEAD
-        m.put("i386",  new Arch(0x40000003, 0xFFFFFFFF, 2, 190, 11, 358, 354));
-        // 64-bit only!
         m.put("aarch64",  new Arch(0xC00000B7, 0xFFFFFFFF, 1079, 1071, 221, 281, 277));
-=======
->>>>>>> 1b602477
         ARCHITECTURES = Collections.unmodifiableMap(m);
     }
 

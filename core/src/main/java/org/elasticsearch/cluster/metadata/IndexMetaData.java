/*
 * Licensed to Elasticsearch under one or more contributor
 * license agreements. See the NOTICE file distributed with
 * this work for additional information regarding copyright
 * ownership. Elasticsearch licenses this file to you under
 * the Apache License, Version 2.0 (the "License"); you may
 * not use this file except in compliance with the License.
 * You may obtain a copy of the License at
 *
 *    http://www.apache.org/licenses/LICENSE-2.0
 *
 * Unless required by applicable law or agreed to in writing,
 * software distributed under the License is distributed on an
 * "AS IS" BASIS, WITHOUT WARRANTIES OR CONDITIONS OF ANY
 * KIND, either express or implied.  See the License for the
 * specific language governing permissions and limitations
 * under the License.
 */

package org.elasticsearch.cluster.metadata;

import com.carrotsearch.hppc.LongArrayList;
import com.carrotsearch.hppc.cursors.IntObjectCursor;
import com.carrotsearch.hppc.cursors.ObjectCursor;
import com.carrotsearch.hppc.cursors.ObjectObjectCursor;

import org.elasticsearch.Version;
import org.elasticsearch.action.support.ActiveShardCount;
import org.elasticsearch.cluster.Diff;
import org.elasticsearch.cluster.Diffable;
import org.elasticsearch.cluster.DiffableUtils;
import org.elasticsearch.cluster.block.ClusterBlock;
import org.elasticsearch.cluster.block.ClusterBlockLevel;
import org.elasticsearch.cluster.node.DiscoveryNodeFilters;
import org.elasticsearch.cluster.routing.allocation.IndexMetaDataUpdater;
import org.elasticsearch.common.Nullable;
import org.elasticsearch.common.bytes.BytesArray;
import org.elasticsearch.common.collect.ImmutableOpenIntMap;
import org.elasticsearch.common.collect.ImmutableOpenMap;
import org.elasticsearch.common.collect.MapBuilder;
import org.elasticsearch.common.compress.CompressedXContent;
import org.elasticsearch.common.io.stream.StreamInput;
import org.elasticsearch.common.io.stream.StreamOutput;
import org.elasticsearch.common.settings.Setting;
import org.elasticsearch.common.settings.Setting.Property;
import org.elasticsearch.common.settings.Settings;
import org.elasticsearch.common.settings.loader.SettingsLoader;
import org.elasticsearch.common.xcontent.ToXContent;
import org.elasticsearch.common.xcontent.XContentBuilder;
import org.elasticsearch.common.xcontent.XContentFactory;
import org.elasticsearch.common.xcontent.XContentHelper;
import org.elasticsearch.common.xcontent.XContentParser;
import org.elasticsearch.common.xcontent.XContentType;
import org.elasticsearch.gateway.MetaDataStateFormat;
import org.elasticsearch.index.Index;
import org.elasticsearch.index.mapper.MapperService;
import org.elasticsearch.index.shard.ShardId;
import org.elasticsearch.rest.RestStatus;
import org.joda.time.DateTime;
import org.joda.time.DateTimeZone;

import java.io.IOException;
import java.text.ParseException;
import java.util.Arrays;
import java.util.Collections;
import java.util.EnumSet;
import java.util.HashMap;
import java.util.HashSet;
import java.util.Locale;
import java.util.Map;
import java.util.Set;
import java.util.function.Function;

import static org.elasticsearch.cluster.node.DiscoveryNodeFilters.IP_VALIDATOR;
import static org.elasticsearch.cluster.node.DiscoveryNodeFilters.OpType.AND;
import static org.elasticsearch.cluster.node.DiscoveryNodeFilters.OpType.OR;
import static org.elasticsearch.common.settings.Settings.readSettingsFromStream;
import static org.elasticsearch.common.settings.Settings.writeSettingsToStream;

public class IndexMetaData implements Diffable<IndexMetaData>, ToXContent {

    /**
     * This class will be removed in v7.0
     */
    @Deprecated
    public interface Custom extends Diffable<Custom>, ToXContent {

        String type();

        Custom fromMap(Map<String, Object> map) throws IOException;

        Custom fromXContent(XContentParser parser) throws IOException;

        /**
         * Reads the {@link org.elasticsearch.cluster.Diff} from StreamInput
         */
        Diff<Custom> readDiffFrom(StreamInput in) throws IOException;

        /**
         * Reads an object of this type from the provided {@linkplain StreamInput}. The receiving instance remains unchanged.
         */
        Custom readFrom(StreamInput in) throws IOException;

        /**
         * Merges from this to another, with this being more important, i.e., if something exists in this and another,
         * this will prevail.
         */
        Custom mergeWith(Custom another);
    }

    public static Map<String, Custom> customPrototypes = new HashMap<>();

    /**
     * Register a custom index meta data factory. Make sure to call it from a static block.
     */
    public static void registerPrototype(String type, Custom proto) {
        customPrototypes.put(type, proto);
    }

    @Nullable
    public static <T extends Custom> T lookupPrototype(String type) {
        //noinspection unchecked
        return (T) customPrototypes.get(type);
    }

    public static <T extends Custom> T lookupPrototypeSafe(String type) {
        //noinspection unchecked
        T proto = (T) customPrototypes.get(type);
        if (proto == null) {
            throw new IllegalArgumentException("No custom metadata prototype registered for type [" + type + "]");
        }
        return proto;
    }

    public static final ClusterBlock INDEX_READ_ONLY_BLOCK = new ClusterBlock(5, "index read-only (api)", false, false, RestStatus.FORBIDDEN, EnumSet.of(ClusterBlockLevel.WRITE, ClusterBlockLevel.METADATA_WRITE));
    public static final ClusterBlock INDEX_READ_BLOCK = new ClusterBlock(7, "index read (api)", false, false, RestStatus.FORBIDDEN, EnumSet.of(ClusterBlockLevel.READ));
    public static final ClusterBlock INDEX_WRITE_BLOCK = new ClusterBlock(8, "index write (api)", false, false, RestStatus.FORBIDDEN, EnumSet.of(ClusterBlockLevel.WRITE));
    public static final ClusterBlock INDEX_METADATA_BLOCK = new ClusterBlock(9, "index metadata (api)", false, false, RestStatus.FORBIDDEN, EnumSet.of(ClusterBlockLevel.METADATA_WRITE, ClusterBlockLevel.METADATA_READ));

    public static enum State {
        OPEN((byte) 0),
        CLOSE((byte) 1);

        private final byte id;

        State(byte id) {
            this.id = id;
        }

        public byte id() {
            return this.id;
        }

        public static State fromId(byte id) {
            if (id == 0) {
                return OPEN;
            } else if (id == 1) {
                return CLOSE;
            }
            throw new IllegalStateException("No state match for id [" + id + "]");
        }

        public static State fromString(String state) {
            if ("open".equals(state)) {
                return OPEN;
            } else if ("close".equals(state)) {
                return CLOSE;
            }
            throw new IllegalStateException("No state match for [" + state + "]");
        }
    }

    static Setting<Integer> buildNumberOfShardsSetting() {
        /* This is a safety limit that should only be exceeded in very rare and special cases. The assumption is that
         * 99% of the users have less than 1024 shards per index. We also make it a hard check that requires restart of nodes
         * if a cluster should allow to create more than 1024 shards per index. NOTE: this does not limit the number of shards per cluster.
         * this also prevents creating stuff like a new index with millions of shards by accident which essentially kills the entire cluster
         * with OOM on the spot.*/
        final int maxNumShards = Integer.parseInt(System.getProperty("es.index.max_number_of_shards", "1024"));
        if (maxNumShards < 1) {
            throw new IllegalArgumentException("es.index.max_number_of_shards must be > 0");
        }
        return Setting.intSetting(SETTING_NUMBER_OF_SHARDS, Math.min(5, maxNumShards), 1, maxNumShards,
            Property.IndexScope);
    }

    public static final String INDEX_SETTING_PREFIX = "index.";
    public static final String SETTING_NUMBER_OF_SHARDS = "index.number_of_shards";
    public static final Setting<Integer> INDEX_NUMBER_OF_SHARDS_SETTING = buildNumberOfShardsSetting();
    public static final String SETTING_NUMBER_OF_REPLICAS = "index.number_of_replicas";
    public static final Setting<Integer> INDEX_NUMBER_OF_REPLICAS_SETTING =
        Setting.intSetting(SETTING_NUMBER_OF_REPLICAS, 1, 0, Property.Dynamic, Property.IndexScope);
    public static final String SETTING_SHADOW_REPLICAS = "index.shadow_replicas";
    public static final Setting<Boolean> INDEX_SHADOW_REPLICAS_SETTING =
        Setting.boolSetting(SETTING_SHADOW_REPLICAS, false, Property.IndexScope, Property.Deprecated);

    public static final String SETTING_ROUTING_PARTITION_SIZE = "index.routing_partition_size";
    public static final Setting<Integer> INDEX_ROUTING_PARTITION_SIZE_SETTING =
            Setting.intSetting(SETTING_ROUTING_PARTITION_SIZE, 1, 1, Property.IndexScope);

    public static final String SETTING_SHARED_FILESYSTEM = "index.shared_filesystem";
    public static final Setting<Boolean> INDEX_SHARED_FILESYSTEM_SETTING =
        Setting.boolSetting(SETTING_SHARED_FILESYSTEM, INDEX_SHADOW_REPLICAS_SETTING, Property.IndexScope, Property.Deprecated);

    public static final String SETTING_AUTO_EXPAND_REPLICAS = "index.auto_expand_replicas";
    public static final Setting<AutoExpandReplicas> INDEX_AUTO_EXPAND_REPLICAS_SETTING = AutoExpandReplicas.SETTING;
    public static final String SETTING_READ_ONLY = "index.blocks.read_only";
    public static final Setting<Boolean> INDEX_READ_ONLY_SETTING =
        Setting.boolSetting(SETTING_READ_ONLY, false, Property.Dynamic, Property.IndexScope);

    public static final String SETTING_BLOCKS_READ = "index.blocks.read";
    public static final Setting<Boolean> INDEX_BLOCKS_READ_SETTING =
        Setting.boolSetting(SETTING_BLOCKS_READ, false, Property.Dynamic, Property.IndexScope);

    public static final String SETTING_BLOCKS_WRITE = "index.blocks.write";
    public static final Setting<Boolean> INDEX_BLOCKS_WRITE_SETTING =
        Setting.boolSetting(SETTING_BLOCKS_WRITE, false, Property.Dynamic, Property.IndexScope);

    public static final String SETTING_BLOCKS_METADATA = "index.blocks.metadata";
    public static final Setting<Boolean> INDEX_BLOCKS_METADATA_SETTING =
        Setting.boolSetting(SETTING_BLOCKS_METADATA, false, Property.Dynamic, Property.IndexScope);

    public static final String SETTING_VERSION_CREATED = "index.version.created";
    public static final String SETTING_VERSION_CREATED_STRING = "index.version.created_string";
    public static final String SETTING_VERSION_UPGRADED = "index.version.upgraded";
    public static final String SETTING_VERSION_UPGRADED_STRING = "index.version.upgraded_string";
    public static final String SETTING_VERSION_MINIMUM_COMPATIBLE = "index.version.minimum_compatible";
    public static final String SETTING_CREATION_DATE = "index.creation_date";
    /**
     * The user provided name for an index. This is the plain string provided by the user when the index was created.
     * It might still contain date math expressions etc. (added in 5.0)
     */
    public static final String SETTING_INDEX_PROVIDED_NAME = "index.provided_name";
    public static final String SETTING_PRIORITY = "index.priority";
    public static final Setting<Integer> INDEX_PRIORITY_SETTING =
        Setting.intSetting("index.priority", 1, 0, Property.Dynamic, Property.IndexScope);
    public static final String SETTING_CREATION_DATE_STRING = "index.creation_date_string";
    public static final String SETTING_INDEX_UUID = "index.uuid";
    public static final String SETTING_DATA_PATH = "index.data_path";
    public static final Setting<String> INDEX_DATA_PATH_SETTING =
        new Setting<>(SETTING_DATA_PATH, "", Function.identity(), Property.IndexScope);
    public static final String SETTING_SHARED_FS_ALLOW_RECOVERY_ON_ANY_NODE = "index.shared_filesystem.recover_on_any_node";
    public static final Setting<Boolean> INDEX_SHARED_FS_ALLOW_RECOVERY_ON_ANY_NODE_SETTING =
        Setting.boolSetting(SETTING_SHARED_FS_ALLOW_RECOVERY_ON_ANY_NODE, false,
            Property.Dynamic, Property.IndexScope, Property.Deprecated);
    public static final String INDEX_UUID_NA_VALUE = "_na_";

    public static final String INDEX_ROUTING_REQUIRE_GROUP_PREFIX = "index.routing.allocation.require";
    public static final String INDEX_ROUTING_INCLUDE_GROUP_PREFIX = "index.routing.allocation.include";
    public static final String INDEX_ROUTING_EXCLUDE_GROUP_PREFIX = "index.routing.allocation.exclude";
    public static final Setting<Settings> INDEX_ROUTING_REQUIRE_GROUP_SETTING =
        Setting.groupSetting(INDEX_ROUTING_REQUIRE_GROUP_PREFIX + ".", IP_VALIDATOR, Property.Dynamic, Property.IndexScope);
    public static final Setting<Settings> INDEX_ROUTING_INCLUDE_GROUP_SETTING =
        Setting.groupSetting(INDEX_ROUTING_INCLUDE_GROUP_PREFIX + ".", IP_VALIDATOR, Property.Dynamic, Property.IndexScope);
    public static final Setting<Settings> INDEX_ROUTING_EXCLUDE_GROUP_SETTING =
        Setting.groupSetting(INDEX_ROUTING_EXCLUDE_GROUP_PREFIX + ".", IP_VALIDATOR, Property.Dynamic, Property.IndexScope);
    public static final Setting<Settings> INDEX_ROUTING_INITIAL_RECOVERY_GROUP_SETTING =
        Setting.groupSetting("index.routing.allocation.initial_recovery."); // this is only setable internally not a registered setting!!

    /**
     * The number of active shard copies to check for before proceeding with a write operation.
     */
    public static final Setting<ActiveShardCount> SETTING_WAIT_FOR_ACTIVE_SHARDS =
        new Setting<>("index.write.wait_for_active_shards",
                      "1",
                      ActiveShardCount::parseString,
                      Setting.Property.Dynamic,
                      Setting.Property.IndexScope);

    public static final String KEY_IN_SYNC_ALLOCATIONS = "in_sync_allocations";
    static final String KEY_VERSION = "version";
    static final String KEY_ROUTING_NUM_SHARDS = "routing_num_shards";
    static final String KEY_SETTINGS = "settings";
    static final String KEY_STATE = "state";
    static final String KEY_MAPPINGS = "mappings";
    static final String KEY_ALIASES = "aliases";
    public static final String KEY_PRIMARY_TERMS = "primary_terms";

    public static final String INDEX_STATE_FILE_PREFIX = "state-";
    private final int routingNumShards;
    private final int routingFactor;
    private final int routingPartitionSize;

    private final int numberOfShards;
    private final int numberOfReplicas;

    private final Index index;
    private final long version;
    private final long[] primaryTerms;

    private final State state;

    private final ImmutableOpenMap<String, AliasMetaData> aliases;

    private final Settings settings;

    private final ImmutableOpenMap<String, MappingMetaData> mappings;

    private final ImmutableOpenMap<String, Custom> customs;

    private final ImmutableOpenIntMap<Set<String>> inSyncAllocationIds;

    private final transient int totalNumberOfShards;

    private final DiscoveryNodeFilters requireFilters;
    private final DiscoveryNodeFilters includeFilters;
    private final DiscoveryNodeFilters excludeFilters;
    private final DiscoveryNodeFilters initialRecoveryFilters;

    private final Version indexCreatedVersion;
    private final Version indexUpgradedVersion;
    private final org.apache.lucene.util.Version minimumCompatibleLuceneVersion;

    private final ActiveShardCount waitForActiveShards;

    private IndexMetaData(Index index, long version, long[] primaryTerms, State state, int numberOfShards, int numberOfReplicas, Settings settings,
                          ImmutableOpenMap<String, MappingMetaData> mappings, ImmutableOpenMap<String, AliasMetaData> aliases,
                          ImmutableOpenMap<String, Custom> customs, ImmutableOpenIntMap<Set<String>> inSyncAllocationIds,
                          DiscoveryNodeFilters requireFilters, DiscoveryNodeFilters initialRecoveryFilters, DiscoveryNodeFilters includeFilters, DiscoveryNodeFilters excludeFilters,
                          Version indexCreatedVersion, Version indexUpgradedVersion, org.apache.lucene.util.Version minimumCompatibleLuceneVersion,
                          int routingNumShards, int routingPartitionSize, ActiveShardCount waitForActiveShards) {

        this.index = index;
        this.version = version;
        this.primaryTerms = primaryTerms;
        assert primaryTerms.length == numberOfShards;
        this.state = state;
        this.numberOfShards = numberOfShards;
        this.numberOfReplicas = numberOfReplicas;
        this.totalNumberOfShards = numberOfShards * (numberOfReplicas + 1);
        this.settings = settings;
        this.mappings = mappings;
        this.customs = customs;
        this.aliases = aliases;
        this.inSyncAllocationIds = inSyncAllocationIds;
        this.requireFilters = requireFilters;
        this.includeFilters = includeFilters;
        this.excludeFilters = excludeFilters;
        this.initialRecoveryFilters = initialRecoveryFilters;
        this.indexCreatedVersion = indexCreatedVersion;
        this.indexUpgradedVersion = indexUpgradedVersion;
        this.minimumCompatibleLuceneVersion = minimumCompatibleLuceneVersion;
        this.routingNumShards = routingNumShards;
        this.routingFactor = routingNumShards / numberOfShards;
        this.routingPartitionSize = routingPartitionSize;
        this.waitForActiveShards = waitForActiveShards;
        assert numberOfShards * routingFactor == routingNumShards :  routingNumShards + " must be a multiple of " + numberOfShards;
    }

    public Index getIndex() {
        return index;
    }

    public String getIndexUUID() {
        return index.getUUID();
    }

    /**
     * Test whether the current index UUID is the same as the given one. Returns true if either are _na_
     */
    public boolean isSameUUID(String otherUUID) {
        assert otherUUID != null;
        assert getIndexUUID() != null;
        if (INDEX_UUID_NA_VALUE.equals(otherUUID) || INDEX_UUID_NA_VALUE.equals(getIndexUUID())) {
            return true;
        }
        return otherUUID.equals(getIndexUUID());
    }

    public long getVersion() {
        return this.version;
    }


    /**
     * The term of the current selected primary. This is a non-negative number incremented when
     * a primary shard is assigned after a full cluster restart or a replica shard is promoted to a primary.
     *
     * Note: since we increment the term every time a shard is assigned, the term for any operational shard (i.e., a shard
     * that can be indexed into) is larger than 0. See {@link IndexMetaDataUpdater#applyChanges}.
     **/
    public long primaryTerm(int shardId) {
        return this.primaryTerms[shardId];
    }

    /**
     * Return the {@link Version} on which this index has been created. This
     * information is typically useful for backward compatibility.
     */
    public Version getCreationVersion() {
        return indexCreatedVersion;
    }

    /**
     * Return the {@link Version} on which this index has been upgraded. This
     * information is typically useful for backward compatibility.
     */
    public Version getUpgradedVersion() {
        return indexUpgradedVersion;
    }

    /**
     * Return the {@link org.apache.lucene.util.Version} of the oldest lucene segment in the index
     */
    public org.apache.lucene.util.Version getMinimumCompatibleVersion() {
        return minimumCompatibleLuceneVersion;
    }

    public long getCreationDate() {
        return settings.getAsLong(SETTING_CREATION_DATE, -1L);
    }

    public State getState() {
        return this.state;
    }

    public int getNumberOfShards() {
        return numberOfShards;
    }

    public int getNumberOfReplicas() {
        return numberOfReplicas;
    }

    public int getRoutingPartitionSize() {
        return routingPartitionSize;
    }

    public boolean isRoutingPartitionedIndex() {
        return routingPartitionSize != 1;
    }

    public int getTotalNumberOfShards() {
        return totalNumberOfShards;
    }

    /**
     * Returns the configured {@link #SETTING_WAIT_FOR_ACTIVE_SHARDS}, which defaults
     * to an active shard count of 1 if not specified.
     */
    public ActiveShardCount getWaitForActiveShards() {
        return waitForActiveShards;
    }

    public Settings getSettings() {
        return settings;
    }

    public ImmutableOpenMap<String, AliasMetaData> getAliases() {
        return this.aliases;
    }

    public ImmutableOpenMap<String, MappingMetaData> getMappings() {
        return mappings;
    }

    @Nullable
    public MappingMetaData mapping(String mappingType) {
        return mappings.get(mappingType);
    }

    public static final Setting<String> INDEX_SHRINK_SOURCE_UUID = Setting.simpleString("index.shrink.source.uuid");
    public static final Setting<String> INDEX_SHRINK_SOURCE_NAME = Setting.simpleString("index.shrink.source.name");


    public Index getMergeSourceIndex() {
        return INDEX_SHRINK_SOURCE_UUID.exists(settings) ? new Index(INDEX_SHRINK_SOURCE_NAME.get(settings),  INDEX_SHRINK_SOURCE_UUID.get(settings)) : null;
    }

    /**
     * Sometimes, the default mapping exists and an actual mapping is not created yet (introduced),
     * in this case, we want to return the default mapping in case it has some default mapping definitions.
     * <p>
     * Note, once the mapping type is introduced, the default mapping is applied on the actual typed MappingMetaData,
     * setting its routing, timestamp, and so on if needed.
     */
    @Nullable
    public MappingMetaData mappingOrDefault(String mappingType) {
        MappingMetaData mapping = mappings.get(mappingType);
        if (mapping != null) {
            return mapping;
        }
        return mappings.get(MapperService.DEFAULT_MAPPING);
    }

    public ImmutableOpenMap<String, Custom> getCustoms() {
        return this.customs;
    }

    @SuppressWarnings("unchecked")
    public <T extends Custom> T custom(String type) {
        return (T) customs.get(type);
    }

    public ImmutableOpenIntMap<Set<String>> getInSyncAllocationIds() {
        return inSyncAllocationIds;
    }

    public Set<String> inSyncAllocationIds(int shardId) {
        assert shardId >= 0 && shardId < numberOfShards;
        return inSyncAllocationIds.get(shardId);
    }

    @Nullable
    public DiscoveryNodeFilters requireFilters() {
        return requireFilters;
    }

    @Nullable
    public DiscoveryNodeFilters getInitialRecoveryFilters() {
        return initialRecoveryFilters;
    }

    @Nullable
    public DiscoveryNodeFilters includeFilters() {
        return includeFilters;
    }

    @Nullable
    public DiscoveryNodeFilters excludeFilters() {
        return excludeFilters;
    }

    @Override
    public boolean equals(Object o) {
        if (this == o) {
            return true;
        }
        if (o == null || getClass() != o.getClass()) {
            return false;
        }

        IndexMetaData that = (IndexMetaData) o;

        if (version != that.version) {
            return false;
        }

        if (!aliases.equals(that.aliases)) {
            return false;
        }
        if (!index.equals(that.index)) {
            return false;
        }
        if (!mappings.equals(that.mappings)) {
            return false;
        }
        if (!settings.equals(that.settings)) {
            return false;
        }
        if (state != that.state) {
            return false;
        }
        if (!customs.equals(that.customs)) {
            return false;
        }
        if (routingNumShards != that.routingNumShards) {
            return false;
        }
        if (routingFactor != that.routingFactor) {
            return false;
        }
        if (Arrays.equals(primaryTerms, that.primaryTerms) == false) {
            return false;
        }
        if (!inSyncAllocationIds.equals(that.inSyncAllocationIds)) {
            return false;
        }
        return true;
    }

    @Override
    public int hashCode() {
        int result = index.hashCode();
        result = 31 * result + Long.hashCode(version);
        result = 31 * result + state.hashCode();
        result = 31 * result + aliases.hashCode();
        result = 31 * result + settings.hashCode();
        result = 31 * result + mappings.hashCode();
        result = 31 * result + customs.hashCode();
        result = 31 * result + Long.hashCode(routingFactor);
        result = 31 * result + Long.hashCode(routingNumShards);
        result = 31 * result + Arrays.hashCode(primaryTerms);
        result = 31 * result + inSyncAllocationIds.hashCode();
        return result;
    }


    @Override
    public Diff<IndexMetaData> diff(IndexMetaData previousState) {
        return new IndexMetaDataDiff(previousState, this);
    }

    public static Diff<IndexMetaData> readDiffFrom(StreamInput in) throws IOException {
        return new IndexMetaDataDiff(in);
    }

    public static IndexMetaData fromXContent(XContentParser parser) throws IOException {
        return Builder.fromXContent(parser);
    }

    @Override
    public XContentBuilder toXContent(XContentBuilder builder, Params params) throws IOException {
        Builder.toXContent(this, builder, params);
        return builder;
    }

    private static class IndexMetaDataDiff implements Diff<IndexMetaData> {

        private final String index;
        private final int routingNumShards;
        private final long version;
        private final long[] primaryTerms;
        private final State state;
        private final Settings settings;
        private final Diff<ImmutableOpenMap<String, MappingMetaData>> mappings;
        private final Diff<ImmutableOpenMap<String, AliasMetaData>> aliases;
        private final Diff<ImmutableOpenMap<String, Custom>> customs;
        private final Diff<ImmutableOpenIntMap<Set<String>>> inSyncAllocationIds;

        public IndexMetaDataDiff(IndexMetaData before, IndexMetaData after) {
            index = after.index.getName();
            version = after.version;
            routingNumShards = after.routingNumShards;
            state = after.state;
            settings = after.settings;
            primaryTerms = after.primaryTerms;
            mappings = DiffableUtils.diff(before.mappings, after.mappings, DiffableUtils.getStringKeySerializer());
            aliases = DiffableUtils.diff(before.aliases, after.aliases, DiffableUtils.getStringKeySerializer());
            customs = DiffableUtils.diff(before.customs, after.customs, DiffableUtils.getStringKeySerializer());
            inSyncAllocationIds = DiffableUtils.diff(before.inSyncAllocationIds, after.inSyncAllocationIds,
                DiffableUtils.getVIntKeySerializer(), DiffableUtils.StringSetValueSerializer.getInstance());
        }

        public IndexMetaDataDiff(StreamInput in) throws IOException {
            index = in.readString();
            routingNumShards = in.readInt();
            version = in.readLong();
            state = State.fromId(in.readByte());
            settings = Settings.readSettingsFromStream(in);
            primaryTerms = in.readVLongArray();
            mappings = DiffableUtils.readImmutableOpenMapDiff(in, DiffableUtils.getStringKeySerializer(), MappingMetaData::new,
                MappingMetaData::readDiffFrom);
            aliases = DiffableUtils.readImmutableOpenMapDiff(in, DiffableUtils.getStringKeySerializer(), AliasMetaData::new,
                AliasMetaData::readDiffFrom);
            customs = DiffableUtils.readImmutableOpenMapDiff(in, DiffableUtils.getStringKeySerializer(),
                new DiffableUtils.DiffableValueSerializer<String, Custom>() {
                    @Override
                    public Custom read(StreamInput in, String key) throws IOException {
                        return lookupPrototypeSafe(key).readFrom(in);
                    }

                    @SuppressWarnings("unchecked")
                    @Override
                    public Diff<Custom> readDiff(StreamInput in, String key) throws IOException {
                        return lookupPrototypeSafe(key).readDiffFrom(in);
                    }
                });
            inSyncAllocationIds = DiffableUtils.readImmutableOpenIntMapDiff(in, DiffableUtils.getVIntKeySerializer(),
                DiffableUtils.StringSetValueSerializer.getInstance());
        }

        @Override
        public void writeTo(StreamOutput out) throws IOException {
            out.writeString(index);
            out.writeInt(routingNumShards);
            out.writeLong(version);
            out.writeByte(state.id);
            Settings.writeSettingsToStream(settings, out);
            out.writeVLongArray(primaryTerms);
            mappings.writeTo(out);
            aliases.writeTo(out);
            customs.writeTo(out);
            inSyncAllocationIds.writeTo(out);
        }

        @Override
        public IndexMetaData apply(IndexMetaData part) {
            Builder builder = builder(index);
            builder.version(version);
            builder.setRoutingNumShards(routingNumShards);
            builder.state(state);
            builder.settings(settings);
            builder.primaryTerms(primaryTerms);
            builder.mappings.putAll(mappings.apply(part.mappings));
            builder.aliases.putAll(aliases.apply(part.aliases));
            builder.customs.putAll(customs.apply(part.customs));
            builder.inSyncAllocationIds.putAll(inSyncAllocationIds.apply(part.inSyncAllocationIds));
            return builder.build();
        }
    }

    public static IndexMetaData readFrom(StreamInput in) throws IOException {
        Builder builder = new Builder(in.readString());
        builder.version(in.readLong());
        builder.setRoutingNumShards(in.readInt());
        builder.state(State.fromId(in.readByte()));
        builder.settings(readSettingsFromStream(in));
        builder.primaryTerms(in.readVLongArray());
        int mappingsSize = in.readVInt();
        for (int i = 0; i < mappingsSize; i++) {
            MappingMetaData mappingMd = new MappingMetaData(in);
            builder.putMapping(mappingMd);
        }
        int aliasesSize = in.readVInt();
        for (int i = 0; i < aliasesSize; i++) {
            AliasMetaData aliasMd = new AliasMetaData(in);
            builder.putAlias(aliasMd);
        }
        int customSize = in.readVInt();
        for (int i = 0; i < customSize; i++) {
            String type = in.readString();
            Custom customIndexMetaData = lookupPrototypeSafe(type).readFrom(in);
            builder.putCustom(type, customIndexMetaData);
        }
        int inSyncAllocationIdsSize = in.readVInt();
        for (int i = 0; i < inSyncAllocationIdsSize; i++) {
            int key = in.readVInt();
            Set<String> allocationIds = DiffableUtils.StringSetValueSerializer.getInstance().read(in, key);
            builder.putInSyncAllocationIds(key, allocationIds);
        }
        return builder.build();
    }

    @Override
    public void writeTo(StreamOutput out) throws IOException {
        out.writeString(index.getName()); // uuid will come as part of settings
        out.writeLong(version);
        out.writeInt(routingNumShards);
        out.writeByte(state.id());
        writeSettingsToStream(settings, out);
        out.writeVLongArray(primaryTerms);
        out.writeVInt(mappings.size());
        for (ObjectCursor<MappingMetaData> cursor : mappings.values()) {
            cursor.value.writeTo(out);
        }
        out.writeVInt(aliases.size());
        for (ObjectCursor<AliasMetaData> cursor : aliases.values()) {
            cursor.value.writeTo(out);
        }
        out.writeVInt(customs.size());
        for (ObjectObjectCursor<String, Custom> cursor : customs) {
            out.writeString(cursor.key);
            cursor.value.writeTo(out);
        }
        out.writeVInt(inSyncAllocationIds.size());
        for (IntObjectCursor<Set<String>> cursor : inSyncAllocationIds) {
            out.writeVInt(cursor.key);
            DiffableUtils.StringSetValueSerializer.getInstance().write(cursor.value, out);
        }
    }

    public static Builder builder(String index) {
        return new Builder(index);
    }

    public static Builder builder(IndexMetaData indexMetaData) {
        return new Builder(indexMetaData);
    }

    public static class Builder {

        private String index;
        private State state = State.OPEN;
        private long version = 1;
        private long[] primaryTerms = null;
        private Settings settings = Settings.Builder.EMPTY_SETTINGS;
        private final ImmutableOpenMap.Builder<String, MappingMetaData> mappings;
        private final ImmutableOpenMap.Builder<String, AliasMetaData> aliases;
        private final ImmutableOpenMap.Builder<String, Custom> customs;
        private final ImmutableOpenIntMap.Builder<Set<String>> inSyncAllocationIds;
        private Integer routingNumShards;

        public Builder(String index) {
            this.index = index;
            this.mappings = ImmutableOpenMap.builder();
            this.aliases = ImmutableOpenMap.builder();
            this.customs = ImmutableOpenMap.builder();
            this.inSyncAllocationIds = ImmutableOpenIntMap.builder();
        }

        public Builder(IndexMetaData indexMetaData) {
            this.index = indexMetaData.getIndex().getName();
            this.state = indexMetaData.state;
            this.version = indexMetaData.version;
            this.settings = indexMetaData.getSettings();
            this.primaryTerms = indexMetaData.primaryTerms.clone();
            this.mappings = ImmutableOpenMap.builder(indexMetaData.mappings);
            this.aliases = ImmutableOpenMap.builder(indexMetaData.aliases);
            this.customs = ImmutableOpenMap.builder(indexMetaData.customs);
            this.routingNumShards = indexMetaData.routingNumShards;
            this.inSyncAllocationIds = ImmutableOpenIntMap.builder(indexMetaData.inSyncAllocationIds);
        }

        public String index() {
            return index;
        }

        public Builder index(String index) {
            this.index = index;
            return this;
        }

        public Builder numberOfShards(int numberOfShards) {
            settings = Settings.builder().put(settings).put(SETTING_NUMBER_OF_SHARDS, numberOfShards).build();
            return this;
        }

        /**
         * Sets the number of shards that should be used for routing. This should only be used if the number of shards in
         * an index has changed ie if the index is shrunk.
         */
        public Builder setRoutingNumShards(int routingNumShards) {
            this.routingNumShards = routingNumShards;
            return this;
        }

        /**
         * Returns number of shards that should be used for routing. By default this method will return the number of shards
         * for this index.
         *
         * @see #setRoutingNumShards(int)
         * @see #numberOfShards()
         */
        public int getRoutingNumShards() {
            return routingNumShards == null ? numberOfShards() : routingNumShards;
        }

        /**
         * Returns the number of shards.
         *
         * @return the provided value or -1 if it has not been set.
         */
        public int numberOfShards() {
            return settings.getAsInt(SETTING_NUMBER_OF_SHARDS, -1);
        }

        public Builder numberOfReplicas(int numberOfReplicas) {
            settings = Settings.builder().put(settings).put(SETTING_NUMBER_OF_REPLICAS, numberOfReplicas).build();
            return this;
        }

        /**
         * Returns the number of replicas.
         *
         * @return the provided value or -1 if it has not been set.
         */
        public int numberOfReplicas() {
            return settings.getAsInt(SETTING_NUMBER_OF_REPLICAS, -1);
        }

        public Builder routingPartitionSize(int routingPartitionSize) {
            settings = Settings.builder().put(settings).put(SETTING_ROUTING_PARTITION_SIZE, routingPartitionSize).build();
            return this;
        }

        /**
         * Returns the routing partition size.
         *
         * @return the provided value or -1 if it has not been set.
         */
        public int routingPartitionSize() {
            return settings.getAsInt(SETTING_ROUTING_PARTITION_SIZE, -1);
        }

        public Builder creationDate(long creationDate) {
            settings = Settings.builder().put(settings).put(SETTING_CREATION_DATE, creationDate).build();
            return this;
        }

        public Builder settings(Settings.Builder settings) {
            return settings(settings.build());
        }

        public Builder settings(Settings settings) {
            this.settings = settings;
            return this;
        }

        public MappingMetaData mapping(String type) {
            return mappings.get(type);
        }

        public Builder putMapping(String type, String source) throws IOException {
            putMapping(new MappingMetaData(type, XContentHelper.convertToMap(XContentFactory.xContent(source), source, true)));
            return this;
        }

        public Builder putMapping(MappingMetaData mappingMd) {
            mappings.put(mappingMd.type(), mappingMd);
            return this;
        }

        public Builder state(State state) {
            this.state = state;
            return this;
        }

        public Builder putAlias(AliasMetaData aliasMetaData) {
            aliases.put(aliasMetaData.alias(), aliasMetaData);
            return this;
        }

        public Builder putAlias(AliasMetaData.Builder aliasMetaData) {
            aliases.put(aliasMetaData.alias(), aliasMetaData.build());
            return this;
        }

        public Builder removeAlias(String alias) {
            aliases.remove(alias);
            return this;
        }

        public Builder removeAllAliases() {
            aliases.clear();
            return this;
        }

        public Builder putCustom(String type, Custom customIndexMetaData) {
            this.customs.put(type, customIndexMetaData);
            return this;
        }

        public Set<String> getInSyncAllocationIds(int shardId) {
            return inSyncAllocationIds.get(shardId);
        }

        public Builder putInSyncAllocationIds(int shardId, Set<String> allocationIds) {
            inSyncAllocationIds.put(shardId, new HashSet<>(allocationIds));
            return this;
        }

        public long version() {
            return this.version;
        }

        public Builder version(long version) {
            this.version = version;
            return this;
        }

        /**
         * returns the primary term for the given shard.
         * See {@link IndexMetaData#primaryTerm(int)} for more information.
         */
        public long primaryTerm(int shardId) {
            if (primaryTerms == null) {
                initializePrimaryTerms();
            }
            return this.primaryTerms[shardId];
        }

        /**
         * sets the primary term for the given shard.
         * See {@link IndexMetaData#primaryTerm(int)} for more information.
         */
        public Builder primaryTerm(int shardId, long primaryTerm) {
            if (primaryTerms == null) {
                initializePrimaryTerms();
            }
            this.primaryTerms[shardId] = primaryTerm;
            return this;
        }

        private void primaryTerms(long[] primaryTerms) {
            this.primaryTerms = primaryTerms.clone();
        }

        private void initializePrimaryTerms() {
            assert primaryTerms == null;
            if (numberOfShards() < 0) {
                throw new IllegalStateException("you must set the number of shards before setting/reading primary terms");
            }
            primaryTerms = new long[numberOfShards()];
        }


        public IndexMetaData build() {
            ImmutableOpenMap.Builder<String, AliasMetaData> tmpAliases = aliases;
            Settings tmpSettings = settings;

            // update default mapping on the MappingMetaData
            if (mappings.containsKey(MapperService.DEFAULT_MAPPING)) {
                MappingMetaData defaultMapping = mappings.get(MapperService.DEFAULT_MAPPING);
                for (ObjectCursor<MappingMetaData> cursor : mappings.values()) {
                    cursor.value.updateDefaultMapping(defaultMapping);
                }
            }

            Integer maybeNumberOfShards = settings.getAsInt(SETTING_NUMBER_OF_SHARDS, null);
            if (maybeNumberOfShards == null) {
                throw new IllegalArgumentException("must specify numberOfShards for index [" + index + "]");
            }
            int numberOfShards = maybeNumberOfShards;
            if (numberOfShards <= 0) {
                throw new IllegalArgumentException("must specify positive number of shards for index [" + index + "]");
            }

            Integer maybeNumberOfReplicas = settings.getAsInt(SETTING_NUMBER_OF_REPLICAS, null);
            if (maybeNumberOfReplicas == null) {
                throw new IllegalArgumentException("must specify numberOfReplicas for index [" + index + "]");
            }
            int numberOfReplicas = maybeNumberOfReplicas;
            if (numberOfReplicas < 0) {
                throw new IllegalArgumentException("must specify non-negative number of shards for index [" + index + "]");
            }

            int routingPartitionSize = INDEX_ROUTING_PARTITION_SIZE_SETTING.get(settings);
            if (routingPartitionSize != 1 && routingPartitionSize >= getRoutingNumShards()) {
                throw new IllegalArgumentException("routing partition size [" + routingPartitionSize + "] should be a positive number"
                        + " less than the number of shards [" + getRoutingNumShards() + "] for [" + index + "]");
            }

            // fill missing slots in inSyncAllocationIds with empty set if needed and make all entries immutable
            ImmutableOpenIntMap.Builder<Set<String>> filledInSyncAllocationIds = ImmutableOpenIntMap.builder();
            for (int i = 0; i < numberOfShards; i++) {
                if (inSyncAllocationIds.containsKey(i)) {
                    filledInSyncAllocationIds.put(i, Collections.unmodifiableSet(new HashSet<>(inSyncAllocationIds.get(i))));
                } else {
                    filledInSyncAllocationIds.put(i, Collections.emptySet());
                }
            }
            final Map<String, String> requireMap = INDEX_ROUTING_REQUIRE_GROUP_SETTING.get(settings).getAsMap();
            final DiscoveryNodeFilters requireFilters;
            if (requireMap.isEmpty()) {
                requireFilters = null;
            } else {
                requireFilters = DiscoveryNodeFilters.buildFromKeyValue(AND, requireMap);
            }
            Map<String, String> includeMap = INDEX_ROUTING_INCLUDE_GROUP_SETTING.get(settings).getAsMap();
            final DiscoveryNodeFilters includeFilters;
            if (includeMap.isEmpty()) {
                includeFilters = null;
            } else {
                includeFilters = DiscoveryNodeFilters.buildFromKeyValue(OR, includeMap);
            }
            Map<String, String> excludeMap = INDEX_ROUTING_EXCLUDE_GROUP_SETTING.get(settings).getAsMap();
            final DiscoveryNodeFilters excludeFilters;
            if (excludeMap.isEmpty()) {
                excludeFilters = null;
            } else {
                excludeFilters = DiscoveryNodeFilters.buildFromKeyValue(OR, excludeMap);
            }
            Map<String, String> initialRecoveryMap = INDEX_ROUTING_INITIAL_RECOVERY_GROUP_SETTING.get(settings).getAsMap();
            final DiscoveryNodeFilters initialRecoveryFilters;
            if (initialRecoveryMap.isEmpty()) {
                initialRecoveryFilters = null;
            } else {
                initialRecoveryFilters = DiscoveryNodeFilters.buildFromKeyValue(OR, initialRecoveryMap);
            }
            Version indexCreatedVersion = Version.indexCreated(settings);
            Version indexUpgradedVersion = settings.getAsVersion(IndexMetaData.SETTING_VERSION_UPGRADED, indexCreatedVersion);
            String stringLuceneVersion = settings.get(SETTING_VERSION_MINIMUM_COMPATIBLE);
            final org.apache.lucene.util.Version minimumCompatibleLuceneVersion;
            if (stringLuceneVersion != null) {
                try {
                    minimumCompatibleLuceneVersion = org.apache.lucene.util.Version.parse(stringLuceneVersion);
                } catch (ParseException ex) {
                    throw new IllegalStateException("Cannot parse lucene version [" + stringLuceneVersion + "] in the [" + SETTING_VERSION_MINIMUM_COMPATIBLE + "] setting", ex);
                }
            } else {
                minimumCompatibleLuceneVersion = null;
            }

            if (primaryTerms == null) {
                initializePrimaryTerms();
            } else if (primaryTerms.length != numberOfShards) {
                throw new IllegalStateException("primaryTerms length is [" + primaryTerms.length
                    + "] but should be equal to number of shards [" + numberOfShards() + "]");
            }

            final ActiveShardCount waitForActiveShards = SETTING_WAIT_FOR_ACTIVE_SHARDS.get(settings);
            if (waitForActiveShards.validate(numberOfReplicas) == false) {
                throw new IllegalArgumentException("invalid " + SETTING_WAIT_FOR_ACTIVE_SHARDS.getKey() +
                                                   "[" + waitForActiveShards + "]: cannot be greater than " +
                                                   "number of shard copies [" + (numberOfReplicas + 1) + "]");
            }

            final String uuid = settings.get(SETTING_INDEX_UUID, INDEX_UUID_NA_VALUE);
            return new IndexMetaData(new Index(index, uuid), version, primaryTerms, state, numberOfShards, numberOfReplicas, tmpSettings, mappings.build(),
                tmpAliases.build(), customs.build(), filledInSyncAllocationIds.build(), requireFilters, initialRecoveryFilters, includeFilters, excludeFilters,
                indexCreatedVersion, indexUpgradedVersion, minimumCompatibleLuceneVersion, getRoutingNumShards(), routingPartitionSize, waitForActiveShards);
        }

        public static void toXContent(IndexMetaData indexMetaData, XContentBuilder builder, ToXContent.Params params) throws IOException {
            builder.startObject(indexMetaData.getIndex().getName());

            builder.field(KEY_VERSION, indexMetaData.getVersion());
            builder.field(KEY_ROUTING_NUM_SHARDS, indexMetaData.getRoutingNumShards());
            builder.field(KEY_STATE, indexMetaData.getState().toString().toLowerCase(Locale.ENGLISH));

            boolean binary = params.paramAsBoolean("binary", false);

            builder.startObject(KEY_SETTINGS);
            for (Map.Entry<String, String> entry : indexMetaData.getSettings().getAsMap().entrySet()) {
                builder.field(entry.getKey(), entry.getValue());
            }
            builder.endObject();

            builder.startArray(KEY_MAPPINGS);
            for (ObjectObjectCursor<String, MappingMetaData> cursor : indexMetaData.getMappings()) {
                if (binary) {
                    builder.value(cursor.value.source().compressed());
                } else {
                    builder.map(XContentHelper.convertToMap(new BytesArray(cursor.value.source().uncompressed()), true).v2());
                }
            }
            builder.endArray();

            for (ObjectObjectCursor<String, Custom> cursor : indexMetaData.getCustoms()) {
                builder.startObject(cursor.key);
                cursor.value.toXContent(builder, params);
                builder.endObject();
            }

            builder.startObject(KEY_ALIASES);
            for (ObjectCursor<AliasMetaData> cursor : indexMetaData.getAliases().values()) {
                AliasMetaData.Builder.toXContent(cursor.value, builder, params);
            }
            builder.endObject();

            builder.startArray(KEY_PRIMARY_TERMS);
            for (int i = 0; i < indexMetaData.getNumberOfShards(); i++) {
                builder.value(indexMetaData.primaryTerm(i));
            }
            builder.endArray();

            builder.startObject(KEY_IN_SYNC_ALLOCATIONS);
            for (IntObjectCursor<Set<String>> cursor : indexMetaData.inSyncAllocationIds) {
                builder.startArray(String.valueOf(cursor.key));
                for (String allocationId : cursor.value) {
                    builder.value(allocationId);
                }
                builder.endArray();
            }
            builder.endObject();

            builder.endObject();
        }

        public static IndexMetaData fromXContent(XContentParser parser) throws IOException {
            if (parser.currentToken() == null) { // fresh parser? move to the first token
                parser.nextToken();
            }
            if (parser.currentToken() == XContentParser.Token.START_OBJECT) {  // on a start object move to next token
                parser.nextToken();
            }
            if (parser.currentToken() != XContentParser.Token.FIELD_NAME) {
                throw new IllegalArgumentException("expected field name but got a " + parser.currentToken());
            }
            Builder builder = new Builder(parser.currentName());

            String currentFieldName = null;
            XContentParser.Token token = parser.nextToken();
            if (token != XContentParser.Token.START_OBJECT) {
                throw new IllegalArgumentException("expected object but got a " + token);
            }
            while ((token = parser.nextToken()) != XContentParser.Token.END_OBJECT) {
                if (token == XContentParser.Token.FIELD_NAME) {
                    currentFieldName = parser.currentName();
                } else if (token == XContentParser.Token.START_OBJECT) {
                    if (KEY_SETTINGS.equals(currentFieldName)) {
                        builder.settings(Settings.builder().put(SettingsLoader.Helper.loadNestedFromMap(parser.mapOrdered())));
                    } else if (KEY_MAPPINGS.equals(currentFieldName)) {
                        while ((token = parser.nextToken()) != XContentParser.Token.END_OBJECT) {
                            if (token == XContentParser.Token.FIELD_NAME) {
                                currentFieldName = parser.currentName();
                            } else if (token == XContentParser.Token.START_OBJECT) {
                                String mappingType = currentFieldName;
                                Map<String, Object> mappingSource = MapBuilder.<String, Object>newMapBuilder().put(mappingType, parser.mapOrdered()).map();
                                builder.putMapping(new MappingMetaData(mappingType, mappingSource));
                            } else {
                                throw new IllegalArgumentException("Unexpected token: " + token);
                            }
                        }
                    } else if (KEY_ALIASES.equals(currentFieldName)) {
                        while (parser.nextToken() != XContentParser.Token.END_OBJECT) {
                            builder.putAlias(AliasMetaData.Builder.fromXContent(parser));
                        }
                    } else if (KEY_IN_SYNC_ALLOCATIONS.equals(currentFieldName)) {
                        while ((token = parser.nextToken()) != XContentParser.Token.END_OBJECT) {
                            if (token == XContentParser.Token.FIELD_NAME) {
                                currentFieldName = parser.currentName();
                            } else if (token == XContentParser.Token.START_ARRAY) {
                                String shardId = currentFieldName;
                                Set<String> allocationIds = new HashSet<>();
                                while ((token = parser.nextToken()) != XContentParser.Token.END_ARRAY) {
                                    if (token == XContentParser.Token.VALUE_STRING) {
                                        allocationIds.add(parser.text());
                                    }
                                }
                                builder.putInSyncAllocationIds(Integer.valueOf(shardId), allocationIds);
                            } else {
                                throw new IllegalArgumentException("Unexpected token: " + token);
                            }
                        }
                    } else if ("warmers".equals(currentFieldName)) {
                        // TODO: do this in 6.0:
                        // throw new IllegalArgumentException("Warmers are not supported anymore - are you upgrading from 1.x?");
                        // ignore: warmers have been removed in 5.0 and are
                        // simply ignored when upgrading from 2.x
                        assert Version.CURRENT.major <= 5;
                        parser.skipChildren();
                    } else {
                        // check if its a custom index metadata
                        Custom proto = lookupPrototype(currentFieldName);
                        if (proto == null) {
                            //TODO warn
                            parser.skipChildren();
                        } else {
                            Custom custom = proto.fromXContent(parser);
                            builder.putCustom(custom.type(), custom);
                        }
                    }
                } else if (token == XContentParser.Token.START_ARRAY) {
                    if (KEY_MAPPINGS.equals(currentFieldName)) {
                        while ((token = parser.nextToken()) != XContentParser.Token.END_ARRAY) {
                            if (token == XContentParser.Token.VALUE_EMBEDDED_OBJECT) {
                                builder.putMapping(new MappingMetaData(new CompressedXContent(parser.binaryValue())));
                            } else {
                                Map<String, Object> mapping = parser.mapOrdered();
                                if (mapping.size() == 1) {
                                    String mappingType = mapping.keySet().iterator().next();
                                    builder.putMapping(new MappingMetaData(mappingType, mapping));
                                }
                            }
                        }
                    } else if (KEY_PRIMARY_TERMS.equals(currentFieldName)) {
                        LongArrayList list = new LongArrayList();
                        while ((token = parser.nextToken()) != XContentParser.Token.END_ARRAY) {
                            if (token == XContentParser.Token.VALUE_NUMBER) {
                                list.add(parser.longValue());
                            } else {
                                throw new IllegalStateException("found a non-numeric value under [" + KEY_PRIMARY_TERMS + "]");
                            }
                        }
                        builder.primaryTerms(list.toArray());
                    } else {
                        throw new IllegalArgumentException("Unexpected field for an array " + currentFieldName);
                    }
                } else if (token.isValue()) {
                    if (KEY_STATE.equals(currentFieldName)) {
                        builder.state(State.fromString(parser.text()));
                    } else if (KEY_VERSION.equals(currentFieldName)) {
                        builder.version(parser.longValue());
                    } else if (KEY_ROUTING_NUM_SHARDS.equals(currentFieldName)) {
                        builder.setRoutingNumShards(parser.intValue());
                    } else {
                        throw new IllegalArgumentException("Unexpected field [" + currentFieldName + "]");
                    }
                } else {
                    throw new IllegalArgumentException("Unexpected token " + token);
                }
            }
            return builder.build();
        }
    }

    /**
     * Returns <code>true</code> iff the given settings indicate that the index
     * associated with these settings allocates it's shards on a shared
     * filesystem. Otherwise <code>false</code>. The default setting for this
     * is the returned value from
     * {@link #isIndexUsingShadowReplicas(org.elasticsearch.common.settings.Settings)}.
     */
    public static boolean isOnSharedFilesystem(Settings settings) {
<<<<<<< HEAD
        Version version = settings.getAsVersion(SETTING_VERSION_CREATED, Version.CURRENT);
        return settings.getAsBooleanLenientForPreEs6Indices(version, SETTING_SHARED_FILESYSTEM, isIndexUsingShadowReplicas(settings));
=======
        // don't use the setting directly, not to trigger verbose deprecation logging
        return settings.getAsBoolean(SETTING_SHARED_FILESYSTEM, isIndexUsingShadowReplicas(settings));
>>>>>>> 1227044d
    }

    /**
     * Returns <code>true</code> iff the given settings indicate that the index associated
     * with these settings uses shadow replicas. Otherwise <code>false</code>. The default
     * setting for this is <code>false</code>.
     */
    public static boolean isIndexUsingShadowReplicas(Settings settings) {
<<<<<<< HEAD
        Version version = settings.getAsVersion(SETTING_VERSION_CREATED, Version.CURRENT);
        return settings.getAsBooleanLenientForPreEs6Indices(version, SETTING_SHADOW_REPLICAS, false);
=======
        // don't use the setting directly, not to trigger verbose deprecation logging
        return settings.getAsBoolean(SETTING_SHADOW_REPLICAS, false);
>>>>>>> 1227044d
    }

    /**
     * Adds human readable version and creation date settings.
     * This method is used to display the settings in a human readable format in REST API
     */
    public static Settings addHumanReadableSettings(Settings settings) {
        Settings.Builder builder = Settings.builder().put(settings);
        Version version = settings.getAsVersion(SETTING_VERSION_CREATED, null);
        if (version != null) {
            builder.put(SETTING_VERSION_CREATED_STRING, version.toString());
        }
        Version versionUpgraded = settings.getAsVersion(SETTING_VERSION_UPGRADED, null);
        if (versionUpgraded != null) {
            builder.put(SETTING_VERSION_UPGRADED_STRING, versionUpgraded.toString());
        }
        Long creationDate = settings.getAsLong(SETTING_CREATION_DATE, null);
        if (creationDate != null) {
            DateTime creationDateTime = new DateTime(creationDate, DateTimeZone.UTC);
            builder.put(SETTING_CREATION_DATE_STRING, creationDateTime.toString());
        }
        return builder.build();
    }

    private static final ToXContent.Params FORMAT_PARAMS = new MapParams(Collections.singletonMap("binary", "true"));

    /**
     * State format for {@link IndexMetaData} to write to and load from disk
     */
    public static final MetaDataStateFormat<IndexMetaData> FORMAT = new MetaDataStateFormat<IndexMetaData>(XContentType.SMILE, INDEX_STATE_FILE_PREFIX) {

        @Override
        public void toXContent(XContentBuilder builder, IndexMetaData state) throws IOException {
            Builder.toXContent(state, builder, FORMAT_PARAMS);
        }

        @Override
        public IndexMetaData fromXContent(XContentParser parser) throws IOException {
            return Builder.fromXContent(parser);
        }
    };

    /**
     * Returns the number of shards that should be used for routing. This basically defines the hash space we use in
     * {@link org.elasticsearch.cluster.routing.OperationRouting#generateShardId(IndexMetaData, String, String)} to route documents
     * to shards based on their ID or their specific routing value. The default value is {@link #getNumberOfShards()}. This value only
     * changes if and index is shrunk.
     */
    public int getRoutingNumShards() {
        return routingNumShards;
    }

    /**
     * Returns the routing factor for this index. The default is <tt>1</tt>.
     *
     * @see #getRoutingFactor(IndexMetaData, int) for details
     */
    public int getRoutingFactor() {
        return routingFactor;
    }

    /**
     * Returns the source shard ids to shrink into the given shard id.
     * @param shardId the id of the target shard to shrink to
     * @param sourceIndexMetadata the source index metadata
     * @param numTargetShards the total number of shards in the target index
     * @return a set of shard IDs to shrink into the given shard ID.
     */
    public static Set<ShardId> selectShrinkShards(int shardId, IndexMetaData sourceIndexMetadata, int numTargetShards) {
        if (shardId >= numTargetShards) {
            throw new IllegalArgumentException("the number of target shards (" + numTargetShards + ") must be greater than the shard id: "
                + shardId);
        }
        int routingFactor = getRoutingFactor(sourceIndexMetadata, numTargetShards);
        Set<ShardId> shards = new HashSet<>(routingFactor);
        for (int i = shardId * routingFactor; i < routingFactor*shardId + routingFactor; i++) {
            shards.add(new ShardId(sourceIndexMetadata.getIndex(), i));
        }
        return shards;
    }

    /**
     * Returns the routing factor for and shrunk index with the given number of target shards.
     * This factor is used in the hash function in
     * {@link org.elasticsearch.cluster.routing.OperationRouting#generateShardId(IndexMetaData, String, String)} to guarantee consistent
     * hashing / routing of documents even if the number of shards changed (ie. a shrunk index).
     *
     * @param sourceIndexMetadata the metadata of the source index
     * @param targetNumberOfShards the total number of shards in the target index
     * @return the routing factor for and shrunk index with the given number of target shards.
     * @throws IllegalArgumentException if the number of source shards is greater than the number of target shards or if the source shards
     * are not divisible by the number of target shards.
     */
    public static int getRoutingFactor(IndexMetaData sourceIndexMetadata, int targetNumberOfShards) {
        int sourceNumberOfShards = sourceIndexMetadata.getNumberOfShards();
        if (sourceNumberOfShards < targetNumberOfShards) {
            throw new IllegalArgumentException("the number of target shards must be less that the number of source shards");
        }
        int factor = sourceNumberOfShards / targetNumberOfShards;
        if (factor * targetNumberOfShards != sourceNumberOfShards || factor <= 1) {
            throw new IllegalArgumentException("the number of source shards [" + sourceNumberOfShards + "] must be a must be a multiple of ["
                + targetNumberOfShards + "]");
        }
        return factor;
    }
}<|MERGE_RESOLUTION|>--- conflicted
+++ resolved
@@ -1264,13 +1264,9 @@
      * {@link #isIndexUsingShadowReplicas(org.elasticsearch.common.settings.Settings)}.
      */
     public static boolean isOnSharedFilesystem(Settings settings) {
-<<<<<<< HEAD
+        // don't use the setting directly, not to trigger verbose deprecation logging
         Version version = settings.getAsVersion(SETTING_VERSION_CREATED, Version.CURRENT);
         return settings.getAsBooleanLenientForPreEs6Indices(version, SETTING_SHARED_FILESYSTEM, isIndexUsingShadowReplicas(settings));
-=======
-        // don't use the setting directly, not to trigger verbose deprecation logging
-        return settings.getAsBoolean(SETTING_SHARED_FILESYSTEM, isIndexUsingShadowReplicas(settings));
->>>>>>> 1227044d
     }
 
     /**
@@ -1279,13 +1275,9 @@
      * setting for this is <code>false</code>.
      */
     public static boolean isIndexUsingShadowReplicas(Settings settings) {
-<<<<<<< HEAD
+        // don't use the setting directly, not to trigger verbose deprecation logging
         Version version = settings.getAsVersion(SETTING_VERSION_CREATED, Version.CURRENT);
         return settings.getAsBooleanLenientForPreEs6Indices(version, SETTING_SHADOW_REPLICAS, false);
-=======
-        // don't use the setting directly, not to trigger verbose deprecation logging
-        return settings.getAsBoolean(SETTING_SHADOW_REPLICAS, false);
->>>>>>> 1227044d
     }
 
     /**

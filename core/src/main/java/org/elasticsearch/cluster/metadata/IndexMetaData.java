--- conflicted
+++ resolved
@@ -1344,19 +1344,12 @@
         }
         int routingFactor = getRoutingFactor(numSourceShards, numTargetShards);
         // now we verify that the numRoutingShards is valid in the source index
-<<<<<<< HEAD
         // note: if the number of shards is 1 in the source index we can just assume it's correct since from 1 we can split into anything
         // this is important to special case here since we use this to validate this in various places in the code but allow to split form
         // 1 to N but we never modify the sourceIndexMetadata to accommodate for that
         int routingNumShards = numSourceShards == 1 ? numTargetShards : sourceIndexMetadata.getRoutingNumShards();
-        int factor = routingNumShards / numTargetShards;
-        if (factor * numTargetShards != routingNumShards) {
-            throw new IllegalStateException("the number of routingShards ["
-=======
-        int routingNumShards = sourceIndexMetadata.getRoutingNumShards();
         if (routingNumShards % numTargetShards != 0) {
             throw new IllegalStateException("the number of routing shards ["
->>>>>>> 8aba7c8b
                 + routingNumShards + "] must be a multiple of the target shards [" + numTargetShards + "]");
         }
         // this is just an additional assertion that ensures we are a factor of the routing num shards.

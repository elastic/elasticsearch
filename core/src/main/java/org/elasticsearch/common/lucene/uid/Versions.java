--- conflicted
+++ resolved
@@ -19,35 +19,7 @@
 
 package org.elasticsearch.common.lucene.uid;
 
-<<<<<<< HEAD
-import org.apache.lucene.index.Fields;
-import org.apache.lucene.index.IndexReader;
-import org.apache.lucene.index.LeafReader;
-import org.apache.lucene.index.LeafReaderContext;
-import org.apache.lucene.index.NumericDocValues;
-import org.apache.lucene.index.PostingsEnum;
-import org.apache.lucene.index.SortedNumericDocValues;
-import org.apache.lucene.index.Term;
-import org.apache.lucene.index.Terms;
-import org.apache.lucene.index.TermsEnum;
-import org.apache.lucene.search.DocIdSetIterator;
-import org.apache.lucene.util.Bits;
-import org.apache.lucene.util.BytesRef;
-import org.apache.lucene.util.CloseableThreadLocal;
-import org.elasticsearch.common.util.concurrent.ConcurrentCollections;
-import org.elasticsearch.index.mapper.SeqNoFieldMapper;
-import org.elasticsearch.index.mapper.UidFieldMapper;
-import org.elasticsearch.index.seqno.SequenceNumbersService;
-
-import java.io.IOException;
-import java.util.List;
-import java.util.concurrent.ConcurrentMap;
-
-/** Utility class to resolve the Lucene doc ID and version for a given uid. */
-public class Versions {
-=======
 public final class Versions {
->>>>>>> 0114f006
 
     /** used to indicate the write operation should succeed regardless of current version **/
     public static final long MATCH_ANY = -3L;
@@ -62,224 +34,4 @@
      * i.e., not found in the index and/or found as deleted (with version) in the version map
      */
     public static final long MATCH_DELETED = -4L;
-<<<<<<< HEAD
-
-    // TODO: is there somewhere else we can store these?
-    static final ConcurrentMap<IndexReader.CacheKey, CloseableThreadLocal<PerThreadIDAndVersionLookup>> lookupStates = ConcurrentCollections.newConcurrentMapWithAggressiveConcurrency();
-
-    // Evict this reader from lookupStates once it's closed:
-    private static final IndexReader.ClosedListener removeLookupState = new IndexReader.ClosedListener() {
-        @Override
-        public void onClose(IndexReader.CacheKey key) {
-            CloseableThreadLocal<PerThreadIDAndVersionLookup> ctl = lookupStates.remove(key);
-            if (ctl != null) {
-                ctl.close();
-            }
-        }
-    };
-
-    private static PerThreadIDAndVersionLookup getLookupState(LeafReader reader) throws IOException {
-        IndexReader.CacheHelper cacheHelper = reader.getCoreCacheHelper();
-        if (cacheHelper == null) {
-            throw new IllegalArgumentException("Reader " + reader + " does not support caching");
-        }
-        
-        IndexReader.CacheKey key = cacheHelper.getKey();
-        CloseableThreadLocal<PerThreadIDAndVersionLookup> ctl = lookupStates.get(key);
-        if (ctl == null) {
-            // First time we are seeing this reader's core; make a
-            // new CTL:
-            ctl = new CloseableThreadLocal<>();
-            CloseableThreadLocal<PerThreadIDAndVersionLookup> other = lookupStates.putIfAbsent(key, ctl);
-            if (other == null) {
-                // Our CTL won, we must remove it when the
-                // core is closed:
-                cacheHelper.addClosedListener(removeLookupState);
-            } else {
-                // Another thread beat us to it: just use
-                // their CTL:
-                ctl = other;
-            }
-        }
-
-        PerThreadIDAndVersionLookup lookupState = ctl.get();
-        if (lookupState == null) {
-            lookupState = new PerThreadIDAndVersionLookup(reader);
-            ctl.set(lookupState);
-        }
-
-        return lookupState;
-    }
-
-    private Versions() {
-    }
-
-    /** Wraps an {@link LeafReaderContext}, a doc ID <b>relative to the context doc base</b> and a version. */
-    public static class DocIdAndVersion {
-        public final int docId;
-        public final long version;
-        public final LeafReaderContext context;
-
-        public DocIdAndVersion(int docId, long version, LeafReaderContext context) {
-            this.docId = docId;
-            this.version = version;
-            this.context = context;
-        }
-    }
-
-    /**
-     * Load the internal doc ID and version for the uid from the reader, returning<ul>
-     * <li>null if the uid wasn't found,
-     * <li>a doc ID and a version otherwise
-     * </ul>
-     */
-    public static DocIdAndVersion loadDocIdAndVersion(IndexReader reader, Term term) throws IOException {
-        assert term.field().equals(UidFieldMapper.NAME);
-        List<LeafReaderContext> leaves = reader.leaves();
-        if (leaves.isEmpty()) {
-            return null;
-        }
-        // iterate backwards to optimize for the frequently updated documents
-        // which are likely to be in the last segments
-        for (int i = leaves.size() - 1; i >= 0; i--) {
-            LeafReaderContext context = leaves.get(i);
-            LeafReader leaf = context.reader();
-            PerThreadIDAndVersionLookup lookup = getLookupState(leaf);
-            DocIdAndVersion result = lookup.lookup(term.bytes(), leaf.getLiveDocs(), context);
-            if (result != null) {
-                return result;
-            }
-        }
-        return null;
-    }
-
-    /**
-     * Load the version for the uid from the reader, returning<ul>
-     * <li>{@link #NOT_FOUND} if no matching doc exists,
-     * <li>the version associated with the provided uid otherwise
-     * </ul>
-     */
-    public static long loadVersion(IndexReader reader, Term term) throws IOException {
-        final DocIdAndVersion docIdAndVersion = loadDocIdAndVersion(reader, term);
-        return docIdAndVersion == null ? NOT_FOUND : docIdAndVersion.version;
-    }
-
-
-    /**
-     * Returns the sequence number for the given uid term, returning
-     * {@code SequenceNumbersService.UNASSIGNED_SEQ_NO} if none is found.
-     */
-    public static long loadSeqNo(IndexReader reader, Term term) throws IOException {
-        assert term.field().equals(UidFieldMapper.NAME) : "can only load _seq_no by uid";
-        List<LeafReaderContext> leaves = reader.leaves();
-        if (leaves.isEmpty()) {
-            return SequenceNumbersService.UNASSIGNED_SEQ_NO;
-        }
-
-        // iterate backwards to optimize for the frequently updated documents
-        // which are likely to be in the last segments
-        for (int i = leaves.size() - 1; i >= 0; i--) {
-            LeafReader leaf = leaves.get(i).reader();
-            Bits liveDocs = leaf.getLiveDocs();
-
-            TermsEnum termsEnum = null;
-            SortedNumericDocValues dvField = null;
-            PostingsEnum docsEnum = null;
-
-            final Fields fields = leaf.fields();
-            if (fields != null) {
-                Terms terms = fields.terms(UidFieldMapper.NAME);
-                if (terms != null) {
-                    termsEnum = terms.iterator();
-                    assert termsEnum != null;
-                    dvField = leaf.getSortedNumericDocValues(SeqNoFieldMapper.NAME);
-                    assert dvField != null;
-
-                    final BytesRef id = term.bytes();
-                    if (termsEnum.seekExact(id)) {
-                        // there may be more than one matching docID, in the
-                        // case of nested docs, so we want the last one:
-                        docsEnum = termsEnum.postings(docsEnum, 0);
-                        int docID = DocIdSetIterator.NO_MORE_DOCS;
-                        for (int d = docsEnum.nextDoc(); d != DocIdSetIterator.NO_MORE_DOCS; d = docsEnum.nextDoc()) {
-                            if (liveDocs != null && liveDocs.get(d) == false) {
-                                continue;
-                            }
-                            docID = d;
-                        }
-
-                        if (docID != DocIdSetIterator.NO_MORE_DOCS) {
-                            if (dvField.advanceExact(docID) == false) {
-                                throw new AssertionError("Document " + docID + " does not have a value for the " + SeqNoFieldMapper.NAME + " field");
-                            }
-                            if (dvField.docValueCount() != 1) {
-                                throw new AssertionError("Document " + docID + " has more than 1 value for the " + SeqNoFieldMapper.NAME + " field: " + dvField.docValueCount());
-                            }
-                            return dvField.nextValue();
-                        }
-                    }
-                }
-            }
-
-        }
-        return SequenceNumbersService.UNASSIGNED_SEQ_NO;
-    }
-
-    /**
-     * Returns the primary term for the given uid term, returning {@code 0} if none is found.
-     */
-    public static long loadPrimaryTerm(IndexReader reader, Term term) throws IOException {
-        assert term.field().equals(UidFieldMapper.NAME) : "can only load _primary_term by uid";
-        List<LeafReaderContext> leaves = reader.leaves();
-        if (leaves.isEmpty()) {
-            return 0;
-        }
-
-        // iterate backwards to optimize for the frequently updated documents
-        // which are likely to be in the last segments
-        for (int i = leaves.size() - 1; i >= 0; i--) {
-            LeafReader leaf = leaves.get(i).reader();
-            Bits liveDocs = leaf.getLiveDocs();
-
-            TermsEnum termsEnum = null;
-            NumericDocValues dvField = null;
-            PostingsEnum docsEnum = null;
-
-            final Fields fields = leaf.fields();
-            if (fields != null) {
-                Terms terms = fields.terms(UidFieldMapper.NAME);
-                if (terms != null) {
-                    termsEnum = terms.iterator();
-                    assert termsEnum != null;
-                    dvField = leaf.getNumericDocValues(SeqNoFieldMapper.PRIMARY_TERM_NAME);
-                    assert dvField != null;
-
-                    final BytesRef id = term.bytes();
-                    if (termsEnum.seekExact(id)) {
-                        // there may be more than one matching docID, in the
-                        // case of nested docs, so we want the last one:
-                        docsEnum = termsEnum.postings(docsEnum, 0);
-                        int docID = DocIdSetIterator.NO_MORE_DOCS;
-                        for (int d = docsEnum.nextDoc(); d != DocIdSetIterator.NO_MORE_DOCS; d = docsEnum.nextDoc()) {
-                            if (liveDocs != null && liveDocs.get(d) == false) {
-                                continue;
-                            }
-                            docID = d;
-                        }
-
-                        if (docID != DocIdSetIterator.NO_MORE_DOCS) {
-                            if (dvField.advanceExact(docID) == false) {
-                                throw new AssertionError("Document " + docID + " does not have a value for the " + SeqNoFieldMapper.PRIMARY_TERM_NAME + " field");
-                            }
-                            return dvField.longValue();
-                        }
-                    }
-                }
-            }
-
-        }
-        return 0;
-    }
-=======
->>>>>>> 0114f006
 }
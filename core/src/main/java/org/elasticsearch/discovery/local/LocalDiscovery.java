/*
 * Licensed to Elasticsearch under one or more contributor
 * license agreements. See the NOTICE file distributed with
 * this work for additional information regarding copyright
 * ownership. Elasticsearch licenses this file to you under
 * the Apache License, Version 2.0 (the "License"); you may
 * not use this file except in compliance with the License.
 * You may obtain a copy of the License at
 *
 *    http://www.apache.org/licenses/LICENSE-2.0
 *
 * Unless required by applicable law or agreed to in writing,
 * software distributed under the License is distributed on an
 * "AS IS" BASIS, WITHOUT WARRANTIES OR CONDITIONS OF ANY
 * KIND, either express or implied.  See the License for the
 * specific language governing permissions and limitations
 * under the License.
 */

package org.elasticsearch.discovery.local;

import org.elasticsearch.cluster.ClusterChangedEvent;
import org.elasticsearch.cluster.ClusterName;
import org.elasticsearch.cluster.ClusterState;
import org.elasticsearch.cluster.ClusterStateUpdateTask;
import org.elasticsearch.cluster.Diff;
import org.elasticsearch.cluster.IncompatibleClusterStateVersionException;
import org.elasticsearch.cluster.block.ClusterBlocks;
import org.elasticsearch.cluster.node.DiscoveryNode;
import org.elasticsearch.cluster.node.DiscoveryNodes;
import org.elasticsearch.cluster.routing.allocation.AllocationService;
import org.elasticsearch.cluster.routing.allocation.RoutingAllocation;
import org.elasticsearch.cluster.service.ClusterService;
import org.elasticsearch.common.bytes.BytesReference;
import org.elasticsearch.common.component.AbstractLifecycleComponent;
import org.elasticsearch.common.inject.Inject;
import org.elasticsearch.common.io.stream.BytesStreamOutput;
import org.elasticsearch.common.io.stream.StreamInput;
import org.elasticsearch.common.settings.ClusterSettings;
import org.elasticsearch.common.settings.Settings;
import org.elasticsearch.common.unit.TimeValue;
import org.elasticsearch.common.util.concurrent.ConcurrentCollections;
import org.elasticsearch.discovery.AckClusterStatePublishResponseHandler;
import org.elasticsearch.discovery.BlockingClusterStatePublishResponseHandler;
import org.elasticsearch.discovery.Discovery;
import org.elasticsearch.discovery.DiscoverySettings;
import org.elasticsearch.discovery.DiscoveryStats;

import java.util.HashSet;
import java.util.Optional;
import java.util.Queue;
import java.util.Set;
import java.util.concurrent.ConcurrentMap;

import static org.elasticsearch.cluster.ClusterState.Builder;

/**
 *
 */
public class LocalDiscovery extends AbstractLifecycleComponent implements Discovery {

    private static final LocalDiscovery[] NO_MEMBERS = new LocalDiscovery[0];

    private final ClusterService clusterService;
    private AllocationService allocationService;
    private final ClusterName clusterName;

    private final DiscoverySettings discoverySettings;

    private volatile boolean master = false;

    private static final ConcurrentMap<ClusterName, ClusterGroup> clusterGroups = ConcurrentCollections.newConcurrentMap();

    private volatile ClusterState lastProcessedClusterState;

    @Inject
    public LocalDiscovery(Settings settings, ClusterService clusterService, ClusterSettings clusterSettings) {
        super(settings);
        this.clusterName = clusterService.getClusterName();
        this.clusterService = clusterService;
        this.discoverySettings = new DiscoverySettings(settings, clusterSettings);
    }

    @Override
    public void setAllocationService(AllocationService allocationService) {
        this.allocationService = allocationService;
    }

    @Override
    protected void doStart() {

    }

    @Override
    public void startInitialJoin() {
        synchronized (clusterGroups) {
            ClusterGroup clusterGroup = clusterGroups.get(clusterName);
            if (clusterGroup == null) {
                clusterGroup = new ClusterGroup();
                clusterGroups.put(clusterName, clusterGroup);
            }
            logger.debug("Connected to cluster [{}]", clusterName);

            Optional<LocalDiscovery> current = clusterGroup.members().stream().filter(other -> (
                other.localNode().equals(this.localNode()) || other.localNode().getId().equals(this.localNode().getId())
            )).findFirst();
            if (current.isPresent()) {
                throw new IllegalStateException("current cluster group already contains a node with the same id. current "
                    + current.get().localNode() + ", this node " + localNode());
            }

            clusterGroup.members().add(this);

            LocalDiscovery firstMaster = null;
            for (LocalDiscovery localDiscovery : clusterGroup.members()) {
                if (localDiscovery.localNode().isMasterNode()) {
                    firstMaster = localDiscovery;
                    break;
                }
            }

            if (firstMaster != null && firstMaster.equals(this)) {
                // we are the first master (and the master)
                master = true;
                final LocalDiscovery master = firstMaster;
                clusterService.submitStateUpdateTask("local-disco-initial_connect(master)", new ClusterStateUpdateTask() {

                    @Override
                    public boolean runOnlyOnMaster() {
                        return false;
                    }

                    @Override
                    public ClusterState execute(ClusterState currentState) {
                        DiscoveryNodes.Builder nodesBuilder = DiscoveryNodes.builder();
                        for (LocalDiscovery discovery : clusterGroups.get(clusterName).members()) {
                            nodesBuilder.put(discovery.localNode());
                        }
                        nodesBuilder.localNodeId(master.localNode().getId()).masterNodeId(master.localNode().getId());
                        // remove the NO_MASTER block in this case
                        ClusterBlocks.Builder blocks = ClusterBlocks.builder().blocks(currentState.blocks()).removeGlobalBlock(discoverySettings.getNoMasterBlock());
                        return ClusterState.builder(currentState).nodes(nodesBuilder).blocks(blocks).build();
                    }

                    @Override
                    public void onFailure(String source, Throwable t) {
                        logger.error("unexpected failure during [{}]", t, source);
                    }
                });
            } else if (firstMaster != null) {
                // tell the master to send the fact that we are here
                final LocalDiscovery master = firstMaster;
                firstMaster.clusterService.submitStateUpdateTask("local-disco-receive(from node[" + localNode() + "])", new ClusterStateUpdateTask() {
                    @Override
                    public boolean runOnlyOnMaster() {
                        return false;
                    }

                    @Override
                    public ClusterState execute(ClusterState currentState) {
                        DiscoveryNodes.Builder nodesBuilder = DiscoveryNodes.builder();
                        for (LocalDiscovery discovery : clusterGroups.get(clusterName).members()) {
                            nodesBuilder.put(discovery.localNode());
                        }
                        nodesBuilder.localNodeId(master.localNode().getId()).masterNodeId(master.localNode().getId());
                        currentState = ClusterState.builder(currentState).nodes(nodesBuilder).build();
                        RoutingAllocation.Result result =  master.allocationService.reroute(currentState, "node_add");
                        if (result.changed()) {
                            currentState = ClusterState.builder(currentState).routingResult(result).build();
                        }
                        return currentState;
                    }

                    @Override
                    public void onFailure(String source, Throwable t) {
                        logger.error("unexpected failure during [{}]", t, source);
                    }

                });
            }
        } // else, no master node, the next node that will start will fill things in...
    }

    @Override
    protected void doStop() {
        synchronized (clusterGroups) {
            ClusterGroup clusterGroup = clusterGroups.get(clusterName);
            if (clusterGroup == null) {
                logger.warn("Illegal state, should not have an empty cluster group when stopping, I should be there at teh very least...");
                return;
            }
            clusterGroup.members().remove(this);
            if (clusterGroup.members().isEmpty()) {
                // no more members, remove and return
                clusterGroups.remove(clusterName);
                return;
            }

            LocalDiscovery firstMaster = null;
            for (LocalDiscovery localDiscovery : clusterGroup.members()) {
                if (localDiscovery.localNode().isMasterNode()) {
                    firstMaster = localDiscovery;
                    break;
                }
            }

            if (firstMaster != null) {
                // if the removed node is the master, make the next one as the master
                if (master) {
                    firstMaster.master = true;
                }

                final Set<String> newMembers = new HashSet<>();
                for (LocalDiscovery discovery : clusterGroup.members()) {
                    newMembers.add(discovery.localNode().getId());
                }

                final LocalDiscovery master = firstMaster;
                master.clusterService.submitStateUpdateTask("local-disco-update", new ClusterStateUpdateTask() {
                    @Override
                    public boolean runOnlyOnMaster() {
                        return false;
                    }

                    @Override
                    public ClusterState execute(ClusterState currentState) {
                        DiscoveryNodes newNodes = currentState.nodes().removeDeadMembers(newMembers, master.localNode().getId());
                        DiscoveryNodes.Delta delta = newNodes.delta(currentState.nodes());
                        if (delta.added()) {
                            logger.warn("No new nodes should be created when a new discovery view is accepted");
                        }
                        // reroute here, so we eagerly remove dead nodes from the routing
                        ClusterState updatedState = ClusterState.builder(currentState).nodes(newNodes).build();
<<<<<<< HEAD
                        RoutingAllocation.Result routingResult = master.routingService.getAllocationService().reroute(
                            ClusterState.builder(updatedState).build(), "elected as master");
=======
                        RoutingAllocation.Result routingResult = master.allocationService.reroute(
                                ClusterState.builder(updatedState).build(), "elected as master");
>>>>>>> 86d2e883
                        return ClusterState.builder(updatedState).routingResult(routingResult).build();
                    }

                    @Override
                    public void onFailure(String source, Throwable t) {
                        logger.error("unexpected failure during [{}]", t, source);
                    }
                });
            }
        }
    }

    @Override
    protected void doClose() {
    }

    @Override
    public DiscoveryNode localNode() {
        return clusterService.localNode();
    }

    @Override
    public String nodeDescription() {
        return clusterName.value() + "/" + localNode().getId();
    }

    @Override
    public void publish(ClusterChangedEvent clusterChangedEvent, final Discovery.AckListener ackListener) {
        if (!master) {
            throw new IllegalStateException("Shouldn't publish state when not master");
        }
        LocalDiscovery[] members = members();
        if (members.length > 0) {
            Set<DiscoveryNode> nodesToPublishTo = new HashSet<>(members.length);
            for (LocalDiscovery localDiscovery : members) {
                if (localDiscovery.master) {
                    continue;
                }
                nodesToPublishTo.add(localDiscovery.localNode());
            }
            publish(members, clusterChangedEvent, new AckClusterStatePublishResponseHandler(nodesToPublishTo, ackListener));
        }
    }

    @Override
    public DiscoveryStats stats() {
        return new DiscoveryStats(null);
    }

    @Override
    public DiscoverySettings getDiscoverySettings() {
        return discoverySettings;
    }

    @Override
    public int getMinimumMasterNodes() {
        return -1;
    }

    private LocalDiscovery[] members() {
        ClusterGroup clusterGroup = clusterGroups.get(clusterName);
        if (clusterGroup == null) {
            return NO_MEMBERS;
        }
        Queue<LocalDiscovery> members = clusterGroup.members();
        return members.toArray(new LocalDiscovery[members.size()]);
    }

    private void publish(LocalDiscovery[] members, ClusterChangedEvent clusterChangedEvent, final BlockingClusterStatePublishResponseHandler publishResponseHandler) {

        try {
            // we do the marshaling intentionally, to check it works well...
            byte[] clusterStateBytes = null;
            byte[] clusterStateDiffBytes = null;

            ClusterState clusterState = clusterChangedEvent.state();
            for (final LocalDiscovery discovery : members) {
                if (discovery.master) {
                    continue;
                }
                ClusterState newNodeSpecificClusterState = null;
                synchronized (this) {
                    // we do the marshaling intentionally, to check it works well...
                    // check if we published cluster state at least once and node was in the cluster when we published cluster state the last time
                    if (discovery.lastProcessedClusterState != null && clusterChangedEvent.previousState().nodes().nodeExists(discovery.localNode())) {
                        // both conditions are true - which means we can try sending cluster state as diffs
                        if (clusterStateDiffBytes == null) {
                            Diff diff = clusterState.diff(clusterChangedEvent.previousState());
                            BytesStreamOutput os = new BytesStreamOutput();
                            diff.writeTo(os);
                            clusterStateDiffBytes = BytesReference.toBytes(os.bytes());
                        }
                        try {
                            newNodeSpecificClusterState = discovery.lastProcessedClusterState.readDiffFrom(StreamInput.wrap(clusterStateDiffBytes)).apply(discovery.lastProcessedClusterState);
                            logger.trace("sending diff cluster state version [{}] with size {} to [{}]", clusterState.version(), clusterStateDiffBytes.length, discovery.localNode().getName());
                        } catch (IncompatibleClusterStateVersionException ex) {
                            logger.warn("incompatible cluster state version [{}] - resending complete cluster state", ex, clusterState.version());
                        }
                    }
                    if (newNodeSpecificClusterState == null) {
                        if (clusterStateBytes == null) {
                            clusterStateBytes = Builder.toBytes(clusterState);
                        }
                        newNodeSpecificClusterState = ClusterState.Builder.fromBytes(clusterStateBytes, discovery.localNode());
                    }
                    discovery.lastProcessedClusterState = newNodeSpecificClusterState;
                }
                final ClusterState nodeSpecificClusterState = newNodeSpecificClusterState;

                nodeSpecificClusterState.status(ClusterState.ClusterStateStatus.RECEIVED);
                // ignore cluster state messages that do not include "me", not in the game yet...
                if (nodeSpecificClusterState.nodes().getLocalNode() != null) {
                    assert nodeSpecificClusterState.nodes().getMasterNode() != null : "received a cluster state without a master";
                    assert !nodeSpecificClusterState.blocks().hasGlobalBlock(discoverySettings.getNoMasterBlock()) : "received a cluster state with a master block";

                    discovery.clusterService.submitStateUpdateTask("local-disco-receive(from master)", new ClusterStateUpdateTask() {
                        @Override
                        public boolean runOnlyOnMaster() {
                            return false;
                        }

                        @Override
                        public ClusterState execute(ClusterState currentState) {
                            if (currentState.supersedes(nodeSpecificClusterState)) {
                                return currentState;
                            }

                            if (currentState.blocks().hasGlobalBlock(discoverySettings.getNoMasterBlock())) {
                                // its a fresh update from the master as we transition from a start of not having a master to having one
                                logger.debug("got first state from fresh master [{}]", nodeSpecificClusterState.nodes().getMasterNodeId());
                                return nodeSpecificClusterState;
                            }

                            ClusterState.Builder builder = ClusterState.builder(nodeSpecificClusterState);
                            // if the routing table did not change, use the original one
                            if (nodeSpecificClusterState.routingTable().version() == currentState.routingTable().version()) {
                                builder.routingTable(currentState.routingTable());
                            }
                            if (nodeSpecificClusterState.metaData().version() == currentState.metaData().version()) {
                                builder.metaData(currentState.metaData());
                            }

                            return builder.build();
                        }

                        @Override
                        public void onFailure(String source, Throwable t) {
                            logger.error("unexpected failure during [{}]", t, source);
                            publishResponseHandler.onFailure(discovery.localNode(), t);
                        }

                        @Override
                        public void clusterStateProcessed(String source, ClusterState oldState, ClusterState newState) {
                            publishResponseHandler.onResponse(discovery.localNode());
                        }
                    });
                } else {
                    publishResponseHandler.onResponse(discovery.localNode());
                }
            }

            TimeValue publishTimeout = discoverySettings.getPublishTimeout();
            if (publishTimeout.millis() > 0) {
                try {
                    boolean awaited = publishResponseHandler.awaitAllNodes(publishTimeout);
                    if (!awaited) {
                        DiscoveryNode[] pendingNodes = publishResponseHandler.pendingNodes();
                        // everyone may have just responded
                        if (pendingNodes.length > 0) {
                            logger.warn("timed out waiting for all nodes to process published state [{}] (timeout [{}], pending nodes: {})", clusterState.version(), publishTimeout, pendingNodes);
                        }
                    }
                } catch (InterruptedException e) {
                    // ignore & restore interrupt
                    Thread.currentThread().interrupt();
                }
            }


        } catch (Exception e) {
            // failure to marshal or un-marshal
            throw new IllegalStateException("Cluster state failed to serialize", e);
        }
    }

    private class ClusterGroup {

        private Queue<LocalDiscovery> members = ConcurrentCollections.newQueue();

        Queue<LocalDiscovery> members() {
            return members;
        }
    }
}<|MERGE_RESOLUTION|>--- conflicted
+++ resolved
@@ -231,13 +231,8 @@
                         }
                         // reroute here, so we eagerly remove dead nodes from the routing
                         ClusterState updatedState = ClusterState.builder(currentState).nodes(newNodes).build();
-<<<<<<< HEAD
-                        RoutingAllocation.Result routingResult = master.routingService.getAllocationService().reroute(
-                            ClusterState.builder(updatedState).build(), "elected as master");
-=======
                         RoutingAllocation.Result routingResult = master.allocationService.reroute(
                                 ClusterState.builder(updatedState).build(), "elected as master");
->>>>>>> 86d2e883
                         return ClusterState.builder(updatedState).routingResult(routingResult).build();
                     }
 

/*
 * Licensed to Elasticsearch under one or more contributor
 * license agreements. See the NOTICE file distributed with
 * this work for additional information regarding copyright
 * ownership. Elasticsearch licenses this file to you under
 * the Apache License, Version 2.0 (the "License"); you may
 * not use this file except in compliance with the License.
 * You may obtain a copy of the License at
 *
 *    http://www.apache.org/licenses/LICENSE-2.0
 *
 * Unless required by applicable law or agreed to in writing,
 * software distributed under the License is distributed on an
 * "AS IS" BASIS, WITHOUT WARRANTIES OR CONDITIONS OF ANY
 * KIND, either express or implied.  See the License for the
 * specific language governing permissions and limitations
 * under the License.
 */
package org.elasticsearch.discovery.zen;

import org.apache.lucene.store.AlreadyClosedException;
import org.elasticsearch.Version;
import org.elasticsearch.cluster.ClusterChangedEvent;
import org.elasticsearch.cluster.ClusterState;
import org.elasticsearch.cluster.ClusterStateTaskConfig;
import org.elasticsearch.cluster.ClusterStateTaskExecutor;
import org.elasticsearch.cluster.ClusterStateTaskListener;
import org.elasticsearch.cluster.NotMasterException;
import org.elasticsearch.cluster.block.ClusterBlocks;
import org.elasticsearch.cluster.node.DiscoveryNode;
import org.elasticsearch.cluster.node.DiscoveryNodes;
import org.elasticsearch.cluster.routing.RoutingService;
import org.elasticsearch.cluster.routing.allocation.RoutingAllocation;
import org.elasticsearch.cluster.service.ClusterService;
import org.elasticsearch.common.Priority;
import org.elasticsearch.common.component.AbstractComponent;
import org.elasticsearch.common.logging.ESLogger;
import org.elasticsearch.common.settings.Settings;
import org.elasticsearch.common.transport.LocalTransportAddress;
import org.elasticsearch.common.unit.TimeValue;
import org.elasticsearch.discovery.DiscoverySettings;
import org.elasticsearch.discovery.zen.elect.ElectMasterService;
import org.elasticsearch.discovery.zen.membership.MembershipAction;

import java.util.ArrayList;
import java.util.Collections;
import java.util.HashMap;
import java.util.List;
import java.util.Map;
import java.util.concurrent.CountDownLatch;
import java.util.concurrent.TimeUnit;
import java.util.concurrent.atomic.AtomicBoolean;

/**
 * This class processes incoming join request (passed zia {@link ZenDiscovery}). Incoming nodes
 * are directly added to the cluster state or are accumulated during master election.
 */
public class NodeJoinController extends AbstractComponent {

    private final ClusterService clusterService;
    private final RoutingService routingService;
    private final ElectMasterService electMaster;
    private final DiscoverySettings discoverySettings;
    private final JoinTaskExecutor joinTaskExecutor = new JoinTaskExecutor();

    // this is set while trying to become a master
    // mutation should be done under lock
    private ElectionContext electionContext = null;


    public NodeJoinController(ClusterService clusterService, RoutingService routingService, ElectMasterService electMaster,
                              DiscoverySettings discoverySettings, Settings settings) {
        super(settings);
        this.clusterService = clusterService;
        this.routingService = routingService;
        this.electMaster = electMaster;
        this.discoverySettings = discoverySettings;
    }

    /**
     * waits for enough incoming joins from master eligible nodes to complete the master election
     * <p>
     * You must start accumulating joins before calling this method. See {@link #startElectionContext()}
     * <p>
     * The method will return once the local node has been elected as master or some failure/timeout has happened.
     * The exact outcome is communicated via the callback parameter, which is guaranteed to be called.
     *
     * @param requiredMasterJoins the number of joins from master eligible needed to complete the election
     * @param timeValue           how long to wait before failing. a timeout is communicated via the callback's onFailure method.
     * @param callback            the result of the election (success or failure) will be communicated by calling methods on this
     *                            object
     **/
    public void waitToBeElectedAsMaster(int requiredMasterJoins, TimeValue timeValue, final ElectionCallback callback) {
        final CountDownLatch done = new CountDownLatch(1);
        final ElectionCallback wrapperCallback = new ElectionCallback() {
            @Override
            public void onElectedAsMaster(ClusterState state) {
                done.countDown();
                callback.onElectedAsMaster(state);
            }

            @Override
            public void onFailure(Throwable t) {
                done.countDown();
                callback.onFailure(t);
            }
        };

        ElectionContext myElectionContext = null;

        try {
            // check what we have so far..
            // capture the context we add the callback to make sure we fail our own
            synchronized (this) {
                assert electionContext != null : "waitToBeElectedAsMaster is called we are not accumulating joins";
                myElectionContext = electionContext;
                electionContext.onAttemptToBeElected(requiredMasterJoins, wrapperCallback);
                checkPendingJoinsAndElectIfNeeded();
            }

            try {
                if (done.await(timeValue.millis(), TimeUnit.MILLISECONDS)) {
                    // callback handles everything
                    return;
                }
            } catch (InterruptedException e) {

            }
            if (logger.isTraceEnabled()) {
                final int pendingNodes = myElectionContext.getPendingMasterJoinsCount();
                logger.trace("timed out waiting to be elected. waited [{}]. pending master node joins [{}]", timeValue, pendingNodes);
            }
            failContextIfNeeded(myElectionContext, "timed out waiting to be elected");
        } catch (Throwable t) {
            logger.error("unexpected failure while waiting for incoming joins", t);
            if (myElectionContext != null) {
                failContextIfNeeded(myElectionContext, "unexpected failure while waiting for pending joins [" + t.getMessage() + "]");
            }
        }
    }

    /**
     * utility method to fail the given election context under the cluster state thread
     */
    private synchronized void failContextIfNeeded(final ElectionContext context, final String reason) {
        if (electionContext == context) {
            stopElectionContext(reason);
        }
    }

    /**
     * Accumulates any future incoming join request. Pending join requests will be processed in the final steps of becoming a
     * master or when {@link #stopElectionContext(String)} is called.
     */
    public synchronized void startElectionContext() {
        logger.trace("starting an election context, will accumulate joins");
        assert electionContext == null : "double startElectionContext() calls";
        electionContext = new ElectionContext();
    }

    /**
     * Stopped accumulating joins. All pending joins will be processed. Future joins will be processed immediately
     */
    public void stopElectionContext(String reason) {
        logger.trace("stopping election ([{}])", reason);
        synchronized (this) {
            assert electionContext != null : "stopElectionContext() called but not accumulating";
            electionContext.closeAndProcessPending(reason);
            electionContext = null;
        }
    }

    /**
     * processes or queues an incoming join request.
     * <p>
     * Note: doesn't do any validation. This should have been done before.
     */
    public synchronized void handleJoinRequest(final DiscoveryNode node, final MembershipAction.JoinCallback callback) {
        if (electionContext != null) {
            electionContext.addIncomingJoin(node, callback);
            checkPendingJoinsAndElectIfNeeded();
        } else {
            clusterService.submitStateUpdateTask("zen-disco-join(node " + node + "])",
                node, ClusterStateTaskConfig.build(Priority.URGENT),
                joinTaskExecutor, new JoinTaskListener(callback, logger));
        }
    }

    /**
     * checks if there is an on going request to become master and if it has enough pending joins. If so, the node will
     * become master via a ClusterState update task.
     */
    private synchronized void checkPendingJoinsAndElectIfNeeded() {
        assert electionContext != null : "election check requested but no active context";
        final int pendingMasterJoins = electionContext.getPendingMasterJoinsCount();
        if (electionContext.isEnoughPendingJoins(pendingMasterJoins) == false) {
            if (logger.isTraceEnabled()) {
                logger.trace("not enough joins for election. Got [{}], required [{}]", pendingMasterJoins,
                    electionContext.requiredMasterJoins);
            }
        } else {
            if (logger.isTraceEnabled()) {
                logger.trace("have enough joins for election. Got [{}], required [{}]", pendingMasterJoins,
                    electionContext.requiredMasterJoins);
            }
            electionContext.closeAndBecomeMaster();
            electionContext = null; // clear this out so future joins won't be accumulated
        }
    }

    public interface ElectionCallback {
        /**
         * called when the local node is successfully elected as master
         * Guaranteed to be called on the cluster state update thread
         **/
        void onElectedAsMaster(ClusterState state);

        /**
         * called when the local node failed to be elected as master
         * Guaranteed to be called on the cluster state update thread
         **/
        void onFailure(Throwable t);
    }

    class ElectionContext {
        private ElectionCallback callback = null;
        private int requiredMasterJoins = -1;
        private final Map<DiscoveryNode, List<MembershipAction.JoinCallback>> joinRequestAccumulator = new HashMap<>();

        final AtomicBoolean closed = new AtomicBoolean();

        public synchronized void onAttemptToBeElected(int requiredMasterJoins, ElectionCallback callback) {
            ensureOpen();
            assert this.requiredMasterJoins < 0;
            assert this.callback == null;
            this.requiredMasterJoins = requiredMasterJoins;
            this.callback = callback;
        }

        public synchronized void addIncomingJoin(DiscoveryNode node, MembershipAction.JoinCallback callback) {
            ensureOpen();
            joinRequestAccumulator.computeIfAbsent(node, n -> new ArrayList<>()).add(callback);
        }


        public synchronized boolean isEnoughPendingJoins(int pendingMasterJoins) {
            final boolean hasEnough;
            if (requiredMasterJoins < 0) {
                // requiredMasterNodes is unknown yet, return false and keep on waiting
                hasEnough = false;
            } else {
                assert callback != null : "requiredMasterJoins is set but not the callback";
                hasEnough = pendingMasterJoins >= requiredMasterJoins;
            }
            return hasEnough;
        }

        private Map<DiscoveryNode, ClusterStateTaskListener> getPendingAsTasks() {
            Map<DiscoveryNode, ClusterStateTaskListener> tasks = new HashMap<>();
            joinRequestAccumulator.entrySet().stream().forEach(e -> tasks.put(e.getKey(), new JoinTaskListener(e.getValue(), logger)));
            return tasks;
        }

        public synchronized int getPendingMasterJoinsCount() {
            int pendingMasterJoins = 0;
            for (DiscoveryNode node : joinRequestAccumulator.keySet()) {
                if (node.isMasterNode()) {
                    pendingMasterJoins++;
                }
            }
            return pendingMasterJoins;
        }

        public synchronized void closeAndBecomeMaster() {
            assert callback != null : "becoming a master but the callback is not yet set";
            assert isEnoughPendingJoins(getPendingMasterJoinsCount()) : "becoming a master but pending joins of "
                + getPendingMasterJoinsCount() + " are not enough. needs [" + requiredMasterJoins + "];";

            innerClose();

            Map<DiscoveryNode, ClusterStateTaskListener> tasks = getPendingAsTasks();
            final String source = "zen-disco-join(elected_as_master, [" + tasks.size() + "] nodes joined)";

            tasks.put(BECOME_MASTER_TASK, joinProcessedListener);
            clusterService.submitStateUpdateTasks(source, tasks, ClusterStateTaskConfig.build(Priority.URGENT), joinTaskExecutor);
        }

        public synchronized void closeAndProcessPending(String reason) {
            innerClose();
            Map<DiscoveryNode, ClusterStateTaskListener> tasks = getPendingAsTasks();
            final String source = "zen-disco-join(election stopped [" + reason + "] nodes joined";

            tasks.put(FINISH_ELECTION_NOT_MASTER_TASK, joinProcessedListener);
            clusterService.submitStateUpdateTasks(source, tasks, ClusterStateTaskConfig.build(Priority.URGENT), joinTaskExecutor);
        }

        private void innerClose() {
            if (closed.getAndSet(true)) {
                throw new AlreadyClosedException("election context is already closed");
            }
        }

        private void ensureOpen() {
            if (closed.get()) {
                throw new AlreadyClosedException("election context is already closed");
            }
        }

        private synchronized ElectionCallback getCallback() {
            return callback;
        }

        private void onElectedAsMaster(ClusterState state) {
            ClusterService.assertClusterStateThread();
            assert state.nodes().isLocalNodeElectedMaster() : "onElectedAsMaster called but local node is not master";
            ElectionCallback callback = getCallback(); // get under lock
            if (callback != null) {
                callback.onElectedAsMaster(state);
            }
        }

        private void onFailure(Throwable t) {
            ClusterService.assertClusterStateThread();
            ElectionCallback callback = getCallback(); // get under lock
            if (callback != null) {
                callback.onFailure(t);
            }
        }

        private final ClusterStateTaskListener joinProcessedListener = new ClusterStateTaskListener() {

            @Override
            public void clusterStateProcessed(String source, ClusterState oldState, ClusterState newState) {
                assert newState.nodes().isLocalNodeElectedMaster() : "should have become a master but isn't " + newState.prettyPrint();
                onElectedAsMaster(newState);
            }

            @Override
            public void onFailure(String source, Throwable t) {
                ElectionContext.this.onFailure(t);
            }
        };

    }

    static class JoinTaskListener implements ClusterStateTaskListener {
        final List<MembershipAction.JoinCallback> callbacks;
        private final ESLogger logger;

        JoinTaskListener(MembershipAction.JoinCallback callback, ESLogger logger) {
            this(Collections.singletonList(callback), logger);
        }

        JoinTaskListener(List<MembershipAction.JoinCallback> callbacks, ESLogger logger) {
            this.callbacks = callbacks;
            this.logger = logger;
        }

        @Override
        public void onFailure(String source, Throwable t) {
            for (MembershipAction.JoinCallback callback : callbacks) {
                try {
                    callback.onFailure(t);
                } catch (Exception e) {
                    logger.error("error during task failure", e);
                }
            }
        }

        @Override
        public void clusterStateProcessed(String source, ClusterState oldState, ClusterState newState) {
            for (MembershipAction.JoinCallback callback : callbacks) {
                try {
                    callback.onSuccess();
                } catch (Exception e) {
                    logger.error("unexpected error during [{}]", e, source);
                }
            }
        }
    }

    // a task indicated that the current node should become master, if no current master is known
<<<<<<< HEAD
    private final static DiscoveryNode BECOME_MASTER_TASK = new DiscoveryNode("_BECOME_MASTER_TASK_", LocalTransportAddress.buildUnique(),
=======
    private static final DiscoveryNode BECOME_MASTER_TASK = new DiscoveryNode("_BECOME_MASTER_TASK_", DummyTransportAddress.INSTANCE,
>>>>>>> 3e199b1d
        Collections.emptyMap(), Collections.emptySet(), Version.CURRENT);

    // a task that is used to process pending joins without explicitly becoming a master and listening to the results
    // this task is used when election is stop without the local node becoming a master per se (though it might
<<<<<<< HEAD
    private final static DiscoveryNode FINISH_ELECTION_NOT_MASTER_TASK = new DiscoveryNode("_NOT_MASTER_TASK_",
        LocalTransportAddress.buildUnique(), Collections.emptyMap(), Collections.emptySet(), Version.CURRENT);
=======
    private static final DiscoveryNode FINISH_ELECTION_NOT_MASTER_TASK = new DiscoveryNode("_NOT_MASTER_TASK_",
        DummyTransportAddress.INSTANCE, Collections.emptyMap(), Collections.emptySet(), Version.CURRENT);
>>>>>>> 3e199b1d

    class JoinTaskExecutor implements ClusterStateTaskExecutor<DiscoveryNode> {

        @Override
        public BatchResult<DiscoveryNode> execute(ClusterState currentState, List<DiscoveryNode> joiningNodes) throws Exception {
            final DiscoveryNodes currentNodes = currentState.nodes();
            final BatchResult.Builder<DiscoveryNode> results = BatchResult.builder();
            boolean nodesChanged = false;
            ClusterState.Builder newState = ClusterState.builder(currentState);
            DiscoveryNodes.Builder nodesBuilder = DiscoveryNodes.builder(currentNodes);

            if (currentNodes.getMasterNode() == null && joiningNodes.contains(BECOME_MASTER_TASK)) {
                // use these joins to try and become the master.
                // Note that we don't have to do any validation of the amount of joining nodes - the commit
                // during the cluster state publishing guarantees that we have enough

                nodesBuilder.masterNodeId(currentNodes.getLocalNodeId());
                ClusterBlocks clusterBlocks = ClusterBlocks.builder().blocks(currentState.blocks())
                    .removeGlobalBlock(discoverySettings.getNoMasterBlock()).build();
                newState.blocks(clusterBlocks);
                newState.nodes(nodesBuilder);
                nodesChanged = true;

                // reroute now to remove any dead nodes (master may have stepped down when they left and didn't update the routing table)
                // Note: also do it now to avoid assigning shards to these nodes. We will have another reroute after the cluster
                // state is published.
                // TODO: this publishing of a cluster state with no nodes assigned to joining nodes shouldn't be needed anymore. remove.

                final ClusterState tmpState = newState.build();
                RoutingAllocation.Result result = routingService.getAllocationService().reroute(tmpState, "nodes joined");
                newState = ClusterState.builder(tmpState);
                if (result.changed()) {
                    newState.routingResult(result);
                }
                nodesBuilder = DiscoveryNodes.builder(tmpState.nodes());
            }

            if (nodesBuilder.isLocalNodeElectedMaster() == false) {
                logger.trace("processing node joins, but we are not the master. current master: {}", currentNodes.getMasterNode());
                throw new NotMasterException("Node [" + currentNodes.getLocalNode() + "] not master for join request");
            }

            for (final DiscoveryNode node : joiningNodes) {
                if (node.equals(BECOME_MASTER_TASK) || node.equals(FINISH_ELECTION_NOT_MASTER_TASK)) {
                    // noop
                } else if (currentNodes.nodeExists(node)) {
                    logger.debug("received a join request for an existing node [{}]", node);
                } else {
                    try {
                        nodesBuilder.put(node);
                        nodesChanged = true;
                    } catch (IllegalArgumentException e) {
                        results.failure(node, e);
                        continue;
                    }
                }
                results.success(node);
            }

            if (nodesChanged) {
                newState.nodes(nodesBuilder);
            }

            // we must return a new cluster state instance to force publishing. This is important
            // for the joining node to finalize its join and set us as a master
            return results.build(newState.build());
        }

        @Override
        public boolean runOnlyOnMaster() {
            // we validate that we are allowed to change the cluster state during cluster state processing
            return false;
        }

        @Override
        public void clusterStatePublished(ClusterChangedEvent event) {
            if (event.nodesDelta().hasChanges()) {
                // we reroute not in the same cluster state update since in certain areas we rely on
                // the node to be in the cluster state (sampled from ClusterService#state) to be there, also
                // shard transitions need to better be handled in such cases
                routingService.reroute("post_node_add");
            }

            NodeJoinController.this.electMaster.logMinimumMasterNodesWarningIfNecessary(event.previousState(), event.state());
        }
    }
}<|MERGE_RESOLUTION|>--- conflicted
+++ resolved
@@ -380,22 +380,13 @@
     }
 
     // a task indicated that the current node should become master, if no current master is known
-<<<<<<< HEAD
     private final static DiscoveryNode BECOME_MASTER_TASK = new DiscoveryNode("_BECOME_MASTER_TASK_", LocalTransportAddress.buildUnique(),
-=======
-    private static final DiscoveryNode BECOME_MASTER_TASK = new DiscoveryNode("_BECOME_MASTER_TASK_", DummyTransportAddress.INSTANCE,
->>>>>>> 3e199b1d
         Collections.emptyMap(), Collections.emptySet(), Version.CURRENT);
 
     // a task that is used to process pending joins without explicitly becoming a master and listening to the results
     // this task is used when election is stop without the local node becoming a master per se (though it might
-<<<<<<< HEAD
     private final static DiscoveryNode FINISH_ELECTION_NOT_MASTER_TASK = new DiscoveryNode("_NOT_MASTER_TASK_",
         LocalTransportAddress.buildUnique(), Collections.emptyMap(), Collections.emptySet(), Version.CURRENT);
-=======
-    private static final DiscoveryNode FINISH_ELECTION_NOT_MASTER_TASK = new DiscoveryNode("_NOT_MASTER_TASK_",
-        DummyTransportAddress.INSTANCE, Collections.emptyMap(), Collections.emptySet(), Version.CURRENT);
->>>>>>> 3e199b1d
 
     class JoinTaskExecutor implements ClusterStateTaskExecutor<DiscoveryNode> {
 

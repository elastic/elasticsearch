--- conflicted
+++ resolved
@@ -1146,13 +1146,6 @@
         private final AtomicBoolean running = new AtomicBoolean(false);
         private final AtomicReference<Thread> currentJoinThread = new AtomicReference<>();
 
-<<<<<<< HEAD
-=======
-        JoinThreadControl(ThreadPool threadPool) {
-            this.threadPool = threadPool;
-        }
-
->>>>>>> 03ef7565
         /** returns true if join thread control is started and there is currently an active join thread */
         public boolean joinThreadActive() {
             Thread currentThread = currentJoinThread.get();

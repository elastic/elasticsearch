--- conflicted
+++ resolved
@@ -373,38 +373,6 @@
         maxUnsafeAutoIdTimestamp.set(Math.max(maxUnsafeAutoIdTimestamp.get(), commitMaxUnsafeAutoIdTimestamp));
     }
 
-<<<<<<< HEAD
-    static SequenceNumbersService sequenceNumberService(
-        final EngineConfig engineConfig,
-        final SeqNoStats seqNoStats) {
-        return new SequenceNumbersService(
-            engineConfig.getShardId(),
-            engineConfig.getAllocationId(),
-            engineConfig.getIndexSettings(),
-            seqNoStats.getMaxSeqNo(),
-            seqNoStats.getLocalCheckpoint(),
-            seqNoStats.getGlobalCheckpoint());
-    }
-
-    private SeqNoStats loadSeqNoStats(EngineConfig.OpenMode openMode) throws IOException {
-        switch (openMode) {
-            case OPEN_INDEX_AND_TRANSLOG:
-                final long globalCheckpoint = Translog.readGlobalCheckpoint(engineConfig.getTranslogConfig().getTranslogPath());
-                return store.loadSeqNoStats(globalCheckpoint);
-            case OPEN_INDEX_CREATE_TRANSLOG:
-                return store.loadSeqNoStats(SequenceNumbers.UNASSIGNED_SEQ_NO);
-            case CREATE_INDEX_AND_TRANSLOG:
-                return new SeqNoStats(
-                    SequenceNumbers.NO_OPS_PERFORMED,
-                    SequenceNumbers.NO_OPS_PERFORMED,
-                    SequenceNumbers.NO_OPS_PERFORMED);
-            default:
-                throw new IllegalArgumentException(openMode.toString());
-        }
-    }
-
-=======
->>>>>>> b1039164
     @Override
     public InternalEngine recoverFromTranslog() throws IOException {
         flushLock.lock();

/*
 * Licensed to Elasticsearch under one or more contributor
 * license agreements. See the NOTICE file distributed with
 * this work for additional information regarding copyright
 * ownership. Elasticsearch licenses this file to you under
 * the Apache License, Version 2.0 (the "License"); you may
 * not use this file except in compliance with the License.
 * You may obtain a copy of the License at
 *
 *    http://www.apache.org/licenses/LICENSE-2.0
 *
 * Unless required by applicable law or agreed to in writing,
 * software distributed under the License is distributed on an
 * "AS IS" BASIS, WITHOUT WARRANTIES OR CONDITIONS OF ANY
 * KIND, either express or implied.  See the License for the
 * specific language governing permissions and limitations
 * under the License.
 */

package org.elasticsearch.index.query;

import org.apache.lucene.index.LeafReaderContext;
import org.apache.lucene.search.IndexSearcher;
import org.apache.lucene.search.Query;
import org.apache.lucene.search.RandomAccessWeight;
import org.apache.lucene.search.Weight;
import org.apache.lucene.util.Bits;
import org.elasticsearch.common.ParseField;
import org.elasticsearch.common.ParsingException;
import org.elasticsearch.common.io.stream.StreamInput;
import org.elasticsearch.common.io.stream.StreamOutput;
import org.elasticsearch.common.xcontent.XContentBuilder;
import org.elasticsearch.common.xcontent.XContentParser;
import org.elasticsearch.script.LeafSearchScript;
import org.elasticsearch.script.Script.ScriptField;
import org.elasticsearch.script.Script.ScriptInput;
import org.elasticsearch.script.ScriptContext;
import org.elasticsearch.script.SearchScript;

import java.io.IOException;
import java.util.Objects;
import java.util.Optional;

public class ScriptQueryBuilder extends AbstractQueryBuilder<ScriptQueryBuilder> {
    public static final String NAME = "script";

    private static final ParseField PARAMS_FIELD = new ParseField("params");

    private final ScriptInput script;

    public ScriptQueryBuilder(ScriptInput script) {
        if (script == null) {
            throw new IllegalArgumentException("script cannot be null");
        }
        this.script = script;
    }

    /**
     * Read from a stream.
     */
    public ScriptQueryBuilder(StreamInput in) throws IOException {
        super(in);
        script = ScriptInput.readFrom(in);
    }

    @Override
    protected void doWriteTo(StreamOutput out) throws IOException {
        script.writeTo(out);
    }

    public ScriptInput script() {
        return this.script;
    }

    @Override
    public String getWriteableName() {
        return NAME;
    }

    @Override
    protected void doXContent(XContentBuilder builder, Params builderParams) throws IOException {
        builder.startObject(NAME);
        builder.field(ScriptField.SCRIPT.getPreferredName(), script);
        printBoostAndQueryName(builder);
        builder.endObject();
    }

    public static Optional<ScriptQueryBuilder> fromXContent(QueryParseContext parseContext) throws IOException {
        XContentParser parser = parseContext.parser();
        // also, when caching, since its isCacheable is false, will result in loading all bit set...
        ScriptInput script = null;

        float boost = AbstractQueryBuilder.DEFAULT_BOOST;
        String queryName = null;

        XContentParser.Token token;
        String currentFieldName = null;
        while ((token = parser.nextToken()) != XContentParser.Token.END_OBJECT) {
            if (token == XContentParser.Token.FIELD_NAME) {
                currentFieldName = parser.currentName();
            } else if (parseContext.isDeprecatedSetting(currentFieldName)) {
                // skip
            } else if (token == XContentParser.Token.START_OBJECT) {
                if (parseContext.getParseFieldMatcher().match(currentFieldName, ScriptField.SCRIPT)) {
                    script = ScriptInput.parse(parser, parseContext.getParseFieldMatcher(), parseContext.getDefaultScriptLanguage());
                } else {
                    throw new ParsingException(parser.getTokenLocation(), "[script] query does not support [" + currentFieldName + "]");
                }
            } else if (token.isValue()) {
                if (parseContext.getParseFieldMatcher().match(currentFieldName, AbstractQueryBuilder.NAME_FIELD)) {
                    queryName = parser.text();
                } else if (parseContext.getParseFieldMatcher().match(currentFieldName, AbstractQueryBuilder.BOOST_FIELD)) {
                    boost = parser.floatValue();
                } else if (parseContext.getParseFieldMatcher().match(currentFieldName, ScriptField.SCRIPT)) {
                    script = ScriptInput.parse(parser, parseContext.getParseFieldMatcher(), parseContext.getDefaultScriptLanguage());
                } else {
                    throw new ParsingException(parser.getTokenLocation(), "[script] query does not support [" + currentFieldName + "]");
                }
            }
        }

        if (script == null) {
            throw new ParsingException(parser.getTokenLocation(), "script must be provided with a [script] filter");
        }

        return Optional.of(new ScriptQueryBuilder(script)
                .boost(boost)
                .queryName(queryName));
    }

    @Override
    protected Query doToQuery(QueryShardContext context) throws IOException {
        return new ScriptQuery(script, context.getSearchScript(script.lookup, ScriptContext.Standard.SEARCH, script.params));
    }

    static class ScriptQuery extends Query {

<<<<<<< HEAD
        private final ScriptInput script;

        private final SearchScript searchScript;
=======
        final Script script;
        final SearchScript searchScript;
>>>>>>> a43f7052

        public ScriptQuery(ScriptInput script, SearchScript searchScript) {
            this.script = script;
            this.searchScript = searchScript;
        }

        @Override
        public String toString(String field) {
            StringBuilder buffer = new StringBuilder();
            buffer.append("ScriptFilter(");
            buffer.append(script);
            buffer.append(")");
            return buffer.toString();
        }

        @Override
        public boolean equals(Object obj) {
            // TODO: Do this if/when we can assume scripts are pure functions
            // and they have a reliable equals impl
            /*if (this == obj)
                return true;
            if (sameClassAs(obj) == false)
                return false;
            ScriptQuery other = (ScriptQuery) obj;
            return Objects.equals(script, other.script);*/
            return this == obj;
        }

        @Override
        public int hashCode() {
            // TODO: Do this if/when we can assume scripts are pure functions
            // and they have a reliable equals impl
            // return Objects.hash(classHash(), script);
            return System.identityHashCode(this);
        }

        @Override
        public Weight createWeight(IndexSearcher searcher, boolean needsScores) throws IOException {
            return new RandomAccessWeight(this) {
                @Override
                protected Bits getMatchingDocs(final LeafReaderContext context) throws IOException {
                    final LeafSearchScript leafScript = searchScript.getLeafSearchScript(context);
                    return new Bits() {

                        @Override
                        public boolean get(int doc) {
                            leafScript.setDocument(doc);
                            Object val = leafScript.run();
                            if (val == null) {
                                return false;
                            }
                            if (val instanceof Boolean) {
                                return (Boolean) val;
                            }
                            if (val instanceof Number) {
                                return ((Number) val).longValue() != 0;
                            }
                            throw new IllegalArgumentException("Can't handle type [" + val + "] in script filter");
                        }

                        @Override
                        public int length() {
                            return context.reader().maxDoc();
                        }

                    };
                }
            };
        }
    }

    @Override
    protected int doHashCode() {
        return Objects.hash(script);
    }

    @Override
    protected boolean doEquals(ScriptQueryBuilder other) {
        return Objects.equals(script, other.script);
    }


}<|MERGE_RESOLUTION|>--- conflicted
+++ resolved
@@ -135,14 +135,9 @@
 
     static class ScriptQuery extends Query {
 
-<<<<<<< HEAD
         private final ScriptInput script;
 
         private final SearchScript searchScript;
-=======
-        final Script script;
-        final SearchScript searchScript;
->>>>>>> a43f7052
 
         public ScriptQuery(ScriptInput script, SearchScript searchScript) {
             this.script = script;

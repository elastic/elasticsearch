--- conflicted
+++ resolved
@@ -24,16 +24,11 @@
 import org.elasticsearch.common.logging.ESLogger;
 import org.elasticsearch.index.engine.Engine;
 import org.elasticsearch.index.engine.IgnoreOnRecoveryEngineException;
-<<<<<<< HEAD
-import org.elasticsearch.index.indexing.ShardIndexingService;
-import org.elasticsearch.index.mapper.*;
-=======
 import org.elasticsearch.index.mapper.DocumentMapperForType;
 import org.elasticsearch.index.mapper.MapperException;
 import org.elasticsearch.index.mapper.MapperService;
 import org.elasticsearch.index.mapper.Mapping;
 import org.elasticsearch.index.mapper.Uid;
->>>>>>> c813d21f
 import org.elasticsearch.index.translog.Translog;
 
 import java.io.IOException;
@@ -150,9 +145,8 @@
                     if (logger.isTraceEnabled()) {
                         logger.trace("[translog] recover [delete] op of [{}][{}]", uid.type(), uid.id());
                     }
-                    Engine.Delete engineDelete = new Engine.Delete(uid.type(), uid.id(), delete.uid(), delete.version(),
-                            delete.versionType().versionTypeForReplicationAndRecovery(), Engine.Operation.Origin.RECOVERY, System.nanoTime(), false);
-                    engine.delete(engineDelete);
+                    engine.delete(new Engine.Delete(uid.type(), uid.id(), delete.uid(), delete.version(),
+                            delete.versionType().versionTypeForReplicationAndRecovery(), Engine.Operation.Origin.RECOVERY, System.nanoTime(), false));
                     break;
                 default:
                     throw new IllegalStateException("No operation defined for [" + operation + "]");
@@ -193,5 +187,4 @@
     public Map<String, Mapping> getRecoveredTypes() {
         return recoveredTypes;
     }
-
 }
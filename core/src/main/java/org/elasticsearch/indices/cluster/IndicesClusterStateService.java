/*
 * Licensed to Elasticsearch under one or more contributor
 * license agreements. See the NOTICE file distributed with
 * this work for additional information regarding copyright
 * ownership. Elasticsearch licenses this file to you under
 * the Apache License, Version 2.0 (the "License"); you may
 * not use this file except in compliance with the License.
 * You may obtain a copy of the License at
 *
 *    http://www.apache.org/licenses/LICENSE-2.0
 *
 * Unless required by applicable law or agreed to in writing,
 * software distributed under the License is distributed on an
 * "AS IS" BASIS, WITHOUT WARRANTIES OR CONDITIONS OF ANY
 * KIND, either express or implied.  See the License for the
 * specific language governing permissions and limitations
 * under the License.
 */

package org.elasticsearch.indices.cluster;

import com.carrotsearch.hppc.IntHashSet;
import com.carrotsearch.hppc.cursors.ObjectCursor;
import org.elasticsearch.cluster.ClusterChangedEvent;
import org.elasticsearch.cluster.ClusterService;
import org.elasticsearch.cluster.ClusterState;
import org.elasticsearch.cluster.ClusterStateListener;
import org.elasticsearch.cluster.action.index.NodeIndexDeletedAction;
import org.elasticsearch.cluster.action.index.NodeMappingRefreshAction;
import org.elasticsearch.cluster.action.shard.ShardStateAction;
import org.elasticsearch.cluster.metadata.IndexMetaData;
import org.elasticsearch.cluster.metadata.MappingMetaData;
import org.elasticsearch.cluster.node.DiscoveryNode;
import org.elasticsearch.cluster.node.DiscoveryNodes;
import org.elasticsearch.cluster.routing.IndexRoutingTable;
import org.elasticsearch.cluster.routing.IndexShardRoutingTable;
import org.elasticsearch.cluster.routing.RestoreSource;
import org.elasticsearch.cluster.routing.RoutingNodes;
import org.elasticsearch.cluster.routing.RoutingTable;
import org.elasticsearch.cluster.routing.ShardRouting;
import org.elasticsearch.common.Nullable;
import org.elasticsearch.common.component.AbstractLifecycleComponent;
import org.elasticsearch.common.compress.CompressedXContent;
import org.elasticsearch.common.inject.Inject;
import org.elasticsearch.common.lucene.Lucene;
import org.elasticsearch.common.settings.Settings;
import org.elasticsearch.common.util.Callback;
import org.elasticsearch.common.util.concurrent.ConcurrentCollections;
import org.elasticsearch.index.IndexService;
import org.elasticsearch.index.IndexSettings;
import org.elasticsearch.index.IndexShardAlreadyExistsException;
import org.elasticsearch.index.NodeServicesProvider;
import org.elasticsearch.index.mapper.DocumentMapper;
import org.elasticsearch.index.mapper.MapperService;
import org.elasticsearch.index.shard.IndexEventListener;
import org.elasticsearch.index.shard.IndexShard;
import org.elasticsearch.index.shard.IndexShardState;
import org.elasticsearch.index.shard.ShardId;
import org.elasticsearch.index.shard.ShardNotFoundException;
import org.elasticsearch.index.snapshots.IndexShardRepository;
import org.elasticsearch.indices.IndicesService;
import org.elasticsearch.indices.flush.SyncedFlushService;
import org.elasticsearch.indices.recovery.RecoveryFailedException;
import org.elasticsearch.indices.recovery.RecoverySource;
import org.elasticsearch.indices.recovery.RecoveryState;
import org.elasticsearch.indices.recovery.RecoveryTarget;
import org.elasticsearch.repositories.RepositoriesService;
import org.elasticsearch.search.SearchService;
import org.elasticsearch.snapshots.RestoreService;
import org.elasticsearch.threadpool.ThreadPool;

import java.util.Arrays;
import java.util.Iterator;
import java.util.List;
import java.util.Map;
import java.util.concurrent.ConcurrentMap;

/**
 *
 */
public class IndicesClusterStateService extends AbstractLifecycleComponent<IndicesClusterStateService> implements ClusterStateListener {

    private final IndicesService indicesService;
    private final ClusterService clusterService;
    private final ThreadPool threadPool;
    private final RecoveryTarget recoveryTarget;
    private final ShardStateAction shardStateAction;
    private final NodeIndexDeletedAction nodeIndexDeletedAction;
    private final NodeMappingRefreshAction nodeMappingRefreshAction;
    private final NodeServicesProvider nodeServicesProvider;

    private static final ShardStateAction.Listener SHARD_STATE_ACTION_LISTENER = new ShardStateAction.Listener() {};

    // a list of shards that failed during recovery
    // we keep track of these shards in order to prevent repeated recovery of these shards on each cluster state update
    private final ConcurrentMap<ShardId, ShardRouting> failedShards = ConcurrentCollections.newConcurrentMap();
    private final RestoreService restoreService;
    private final RepositoriesService repositoriesService;

    private final Object mutex = new Object();
    private final FailedShardHandler failedShardHandler = new FailedShardHandler();

    private final boolean sendRefreshMapping;
    private final List<IndexEventListener> buildInIndexListener;

    @Inject
    public IndicesClusterStateService(Settings settings, IndicesService indicesService, ClusterService clusterService,
                                      ThreadPool threadPool, RecoveryTarget recoveryTarget,
                                      ShardStateAction shardStateAction,
                                      NodeIndexDeletedAction nodeIndexDeletedAction,
                                      NodeMappingRefreshAction nodeMappingRefreshAction,
                                      RepositoriesService repositoriesService, RestoreService restoreService,
                                      SearchService searchService, SyncedFlushService syncedFlushService,
                                      RecoverySource recoverySource, NodeServicesProvider nodeServicesProvider) {
        super(settings);
        this.buildInIndexListener = Arrays.asList(recoverySource, recoveryTarget, searchService, syncedFlushService);
        this.indicesService = indicesService;
        this.clusterService = clusterService;
        this.threadPool = threadPool;
        this.recoveryTarget = recoveryTarget;
        this.shardStateAction = shardStateAction;
        this.nodeIndexDeletedAction = nodeIndexDeletedAction;
        this.nodeMappingRefreshAction = nodeMappingRefreshAction;
        this.restoreService = restoreService;
        this.repositoriesService = repositoriesService;
        this.sendRefreshMapping = this.settings.getAsBoolean("indices.cluster.send_refresh_mapping", true);
        this.nodeServicesProvider = nodeServicesProvider;
    }

    @Override
    protected void doStart() {
        clusterService.addFirst(this);
    }

    @Override
    protected void doStop() {
        clusterService.remove(this);
    }

    @Override
    protected void doClose() {
    }

    @Override
    public void clusterChanged(final ClusterChangedEvent event) {
        if (!indicesService.changesAllowed()) {
            return;
        }

        if (!lifecycle.started()) {
            return;
        }

        synchronized (mutex) {
            // we need to clean the shards and indices we have on this node, since we
            // are going to recover them again once state persistence is disabled (no master / not recovered)
            // TODO: this feels a bit hacky here, a block disables state persistence, and then we clean the allocated shards, maybe another flag in blocks?
            if (event.state().blocks().disableStatePersistence()) {
                for (IndexService indexService : indicesService) {
                    String index = indexService.index().getName();
                    for (Integer shardId : indexService.shardIds()) {
                        logger.debug("[{}][{}] removing shard (disabled block persistence)", index, shardId);
                        try {
                            indexService.removeShard(shardId, "removing shard (disabled block persistence)");
                        } catch (Throwable e) {
                            logger.warn("[{}] failed to remove shard (disabled block persistence)", e, index);
                        }
                    }
                    removeIndex(index, "cleaning index (disabled block persistence)");
                }
                return;
            }

            cleanFailedShards(event);

            applyDeletedIndices(event);
            applyNewIndices(event);
            applyMappings(event);
            applyNewOrUpdatedShards(event);
            applyDeletedShards(event);
            applyCleanedIndices(event);
            applySettings(event);
        }
    }

    private void applyCleanedIndices(final ClusterChangedEvent event) {
        // handle closed indices, since they are not allocated on a node once they are closed
        // so applyDeletedIndices might not take them into account
        for (IndexService indexService : indicesService) {
            String index = indexService.index().getName();
            IndexMetaData indexMetaData = event.state().metaData().index(index);
            if (indexMetaData != null && indexMetaData.getState() == IndexMetaData.State.CLOSE) {
                for (Integer shardId : indexService.shardIds()) {
                    logger.debug("[{}][{}] removing shard (index is closed)", index, shardId);
                    try {
                        indexService.removeShard(shardId, "removing shard (index is closed)");
                    } catch (Throwable e) {
                        logger.warn("[{}] failed to remove shard (index is closed)", e, index);
                    }
                }
            }
        }
        for (IndexService indexService : indicesService) {
            String index = indexService.index().getName();
            if (indexService.shardIds().isEmpty()) {
                if (logger.isDebugEnabled()) {
                    logger.debug("[{}] cleaning index (no shards allocated)", index);
                }
                // clean the index
                removeIndex(index, "removing index (no shards allocated)");
            }
        }
    }

    private void applyDeletedIndices(final ClusterChangedEvent event) {
        final ClusterState previousState = event.previousState();
        final String localNodeId = event.state().nodes().localNodeId();
        assert localNodeId != null;

        for (IndexService indexService : indicesService) {
            IndexMetaData indexMetaData = event.state().metaData().index(indexService.index().getName());
            if (indexMetaData != null) {
                if (!indexMetaData.isSameUUID(indexService.indexUUID())) {
                    logger.debug("[{}] mismatch on index UUIDs between cluster state and local state, cleaning the index so it will be recreated", indexMetaData.getIndex());
                    deleteIndex(indexMetaData.getIndex().getName(), "mismatch on index UUIDs between cluster state and local state, cleaning the index so it will be recreated");
                }
            }
        }

        for (String index : event.indicesDeleted()) {
            if (logger.isDebugEnabled()) {
                logger.debug("[{}] cleaning index, no longer part of the metadata", index);
            }
            final IndexService idxService = indicesService.indexService(index);
            final IndexSettings indexSettings;
            if (idxService != null) {
                indexSettings = idxService.getIndexSettings();
                deleteIndex(index, "index no longer part of the metadata");
            } else {
                final IndexMetaData metaData = previousState.metaData().index(index);
                assert metaData != null;
                indexSettings = new IndexSettings(metaData, settings);
                indicesService.deleteClosedIndex("closed index no longer part of the metadata", metaData, event.state());
            }
            try {
                nodeIndexDeletedAction.nodeIndexDeleted(event.state(), index, indexSettings, localNodeId);
            } catch (Throwable e) {
                logger.debug("failed to send to master index {} deleted event", e, index);
            }
        }


    }

    private void applyDeletedShards(final ClusterChangedEvent event) {
        RoutingNodes.RoutingNodeIterator routingNode = event.state().getRoutingNodes().routingNodeIter(event.state().nodes().localNodeId());
        if (routingNode == null) {
            return;
        }
        IntHashSet newShardIds = new IntHashSet();
        for (IndexService indexService : indicesService) {
            String indexName = indexService.index().getName();
            IndexMetaData indexMetaData = event.state().metaData().index(indexName);
            if (indexMetaData == null) {
                continue;
            }
            // now, go over and delete shards that needs to get deleted
            newShardIds.clear();
            for (ShardRouting shard : routingNode) {
                if (shard.index().getName().equals(indexName)) {
                    newShardIds.add(shard.id());
                }
            }
            for (Integer existingShardId : indexService.shardIds()) {
                if (!newShardIds.contains(existingShardId)) {
                    if (indexMetaData.getState() == IndexMetaData.State.CLOSE) {
                        if (logger.isDebugEnabled()) {
                            logger.debug("[{}][{}] removing shard (index is closed)", indexName, existingShardId);
                        }
                        indexService.removeShard(existingShardId, "removing shard (index is closed)");
                    } else {
                        // we can just remove the shard, without cleaning it locally, since we will clean it
                        // when all shards are allocated in the IndicesStore
                        if (logger.isDebugEnabled()) {
                            logger.debug("[{}][{}] removing shard (not allocated)", indexName, existingShardId);
                        }
                        indexService.removeShard(existingShardId, "removing shard (not allocated)");
                    }
                }
            }
        }
    }

    private void applyNewIndices(final ClusterChangedEvent event) {
        // we only create indices for shards that are allocated
        RoutingNodes.RoutingNodeIterator routingNode = event.state().getRoutingNodes().routingNodeIter(event.state().nodes().localNodeId());
        if (routingNode == null) {
            return;
        }
        for (ShardRouting shard : routingNode) {
            if (!indicesService.hasIndex(shard.getIndexName())) {
                final IndexMetaData indexMetaData = event.state().metaData().index(shard.index());
                if (logger.isDebugEnabled()) {
                    logger.debug("[{}] creating index", indexMetaData.getIndex());
                }
                try {
                    indicesService.createIndex(nodeServicesProvider, indexMetaData, buildInIndexListener);
                } catch (Throwable e) {
                    sendFailShard(shard, "failed to create index", e);
                }
            }
        }
    }

    private void applySettings(ClusterChangedEvent event) {
        if (!event.metaDataChanged()) {
            return;
        }
        for (IndexMetaData indexMetaData : event.state().metaData()) {
            if (!indicesService.hasIndex(indexMetaData.getIndex().getName())) {
                // we only create / update here
                continue;
            }
            // if the index meta data didn't change, no need check for refreshed settings
            if (!event.indexMetaDataChanged(indexMetaData)) {
                continue;
            }
            String index = indexMetaData.getIndex().getName();
            IndexService indexService = indicesService.indexService(index);
            if (indexService == null) {
                // already deleted on us, ignore it
                continue;
            }
            indexService.updateMetaData(indexMetaData);
        }
    }


    private void applyMappings(ClusterChangedEvent event) {
        // go over and update mappings
        for (IndexMetaData indexMetaData : event.state().metaData()) {
            if (!indicesService.hasIndex(indexMetaData.getIndex().getName())) {
                // we only create / update here
                continue;
            }
            boolean requireRefresh = false;
            String index = indexMetaData.getIndex().getName();
            IndexService indexService = indicesService.indexService(index);
            if (indexService == null) {
                // got deleted on us, ignore (closing the node)
                return;
            }
            try {
                MapperService mapperService = indexService.mapperService();
                // go over and add the relevant mappings (or update them)
                for (ObjectCursor<MappingMetaData> cursor : indexMetaData.getMappings().values()) {
                    MappingMetaData mappingMd = cursor.value;
                    String mappingType = mappingMd.type();
                    CompressedXContent mappingSource = mappingMd.source();
                    requireRefresh |= processMapping(index, mapperService, mappingType, mappingSource);
                }
                if (requireRefresh && sendRefreshMapping) {
                    nodeMappingRefreshAction.nodeMappingRefresh(event.state(),
                            new NodeMappingRefreshAction.NodeMappingRefreshRequest(index, indexMetaData.getIndexUUID(),
                                    event.state().nodes().localNodeId())
                    );
                }
            } catch (Throwable t) {
                // if we failed the mappings anywhere, we need to fail the shards for this index, note, we safeguard
                // by creating the processing the mappings on the master, or on the node the mapping was introduced on,
                // so this failure typically means wrong node level configuration or something similar
                for (IndexShard indexShard : indexService) {
                    ShardRouting shardRouting = indexShard.routingEntry();
                    failAndRemoveShard(shardRouting, indexService, true, "failed to update mappings", t);
                }
            }
        }
    }

    private boolean processMapping(String index, MapperService mapperService, String mappingType, CompressedXContent mappingSource) throws Throwable {
        // refresh mapping can happen when the parsing/merging of the mapping from the metadata doesn't result in the same
        // mapping, in this case, we send to the master to refresh its own version of the mappings (to conform with the
        // merge version of it, which it does when refreshing the mappings), and warn log it.
        boolean requiresRefresh = false;
        try {
            DocumentMapper existingMapper = mapperService.documentMapper(mappingType);

            if (existingMapper == null || mappingSource.equals(existingMapper.mappingSource()) == false) {
                String op = existingMapper == null ? "adding" : "updating";
                if (logger.isDebugEnabled() && mappingSource.compressed().length < 512) {
                    logger.debug("[{}] {} mapping [{}], source [{}]", index, op, mappingType, mappingSource.string());
                } else if (logger.isTraceEnabled()) {
                    logger.trace("[{}] {} mapping [{}], source [{}]", index, op, mappingType, mappingSource.string());
                } else {
                    logger.debug("[{}] {} mapping [{}] (source suppressed due to length, use TRACE level if needed)", index, op, mappingType);
                }
                mapperService.merge(mappingType, mappingSource, MapperService.MergeReason.MAPPING_RECOVERY, true);
                if (!mapperService.documentMapper(mappingType).mappingSource().equals(mappingSource)) {
                    logger.debug("[{}] parsed mapping [{}], and got different sources\noriginal:\n{}\nparsed:\n{}", index, mappingType, mappingSource, mapperService.documentMapper(mappingType).mappingSource());
                    requiresRefresh = true;
                }
            }
        } catch (Throwable e) {
            logger.warn("[{}] failed to add mapping [{}], source [{}]", e, index, mappingType, mappingSource);
            throw e;
        }
        return requiresRefresh;
    }


    private void applyNewOrUpdatedShards(final ClusterChangedEvent event) {
        if (!indicesService.changesAllowed()) {
            return;
        }

        RoutingTable routingTable = event.state().routingTable();
        RoutingNodes.RoutingNodeIterator routingNode = event.state().getRoutingNodes().routingNodeIter(event.state().nodes().localNodeId());
        DiscoveryNodes nodes = event.state().nodes();

        for (final ShardRouting shardRouting : routingNode) {
            final IndexService indexService = indicesService.indexService(shardRouting.index());
            if (indexService == null) {
                // got deleted on us, ignore
                continue;
            }
            final IndexMetaData indexMetaData = event.state().metaData().index(shardRouting.index());
            if (indexMetaData == null) {
                // the index got deleted on the metadata, we will clean it later in the apply deleted method call
                continue;
            }

            final int shardId = shardRouting.id();

            if (!indexService.hasShard(shardId) && shardRouting.started()) {
                if (failedShards.containsKey(shardRouting.shardId())) {
                    if (nodes.masterNode() != null) {
                        String message = "master " + nodes.masterNode() + " marked shard as started, but shard has previous failed. resending shard failure";
                        logger.trace("[{}] re-sending failed shard [{}], reason [{}]", shardRouting.shardId(), shardRouting, message);
                        shardStateAction.shardFailed(shardRouting, shardRouting, message, null, SHARD_STATE_ACTION_LISTENER);
                    }
                } else {
                    // the master thinks we are started, but we don't have this shard at all, mark it as failed
                    sendFailShard(shardRouting, "master [" + nodes.masterNode() + "] marked shard as started, but shard has not been created, mark shard as failed", null);
                }
                continue;
            }

            IndexShard indexShard = indexService.getShardOrNull(shardId);
            if (indexShard != null) {
                ShardRouting currentRoutingEntry = indexShard.routingEntry();
                // if the current and global routing are initializing, but are still not the same, its a different "shard" being allocated
                // for example: a shard that recovers from one node and now needs to recover to another node,
                //              or a replica allocated and then allocating a primary because the primary failed on another node
                boolean shardHasBeenRemoved = false;
                if (currentRoutingEntry.isSameAllocation(shardRouting) == false) {
                    logger.debug("[{}][{}] removing shard (different instance of it allocated on this node, current [{}], global [{}])", shardRouting.index(), shardRouting.id(), currentRoutingEntry, shardRouting);
                    // closing the shard will also cancel any ongoing recovery.
                    indexService.removeShard(shardRouting.id(), "removing shard (different instance of it allocated on this node)");
                    shardHasBeenRemoved = true;
                } else if (isPeerRecovery(shardRouting)) {
                    final DiscoveryNode sourceNode = findSourceNodeForPeerRecovery(routingTable, nodes, shardRouting);
                    // check if there is an existing recovery going, and if so, and the source node is not the same, cancel the recovery to restart it
                    if (recoveryTarget.cancelRecoveriesForShard(indexShard.shardId(), "recovery source node changed", status -> !status.sourceNode().equals(sourceNode))) {
                        logger.debug("[{}][{}] removing shard (recovery source changed), current [{}], global [{}])", shardRouting.index(), shardRouting.id(), currentRoutingEntry, shardRouting);
                        // closing the shard will also cancel any ongoing recovery.
                        indexService.removeShard(shardRouting.id(), "removing shard (recovery source node changed)");
                        shardHasBeenRemoved = true;
                    }
                }

                if (shardHasBeenRemoved == false) {
                    // shadow replicas do not support primary promotion. The master would reinitialize the shard, giving it a new allocation, meaning we should be there.
                    assert (shardRouting.primary() && currentRoutingEntry.primary() == false) == false || indexShard.allowsPrimaryPromotion() :
                            "shard for doesn't support primary promotion but master promoted it with changing allocation. New routing " + shardRouting + ", current routing " + currentRoutingEntry;
                    try {
                        indexShard.updateRoutingEntry(shardRouting, event.state().blocks().disableStatePersistence() == false);
                    } catch (Throwable e) {
                        failAndRemoveShard(shardRouting, indexService.indexUUID(), indexService, true, "failed updating shard routing entry", e);
                    }
                }
            }

            if (shardRouting.initializing()) {
                applyInitializingShard(event.state(), indexMetaData, shardRouting);
            }
        }
    }

    private void cleanFailedShards(final ClusterChangedEvent event) {
        RoutingNodes.RoutingNodeIterator routingNode = event.state().getRoutingNodes().routingNodeIter(event.state().nodes().localNodeId());
        if (routingNode == null) {
            failedShards.clear();
            return;
        }
        RoutingTable routingTable = event.state().routingTable();
        for (Iterator<Map.Entry<ShardId, ShardRouting>> iterator = failedShards.entrySet().iterator(); iterator.hasNext(); ) {
            Map.Entry<ShardId, ShardRouting> entry = iterator.next();
            ShardId failedShardId = entry.getKey();
            ShardRouting failedShardRouting = entry.getValue();
            IndexRoutingTable indexRoutingTable = routingTable.index(failedShardId.getIndex());
            if (indexRoutingTable == null) {
                iterator.remove();
                continue;
            }
            IndexShardRoutingTable shardRoutingTable = indexRoutingTable.shard(failedShardId.id());
            if (shardRoutingTable == null) {
                iterator.remove();
                continue;
            }
            if (shardRoutingTable.assignedShards().stream().noneMatch(shr -> shr.isSameAllocation(failedShardRouting))) {
                iterator.remove();
            }
        }
    }

    private void applyInitializingShard(final ClusterState state, final IndexMetaData indexMetaData, final ShardRouting shardRouting) {
        final IndexService indexService = indicesService.indexService(shardRouting.index());
        if (indexService == null) {
            // got deleted on us, ignore
            return;
        }
        final RoutingTable routingTable = state.routingTable();
        final DiscoveryNodes nodes = state.getNodes();
        final int shardId = shardRouting.id();

        if (indexService.hasShard(shardId)) {
            IndexShard indexShard = indexService.getShard(shardId);
            if (indexShard.state() == IndexShardState.STARTED || indexShard.state() == IndexShardState.POST_RECOVERY) {
                // the master thinks we are initializing, but we are already started or on POST_RECOVERY and waiting
                // for master to confirm a shard started message (either master failover, or a cluster event before
                // we managed to tell the master we started), mark us as started
                if (logger.isTraceEnabled()) {
                    logger.trace("{} master marked shard as initializing, but shard has state [{}], resending shard started to {}",
                            indexShard.shardId(), indexShard.state(), nodes.masterNode());
                }
                if (nodes.masterNode() != null) {
                    shardStateAction.shardStarted(shardRouting,
                        "master " + nodes.masterNode() + " marked shard as initializing, but shard state is [" + indexShard.state() + "], mark shard as started",
                        SHARD_STATE_ACTION_LISTENER);
                }
                return;
            } else {
                if (indexShard.ignoreRecoveryAttempt()) {
                    logger.trace("ignoring recovery instruction for an existing shard {} (shard state: [{}])", indexShard.shardId(), indexShard.state());
                    return;
                }
            }
        }

        // if we're in peer recovery, try to find out the source node now so in case it fails, we will not create the index shard
        DiscoveryNode sourceNode = null;
        if (isPeerRecovery(shardRouting)) {
            sourceNode = findSourceNodeForPeerRecovery(routingTable, nodes, shardRouting);
            if (sourceNode == null) {
                logger.trace("ignoring initializing shard {} - no source node can be found.", shardRouting.shardId());
                return;
            }
        }

        // if there is no shard, create it
        if (!indexService.hasShard(shardId)) {
            if (failedShards.containsKey(shardRouting.shardId())) {
                if (nodes.masterNode() != null) {
                    String message = "master " + nodes.masterNode() + " marked shard as initializing, but shard is marked as failed, resend shard failure";
                    logger.trace("[{}] re-sending failed shard [{}], reason [{}]", shardRouting.shardId(), shardRouting, message);
                    shardStateAction.shardFailed(shardRouting, shardRouting, message, null, SHARD_STATE_ACTION_LISTENER);
                }
                return;
            }
            try {
                if (logger.isDebugEnabled()) {
                    logger.debug("[{}][{}] creating shard", shardRouting.index(), shardId);
                }
                IndexShard indexShard = indexService.createShard(shardRouting);
                indexShard.addShardFailureCallback(failedShardHandler);
            } catch (IndexShardAlreadyExistsException e) {
                // ignore this, the method call can happen several times
            } catch (Throwable e) {
                failAndRemoveShard(shardRouting, indexService, true, "failed to create shard", e);
                return;
            }
        }
        final IndexShard indexShard = indexService.getShard(shardId);

        if (indexShard.ignoreRecoveryAttempt()) {
            // we are already recovering (we can get to this state since the cluster event can happen several
            // times while we recover)
            logger.trace("ignoring recovery instruction for shard {} (shard state: [{}])", indexShard.shardId(), indexShard.state());
            return;
        }

        final RestoreSource restoreSource = shardRouting.restoreSource();

        if (isPeerRecovery(shardRouting)) {
            try {

                assert sourceNode != null : "peer recovery started but sourceNode is null";

                // we don't mark this one as relocated at the end.
                // For primaries: requests in any case are routed to both when its relocating and that way we handle
                //    the edge case where its mark as relocated, and we might need to roll it back...
                // For replicas: we are recovering a backup from a primary
                RecoveryState.Type type = shardRouting.primary() ? RecoveryState.Type.PRIMARY_RELOCATION : RecoveryState.Type.REPLICA;
                RecoveryState recoveryState = new RecoveryState(indexShard.shardId(), shardRouting.primary(), type, sourceNode, nodes.localNode());
                indexShard.markAsRecovering("from " + sourceNode, recoveryState);
                recoveryTarget.startRecovery(indexShard, type, sourceNode, new PeerRecoveryListener(shardRouting, indexService, indexMetaData));
            } catch (Throwable e) {
                indexShard.failShard("corrupted preexisting index", e);
                handleRecoveryFailure(indexService, shardRouting, true, e);
            }
        } else if (restoreSource == null) {
            assert indexShard.routingEntry().equals(shardRouting); // should have already be done before
            // recover from filesystem store
            final RecoveryState recoveryState = new RecoveryState(indexShard.shardId(), shardRouting.primary(),
                    RecoveryState.Type.STORE,
                    nodes.localNode(), nodes.localNode());
            indexShard.markAsRecovering("from store", recoveryState); // mark the shard as recovering on the cluster state thread
            threadPool.generic().execute(() -> {
                try {
                    if (indexShard.recoverFromStore(nodes.localNode())) {
                        shardStateAction.shardStarted(shardRouting, "after recovery from store", SHARD_STATE_ACTION_LISTENER);
                    }
                } catch (Throwable t) {
                    handleRecoveryFailure(indexService, shardRouting, true, t);
                }

            });
        } else {
            // recover from a restore
            final RecoveryState recoveryState = new RecoveryState(indexShard.shardId(), shardRouting.primary(),
                    RecoveryState.Type.SNAPSHOT, shardRouting.restoreSource(), nodes.localNode());
            indexShard.markAsRecovering("from snapshot", recoveryState); // mark the shard as recovering on the cluster state thread
            threadPool.generic().execute(() -> {
                final ShardId sId = indexShard.shardId();
                try {
                    final IndexShardRepository indexShardRepository = repositoriesService.indexShardRepository(restoreSource.snapshotId().getRepository());
                    if (indexShard.restoreFromRepository(indexShardRepository, nodes.localNode())) {
                        restoreService.indexShardRestoreCompleted(restoreSource.snapshotId(), sId);
                        shardStateAction.shardStarted(shardRouting, "after recovery from repository", SHARD_STATE_ACTION_LISTENER);
                    }
                } catch (Throwable first) {
                    try {
                        if (Lucene.isCorruptionException(first)) {
                            restoreService.failRestore(restoreSource.snapshotId(), sId);
                        }
                    } catch (Throwable second) {
                        first.addSuppressed(second);
                    } finally {
                        handleRecoveryFailure(indexService, shardRouting, true, first);
                    }
                }
            });
        }
    }

    /**
     * Finds the routing source node for peer recovery, return null if its not found. Note, this method expects the shard
     * routing to *require* peer recovery, use {@link #isPeerRecovery(org.elasticsearch.cluster.routing.ShardRouting)} to
     * check if its needed or not.
     */
    private DiscoveryNode findSourceNodeForPeerRecovery(RoutingTable routingTable, DiscoveryNodes nodes, ShardRouting shardRouting) {
        DiscoveryNode sourceNode = null;
        if (!shardRouting.primary()) {
            IndexShardRoutingTable shardRoutingTable = routingTable.index(shardRouting.index()).shard(shardRouting.id());
            for (ShardRouting entry : shardRoutingTable) {
                if (entry.primary() && entry.active()) {
                    // only recover from started primary, if we can't find one, we will do it next round
                    sourceNode = nodes.get(entry.currentNodeId());
                    if (sourceNode == null) {
                        logger.trace("can't find replica source node because primary shard {} is assigned to an unknown node.", entry);
                        return null;
                    }
                    break;
                }
            }

            if (sourceNode == null) {
                logger.trace("can't find replica source node for {} because a primary shard can not be found.", shardRouting.shardId());
            }
        } else if (shardRouting.relocatingNodeId() != null) {
            sourceNode = nodes.get(shardRouting.relocatingNodeId());
            if (sourceNode == null) {
                logger.trace("can't find relocation source node for shard {} because it is assigned to an unknown node [{}].", shardRouting.shardId(), shardRouting.relocatingNodeId());
            }
        } else {
            throw new IllegalStateException("trying to find source node for peer recovery when routing state means no peer recovery: " + shardRouting);
        }
        return sourceNode;
    }

    private boolean isPeerRecovery(ShardRouting shardRouting) {
        return !shardRouting.primary() || shardRouting.relocatingNodeId() != null;
    }

    private class PeerRecoveryListener implements RecoveryTarget.RecoveryListener {

        private final ShardRouting shardRouting;
        private final IndexService indexService;
        private final IndexMetaData indexMetaData;

        private PeerRecoveryListener(ShardRouting shardRouting, IndexService indexService, IndexMetaData indexMetaData) {
            this.shardRouting = shardRouting;
            this.indexService = indexService;
            this.indexMetaData = indexMetaData;
        }

        @Override
        public void onRecoveryDone(RecoveryState state) {
            shardStateAction.shardStarted(shardRouting, "after recovery (replica) from node [" + state.getSourceNode() + "]", SHARD_STATE_ACTION_LISTENER);
        }

        @Override
        public void onRecoveryFailure(RecoveryState state, RecoveryFailedException e, boolean sendShardFailure) {
            handleRecoveryFailure(indexService, shardRouting, sendShardFailure, e);
        }
    }

    private void handleRecoveryFailure(IndexService indexService, ShardRouting shardRouting, boolean sendShardFailure, Throwable failure) {
        synchronized (mutex) {
            failAndRemoveShard(shardRouting, indexService, sendShardFailure, "failed recovery", failure);
        }
    }

    private void removeIndex(String index, String reason) {
        try {
            indicesService.removeIndex(index, reason);
        } catch (Throwable e) {
            logger.warn("failed to clean index ({})", e, reason);
        }
    }

    private void deleteIndex(String index, String reason) {
        try {
            indicesService.deleteIndex(index, reason);
        } catch (Throwable e) {
            logger.warn("failed to delete index ({})", e, reason);
        }

    }

    private void failAndRemoveShard(ShardRouting shardRouting, @Nullable IndexService indexService, boolean sendShardFailure, String message, @Nullable Throwable failure) {
        if (indexService != null && indexService.hasShard(shardRouting.getId())) {
            // if the indexService is null we can't remove the shard, that's fine since we might have a failure
            // when the index is remove and then we already removed the index service for that shard...
            try {
                indexService.removeShard(shardRouting.getId(), message);
            } catch (ShardNotFoundException e) {
                // the node got closed on us, ignore it
            } catch (Throwable e1) {
                logger.warn("[{}][{}] failed to remove shard after failure ([{}])", e1, shardRouting.getIndexName(), shardRouting.getId(), message);
            }
        }
        if (sendShardFailure) {
            sendFailShard(shardRouting, message, failure);
        }
    }

    private void sendFailShard(ShardRouting shardRouting, String message, @Nullable Throwable failure) {
        try {
            logger.warn("[{}] marking and sending shard failed due to [{}]", failure, shardRouting.shardId(), message);
<<<<<<< HEAD
            failedShards.put(shardRouting.shardId(), new FailedShard(shardRouting.version()));
            shardStateAction.shardFailed(shardRouting, shardRouting, message, failure, SHARD_STATE_ACTION_LISTENER);
=======
            failedShards.put(shardRouting.shardId(), shardRouting);
            shardStateAction.shardFailed(shardRouting, indexUUID, message, failure, SHARD_STATE_ACTION_LISTENER);
>>>>>>> 1e6b2d4f
        } catch (Throwable e1) {
            logger.warn("[{}][{}] failed to mark shard as failed (because of [{}])", e1, shardRouting.getIndexName(), shardRouting.getId(), message);
        }
    }

    private class FailedShardHandler implements Callback<IndexShard.ShardFailure> {
        @Override
        public void handle(final IndexShard.ShardFailure shardFailure) {
            final IndexService indexService = indicesService.indexService(shardFailure.routing.shardId().getIndex().getName());
            final ShardRouting shardRouting = shardFailure.routing;
            threadPool.generic().execute(() -> {
                synchronized (mutex) {
                    failAndRemoveShard(shardRouting, indexService, true, "shard failure, reason [" + shardFailure.reason + "]", shardFailure.cause);
                }
            });
        }
    }
}<|MERGE_RESOLUTION|>--- conflicted
+++ resolved
@@ -475,7 +475,7 @@
                     try {
                         indexShard.updateRoutingEntry(shardRouting, event.state().blocks().disableStatePersistence() == false);
                     } catch (Throwable e) {
-                        failAndRemoveShard(shardRouting, indexService.indexUUID(), indexService, true, "failed updating shard routing entry", e);
+                        failAndRemoveShard(shardRouting, indexService, true, "failed updating shard routing entry", e);
                     }
                 }
             }
@@ -758,13 +758,8 @@
     private void sendFailShard(ShardRouting shardRouting, String message, @Nullable Throwable failure) {
         try {
             logger.warn("[{}] marking and sending shard failed due to [{}]", failure, shardRouting.shardId(), message);
-<<<<<<< HEAD
-            failedShards.put(shardRouting.shardId(), new FailedShard(shardRouting.version()));
+            failedShards.put(shardRouting.shardId(), shardRouting);
             shardStateAction.shardFailed(shardRouting, shardRouting, message, failure, SHARD_STATE_ACTION_LISTENER);
-=======
-            failedShards.put(shardRouting.shardId(), shardRouting);
-            shardStateAction.shardFailed(shardRouting, indexUUID, message, failure, SHARD_STATE_ACTION_LISTENER);
->>>>>>> 1e6b2d4f
         } catch (Throwable e1) {
             logger.warn("[{}][{}] failed to mark shard as failed (because of [{}])", e1, shardRouting.getIndexName(), shardRouting.getId(), message);
         }

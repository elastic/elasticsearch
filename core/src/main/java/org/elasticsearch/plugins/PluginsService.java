--- conflicted
+++ resolved
@@ -87,8 +87,7 @@
 
     /**
      * Constructs a new PluginService
-     *
-     * @param settings         The settings of the system
+     * @param settings The settings of the system
      * @param modulesDirectory The directory modules exist in, or null if modules should not be loaded from the filesystem
      * @param pluginsDirectory The directory plugins exist in, or null if plugins should not be loaded from the filesystem
      * @param classpathPlugins Plugins that exist in the classpath which should be loaded
@@ -103,12 +102,8 @@
         // first we load plugins that are on the classpath. this is for tests and transport clients
         for (Class<? extends Plugin> pluginClass : classpathPlugins) {
             Plugin plugin = loadPlugin(pluginClass, settings, configPath);
-<<<<<<< HEAD
-            PluginInfo pluginInfo = new PluginInfo(null, pluginClass.getName(), "classpath plugin", "NA", pluginClass.getName(), false, false);
-=======
             PluginInfo pluginInfo = new PluginInfo(pluginClass.getName(), "classpath plugin", "NA",
                                                    pluginClass.getName(), Collections.emptyList(), false, false);
->>>>>>> eaa636d4
             if (logger.isTraceEnabled()) {
                 logger.trace("plugin loaded from classpath [{}]", pluginInfo);
             }
@@ -224,9 +219,7 @@
         return builders;
     }
 
-    /**
-     * Returns all classes injected into guice by plugins which extend {@link LifecycleComponent}.
-     */
+    /** Returns all classes injected into guice by plugins which extend {@link LifecycleComponent}. */
     public Collection<Class<? extends LifecycleComponent>> getGuiceServiceClasses() {
         List<Class<? extends LifecycleComponent>> services = new ArrayList<>();
         for (Tuple<PluginInfo, Plugin> plugin : plugins) {
@@ -294,24 +287,8 @@
         Set<Bundle> bundles = new LinkedHashSet<>();
         try (DirectoryStream<Path> stream = Files.newDirectoryStream(modulesDirectory)) {
             for (Path module : stream) {
-<<<<<<< HEAD
-                PluginInfo info = PluginInfo.readFromProperties(null, module);
-                Set<URL> urls = new LinkedHashSet<>();
-                // gather urls for jar files
-                try (DirectoryStream<Path> jarStream = Files.newDirectoryStream(module, "*.jar")) {
-                    for (Path jar : jarStream) {
-                        // normalize with toRealPath to get symlinks out of our hair
-                        URL url = jar.toRealPath().toUri().toURL();
-                        if (urls.add(url) == false) {
-                            throw new IllegalStateException("duplicate codebase: " + url);
-                        }
-                    }
-                }
-                if (bundles.add(new Bundle(info, urls)) == false) {
-=======
                 PluginInfo info = PluginInfo.readFromProperties(module);
                 if (bundles.add(new Bundle(info, module)) == false) {
->>>>>>> eaa636d4
                     throw new IllegalStateException("duplicate module: " + info);
                 }
             }
@@ -331,64 +308,31 @@
                 final String fileName = removing.getFileName().toString();
                 final String name = fileName.substring(1 + fileName.indexOf("-"));
                 final String message = String.format(
-                    Locale.ROOT,
-                    "found file [%s] from a failed attempt to remove the plugin [%s]; execute [elasticsearch-plugin remove %2$s]",
-                    removing,
-                    name);
+                        Locale.ROOT,
+                        "found file [%s] from a failed attempt to remove the plugin [%s]; execute [elasticsearch-plugin remove %2$s]",
+                        removing,
+                        name);
                 throw new IllegalStateException(message);
             }
         }
     }
 
     static Set<Bundle> getPluginBundles(Path pluginsDirectory) throws IOException {
-        return getPluginBundles(pluginsDirectory, Collections.emptySet());
-    }
-
-    static Set<Bundle> getPluginBundles(Path pluginsDirectory, Set<String> excludes) throws IOException {
         Logger logger = Loggers.getLogger(PluginsService.class);
         Set<Bundle> bundles = new LinkedHashSet<>();
 
-<<<<<<< HEAD
-        checkForFailedPluginRemovals(pluginsDirectory);
-
-        List<PluginInfo> infos = PluginInfo.extractAllPlugins(pluginsDirectory, excludes);
-        for (PluginInfo info : infos) {
-            Path plugin = info.getPath(pluginsDirectory);
+        List<Path> infos = PluginInfo.extractAllPlugins(pluginsDirectory);
+        for (Path plugin : infos) {
             logger.trace("--- adding plugin [{}]", plugin.toAbsolutePath());
-            Set<URL> urls = new LinkedHashSet<>();
-            try (DirectoryStream<Path> jarStream = Files.newDirectoryStream(plugin, "*.jar")) {
-                for (Path jar : jarStream) {
-                    // normalize with toRealPath to get symlinks out of our hair
-                    URL url = jar.toRealPath().toUri().toURL();
-                    if (urls.add(url) == false) {
-                        throw new IllegalStateException("duplicate codebase: " + url);
-                    }
-                }
-            }
-            if (bundles.add(new Bundle(info, urls)) == false) {
+            final PluginInfo info;
+            try {
+                info = PluginInfo.readFromProperties(plugin);
+            } catch (IOException e) {
+                throw new IllegalStateException("Could not load plugin descriptor for existing plugin ["
+                    + plugin.getFileName() + "]. Was the plugin built before 2.0?", e);
+            }
+            if (bundles.add(new Bundle(info, plugin)) == false) {
                 throw new IllegalStateException("duplicate plugin: " + info);
-=======
-        try (DirectoryStream<Path> stream = Files.newDirectoryStream(pluginsDirectory)) {
-            for (Path plugin : stream) {
-                if (FileSystemUtils.isDesktopServicesStore(plugin)) {
-                    continue;
-                }
-                if (plugin.getFileName().toString().startsWith(".removing-")) {
-                    continue;
-                }
-                logger.trace("--- adding plugin [{}]", plugin.toAbsolutePath());
-                final PluginInfo info;
-                try {
-                    info = PluginInfo.readFromProperties(plugin);
-                } catch (IOException e) {
-                    throw new IllegalStateException("Could not load plugin descriptor for existing plugin ["
-                        + plugin.getFileName() + "]. Was the plugin built before 2.0?", e);
-                }
-
-                if (bundles.add(new Bundle(info, plugin)) == false) {
-                    throw new IllegalStateException("duplicate plugin: " + info);
-                }
->>>>>>> eaa636d4
             }
         }
         return bundles;

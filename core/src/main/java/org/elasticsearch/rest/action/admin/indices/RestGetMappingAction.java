--- conflicted
+++ resolved
@@ -90,12 +90,8 @@
                 }
 
                 builder.startObject();
-<<<<<<< HEAD
                 {
                     for (final ObjectObjectCursor<String, ImmutableOpenMap<String, MappingMetaData>> indexEntry : mappingsByIndex) {
-                        if (indexEntry.value.isEmpty()) {
-                            continue;
-                        }
                         builder.startObject(indexEntry.key);
                         {
                             builder.startObject("mappings");
@@ -107,14 +103,6 @@
                             builder.endObject();
                         }
                         builder.endObject();
-=======
-                for (ObjectObjectCursor<String, ImmutableOpenMap<String, MappingMetaData>> indexEntry : mappingsByIndex) {
-                    builder.startObject(indexEntry.key);
-                    builder.startObject(Fields.MAPPINGS);
-                    for (ObjectObjectCursor<String, MappingMetaData> typeEntry : indexEntry.value) {
-                        builder.field(typeEntry.key);
-                        builder.map(typeEntry.value.sourceAsMap());
->>>>>>> 5cdbebec
                     }
                 }
                 builder.endObject();

--- conflicted
+++ resolved
@@ -110,40 +110,8 @@
 
         logger.debug("using script cache with max_size [{}], expire [{}]", cacheMaxSize, cacheExpire);
         this.cache = cacheBuilder.removalListener(new ScriptCacheRemovalListener()).build();
-<<<<<<< HEAD
         this.engines = scriptEngineRegistry.getRegisteredLanguages();
-        this.scriptModes = new ScriptModes(scriptSettings, settings);
-=======
-
-        Map<String, ScriptEngine> enginesByLangBuilder = new HashMap<>();
-        Map<String, ScriptEngine> enginesByExtBuilder = new HashMap<>();
-        for (ScriptEngine scriptEngine : scriptEngines) {
-            String language = scriptEngineRegistry.getLanguage(scriptEngine.getClass());
-            enginesByLangBuilder.put(language, scriptEngine);
-            enginesByExtBuilder.put(scriptEngine.getExtension(), scriptEngine);
-        }
-        this.scriptEnginesByLang = unmodifiableMap(enginesByLangBuilder);
-        this.scriptEnginesByExt = unmodifiableMap(enginesByExtBuilder);
-
         this.scriptModes = new ScriptModes(scriptContextRegistry, scriptSettings, settings);
-
-        // add file watcher for static scripts
-        scriptsDirectory = env.scriptsFile();
-        if (logger.isTraceEnabled()) {
-            logger.trace("Using scripts directory [{}] ", scriptsDirectory);
-        }
-        FileWatcher fileWatcher = new FileWatcher(scriptsDirectory);
-        fileWatcher.addListener(new ScriptChangesListener());
-
-        if (SCRIPT_AUTO_RELOAD_ENABLED_SETTING.get(settings) && resourceWatcherService != null) {
-            // automatic reload is enabled - register scripts
-            resourceWatcherService.add(fileWatcher);
-        } else {
-            // automatic reload is disable just load scripts once
-            fileWatcher.init();
-        }
-
->>>>>>> 548a5c13
         this.lastInlineCompileTime = System.nanoTime();
         this.setMaxCompilationsPerMinute(SCRIPT_MAX_COMPILATIONS_PER_MINUTE.get(settings));
     }

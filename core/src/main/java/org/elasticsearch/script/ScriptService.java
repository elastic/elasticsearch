/*
 * Licensed to Elasticsearch under one or more contributor
 * license agreements. See the NOTICE file distributed with
 * this work for additional information regarding copyright
 * ownership. Elasticsearch licenses this file to you under
 * the Apache License, Version 2.0 (the "License"); you may
 * not use this file except in compliance with the License.
 * You may obtain a copy of the License at
 *
 *    http://www.apache.org/licenses/LICENSE-2.0
 *
 * Unless required by applicable law or agreed to in writing,
 * software distributed under the License is distributed on an
 * "AS IS" BASIS, WITHOUT WARRANTIES OR CONDITIONS OF ANY
 * KIND, either express or implied.  See the License for the
 * specific language governing permissions and limitations
 * under the License.
 */

package org.elasticsearch.script;

import java.io.Closeable;
import java.io.IOException;
import java.util.Collections;
import java.util.Map;
import java.util.Objects;

import org.apache.lucene.util.IOUtils;
import org.elasticsearch.ResourceNotFoundException;
import org.elasticsearch.action.ActionListener;
import org.elasticsearch.action.admin.cluster.storedscripts.DeleteStoredScriptRequest;
import org.elasticsearch.action.admin.cluster.storedscripts.DeleteStoredScriptResponse;
import org.elasticsearch.action.admin.cluster.storedscripts.GetStoredScriptRequest;
import org.elasticsearch.action.admin.cluster.storedscripts.PutStoredScriptRequest;
import org.elasticsearch.action.admin.cluster.storedscripts.PutStoredScriptResponse;
import org.elasticsearch.cluster.AckedClusterStateUpdateTask;
import org.elasticsearch.cluster.ClusterChangedEvent;
import org.elasticsearch.cluster.ClusterState;
import org.elasticsearch.cluster.ClusterStateListener;
import org.elasticsearch.cluster.metadata.MetaData;
import org.elasticsearch.cluster.service.ClusterService;
import org.elasticsearch.common.Strings;
import org.elasticsearch.common.breaker.CircuitBreakingException;
import org.elasticsearch.common.bytes.BytesReference;
import org.elasticsearch.common.cache.Cache;
import org.elasticsearch.common.cache.CacheBuilder;
import org.elasticsearch.common.cache.RemovalListener;
import org.elasticsearch.common.cache.RemovalNotification;
import org.elasticsearch.common.component.AbstractComponent;
import org.elasticsearch.common.settings.ClusterSettings;
import org.elasticsearch.common.settings.Setting;
import org.elasticsearch.common.settings.Setting.Property;
import org.elasticsearch.common.settings.Settings;
import org.elasticsearch.common.unit.TimeValue;
import org.elasticsearch.search.lookup.SearchLookup;
import org.elasticsearch.template.CompiledTemplate;

public class ScriptService extends AbstractComponent implements Closeable, ClusterStateListener {

    static final String DISABLE_DYNAMIC_SCRIPTING_SETTING = "script.disable_dynamic";

    public static final Setting<Integer> SCRIPT_CACHE_SIZE_SETTING =
        Setting.intSetting("script.cache.max_size", 100, 0, Property.NodeScope);
    public static final Setting<TimeValue> SCRIPT_CACHE_EXPIRE_SETTING =
        Setting.positiveTimeSetting("script.cache.expire", TimeValue.timeValueMillis(0), Property.NodeScope);
    public static final Setting<Integer> SCRIPT_MAX_SIZE_IN_BYTES =
        Setting.intSetting("script.max_size_in_bytes", 65535, Property.NodeScope);
    public static final Setting<Integer> SCRIPT_MAX_COMPILATIONS_PER_MINUTE =
        Setting.intSetting("script.max_compilations_per_minute", 15, 0, Property.Dynamic, Property.NodeScope);

    private final Map<String, ScriptEngine> engines;

    private final Cache<CacheKey, CompiledScript> cache;

    private final ScriptContextRegistry scriptContextRegistry;
    private final ScriptSecurity scriptSecurity;

    private final ScriptMetrics scriptMetrics = new ScriptMetrics();

    private ClusterState clusterState;

    private int totalCompilesPerMinute;
    private long lastInlineCompileTime;
    private double scriptsPerMinCounter;
    private double compilesAllowedPerNano;

<<<<<<< HEAD
    public ScriptService(Settings settings, Environment env, ResourceWatcherService resourceWatcherService,
                         ScriptEngineRegistry scriptEngineRegistry, ScriptContextRegistry scriptContextRegistry) throws IOException {
=======
    public ScriptService(Settings settings, ScriptEngineRegistry scriptEngineRegistry,
                         ScriptContextRegistry scriptContextRegistry, ScriptSettings scriptSettings) throws IOException {
>>>>>>> 46530c1c
        super(settings);
        Objects.requireNonNull(scriptEngineRegistry);
        Objects.requireNonNull(scriptContextRegistry);
        if (Strings.hasLength(settings.get(DISABLE_DYNAMIC_SCRIPTING_SETTING))) {
            throw new IllegalArgumentException(DISABLE_DYNAMIC_SCRIPTING_SETTING + " is not a supported setting, replace with fine-grained script settings. \n" +
                    "Dynamic scripts can be enabled for all languages and all operations not using `script.disable_dynamic: false` in elasticsearch.yml");
        }

        this.scriptContextRegistry = scriptContextRegistry;
        int cacheMaxSize = SCRIPT_CACHE_SIZE_SETTING.get(settings);

        CacheBuilder<CacheKey, CompiledScript> cacheBuilder = CacheBuilder.builder();
        if (cacheMaxSize >= 0) {
            cacheBuilder.setMaximumWeight(cacheMaxSize);
        }

        TimeValue cacheExpire = SCRIPT_CACHE_EXPIRE_SETTING.get(settings);
        if (cacheExpire.getNanos() != 0) {
            cacheBuilder.setExpireAfterAccess(cacheExpire);
        }

        logger.debug("using script cache with max_size [{}], expire [{}]", cacheMaxSize, cacheExpire);
        this.cache = cacheBuilder.removalListener(new ScriptCacheRemovalListener()).build();
<<<<<<< HEAD

        Map<String, ScriptEngine> enginesByLangBuilder = new HashMap<>();
        Map<String, ScriptEngine> enginesByExtBuilder = new HashMap<>();
        for (ScriptEngine scriptEngine : scriptEngines) {
            String language = scriptEngineRegistry.getLanguage(scriptEngine.getClass());
            enginesByLangBuilder.put(language, scriptEngine);
            enginesByExtBuilder.put(scriptEngine.getExtension(), scriptEngine);
        }
        this.scriptEnginesByLang = unmodifiableMap(enginesByLangBuilder);
        this.scriptEnginesByExt = unmodifiableMap(enginesByExtBuilder);

        this.scriptSecurity = new ScriptSecurity(settings, scriptContextRegistry);

        // add file watcher for static scripts
        scriptsDirectory = env.scriptsFile();
        if (logger.isTraceEnabled()) {
            logger.trace("Using scripts directory [{}] ", scriptsDirectory);
        }
        FileWatcher fileWatcher = new FileWatcher(scriptsDirectory);
        fileWatcher.addListener(new ScriptChangesListener());

        if (SCRIPT_AUTO_RELOAD_ENABLED_SETTING.get(settings) && resourceWatcherService != null) {
            // automatic reload is enabled - register scripts
            resourceWatcherService.add(fileWatcher);
        } else {
            // automatic reload is disable just load scripts once
            fileWatcher.init();
        }

=======
        this.engines = scriptEngineRegistry.getRegisteredLanguages();
        this.scriptModes = new ScriptModes(scriptContextRegistry, scriptSettings, settings);
>>>>>>> 46530c1c
        this.lastInlineCompileTime = System.nanoTime();
        this.setMaxCompilationsPerMinute(SCRIPT_MAX_COMPILATIONS_PER_MINUTE.get(settings));
    }

    void registerClusterSettingsListeners(ClusterSettings clusterSettings) {
        clusterSettings.addSettingsUpdateConsumer(SCRIPT_MAX_COMPILATIONS_PER_MINUTE, this::setMaxCompilationsPerMinute);
    }

    @Override
    public void close() throws IOException {
        IOUtils.close(engines.values());
    }

    private ScriptEngine getEngine(String lang) {
        ScriptEngine scriptEngine = engines.get(lang);
        if (scriptEngine == null) {
            throw new IllegalArgumentException("script_lang not supported [" + lang + "]");
        }
        return scriptEngine;
    }

    void setMaxCompilationsPerMinute(Integer newMaxPerMinute) {
        this.totalCompilesPerMinute = newMaxPerMinute;
        // Reset the counter to allow new compilations
        this.scriptsPerMinCounter = totalCompilesPerMinute;
        this.compilesAllowedPerNano = ((double) totalCompilesPerMinute) / TimeValue.timeValueMinutes(1).nanos();
    }

    /**
     * Checks if a script can be executed and compiles it if needed, or returns the previously compiled and cached script.
     */
    public CompiledScript compile(Script script, ScriptContext scriptContext) {
        Objects.requireNonNull(script);
        Objects.requireNonNull(scriptContext);

        ScriptType type = script.getType();
        String lang = script.getLang();
        String idOrCode = script.getIdOrCode();
        Map<String, String> options = script.getOptions();

        String id = idOrCode;

        // lang may be null when looking up a stored script, so we must get the
        // source to retrieve the lang before checking if the context is supported
        if (type == ScriptType.STORED) {
            // search template requests can possibly pass in the entire path instead
            // of just an id for looking up a stored script, so we parse the path and
            // check for appropriate errors
            String[] path = id.split("/");

            if (path.length == 3) {
                if (lang != null && lang.equals(path[1]) == false) {
                    throw new IllegalStateException("conflicting script languages, found [" + path[1] + "] but expected [" + lang + "]");
                }

                id = path[2];

                deprecationLogger.deprecated("use of </lang/id> [" + idOrCode + "] for looking up" +
                    " stored scripts/templates has been deprecated, use only <id> [" + id + "] instead");
            } else if (path.length != 1) {
                throw new IllegalArgumentException("illegal stored script format [" + id + "] use only <id>");
            }

            // a stored script must be pulled from the cluster state every time in case
            // the script has been updated since the last compilation
            StoredScriptSource source = getScriptFromClusterState(id, lang);
            lang = source.getLang();
            idOrCode = source.getCode();
            options = source.getOptions();
        }

        // TODO: fix this through some API or something, that's wrong
        // special exception to prevent expressions from compiling as update or mapping scripts
        boolean expression = "expression".equals(script.getLang());
        boolean notSupported = scriptContext.getKey().equals(ScriptContext.Standard.UPDATE.getKey());
        if (expression && notSupported) {
            throw new UnsupportedOperationException("scripts of type [" + script.getType() + "]," +
                " operation [" + scriptContext.getKey() + "] and lang [" + lang + "] are not supported");
        }

        ScriptEngine scriptEngine = getEngine(lang);

        if (scriptSecurity.isTypeEnabled(type) == false) {
            throw new IllegalArgumentException("cannot execute [" + type + "] scripts");
        }

        if (scriptContextRegistry.isSupportedContext(scriptContext.getKey()) == false) {
            throw new IllegalArgumentException("script context [" + scriptContext.getKey() + "] not supported");
        }

        if (scriptSecurity.isContextEnabled(scriptContext) == false) {
            throw new IllegalArgumentException("cannot execute scripts using [" + scriptContext.getKey() + "] context");
        }

        if (logger.isTraceEnabled()) {
            logger.trace("compiling lang: [{}] type: [{}] script: {}", lang, type, idOrCode);
        }

        CacheKey cacheKey = new CacheKey(lang, idOrCode, options);
        CompiledScript compiledScript = cache.get(cacheKey);

        if (compiledScript != null) {
            return compiledScript;
        }

        // Synchronize so we don't compile scripts many times during multiple shards all compiling a script
        synchronized (this) {
            // Retrieve it again in case it has been put by a different thread
            compiledScript = cache.get(cacheKey);

            if (compiledScript == null) {
                try {
                    // Either an un-cached inline script or indexed script
                    // If the script type is inline the name will be the same as the code for identification in exceptions

                    // but give the script engine the chance to be better, give it separate name + source code
                    // for the inline case, then its anonymous: null.
                    if (logger.isTraceEnabled()) {
                        logger.trace("compiling script, type: [{}], lang: [{}], options: [{}]", type, lang, options);
                    }
                    // Check whether too many compilations have happened
                    checkCompilationLimit();
                    compiledScript = new CompiledScript(type, id, lang, scriptEngine.compile(id, idOrCode, options));
                } catch (ScriptException good) {
                    // TODO: remove this try-catch completely, when all script engines have good exceptions!
                    throw good; // its already good
                } catch (Exception exception) {
                    throw new GeneralScriptException("Failed to compile " + type + " script [" + id + "] using lang [" + lang + "]", exception);
                }

                // Since the cache key is the script content itself we don't need to
                // invalidate/check the cache if an indexed script changes.
                scriptMetrics.onCompilation();
                cache.put(cacheKey, compiledScript);
            }

            return compiledScript;
        }
    }

    /** Compiles a template. Note this will be moved to a separate TemplateService in the future. */
    public CompiledTemplate compileTemplate(Script script, ScriptContext scriptContext) {
        CompiledScript compiledScript = compile(script, scriptContext);
        return params -> (String)executable(compiledScript, params).run();
    }

    /**
     * Check whether there have been too many compilations within the last minute, throwing a circuit breaking exception if so.
     * This is a variant of the token bucket algorithm: https://en.wikipedia.org/wiki/Token_bucket
     *
     * It can be thought of as a bucket with water, every time the bucket is checked, water is added proportional to the amount of time that
     * elapsed since the last time it was checked. If there is enough water, some is removed and the request is allowed. If there is not
     * enough water the request is denied. Just like a normal bucket, if water is added that overflows the bucket, the extra water/capacity
     * is discarded - there can never be more water in the bucket than the size of the bucket.
     */
    void checkCompilationLimit() {
        long now = System.nanoTime();
        long timePassed = now - lastInlineCompileTime;
        lastInlineCompileTime = now;

        scriptsPerMinCounter += (timePassed) * compilesAllowedPerNano;

        // It's been over the time limit anyway, readjust the bucket to be level
        if (scriptsPerMinCounter > totalCompilesPerMinute) {
            scriptsPerMinCounter = totalCompilesPerMinute;
        }

        // If there is enough tokens in the bucket, allow the request and decrease the tokens by 1
        if (scriptsPerMinCounter >= 1) {
            scriptsPerMinCounter -= 1.0;
        } else {
            // Otherwise reject the request
            throw new CircuitBreakingException("[script] Too many dynamic script compilations within one minute, max: [" +
                            totalCompilesPerMinute + "/min]; please use on-disk, indexed, or scripts with parameters instead; " +
                            "this limit can be changed by the [" + SCRIPT_MAX_COMPILATIONS_PER_MINUTE.getKey() + "] setting");
        }
    }

    public boolean isLangSupported(String lang) {
        Objects.requireNonNull(lang);
        return engines.containsKey(lang);
    }

    StoredScriptSource getScriptFromClusterState(String id, String lang) {
        if (lang != null && isLangSupported(lang) == false) {
            throw new IllegalArgumentException("unable to get stored script with unsupported lang [" + lang + "]");
        }

        ScriptMetaData scriptMetadata = clusterState.metaData().custom(ScriptMetaData.TYPE);

        if (scriptMetadata == null) {
            throw new ResourceNotFoundException("unable to find script [" + id + "]" +
                (lang == null ? "" : " using lang [" + lang + "]") + " in cluster state");
        }

        StoredScriptSource source = scriptMetadata.getStoredScript(id, lang);

        if (source == null) {
            throw new ResourceNotFoundException("unable to find script [" + id + "]" +
                (lang == null ? "" : " using lang [" + lang + "]") + " in cluster state");
        }

        return source;
    }

    public void putStoredScript(ClusterService clusterService, PutStoredScriptRequest request,
                                ActionListener<PutStoredScriptResponse> listener) {
        int max = SCRIPT_MAX_SIZE_IN_BYTES.get(settings);

        if (request.content().length() > max) {
            throw new IllegalArgumentException("exceeded max allowed stored script size in bytes [" + max + "] with size [" +
                request.content().length() + "] for script [" + request.id() + "]");
        }

        StoredScriptSource source = StoredScriptSource.parse(request.lang(), request.content(), request.xContentType());

        if (isLangSupported(source.getLang()) == false) {
            throw new IllegalArgumentException("unable to put stored script with unsupported lang [" + source.getLang() + "]");
        }

        try {
            ScriptEngine scriptEngine = getEngine(source.getLang());

            if (scriptSecurity.isTypeEnabled(ScriptType.STORED) == false) {
                throw new IllegalArgumentException(
                    "cannot put [" + ScriptType.STORED + "] script, [" + ScriptType.STORED + "] scripts are not enabled");
            } else if (scriptSecurity.isAnyContextEnabled() == false) {
                throw new IllegalArgumentException(
                    "cannot put [" + ScriptType.STORED + "] script, no script contexts are enabled");
            } else {
                Object compiled = scriptEngine.compile(request.id(), source.getCode(), Collections.emptyMap());

                if (compiled == null) {
                    throw new IllegalArgumentException("failed to parse/compile stored script [" + request.id() + "]" +
                        (source.getCode() == null ? "" : " using code [" + source.getCode() + "]"));
                }
            }
        } catch (ScriptException good) {
            throw good;
        } catch (Exception exception) {
            throw new IllegalArgumentException("failed to parse/compile stored script [" + request.id() + "]", exception);
        }

        clusterService.submitStateUpdateTask("put-script-" + request.id(),
            new AckedClusterStateUpdateTask<PutStoredScriptResponse>(request, listener) {

            @Override
            protected PutStoredScriptResponse newResponse(boolean acknowledged) {
                return new PutStoredScriptResponse(acknowledged);
            }

            @Override
            public ClusterState execute(ClusterState currentState) throws Exception {
                ScriptMetaData smd = currentState.metaData().custom(ScriptMetaData.TYPE);
                smd = ScriptMetaData.putStoredScript(smd, request.id(), source);
                MetaData.Builder mdb = MetaData.builder(currentState.getMetaData()).putCustom(ScriptMetaData.TYPE, smd);

                return ClusterState.builder(currentState).metaData(mdb).build();
            }
        });
    }

    public void deleteStoredScript(ClusterService clusterService, DeleteStoredScriptRequest request,
                                   ActionListener<DeleteStoredScriptResponse> listener) {
        if (request.lang() != null && isLangSupported(request.lang()) == false) {
            throw new IllegalArgumentException("unable to delete stored script with unsupported lang [" + request.lang() +"]");
        }

        clusterService.submitStateUpdateTask("delete-script-" + request.id(),
            new AckedClusterStateUpdateTask<DeleteStoredScriptResponse>(request, listener) {

            @Override
            protected DeleteStoredScriptResponse newResponse(boolean acknowledged) {
                return new DeleteStoredScriptResponse(acknowledged);
            }

            @Override
            public ClusterState execute(ClusterState currentState) throws Exception {
                ScriptMetaData smd = currentState.metaData().custom(ScriptMetaData.TYPE);
                smd = ScriptMetaData.deleteStoredScript(smd, request.id(), request.lang());
                MetaData.Builder mdb = MetaData.builder(currentState.getMetaData()).putCustom(ScriptMetaData.TYPE, smd);

                return ClusterState.builder(currentState).metaData(mdb).build();
            }
        });
    }

    public StoredScriptSource getStoredScript(ClusterState state, GetStoredScriptRequest request) {
        ScriptMetaData scriptMetadata = state.metaData().custom(ScriptMetaData.TYPE);

        if (scriptMetadata != null) {
            return scriptMetadata.getStoredScript(request.id(), request.lang());
        } else {
            return null;
        }
    }

    /**
     * Executes a previously compiled script provided as an argument
     */
    public ExecutableScript executable(CompiledScript compiledScript, Map<String, Object> params) {
        return getEngine(compiledScript.lang()).executable(compiledScript, params);
    }

    /**
     * Compiles (or retrieves from cache) and executes the provided search script
     */
    public SearchScript search(SearchLookup lookup, Script script, ScriptContext scriptContext) {
        CompiledScript compiledScript = compile(script, scriptContext);
        return search(lookup, compiledScript, script.getParams());
    }

    /**
     * Binds provided parameters to a compiled script returning a
     * {@link SearchScript} ready for execution
     */
    public SearchScript search(SearchLookup lookup, CompiledScript compiledScript,  Map<String, Object> params) {
        return getEngine(compiledScript.lang()).search(compiledScript, lookup, params);
    }

    public ScriptStats stats() {
        return scriptMetrics.stats();
    }

    @Override
    public void clusterChanged(ClusterChangedEvent event) {
        clusterState = event.state();
    }

    /**
     * A small listener for the script cache that calls each
     * {@code ScriptEngine}'s {@code scriptRemoved} method when the
     * script has been removed from the cache
     */
    private class ScriptCacheRemovalListener implements RemovalListener<CacheKey, CompiledScript> {
        @Override
        public void onRemoval(RemovalNotification<CacheKey, CompiledScript> notification) {
            if (logger.isDebugEnabled()) {
                logger.debug("removed {} from cache, reason: {}", notification.getValue(), notification.getRemovalReason());
            }
            scriptMetrics.onCacheEviction();
        }
    }

<<<<<<< HEAD
    private class ScriptChangesListener implements FileChangesListener {
        private boolean deprecationEmitted = false;

        private Tuple<String, String> getScriptNameExt(Path file) {
            Path scriptPath = scriptsDirectory.relativize(file);
            int extIndex = scriptPath.toString().lastIndexOf('.');
            if (extIndex <= 0) {
                return null;
            }

            String ext = scriptPath.toString().substring(extIndex + 1);
            if (ext.isEmpty()) {
                return null;
            }

            String scriptName = scriptPath.toString().substring(0, extIndex).replace(scriptPath.getFileSystem().getSeparator(), "_");
            return new Tuple<>(scriptName, ext);
        }

        @Override
        public void onFileInit(Path file) {
            Tuple<String, String> scriptNameExt = getScriptNameExt(file);
            if (scriptNameExt == null) {
                logger.debug("Skipped script with invalid extension : [{}]", file);
                return;
            }
            if (logger.isTraceEnabled()) {
                logger.trace("Loading script file : [{}]", file);
            }

            ScriptEngine engineService = getScriptEngineServiceForFileExt(scriptNameExt.v2());
            if (engineService == null) {
                logger.warn("No script engine found for [{}]", scriptNameExt.v2());
            } else {
                if (deprecationEmitted == false) {
                    deprecationLogger.deprecated("File scripts are deprecated. Use stored or inline scripts instead.");
                    deprecationEmitted = true;
                }

                try {
                    // we don't know yet what the script will be used for, but if all of the operations for this lang
                    // with file scripts are disabled, it makes no sense to even compile it and cache it.
                    if (scriptSecurity.isTypeEnabled(ScriptType.FILE) == false) {
                        logger.warn("cannot compile [" + ScriptType.FILE + "] script [" + file.toAbsolutePath() + "], " +
                            "[" + ScriptType.FILE + "] scripts are not enabled");
                    } else if (scriptSecurity.isAnyContextEnabled() == false) {
                        logger.warn("cannot compile [" + ScriptType.FILE + "] script [" + file.toAbsolutePath() + "], " +
                            "no script contexts are enabled");
                    } else {
                        logger.info("compiling script file [{}]", file.toAbsolutePath());
                        try (InputStreamReader reader = new InputStreamReader(Files.newInputStream(file), StandardCharsets.UTF_8)) {
                            String script = Streams.copyToString(reader);
                            String id = scriptNameExt.v1();
                            CacheKey cacheKey = new CacheKey(engineService.getType(), id, null);
                            // pass the actual file name to the compiler (for script engines that care about this)
                            Object executable = engineService.compile(file.getFileName().toString(), script, Collections.emptyMap());
                            CompiledScript compiledScript = new CompiledScript(ScriptType.FILE, id, engineService.getType(), executable);
                            staticCache.put(cacheKey, compiledScript);
                            scriptMetrics.onCompilation();
                        }
                    }
                } catch (ScriptException e) {
                    try (XContentBuilder builder = JsonXContent.contentBuilder()) {
                        builder.prettyPrint();
                        builder.startObject();
                        ElasticsearchException.generateThrowableXContent(builder, ToXContent.EMPTY_PARAMS, e);
                        builder.endObject();
                        logger.warn("failed to load/compile script [{}]: {}", scriptNameExt.v1(), builder.string());
                    } catch (IOException ioe) {
                        ioe.addSuppressed(e);
                        logger.warn((Supplier<?>) () -> new ParameterizedMessage(
                                "failed to log an appropriate warning after failing to load/compile script [{}]", scriptNameExt.v1()), ioe);
                    }
                    /* Log at the whole exception at the debug level as well just in case the stack trace is important. That way you can
                     * turn on the stack trace if you need it. */
                    logger.debug((Supplier<?>) () -> new ParameterizedMessage("failed to load/compile script [{}]. full exception:",
                            scriptNameExt.v1()), e);
                } catch (Exception e) {
                    logger.warn((Supplier<?>) () -> new ParameterizedMessage("failed to load/compile script [{}]", scriptNameExt.v1()), e);
                }
            }
        }

        @Override
        public void onFileCreated(Path file) {
            onFileInit(file);
        }

        @Override
        public void onFileDeleted(Path file) {
            Tuple<String, String> scriptNameExt = getScriptNameExt(file);
            if (scriptNameExt != null) {
                ScriptEngine engineService = getScriptEngineServiceForFileExt(scriptNameExt.v2());
                assert engineService != null;
                logger.info("removing script file [{}]", file.toAbsolutePath());
                staticCache.remove(new CacheKey(engineService.getType(), scriptNameExt.v1(), null));
            }
        }

        @Override
        public void onFileChanged(Path file) {
            onFileInit(file);
        }

    }

=======
>>>>>>> 46530c1c
    private static final class CacheKey {
        final String lang;
        final String idOrCode;
        final Map<String, String> options;

        private CacheKey(String lang, String idOrCode, Map<String, String> options) {
            this.lang = lang;
            this.idOrCode = idOrCode;
            this.options = options;
        }

        @Override
        public boolean equals(Object o) {
            if (this == o) return true;
            if (o == null || getClass() != o.getClass()) return false;

            CacheKey cacheKey = (CacheKey)o;

            if (lang != null ? !lang.equals(cacheKey.lang) : cacheKey.lang != null) return false;
            if (!idOrCode.equals(cacheKey.idOrCode)) return false;
            return options != null ? options.equals(cacheKey.options) : cacheKey.options == null;

        }

        @Override
        public int hashCode() {
            int result = lang != null ? lang.hashCode() : 0;
            result = 31 * result + idOrCode.hashCode();
            result = 31 * result + (options != null ? options.hashCode() : 0);
            return result;
        }
    }
}<|MERGE_RESOLUTION|>--- conflicted
+++ resolved
@@ -19,12 +19,6 @@
 
 package org.elasticsearch.script;
 
-import java.io.Closeable;
-import java.io.IOException;
-import java.util.Collections;
-import java.util.Map;
-import java.util.Objects;
-
 import org.apache.lucene.util.IOUtils;
 import org.elasticsearch.ResourceNotFoundException;
 import org.elasticsearch.action.ActionListener;
@@ -41,7 +35,6 @@
 import org.elasticsearch.cluster.service.ClusterService;
 import org.elasticsearch.common.Strings;
 import org.elasticsearch.common.breaker.CircuitBreakingException;
-import org.elasticsearch.common.bytes.BytesReference;
 import org.elasticsearch.common.cache.Cache;
 import org.elasticsearch.common.cache.CacheBuilder;
 import org.elasticsearch.common.cache.RemovalListener;
@@ -55,6 +48,16 @@
 import org.elasticsearch.search.lookup.SearchLookup;
 import org.elasticsearch.template.CompiledTemplate;
 
+import java.io.Closeable;
+import java.io.IOException;
+import java.util.Collections;
+import java.util.HashSet;
+import java.util.List;
+import java.util.Map;
+import java.util.Objects;
+import java.util.Set;
+import java.util.function.Function;
+
 public class ScriptService extends AbstractComponent implements Closeable, ClusterStateListener {
 
     static final String DISABLE_DYNAMIC_SCRIPTING_SETTING = "script.disable_dynamic";
@@ -68,12 +71,21 @@
     public static final Setting<Integer> SCRIPT_MAX_COMPILATIONS_PER_MINUTE =
         Setting.intSetting("script.max_compilations_per_minute", 15, 0, Property.Dynamic, Property.NodeScope);
 
+    public static final String ALLOW_NONE = "none";
+
+    public static final Setting<List<String>> TYPES_ALLOWED_SETTING =
+        Setting.listSetting("script.types_allowed", Collections.emptyList(), Function.identity(), Setting.Property.NodeScope);
+    public static final Setting<List<String>> CONTEXTS_ALLOWED_SETTING =
+        Setting.listSetting("script.contexts_allowed", Collections.emptyList(), Function.identity(), Setting.Property.NodeScope);
+
+    private final Set<String> typesAllowed;
+    private final Set<String> contextsAllowed;
+
     private final Map<String, ScriptEngine> engines;
 
     private final Cache<CacheKey, CompiledScript> cache;
 
     private final ScriptContextRegistry scriptContextRegistry;
-    private final ScriptSecurity scriptSecurity;
 
     private final ScriptMetrics scriptMetrics = new ScriptMetrics();
 
@@ -84,22 +96,87 @@
     private double scriptsPerMinCounter;
     private double compilesAllowedPerNano;
 
-<<<<<<< HEAD
-    public ScriptService(Settings settings, Environment env, ResourceWatcherService resourceWatcherService,
-                         ScriptEngineRegistry scriptEngineRegistry, ScriptContextRegistry scriptContextRegistry) throws IOException {
-=======
-    public ScriptService(Settings settings, ScriptEngineRegistry scriptEngineRegistry,
-                         ScriptContextRegistry scriptContextRegistry, ScriptSettings scriptSettings) throws IOException {
->>>>>>> 46530c1c
+    public ScriptService(Settings settings, ScriptEngineRegistry scriptEngineRegistry, ScriptContextRegistry scriptContextRegistry) throws IOException {
         super(settings);
+
+        Objects.requireNonNull(settings);
         Objects.requireNonNull(scriptEngineRegistry);
         Objects.requireNonNull(scriptContextRegistry);
+
         if (Strings.hasLength(settings.get(DISABLE_DYNAMIC_SCRIPTING_SETTING))) {
             throw new IllegalArgumentException(DISABLE_DYNAMIC_SCRIPTING_SETTING + " is not a supported setting, replace with fine-grained script settings. \n" +
                     "Dynamic scripts can be enabled for all languages and all operations not using `script.disable_dynamic: false` in elasticsearch.yml");
         }
 
+        this.typesAllowed = TYPES_ALLOWED_SETTING.exists(settings) ? new HashSet<>() : null;
+
+        if (this.typesAllowed != null) {
+            List<String> typesAllowedList = TYPES_ALLOWED_SETTING.get(settings);
+
+            if (typesAllowedList.isEmpty()) {
+                throw new IllegalArgumentException(
+                    "must specify at least one script type or none for setting [" + TYPES_ALLOWED_SETTING.getKey() + "].");
+            }
+
+            for (String settingType : typesAllowedList) {
+                if (ALLOW_NONE.equals(settingType)) {
+                    if (typesAllowedList.size() != 1) {
+                        throw new IllegalArgumentException("cannot specify both [" + ALLOW_NONE + "]" +
+                            " and other script types for setting [" + TYPES_ALLOWED_SETTING.getKey() + "].");
+                    } else {
+                        break;
+                    }
+                }
+
+                boolean found = false;
+
+                for (ScriptType scriptType : ScriptType.values()) {
+                    if (scriptType.getName().equals(settingType)) {
+                        found = true;
+                        this.typesAllowed.add(settingType);
+
+                        break;
+                    }
+                }
+
+                if (found == false) {
+                    throw new IllegalArgumentException(
+                        "unknown script type [" + settingType + "] found in setting [" + TYPES_ALLOWED_SETTING.getKey() + "].");
+                }
+            }
+        }
+
+        this.contextsAllowed = CONTEXTS_ALLOWED_SETTING.exists(settings) ? new HashSet<>() : null;
+
+        if (this.contextsAllowed != null) {
+            List<String> contextsAllowedList = CONTEXTS_ALLOWED_SETTING.get(settings);
+
+            if (contextsAllowedList.isEmpty()) {
+                throw new IllegalArgumentException(
+                    "must specify at least one script context or none for setting [" + CONTEXTS_ALLOWED_SETTING.getKey() + "].");
+            }
+
+            for (String settingContext : contextsAllowedList) {
+                if (ALLOW_NONE.equals(settingContext)) {
+                    if (contextsAllowedList.size() != 1) {
+                        throw new IllegalArgumentException("cannot specify both [" + ALLOW_NONE + "]" +
+                            " and other script contexts for setting [" + CONTEXTS_ALLOWED_SETTING.getKey() + "].");
+                    } else {
+                        break;
+                    }
+                }
+
+                if (scriptContextRegistry.isSupportedContext(settingContext)) {
+                    this.contextsAllowed.add(settingContext);
+                } else {
+                    throw new IllegalArgumentException(
+                        "unknown script context [" + settingContext + "] found in setting [" + CONTEXTS_ALLOWED_SETTING.getKey() + "].");
+                }
+            }
+        }
+
         this.scriptContextRegistry = scriptContextRegistry;
+
         int cacheMaxSize = SCRIPT_CACHE_SIZE_SETTING.get(settings);
 
         CacheBuilder<CacheKey, CompiledScript> cacheBuilder = CacheBuilder.builder();
@@ -114,40 +191,9 @@
 
         logger.debug("using script cache with max_size [{}], expire [{}]", cacheMaxSize, cacheExpire);
         this.cache = cacheBuilder.removalListener(new ScriptCacheRemovalListener()).build();
-<<<<<<< HEAD
-
-        Map<String, ScriptEngine> enginesByLangBuilder = new HashMap<>();
-        Map<String, ScriptEngine> enginesByExtBuilder = new HashMap<>();
-        for (ScriptEngine scriptEngine : scriptEngines) {
-            String language = scriptEngineRegistry.getLanguage(scriptEngine.getClass());
-            enginesByLangBuilder.put(language, scriptEngine);
-            enginesByExtBuilder.put(scriptEngine.getExtension(), scriptEngine);
-        }
-        this.scriptEnginesByLang = unmodifiableMap(enginesByLangBuilder);
-        this.scriptEnginesByExt = unmodifiableMap(enginesByExtBuilder);
-
-        this.scriptSecurity = new ScriptSecurity(settings, scriptContextRegistry);
-
-        // add file watcher for static scripts
-        scriptsDirectory = env.scriptsFile();
-        if (logger.isTraceEnabled()) {
-            logger.trace("Using scripts directory [{}] ", scriptsDirectory);
-        }
-        FileWatcher fileWatcher = new FileWatcher(scriptsDirectory);
-        fileWatcher.addListener(new ScriptChangesListener());
-
-        if (SCRIPT_AUTO_RELOAD_ENABLED_SETTING.get(settings) && resourceWatcherService != null) {
-            // automatic reload is enabled - register scripts
-            resourceWatcherService.add(fileWatcher);
-        } else {
-            // automatic reload is disable just load scripts once
-            fileWatcher.init();
-        }
-
-=======
+
         this.engines = scriptEngineRegistry.getRegisteredLanguages();
-        this.scriptModes = new ScriptModes(scriptContextRegistry, scriptSettings, settings);
->>>>>>> 46530c1c
+
         this.lastInlineCompileTime = System.nanoTime();
         this.setMaxCompilationsPerMinute(SCRIPT_MAX_COMPILATIONS_PER_MINUTE.get(settings));
     }
@@ -230,7 +276,7 @@
 
         ScriptEngine scriptEngine = getEngine(lang);
 
-        if (scriptSecurity.isTypeEnabled(type) == false) {
+        if (isTypeEnabled(type) == false) {
             throw new IllegalArgumentException("cannot execute [" + type + "] scripts");
         }
 
@@ -238,7 +284,7 @@
             throw new IllegalArgumentException("script context [" + scriptContext.getKey() + "] not supported");
         }
 
-        if (scriptSecurity.isContextEnabled(scriptContext) == false) {
+        if (isContextEnabled(scriptContext) == false) {
             throw new IllegalArgumentException("cannot execute scripts using [" + scriptContext.getKey() + "] context");
         }
 
@@ -331,6 +377,18 @@
         return engines.containsKey(lang);
     }
 
+    public boolean isTypeEnabled(ScriptType scriptType) {
+        return typesAllowed == null || typesAllowed.contains(scriptType.getName());
+    }
+
+    public boolean isContextEnabled(ScriptContext scriptContext) {
+        return contextsAllowed == null || contextsAllowed.contains(scriptContext.getKey());
+    }
+
+    public boolean isAnyContextEnabled() {
+        return contextsAllowed == null || contextsAllowed.isEmpty() == false;
+    }
+
     StoredScriptSource getScriptFromClusterState(String id, String lang) {
         if (lang != null && isLangSupported(lang) == false) {
             throw new IllegalArgumentException("unable to get stored script with unsupported lang [" + lang + "]");
@@ -371,10 +429,10 @@
         try {
             ScriptEngine scriptEngine = getEngine(source.getLang());
 
-            if (scriptSecurity.isTypeEnabled(ScriptType.STORED) == false) {
+            if (isTypeEnabled(ScriptType.STORED) == false) {
                 throw new IllegalArgumentException(
                     "cannot put [" + ScriptType.STORED + "] script, [" + ScriptType.STORED + "] scripts are not enabled");
-            } else if (scriptSecurity.isAnyContextEnabled() == false) {
+            } else if (isAnyContextEnabled() == false) {
                 throw new IllegalArgumentException(
                     "cannot put [" + ScriptType.STORED + "] script, no script contexts are enabled");
             } else {
@@ -492,115 +550,6 @@
         }
     }
 
-<<<<<<< HEAD
-    private class ScriptChangesListener implements FileChangesListener {
-        private boolean deprecationEmitted = false;
-
-        private Tuple<String, String> getScriptNameExt(Path file) {
-            Path scriptPath = scriptsDirectory.relativize(file);
-            int extIndex = scriptPath.toString().lastIndexOf('.');
-            if (extIndex <= 0) {
-                return null;
-            }
-
-            String ext = scriptPath.toString().substring(extIndex + 1);
-            if (ext.isEmpty()) {
-                return null;
-            }
-
-            String scriptName = scriptPath.toString().substring(0, extIndex).replace(scriptPath.getFileSystem().getSeparator(), "_");
-            return new Tuple<>(scriptName, ext);
-        }
-
-        @Override
-        public void onFileInit(Path file) {
-            Tuple<String, String> scriptNameExt = getScriptNameExt(file);
-            if (scriptNameExt == null) {
-                logger.debug("Skipped script with invalid extension : [{}]", file);
-                return;
-            }
-            if (logger.isTraceEnabled()) {
-                logger.trace("Loading script file : [{}]", file);
-            }
-
-            ScriptEngine engineService = getScriptEngineServiceForFileExt(scriptNameExt.v2());
-            if (engineService == null) {
-                logger.warn("No script engine found for [{}]", scriptNameExt.v2());
-            } else {
-                if (deprecationEmitted == false) {
-                    deprecationLogger.deprecated("File scripts are deprecated. Use stored or inline scripts instead.");
-                    deprecationEmitted = true;
-                }
-
-                try {
-                    // we don't know yet what the script will be used for, but if all of the operations for this lang
-                    // with file scripts are disabled, it makes no sense to even compile it and cache it.
-                    if (scriptSecurity.isTypeEnabled(ScriptType.FILE) == false) {
-                        logger.warn("cannot compile [" + ScriptType.FILE + "] script [" + file.toAbsolutePath() + "], " +
-                            "[" + ScriptType.FILE + "] scripts are not enabled");
-                    } else if (scriptSecurity.isAnyContextEnabled() == false) {
-                        logger.warn("cannot compile [" + ScriptType.FILE + "] script [" + file.toAbsolutePath() + "], " +
-                            "no script contexts are enabled");
-                    } else {
-                        logger.info("compiling script file [{}]", file.toAbsolutePath());
-                        try (InputStreamReader reader = new InputStreamReader(Files.newInputStream(file), StandardCharsets.UTF_8)) {
-                            String script = Streams.copyToString(reader);
-                            String id = scriptNameExt.v1();
-                            CacheKey cacheKey = new CacheKey(engineService.getType(), id, null);
-                            // pass the actual file name to the compiler (for script engines that care about this)
-                            Object executable = engineService.compile(file.getFileName().toString(), script, Collections.emptyMap());
-                            CompiledScript compiledScript = new CompiledScript(ScriptType.FILE, id, engineService.getType(), executable);
-                            staticCache.put(cacheKey, compiledScript);
-                            scriptMetrics.onCompilation();
-                        }
-                    }
-                } catch (ScriptException e) {
-                    try (XContentBuilder builder = JsonXContent.contentBuilder()) {
-                        builder.prettyPrint();
-                        builder.startObject();
-                        ElasticsearchException.generateThrowableXContent(builder, ToXContent.EMPTY_PARAMS, e);
-                        builder.endObject();
-                        logger.warn("failed to load/compile script [{}]: {}", scriptNameExt.v1(), builder.string());
-                    } catch (IOException ioe) {
-                        ioe.addSuppressed(e);
-                        logger.warn((Supplier<?>) () -> new ParameterizedMessage(
-                                "failed to log an appropriate warning after failing to load/compile script [{}]", scriptNameExt.v1()), ioe);
-                    }
-                    /* Log at the whole exception at the debug level as well just in case the stack trace is important. That way you can
-                     * turn on the stack trace if you need it. */
-                    logger.debug((Supplier<?>) () -> new ParameterizedMessage("failed to load/compile script [{}]. full exception:",
-                            scriptNameExt.v1()), e);
-                } catch (Exception e) {
-                    logger.warn((Supplier<?>) () -> new ParameterizedMessage("failed to load/compile script [{}]", scriptNameExt.v1()), e);
-                }
-            }
-        }
-
-        @Override
-        public void onFileCreated(Path file) {
-            onFileInit(file);
-        }
-
-        @Override
-        public void onFileDeleted(Path file) {
-            Tuple<String, String> scriptNameExt = getScriptNameExt(file);
-            if (scriptNameExt != null) {
-                ScriptEngine engineService = getScriptEngineServiceForFileExt(scriptNameExt.v2());
-                assert engineService != null;
-                logger.info("removing script file [{}]", file.toAbsolutePath());
-                staticCache.remove(new CacheKey(engineService.getType(), scriptNameExt.v1(), null));
-            }
-        }
-
-        @Override
-        public void onFileChanged(Path file) {
-            onFileInit(file);
-        }
-
-    }
-
-=======
->>>>>>> 46530c1c
     private static final class CacheKey {
         final String lang;
         final String idOrCode;

--- conflicted
+++ resolved
@@ -730,13 +730,8 @@
         }
         if (source.scriptFields() != null) {
             for (org.elasticsearch.search.builder.SearchSourceBuilder.ScriptField field : source.scriptFields()) {
-<<<<<<< HEAD
                 SearchScript searchScript = SearchScriptBinding.bind(
-                    context.scriptService(), ScriptContext.Standard.SEARCH, context.lookup(), field.script().lookup, field.script().params);
-=======
-                SearchScript searchScript = scriptService.search(context.lookup(), field.script(), ScriptContext.Standard.SEARCH,
-                        Collections.emptyMap());
->>>>>>> e874dee3
+                    scriptService, ScriptContext.Standard.SEARCH, context.lookup(), field.script().lookup, field.script().params);
                 context.scriptFields().add(new ScriptField(field.fieldName(), searchScript, field.ignoreFailure()));
             }
         }

--- conflicted
+++ resolved
@@ -516,12 +516,7 @@
     }
 
     final SearchContext createContext(ShardSearchRequest request, @Nullable Engine.Searcher searcher) throws IOException {
-<<<<<<< HEAD
-
-        DefaultSearchContext context = createSearchContext(request, defaultSearchTimeout, searcher);
-=======
         final DefaultSearchContext context = createSearchContext(request, defaultSearchTimeout, searcher);
->>>>>>> 3aed047b
         try {
             // we clone the search context here just for rewriting otherwise we
             // might end up with incorrect state since we are using now() or script services
@@ -529,9 +524,7 @@
             // NOTE this context doesn't need to be closed - the outer context will
             // take care of this.
             DefaultSearchContext rewriteContext = new DefaultSearchContext(context);
-            SearchContext.setCurrent(rewriteContext);
             request.rewrite(rewriteContext.getQueryShardContext());
-            SearchContext.setCurrent(context);
             assert context.getQueryShardContext().isCachable();
             if (request.scroll() != null) {
                 context.scrollContext(new ScrollContext());

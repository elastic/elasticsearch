/*
 * Licensed to Elasticsearch under one or more contributor
 * license agreements. See the NOTICE file distributed with
 * this work for additional information regarding copyright
 * ownership. Elasticsearch licenses this file to you under
 * the Apache License, Version 2.0 (the "License"); you may
 * not use this file except in compliance with the License.
 * You may obtain a copy of the License at
 *
 *    http://www.apache.org/licenses/LICENSE-2.0
 *
 * Unless required by applicable law or agreed to in writing,
 * software distributed under the License is distributed on an
 * "AS IS" BASIS, WITHOUT WARRANTIES OR CONDITIONS OF ANY
 * KIND, either express or implied.  See the License for the
 * specific language governing permissions and limitations
 * under the License.
 */

package org.elasticsearch.search.builder;

import com.carrotsearch.hppc.ObjectFloatHashMap;
import com.carrotsearch.hppc.cursors.ObjectCursor;

import org.elasticsearch.action.support.ToXContentToBytes;
import org.elasticsearch.common.Nullable;
import org.elasticsearch.common.ParseField;
import org.elasticsearch.common.ParsingException;
import org.elasticsearch.common.Strings;
import org.elasticsearch.common.bytes.BytesReference;
import org.elasticsearch.common.io.stream.StreamInput;
import org.elasticsearch.common.io.stream.StreamOutput;
import org.elasticsearch.common.io.stream.Writeable;
import org.elasticsearch.common.unit.TimeValue;
import org.elasticsearch.common.xcontent.ToXContent;
import org.elasticsearch.common.xcontent.XContentBuilder;
import org.elasticsearch.common.xcontent.XContentFactory;
import org.elasticsearch.common.xcontent.XContentParser;
import org.elasticsearch.common.xcontent.XContentType;
import org.elasticsearch.index.query.QueryBuilder;
import org.elasticsearch.index.query.QueryParseContext;
import org.elasticsearch.script.Script;
import org.elasticsearch.search.aggregations.AbstractAggregationBuilder;
import org.elasticsearch.search.fetch.innerhits.InnerHitsBuilder;
import org.elasticsearch.search.fetch.source.FetchSourceContext;
import org.elasticsearch.search.highlight.HighlightBuilder;
import org.elasticsearch.search.internal.SearchContext;
import org.elasticsearch.search.rescore.RescoreBuilder;
import org.elasticsearch.search.sort.SortBuilder;
import org.elasticsearch.search.sort.SortBuilders;
import org.elasticsearch.search.sort.SortOrder;
import org.elasticsearch.search.suggest.SuggestBuilder;

import java.io.IOException;
import java.util.ArrayList;
import java.util.Collections;
import java.util.List;
import java.util.Objects;

/**
 * A search source builder allowing to easily build search source. Simple
 * construction using
 * {@link org.elasticsearch.search.builder.SearchSourceBuilder#searchSource()}.
 *
 * @see org.elasticsearch.action.search.SearchRequest#source(SearchSourceBuilder)
 */
public final class SearchSourceBuilder extends ToXContentToBytes implements Writeable<SearchSourceBuilder> {

    public static final ParseField FROM_FIELD = new ParseField("from");
    public static final ParseField SIZE_FIELD = new ParseField("size");
    public static final ParseField TIMEOUT_FIELD = new ParseField("timeout");
    public static final ParseField TERMINATE_AFTER_FIELD = new ParseField("terminate_after");
    public static final ParseField QUERY_FIELD = new ParseField("query");
    public static final ParseField POST_FILTER_FIELD = new ParseField("post_filter");
    public static final ParseField MIN_SCORE_FIELD = new ParseField("min_score");
    public static final ParseField VERSION_FIELD = new ParseField("version");
    public static final ParseField EXPLAIN_FIELD = new ParseField("explain");
    public static final ParseField _SOURCE_FIELD = new ParseField("_source");
    public static final ParseField FIELDS_FIELD = new ParseField("fields");
    public static final ParseField FIELDDATA_FIELDS_FIELD = new ParseField("fielddata_fields");
    public static final ParseField SCRIPT_FIELDS_FIELD = new ParseField("script_fields");
    public static final ParseField SCRIPT_FIELD = new ParseField("script");
    public static final ParseField IGNORE_FAILURE_FIELD = new ParseField("ignore_failure");
    public static final ParseField SORT_FIELD = new ParseField("sort");
    public static final ParseField TRACK_SCORES_FIELD = new ParseField("track_scores");
    public static final ParseField INDICES_BOOST_FIELD = new ParseField("indices_boost");
    public static final ParseField AGGREGATIONS_FIELD = new ParseField("aggregations", "aggs");
    public static final ParseField HIGHLIGHT_FIELD = new ParseField("highlight");
    public static final ParseField INNER_HITS_FIELD = new ParseField("inner_hits");
    public static final ParseField SUGGEST_FIELD = new ParseField("suggest");
    public static final ParseField RESCORE_FIELD = new ParseField("rescore");
    public static final ParseField STATS_FIELD = new ParseField("stats");
    public static final ParseField EXT_FIELD = new ParseField("ext");

    private static final SearchSourceBuilder PROTOTYPE = new SearchSourceBuilder();

    public static SearchSourceBuilder readSearchSourceFrom(StreamInput in) throws IOException {
        return PROTOTYPE.readFrom(in);
    }

    public static SearchSourceBuilder parseSearchSource(XContentParser parser, QueryParseContext context) throws IOException {
        return PROTOTYPE.fromXContent(parser, context);
    }

    /**
     * A static factory method to construct a new search source.
     */
    public static SearchSourceBuilder searchSource() {
        return new SearchSourceBuilder();
    }

    /**
     * A static factory method to construct new search highlights.
     */
    public static HighlightBuilder highlight() {
        return new HighlightBuilder();
    }

    private QueryBuilder<?> queryBuilder;

    private QueryBuilder<?> postQueryBuilder;

    private int from = -1;

    private int size = -1;

    private Boolean explain;

    private Boolean version;

    private List<BytesReference> sorts;

    private boolean trackScores = false;

    private Float minScore;

    private long timeoutInMillis = -1;
    private int terminateAfter = SearchContext.DEFAULT_TERMINATE_AFTER;

    private List<String> fieldNames;
    private List<String> fieldDataFields;
    private List<ScriptField> scriptFields;
    private FetchSourceContext fetchSourceContext;

    private List<BytesReference> aggregations;

    private BytesReference highlightBuilder;

    private BytesReference suggestBuilder;

    private BytesReference innerHitsBuilder;

    private List<BytesReference> rescoreBuilders;

    private ObjectFloatHashMap<String> indexBoost = null;

    private List<String> stats;

    private BytesReference ext = null;

    private Boolean profile;


    /**
     * Constructs a new search source builder.
     */
    public SearchSourceBuilder() {
    }

    /**
     * Sets the search query for this request.
     *
     * @see org.elasticsearch.index.query.QueryBuilders
     */
    public SearchSourceBuilder query(QueryBuilder<?> query) {
        this.queryBuilder = query;
        return this;
    }

    /**
     * Gets the query for this request
     */
    public QueryBuilder<?> query() {
        return queryBuilder;
    }

    /**
     * Sets a filter that will be executed after the query has been executed and
     * only has affect on the search hits (not aggregations). This filter is
     * always executed as last filtering mechanism.
     */
    public SearchSourceBuilder postFilter(QueryBuilder<?> postFilter) {
        this.postQueryBuilder = postFilter;
        return this;
    }

    /**
     * Gets the post filter for this request
     */
    public QueryBuilder<?> postFilter() {
        return postQueryBuilder;
    }

    /**
     * From index to start the search from. Defaults to <tt>0</tt>.
     */
    public SearchSourceBuilder from(int from) {
        this.from = from;
        return this;
    }

    /**
     * Gets the from index to start the search from.
     **/
    public int from() {
        return from;
    }

    /**
     * The number of search hits to return. Defaults to <tt>10</tt>.
     */
    public SearchSourceBuilder size(int size) {
        this.size = size;
        return this;
    }

    /**
     * Gets the number of search hits to return.
     */
    public int size() {
        return size;
    }

    /**
     * Sets the minimum score below which docs will be filtered out.
     */
    public SearchSourceBuilder minScore(float minScore) {
        this.minScore = minScore;
        return this;
    }

    /**
     * Gets the minimum score below which docs will be filtered out.
     */
    public Float minScore() {
        return minScore;
    }

    /**
     * Should each {@link org.elasticsearch.search.SearchHit} be returned with
     * an explanation of the hit (ranking).
     */
    public SearchSourceBuilder explain(Boolean explain) {
        this.explain = explain;
        return this;
    }

    /**
     * Indicates whether each search hit will be returned with an explanation of
     * the hit (ranking)
     */
    public Boolean explain() {
        return explain;
    }

    /**
     * Should each {@link org.elasticsearch.search.SearchHit} be returned with a
     * version associated with it.
     */
    public SearchSourceBuilder version(Boolean version) {
        this.version = version;
        return this;
    }

    /**
     * Indicates whether the document's version will be included in the search
     * hits.
     */
    public Boolean version() {
        return version;
    }

    /**
     * An optional timeout to control how long search is allowed to take.
     */
    public SearchSourceBuilder timeout(TimeValue timeout) {
        this.timeoutInMillis = timeout.millis();
        return this;
    }

    /**
     * Gets the timeout to control how long search is allowed to take.
     */
    public long timeoutInMillis() {
        return timeoutInMillis;
    }

    /**
     * An optional terminate_after to terminate the search after collecting
     * <code>terminateAfter</code> documents
     */
    public  SearchSourceBuilder terminateAfter(int terminateAfter) {
        if (terminateAfter < 0) {
            throw new IllegalArgumentException("terminateAfter must be > 0");
        }
        this.terminateAfter = terminateAfter;
        return this;
    }

    /**
     * Gets the number of documents to terminate after collecting.
     */
    public int terminateAfter() {
        return terminateAfter;
    }

    /**
     * Adds a sort against the given field name and the sort ordering.
     *
     * @param name
     *            The name of the field
     * @param order
     *            The sort ordering
     */
    public SearchSourceBuilder sort(String name, SortOrder order) {
        return sort(SortBuilders.fieldSort(name).order(order));
    }

    /**
     * Add a sort against the given field name.
     *
     * @param name
     *            The name of the field to sort by
     */
    public SearchSourceBuilder sort(String name) {
        return sort(SortBuilders.fieldSort(name));
    }

    /**
     * Adds a sort builder.
     */
    public SearchSourceBuilder sort(SortBuilder sort) {
        try {
            if (sorts == null) {
                sorts = new ArrayList<>();
            }
            XContentBuilder builder = XContentFactory.jsonBuilder();
            builder.startObject();
            sort.toXContent(builder, EMPTY_PARAMS);
            builder.endObject();
            sorts.add(builder.bytes());
            return this;
        } catch (IOException e) {
            throw new RuntimeException(e);
        }
    }

    /**
     * Gets the bytes representing the sort builders for this request.
     */
    public List<BytesReference> sorts() {
        return sorts;
    }

    /**
     * Applies when sorting, and controls if scores will be tracked as well.
     * Defaults to <tt>false</tt>.
     */
    public SearchSourceBuilder trackScores(boolean trackScores) {
        this.trackScores = trackScores;
        return this;
    }

    /**
     * Indicates whether scores will be tracked for this request.
     */
    public boolean trackScores() {
        return trackScores;
    }

    /**
     * Add an aggregation to perform as part of the search.
     */
    public SearchSourceBuilder aggregation(AbstractAggregationBuilder aggregation) {
        try {
            if (aggregations == null) {
                aggregations = new ArrayList<>();
            }
            XContentBuilder builder = XContentFactory.jsonBuilder();
            builder.startObject();
            aggregation.toXContent(builder, EMPTY_PARAMS);
            builder.endObject();
            aggregations.add(builder.bytes());
            return this;
        } catch (IOException e) {
            throw new RuntimeException(e);
        }
    }

    /**
     * Gets the bytes representing the aggregation builders for this request.
     */
    public List<BytesReference> aggregations() {
        return aggregations;
    }

    /**
     * Adds highlight to perform as part of the search.
     */
    public SearchSourceBuilder highlighter(HighlightBuilder highlightBuilder) {
        try {
            XContentBuilder builder = XContentFactory.jsonBuilder();
            builder.startObject();
            highlightBuilder.innerXContent(builder, EMPTY_PARAMS);
            builder.endObject();
            this.highlightBuilder = builder.bytes();
            return this;
        } catch (IOException e) {
            throw new RuntimeException(e);
        }
    }

    /**
     * Gets the bytes representing the hightlighter builder for this request.
     */
    public BytesReference highlighter() {
        return highlightBuilder;
    }

    public SearchSourceBuilder innerHits(InnerHitsBuilder innerHitsBuilder) {
        try {
            XContentBuilder builder = XContentFactory.jsonBuilder();
            builder.startObject();
            innerHitsBuilder.innerXContent(builder, EMPTY_PARAMS);
            builder.endObject();
            this.innerHitsBuilder = builder.bytes();
            return this;
        } catch (IOException e) {
            throw new RuntimeException(e);
        }
    }

    /**
     * Gets the bytes representing the inner hits builder for this request.
     */
    public BytesReference innerHits() {
        return innerHitsBuilder;
    }

    public SearchSourceBuilder suggest(SuggestBuilder suggestBuilder) {
        try {
            XContentBuilder builder = XContentFactory.jsonBuilder();
            suggestBuilder.toXContent(builder, EMPTY_PARAMS);
            this.suggestBuilder = builder.bytes();
            return this;
        } catch (IOException e) {
            throw new RuntimeException(e);
        }
    }

    /**
     * Gets the bytes representing the suggester builder for this request.
     */
    public BytesReference suggest() {
        return suggestBuilder;
    }

    public SearchSourceBuilder addRescorer(RescoreBuilder rescoreBuilder) {
        try {
            if (rescoreBuilders == null) {
                rescoreBuilders = new ArrayList<>();
            }
            XContentBuilder builder = XContentFactory.jsonBuilder();
            builder.startObject();
            rescoreBuilder.toXContent(builder, EMPTY_PARAMS);
            builder.endObject();
            rescoreBuilders.add(builder.bytes());
            return this;
        } catch (IOException e) {
            throw new RuntimeException(e);
        }
    }

    public SearchSourceBuilder clearRescorers() {
        rescoreBuilders = null;
        return this;
    }

    /**
<<<<<<< HEAD
     * Should the query be profiled. Defaults to <tt>False</tt>
     */
    public SearchSourceBuilder profile(Boolean profile) {
        this.profile = profile;
        return this;
=======
     * Gets the bytes representing the rescore builders for this request.
     */
    public List<BytesReference> rescores() {
        return rescoreBuilders;
>>>>>>> bc3b91eb
    }

    /**
     * Indicates whether the response should contain the stored _source for
     * every hit
     */
    public SearchSourceBuilder fetchSource(boolean fetch) {
        if (this.fetchSourceContext == null) {
            this.fetchSourceContext = new FetchSourceContext(fetch);
        } else {
            this.fetchSourceContext.fetchSource(fetch);
        }
        return this;
    }

    /**
     * Indicate that _source should be returned with every hit, with an
     * "include" and/or "exclude" set which can include simple wildcard
     * elements.
     *
     * @param include
     *            An optional include (optionally wildcarded) pattern to filter
     *            the returned _source
     * @param exclude
     *            An optional exclude (optionally wildcarded) pattern to filter
     *            the returned _source
     */
    public SearchSourceBuilder fetchSource(@Nullable String include, @Nullable String exclude) {
        return fetchSource(include == null ? Strings.EMPTY_ARRAY : new String[] { include }, exclude == null ? Strings.EMPTY_ARRAY
                : new String[] { exclude });
    }

    /**
     * Indicate that _source should be returned with every hit, with an
     * "include" and/or "exclude" set which can include simple wildcard
     * elements.
     *
     * @param includes
     *            An optional list of include (optionally wildcarded) pattern to
     *            filter the returned _source
     * @param excludes
     *            An optional list of exclude (optionally wildcarded) pattern to
     *            filter the returned _source
     */
    public SearchSourceBuilder fetchSource(@Nullable String[] includes, @Nullable String[] excludes) {
        fetchSourceContext = new FetchSourceContext(includes, excludes);
        return this;
    }

    /**
     * Indicate how the _source should be fetched.
     */
    public SearchSourceBuilder fetchSource(@Nullable FetchSourceContext fetchSourceContext) {
        this.fetchSourceContext = fetchSourceContext;
        return this;
    }

    /**
     * Gets the {@link FetchSourceContext} which defines how the _source should
     * be fetched.
     */
    public FetchSourceContext fetchSource() {
        return fetchSourceContext;
    }

    /**
     * Adds a field to load and return (note, it must be stored) as part of the
     * search request. If none are specified, the source of the document will be
     * return.
     */
    public SearchSourceBuilder field(String name) {
        if (fieldNames == null) {
            fieldNames = new ArrayList<>();
        }
        fieldNames.add(name);
        return this;
    }

    /**
     * Sets the fields to load and return as part of the search request. If none
     * are specified, the source of the document will be returned.
     */
    public SearchSourceBuilder fields(List<String> fields) {
        this.fieldNames = fields;
        return this;
    }

    /**
     * Sets no fields to be loaded, resulting in only id and type to be returned
     * per field.
     */
    public SearchSourceBuilder noFields() {
        this.fieldNames = Collections.emptyList();
        return this;
    }

    /**
     * Gets the fields to load and return as part of the search request.
     */
    public List<String> fields() {
        return fieldNames;
    }

    /**
     * Adds a field to load from the field data cache and return as part of the
     * search request.
     */
    public SearchSourceBuilder fieldDataField(String name) {
        if (fieldDataFields == null) {
            fieldDataFields = new ArrayList<>();
        }
        fieldDataFields.add(name);
        return this;
    }

    /**
     * Gets the field-data fields.
     */
    public List<String> fieldDataFields() {
        return fieldDataFields;
    }

    /**
     * Adds a script field under the given name with the provided script.
     *
     * @param name
     *            The name of the field
     * @param script
     *            The script
     */
    public SearchSourceBuilder scriptField(String name, Script script) {
        scriptField(name, script, false);
        return this;
    }

    /**
     * Adds a script field under the given name with the provided script.
     *
     * @param name
     *            The name of the field
     * @param script
     *            The script
     */
    public SearchSourceBuilder scriptField(String name, Script script, boolean ignoreFailure) {
        if (scriptFields == null) {
            scriptFields = new ArrayList<>();
        }
        scriptFields.add(new ScriptField(name, script, ignoreFailure));
        return this;
    }

    /**
     * Gets the script fields.
     */
    public List<ScriptField> scriptFields() {
        return scriptFields;
    }

    /**
     * Sets the boost a specific index will receive when the query is executeed
     * against it.
     *
     * @param index
     *            The index to apply the boost against
     * @param indexBoost
     *            The boost to apply to the index
     */
    public SearchSourceBuilder indexBoost(String index, float indexBoost) {
        if (this.indexBoost == null) {
            this.indexBoost = new ObjectFloatHashMap<>();
        }
        this.indexBoost.put(index, indexBoost);
        return this;
    }

    /**
     * Gets the boost a specific indices will receive when the query is
     * executeed against them.
     */
    public ObjectFloatHashMap<String> indexBoost() {
        return indexBoost;
    }

    /**
     * The stats groups this request will be aggregated under.
     */
    public SearchSourceBuilder stats(List<String> statsGroups) {
        this.stats = statsGroups;
        return this;
    }

    /**
     * The stats groups this request will be aggregated under.
     */
    public List<String> stats() {
        return stats;
    }

    public SearchSourceBuilder ext(XContentBuilder ext) {
        this.ext = ext.bytes();
        return this;
    }

    public BytesReference ext() {
        return ext;
    }

    public SearchSourceBuilder fromXContent(XContentParser parser, QueryParseContext context) throws IOException {
        SearchSourceBuilder builder = new SearchSourceBuilder();
        XContentParser.Token token = parser.currentToken();
        String currentFieldName = null;
        if (token != XContentParser.Token.START_OBJECT && (token = parser.nextToken()) != XContentParser.Token.START_OBJECT) {
            throw new ParsingException(parser.getTokenLocation(), "Expected [" + XContentParser.Token.START_OBJECT + "] but found [" + token + "]",
                    parser.getTokenLocation());
        }
        while ((token = parser.nextToken()) != XContentParser.Token.END_OBJECT) {
            if (token == XContentParser.Token.FIELD_NAME) {
                currentFieldName = parser.currentName();
            } else if (token.isValue()) {
                if (context.parseFieldMatcher().match(currentFieldName, FROM_FIELD)) {
                    builder.from = parser.intValue();
                } else if (context.parseFieldMatcher().match(currentFieldName, SIZE_FIELD)) {
                    builder.size = parser.intValue();
                } else if (context.parseFieldMatcher().match(currentFieldName, TIMEOUT_FIELD)) {
                    builder.timeoutInMillis = parser.longValue();
                } else if (context.parseFieldMatcher().match(currentFieldName, TERMINATE_AFTER_FIELD)) {
                    builder.terminateAfter = parser.intValue();
                } else if (context.parseFieldMatcher().match(currentFieldName, MIN_SCORE_FIELD)) {
                    builder.minScore = parser.floatValue();
                } else if (context.parseFieldMatcher().match(currentFieldName, VERSION_FIELD)) {
                    builder.version = parser.booleanValue();
                } else if (context.parseFieldMatcher().match(currentFieldName, EXPLAIN_FIELD)) {
                    builder.explain = parser.booleanValue();
                } else if (context.parseFieldMatcher().match(currentFieldName, TRACK_SCORES_FIELD)) {
                    builder.trackScores = parser.booleanValue();
                } else if (context.parseFieldMatcher().match(currentFieldName, _SOURCE_FIELD)) {
                    FetchSourceContext fetchSourceContext = FetchSourceContext.parse(parser, context);
                    builder.fetchSourceContext = fetchSourceContext;
                } else if (context.parseFieldMatcher().match(currentFieldName, FIELDS_FIELD)) {
                    List<String> fieldNames = new ArrayList<>();
                    fieldNames.add(parser.text());
                    builder.fieldNames = fieldNames;
                } else if (context.parseFieldMatcher().match(currentFieldName, SORT_FIELD)) {
                    builder.sort(parser.text());
                } else {
                    throw new ParsingException(parser.getTokenLocation(), "Unknown key for a " + token + " in [" + currentFieldName + "].",
                            parser.getTokenLocation());
                }
            } else if (token == XContentParser.Token.START_OBJECT) {
                if (context.parseFieldMatcher().match(currentFieldName, QUERY_FIELD)) {
                    builder.queryBuilder = context.parseInnerQueryBuilder();
                } else if (context.parseFieldMatcher().match(currentFieldName, POST_FILTER_FIELD)) {
                    builder.postQueryBuilder = context.parseInnerQueryBuilder();
                } else if (context.parseFieldMatcher().match(currentFieldName, _SOURCE_FIELD)) {
                    FetchSourceContext fetchSourceContext = FetchSourceContext.parse(parser, context);
                    builder.fetchSourceContext = fetchSourceContext;
                } else if (context.parseFieldMatcher().match(currentFieldName, SCRIPT_FIELDS_FIELD)) {
                    List<ScriptField> scriptFields = new ArrayList<>();
                    while ((token = parser.nextToken()) != XContentParser.Token.END_OBJECT) {
                        String scriptFieldName = parser.currentName();
                        token = parser.nextToken();
                        if (token == XContentParser.Token.START_OBJECT) {
                            Script script = null;
                            boolean ignoreFailure = false;
                            while ((token = parser.nextToken()) != XContentParser.Token.END_OBJECT) {
                                if (token == XContentParser.Token.FIELD_NAME) {
                                    currentFieldName = parser.currentName();
                                } else if (token.isValue()) {
                                    if (context.parseFieldMatcher().match(currentFieldName, SCRIPT_FIELD)) {
                                        script = Script.parse(parser, context.parseFieldMatcher());
                                    } else if (context.parseFieldMatcher().match(currentFieldName, IGNORE_FAILURE_FIELD)) {
                                        ignoreFailure = parser.booleanValue();
                                    } else {
                                        throw new ParsingException(parser.getTokenLocation(), "Unknown key for a " + token + " in [" + currentFieldName
                                                + "].", parser.getTokenLocation());
                                    }
                                } else if (token == XContentParser.Token.START_OBJECT) {
                                    if (context.parseFieldMatcher().match(currentFieldName, SCRIPT_FIELD)) {
                                        script = Script.parse(parser, context.parseFieldMatcher());
                                    } else {
                                        throw new ParsingException(parser.getTokenLocation(), "Unknown key for a " + token + " in [" + currentFieldName
                                                + "].", parser.getTokenLocation());
                                    }
                                } else {
                                    throw new ParsingException(parser.getTokenLocation(), "Unknown key for a " + token + " in [" + currentFieldName
                                            + "].", parser.getTokenLocation());
                                }
                            }
                            scriptFields.add(new ScriptField(scriptFieldName, script, ignoreFailure));
                        } else {
                            throw new ParsingException(parser.getTokenLocation(), "Expected [" + XContentParser.Token.START_OBJECT + "] in ["
                                    + currentFieldName + "] but found [" + token + "]", parser.getTokenLocation());
                        }
                    }
                    builder.scriptFields = scriptFields;
                } else if (context.parseFieldMatcher().match(currentFieldName, INDICES_BOOST_FIELD)) {
                    ObjectFloatHashMap<String> indexBoost = new ObjectFloatHashMap<String>();
                    while ((token = parser.nextToken()) != XContentParser.Token.END_OBJECT) {
                        if (token == XContentParser.Token.FIELD_NAME) {
                            currentFieldName = parser.currentName();
                        } else if (token.isValue()) {
                            indexBoost.put(currentFieldName, parser.floatValue());
                        } else {
                            throw new ParsingException(parser.getTokenLocation(), "Unknown key for a " + token + " in [" + currentFieldName + "].",
                                    parser.getTokenLocation());
                        }
                    }
                    builder.indexBoost = indexBoost;
                } else if (context.parseFieldMatcher().match(currentFieldName, AGGREGATIONS_FIELD)) {
                    List<BytesReference> aggregations = new ArrayList<>();
                    while ((token = parser.nextToken()) != XContentParser.Token.END_OBJECT) {
                        currentFieldName = parser.currentName();
                        token = parser.nextToken();
                        if (token == XContentParser.Token.START_OBJECT) {
                            XContentBuilder xContentBuilder = XContentFactory.contentBuilder(parser.contentType());
                            xContentBuilder.startObject();
                            xContentBuilder.field(currentFieldName);
                            xContentBuilder.copyCurrentStructure(parser);
                            xContentBuilder.endObject();
                            aggregations.add(xContentBuilder.bytes());
                        } else {
                            throw new ParsingException(parser.getTokenLocation(), "Unknown key for a " + token + " in [" + currentFieldName + "].",
                                    parser.getTokenLocation());
                        }
                    }
                    builder.aggregations = aggregations;
                } else if (context.parseFieldMatcher().match(currentFieldName, HIGHLIGHT_FIELD)) {
                    XContentBuilder xContentBuilder = XContentFactory.contentBuilder(parser.contentType()).copyCurrentStructure(parser);
                    builder.highlightBuilder = xContentBuilder.bytes();
                } else if (context.parseFieldMatcher().match(currentFieldName, INNER_HITS_FIELD)) {
                    XContentBuilder xContentBuilder = XContentFactory.contentBuilder(parser.contentType()).copyCurrentStructure(parser);
                    builder.innerHitsBuilder = xContentBuilder.bytes();
                } else if (context.parseFieldMatcher().match(currentFieldName, SUGGEST_FIELD)) {
                    XContentBuilder xContentBuilder = XContentFactory.contentBuilder(parser.contentType());
                    xContentBuilder.copyCurrentStructure(parser);
                    builder.suggestBuilder = xContentBuilder.bytes();
                } else if (context.parseFieldMatcher().match(currentFieldName, SORT_FIELD)) {
                    List<BytesReference> sorts = new ArrayList<>();
                    XContentBuilder xContentBuilder = XContentFactory.contentBuilder(parser.contentType()).copyCurrentStructure(parser);
                    sorts.add(xContentBuilder.bytes());
                    builder.sorts = sorts;
                } else if (context.parseFieldMatcher().match(currentFieldName, EXT_FIELD)) {
                    XContentBuilder xContentBuilder = XContentFactory.contentBuilder(parser.contentType()).copyCurrentStructure(parser);
                    builder.ext = xContentBuilder.bytes();
                } else {
                    throw new ParsingException(parser.getTokenLocation(), "Unknown key for a " + token + " in [" + currentFieldName + "].",
                            parser.getTokenLocation());
                }
            } else if (token == XContentParser.Token.START_ARRAY) {

                if (context.parseFieldMatcher().match(currentFieldName, FIELDS_FIELD)) {
                    List<String> fieldNames = new ArrayList<>();
                    while ((token = parser.nextToken()) != XContentParser.Token.END_ARRAY) {
                        if (token == XContentParser.Token.VALUE_STRING) {
                            fieldNames.add(parser.text());
                        } else {
                            throw new ParsingException(parser.getTokenLocation(), "Expected [" + XContentParser.Token.VALUE_STRING + "] in ["
                                    + currentFieldName + "] but found [" + token + "]", parser.getTokenLocation());
                        }
                    }
                    builder.fieldNames = fieldNames;
                } else if (context.parseFieldMatcher().match(currentFieldName, FIELDDATA_FIELDS_FIELD)) {
                    List<String> fieldDataFields = new ArrayList<>();
                    while ((token = parser.nextToken()) != XContentParser.Token.END_ARRAY) {
                        if (token == XContentParser.Token.VALUE_STRING) {
                            fieldDataFields.add(parser.text());
                        } else {
                            throw new ParsingException(parser.getTokenLocation(), "Expected [" + XContentParser.Token.VALUE_STRING + "] in ["
                                    + currentFieldName + "] but found [" + token + "]", parser.getTokenLocation());
                        }
                    }
                    builder.fieldDataFields = fieldDataFields;
                } else if (context.parseFieldMatcher().match(currentFieldName, SORT_FIELD)) {
                    List<BytesReference> sorts = new ArrayList<>();
                    while ((token = parser.nextToken()) != XContentParser.Token.END_ARRAY) {
                        XContentBuilder xContentBuilder = XContentFactory.contentBuilder(parser.contentType()).copyCurrentStructure(parser);
                        sorts.add(xContentBuilder.bytes());
                    }
                    builder.sorts = sorts;
                } else if (context.parseFieldMatcher().match(currentFieldName, RESCORE_FIELD)) {
                    List<BytesReference> rescoreBuilders = new ArrayList<>();
                    while ((token = parser.nextToken()) != XContentParser.Token.END_ARRAY) {
                        XContentBuilder xContentBuilder = XContentFactory.contentBuilder(parser.contentType()).copyCurrentStructure(parser);
                        rescoreBuilders.add(xContentBuilder.bytes());
                    }
                    builder.rescoreBuilders = rescoreBuilders;
                } else if (context.parseFieldMatcher().match(currentFieldName, STATS_FIELD)) {
                    List<String> stats = new ArrayList<>();
                    while ((token = parser.nextToken()) != XContentParser.Token.END_ARRAY) {
                        if (token == XContentParser.Token.VALUE_STRING) {
                            stats.add(parser.text());
                        } else {
                            throw new ParsingException(parser.getTokenLocation(), "Expected [" + XContentParser.Token.VALUE_STRING + "] in ["
                                    + currentFieldName + "] but found [" + token + "]", parser.getTokenLocation());
                        }
                    }
                    builder.stats = stats;
                } else if (context.parseFieldMatcher().match(currentFieldName, _SOURCE_FIELD)) {
                    FetchSourceContext fetchSourceContext = FetchSourceContext.parse(parser, context);
                    builder.fetchSourceContext = fetchSourceContext;
                } else {
                    throw new ParsingException(parser.getTokenLocation(), "Unknown key for a " + token + " in [" + currentFieldName + "].",
                            parser.getTokenLocation());
                }
            } else {
                throw new ParsingException(parser.getTokenLocation(), "Unknown key for a " + token + " in [" + currentFieldName + "].",
                        parser.getTokenLocation());
            }
        }
        return builder;
    }

    @Override
    public XContentBuilder toXContent(XContentBuilder builder, Params params) throws IOException {
        builder.startObject();
        innerToXContent(builder, params);
        builder.endObject();
        return builder;
    }

    public void innerToXContent(XContentBuilder builder, Params params) throws IOException {
        if (from != -1) {
            builder.field(FROM_FIELD.getPreferredName(), from);
        }
        if (size != -1) {
            builder.field(SIZE_FIELD.getPreferredName(), size);
        }

        if (timeoutInMillis != -1) {
            builder.field(TIMEOUT_FIELD.getPreferredName(), timeoutInMillis);
        }

        if (terminateAfter != SearchContext.DEFAULT_TERMINATE_AFTER) {
            builder.field(TERMINATE_AFTER_FIELD.getPreferredName(), terminateAfter);
        }

        if (queryBuilder != null) {
            builder.field(QUERY_FIELD.getPreferredName(), queryBuilder);
        }

        if (postQueryBuilder != null) {
            builder.field(POST_FILTER_FIELD.getPreferredName(), postQueryBuilder);
        }

        if (minScore != null) {
            builder.field(MIN_SCORE_FIELD.getPreferredName(), minScore);
        }

        if (version != null) {
            builder.field(VERSION_FIELD.getPreferredName(), version);
        }

        if (explain != null) {
            builder.field(EXPLAIN_FIELD.getPreferredName(), explain);
        }

        if (profile != null) {
            builder.field("profile", profile);
        }

        if (fetchSourceContext != null) {
            builder.field(_SOURCE_FIELD.getPreferredName(), fetchSourceContext);
        }

        if (fieldNames != null) {
            if (fieldNames.size() == 1) {
                builder.field(FIELDS_FIELD.getPreferredName(), fieldNames.get(0));
            } else {
                builder.startArray(FIELDS_FIELD.getPreferredName());
                for (String fieldName : fieldNames) {
                    builder.value(fieldName);
                }
                builder.endArray();
            }
        }

        if (fieldDataFields != null) {
            builder.startArray(FIELDDATA_FIELDS_FIELD.getPreferredName());
            for (String fieldDataField : fieldDataFields) {
                builder.value(fieldDataField);
            }
            builder.endArray();
        }

        if (scriptFields != null) {
            builder.startObject(SCRIPT_FIELDS_FIELD.getPreferredName());
            for (ScriptField scriptField : scriptFields) {
                scriptField.toXContent(builder, params);
            }
            builder.endObject();
        }

        if (sorts != null) {
            builder.startArray(SORT_FIELD.getPreferredName());
            for (BytesReference sort : sorts) {
                XContentParser parser = XContentFactory.xContent(XContentType.JSON).createParser(sort);
                parser.nextToken();
                builder.copyCurrentStructure(parser);
            }
            builder.endArray();
        }

        if (trackScores) {
            builder.field(TRACK_SCORES_FIELD.getPreferredName(), true);
        }

        if (indexBoost != null) {
            builder.startObject(INDICES_BOOST_FIELD.getPreferredName());
            assert !indexBoost.containsKey(null);
            final Object[] keys = indexBoost.keys;
            final float[] values = indexBoost.values;
            for (int i = 0; i < keys.length; i++) {
                if (keys[i] != null) {
                    builder.field((String) keys[i], values[i]);
                }
            }
            builder.endObject();
        }

        if (aggregations != null) {
            builder.field(AGGREGATIONS_FIELD.getPreferredName());
            builder.startObject();
            for (BytesReference aggregation : aggregations) {
                XContentParser parser = XContentFactory.xContent(XContentType.JSON).createParser(aggregation);
                parser.nextToken();
                parser.nextToken();
                builder.copyCurrentStructure(parser);
            }
            builder.endObject();
        }

        if (highlightBuilder != null) {
            builder.field(HIGHLIGHT_FIELD.getPreferredName());
            XContentParser parser = XContentFactory.xContent(XContentType.JSON).createParser(highlightBuilder);
            parser.nextToken();
            builder.copyCurrentStructure(parser);
        }

        if (innerHitsBuilder != null) {
            builder.field(INNER_HITS_FIELD.getPreferredName());
            XContentParser parser = XContentFactory.xContent(XContentType.JSON).createParser(innerHitsBuilder);
            parser.nextToken();
            builder.copyCurrentStructure(parser);
        }

        if (suggestBuilder != null) {
            builder.field(SUGGEST_FIELD.getPreferredName());
            XContentParser parser = XContentFactory.xContent(XContentType.JSON).createParser(suggestBuilder);
            parser.nextToken();
            builder.copyCurrentStructure(parser);
        }

        if (rescoreBuilders != null) {
            builder.startArray(RESCORE_FIELD.getPreferredName());
            for (BytesReference rescoreBuilder : rescoreBuilders) {
                XContentParser parser = XContentFactory.xContent(XContentType.JSON).createParser(rescoreBuilder);
                parser.nextToken();
                builder.copyCurrentStructure(parser);
            }
            builder.endArray();
        }

        if (stats != null) {
            builder.field(STATS_FIELD.getPreferredName(), stats);
        }

        if (ext != null) {
            builder.field(EXT_FIELD.getPreferredName());
            XContentParser parser = XContentFactory.xContent(XContentType.JSON).createParser(ext);
            parser.nextToken();
            builder.copyCurrentStructure(parser);
        }
    }

    public static class ScriptField implements Writeable<ScriptField>, ToXContent {

        public static final ScriptField PROTOTYPE = new ScriptField(null, null);

        private final boolean ignoreFailure;
        private final String fieldName;
        private final Script script;

        private ScriptField(String fieldName, Script script) {
            this(fieldName, script, false);
        }

        private ScriptField(String fieldName, Script script, boolean ignoreFailure) {
            this.fieldName = fieldName;
            this.script = script;
            this.ignoreFailure = ignoreFailure;
        }

        public String fieldName() {
            return fieldName;
        }

        public Script script() {
            return script;
        }

        public boolean ignoreFailure() {
            return ignoreFailure;
        }

        @Override
        public ScriptField readFrom(StreamInput in) throws IOException {
            return new ScriptField(in.readString(), Script.readScript(in), in.readBoolean());
        }

        @Override
        public void writeTo(StreamOutput out) throws IOException {
            out.writeString(fieldName);
            script.writeTo(out);
            out.writeBoolean(ignoreFailure);
        }

        @Override
        public XContentBuilder toXContent(XContentBuilder builder, Params params) throws IOException {
            builder.startObject(fieldName);
            builder.field(SCRIPT_FIELD.getPreferredName(), script);
            builder.field(IGNORE_FAILURE_FIELD.getPreferredName(), ignoreFailure);
            builder.endObject();
            return builder;
        }

        @Override
        public int hashCode() {
            return Objects.hash(fieldName, script, ignoreFailure);
        }

        @Override
        public boolean equals(Object obj) {
            if (obj == null) {
                return false;
            }
            if (getClass() != obj.getClass()) {
                return false;
            }
            ScriptField other = (ScriptField) obj;
            return Objects.equals(fieldName, other.fieldName)
                    && Objects.equals(script, other.script)
                    && Objects.equals(ignoreFailure, other.ignoreFailure);
        }
    }

    @Override
    public SearchSourceBuilder readFrom(StreamInput in) throws IOException {
        SearchSourceBuilder builder = new SearchSourceBuilder();
        if (in.readBoolean()) {
            int size = in.readVInt();
            List<BytesReference> aggregations = new ArrayList<>(size);
            for (int i = 0; i < size; i++) {
                aggregations.add(in.readBytesReference());
            }
            builder.aggregations = aggregations;
        }
        builder.explain = in.readOptionalBoolean();
        builder.fetchSourceContext = FetchSourceContext.optionalReadFromStream(in);
        boolean hasFieldDataFields = in.readBoolean();
        if (hasFieldDataFields) {
            int size = in.readVInt();
            List<String> fieldDataFields = new ArrayList<>(size);
            for (int i = 0; i < size; i++) {
                fieldDataFields.add(in.readString());
            }
            builder.fieldDataFields = fieldDataFields;
        }
        boolean hasFieldNames = in.readBoolean();
        if (hasFieldNames) {
            int size = in.readVInt();
            List<String> fieldNames = new ArrayList<>(size);
            for (int i = 0; i < size; i++) {
                fieldNames.add(in.readString());
            }
            builder.fieldNames = fieldNames;
        }
        builder.from = in.readVInt();
        if (in.readBoolean()) {
            builder.highlightBuilder = in.readBytesReference();
        }
        boolean hasIndexBoost = in.readBoolean();
        if (hasIndexBoost) {
            int size = in.readVInt();
            ObjectFloatHashMap<String> indexBoost = new ObjectFloatHashMap<String>(size);
            for (int i = 0; i < size; i++) {
                indexBoost.put(in.readString(), in.readFloat());
            }
            builder.indexBoost = indexBoost;
        }
        if (in.readBoolean()) {
            builder.innerHitsBuilder = in.readBytesReference();
        }
        if (in.readBoolean()) {
            builder.minScore = in.readFloat();
        }
        if (in.readBoolean()) {
            builder.postQueryBuilder = in.readQuery();
        }
        if (in.readBoolean()) {
            builder.queryBuilder = in.readQuery();
        }
        if (in.readBoolean()) {
            int size = in.readVInt();
            List<BytesReference> rescoreBuilders = new ArrayList<>();
            for (int i = 0; i < size; i++) {
                rescoreBuilders.add(in.readBytesReference());
            }
            builder.rescoreBuilders = rescoreBuilders;
        }
        if (in.readBoolean()) {
            int size = in.readVInt();
            List<ScriptField> scriptFields = new ArrayList<>(size);
            for (int i = 0; i < size; i++) {
                scriptFields.add(ScriptField.PROTOTYPE.readFrom(in));
            }
            builder.scriptFields = scriptFields;
        }
        builder.size = in.readVInt();
        if (in.readBoolean()) {
            int size = in.readVInt();
            List<BytesReference> sorts = new ArrayList<>();
            for (int i = 0; i < size; i++) {
                sorts.add(in.readBytesReference());
            }
            builder.sorts = sorts;
        }
        if (in.readBoolean()) {
            int size = in.readVInt();
            List<String> stats = new ArrayList<>();
            for (int i = 0; i < size; i++) {
                stats.add(in.readString());
            }
            builder.stats = stats;
        }
        if (in.readBoolean()) {
            builder.suggestBuilder = in.readBytesReference();
        }
        builder.terminateAfter = in.readVInt();
        builder.timeoutInMillis = in.readLong();
        builder.trackScores = in.readBoolean();
        builder.version = in.readOptionalBoolean();
        if (in.readBoolean()) {
            builder.ext = in.readBytesReference();
        }
        return builder;
    }

    @Override
    public void writeTo(StreamOutput out) throws IOException {
        boolean hasAggregations = aggregations != null;
        out.writeBoolean(hasAggregations);
        if (hasAggregations) {
            out.writeVInt(aggregations.size());
            for (BytesReference aggregation : aggregations) {
                out.writeBytesReference(aggregation);
            }
        }
        out.writeOptionalBoolean(explain);
        FetchSourceContext.optionalWriteToStream(fetchSourceContext, out);
        boolean hasFieldDataFields = fieldDataFields != null;
        out.writeBoolean(hasFieldDataFields);
        if (hasFieldDataFields) {
            out.writeVInt(fieldDataFields.size());
            for (String field : fieldDataFields) {
                out.writeString(field);
            }
        }
        boolean hasFieldNames = fieldNames != null;
        out.writeBoolean(hasFieldNames);
        if (hasFieldNames) {
            out.writeVInt(fieldNames.size());
            for (String field : fieldNames) {
                out.writeString(field);
            }
        }
        out.writeVInt(from);
        boolean hasHighlightBuilder = highlightBuilder != null;
        out.writeBoolean(hasHighlightBuilder);
        if (hasHighlightBuilder) {
            out.writeBytesReference(highlightBuilder);
        }
        boolean hasIndexBoost = indexBoost != null;
        out.writeBoolean(hasIndexBoost);
        if (hasIndexBoost) {
            out.writeVInt(indexBoost.size());
            for (ObjectCursor<String> key : indexBoost.keys()) {
                out.writeString(key.value);
                out.writeFloat(indexBoost.get(key.value));
            }
        }
        boolean hasInnerHitsBuilder = innerHitsBuilder != null;
        out.writeBoolean(hasInnerHitsBuilder);
        if (hasInnerHitsBuilder) {
            out.writeBytesReference(innerHitsBuilder);
        }
        boolean hasMinScore = minScore != null;
        out.writeBoolean(hasMinScore);
        if (hasMinScore) {
            out.writeFloat(minScore);
        }
        boolean hasPostQuery = postQueryBuilder != null;
        out.writeBoolean(hasPostQuery);
        if (hasPostQuery) {
            out.writeQuery(postQueryBuilder);
        }
        boolean hasQuery = queryBuilder != null;
        out.writeBoolean(hasQuery);
        if (hasQuery) {
            out.writeQuery(queryBuilder);
        }
        boolean hasRescoreBuilders = rescoreBuilders != null;
        out.writeBoolean(hasRescoreBuilders);
        if (hasRescoreBuilders) {
            out.writeVInt(rescoreBuilders.size());
            for (BytesReference rescoreBuilder : rescoreBuilders) {
                out.writeBytesReference(rescoreBuilder);
            }
        }
        boolean hasScriptFields = scriptFields != null;
        out.writeBoolean(hasScriptFields);
        if (hasScriptFields) {
            out.writeVInt(scriptFields.size());
            for (ScriptField scriptField : scriptFields) {
                scriptField.writeTo(out);
            }
        }
        out.writeVInt(size);
        boolean hasSorts = sorts != null;
        out.writeBoolean(hasSorts);
        if (hasSorts) {
            out.writeVInt(sorts.size());
            for (BytesReference sort : sorts) {
                out.writeBytesReference(sort);
            }
        }
        boolean hasStats = stats != null;
        out.writeBoolean(hasStats);
        if (hasStats) {
            out.writeVInt(stats.size());
            for (String stat : stats) {
                out.writeString(stat);
            }
        }
        boolean hasSuggestBuilder = suggestBuilder != null;
        out.writeBoolean(hasSuggestBuilder);
        if (hasSuggestBuilder) {
            out.writeBytesReference(suggestBuilder);
        }
        out.writeVInt(terminateAfter);
        out.writeLong(timeoutInMillis);
        out.writeBoolean(trackScores);
        out.writeOptionalBoolean(version);
        boolean hasExt = ext != null;
        out.writeBoolean(hasExt);
        if (hasExt) {
            out.writeBytesReference(ext);
        }
    }

    @Override
    public int hashCode() {
        return Objects.hash(aggregations, explain, fetchSourceContext, fieldDataFields, fieldNames, from,
                highlightBuilder, indexBoost, innerHitsBuilder, minScore, postQueryBuilder, queryBuilder, rescoreBuilders, scriptFields,
                size, sorts, stats, suggestBuilder, terminateAfter, timeoutInMillis, trackScores, version);
    }

    @Override
    public boolean equals(Object obj) {
        if (obj == null) {
            return false;
        }
        if (obj.getClass() != getClass()) {
            return false;
        }
        SearchSourceBuilder other = (SearchSourceBuilder) obj;
        return Objects.equals(aggregations, other.aggregations)
                && Objects.equals(explain, other.explain)
                && Objects.equals(fetchSourceContext, other.fetchSourceContext)
                && Objects.equals(fieldDataFields, other.fieldDataFields)
                && Objects.equals(fieldNames, other.fieldNames)
                && Objects.equals(from, other.from)
                && Objects.equals(highlightBuilder, other.highlightBuilder)
                && Objects.equals(indexBoost, other.indexBoost)
                && Objects.equals(innerHitsBuilder, other.innerHitsBuilder)
                && Objects.equals(minScore, other.minScore)
                && Objects.equals(postQueryBuilder, other.postQueryBuilder)
                && Objects.equals(queryBuilder, other.queryBuilder)
                && Objects.equals(rescoreBuilders, other.rescoreBuilders)
                && Objects.equals(scriptFields, other.scriptFields)
                && Objects.equals(size, other.size)
                && Objects.equals(sorts, other.sorts)
                && Objects.equals(stats, other.stats)
                && Objects.equals(suggestBuilder, other.suggestBuilder)
                && Objects.equals(terminateAfter, other.terminateAfter)
                && Objects.equals(timeoutInMillis, other.timeoutInMillis)
                && Objects.equals(trackScores, other.trackScores)
                && Objects.equals(version, other.version);
    }
}<|MERGE_RESOLUTION|>--- conflicted
+++ resolved
@@ -487,18 +487,18 @@
     }
 
     /**
-<<<<<<< HEAD
      * Should the query be profiled. Defaults to <tt>False</tt>
      */
     public SearchSourceBuilder profile(Boolean profile) {
         this.profile = profile;
         return this;
-=======
+    }
+
+    /**
      * Gets the bytes representing the rescore builders for this request.
      */
     public List<BytesReference> rescores() {
         return rescoreBuilders;
->>>>>>> bc3b91eb
     }
 
     /**

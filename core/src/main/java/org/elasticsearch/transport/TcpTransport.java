/*
 * Licensed to Elasticsearch under one or more contributor
 * license agreements. See the NOTICE file distributed with
 * this work for additional information regarding copyright
 * ownership. Elasticsearch licenses this file to you under
 * the Apache License, Version 2.0 (the "License"); you may
 * not use this file except in compliance with the License.
 * You may obtain a copy of the License at
 *
 *    http://www.apache.org/licenses/LICENSE-2.0
 *
 * Unless required by applicable law or agreed to in writing,
 * software distributed under the License is distributed on an
 * "AS IS" BASIS, WITHOUT WARRANTIES OR CONDITIONS OF ANY
 * KIND, either express or implied.  See the License for the
 * specific language governing permissions and limitations
 * under the License.
 */
package org.elasticsearch.transport;

import com.carrotsearch.hppc.IntHashSet;
import com.carrotsearch.hppc.IntSet;
import org.apache.logging.log4j.message.ParameterizedMessage;
import org.apache.logging.log4j.util.Supplier;
import org.apache.lucene.util.IOUtils;
import org.elasticsearch.ElasticsearchException;
import org.elasticsearch.ExceptionsHelper;
import org.elasticsearch.Version;
import org.elasticsearch.cluster.node.DiscoveryNode;
import org.elasticsearch.common.Strings;
import org.elasticsearch.common.breaker.CircuitBreaker;
import org.elasticsearch.common.bytes.BytesArray;
import org.elasticsearch.common.bytes.BytesReference;
import org.elasticsearch.common.bytes.CompositeBytesReference;
import org.elasticsearch.common.component.AbstractLifecycleComponent;
import org.elasticsearch.common.component.Lifecycle;
import org.elasticsearch.common.compress.Compressor;
import org.elasticsearch.common.compress.CompressorFactory;
import org.elasticsearch.common.compress.NotCompressedException;
import org.elasticsearch.common.io.ReleasableBytesStream;
import org.elasticsearch.common.io.stream.BytesStreamOutput;
import org.elasticsearch.common.io.stream.NamedWriteableAwareStreamInput;
import org.elasticsearch.common.io.stream.NamedWriteableRegistry;
import org.elasticsearch.common.io.stream.ReleasableBytesStreamOutput;
import org.elasticsearch.common.io.stream.StreamInput;
import org.elasticsearch.common.io.stream.StreamOutput;
import org.elasticsearch.common.lease.Releasable;
import org.elasticsearch.common.lease.Releasables;
import org.elasticsearch.common.metrics.CounterMetric;
import org.elasticsearch.common.network.NetworkAddress;
import org.elasticsearch.common.network.NetworkService;
import org.elasticsearch.common.network.NetworkUtils;
import org.elasticsearch.common.settings.Setting;
import org.elasticsearch.common.settings.Settings;
import org.elasticsearch.common.transport.BoundTransportAddress;
import org.elasticsearch.common.transport.PortsRange;
import org.elasticsearch.common.transport.TransportAddress;
import org.elasticsearch.common.unit.ByteSizeValue;
import org.elasticsearch.common.unit.TimeValue;
import org.elasticsearch.common.util.BigArrays;
import org.elasticsearch.common.util.concurrent.AbstractLifecycleRunnable;
import org.elasticsearch.common.util.concurrent.AbstractRunnable;
import org.elasticsearch.common.util.concurrent.EsRejectedExecutionException;
import org.elasticsearch.common.util.concurrent.KeyedLock;
import org.elasticsearch.common.util.concurrent.ThreadContext;
import org.elasticsearch.indices.breaker.CircuitBreakerService;
import org.elasticsearch.monitor.jvm.JvmInfo;
import org.elasticsearch.rest.RestStatus;
import org.elasticsearch.threadpool.ThreadPool;

import java.io.IOException;
import java.io.StreamCorruptedException;
import java.net.BindException;
import java.net.InetAddress;
import java.net.InetSocketAddress;
import java.net.UnknownHostException;
import java.nio.channels.CancelledKeyException;
import java.nio.charset.StandardCharsets;
import java.util.ArrayList;
import java.util.Arrays;
import java.util.Collections;
import java.util.EnumMap;
import java.util.HashMap;
import java.util.HashSet;
import java.util.Iterator;
import java.util.List;
import java.util.Map;
import java.util.Objects;
import java.util.Optional;
import java.util.Set;
import java.util.concurrent.ConcurrentHashMap;
import java.util.concurrent.ConcurrentMap;
import java.util.concurrent.CountDownLatch;
import java.util.concurrent.TimeUnit;
import java.util.concurrent.atomic.AtomicBoolean;
import java.util.concurrent.atomic.AtomicLong;
import java.util.concurrent.atomic.AtomicReference;
import java.util.concurrent.locks.ReadWriteLock;
import java.util.concurrent.locks.ReentrantReadWriteLock;
import java.util.regex.Matcher;
import java.util.regex.Pattern;
import java.util.stream.Collectors;

import static java.util.Collections.unmodifiableMap;
import static org.elasticsearch.common.settings.Setting.boolSetting;
import static org.elasticsearch.common.settings.Setting.intSetting;
import static org.elasticsearch.common.settings.Setting.timeSetting;
import static org.elasticsearch.common.transport.NetworkExceptionHelper.isCloseConnectionException;
import static org.elasticsearch.common.transport.NetworkExceptionHelper.isConnectException;
import static org.elasticsearch.common.util.concurrent.ConcurrentCollections.newConcurrentMap;

public abstract class TcpTransport<Channel> extends AbstractLifecycleComponent implements Transport {

    public static final String TRANSPORT_SERVER_WORKER_THREAD_NAME_PREFIX = "transport_server_worker";
    public static final String TRANSPORT_SERVER_BOSS_THREAD_NAME_PREFIX = "transport_server_boss";
    public static final String TRANSPORT_CLIENT_WORKER_THREAD_NAME_PREFIX = "transport_client_worker";
    public static final String TRANSPORT_CLIENT_BOSS_THREAD_NAME_PREFIX = "transport_client_boss";

    // the scheduled internal ping interval setting, defaults to disabled (-1)
    public static final Setting<TimeValue> PING_SCHEDULE =
        timeSetting("transport.ping_schedule", TimeValue.timeValueSeconds(-1), Setting.Property.NodeScope);
    public static final Setting<Integer> CONNECTIONS_PER_NODE_RECOVERY =
        intSetting("transport.connections_per_node.recovery", 2, 1, Setting.Property.NodeScope);
    public static final Setting<Integer> CONNECTIONS_PER_NODE_BULK =
        intSetting("transport.connections_per_node.bulk", 3, 1, Setting.Property.NodeScope);
    public static final Setting<Integer> CONNECTIONS_PER_NODE_REG =
        intSetting("transport.connections_per_node.reg", 6, 1, Setting.Property.NodeScope);
    public static final Setting<Integer> CONNECTIONS_PER_NODE_STATE =
        intSetting("transport.connections_per_node.state", 1, 1, Setting.Property.NodeScope);
    public static final Setting<Integer> CONNECTIONS_PER_NODE_PING =
        intSetting("transport.connections_per_node.ping", 1, 1, Setting.Property.NodeScope);
    public static final Setting<TimeValue> TCP_CONNECT_TIMEOUT =
        timeSetting("transport.tcp.connect_timeout", NetworkService.TcpSettings.TCP_CONNECT_TIMEOUT, Setting.Property.NodeScope);
    public static final Setting<Boolean> TCP_NO_DELAY =
        boolSetting("transport.tcp_no_delay", NetworkService.TcpSettings.TCP_NO_DELAY, Setting.Property.NodeScope);
    public static final Setting<Boolean> TCP_KEEP_ALIVE =
        boolSetting("transport.tcp.keep_alive", NetworkService.TcpSettings.TCP_KEEP_ALIVE, Setting.Property.NodeScope);
    public static final Setting<Boolean> TCP_REUSE_ADDRESS =
        boolSetting("transport.tcp.reuse_address", NetworkService.TcpSettings.TCP_REUSE_ADDRESS, Setting.Property.NodeScope);
    public static final Setting<Boolean> TCP_BLOCKING_CLIENT =
        boolSetting("transport.tcp.blocking_client", NetworkService.TcpSettings.TCP_BLOCKING_CLIENT, Setting.Property.NodeScope);
    public static final Setting<Boolean> TCP_BLOCKING_SERVER =
        boolSetting("transport.tcp.blocking_server", NetworkService.TcpSettings.TCP_BLOCKING_SERVER, Setting.Property.NodeScope);
    public static final Setting<ByteSizeValue> TCP_SEND_BUFFER_SIZE =
        Setting.byteSizeSetting("transport.tcp.send_buffer_size", NetworkService.TcpSettings.TCP_SEND_BUFFER_SIZE,
            Setting.Property.NodeScope);
    public static final Setting<ByteSizeValue> TCP_RECEIVE_BUFFER_SIZE =
        Setting.byteSizeSetting("transport.tcp.receive_buffer_size", NetworkService.TcpSettings.TCP_RECEIVE_BUFFER_SIZE,
            Setting.Property.NodeScope);

    // test-setting only
    static final Setting<Boolean> CONNECTION_HANDSHAKE = Setting.boolSetting("transport.tcp.handshake", true);

    private static final long NINETY_PER_HEAP_SIZE = (long) (JvmInfo.jvmInfo().getMem().getHeapMax().getBytes() * 0.9);
    private static final int PING_DATA_SIZE = -1;
    protected final boolean blockingClient;
    private final CircuitBreakerService circuitBreakerService;
    // package visibility for tests
    protected final ScheduledPing scheduledPing;
    private final TimeValue pingSchedule;
    protected final ThreadPool threadPool;
    private final BigArrays bigArrays;
    protected final NetworkService networkService;
    private final boolean doHandshakes;

    protected volatile TransportServiceAdapter transportServiceAdapter;
    // node id to actual channel
    protected final ConcurrentMap<DiscoveryNode, NodeChannels> connectedNodes = newConcurrentMap();
    protected final Map<String, List<Channel>> serverChannels = newConcurrentMap();
    protected final ConcurrentMap<String, BoundTransportAddress> profileBoundAddresses = newConcurrentMap();

    protected final KeyedLock<String> connectionLock = new KeyedLock<>();
    private final NamedWriteableRegistry namedWriteableRegistry;

    // this lock is here to make sure we close this transport and disconnect all the client nodes
    // connections while no connect operations is going on... (this might help with 100% CPU when stopping the transport?)
    protected final ReadWriteLock globalLock = new ReentrantReadWriteLock();
    protected final boolean compress;
    protected volatile BoundTransportAddress boundAddress;
    private final String transportName;
    protected final ConnectionProfile defaultConnectionProfile;

    private final ConcurrentMap<Long, HandshakeResponseHandler> pendingHandshakes = new ConcurrentHashMap<>();
    private final AtomicLong requestIdGenerator = new AtomicLong();
    private final CounterMetric numHandshakes = new CounterMetric();
    private static final String HANDSHAKE_ACTION_NAME = "internal:tcp/handshake";

    public TcpTransport(String transportName, Settings settings, ThreadPool threadPool, BigArrays bigArrays,
                        CircuitBreakerService circuitBreakerService, NamedWriteableRegistry namedWriteableRegistry,
                        NetworkService networkService) {
        super(settings);
        this.threadPool = threadPool;
        this.bigArrays = bigArrays;
        this.circuitBreakerService = circuitBreakerService;
        this.scheduledPing = new ScheduledPing();
        this.pingSchedule = PING_SCHEDULE.get(settings);
        this.namedWriteableRegistry = namedWriteableRegistry;
        this.compress = Transport.TRANSPORT_TCP_COMPRESS.get(settings);
        this.networkService = networkService;
        this.transportName = transportName;
        this.blockingClient = TCP_BLOCKING_CLIENT.get(settings);
        defaultConnectionProfile = buildDefaultConnectionProfile(settings);
        this.doHandshakes = CONNECTION_HANDSHAKE.get(settings);
    }

    static ConnectionProfile buildDefaultConnectionProfile(Settings settings) {
        int connectionsPerNodeRecovery = CONNECTIONS_PER_NODE_RECOVERY.get(settings);
        int connectionsPerNodeBulk = CONNECTIONS_PER_NODE_BULK.get(settings);
        int connectionsPerNodeReg = CONNECTIONS_PER_NODE_REG.get(settings);
        int connectionsPerNodeState = CONNECTIONS_PER_NODE_STATE.get(settings);
        int connectionsPerNodePing = CONNECTIONS_PER_NODE_PING.get(settings);
        ConnectionProfile.Builder builder = new ConnectionProfile.Builder();
        builder.setConnectTimeout(TCP_CONNECT_TIMEOUT.get(settings));
        builder.addConnections(connectionsPerNodeBulk, TransportRequestOptions.Type.BULK);
        builder.addConnections(connectionsPerNodePing, TransportRequestOptions.Type.PING);
        // if we are not master eligible we don't need a dedicated channel to publish the state
        builder.addConnections(DiscoveryNode.isMasterNode(settings) ? connectionsPerNodeState : 0, TransportRequestOptions.Type.STATE);
        // if we are not a data-node we don't need any dedicated channels for recovery
        builder.addConnections(DiscoveryNode.isDataNode(settings) ? connectionsPerNodeRecovery : 0, TransportRequestOptions.Type.RECOVERY);
        builder.addConnections(connectionsPerNodeReg, TransportRequestOptions.Type.REG);
        return builder.build();
    }

    @Override
    protected void doStart() {
        if (pingSchedule.millis() > 0) {
            threadPool.schedule(pingSchedule, ThreadPool.Names.GENERIC, scheduledPing);
        }
    }

    @Override
    public CircuitBreaker getInFlightRequestBreaker() {
        // We always obtain a fresh breaker to reflect changes to the breaker configuration.
        return circuitBreakerService.getBreaker(CircuitBreaker.IN_FLIGHT_REQUESTS);
    }

    @Override
    public void transportServiceAdapter(TransportServiceAdapter service) {
        if (service.getRequestHandler(HANDSHAKE_ACTION_NAME) != null) {
            throw new IllegalStateException(HANDSHAKE_ACTION_NAME + " is a reserved request handler and must not be registered");
        }
        this.transportServiceAdapter = service;
    }

    private static class HandshakeResponseHandler<Channel> implements TransportResponseHandler<VersionHandshakeResponse> {
        final AtomicReference<Version> versionRef = new AtomicReference<>();
        final CountDownLatch latch = new CountDownLatch(1);
        final AtomicBoolean handshakeNotSupported = new AtomicBoolean(false);
        final AtomicReference<Exception> exceptionRef = new AtomicReference<>();
        final Channel channel;

        public HandshakeResponseHandler(Channel channel) {
            this.channel = channel;
        }

        @Override
        public VersionHandshakeResponse newInstance() {
            return new VersionHandshakeResponse();
        }

        @Override
        public void handleResponse(VersionHandshakeResponse response) {
            final boolean success = versionRef.compareAndSet(null, response.version);
            assert success;
            latch.countDown();
        }

        @Override
        public void handleException(TransportException exp) {
            Throwable cause = exp.getCause();
            if (cause != null
                && cause instanceof ActionNotFoundTransportException
                // this will happen if we talk to a node (pre 5.2) that doesn't have a handshake handler
                // we will just treat the node as a 5.0.0 node unless the discovery node that is used to connect has a higher version.
                && cause.getMessage().equals("No handler for action [internal:tcp/handshake]")) {
                    handshakeNotSupported.set(true);
            } else {
                final boolean success = exceptionRef.compareAndSet(null, exp);
                assert success;
            }
            latch.countDown();
        }

        @Override
        public String executor() {
            return ThreadPool.Names.SAME;
        }
    }

    public class ScheduledPing extends AbstractLifecycleRunnable {

        /**
         * The magic number (must be lower than 0) for a ping message. This is handled
         * specifically in {@link TcpTransport#validateMessageHeader}.
         */
        private final BytesReference pingHeader;
        final CounterMetric successfulPings = new CounterMetric();
        final CounterMetric failedPings = new CounterMetric();

        public ScheduledPing() {
            super(lifecycle, logger);
            try (BytesStreamOutput out = new BytesStreamOutput()) {
                out.writeByte((byte) 'E');
                out.writeByte((byte) 'S');
                out.writeInt(PING_DATA_SIZE);
                pingHeader = out.bytes();
            } catch (IOException e) {
                throw new IllegalStateException(e.getMessage(), e); // won't happen
            }
        }

        @Override
        protected void doRunInLifecycle() throws Exception {
            for (Map.Entry<DiscoveryNode, NodeChannels> entry : connectedNodes.entrySet()) {
                DiscoveryNode node = entry.getKey();
                NodeChannels channels = entry.getValue();
                for (Channel channel : channels.getChannels()) {
                    try {
                        sendMessage(channel, pingHeader, successfulPings::inc);
                    } catch (Exception e) {
                        if (isOpen(channel)) {
                            logger.debug(
                                (Supplier<?>) () -> new ParameterizedMessage("[{}] failed to send ping transport message", node), e);
                            failedPings.inc();
                        } else {
                            logger.trace(
                                (Supplier<?>) () -> new ParameterizedMessage(
                                    "[{}] failed to send ping transport message (channel closed)", node), e);
                        }
                    }
                }
            }
        }

        public long getSuccessfulPings() {
            return successfulPings.count();
        }

        public long getFailedPings() {
            return failedPings.count();
        }

        @Override
        protected void onAfterInLifecycle() {
            try {
                threadPool.schedule(pingSchedule, ThreadPool.Names.GENERIC, this);
            } catch (EsRejectedExecutionException ex) {
                if (ex.isExecutorShutdown()) {
                    logger.debug("couldn't schedule new ping execution, executor is shutting down", ex);
                } else {
                    throw ex;
                }
            }
        }

        @Override
        public void onFailure(Exception e) {
            if (lifecycle.stoppedOrClosed()) {
                logger.trace("failed to send ping transport message", e);
            } else {
                logger.warn("failed to send ping transport message", e);
            }
        }
    }

    public final class NodeChannels implements Connection {
        private final Map<TransportRequestOptions.Type, ConnectionProfile.ConnectionTypeHandle> typeMapping;
        private final Channel[] channels;
        private final DiscoveryNode node;
        private final AtomicBoolean closed = new AtomicBoolean(false);
        private final Version version;

        public NodeChannels(DiscoveryNode node, Channel[] channels, ConnectionProfile connectionProfile) {
            this.node = node;
            this.channels = channels;
            assert channels.length == connectionProfile.getNumConnections() : "expected channels size to be == "
                + connectionProfile.getNumConnections() + " but was: [" + channels.length + "]";
            typeMapping = new EnumMap<>(TransportRequestOptions.Type.class);
            for (ConnectionProfile.ConnectionTypeHandle handle : connectionProfile.getHandles()) {
                for (TransportRequestOptions.Type type : handle.getTypes())
                typeMapping.put(type, handle);
            }
            version = node.getVersion();
        }

        NodeChannels(NodeChannels channels, Version handshakeVersion) {
            this.node = channels.node;
            this.channels = channels.channels;
            this.typeMapping = channels.typeMapping;
            this.version = handshakeVersion;
        }

        @Override
        public Version getVersion() {
            return version;
        }

        public boolean hasChannel(Channel channel) {
            for (Channel channel1 : channels) {
                if (channel.equals(channel1)) {
                    return true;
                }
            }
            return false;
        }

        public List<Channel> getChannels() {
            return Arrays.asList(channels);
        }

        public Channel channel(TransportRequestOptions.Type type) {
            ConnectionProfile.ConnectionTypeHandle connectionTypeHandle = typeMapping.get(type);
            if (connectionTypeHandle == null) {
                throw new IllegalArgumentException("no type channel for [" + type + "]");
            }
            return connectionTypeHandle.getChannel(channels);
        }

        @Override
        public synchronized void close() throws IOException {
            if (closed.compareAndSet(false, true)) {
                closeChannels(Arrays.stream(channels).filter(Objects::nonNull).collect(Collectors.toList()));
            }
        }

        @Override
        public DiscoveryNode getNode() {
            return this.node;
        }

        @Override
        public void sendRequest(long requestId, String action, TransportRequest request, TransportRequestOptions options)
            throws IOException, TransportException {
            if (closed.get()) {
                throw new NodeNotConnectedException(node, "connection already closed");
            }
            Channel channel = channel(options.type());
            sendRequestToChannel(this.node, channel, requestId, action, request, options, getVersion(), (byte)0);
        }
    }

    @Override
    public boolean nodeConnected(DiscoveryNode node) {
        return connectedNodes.containsKey(node);
    }

    @Override
    public void connectToNode(DiscoveryNode node, ConnectionProfile connectionProfile) {
        connectionProfile = connectionProfile == null ? defaultConnectionProfile : connectionProfile;
        if (!lifecycle.started()) {
            throw new IllegalStateException("can't add nodes to a stopped transport");
        }
        if (node == null) {
            throw new ConnectTransportException(null, "can't connect to a null node");
        }
        globalLock.readLock().lock();
        try {

            try (Releasable ignored = connectionLock.acquire(node.getId())) {
                if (!lifecycle.started()) {
                    throw new IllegalStateException("can't add nodes to a stopped transport");
                }
                NodeChannels nodeChannels = connectedNodes.get(node);
                if (nodeChannels != null) {
                    return;
                }
                try {
                    try {
                        nodeChannels = openConnection(node, connectionProfile);
                    } catch (Exception e) {
                        logger.trace(
                            (Supplier<?>) () -> new ParameterizedMessage(
                                "failed to connect to [{}], cleaning dangling connections", node), e);
                        throw e;
                    }
                    if (doHandshakes) { // some tests need to disable this
                        Channel channel = nodeChannels.channel(TransportRequestOptions.Type.PING);
                        final TimeValue connectTimeout = connectionProfile.getConnectTimeout() == null ?
                            defaultConnectionProfile.getConnectTimeout():
                            connectionProfile.getConnectTimeout();
                        final TimeValue handshakeTimeout = connectionProfile.getHandshakeTimeout() == null ?
                            connectTimeout : connectionProfile.getHandshakeTimeout();
                        Version version = executeHandshake(node, channel, handshakeTimeout);
                        if (version != null) {
                            // this is a BWC layer, if we talk to a pre 5.2 node then the handshake is not supported
                            // this will go away in master once it's all ported to 5.2 but for now we keep this to make
                            // the backport straight forward
                            nodeChannels = new NodeChannels(nodeChannels, version);
                        }
                    }
                    // we acquire a connection lock, so no way there is an existing connection
                    connectedNodes.put(node, nodeChannels);
                    if (logger.isDebugEnabled()) {
                        logger.debug("connected to node [{}]", node);
                    }
                    transportServiceAdapter.onNodeConnected(node);
                } catch (ConnectTransportException e) {
                    throw e;
                } catch (Exception e) {
                    throw new ConnectTransportException(node, "general node connection failure", e);
                }
            }
        } finally {
            globalLock.readLock().unlock();
        }
    }

    @Override
    public final NodeChannels openConnection(DiscoveryNode node, ConnectionProfile profile) throws IOException {
        try {
            NodeChannels nodeChannels = connectToChannels(node, profile);
            transportServiceAdapter.onConnectionOpened(node);
            return nodeChannels;
        } catch (ConnectTransportException e) {
            throw e;
        } catch (Exception e) {
            // ConnectTransportExceptions are handled specifically on the caller end - we wrap the actual exception to ensure
            // only relevant exceptions are logged on the caller end.. this is the same as in connectToNode
            throw new ConnectTransportException(node, "general node connection failure", e);
        }
    }

    /**
     * Disconnects from a node, only if the relevant channel is found to be part of the node channels.
     */
    protected boolean disconnectFromNode(DiscoveryNode node, Channel channel, String reason) {
        // this might be called multiple times from all the node channels, so do a lightweight
        // check outside of the lock
        NodeChannels nodeChannels = connectedNodes.get(node);
        if (nodeChannels != null && nodeChannels.hasChannel(channel)) {
            try (Releasable ignored = connectionLock.acquire(node.getId())) {
                nodeChannels = connectedNodes.get(node);
                // check again within the connection lock, if its still applicable to remove it
                if (nodeChannels != null && nodeChannels.hasChannel(channel)) {
                    connectedNodes.remove(node);
                    closeAndNotify(node, nodeChannels, reason);
                    return true;
                }
            }
        }
        return false;
    }

    private void closeAndNotify(DiscoveryNode node, NodeChannels nodeChannels, String reason) {
        try {
            logger.debug("disconnecting from [{}], {}", node, reason);
            IOUtils.closeWhileHandlingException(nodeChannels);
        } finally {
            logger.trace("disconnected from [{}], {}", node, reason);
            transportServiceAdapter.onNodeDisconnected(node);
        }
    }

    /**
     * Disconnects from a node if a channel is found as part of that nodes channels.
     */
    protected final void disconnectFromNodeChannel(final Channel channel, final Exception failure) {
        threadPool.generic().execute(() -> {
            try {
                try {
                    closeChannels(Collections.singletonList(channel));
                } finally {
                    for (DiscoveryNode node : connectedNodes.keySet()) {
                        if (disconnectFromNode(node, channel, ExceptionsHelper.detailedMessage(failure))) {
                            // if we managed to find this channel and disconnect from it, then break, no need to check on
                            // the rest of the nodes
                            break;
                        }
                    }
                }
            } catch (IOException e) {
                logger.warn("failed to close channel", e);
            }
        });
    }

    @Override
    public NodeChannels getConnection(DiscoveryNode node) {
        NodeChannels nodeChannels = connectedNodes.get(node);
        if (nodeChannels == null) {
            throw new NodeNotConnectedException(node, "Node not connected");
        }
        return nodeChannels;
    }

    @Override
    public void disconnectFromNode(DiscoveryNode node) {
        try (Releasable ignored = connectionLock.acquire(node.getId())) {
            NodeChannels nodeChannels = connectedNodes.remove(node);
            if (nodeChannels != null) {
                closeAndNotify(node, nodeChannels, "due to explicit disconnect call");
            }
        }
    }

    protected Version getCurrentVersion() {
        // this is just for tests to mock stuff like the nodes version - tests can override this internally
        return Version.CURRENT;
    }

    @Override
    public BoundTransportAddress boundAddress() {
        return this.boundAddress;
    }

    @Override
    public Map<String, BoundTransportAddress> profileBoundAddresses() {
        return unmodifiableMap(new HashMap<>(profileBoundAddresses));
    }

    protected Map<String, Settings> buildProfileSettings() {
        // extract default profile first and create standard bootstrap
        Map<String, Settings> profiles = TransportSettings.TRANSPORT_PROFILES_SETTING.get(settings).getAsGroups(true);
        if (!profiles.containsKey(TransportSettings.DEFAULT_PROFILE)) {
            profiles = new HashMap<>(profiles);
            profiles.put(TransportSettings.DEFAULT_PROFILE, Settings.EMPTY);
        }
        Settings defaultSettings = profiles.get(TransportSettings.DEFAULT_PROFILE);
        Map<String, Settings> result = new HashMap<>();
        // loop through all profiles and start them up, special handling for default one
        for (Map.Entry<String, Settings> entry : profiles.entrySet()) {
            Settings profileSettings = entry.getValue();
            String name = entry.getKey();

            if (!Strings.hasLength(name)) {
                logger.info("transport profile configured without a name. skipping profile with settings [{}]",
                    profileSettings.toDelimitedString(','));
                continue;
            } else if (TransportSettings.DEFAULT_PROFILE.equals(name)) {
                profileSettings = Settings.builder()
                    .put(profileSettings)
                    .put("port", profileSettings.get("port", TransportSettings.PORT.get(this.settings)))
                    .build();
            } else if (profileSettings.get("port") == null) {
                // if profile does not have a port, skip it
                logger.info("No port configured for profile [{}], not binding", name);
                continue;
            }
            Settings mergedSettings = Settings.builder()
                .put(defaultSettings)
                .put(profileSettings)
                .build();
            result.put(name, mergedSettings);
        }
        return result;
    }

    @Override
    public List<String> getLocalAddresses() {
        List<String> local = new ArrayList<>();
        local.add("127.0.0.1");
        // check if v6 is supported, if so, v4 will also work via mapped addresses.
        if (NetworkUtils.SUPPORTS_V6) {
            local.add("[::1]"); // may get ports appended!
        }
        return local;
    }

    protected void bindServer(final String name, final Settings settings) {
        // Bind and start to accept incoming connections.
        InetAddress hostAddresses[];
        String bindHosts[] = settings.getAsArray("bind_host", null);
        try {
            hostAddresses = networkService.resolveBindHostAddresses(bindHosts);
        } catch (IOException e) {
            throw new BindTransportException("Failed to resolve host " + Arrays.toString(bindHosts) + "", e);
        }
        if (logger.isDebugEnabled()) {
            String[] addresses = new String[hostAddresses.length];
            for (int i = 0; i < hostAddresses.length; i++) {
                addresses[i] = NetworkAddress.format(hostAddresses[i]);
            }
            logger.debug("binding server bootstrap to: {}", (Object)addresses);
        }

        assert hostAddresses.length > 0;

        List<InetSocketAddress> boundAddresses = new ArrayList<>();
        for (InetAddress hostAddress : hostAddresses) {
            boundAddresses.add(bindToPort(name, hostAddress, settings.get("port")));
        }

        final BoundTransportAddress boundTransportAddress = createBoundTransportAddress(name, settings, boundAddresses);

        if (TransportSettings.DEFAULT_PROFILE.equals(name)) {
            this.boundAddress = boundTransportAddress;
        } else {
            profileBoundAddresses.put(name, boundTransportAddress);
        }
    }

    protected InetSocketAddress bindToPort(final String name, final InetAddress hostAddress, String port) {
        PortsRange portsRange = new PortsRange(port);
        final AtomicReference<Exception> lastException = new AtomicReference<>();
        final AtomicReference<InetSocketAddress> boundSocket = new AtomicReference<>();
        boolean success = portsRange.iterate(portNumber -> {
            try {
                Channel channel = bind(name, new InetSocketAddress(hostAddress, portNumber));
                synchronized (serverChannels) {
                    List<Channel> list = serverChannels.get(name);
                    if (list == null) {
                        list = new ArrayList<>();
                        serverChannels.put(name, list);
                    }
                    list.add(channel);
                    boundSocket.set(getLocalAddress(channel));
                }
            } catch (Exception e) {
                lastException.set(e);
                return false;
            }
            return true;
        });
        if (!success) {
            throw new BindTransportException("Failed to bind to [" + port + "]", lastException.get());
        }

        if (logger.isDebugEnabled()) {
            logger.debug("Bound profile [{}] to address {{}}", name, NetworkAddress.format(boundSocket.get()));
        }

        return boundSocket.get();
    }

    private BoundTransportAddress createBoundTransportAddress(String name, Settings profileSettings,
                                                              List<InetSocketAddress> boundAddresses) {
        String[] boundAddressesHostStrings = new String[boundAddresses.size()];
        TransportAddress[] transportBoundAddresses = new TransportAddress[boundAddresses.size()];
        for (int i = 0; i < boundAddresses.size(); i++) {
            InetSocketAddress boundAddress = boundAddresses.get(i);
            boundAddressesHostStrings[i] = boundAddress.getHostString();
            transportBoundAddresses[i] = new TransportAddress(boundAddress);
        }

        final String[] publishHosts;
        if (TransportSettings.DEFAULT_PROFILE.equals(name)) {
            publishHosts = TransportSettings.PUBLISH_HOST.get(settings).toArray(Strings.EMPTY_ARRAY);
        } else {
            publishHosts = profileSettings.getAsArray("publish_host", boundAddressesHostStrings);
        }

        final InetAddress publishInetAddress;
        try {
            publishInetAddress = networkService.resolvePublishHostAddresses(publishHosts);
        } catch (Exception e) {
            throw new BindTransportException("Failed to resolve publish address", e);
        }

        final int publishPort = resolvePublishPort(name, settings, profileSettings, boundAddresses, publishInetAddress);
        final TransportAddress publishAddress = new TransportAddress(new InetSocketAddress(publishInetAddress, publishPort));
        return new BoundTransportAddress(transportBoundAddresses, publishAddress);
    }

    // package private for tests
    public static int resolvePublishPort(String profileName, Settings settings, Settings profileSettings,
                                         List<InetSocketAddress> boundAddresses, InetAddress publishInetAddress) {
        int publishPort;
        if (TransportSettings.DEFAULT_PROFILE.equals(profileName)) {
            publishPort = TransportSettings.PUBLISH_PORT.get(settings);
        } else {
            publishPort = profileSettings.getAsInt("publish_port", -1);
        }

        // if port not explicitly provided, search for port of address in boundAddresses that matches publishInetAddress
        if (publishPort < 0) {
            for (InetSocketAddress boundAddress : boundAddresses) {
                InetAddress boundInetAddress = boundAddress.getAddress();
                if (boundInetAddress.isAnyLocalAddress() || boundInetAddress.equals(publishInetAddress)) {
                    publishPort = boundAddress.getPort();
                    break;
                }
            }
        }

        // if no matching boundAddress found, check if there is a unique port for all bound addresses
        if (publishPort < 0) {
            final IntSet ports = new IntHashSet();
            for (InetSocketAddress boundAddress : boundAddresses) {
                ports.add(boundAddress.getPort());
            }
            if (ports.size() == 1) {
                publishPort = ports.iterator().next().value;
            }
        }

        if (publishPort < 0) {
            String profileExplanation = TransportSettings.DEFAULT_PROFILE.equals(profileName) ? "" : " for profile " + profileName;
            throw new BindTransportException("Failed to auto-resolve publish port" + profileExplanation + ", multiple bound addresses " +
                boundAddresses + " with distinct ports and none of them matched the publish address (" + publishInetAddress + "). " +
                "Please specify a unique port by setting " + TransportSettings.PORT.getKey() + " or " +
                TransportSettings.PUBLISH_PORT.getKey());
        }
        return publishPort;
    }

    @Override
    public TransportAddress[] addressesFromString(String address, int perAddressLimit) throws UnknownHostException {
        return parse(address, settings.get("transport.profiles.default.port", TransportSettings.PORT.get(settings)), perAddressLimit);
    }

    // this code is a take on guava's HostAndPort, like a HostAndPortRange

    // pattern for validating ipv6 bracket addresses.
    // not perfect, but PortsRange should take care of any port range validation, not a regex
    private static final Pattern BRACKET_PATTERN = Pattern.compile("^\\[(.*:.*)\\](?::([\\d\\-]*))?$");

    /** parse a hostname+port range spec into its equivalent addresses */
    static TransportAddress[] parse(String hostPortString, String defaultPortRange, int perAddressLimit) throws UnknownHostException {
        Objects.requireNonNull(hostPortString);
        String host;
        String portString = null;

        if (hostPortString.startsWith("[")) {
            // Parse a bracketed host, typically an IPv6 literal.
            Matcher matcher = BRACKET_PATTERN.matcher(hostPortString);
            if (!matcher.matches()) {
                throw new IllegalArgumentException("Invalid bracketed host/port range: " + hostPortString);
            }
            host = matcher.group(1);
            portString = matcher.group(2);  // could be null
        } else {
            int colonPos = hostPortString.indexOf(':');
            if (colonPos >= 0 && hostPortString.indexOf(':', colonPos + 1) == -1) {
                // Exactly 1 colon.  Split into host:port.
                host = hostPortString.substring(0, colonPos);
                portString = hostPortString.substring(colonPos + 1);
            } else {
                // 0 or 2+ colons.  Bare hostname or IPv6 literal.
                host = hostPortString;
                // 2+ colons and not bracketed: exception
                if (colonPos >= 0) {
                    throw new IllegalArgumentException("IPv6 addresses must be bracketed: " + hostPortString);
                }
            }
        }

        // if port isn't specified, fill with the default
        if (portString == null || portString.isEmpty()) {
            portString = defaultPortRange;
        }

        // generate address for each port in the range
        Set<InetAddress> addresses = new HashSet<>(Arrays.asList(InetAddress.getAllByName(host)));
        List<TransportAddress> transportAddresses = new ArrayList<>();
        int[] ports = new PortsRange(portString).ports();
        int limit = Math.min(ports.length, perAddressLimit);
        for (int i = 0; i < limit; i++) {
            for (InetAddress address : addresses) {
                transportAddresses.add(new TransportAddress(address, ports[i]));
            }
        }
        return transportAddresses.toArray(new TransportAddress[transportAddresses.size()]);
    }

    @Override
    protected final void doClose() {
    }

    @Override
    protected final void doStop() {
        final CountDownLatch latch = new CountDownLatch(1);
        // make sure we run it on another thread than a possible IO handler thread
        threadPool.generic().execute(() -> {
            globalLock.writeLock().lock();
            try {
                // first stop to accept any incoming connections so nobody can connect to this transport
                for (Map.Entry<String, List<Channel>> entry : serverChannels.entrySet()) {
                    try {
                        closeChannels(entry.getValue());
                    } catch (Exception e) {
                        logger.debug(
                            (Supplier<?>) () -> new ParameterizedMessage(
                                "Error closing serverChannel for profile [{}]", entry.getKey()), e);
                    }
                }

                for (Iterator<NodeChannels> it = connectedNodes.values().iterator(); it.hasNext(); ) {
                    NodeChannels nodeChannels = it.next();
                    it.remove();
                    IOUtils.closeWhileHandlingException(nodeChannels);
                }
                stopInternal();
            } finally {
                globalLock.writeLock().unlock();
                latch.countDown();
            }
        });

        try {
            latch.await(30, TimeUnit.SECONDS);
        } catch (InterruptedException e) {
            Thread.currentThread().interrupt();
            // ignore
        }
    }

    protected void onException(Channel channel, Exception e) throws IOException {
        if (!lifecycle.started()) {
            // ignore
            return;
        }
        if (isCloseConnectionException(e)) {
            logger.trace(
                (Supplier<?>) () -> new ParameterizedMessage(
                    "close connection exception caught on transport layer [{}], disconnecting from relevant node",
                    channel),
                e);
            // close the channel, which will cause a node to be disconnected if relevant
            disconnectFromNodeChannel(channel, e);
        } else if (isConnectException(e)) {
            logger.trace((Supplier<?>) () -> new ParameterizedMessage("connect exception caught on transport layer [{}]", channel), e);
            // close the channel as safe measure, which will cause a node to be disconnected if relevant
            disconnectFromNodeChannel(channel, e);
        } else if (e instanceof BindException) {
            logger.trace((Supplier<?>) () -> new ParameterizedMessage("bind exception caught on transport layer [{}]", channel), e);
            // close the channel as safe measure, which will cause a node to be disconnected if relevant
            disconnectFromNodeChannel(channel, e);
        } else if (e instanceof CancelledKeyException) {
            logger.trace(
                (Supplier<?>) () -> new ParameterizedMessage(
                    "cancelled key exception caught on transport layer [{}], disconnecting from relevant node",
                    channel),
                e);
            // close the channel as safe measure, which will cause a node to be disconnected if relevant
            disconnectFromNodeChannel(channel, e);
        } else if (e instanceof TcpTransport.HttpOnTransportException) {
            // in case we are able to return data, serialize the exception content and sent it back to the client
            if (isOpen(channel)) {
                final Runnable closeChannel = () -> {
                    try {
                        closeChannels(Collections.singletonList(channel));
                    } catch (IOException e1) {
                        logger.debug("failed to close httpOnTransport channel", e1);
                    }
                };
                boolean success = false;
                try {
                    sendMessage(channel, new BytesArray(e.getMessage().getBytes(StandardCharsets.UTF_8)), closeChannel);
                    success = true;
                } finally {
                    if (success == false) {
                        // it's fine to call this more than once
                        closeChannel.run();
                    }
                }
            }
        } else {
            logger.warn(
                (Supplier<?>) () -> new ParameterizedMessage("exception caught on transport layer [{}], closing connection", channel), e);
            // close the channel, which will cause a node to be disconnected if relevant
            disconnectFromNodeChannel(channel, e);
        }
    }

    /**
     * Returns the channels local address
     */
    protected abstract InetSocketAddress getLocalAddress(Channel channel);

    /**
     * Binds to the given {@link InetSocketAddress}
     * @param name the profile name
     * @param address the address to bind to
     */
    protected abstract Channel bind(String name, InetSocketAddress address) throws IOException;

    /**
     * Closes all channels in this list
     */
    protected abstract void closeChannels(List<Channel> channel) throws IOException;


    protected abstract void sendMessage(Channel channel, BytesReference reference, Runnable sendListener) throws IOException;

    protected abstract NodeChannels connectToChannels(DiscoveryNode node, ConnectionProfile connectionProfile) throws IOException;

    /**
     * Called to tear down internal resources
     */
    protected void stopInternal() {}

    public boolean canCompress(TransportRequest request) {
        return compress && (!(request instanceof BytesTransportRequest));
    }

    private void sendRequestToChannel(DiscoveryNode node, final Channel targetChannel, final long requestId, final String action,
                                        final TransportRequest request, TransportRequestOptions options, Version channelVersion,
                                      byte status) throws IOException,
        TransportException {
        if (compress) {
            options = TransportRequestOptions.builder(options).withCompress(true).build();
        }
        status = TransportStatus.setRequest(status);
        ReleasableBytesStreamOutput bStream = new ReleasableBytesStreamOutput(bigArrays);
        // we wrap this in a release once since if the onRequestSent callback throws an exception
        // we might release things twice and this should be prevented
        final Releasable toRelease = Releasables.releaseOnce(() -> Releasables.close(bStream.bytes()));
        boolean addedReleaseListener = false;
        StreamOutput stream = bStream;
        try {
            // only compress if asked, and, the request is not bytes, since then only
            // the header part is compressed, and the "body" can't be extracted as compressed
            if (options.compress() && canCompress(request)) {
                status = TransportStatus.setCompress(status);
                stream = CompressorFactory.COMPRESSOR.streamOutput(stream);
            }

            // we pick the smallest of the 2, to support both backward and forward compatibility
            // note, this is the only place we need to do this, since from here on, we use the serialized version
            // as the version to use also when the node receiving this request will send the response with
            Version version = Version.min(getCurrentVersion(), channelVersion);

            stream.setVersion(version);
            threadPool.getThreadContext().writeTo(stream);
            stream.writeString(action);
            BytesReference message = buildMessage(requestId, status, node.getVersion(), request, stream, bStream);
            final TransportRequestOptions finalOptions = options;
            Runnable onRequestSent = () -> { // this might be called in a different thread
                try {
                    toRelease.close();
                } finally {
                    transportServiceAdapter.onRequestSent(node, requestId, action, request, finalOptions);
                }
            };
            addedReleaseListener = internalSendMessage(targetChannel, message, onRequestSent);
        } finally {
            IOUtils.close(stream);
            if (!addedReleaseListener) {
                toRelease.close();
            }
        }
    }

    /**
     * sends a message view the given channel, using the given callbacks.
     *
     * @return true if the message was successfully sent or false when an error occurred and the error hanlding logic was activated
     *
     */
    private boolean internalSendMessage(Channel targetChannel, BytesReference message, Runnable onRequestSent) throws IOException {
        boolean success;
        try {
            sendMessage(targetChannel, message, onRequestSent);
            success = true;
        } catch (IOException ex) {
            // passing exception handling to deal with this and raise disconnect events and decide the right logging level
            onException(targetChannel, ex);
            success = false;
        }
        return success;
    }

    /**
     * Sends back an error response to the caller via the given channel
     * @param nodeVersion the caller node version
     * @param channel the channel to send the response to
     * @param error the error to return
     * @param requestId the request ID this response replies to
     * @param action the action this response replies to
     */
    public void sendErrorResponse(Version nodeVersion, Channel channel, final Exception error, final long requestId,
                                  final String action) throws IOException {
        try (BytesStreamOutput stream = new BytesStreamOutput()) {
            stream.setVersion(nodeVersion);
            RemoteTransportException tx = new RemoteTransportException(
                nodeName(), new TransportAddress(getLocalAddress(channel)), action, error);
            threadPool.getThreadContext().writeTo(stream);
            stream.writeException(tx);
            byte status = 0;
            status = TransportStatus.setResponse(status);
            status = TransportStatus.setError(status);
            final BytesReference bytes = stream.bytes();
            final BytesReference header = buildHeader(requestId, status, nodeVersion, bytes.length());
            Runnable onRequestSent = () -> transportServiceAdapter.onResponseSent(requestId, action, error);
            sendMessage(channel, new CompositeBytesReference(header, bytes), onRequestSent);
        }
    }

    /**
     * Sends the response to the given channel. This method should be used to send {@link TransportResponse} objects back to the caller.
     *
     * @see #sendErrorResponse(Version, Object, Exception, long, String) for sending back errors to the caller
     */
    public void sendResponse(Version nodeVersion, Channel channel, final TransportResponse response, final long requestId,
                             final String action, TransportResponseOptions options) throws IOException {
        sendResponse(nodeVersion, channel, response, requestId, action, options, (byte)0);
    }

    private void sendResponse(Version nodeVersion, Channel channel, final TransportResponse response, final long requestId,
        final String action, TransportResponseOptions options, byte status) throws IOException {
        if (compress) {
            options = TransportResponseOptions.builder(options).withCompress(true).build();
        }
        status = TransportStatus.setResponse(status); // TODO share some code with sendRequest
        ReleasableBytesStreamOutput bStream = new ReleasableBytesStreamOutput(bigArrays);
        // we wrap this in a release once since if the onRequestSent callback throws an exception
        // we might release things twice and this should be prevented
        final Releasable toRelease = Releasables.releaseOnce(() -> Releasables.close(bStream.bytes()));
        boolean addedReleaseListener = false;
        StreamOutput stream = bStream;
        try {
            if (options.compress()) {
                status = TransportStatus.setCompress(status);
                stream = CompressorFactory.COMPRESSOR.streamOutput(stream);
            }
            threadPool.getThreadContext().writeTo(stream);
            stream.setVersion(nodeVersion);
            BytesReference reference = buildMessage(requestId, status, nodeVersion, response, stream, bStream);

            final TransportResponseOptions finalOptions = options;
            Runnable onRequestSent = () -> { // this might be called in a different thread
                try {
                    toRelease.close();
                } finally {
                    transportServiceAdapter.onResponseSent(requestId, action, response, finalOptions);
                }
            };
            addedReleaseListener = internalSendMessage(channel, reference, onRequestSent);
        } finally {
            try {
                IOUtils.close(stream);
            } finally {
                if (!addedReleaseListener) {

                    toRelease.close();
                }
            }

        }
    }

    /**
     * Writes the Tcp message header into a bytes reference.
     *
     * @param requestId       the request ID
     * @param status          the request status
     * @param protocolVersion the protocol version used to serialize the data in the message
     * @param length          the payload length in bytes
     * @see TcpHeader
     */
    private BytesReference buildHeader(long requestId, byte status, Version protocolVersion, int length) throws IOException {
        try (BytesStreamOutput headerOutput = new BytesStreamOutput(TcpHeader.HEADER_SIZE)) {
            headerOutput.setVersion(protocolVersion);
            TcpHeader.writeHeader(headerOutput, requestId, status, protocolVersion, length);
            final BytesReference bytes = headerOutput.bytes();
            assert bytes.length() == TcpHeader.HEADER_SIZE : "header size mismatch expected: " + TcpHeader.HEADER_SIZE + " but was: "
                + bytes.length();
            return bytes;
        }
    }

    /**
     * Serializes the given message into a bytes representation
     */
    private BytesReference buildMessage(long requestId, byte status, Version nodeVersion, TransportMessage message, StreamOutput stream,
                                        ReleasableBytesStream writtenBytes) throws IOException {
        final BytesReference zeroCopyBuffer;
        if (message instanceof BytesTransportRequest) { // what a shitty optimization - we should use a direct send method instead
            BytesTransportRequest bRequest = (BytesTransportRequest) message;
            assert nodeVersion.equals(bRequest.version());
            bRequest.writeThin(stream);
            zeroCopyBuffer = bRequest.bytes;
        } else {
            message.writeTo(stream);
            zeroCopyBuffer = BytesArray.EMPTY;
        }
        // we have to close the stream here - flush is not enough since we might be compressing the content
        // and if we do that the close method will write some marker bytes (EOS marker) and otherwise
        // we barf on the decompressing end when we read past EOF on purpose in the #validateRequest method.
        // this might be a problem in deflate after all but it's important to close it for now.
        stream.close();
        final BytesReference messageBody = writtenBytes.bytes();
        final BytesReference header = buildHeader(requestId, status, stream.getVersion(), messageBody.length() + zeroCopyBuffer.length());
        return new CompositeBytesReference(header, messageBody, zeroCopyBuffer);
    }

    /**
     * Validates the first N bytes of the message header and returns <code>false</code> if the message is
     * a ping message and has no payload ie. isn't a real user level message.
     *
     * @throws IllegalStateException if the message is too short, less than the header or less that the header plus the message size
     * @throws HttpOnTransportException if the message has no valid header and appears to be a HTTP message
     * @throws IllegalArgumentException if the message is greater that the maximum allowed frame size. This is dependent on the available
     * memory.
     */
    public static boolean validateMessageHeader(BytesReference buffer) throws IOException {
        final int sizeHeaderLength = TcpHeader.MARKER_BYTES_SIZE + TcpHeader.MESSAGE_LENGTH_SIZE;
        if (buffer.length() < sizeHeaderLength) {
            throw new IllegalStateException("message size must be >= to the header size");
        }
        int offset = 0;
        if (buffer.get(offset) != 'E' || buffer.get(offset + 1) != 'S') {
            // special handling for what is probably HTTP
            if (bufferStartsWith(buffer, offset, "GET ") ||
                    bufferStartsWith(buffer, offset, "POST ") ||
                    bufferStartsWith(buffer, offset, "PUT ") ||
                    bufferStartsWith(buffer, offset, "HEAD ") ||
                    bufferStartsWith(buffer, offset, "DELETE ") ||
                    bufferStartsWith(buffer, offset, "OPTIONS ") ||
                    bufferStartsWith(buffer, offset, "PATCH ") ||
                    bufferStartsWith(buffer, offset, "TRACE ")) {

                throw new HttpOnTransportException("This is not a HTTP port");
            }

            // we have 6 readable bytes, show 4 (should be enough)
            throw new StreamCorruptedException("invalid internal transport message format, got ("
                    + Integer.toHexString(buffer.get(offset) & 0xFF) + ","
                    + Integer.toHexString(buffer.get(offset + 1) & 0xFF) + ","
                    + Integer.toHexString(buffer.get(offset + 2) & 0xFF) + ","
                    + Integer.toHexString(buffer.get(offset + 3) & 0xFF) + ")");
        }

        final int dataLen;
        try (StreamInput input = buffer.streamInput()) {
            input.skip(TcpHeader.MARKER_BYTES_SIZE);
            dataLen = input.readInt();
            if (dataLen == PING_DATA_SIZE) {
                // discard the messages we read and continue, this is achieved by skipping the bytes
                // and returning null
                return false;
            }
        }

        if (dataLen <= 0) {
            throw new StreamCorruptedException("invalid data length: " + dataLen);
        }
        // safety against too large frames being sent
        if (dataLen > NINETY_PER_HEAP_SIZE) {
            throw new IllegalArgumentException("transport content length received [" + new ByteSizeValue(dataLen) + "] exceeded ["
                    + new ByteSizeValue(NINETY_PER_HEAP_SIZE) + "]");
        }

        if (buffer.length() < dataLen + sizeHeaderLength) {
            throw new IllegalStateException("buffer must be >= to the message size but wasn't");
        }
        return true;
    }

    private static boolean bufferStartsWith(BytesReference buffer, int offset, String method) {
        char[] chars = method.toCharArray();
        for (int i = 0; i < chars.length; i++) {
            if (buffer.get(offset+ i) != chars[i]) {
                return false;
            }
        }

        return true;
    }

    /**
     * A helper exception to mark an incoming connection as potentially being HTTP
     * so an appropriate error code can be returned
     */
    public static class HttpOnTransportException extends ElasticsearchException {

        public HttpOnTransportException(String msg) {
            super(msg);
        }

        @Override
        public RestStatus status() {
            return RestStatus.BAD_REQUEST;
        }

        public HttpOnTransportException(StreamInput in) throws IOException{
            super(in);
        }
    }

    protected abstract boolean isOpen(Channel channel);

    /**
     * This method handles the message receive part for both request and responses
     */
    public final void messageReceived(BytesReference reference, Channel channel, String profileName,
                                      InetSocketAddress remoteAddress, int messageLengthBytes) throws IOException {
        final int totalMessageSize = messageLengthBytes + TcpHeader.MARKER_BYTES_SIZE + TcpHeader.MESSAGE_LENGTH_SIZE;
        transportServiceAdapter.addBytesReceived(totalMessageSize);
        // we have additional bytes to read, outside of the header
        boolean hasMessageBytesToRead = (totalMessageSize - TcpHeader.HEADER_SIZE) > 0;
        StreamInput streamIn = reference.streamInput();
        boolean success = false;
        try (ThreadContext.StoredContext tCtx = threadPool.getThreadContext().stashContext()) {
            long requestId = streamIn.readLong();
            byte status = streamIn.readByte();
            Version version = Version.fromId(streamIn.readInt());
            if (TransportStatus.isCompress(status) && hasMessageBytesToRead && streamIn.available() > 0) {
                Compressor compressor;
                try {
                    final int bytesConsumed = TcpHeader.REQUEST_ID_SIZE + TcpHeader.STATUS_SIZE + TcpHeader.VERSION_ID_SIZE;
                    compressor = CompressorFactory.compressor(reference.slice(bytesConsumed, reference.length() - bytesConsumed));
                } catch (NotCompressedException ex) {
                    int maxToRead = Math.min(reference.length(), 10);
                    StringBuilder sb = new StringBuilder("stream marked as compressed, but no compressor found, first [").append(maxToRead)
                        .append("] content bytes out of [").append(reference.length())
                        .append("] readable bytes with message size [").append(messageLengthBytes).append("] ").append("] are [");
                    for (int i = 0; i < maxToRead; i++) {
                        sb.append(reference.get(i)).append(",");
                    }
                    sb.append("]");
                    throw new IllegalStateException(sb.toString());
                }
                streamIn = compressor.streamInput(streamIn);
            }
            if (version.isCompatible(getCurrentVersion()) == false) {
                throw new IllegalStateException("Received message from unsupported version: [" + version
                    + "] minimal compatible version is: [" + getCurrentVersion().minimumCompatibilityVersion() + "]");
            }
            streamIn = new NamedWriteableAwareStreamInput(streamIn, namedWriteableRegistry);
            streamIn.setVersion(version);
            threadPool.getThreadContext().readHeaders(streamIn);
            if (TransportStatus.isRequest(status)) {
                handleRequest(channel, profileName, streamIn, requestId, messageLengthBytes, version, remoteAddress, status);
            } else {
                final TransportResponseHandler<?> handler;
                if (TransportStatus.isHandshake(status) && doHandshakes) {
                    handler = pendingHandshakes.remove(requestId);
                } else {
                    TransportResponseHandler theHandler = transportServiceAdapter.onResponseReceived(requestId);
                    if (theHandler == null && TransportStatus.isError(status)) {
                        handler = pendingHandshakes.remove(requestId);
                    } else {
                        handler = theHandler;
                    }
                }
                // ignore if its null, the adapter logs it
                if (handler != null) {
                    if (TransportStatus.isError(status)) {
                        handlerResponseError(streamIn, handler);
                    } else {
                        handleResponse(remoteAddress, streamIn, handler);
                    }
                    // Check the entire message has been read
                    final int nextByte = streamIn.read();
                    // calling read() is useful to make sure the message is fully read, even if there is an EOS marker
                    if (nextByte != -1) {
                        throw new IllegalStateException("Message not fully read (response) for requestId [" + requestId + "], handler ["
                            + handler + "], error [" + TransportStatus.isError(status) + "]; resetting");
                    }
                }
            }
            success = true;
        } finally {
            if (success) {
                IOUtils.close(streamIn);
            } else {
                IOUtils.closeWhileHandlingException(streamIn);
            }
        }
    }

    private void handleResponse(InetSocketAddress remoteAddress, final StreamInput stream, final TransportResponseHandler handler) {
        final TransportResponse response = handler.newInstance();
        response.remoteAddress(new TransportAddress(remoteAddress));
        try {
            response.readFrom(stream);
        } catch (Exception e) {
            handleException(handler, new TransportSerializationException(
                "Failed to deserialize response of type [" + response.getClass().getName() + "]", e));
            return;
        }
        threadPool.executor(handler.executor()).execute(new AbstractRunnable() {
            @Override
            public void onFailure(Exception e) {
                handleException(handler, new ResponseHandlerFailureTransportException(e));
            }

            @Override
            protected void doRun() throws Exception {
                handler.handleResponse(response);
            }});

    }

    /**
     * Executed for a received response error
     */
    private void handlerResponseError(StreamInput stream, final TransportResponseHandler handler) {
        Exception error;
        try {
            error = stream.readException();
        } catch (Exception e) {
            error = new TransportSerializationException("Failed to deserialize exception response from stream", e);
        }
        handleException(handler, error);
    }

    private void handleException(final TransportResponseHandler handler, Throwable error) {
        if (!(error instanceof RemoteTransportException)) {
            error = new RemoteTransportException(error.getMessage(), error);
        }
        final RemoteTransportException rtx = (RemoteTransportException) error;
        threadPool.executor(handler.executor()).execute(() -> {
            try {
                handler.handleException(rtx);
            } catch (Exception e) {
                logger.error((Supplier<?>) () -> new ParameterizedMessage("failed to handle exception response [{}]", handler), e);
            }
        });
    }

    protected String handleRequest(Channel channel, String profileName, final StreamInput stream, long requestId, int messageLengthBytes,
                                   Version version, InetSocketAddress remoteAddress, byte status) throws IOException {
        final String action = stream.readString();
        transportServiceAdapter.onRequestReceived(requestId, action);
        TransportChannel transportChannel = null;
        try {
            if (TransportStatus.isHandshake(status) && doHandshakes) {
                final VersionHandshakeResponse response = new VersionHandshakeResponse(getCurrentVersion());
                sendResponse(version, channel, response, requestId, HANDSHAKE_ACTION_NAME, TransportResponseOptions.EMPTY,
                    TransportStatus.setHandshake((byte)0));
            } else {
                final RequestHandlerRegistry reg = transportServiceAdapter.getRequestHandler(action);
                if (reg == null) {
                    throw new ActionNotFoundTransportException(action);
                }
                if (reg.canTripCircuitBreaker()) {
                    getInFlightRequestBreaker().addEstimateBytesAndMaybeBreak(messageLengthBytes, "<transport_request>");
                } else {
                    getInFlightRequestBreaker().addWithoutBreaking(messageLengthBytes);
                }
                transportChannel = new TcpTransportChannel<>(this, channel, transportName, action, requestId, version, profileName,
                    messageLengthBytes);
                final TransportRequest request = reg.newRequest();
                request.remoteAddress(new TransportAddress(remoteAddress));
                request.readFrom(stream);
                // in case we throw an exception, i.e. when the limit is hit, we don't want to verify
                validateRequest(stream, requestId, action);
                threadPool.executor(reg.getExecutor()).execute(new RequestHandler(reg, request, transportChannel));
            }
        } catch (Exception e) {
            // the circuit breaker tripped
            if (transportChannel == null) {
                transportChannel = new TcpTransportChannel<>(this, channel, transportName, action, requestId, version, profileName, 0);
            }
            try {
                transportChannel.sendResponse(e);
            } catch (IOException inner) {
                inner.addSuppressed(e);
                logger.warn(
                    (Supplier<?>) () -> new ParameterizedMessage(
                        "Failed to send error message back to client for action [{}]", action), inner);
            }
        }
        return action;
    }

    // This template method is needed to inject custom error checking logic in tests.
    protected void validateRequest(StreamInput stream, long requestId, String action) throws IOException {
        final int nextByte = stream.read();
        // calling read() is useful to make sure the message is fully read, even if there some kind of EOS marker
        if (nextByte != -1) {
            throw new IllegalStateException("Message not fully read (request) for requestId [" + requestId + "], action [" + action
                + "], available [" + stream.available() + "]; resetting");
        }
    }

    class RequestHandler extends AbstractRunnable {
        private final RequestHandlerRegistry reg;
        private final TransportRequest request;
        private final TransportChannel transportChannel;

        public RequestHandler(RequestHandlerRegistry reg, TransportRequest request, TransportChannel transportChannel) {
            this.reg = reg;
            this.request = request;
            this.transportChannel = transportChannel;
        }

        @SuppressWarnings({"unchecked"})
        @Override
        protected void doRun() throws Exception {
            reg.processMessageReceived(request, transportChannel);
        }

        @Override
        public boolean isForceExecution() {
            return reg.isForceExecution();
        }

        @Override
        public void onFailure(Exception e) {
            if (lifecycleState() == Lifecycle.State.STARTED) {
                // we can only send a response transport is started....
                try {
                    transportChannel.sendResponse(e);
                } catch (Exception inner) {
                    inner.addSuppressed(e);
                    logger.warn(
                        (Supplier<?>) () -> new ParameterizedMessage(
                            "Failed to send error message back to client for action [{}]", reg.getAction()), inner);
                }
            }
        }
    }

    private static final class VersionHandshakeResponse extends TransportResponse {
        private Version version;

        private VersionHandshakeResponse(Version version) {
            this.version = version;
        }

        private VersionHandshakeResponse() {}

        @Override
        public void readFrom(StreamInput in) throws IOException {
            super.readFrom(in);
            version = Version.readVersion(in);
        }

        @Override
        public void writeTo(StreamOutput out) throws IOException {
            super.writeTo(out);
            assert version != null;
            Version.writeVersion(version, out);
        }
    }

    // pkg private for testing
    final Version executeHandshake(DiscoveryNode node, Channel channel, TimeValue timeout) throws IOException, InterruptedException {
<<<<<<< HEAD
        CountDownLatch latch = new CountDownLatch(1);
        AtomicReference<Version> versionRef = new AtomicReference<>();
        AtomicReference<Exception> exceptionRef = new AtomicReference<>();
        numHandshakes.inc();
        final long requestId = newRequestId();
        pendingHandshakes.put(requestId, new TransportResponseHandler<VersionHandshakeResponse>() {

            @Override
            public VersionHandshakeResponse newInstance() {
                return new VersionHandshakeResponse();
            }

            @Override
            public void handleResponse(VersionHandshakeResponse response) {
                final boolean success = versionRef.compareAndSet(null, response.version);
                assert success;
                latch.countDown();
            }

            @Override
            public void handleException(TransportException exp) {
                final boolean success = exceptionRef.compareAndSet(null, exp);
                assert success;
                latch.countDown();
            }

            @Override
            public String executor() {
                return ThreadPool.Names.SAME;
            }
        });
=======
        numHandshakes.inc();
        final long requestId = newRequestId();
        final HandshakeResponseHandler handler = new HandshakeResponseHandler(channel);
        AtomicReference<Version> versionRef = handler.versionRef;
        AtomicReference<Exception> exceptionRef = handler.exceptionRef;
        pendingHandshakes.put(requestId, handler);
>>>>>>> 80d6539e
        boolean success = false;
        try {
            // for the request we use the minCompatVersion since we don't know what's the version of the node we talk to
            // we also have no payload on the request but the response will contain the actual version of the node we talk
            // to as the payload.
            final Version minCompatVersion = getCurrentVersion().minimumCompatibilityVersion();
            sendRequestToChannel(node, channel, requestId, HANDSHAKE_ACTION_NAME, TransportRequest.Empty.INSTANCE,
                TransportRequestOptions.EMPTY, minCompatVersion, TransportStatus.setHandshake((byte)0));
            if (handler.latch.await(timeout.millis(), TimeUnit.MILLISECONDS) == false) {
                throw new ConnectTransportException(node, "handshake_timeout[" + timeout + "]");
            }
            success = true;
<<<<<<< HEAD
=======
            if (handler.handshakeNotSupported.get()) {
                // this is a BWC layer, if we talk to a pre 5.2 node then the handshake is not supported
                // this will go away in master once it's all ported to 5.2 but for now we keep this to make
                // the backport straight forward
                return null;
            }
>>>>>>> 80d6539e
            if (exceptionRef.get() != null) {
                throw new IllegalStateException("handshake failed", exceptionRef.get());
            } else {
                Version version = versionRef.get();
                if (getCurrentVersion().isCompatible(version) == false) {
                    throw new IllegalStateException("Received message from unsupported version: [" + version
                        + "] minimal compatible version is: [" + getCurrentVersion().minimumCompatibilityVersion() + "]");
                }
                return version;
            }
        } finally {
            final TransportResponseHandler<?> removedHandler = pendingHandshakes.remove(requestId);
            // in the case of a timeout or an exception on the send part the handshake has not been removed yet.
            // but the timeout is tricky since it's basically a race condition so we only assert on the success case.
            assert success && removedHandler == null || success == false : "handler for requestId [" + requestId + "] is not been removed";
        }
    }

    final int getNumPendingHandshakes() { // for testing
        return pendingHandshakes.size();
    }

    final long getNumHandshakes() {
        return numHandshakes.count(); // for testing
    }

    @Override
    public long newRequestId() {
        return requestIdGenerator.incrementAndGet();
    }

    /**
     * Called by sub-classes for each channel that is closed
     */
    protected final void onChannelClosed(Channel channel) {
        Optional<Map.Entry<Long, HandshakeResponseHandler>> first = pendingHandshakes.entrySet().stream()
            .filter((entry) -> entry.getValue().channel == channel).findFirst();
        if(first.isPresent()) {
            final Long requestId = first.get().getKey();
            HandshakeResponseHandler handler = first.get().getValue();
            pendingHandshakes.remove(requestId);
            handler.handleException(new TransportException("connection reset"));
        }
    }
}<|MERGE_RESOLUTION|>--- conflicted
+++ resolved
@@ -245,7 +245,6 @@
     private static class HandshakeResponseHandler<Channel> implements TransportResponseHandler<VersionHandshakeResponse> {
         final AtomicReference<Version> versionRef = new AtomicReference<>();
         final CountDownLatch latch = new CountDownLatch(1);
-        final AtomicBoolean handshakeNotSupported = new AtomicBoolean(false);
         final AtomicReference<Exception> exceptionRef = new AtomicReference<>();
         final Channel channel;
 
@@ -261,24 +260,15 @@
         @Override
         public void handleResponse(VersionHandshakeResponse response) {
             final boolean success = versionRef.compareAndSet(null, response.version);
+            latch.countDown();
             assert success;
+        }
+
+        @Override
+        public void handleException(TransportException exp) {
+            final boolean success = exceptionRef.compareAndSet(null, exp);
             latch.countDown();
-        }
-
-        @Override
-        public void handleException(TransportException exp) {
-            Throwable cause = exp.getCause();
-            if (cause != null
-                && cause instanceof ActionNotFoundTransportException
-                // this will happen if we talk to a node (pre 5.2) that doesn't have a handshake handler
-                // we will just treat the node as a 5.0.0 node unless the discovery node that is used to connect has a higher version.
-                && cause.getMessage().equals("No handler for action [internal:tcp/handshake]")) {
-                    handshakeNotSupported.set(true);
-            } else {
-                final boolean success = exceptionRef.compareAndSet(null, exp);
-                assert success;
-            }
-            latch.countDown();
+            assert success;
         }
 
         @Override
@@ -1519,46 +1509,12 @@
 
     // pkg private for testing
     final Version executeHandshake(DiscoveryNode node, Channel channel, TimeValue timeout) throws IOException, InterruptedException {
-<<<<<<< HEAD
-        CountDownLatch latch = new CountDownLatch(1);
-        AtomicReference<Version> versionRef = new AtomicReference<>();
-        AtomicReference<Exception> exceptionRef = new AtomicReference<>();
-        numHandshakes.inc();
-        final long requestId = newRequestId();
-        pendingHandshakes.put(requestId, new TransportResponseHandler<VersionHandshakeResponse>() {
-
-            @Override
-            public VersionHandshakeResponse newInstance() {
-                return new VersionHandshakeResponse();
-            }
-
-            @Override
-            public void handleResponse(VersionHandshakeResponse response) {
-                final boolean success = versionRef.compareAndSet(null, response.version);
-                assert success;
-                latch.countDown();
-            }
-
-            @Override
-            public void handleException(TransportException exp) {
-                final boolean success = exceptionRef.compareAndSet(null, exp);
-                assert success;
-                latch.countDown();
-            }
-
-            @Override
-            public String executor() {
-                return ThreadPool.Names.SAME;
-            }
-        });
-=======
         numHandshakes.inc();
         final long requestId = newRequestId();
         final HandshakeResponseHandler handler = new HandshakeResponseHandler(channel);
         AtomicReference<Version> versionRef = handler.versionRef;
         AtomicReference<Exception> exceptionRef = handler.exceptionRef;
         pendingHandshakes.put(requestId, handler);
->>>>>>> 80d6539e
         boolean success = false;
         try {
             // for the request we use the minCompatVersion since we don't know what's the version of the node we talk to
@@ -1571,15 +1527,6 @@
                 throw new ConnectTransportException(node, "handshake_timeout[" + timeout + "]");
             }
             success = true;
-<<<<<<< HEAD
-=======
-            if (handler.handshakeNotSupported.get()) {
-                // this is a BWC layer, if we talk to a pre 5.2 node then the handshake is not supported
-                // this will go away in master once it's all ported to 5.2 but for now we keep this to make
-                // the backport straight forward
-                return null;
-            }
->>>>>>> 80d6539e
             if (exceptionRef.get() != null) {
                 throw new IllegalStateException("handshake failed", exceptionRef.get());
             } else {

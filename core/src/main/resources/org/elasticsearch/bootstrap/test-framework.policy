--- conflicted
+++ resolved
@@ -77,17 +77,6 @@
   permission java.net.SocketPermission "*", "connect";
 };
 
-<<<<<<< HEAD
-// IDEs need this because they do not play nicely with removing artifacts on projects,
-// so we keep it in here for IDE test support
-grant codeBase "${codebase.elasticsearch-rest-client-7.0.0-alpha1-SNAPSHOT-nodeps.jar}" {
-  // rest makes socket connections for rest tests
-  permission java.net.SocketPermission "*", "connect";
-};
-
-
-=======
->>>>>>> b72c7108
 grant codeBase "${codebase.httpcore-nio-4.4.5.jar}" {
   // httpcore makes socket connections for rest tests
   permission java.net.SocketPermission "*", "connect";

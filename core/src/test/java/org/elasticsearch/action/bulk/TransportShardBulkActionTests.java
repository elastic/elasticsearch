--- conflicted
+++ resolved
@@ -94,10 +94,6 @@
         // Failed index requests without sequence no should not be replicated
         writeRequest = new IndexRequest("index", "type", "id")
                 .source(Requests.INDEX_CONTENT_TYPE, "foo", "bar");
-<<<<<<< HEAD
-        response = new IndexResponse(shardId, "type", "id", 1, 17, 1, randomBoolean());
-=======
->>>>>>> a9657a5a
         request = new BulkItemRequest(0, writeRequest);
         request.setPrimaryResponse(
                 new BulkItemResponse(0, DocWriteRequest.OpType.INDEX,

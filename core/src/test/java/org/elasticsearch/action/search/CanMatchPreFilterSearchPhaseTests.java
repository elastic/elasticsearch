--- conflicted
+++ resolved
@@ -105,15 +105,9 @@
 
     public void testOldNodesTriggerException() {
         SearchTransportService searchTransportService = new SearchTransportService(
-<<<<<<< HEAD
             Settings.builder().put("search.remote.connect", false).build(), null, null);
-        DiscoveryNode node = new DiscoveryNode("node_1", buildNewFakeTransportAddress(), VersionUtils.getPreviousVersion(Version
-            .CURRENT.minimumCompatibilityVersion()));
-=======
-            Settings.builder().put("search.remote.connect", false).build(), null);
         DiscoveryNode node = new DiscoveryNode("node_1", buildNewFakeTransportAddress(), VersionUtils.randomVersionBetween(random(),
             VersionUtils.getFirstVersion(), VersionUtils.getPreviousVersion(Version.V_5_6_0)));
->>>>>>> cb4eebcd
         SearchAsyncActionTests.MockConnection mockConnection = new SearchAsyncActionTests.MockConnection(node);
         IllegalArgumentException illegalArgumentException = expectThrows(IllegalArgumentException.class,
             () -> searchTransportService.sendCanMatch(mockConnection, null, null, null));

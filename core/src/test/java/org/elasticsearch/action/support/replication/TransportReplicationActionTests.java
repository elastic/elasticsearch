--- conflicted
+++ resolved
@@ -633,19 +633,13 @@
         indexShardRouting.set(primaryShard);
 
         assertIndexShardCounter(2);
-<<<<<<< HEAD
         AtomicReference<Throwable> error = new AtomicReference<>();
 
         TransportChannel channel = createTransportChannel(listener, error::set);
         TransportReplicationAction<Request, Request, Response>.ReplicationPhase replicationPhase =
-                action.new ReplicationPhase(request,
+                action.new ReplicationPhase(task, request,
                         new Response(),
                         request.shardId(), channel, reference);
-=======
-        // TODO: set a default timeout
-        TransportReplicationAction<Request, Request, Response>.ReplicationPhase replicationPhase = action.new ReplicationPhase(task,
-                request, new Response(), request.shardId(), createTransportChannel(listener), reference);
->>>>>>> 77a16499
 
         assertThat(replicationPhase.totalShards(), equalTo(totalShards));
         assertThat(replicationPhase.pending(), equalTo(assignedReplicas));
@@ -932,7 +926,7 @@
         TransportChannel channel = createTransportChannel(listener, error::set);
 
         // simulate primary action
-        TransportReplicationAction.PrimaryPhase primaryPhase = action.new PrimaryPhase(request, channel);
+        TransportReplicationAction.PrimaryPhase primaryPhase = action.new PrimaryPhase(maybeTask(), request, channel);
         primaryPhase.run();
 
         // primary action should send replica request

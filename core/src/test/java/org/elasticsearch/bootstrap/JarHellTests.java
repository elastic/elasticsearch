--- conflicted
+++ resolved
@@ -111,21 +111,12 @@
         }
     }
 
-<<<<<<< HEAD
-=======
-    public void testLog4jLeniency() throws Exception {
-        Path dir = createTempDir();
-        URL[] jars = {makeJar(dir, "foo.jar", null, "org/apache/log4j/DuplicateClass.class"), makeJar(dir, "bar.jar", null, "org/apache/log4j/DuplicateClass.class")};
-        JarHell.checkJarHell(jars);
-    }
-
     public void testLog4jThrowableProxyLeniency() throws Exception {
         Path dir = createTempDir();
         URL[] jars = {makeJar(dir, "foo.jar", null, "org.apache.logging.log4j.core.impl.ThrowableProxy.class"), makeJar(dir, "bar.jar", null, "org.apache.logging.log4j.core.impl.ThrowableProxy.class")};
         JarHell.checkJarHell(jars);
     }
 
->>>>>>> 7b43d9b0
     public void testWithinSingleJar() throws Exception {
         // the java api for zip file does not allow creating duplicate entries (good!) so
         // this bogus jar had to be constructed with ant

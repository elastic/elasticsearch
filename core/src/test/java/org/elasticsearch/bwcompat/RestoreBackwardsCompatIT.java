--- conflicted
+++ resolved
@@ -61,42 +61,6 @@
         repoPath = createTempDir("repositories");
     }
 
-<<<<<<< HEAD
-    public void testRestoreOldSnapshots() throws Exception {
-        String repo = "test_repo";
-        String snapshot = "test_1";
-        List<String> repoVersions = repoVersions();
-        assertThat(repoVersions.size(), greaterThan(0));
-        for (String version : repoVersions) {
-            createRepo("repo", version, repo);
-            testOldSnapshot(version, repo, snapshot);
-        }
-
-        SortedSet<String> expectedVersions = new TreeSet<>();
-        for (Version v : VersionUtils.allReleasedVersions()) {
-            // The current version is in the "released" list even though it isn't released for historical reasons
-            if (v.isRelease()) {
-                // no guarantees for prereleases
-                expectedVersions.add(v.toString());
-            }
-        }
-
-        for (String repoVersion : repoVersions) {
-            if (expectedVersions.remove(repoVersion) == false) {
-                logger.warn("Old repositories tests contain extra repo: {}", repoVersion);
-            }
-        }
-        if (expectedVersions.isEmpty() == false) {
-            StringBuilder msg = new StringBuilder("Old repositories tests are missing versions:");
-            for (String expected : expectedVersions) {
-                msg.append("\n" + expected);
-            }
-            fail(msg.toString());
-        }
-    }
-
-=======
->>>>>>> da0b9913
     public void testRestoreUnsupportedSnapshots() throws Exception {
         String repo = "test_repo";
         String snapshot = "test_1";

/*
 * Licensed to Elasticsearch under one or more contributor
 * license agreements. See the NOTICE file distributed with
 * this work for additional information regarding copyright
 * ownership. Elasticsearch licenses this file to you under
 * the Apache License, Version 2.0 (the "License"); you may
 * not use this file except in compliance with the License.
 * You may obtain a copy of the License at
 *
 *    http://www.apache.org/licenses/LICENSE-2.0
 *
 * Unless required by applicable law or agreed to in writing,
 * software distributed under the License is distributed on an
 * "AS IS" BASIS, WITHOUT WARRANTIES OR CONDITIONS OF ANY
 * KIND, either express or implied.  See the License for the
 * specific language governing permissions and limitations
 * under the License.
 */

package org.elasticsearch.cluster.metadata;

import org.elasticsearch.common.io.stream.BytesStreamOutput;
import org.elasticsearch.common.settings.Settings;
import org.elasticsearch.common.util.set.Sets;
import org.elasticsearch.common.xcontent.ToXContent;
import org.elasticsearch.common.xcontent.XContentBuilder;
import org.elasticsearch.common.xcontent.XContentParser;
import org.elasticsearch.common.xcontent.json.JsonXContent;
import org.elasticsearch.index.shard.ShardId;
import org.elasticsearch.test.ESTestCase;

import java.io.IOException;
import java.util.Collections;
import java.util.Set;

import static org.hamcrest.Matchers.is;
import static org.hamcrest.Matchers.nullValue;

public class IndexMetaDataTests extends ESTestCase {

    public void testIndexMetaDataSerialization() throws IOException {
        Integer numShard = randomFrom(1, 2, 4, 8, 16);
        int numberOfReplicas = randomIntBetween(0, 10);
        IndexMetaData metaData = IndexMetaData.builder("foo")
            .settings(Settings.builder()
                .put("index.version.created", 1)
                .put("index.number_of_shards", numShard)
                .put("index.number_of_replicas", numberOfReplicas)
                .build())
            .creationDate(randomLong())
            .primaryTerm(0, 2)
            .setRoutingNumShards(32)
            .build();

        final XContentBuilder builder = JsonXContent.contentBuilder();
        builder.startObject();
        metaData.toXContent(builder, ToXContent.EMPTY_PARAMS);
        builder.endObject();
        XContentParser parser = createParser(JsonXContent.jsonXContent, builder.bytes());
        final IndexMetaData fromXContentMeta = IndexMetaData.fromXContent(parser);
        assertEquals(metaData, fromXContentMeta);
        assertEquals(metaData.hashCode(), fromXContentMeta.hashCode());

        assertEquals(metaData.getNumberOfReplicas(), fromXContentMeta.getNumberOfReplicas());
        assertEquals(metaData.getNumberOfShards(), fromXContentMeta.getNumberOfShards());
        assertEquals(metaData.getCreationVersion(), fromXContentMeta.getCreationVersion());
        assertEquals(metaData.getRoutingNumShards(), fromXContentMeta.getRoutingNumShards());
        assertEquals(metaData.getCreationDate(), fromXContentMeta.getCreationDate());
        assertEquals(metaData.getRoutingFactor(), fromXContentMeta.getRoutingFactor());
        assertEquals(metaData.primaryTerm(0), fromXContentMeta.primaryTerm(0));

        final BytesStreamOutput out = new BytesStreamOutput();
        metaData.writeTo(out);
        IndexMetaData deserialized = IndexMetaData.readFrom(out.bytes().streamInput());
        assertEquals(metaData, deserialized);
        assertEquals(metaData.hashCode(), deserialized.hashCode());

        assertEquals(metaData.getNumberOfReplicas(), deserialized.getNumberOfReplicas());
        assertEquals(metaData.getNumberOfShards(), deserialized.getNumberOfShards());
        assertEquals(metaData.getCreationVersion(), deserialized.getCreationVersion());
        assertEquals(metaData.getRoutingNumShards(), deserialized.getRoutingNumShards());
        assertEquals(metaData.getCreationDate(), deserialized.getCreationDate());
        assertEquals(metaData.getRoutingFactor(), deserialized.getRoutingFactor());
        assertEquals(metaData.primaryTerm(0), deserialized.primaryTerm(0));
    }

    public void testGetRoutingFactor() {
        Integer numShard = randomFrom(1, 2, 4, 8, 16);
        int routingFactor = IndexMetaData.getRoutingFactor(32, numShard);
        assertEquals(routingFactor * numShard, 32);

        Integer brokenNumShards = randomFrom(3, 5, 9, 12, 29, 42);
        expectThrows(IllegalArgumentException.class, () -> IndexMetaData.getRoutingFactor(32, brokenNumShards));
    }

    public void testSelectShrinkShards() {
        int numberOfReplicas = randomIntBetween(0, 10);
        IndexMetaData metaData = IndexMetaData.builder("foo")
            .settings(Settings.builder()
                .put("index.version.created", 1)
                .put("index.number_of_shards", 32)
                .put("index.number_of_replicas", numberOfReplicas)
                .build())
            .creationDate(randomLong())
            .build();
        Set<ShardId> shardIds = IndexMetaData.selectShrinkShards(0, metaData, 8);
        assertEquals(shardIds, Sets.newHashSet(new ShardId(metaData.getIndex(), 0), new ShardId(metaData.getIndex(), 1),
            new ShardId(metaData.getIndex(), 2), new ShardId(metaData.getIndex(), 3)));
        shardIds = IndexMetaData.selectShrinkShards(1, metaData, 8);
        assertEquals(shardIds, Sets.newHashSet(new ShardId(metaData.getIndex(), 4), new ShardId(metaData.getIndex(), 5),
            new ShardId(metaData.getIndex(), 6), new ShardId(metaData.getIndex(), 7)));
        shardIds = IndexMetaData.selectShrinkShards(7, metaData, 8);
        assertEquals(shardIds, Sets.newHashSet(new ShardId(metaData.getIndex(), 28), new ShardId(metaData.getIndex(), 29),
            new ShardId(metaData.getIndex(), 30), new ShardId(metaData.getIndex(), 31)));

        assertEquals("the number of target shards (8) must be greater than the shard id: 8",
            expectThrows(IllegalArgumentException.class, () -> IndexMetaData.selectShrinkShards(8, metaData, 8)).getMessage());
    }

    public void testSelectResizeShards() {
        int numTargetShards = randomFrom(4, 6, 8, 12);

        IndexMetaData split = IndexMetaData.builder("foo")
            .settings(Settings.builder()
                .put("index.version.created", 1)
                .put("index.number_of_shards", 2)
                .put("index.number_of_replicas", 0)
                .build())
            .creationDate(randomLong())
            .setRoutingNumShards(numTargetShards * 2)
            .build();

        IndexMetaData shrink = IndexMetaData.builder("foo")
            .settings(Settings.builder()
                .put("index.version.created", 1)
                .put("index.number_of_shards", 32)
                .put("index.number_of_replicas", 0)
                .build())
            .creationDate(randomLong())
            .build();
        int shard = randomIntBetween(0, numTargetShards-1);
        assertEquals(Collections.singleton(IndexMetaData.selectSplitShard(shard, split, numTargetShards)),
            IndexMetaData.selectRecoverFromShards(shard, split, numTargetShards));

        numTargetShards = randomFrom(1, 2, 4, 8, 16);
        shard = randomIntBetween(0, numTargetShards-1);
        assertEquals(IndexMetaData.selectShrinkShards(shard, shrink, numTargetShards),
            IndexMetaData.selectRecoverFromShards(shard, shrink, numTargetShards));

        assertEquals("can't select recover from shards if both indices have the same number of shards",
            expectThrows(IllegalArgumentException.class, () -> IndexMetaData.selectRecoverFromShards(0, shrink, 32)).getMessage());
    }

    public void testSelectSplitShard() {
        IndexMetaData metaData = IndexMetaData.builder("foo")
            .settings(Settings.builder()
                .put("index.version.created", 1)
                .put("index.number_of_shards", 2)
                .put("index.number_of_replicas", 0)
                .build())
            .creationDate(randomLong())
            .setRoutingNumShards(4)
            .build();
        ShardId shardId = IndexMetaData.selectSplitShard(0, metaData, 4);
        assertEquals(0, shardId.getId());
        shardId = IndexMetaData.selectSplitShard(1, metaData, 4);
        assertEquals(0, shardId.getId());
        shardId = IndexMetaData.selectSplitShard(2, metaData, 4);
        assertEquals(1, shardId.getId());
        shardId = IndexMetaData.selectSplitShard(3, metaData, 4);
        assertEquals(1, shardId.getId());

        assertEquals("the number of target shards (0) must be greater than the shard id: 0",
            expectThrows(IllegalArgumentException.class, () -> IndexMetaData.selectSplitShard(0, metaData, 0)).getMessage());

        assertEquals("the number of source shards [2] must be a must be a factor of [3]",
            expectThrows(IllegalArgumentException.class, () -> IndexMetaData.selectSplitShard(0, metaData, 3)).getMessage());

<<<<<<< HEAD
        assertEquals("the number of routingShards [4] must be a multiple of the target shards [6]",
            expectThrows(IllegalStateException.class, () -> IndexMetaData.selectSplitShard(0, metaData, 6)).getMessage());
=======
        assertEquals("the number of routing shards [4] must be a multiple of the target shards [8]",
            expectThrows(IllegalStateException.class, () -> IndexMetaData.selectSplitShard(0, metaData, 8)).getMessage());
>>>>>>> 8aba7c8b
    }

    public void testIndexFormat() {
        Settings defaultSettings = Settings.builder()
                .put("index.version.created", 1)
                .put("index.number_of_shards", 1)
                .put("index.number_of_replicas", 1)
                .build();

        // matching version
        {
            IndexMetaData metaData = IndexMetaData.builder("foo")
                    .settings(Settings.builder()
                            .put(defaultSettings)
                            // intentionally not using the constant, so upgrading requires you to look at this test
                            // where you have to update this part and the next one
                            .put("index.format", 6)
                            .build())
                    .build();

            assertThat(metaData.getSettings().getAsInt(IndexMetaData.INDEX_FORMAT_SETTING.getKey(), 0), is(6));
        }

        // no setting configured
        {
            IndexMetaData metaData = IndexMetaData.builder("foo")
                    .settings(Settings.builder()
                            .put(defaultSettings)
                            .build())
                    .build();
            assertThat(metaData.getSettings().getAsInt(IndexMetaData.INDEX_FORMAT_SETTING.getKey(), 0), is(0));
        }
    }

    public void testNumberOfRoutingShards() {
        Settings build = Settings.builder().put("index.number_of_shards", 5).put("index.number_of_routing_shards", 10).build();
        assertEquals(10, IndexMetaData.INDEX_NUMBER_OF_ROUTING_SHARDS_SETTING.get(build).intValue());

        build = Settings.builder().put("index.number_of_shards", 5).put("index.number_of_routing_shards", 5).build();
        assertEquals(5, IndexMetaData.INDEX_NUMBER_OF_ROUTING_SHARDS_SETTING.get(build).intValue());

        int numShards = randomIntBetween(1, 10);
        build = Settings.builder().put("index.number_of_shards", numShards).build();
        assertEquals(numShards, IndexMetaData.INDEX_NUMBER_OF_ROUTING_SHARDS_SETTING.get(build).intValue());

        Settings lessThanSettings = Settings.builder().put("index.number_of_shards", 8).put("index.number_of_routing_shards", 4).build();
        IllegalArgumentException iae = expectThrows(IllegalArgumentException.class,
            () -> IndexMetaData.INDEX_NUMBER_OF_ROUTING_SHARDS_SETTING.get(lessThanSettings));
        assertEquals("index.number_of_routing_shards [4] must be >= index.number_of_shards [8]", iae.getMessage());

        Settings notAFactorySettings = Settings.builder().put("index.number_of_shards", 2).put("index.number_of_routing_shards", 3).build();
        iae = expectThrows(IllegalArgumentException.class,
            () -> IndexMetaData.INDEX_NUMBER_OF_ROUTING_SHARDS_SETTING.get(notAFactorySettings));
        assertEquals("the number of source shards [2] must be a must be a factor of [3]", iae.getMessage());
    }
}<|MERGE_RESOLUTION|>--- conflicted
+++ resolved
@@ -176,13 +176,8 @@
         assertEquals("the number of source shards [2] must be a must be a factor of [3]",
             expectThrows(IllegalArgumentException.class, () -> IndexMetaData.selectSplitShard(0, metaData, 3)).getMessage());
 
-<<<<<<< HEAD
-        assertEquals("the number of routingShards [4] must be a multiple of the target shards [6]",
-            expectThrows(IllegalStateException.class, () -> IndexMetaData.selectSplitShard(0, metaData, 6)).getMessage());
-=======
         assertEquals("the number of routing shards [4] must be a multiple of the target shards [8]",
             expectThrows(IllegalStateException.class, () -> IndexMetaData.selectSplitShard(0, metaData, 8)).getMessage());
->>>>>>> 8aba7c8b
     }
 
     public void testIndexFormat() {

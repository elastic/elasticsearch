/*
 * Licensed to Elasticsearch under one or more contributor
 * license agreements. See the NOTICE file distributed with
 * this work for additional information regarding copyright
 * ownership. Elasticsearch licenses this file to you under
 * the Apache License, Version 2.0 (the "License"); you may
 * not use this file except in compliance with the License.
 * You may obtain a copy of the License at
 *
 *    http://www.apache.org/licenses/LICENSE-2.0
 *
 * Unless required by applicable law or agreed to in writing,
 * software distributed under the License is distributed on an
 * "AS IS" BASIS, WITHOUT WARRANTIES OR CONDITIONS OF ANY
 * KIND, either express or implied.  See the License for the
 * specific language governing permissions and limitations
 * under the License.
 */

package org.elasticsearch.index.engine;

import com.carrotsearch.hppc.cursors.ObjectObjectCursor;
import org.apache.logging.log4j.Level;
import org.apache.logging.log4j.LogManager;
import org.apache.logging.log4j.Logger;
import org.apache.logging.log4j.core.LogEvent;
import org.apache.logging.log4j.core.appender.AbstractAppender;
import org.apache.logging.log4j.core.filter.RegexFilter;
import org.apache.lucene.codecs.lucene50.Lucene50StoredFieldsFormat;
import org.apache.lucene.document.Field;
import org.apache.lucene.document.LongPoint;
import org.apache.lucene.document.NumericDocValuesField;
import org.apache.lucene.document.StoredField;
import org.apache.lucene.document.TextField;
import org.apache.lucene.index.DirectoryReader;
import org.apache.lucene.index.IndexCommit;
import org.apache.lucene.index.IndexReader;
import org.apache.lucene.index.IndexWriter;
import org.apache.lucene.index.IndexWriterConfig;
import org.apache.lucene.index.IndexableField;
import org.apache.lucene.index.LeafReader;
import org.apache.lucene.index.LeafReaderContext;
import org.apache.lucene.index.LiveIndexWriterConfig;
import org.apache.lucene.index.LogByteSizeMergePolicy;
import org.apache.lucene.index.LogDocMergePolicy;
import org.apache.lucene.index.NoMergePolicy;
import org.apache.lucene.index.NumericDocValues;
import org.apache.lucene.index.PointValues;
import org.apache.lucene.index.Term;
import org.apache.lucene.index.TieredMergePolicy;
import org.apache.lucene.search.IndexSearcher;
import org.apache.lucene.search.MatchAllDocsQuery;
import org.apache.lucene.search.ReferenceManager;
import org.apache.lucene.search.Sort;
import org.apache.lucene.search.SortedSetSortField;
import org.apache.lucene.search.TermQuery;
import org.apache.lucene.search.TopDocs;
import org.apache.lucene.search.TotalHitCountCollector;
import org.apache.lucene.store.AlreadyClosedException;
import org.apache.lucene.store.Directory;
import org.apache.lucene.store.Lock;
import org.apache.lucene.store.MockDirectoryWrapper;
import org.apache.lucene.util.Bits;
import org.apache.lucene.util.BytesRef;
import org.apache.lucene.util.FixedBitSet;
import org.apache.lucene.util.IOUtils;
import org.elasticsearch.ElasticsearchException;
import org.elasticsearch.Version;
import org.elasticsearch.action.index.IndexRequest;
import org.elasticsearch.action.support.TransportActions;
import org.elasticsearch.cluster.metadata.IndexMetaData;
import org.elasticsearch.cluster.routing.IndexShardRoutingTable;
import org.elasticsearch.cluster.routing.ShardRouting;
import org.elasticsearch.cluster.routing.ShardRoutingState;
import org.elasticsearch.cluster.routing.TestShardRouting;
import org.elasticsearch.common.Randomness;
import org.elasticsearch.common.Strings;
import org.elasticsearch.common.bytes.BytesArray;
import org.elasticsearch.common.bytes.BytesReference;
import org.elasticsearch.common.collect.Tuple;
import org.elasticsearch.common.logging.Loggers;
import org.elasticsearch.common.lucene.index.ElasticsearchDirectoryReader;
import org.elasticsearch.common.lucene.uid.Versions;
import org.elasticsearch.common.lucene.uid.VersionsAndSeqNoResolver;
import org.elasticsearch.common.lucene.uid.VersionsAndSeqNoResolver.DocIdAndSeqNo;
import org.elasticsearch.common.settings.Settings;
import org.elasticsearch.common.unit.TimeValue;
import org.elasticsearch.common.util.BigArrays;
import org.elasticsearch.common.util.concurrent.AbstractRunnable;
import org.elasticsearch.common.util.concurrent.ConcurrentCollections;
import org.elasticsearch.common.xcontent.XContentType;
import org.elasticsearch.index.IndexSettings;
import org.elasticsearch.index.VersionType;
import org.elasticsearch.index.codec.CodecService;
import org.elasticsearch.index.engine.Engine.Searcher;
import org.elasticsearch.index.fieldvisitor.FieldsVisitor;
import org.elasticsearch.index.mapper.ContentPath;
import org.elasticsearch.index.mapper.IdFieldMapper;
import org.elasticsearch.index.mapper.Mapper.BuilderContext;
import org.elasticsearch.index.mapper.Mapping;
import org.elasticsearch.index.mapper.MetadataFieldMapper;
import org.elasticsearch.index.mapper.ParseContext;
import org.elasticsearch.index.mapper.ParseContext.Document;
import org.elasticsearch.index.mapper.ParsedDocument;
import org.elasticsearch.index.mapper.RootObjectMapper;
import org.elasticsearch.index.mapper.SeqNoFieldMapper;
import org.elasticsearch.index.mapper.SourceFieldMapper;
import org.elasticsearch.index.seqno.SeqNoStats;
import org.elasticsearch.index.seqno.SequenceNumbers;
import org.elasticsearch.index.seqno.SequenceNumbersService;
import org.elasticsearch.index.shard.IndexSearcherWrapper;
import org.elasticsearch.index.shard.ShardId;
import org.elasticsearch.index.shard.ShardUtils;
import org.elasticsearch.index.store.DirectoryUtils;
import org.elasticsearch.index.store.Store;
import org.elasticsearch.index.translog.Translog;
import org.elasticsearch.index.translog.TranslogConfig;
import org.elasticsearch.indices.breaker.NoneCircuitBreakerService;
import org.elasticsearch.test.IndexSettingsModule;
import org.hamcrest.MatcherAssert;
import org.hamcrest.Matchers;

import java.io.IOException;
import java.io.UncheckedIOException;
import java.nio.charset.Charset;
import java.nio.file.Files;
import java.nio.file.Path;
import java.util.ArrayList;
import java.util.Arrays;
import java.util.Base64;
import java.util.Collections;
import java.util.Comparator;
import java.util.HashMap;
import java.util.HashSet;
import java.util.LinkedHashMap;
import java.util.List;
import java.util.Map;
import java.util.Queue;
import java.util.Set;
import java.util.concurrent.BrokenBarrierException;
import java.util.concurrent.CountDownLatch;
import java.util.concurrent.CyclicBarrier;
import java.util.concurrent.TimeUnit;
import java.util.concurrent.atomic.AtomicBoolean;
import java.util.concurrent.atomic.AtomicInteger;
import java.util.concurrent.atomic.AtomicLong;
import java.util.concurrent.atomic.AtomicReference;
import java.util.function.BiFunction;
import java.util.function.LongSupplier;
import java.util.function.Supplier;
import java.util.function.ToLongBiFunction;
import java.util.stream.Collectors;
import java.util.stream.LongStream;

import static java.util.Collections.emptyMap;
import static java.util.Collections.shuffle;
import static org.elasticsearch.index.engine.Engine.Operation.Origin.LOCAL_TRANSLOG_RECOVERY;
import static org.elasticsearch.index.engine.Engine.Operation.Origin.PEER_RECOVERY;
import static org.elasticsearch.index.engine.Engine.Operation.Origin.PRIMARY;
import static org.elasticsearch.index.engine.Engine.Operation.Origin.REPLICA;
import static org.elasticsearch.index.translog.TranslogDeletionPolicies.createTranslogDeletionPolicy;
import static org.hamcrest.CoreMatchers.instanceOf;
import static org.hamcrest.Matchers.equalTo;
import static org.hamcrest.Matchers.everyItem;
import static org.hamcrest.Matchers.greaterThan;
import static org.hamcrest.Matchers.greaterThanOrEqualTo;
import static org.hamcrest.Matchers.hasKey;
import static org.hamcrest.Matchers.lessThanOrEqualTo;
import static org.hamcrest.Matchers.not;
import static org.hamcrest.Matchers.notNullValue;
import static org.hamcrest.Matchers.nullValue;

public class InternalEngineTests extends EngineTestCase {

    public void testSegments() throws Exception {
        try (Store store = createStore();
             InternalEngine engine = createEngine(defaultSettings, store, createTempDir(), NoMergePolicy.INSTANCE)) {
            List<Segment> segments = engine.segments(false);
            assertThat(segments.isEmpty(), equalTo(true));
            assertThat(engine.segmentsStats(false).getCount(), equalTo(0L));
            assertThat(engine.segmentsStats(false).getMemoryInBytes(), equalTo(0L));

            // create two docs and refresh
            ParsedDocument doc = testParsedDocument("1", null, testDocumentWithTextField(), B_1, null);
            Engine.Index first = indexForDoc(doc);
            Engine.IndexResult firstResult = engine.index(first);
            ParsedDocument doc2 = testParsedDocument("2", null, testDocumentWithTextField(), B_2, null);
            Engine.Index second = indexForDoc(doc2);
            Engine.IndexResult secondResult = engine.index(second);
            assertThat(secondResult.getTranslogLocation(), greaterThan(firstResult.getTranslogLocation()));
            engine.refresh("test");

            segments = engine.segments(false);
            assertThat(segments.size(), equalTo(1));
            SegmentsStats stats = engine.segmentsStats(false);
            assertThat(stats.getCount(), equalTo(1L));
            assertThat(stats.getTermsMemoryInBytes(), greaterThan(0L));
            assertThat(stats.getStoredFieldsMemoryInBytes(), greaterThan(0L));
            assertThat(stats.getTermVectorsMemoryInBytes(), equalTo(0L));
            assertThat(stats.getNormsMemoryInBytes(), greaterThan(0L));
            assertThat(stats.getDocValuesMemoryInBytes(), greaterThan(0L));
            assertThat(segments.get(0).isCommitted(), equalTo(false));
            assertThat(segments.get(0).isSearch(), equalTo(true));
            assertThat(segments.get(0).getNumDocs(), equalTo(2));
            assertThat(segments.get(0).getDeletedDocs(), equalTo(0));
            assertThat(segments.get(0).isCompound(), equalTo(true));
            assertThat(segments.get(0).ramTree, nullValue());
            assertThat(segments.get(0).getAttributes().keySet(), Matchers.contains(Lucene50StoredFieldsFormat.MODE_KEY));

            engine.flush();

            segments = engine.segments(false);
            assertThat(segments.size(), equalTo(1));
            assertThat(engine.segmentsStats(false).getCount(), equalTo(1L));
            assertThat(segments.get(0).isCommitted(), equalTo(true));
            assertThat(segments.get(0).isSearch(), equalTo(true));
            assertThat(segments.get(0).getNumDocs(), equalTo(2));
            assertThat(segments.get(0).getDeletedDocs(), equalTo(0));
            assertThat(segments.get(0).isCompound(), equalTo(true));

            ParsedDocument doc3 = testParsedDocument("3", null, testDocumentWithTextField(), B_3, null);
            engine.index(indexForDoc(doc3));
            engine.refresh("test");

            segments = engine.segments(false);
            assertThat(segments.size(), equalTo(2));
            assertThat(engine.segmentsStats(false).getCount(), equalTo(2L));
            assertThat(engine.segmentsStats(false).getTermsMemoryInBytes(), greaterThan(stats.getTermsMemoryInBytes()));
            assertThat(engine.segmentsStats(false).getStoredFieldsMemoryInBytes(), greaterThan(stats.getStoredFieldsMemoryInBytes()));
            assertThat(engine.segmentsStats(false).getTermVectorsMemoryInBytes(), equalTo(0L));
            assertThat(engine.segmentsStats(false).getNormsMemoryInBytes(), greaterThan(stats.getNormsMemoryInBytes()));
            assertThat(engine.segmentsStats(false).getDocValuesMemoryInBytes(), greaterThan(stats.getDocValuesMemoryInBytes()));
            assertThat(segments.get(0).getGeneration() < segments.get(1).getGeneration(), equalTo(true));
            assertThat(segments.get(0).isCommitted(), equalTo(true));
            assertThat(segments.get(0).isSearch(), equalTo(true));
            assertThat(segments.get(0).getNumDocs(), equalTo(2));
            assertThat(segments.get(0).getDeletedDocs(), equalTo(0));
            assertThat(segments.get(0).isCompound(), equalTo(true));


            assertThat(segments.get(1).isCommitted(), equalTo(false));
            assertThat(segments.get(1).isSearch(), equalTo(true));
            assertThat(segments.get(1).getNumDocs(), equalTo(1));
            assertThat(segments.get(1).getDeletedDocs(), equalTo(0));
            assertThat(segments.get(1).isCompound(), equalTo(true));


            engine.delete(new Engine.Delete("test", "1", newUid(doc)));
            engine.refresh("test");

            segments = engine.segments(false);
            assertThat(segments.size(), equalTo(2));
            assertThat(engine.segmentsStats(false).getCount(), equalTo(2L));
            assertThat(segments.get(0).getGeneration() < segments.get(1).getGeneration(), equalTo(true));
            assertThat(segments.get(0).isCommitted(), equalTo(true));
            assertThat(segments.get(0).isSearch(), equalTo(true));
            assertThat(segments.get(0).getNumDocs(), equalTo(1));
            assertThat(segments.get(0).getDeletedDocs(), equalTo(1));
            assertThat(segments.get(0).isCompound(), equalTo(true));

            assertThat(segments.get(1).isCommitted(), equalTo(false));
            assertThat(segments.get(1).isSearch(), equalTo(true));
            assertThat(segments.get(1).getNumDocs(), equalTo(1));
            assertThat(segments.get(1).getDeletedDocs(), equalTo(0));
            assertThat(segments.get(1).isCompound(), equalTo(true));

            engine.onSettingsChanged();
            ParsedDocument doc4 = testParsedDocument("4", null, testDocumentWithTextField(), B_3, null);
            engine.index(indexForDoc(doc4));
            engine.refresh("test");

            segments = engine.segments(false);
            assertThat(segments.size(), equalTo(3));
            assertThat(engine.segmentsStats(false).getCount(), equalTo(3L));
            assertThat(segments.get(0).getGeneration() < segments.get(1).getGeneration(), equalTo(true));
            assertThat(segments.get(0).isCommitted(), equalTo(true));
            assertThat(segments.get(0).isSearch(), equalTo(true));
            assertThat(segments.get(0).getNumDocs(), equalTo(1));
            assertThat(segments.get(0).getDeletedDocs(), equalTo(1));
            assertThat(segments.get(0).isCompound(), equalTo(true));

            assertThat(segments.get(1).isCommitted(), equalTo(false));
            assertThat(segments.get(1).isSearch(), equalTo(true));
            assertThat(segments.get(1).getNumDocs(), equalTo(1));
            assertThat(segments.get(1).getDeletedDocs(), equalTo(0));
            assertThat(segments.get(1).isCompound(), equalTo(true));

            assertThat(segments.get(2).isCommitted(), equalTo(false));
            assertThat(segments.get(2).isSearch(), equalTo(true));
            assertThat(segments.get(2).getNumDocs(), equalTo(1));
            assertThat(segments.get(2).getDeletedDocs(), equalTo(0));
            assertThat(segments.get(2).isCompound(), equalTo(true));

            // internal refresh - lets make sure we see those segments in the stats
            ParsedDocument doc5 = testParsedDocument("5", null, testDocumentWithTextField(), B_3, null);
            engine.index(indexForDoc(doc5));
            engine.refresh("test", Engine.SearcherScope.INTERNAL);

            segments = engine.segments(false);
            assertThat(segments.size(), equalTo(4));
            assertThat(engine.segmentsStats(false).getCount(), equalTo(4L));
            assertThat(segments.get(0).getGeneration() < segments.get(1).getGeneration(), equalTo(true));
            assertThat(segments.get(0).isCommitted(), equalTo(true));
            assertThat(segments.get(0).isSearch(), equalTo(true));
            assertThat(segments.get(0).getNumDocs(), equalTo(1));
            assertThat(segments.get(0).getDeletedDocs(), equalTo(1));
            assertThat(segments.get(0).isCompound(), equalTo(true));

            assertThat(segments.get(1).isCommitted(), equalTo(false));
            assertThat(segments.get(1).isSearch(), equalTo(true));
            assertThat(segments.get(1).getNumDocs(), equalTo(1));
            assertThat(segments.get(1).getDeletedDocs(), equalTo(0));
            assertThat(segments.get(1).isCompound(), equalTo(true));

            assertThat(segments.get(2).isCommitted(), equalTo(false));
            assertThat(segments.get(2).isSearch(), equalTo(true));
            assertThat(segments.get(2).getNumDocs(), equalTo(1));
            assertThat(segments.get(2).getDeletedDocs(), equalTo(0));
            assertThat(segments.get(2).isCompound(), equalTo(true));

            assertThat(segments.get(3).isCommitted(), equalTo(false));
            assertThat(segments.get(3).isSearch(), equalTo(false));
            assertThat(segments.get(3).getNumDocs(), equalTo(1));
            assertThat(segments.get(3).getDeletedDocs(), equalTo(0));
            assertThat(segments.get(3).isCompound(), equalTo(true));

            // now refresh the external searcher and make sure it has the new segment
            engine.refresh("test");
            segments = engine.segments(false);
            assertThat(segments.size(), equalTo(4));
            assertThat(engine.segmentsStats(false).getCount(), equalTo(4L));
            assertThat(segments.get(0).getGeneration() < segments.get(1).getGeneration(), equalTo(true));
            assertThat(segments.get(0).isCommitted(), equalTo(true));
            assertThat(segments.get(0).isSearch(), equalTo(true));
            assertThat(segments.get(0).getNumDocs(), equalTo(1));
            assertThat(segments.get(0).getDeletedDocs(), equalTo(1));
            assertThat(segments.get(0).isCompound(), equalTo(true));

            assertThat(segments.get(1).isCommitted(), equalTo(false));
            assertThat(segments.get(1).isSearch(), equalTo(true));
            assertThat(segments.get(1).getNumDocs(), equalTo(1));
            assertThat(segments.get(1).getDeletedDocs(), equalTo(0));
            assertThat(segments.get(1).isCompound(), equalTo(true));

            assertThat(segments.get(2).isCommitted(), equalTo(false));
            assertThat(segments.get(2).isSearch(), equalTo(true));
            assertThat(segments.get(2).getNumDocs(), equalTo(1));
            assertThat(segments.get(2).getDeletedDocs(), equalTo(0));
            assertThat(segments.get(2).isCompound(), equalTo(true));

            assertThat(segments.get(3).isCommitted(), equalTo(false));
            assertThat(segments.get(3).isSearch(), equalTo(true));
            assertThat(segments.get(3).getNumDocs(), equalTo(1));
            assertThat(segments.get(3).getDeletedDocs(), equalTo(0));
            assertThat(segments.get(3).isCompound(), equalTo(true));
        }
    }

    public void testVerboseSegments() throws Exception {
        try (Store store = createStore();
             Engine engine = createEngine(defaultSettings, store, createTempDir(), NoMergePolicy.INSTANCE)) {
            List<Segment> segments = engine.segments(true);
            assertThat(segments.isEmpty(), equalTo(true));

            ParsedDocument doc = testParsedDocument("1", null, testDocumentWithTextField(), B_1, null);
            engine.index(indexForDoc(doc));
            engine.refresh("test");

            segments = engine.segments(true);
            assertThat(segments.size(), equalTo(1));
            assertThat(segments.get(0).ramTree, notNullValue());

            ParsedDocument doc2 = testParsedDocument("2", null, testDocumentWithTextField(), B_2, null);
            engine.index(indexForDoc(doc2));
            engine.refresh("test");
            ParsedDocument doc3 = testParsedDocument("3", null, testDocumentWithTextField(), B_3, null);
            engine.index(indexForDoc(doc3));
            engine.refresh("test");

            segments = engine.segments(true);
            assertThat(segments.size(), equalTo(3));
            assertThat(segments.get(0).ramTree, notNullValue());
            assertThat(segments.get(1).ramTree, notNullValue());
            assertThat(segments.get(2).ramTree, notNullValue());
        }
    }

    public void testSegmentsWithMergeFlag() throws Exception {
        try (Store store = createStore();
             Engine engine = createEngine(defaultSettings, store, createTempDir(), new TieredMergePolicy())) {
            ParsedDocument doc = testParsedDocument("1", null, testDocument(), B_1, null);
            Engine.Index index = indexForDoc(doc);
            engine.index(index);
            engine.flush();
            assertThat(engine.segments(false).size(), equalTo(1));
            index = indexForDoc(testParsedDocument("2", null, testDocument(), B_1, null));
            engine.index(index);
            engine.flush();
            List<Segment> segments = engine.segments(false);
            assertThat(segments.size(), equalTo(2));
            for (Segment segment : segments) {
                assertThat(segment.getMergeId(), nullValue());
            }
            index = indexForDoc(testParsedDocument("3", null, testDocument(), B_1, null));
            engine.index(index);
            engine.flush();
            segments = engine.segments(false);
            assertThat(segments.size(), equalTo(3));
            for (Segment segment : segments) {
                assertThat(segment.getMergeId(), nullValue());
            }

            index = indexForDoc(doc);
            engine.index(index);
            engine.flush();
            final long gen1 = store.readLastCommittedSegmentsInfo().getGeneration();
            // now, optimize and wait for merges, see that we have no merge flag
            engine.forceMerge(true);

            for (Segment segment : engine.segments(false)) {
                assertThat(segment.getMergeId(), nullValue());
            }
            // we could have multiple underlying merges, so the generation may increase more than once
            assertTrue(store.readLastCommittedSegmentsInfo().getGeneration() > gen1);

            final boolean flush = randomBoolean();
            final long gen2 = store.readLastCommittedSegmentsInfo().getGeneration();
            engine.forceMerge(flush);
            for (Segment segment : engine.segments(false)) {
                assertThat(segment.getMergeId(), nullValue());
            }

            if (flush) {
                // we should have had just 1 merge, so last generation should be exact
                assertEquals(gen2, store.readLastCommittedSegmentsInfo().getLastGeneration());
            }
        }
    }

    public void testSegmentsWithIndexSort() throws Exception {
        Sort indexSort = new Sort(new SortedSetSortField("_type", false));
        try (Store store = createStore();
             Engine engine =
                     createEngine(defaultSettings, store, createTempDir(), NoMergePolicy.INSTANCE, null, null, null, indexSort)) {
            List<Segment> segments = engine.segments(true);
            assertThat(segments.isEmpty(), equalTo(true));

            ParsedDocument doc = testParsedDocument("1", null, testDocumentWithTextField(), B_1, null);
            engine.index(indexForDoc(doc));
            engine.refresh("test");

            segments = engine.segments(false);
            assertThat(segments.size(), equalTo(1));
            assertThat(segments.get(0).getSegmentSort(), equalTo(indexSort));

            ParsedDocument doc2 = testParsedDocument("2", null, testDocumentWithTextField(), B_2, null);
            engine.index(indexForDoc(doc2));
            engine.refresh("test");
            ParsedDocument doc3 = testParsedDocument("3", null, testDocumentWithTextField(), B_3, null);
            engine.index(indexForDoc(doc3));
            engine.refresh("test");

            segments = engine.segments(true);
            assertThat(segments.size(), equalTo(3));
            assertThat(segments.get(0).getSegmentSort(), equalTo(indexSort));
            assertThat(segments.get(1).getSegmentSort(), equalTo(indexSort));
            assertThat(segments.get(2).getSegmentSort(), equalTo(indexSort));
        }
    }

    public void testSegmentsStatsIncludingFileSizes() throws Exception {
        try (Store store = createStore();
             Engine engine = createEngine(defaultSettings, store, createTempDir(), NoMergePolicy.INSTANCE)) {
            assertThat(engine.segmentsStats(true).getFileSizes().size(), equalTo(0));

            ParsedDocument doc = testParsedDocument("1", null, testDocumentWithTextField(), B_1, null);
            engine.index(indexForDoc(doc));
            engine.refresh("test");

            SegmentsStats stats = engine.segmentsStats(true);
            assertThat(stats.getFileSizes().size(), greaterThan(0));
            assertThat(() -> stats.getFileSizes().valuesIt(), everyItem(greaterThan(0L)));

            ObjectObjectCursor<String, Long> firstEntry = stats.getFileSizes().iterator().next();

            ParsedDocument doc2 = testParsedDocument("2", null, testDocumentWithTextField(), B_2, null);
            engine.index(indexForDoc(doc2));
            engine.refresh("test");

            assertThat(engine.segmentsStats(true).getFileSizes().get(firstEntry.key), greaterThan(firstEntry.value));
        }
    }

    public void testCommitStats() throws IOException {
        final AtomicLong maxSeqNo = new AtomicLong(SequenceNumbers.NO_OPS_PERFORMED);
        final AtomicLong localCheckpoint = new AtomicLong(SequenceNumbers.NO_OPS_PERFORMED);
        final AtomicLong globalCheckpoint = new AtomicLong(SequenceNumbers.UNASSIGNED_SEQ_NO);
        try (
            Store store = createStore();
            InternalEngine engine = createEngine(store, createTempDir(), (config, seqNoStats) -> new SequenceNumbersService(
                            config.getShardId(),
                            config.getAllocationId(),
                            config.getIndexSettings(),
                            seqNoStats.getMaxSeqNo(),
                            seqNoStats.getLocalCheckpoint(),
                            seqNoStats.getGlobalCheckpoint()) {
                        @Override
                        public long getMaxSeqNo() {
                            return maxSeqNo.get();
                        }

                        @Override
                        public long getLocalCheckpoint() {
                            return localCheckpoint.get();
                        }

                        @Override
                        public long getGlobalCheckpoint() {
                            return globalCheckpoint.get();
                        }
                    }
            )) {
            CommitStats stats1 = engine.commitStats();
            assertThat(stats1.getGeneration(), greaterThan(0L));
            assertThat(stats1.getId(), notNullValue());
            assertThat(stats1.getUserData(), hasKey(Translog.TRANSLOG_GENERATION_KEY));
            assertThat(stats1.getUserData(), hasKey(SequenceNumbers.LOCAL_CHECKPOINT_KEY));
            assertThat(
                Long.parseLong(stats1.getUserData().get(SequenceNumbers.LOCAL_CHECKPOINT_KEY)),
                equalTo(SequenceNumbers.NO_OPS_PERFORMED));

            assertThat(stats1.getUserData(), hasKey(SequenceNumbers.MAX_SEQ_NO));
            assertThat(
                Long.parseLong(stats1.getUserData().get(SequenceNumbers.MAX_SEQ_NO)),
                equalTo(SequenceNumbers.NO_OPS_PERFORMED));

            maxSeqNo.set(rarely() ? SequenceNumbers.NO_OPS_PERFORMED : randomIntBetween(0, 1024));
            localCheckpoint.set(
                rarely() || maxSeqNo.get() == SequenceNumbers.NO_OPS_PERFORMED ?
                    SequenceNumbers.NO_OPS_PERFORMED : randomIntBetween(0, 1024));
            globalCheckpoint.set(rarely() || localCheckpoint.get() == SequenceNumbers.NO_OPS_PERFORMED ?
                SequenceNumbers.UNASSIGNED_SEQ_NO : randomIntBetween(0, (int) localCheckpoint.get()));

            engine.flush(true, true);

            CommitStats stats2 = engine.commitStats();
            assertThat(stats2.getGeneration(), greaterThan(stats1.getGeneration()));
            assertThat(stats2.getId(), notNullValue());
            assertThat(stats2.getId(), not(equalTo(stats1.getId())));
            assertThat(stats2.getUserData(), hasKey(Translog.TRANSLOG_GENERATION_KEY));
            assertThat(stats2.getUserData(), hasKey(Translog.TRANSLOG_UUID_KEY));
            assertThat(
                stats2.getUserData().get(Translog.TRANSLOG_GENERATION_KEY),
                not(equalTo(stats1.getUserData().get(Translog.TRANSLOG_GENERATION_KEY))));
            assertThat(stats2.getUserData().get(Translog.TRANSLOG_UUID_KEY), equalTo(stats1.getUserData().get(Translog.TRANSLOG_UUID_KEY)));
            assertThat(Long.parseLong(stats2.getUserData().get(SequenceNumbers.LOCAL_CHECKPOINT_KEY)), equalTo(localCheckpoint.get()));
            assertThat(stats2.getUserData(), hasKey(SequenceNumbers.MAX_SEQ_NO));
            assertThat(Long.parseLong(stats2.getUserData().get(SequenceNumbers.MAX_SEQ_NO)), equalTo(maxSeqNo.get()));
        }
    }

    public void testIndexSearcherWrapper() throws Exception {
        final AtomicInteger counter = new AtomicInteger();
        IndexSearcherWrapper wrapper = new IndexSearcherWrapper() {

            @Override
            public DirectoryReader wrap(DirectoryReader reader) {
                counter.incrementAndGet();
                return reader;
            }

            @Override
            public IndexSearcher wrap(IndexSearcher searcher) throws EngineException {
                counter.incrementAndGet();
                return searcher;
            }
        };
        Store store = createStore();
        Path translog = createTempDir("translog-test");
        InternalEngine engine = createEngine(store, translog);
        engine.close();

        engine = new InternalEngine(copy(engine.config(), EngineConfig.OpenMode.OPEN_INDEX_AND_TRANSLOG));
        assertTrue(engine.isRecovering());
        engine.recoverFromTranslog();
        Engine.Searcher searcher = wrapper.wrap(engine.acquireSearcher("test"));
        assertThat(counter.get(), equalTo(2));
        searcher.close();
        IOUtils.close(store, engine);
    }

    public void testFlushIsDisabledDuringTranslogRecovery() throws IOException {
        assertFalse(engine.isRecovering());
        ParsedDocument doc = testParsedDocument("1", null, testDocumentWithTextField(), SOURCE, null);
        engine.index(indexForDoc(doc));
        engine.close();

        engine = new InternalEngine(copy(engine.config(), EngineConfig.OpenMode.OPEN_INDEX_AND_TRANSLOG));
        expectThrows(IllegalStateException.class, () -> engine.flush(true, true));
        assertTrue(engine.isRecovering());
        engine.recoverFromTranslog();
        assertFalse(engine.isRecovering());
        doc = testParsedDocument("2", null, testDocumentWithTextField(), SOURCE, null);
        engine.index(indexForDoc(doc));
        engine.flush();
    }

    public void testTranslogMultipleOperationsSameDocument() throws IOException {
        final int ops = randomIntBetween(1, 32);
        Engine initialEngine;
        final List<Engine.Operation> operations = new ArrayList<>();
        try {
            initialEngine = engine;
            for (int i = 0; i < ops; i++) {
                final ParsedDocument doc = testParsedDocument("1", null, testDocumentWithTextField(), SOURCE, null);
                if (randomBoolean()) {
                    final Engine.Index operation = new Engine.Index(newUid(doc), doc, SequenceNumbers.UNASSIGNED_SEQ_NO, 0, i, VersionType.EXTERNAL, Engine.Operation.Origin.PRIMARY, System.nanoTime(), -1, false);
                    operations.add(operation);
                    initialEngine.index(operation);
                } else {
                    final Engine.Delete operation = new Engine.Delete("test", "1", newUid(doc), SequenceNumbers.UNASSIGNED_SEQ_NO, 0, i, VersionType.EXTERNAL, Engine.Operation.Origin.PRIMARY, System.nanoTime());
                    operations.add(operation);
                    initialEngine.delete(operation);
                }
            }
        } finally {
            IOUtils.close(engine);
        }

        Engine recoveringEngine = null;
        try {
            recoveringEngine = new InternalEngine(copy(engine.config(), EngineConfig.OpenMode.OPEN_INDEX_AND_TRANSLOG));
            recoveringEngine.recoverFromTranslog();
            try (Engine.Searcher searcher = recoveringEngine.acquireSearcher("test")) {
                final TotalHitCountCollector collector = new TotalHitCountCollector();
                searcher.searcher().search(new MatchAllDocsQuery(), collector);
                assertThat(collector.getTotalHits(), equalTo(operations.get(operations.size() - 1) instanceof Engine.Delete ? 0 : 1));
            }
        } finally {
            IOUtils.close(recoveringEngine);
        }
    }

    public void testTranslogRecoveryDoesNotReplayIntoTranslog() throws IOException {
        final int docs = randomIntBetween(1, 32);
        Engine initialEngine = null;
        try {
            initialEngine = engine;
            for (int i = 0; i < docs; i++) {
                final String id = Integer.toString(i);
                final ParsedDocument doc = testParsedDocument(id, null, testDocumentWithTextField(), SOURCE, null);
                initialEngine.index(indexForDoc(doc));
            }
        } finally {
            IOUtils.close(initialEngine);
        }

        Engine recoveringEngine = null;
        try {
            final AtomicBoolean flushed = new AtomicBoolean();
            recoveringEngine = new InternalEngine(copy(initialEngine.config(), EngineConfig.OpenMode.OPEN_INDEX_AND_TRANSLOG)) {
                @Override
                public CommitId flush(boolean force, boolean waitIfOngoing) throws EngineException {
                    assertThat(getTranslog().uncommittedOperations(), equalTo(docs));
                    final CommitId commitId = super.flush(force, waitIfOngoing);
                    flushed.set(true);
                    return commitId;
                }
            };

            assertThat(recoveringEngine.getTranslog().uncommittedOperations(), equalTo(docs));
            recoveringEngine.recoverFromTranslog();
            assertTrue(flushed.get());
        } finally {
            IOUtils.close(recoveringEngine);
        }
    }

    public void testTranslogRecoveryWithMultipleGenerations() throws IOException {
        final int docs = randomIntBetween(1, 4096);
        final List<Long> seqNos = LongStream.range(0, docs).boxed().collect(Collectors.toList());
        Randomness.shuffle(seqNos);
        Engine initialEngine = null;
        Engine recoveringEngine = null;
        Store store = createStore();
        final AtomicInteger counter = new AtomicInteger();
        try {
            initialEngine = createEngine(
                    store,
                    createTempDir(),
                    InternalEngine::sequenceNumberService,
                    (engine, operation) -> seqNos.get(counter.getAndIncrement()));
            for (int i = 0; i < docs; i++) {
                final String id = Integer.toString(i);
                final ParsedDocument doc = testParsedDocument(id, null, testDocumentWithTextField(), SOURCE, null);
                initialEngine.index(indexForDoc(doc));
                if (rarely()) {
                    initialEngine.getTranslog().rollGeneration();
                } else if (rarely()) {
                    initialEngine.flush();
                }
            }
            initialEngine.close();
            recoveringEngine = new InternalEngine(copy(initialEngine.config(), EngineConfig.OpenMode.OPEN_INDEX_AND_TRANSLOG));
            recoveringEngine.recoverFromTranslog();
            try (Engine.Searcher searcher = recoveringEngine.acquireSearcher("test")) {
                TopDocs topDocs = searcher.searcher().search(new MatchAllDocsQuery(), docs);
                assertEquals(docs, topDocs.totalHits);
            }
        } finally {
            IOUtils.close(initialEngine, recoveringEngine, store);
        }
    }

    public void testConcurrentGetAndFlush() throws Exception {
        ParsedDocument doc = testParsedDocument("1", null, testDocumentWithTextField(), B_1, null);
        engine.index(indexForDoc(doc));

        final AtomicReference<Engine.GetResult> latestGetResult = new AtomicReference<>();
        final BiFunction<String, Engine.SearcherScope, Searcher> searcherFactory = engine::acquireSearcher;
        latestGetResult.set(engine.get(newGet(true, doc), searcherFactory));
        final AtomicBoolean flushFinished = new AtomicBoolean(false);
        final CyclicBarrier barrier = new CyclicBarrier(2);
        Thread getThread = new Thread(() -> {
            try {
                barrier.await();
            } catch (InterruptedException | BrokenBarrierException e) {
                throw new RuntimeException(e);
            }
            while (flushFinished.get() == false) {
                Engine.GetResult previousGetResult = latestGetResult.get();
                if (previousGetResult != null) {
                    previousGetResult.release();
                }
                latestGetResult.set(engine.get(newGet(true, doc), searcherFactory));
                if (latestGetResult.get().exists() == false) {
                    break;
                }
            }
        });
        getThread.start();
        barrier.await();
        engine.flush();
        flushFinished.set(true);
        getThread.join();
        assertTrue(latestGetResult.get().exists());
        latestGetResult.get().release();
    }

    public void testSimpleOperations() throws Exception {
        Engine.Searcher searchResult = engine.acquireSearcher("test");
        MatcherAssert.assertThat(searchResult, EngineSearcherTotalHitsMatcher.engineSearcherTotalHits(0));
        searchResult.close();

        final BiFunction<String, Engine.SearcherScope, Searcher> searcherFactory = engine::acquireSearcher;

        // create a document
        Document document = testDocumentWithTextField();
        document.add(new Field(SourceFieldMapper.NAME, BytesReference.toBytes(B_1), SourceFieldMapper.Defaults.FIELD_TYPE));
        ParsedDocument doc = testParsedDocument("1", null, document, B_1, null);
        engine.index(indexForDoc(doc));

        // its not there...
        searchResult = engine.acquireSearcher("test");
        MatcherAssert.assertThat(searchResult, EngineSearcherTotalHitsMatcher.engineSearcherTotalHits(0));
        MatcherAssert.assertThat(searchResult, EngineSearcherTotalHitsMatcher.engineSearcherTotalHits(new TermQuery(new Term("value", "test")), 0));
        searchResult.close();

        // but, not there non realtime
        Engine.GetResult getResult = engine.get(newGet(false, doc), searcherFactory);
        assertThat(getResult.exists(), equalTo(false));
        getResult.release();

        // but, we can still get it (in realtime)
        getResult = engine.get(newGet(true, doc), searcherFactory);
        assertThat(getResult.exists(), equalTo(true));
        assertThat(getResult.docIdAndVersion(), notNullValue());
        getResult.release();

        // but not real time is not yet visible
        getResult = engine.get(newGet(false, doc), searcherFactory);
        assertThat(getResult.exists(), equalTo(false));
        getResult.release();


        // refresh and it should be there
        engine.refresh("test");

        // now its there...
        searchResult = engine.acquireSearcher("test");
        MatcherAssert.assertThat(searchResult, EngineSearcherTotalHitsMatcher.engineSearcherTotalHits(1));
        MatcherAssert.assertThat(searchResult, EngineSearcherTotalHitsMatcher.engineSearcherTotalHits(new TermQuery(new Term("value", "test")), 1));
        searchResult.close();

        // also in non realtime
        getResult = engine.get(newGet(false, doc), searcherFactory);
        assertThat(getResult.exists(), equalTo(true));
        assertThat(getResult.docIdAndVersion(), notNullValue());
        getResult.release();

        // now do an update
        document = testDocument();
        document.add(new TextField("value", "test1", Field.Store.YES));
        document.add(new Field(SourceFieldMapper.NAME, BytesReference.toBytes(B_2), SourceFieldMapper.Defaults.FIELD_TYPE));
        doc = testParsedDocument("1", null, document, B_2, null);
        engine.index(indexForDoc(doc));

        // its not updated yet...
        searchResult = engine.acquireSearcher("test");
        MatcherAssert.assertThat(searchResult, EngineSearcherTotalHitsMatcher.engineSearcherTotalHits(1));
        MatcherAssert.assertThat(searchResult, EngineSearcherTotalHitsMatcher.engineSearcherTotalHits(new TermQuery(new Term("value", "test")), 1));
        MatcherAssert.assertThat(searchResult, EngineSearcherTotalHitsMatcher.engineSearcherTotalHits(new TermQuery(new Term("value", "test1")), 0));
        searchResult.close();

        // but, we can still get it (in realtime)
        getResult = engine.get(newGet(true, doc), searcherFactory);
        assertThat(getResult.exists(), equalTo(true));
        assertThat(getResult.docIdAndVersion(), notNullValue());
        getResult.release();

        // refresh and it should be updated
        engine.refresh("test");

        searchResult = engine.acquireSearcher("test");
        MatcherAssert.assertThat(searchResult, EngineSearcherTotalHitsMatcher.engineSearcherTotalHits(1));
        MatcherAssert.assertThat(searchResult, EngineSearcherTotalHitsMatcher.engineSearcherTotalHits(new TermQuery(new Term("value", "test")), 0));
        MatcherAssert.assertThat(searchResult, EngineSearcherTotalHitsMatcher.engineSearcherTotalHits(new TermQuery(new Term("value", "test1")), 1));
        searchResult.close();

        // now delete
        engine.delete(new Engine.Delete("test", "1", newUid(doc)));

        // its not deleted yet
        searchResult = engine.acquireSearcher("test");
        MatcherAssert.assertThat(searchResult, EngineSearcherTotalHitsMatcher.engineSearcherTotalHits(1));
        MatcherAssert.assertThat(searchResult, EngineSearcherTotalHitsMatcher.engineSearcherTotalHits(new TermQuery(new Term("value", "test")), 0));
        MatcherAssert.assertThat(searchResult, EngineSearcherTotalHitsMatcher.engineSearcherTotalHits(new TermQuery(new Term("value", "test1")), 1));
        searchResult.close();

        // but, get should not see it (in realtime)
        getResult = engine.get(newGet(true, doc), searcherFactory);
        assertThat(getResult.exists(), equalTo(false));
        getResult.release();

        // refresh and it should be deleted
        engine.refresh("test");

        searchResult = engine.acquireSearcher("test");
        MatcherAssert.assertThat(searchResult, EngineSearcherTotalHitsMatcher.engineSearcherTotalHits(0));
        MatcherAssert.assertThat(searchResult, EngineSearcherTotalHitsMatcher.engineSearcherTotalHits(new TermQuery(new Term("value", "test")), 0));
        MatcherAssert.assertThat(searchResult, EngineSearcherTotalHitsMatcher.engineSearcherTotalHits(new TermQuery(new Term("value", "test1")), 0));
        searchResult.close();

        // add it back
        document = testDocumentWithTextField();
        document.add(new Field(SourceFieldMapper.NAME, BytesReference.toBytes(B_1), SourceFieldMapper.Defaults.FIELD_TYPE));
        doc = testParsedDocument("1", null, document, B_1, null);
        engine.index(new Engine.Index(newUid(doc), doc, Versions.MATCH_DELETED));

        // its not there...
        searchResult = engine.acquireSearcher("test");
        MatcherAssert.assertThat(searchResult, EngineSearcherTotalHitsMatcher.engineSearcherTotalHits(0));
        MatcherAssert.assertThat(searchResult, EngineSearcherTotalHitsMatcher.engineSearcherTotalHits(new TermQuery(new Term("value", "test")), 0));
        MatcherAssert.assertThat(searchResult, EngineSearcherTotalHitsMatcher.engineSearcherTotalHits(new TermQuery(new Term("value", "test1")), 0));
        searchResult.close();

        // refresh and it should be there
        engine.refresh("test");

        // now its there...
        searchResult = engine.acquireSearcher("test");
        MatcherAssert.assertThat(searchResult, EngineSearcherTotalHitsMatcher.engineSearcherTotalHits(1));
        MatcherAssert.assertThat(searchResult, EngineSearcherTotalHitsMatcher.engineSearcherTotalHits(new TermQuery(new Term("value", "test")), 1));
        MatcherAssert.assertThat(searchResult, EngineSearcherTotalHitsMatcher.engineSearcherTotalHits(new TermQuery(new Term("value", "test1")), 0));
        searchResult.close();

        // now flush
        engine.flush();

        // and, verify get (in real time)
        getResult = engine.get(newGet(true, doc), searcherFactory);
        assertThat(getResult.exists(), equalTo(true));
        assertThat(getResult.docIdAndVersion(), notNullValue());
        getResult.release();

        // make sure we can still work with the engine
        // now do an update
        document = testDocument();
        document.add(new TextField("value", "test1", Field.Store.YES));
        doc = testParsedDocument("1", null, document, B_1, null);
        engine.index(indexForDoc(doc));

        // its not updated yet...
        searchResult = engine.acquireSearcher("test");
        MatcherAssert.assertThat(searchResult, EngineSearcherTotalHitsMatcher.engineSearcherTotalHits(1));
        MatcherAssert.assertThat(searchResult, EngineSearcherTotalHitsMatcher.engineSearcherTotalHits(new TermQuery(new Term("value", "test")), 1));
        MatcherAssert.assertThat(searchResult, EngineSearcherTotalHitsMatcher.engineSearcherTotalHits(new TermQuery(new Term("value", "test1")), 0));
        searchResult.close();

        // refresh and it should be updated
        engine.refresh("test");

        searchResult = engine.acquireSearcher("test");
        MatcherAssert.assertThat(searchResult, EngineSearcherTotalHitsMatcher.engineSearcherTotalHits(1));
        MatcherAssert.assertThat(searchResult, EngineSearcherTotalHitsMatcher.engineSearcherTotalHits(new TermQuery(new Term("value", "test")), 0));
        MatcherAssert.assertThat(searchResult, EngineSearcherTotalHitsMatcher.engineSearcherTotalHits(new TermQuery(new Term("value", "test1")), 1));
        searchResult.close();
    }

    public void testSearchResultRelease() throws Exception {
        Engine.Searcher searchResult = engine.acquireSearcher("test");
        MatcherAssert.assertThat(searchResult, EngineSearcherTotalHitsMatcher.engineSearcherTotalHits(0));
        searchResult.close();

        // create a document
        ParsedDocument doc = testParsedDocument("1", null, testDocumentWithTextField(), B_1, null);
        engine.index(indexForDoc(doc));

        // its not there...
        searchResult = engine.acquireSearcher("test");
        MatcherAssert.assertThat(searchResult, EngineSearcherTotalHitsMatcher.engineSearcherTotalHits(0));
        MatcherAssert.assertThat(searchResult, EngineSearcherTotalHitsMatcher.engineSearcherTotalHits(new TermQuery(new Term("value", "test")), 0));
        searchResult.close();

        // refresh and it should be there
        engine.refresh("test");

        // now its there...
        searchResult = engine.acquireSearcher("test");
        MatcherAssert.assertThat(searchResult, EngineSearcherTotalHitsMatcher.engineSearcherTotalHits(1));
        MatcherAssert.assertThat(searchResult, EngineSearcherTotalHitsMatcher.engineSearcherTotalHits(new TermQuery(new Term("value", "test")), 1));
        // don't release the search result yet...

        // delete, refresh and do a new search, it should not be there
        engine.delete(new Engine.Delete("test", "1", newUid(doc)));
        engine.refresh("test");
        Engine.Searcher updateSearchResult = engine.acquireSearcher("test");
        MatcherAssert.assertThat(updateSearchResult, EngineSearcherTotalHitsMatcher.engineSearcherTotalHits(0));
        updateSearchResult.close();

        // the non release search result should not see the deleted yet...
        MatcherAssert.assertThat(searchResult, EngineSearcherTotalHitsMatcher.engineSearcherTotalHits(1));
        MatcherAssert.assertThat(searchResult, EngineSearcherTotalHitsMatcher.engineSearcherTotalHits(new TermQuery(new Term("value", "test")), 1));
        searchResult.close();
    }

    public void testCommitAdvancesMinTranslogForRecovery() throws IOException {
        ParsedDocument doc = testParsedDocument("1", null, testDocumentWithTextField(), B_1, null);
        engine.index(indexForDoc(doc));
        engine.flush();
        assertThat(engine.getTranslog().currentFileGeneration(), equalTo(2L));
        assertThat(engine.getTranslog().getDeletionPolicy().getMinTranslogGenerationForRecovery(), equalTo(2L));
        engine.flush();
        assertThat(engine.getTranslog().currentFileGeneration(), equalTo(2L));
        assertThat(engine.getTranslog().getDeletionPolicy().getMinTranslogGenerationForRecovery(), equalTo(2L));
        engine.flush(true, true);
        assertThat(engine.getTranslog().currentFileGeneration(), equalTo(3L));
        assertThat(engine.getTranslog().getDeletionPolicy().getMinTranslogGenerationForRecovery(), equalTo(3L));
    }

    public void testSyncedFlush() throws IOException {
        try (Store store = createStore();
             Engine engine = new InternalEngine(config(defaultSettings, store, createTempDir(), new LogByteSizeMergePolicy(), null))) {
            final String syncId = randomUnicodeOfCodepointLengthBetween(10, 20);
            ParsedDocument doc = testParsedDocument("1", null, testDocumentWithTextField(), B_1, null);
            engine.index(indexForDoc(doc));
            Engine.CommitId commitID = engine.flush();
            assertThat(commitID, equalTo(new Engine.CommitId(store.readLastCommittedSegmentsInfo().getId())));
            byte[] wrongBytes = Base64.getDecoder().decode(commitID.toString());
            wrongBytes[0] = (byte) ~wrongBytes[0];
            Engine.CommitId wrongId = new Engine.CommitId(wrongBytes);
            assertEquals("should fail to sync flush with wrong id (but no docs)", engine.syncFlush(syncId + "1", wrongId),
                Engine.SyncedFlushResult.COMMIT_MISMATCH);
            engine.index(indexForDoc(doc));
            assertEquals("should fail to sync flush with right id but pending doc", engine.syncFlush(syncId + "2", commitID),
                Engine.SyncedFlushResult.PENDING_OPERATIONS);
            commitID = engine.flush();
            assertEquals("should succeed to flush commit with right id and no pending doc", engine.syncFlush(syncId, commitID),
                Engine.SyncedFlushResult.SUCCESS);
            assertEquals(store.readLastCommittedSegmentsInfo().getUserData().get(Engine.SYNC_COMMIT_ID), syncId);
            assertEquals(engine.getLastCommittedSegmentInfos().getUserData().get(Engine.SYNC_COMMIT_ID), syncId);
        }
    }

    public void testRenewSyncFlush() throws Exception {
        final int iters = randomIntBetween(2, 5); // run this a couple of times to get some coverage
        for (int i = 0; i < iters; i++) {
            try (Store store = createStore();
                 InternalEngine engine = new InternalEngine(config(defaultSettings, store, createTempDir(),
                     new LogDocMergePolicy(), null))) {
                final String syncId = randomUnicodeOfCodepointLengthBetween(10, 20);
                Engine.Index doc1 = indexForDoc(testParsedDocument("1", null, testDocumentWithTextField(), B_1, null));
                engine.index(doc1);
                assertEquals(engine.getLastWriteNanos(), doc1.startTime());
                engine.flush();
                Engine.Index doc2 = indexForDoc(testParsedDocument("2", null, testDocumentWithTextField(), B_1, null));
                engine.index(doc2);
                assertEquals(engine.getLastWriteNanos(), doc2.startTime());
                engine.flush();
                final boolean forceMergeFlushes = randomBoolean();
                final ParsedDocument parsedDoc3 = testParsedDocument("3", null, testDocumentWithTextField(), B_1, null);
                if (forceMergeFlushes) {
                    engine.index(new Engine.Index(newUid(parsedDoc3), parsedDoc3, SequenceNumbers.UNASSIGNED_SEQ_NO, 0, Versions.MATCH_ANY, VersionType.INTERNAL, Engine.Operation.Origin.PRIMARY, System.nanoTime() - engine.engineConfig.getFlushMergesAfter().nanos(), -1, false));
                } else {
                    engine.index(indexForDoc(parsedDoc3));
                }
                Engine.CommitId commitID = engine.flush();
                assertEquals("should succeed to flush commit with right id and no pending doc", engine.syncFlush(syncId, commitID),
                    Engine.SyncedFlushResult.SUCCESS);
                assertEquals(3, engine.segments(false).size());

                engine.forceMerge(forceMergeFlushes, 1, false, false, false);
                if (forceMergeFlushes == false) {
                    engine.refresh("make all segments visible");
                    assertEquals(4, engine.segments(false).size());
                    assertEquals(store.readLastCommittedSegmentsInfo().getUserData().get(Engine.SYNC_COMMIT_ID), syncId);
                    assertEquals(engine.getLastCommittedSegmentInfos().getUserData().get(Engine.SYNC_COMMIT_ID), syncId);
                    assertTrue(engine.tryRenewSyncCommit());
                    assertEquals(1, engine.segments(false).size());
                } else {
                    engine.refresh("test");
                    assertBusy(() -> assertEquals(1, engine.segments(false).size()));
                }
                assertEquals(store.readLastCommittedSegmentsInfo().getUserData().get(Engine.SYNC_COMMIT_ID), syncId);
                assertEquals(engine.getLastCommittedSegmentInfos().getUserData().get(Engine.SYNC_COMMIT_ID), syncId);

                if (randomBoolean()) {
                    Engine.Index doc4 = indexForDoc(testParsedDocument("4", null, testDocumentWithTextField(), B_1, null));
                    engine.index(doc4);
                    assertEquals(engine.getLastWriteNanos(), doc4.startTime());
                } else {
                    Engine.Delete delete = new Engine.Delete(doc1.type(), doc1.id(), doc1.uid());
                    engine.delete(delete);
                    assertEquals(engine.getLastWriteNanos(), delete.startTime());
                }
                assertFalse(engine.tryRenewSyncCommit());
                engine.flush(false, true); // we might hit a concurrent flush from a finishing merge here - just wait if ongoing...
                assertNull(store.readLastCommittedSegmentsInfo().getUserData().get(Engine.SYNC_COMMIT_ID));
                assertNull(engine.getLastCommittedSegmentInfos().getUserData().get(Engine.SYNC_COMMIT_ID));
            }
        }
    }

    public void testSyncedFlushSurvivesEngineRestart() throws IOException {
        final String syncId = randomUnicodeOfCodepointLengthBetween(10, 20);
        ParsedDocument doc = testParsedDocument("1", null, testDocumentWithTextField(), B_1, null);
        engine.index(indexForDoc(doc));
        final Engine.CommitId commitID = engine.flush();
        assertEquals("should succeed to flush commit with right id and no pending doc", engine.syncFlush(syncId, commitID),
            Engine.SyncedFlushResult.SUCCESS);
        assertEquals(store.readLastCommittedSegmentsInfo().getUserData().get(Engine.SYNC_COMMIT_ID), syncId);
        assertEquals(engine.getLastCommittedSegmentInfos().getUserData().get(Engine.SYNC_COMMIT_ID), syncId);
        EngineConfig config = engine.config();
        if (randomBoolean()) {
            engine.close();
        } else {
            engine.flushAndClose();
        }
        engine = new InternalEngine(copy(config, randomFrom(EngineConfig.OpenMode.OPEN_INDEX_AND_TRANSLOG, EngineConfig.OpenMode.OPEN_INDEX_CREATE_TRANSLOG)));

        if (engine.config().getOpenMode() == EngineConfig.OpenMode.OPEN_INDEX_AND_TRANSLOG && randomBoolean()) {
            engine.recoverFromTranslog();
        }
        assertEquals(engine.config().getOpenMode().toString(), engine.getLastCommittedSegmentInfos().getUserData().get(Engine.SYNC_COMMIT_ID), syncId);
    }

    public void testSyncedFlushVanishesOnReplay() throws IOException {
        final String syncId = randomUnicodeOfCodepointLengthBetween(10, 20);
        ParsedDocument doc = testParsedDocument("1", null, testDocumentWithTextField(), B_1, null);
        engine.index(indexForDoc(doc));
        final Engine.CommitId commitID = engine.flush();
        assertEquals("should succeed to flush commit with right id and no pending doc", engine.syncFlush(syncId, commitID),
            Engine.SyncedFlushResult.SUCCESS);
        assertEquals(store.readLastCommittedSegmentsInfo().getUserData().get(Engine.SYNC_COMMIT_ID), syncId);
        assertEquals(engine.getLastCommittedSegmentInfos().getUserData().get(Engine.SYNC_COMMIT_ID), syncId);
        doc = testParsedDocument("2", null, testDocumentWithTextField(), new BytesArray("{}"), null);
        engine.index(indexForDoc(doc));
        EngineConfig config = engine.config();
        engine.close();
        engine = new InternalEngine(copy(config, EngineConfig.OpenMode.OPEN_INDEX_AND_TRANSLOG));
        engine.recoverFromTranslog();
        assertNull("Sync ID must be gone since we have a document to replay", engine.getLastCommittedSegmentInfos().getUserData().get(Engine.SYNC_COMMIT_ID));
    }

    public void testVersioningNewCreate() throws IOException {
        ParsedDocument doc = testParsedDocument("1", null, testDocument(), B_1, null);
        Engine.Index create = new Engine.Index(newUid(doc), doc, Versions.MATCH_DELETED);
        Engine.IndexResult indexResult = engine.index(create);
        assertThat(indexResult.getVersion(), equalTo(1L));

        create = new Engine.Index(newUid(doc), doc, indexResult.getSeqNo(), create.primaryTerm(), indexResult.getVersion(),
            create.versionType().versionTypeForReplicationAndRecovery(), REPLICA, 0, -1, false);
        indexResult = replicaEngine.index(create);
        assertThat(indexResult.getVersion(), equalTo(1L));
    }

    public void testReplicatedVersioningWithFlush() throws IOException {
        ParsedDocument doc = testParsedDocument("1", null, testDocument(), B_1, null);
        Engine.Index create = new Engine.Index(newUid(doc), doc, Versions.MATCH_DELETED);
        Engine.IndexResult indexResult = engine.index(create);
        assertThat(indexResult.getVersion(), equalTo(1L));
        assertTrue(indexResult.isCreated());


        create = new Engine.Index(newUid(doc), doc, indexResult.getSeqNo(), create.primaryTerm(), indexResult.getVersion(),
            create.versionType().versionTypeForReplicationAndRecovery(), REPLICA, 0, -1, false);
        indexResult = replicaEngine.index(create);
        assertThat(indexResult.getVersion(), equalTo(1L));
        assertTrue(indexResult.isCreated());

        if (randomBoolean()) {
            engine.flush();
        }
        if (randomBoolean()) {
            replicaEngine.flush();
        }

        Engine.Index update = new Engine.Index(newUid(doc), doc, 1);
        Engine.IndexResult updateResult = engine.index(update);
        assertThat(updateResult.getVersion(), equalTo(2L));
        assertFalse(updateResult.isCreated());


        update = new Engine.Index(newUid(doc), doc, updateResult.getSeqNo(), update.primaryTerm(), updateResult.getVersion(),
            update.versionType().versionTypeForReplicationAndRecovery(), REPLICA, 0, -1, false);
        updateResult = replicaEngine.index(update);
        assertThat(updateResult.getVersion(), equalTo(2L));
        assertFalse(updateResult.isCreated());
        replicaEngine.refresh("test");
        try (Searcher searcher = replicaEngine.acquireSearcher("test")) {
            assertEquals(1, searcher.getDirectoryReader().numDocs());
        }

        engine.refresh("test");
        try (Searcher searcher = engine.acquireSearcher("test")) {
            assertEquals(1, searcher.getDirectoryReader().numDocs());
        }
    }

    /**
     * simulates what an upsert / update API does
     */
    public void testVersionedUpdate() throws IOException {
        final BiFunction<String, Engine.SearcherScope, Searcher> searcherFactory = engine::acquireSearcher;

        ParsedDocument doc = testParsedDocument("1", null, testDocument(), B_1, null);
        Engine.Index create = new Engine.Index(newUid(doc), doc, Versions.MATCH_DELETED);
        Engine.IndexResult indexResult = engine.index(create);
        assertThat(indexResult.getVersion(), equalTo(1L));
        try (Engine.GetResult get = engine.get(new Engine.Get(true, doc.type(), doc.id(), create.uid()), searcherFactory)) {
            assertEquals(1, get.version());
        }

        Engine.Index update_1 = new Engine.Index(newUid(doc), doc, 1);
        Engine.IndexResult update_1_result = engine.index(update_1);
        assertThat(update_1_result.getVersion(), equalTo(2L));

        try (Engine.GetResult get = engine.get(new Engine.Get(true, doc.type(), doc.id(), create.uid()), searcherFactory)) {
            assertEquals(2, get.version());
        }

        Engine.Index update_2 = new Engine.Index(newUid(doc), doc, 2);
        Engine.IndexResult update_2_result = engine.index(update_2);
        assertThat(update_2_result.getVersion(), equalTo(3L));

        try (Engine.GetResult get = engine.get(new Engine.Get(true, doc.type(), doc.id(), create.uid()), searcherFactory)) {
            assertEquals(3, get.version());
        }

    }

    public void testVersioningNewIndex() throws IOException {
        ParsedDocument doc = testParsedDocument("1", null, testDocument(), B_1, null);
        Engine.Index index = indexForDoc(doc);
        Engine.IndexResult indexResult = engine.index(index);
        assertThat(indexResult.getVersion(), equalTo(1L));

        index = new Engine.Index(newUid(doc), doc, indexResult.getSeqNo(), index.primaryTerm(), indexResult.getVersion(), index.versionType().versionTypeForReplicationAndRecovery(), REPLICA, 0, -1, false);
        indexResult = replicaEngine.index(index);
        assertThat(indexResult.getVersion(), equalTo(1L));
    }

    public void testForceMerge() throws IOException {
        try (Store store = createStore();
             Engine engine = new InternalEngine(config(defaultSettings, store, createTempDir(),
                 new LogByteSizeMergePolicy(), null))) { // use log MP here we test some behavior in ESMP
            int numDocs = randomIntBetween(10, 100);
            for (int i = 0; i < numDocs; i++) {
                ParsedDocument doc = testParsedDocument(Integer.toString(i), null, testDocument(), B_1, null);
                Engine.Index index = indexForDoc(doc);
                engine.index(index);
                engine.refresh("test");
            }
            try (Engine.Searcher test = engine.acquireSearcher("test")) {
                assertEquals(numDocs, test.reader().numDocs());
            }
            engine.forceMerge(true, 1, false, false, false);
            engine.refresh("test");
            assertEquals(engine.segments(true).size(), 1);

            ParsedDocument doc = testParsedDocument(Integer.toString(0), null, testDocument(), B_1, null);
            Engine.Index index = indexForDoc(doc);
            engine.delete(new Engine.Delete(index.type(), index.id(), index.uid()));
            engine.forceMerge(true, 10, true, false, false); //expunge deletes
            engine.refresh("test");

            assertEquals(engine.segments(true).size(), 1);
            try (Engine.Searcher test = engine.acquireSearcher("test")) {
                assertEquals(numDocs - 1, test.reader().numDocs());
                assertEquals(engine.config().getMergePolicy().toString(), numDocs - 1, test.reader().maxDoc());
            }

            doc = testParsedDocument(Integer.toString(1), null, testDocument(), B_1, null);
            index = indexForDoc(doc);
            engine.delete(new Engine.Delete(index.type(), index.id(), index.uid()));
            engine.forceMerge(true, 10, false, false, false); //expunge deletes
            engine.refresh("test");
            assertEquals(engine.segments(true).size(), 1);
            try (Engine.Searcher test = engine.acquireSearcher("test")) {
                assertEquals(numDocs - 2, test.reader().numDocs());
                assertEquals(numDocs - 1, test.reader().maxDoc());
            }
        }
    }

    public void testForceMergeAndClose() throws IOException, InterruptedException {
        int numIters = randomIntBetween(2, 10);
        for (int j = 0; j < numIters; j++) {
            try (Store store = createStore()) {
                final InternalEngine engine = createEngine(store, createTempDir());
                final CountDownLatch startGun = new CountDownLatch(1);
                final CountDownLatch indexed = new CountDownLatch(1);

                Thread thread = new Thread() {
                    @Override
                    public void run() {
                        try {
                            try {
                                startGun.await();
                            } catch (InterruptedException e) {
                                throw new RuntimeException(e);
                            }
                            int i = 0;
                            while (true) {
                                int numDocs = randomIntBetween(1, 20);
                                for (int j = 0; j < numDocs; j++) {
                                    i++;
                                    ParsedDocument doc = testParsedDocument(Integer.toString(i), null, testDocument(), B_1, null);
                                    Engine.Index index = indexForDoc(doc);
                                    engine.index(index);
                                }
                                engine.refresh("test");
                                indexed.countDown();
                                try {
                                    engine.forceMerge(randomBoolean(), 1, false, randomBoolean(), randomBoolean());
                                } catch (IOException e) {
                                    return;
                                }
                            }
                        } catch (AlreadyClosedException ex) {
                            // fine
                        } catch (IOException e) {
                            throw new AssertionError(e);
                        }
                    }
                };

                thread.start();
                startGun.countDown();
                int someIters = randomIntBetween(1, 10);
                for (int i = 0; i < someIters; i++) {
                    engine.forceMerge(randomBoolean(), 1, false, randomBoolean(), randomBoolean());
                }
                indexed.await();
                IOUtils.close(engine);
                thread.join();
            }
        }

    }

    public void testVersioningCreateExistsException() throws IOException {
        ParsedDocument doc = testParsedDocument("1", null, testDocument(), B_1, null);
        Engine.Index create = new Engine.Index(newUid(doc), doc, SequenceNumbers.UNASSIGNED_SEQ_NO, 0, Versions.MATCH_DELETED, VersionType.INTERNAL, PRIMARY, 0, -1, false);
        Engine.IndexResult indexResult = engine.index(create);
        assertThat(indexResult.getVersion(), equalTo(1L));

        create = new Engine.Index(newUid(doc), doc, SequenceNumbers.UNASSIGNED_SEQ_NO, 0, Versions.MATCH_DELETED, VersionType.INTERNAL, PRIMARY, 0, -1, false);
        indexResult = engine.index(create);
        assertTrue(indexResult.hasFailure());
        assertThat(indexResult.getFailure(), instanceOf(VersionConflictEngineException.class));
    }

    protected List<Engine.Operation> generateSingleDocHistory(boolean forReplica, VersionType versionType,
                                                              boolean partialOldPrimary, long primaryTerm,
                                                              int minOpCount, int maxOpCount) {
        final int numOfOps = randomIntBetween(minOpCount, maxOpCount);
        final List<Engine.Operation> ops = new ArrayList<>();
        final Term id = newUid("1");
        final int startWithSeqNo;
        if (partialOldPrimary) {
            startWithSeqNo = randomBoolean() ? numOfOps - 1 : randomIntBetween(0, numOfOps - 1);
        } else {
            startWithSeqNo = 0;
        }
        final String valuePrefix = forReplica ? "r_" : "p_";
        final boolean incrementTermWhenIntroducingSeqNo = randomBoolean();
        for (int i = 0; i < numOfOps; i++) {
            final Engine.Operation op;
            final long version;
            switch (versionType) {
                case INTERNAL:
                    version = forReplica ? i : Versions.MATCH_ANY;
                    break;
                case EXTERNAL:
                    version = i;
                    break;
                case EXTERNAL_GTE:
                    version = randomBoolean() ? Math.max(i - 1, 0) : i;
                    break;
                case FORCE:
                    version = randomNonNegativeLong();
                    break;
                default:
                    throw new UnsupportedOperationException("unknown version type: " + versionType);
            }
            if (randomBoolean()) {
                op = new Engine.Index(id, testParsedDocument("1", null, testDocumentWithTextField(valuePrefix + i), B_1, null),
                    forReplica && i >= startWithSeqNo ? i * 2 : SequenceNumbers.UNASSIGNED_SEQ_NO,
                    forReplica && i >= startWithSeqNo && incrementTermWhenIntroducingSeqNo ? primaryTerm + 1 : primaryTerm,
                    version,
                    forReplica ? versionType.versionTypeForReplicationAndRecovery() : versionType,
                    forReplica ? REPLICA : PRIMARY,
                    System.currentTimeMillis(), -1, false
                );
            } else {
                op = new Engine.Delete("test", "1", id,
                    forReplica && i >= startWithSeqNo ? i * 2 : SequenceNumbers.UNASSIGNED_SEQ_NO,
                    forReplica && i >= startWithSeqNo && incrementTermWhenIntroducingSeqNo ? primaryTerm + 1 : primaryTerm,
                    version,
                    forReplica ? versionType.versionTypeForReplicationAndRecovery() : versionType,
                    forReplica ? REPLICA : PRIMARY,
                    System.currentTimeMillis());
            }
            ops.add(op);
        }
        return ops;
    }

    public void testOutOfOrderDocsOnReplica() throws IOException {
        final List<Engine.Operation> ops = generateSingleDocHistory(true,
            randomFrom(VersionType.INTERNAL, VersionType.EXTERNAL, VersionType.EXTERNAL_GTE, VersionType.FORCE), false, 2, 2, 20);
        assertOpsOnReplica(ops, replicaEngine, true);
    }

    public void testOutOfOrderDocsOnReplicaOldPrimary() throws IOException {
        IndexSettings oldSettings = IndexSettingsModule.newIndexSettings("testOld", Settings.builder()
            .put(IndexSettings.INDEX_GC_DELETES_SETTING.getKey(), "1h") // make sure this doesn't kick in on us
            .put(EngineConfig.INDEX_CODEC_SETTING.getKey(), codecName)
            .put(IndexMetaData.SETTING_VERSION_CREATED, Version.V_5_4_0)
            .put(IndexSettings.INDEX_MAPPING_SINGLE_TYPE_SETTING_KEY, true)
            .put(IndexSettings.MAX_REFRESH_LISTENERS_PER_SHARD.getKey(),
                between(10, 10 * IndexSettings.MAX_REFRESH_LISTENERS_PER_SHARD.get(Settings.EMPTY)))
            .build());

        try (Store oldReplicaStore = createStore();
             InternalEngine replicaEngine =
                 createEngine(oldSettings, oldReplicaStore, createTempDir("translog-old-replica"), newMergePolicy())) {
            final List<Engine.Operation> ops = generateSingleDocHistory(true, randomFrom(VersionType.INTERNAL, VersionType.EXTERNAL), true, 2, 2, 20);
            assertOpsOnReplica(ops, replicaEngine, true);
        }
    }

    private void assertOpsOnReplica(List<Engine.Operation> ops, InternalEngine replicaEngine, boolean shuffleOps) throws IOException {
        final Engine.Operation lastOp = ops.get(ops.size() - 1);
        final String lastFieldValue;
        if (lastOp instanceof Engine.Index) {
            Engine.Index index = (Engine.Index) lastOp;
            lastFieldValue = index.docs().get(0).get("value");
        } else {
            // delete
            lastFieldValue = null;
        }
        if (shuffleOps) {
            int firstOpWithSeqNo = 0;
            while (firstOpWithSeqNo < ops.size() && ops.get(firstOpWithSeqNo).seqNo() < 0) {
                firstOpWithSeqNo++;
            }
            // shuffle ops but make sure legacy ops are first
            shuffle(ops.subList(0, firstOpWithSeqNo), random());
            shuffle(ops.subList(firstOpWithSeqNo, ops.size()), random());
        }
        boolean firstOp = true;
        for (Engine.Operation op : ops) {
            logger.info("performing [{}], v [{}], seq# [{}], term [{}]",
                op.operationType().name().charAt(0), op.version(), op.seqNo(), op.primaryTerm());
            if (op instanceof Engine.Index) {
                Engine.IndexResult result = replicaEngine.index((Engine.Index) op);
                // replicas don't really care to about creation status of documents
                // this allows to ignore the case where a document was found in the live version maps in
                // a delete state and return false for the created flag in favor of code simplicity
                // as deleted or not. This check is just signal regression so a decision can be made if it's
                // intentional
                assertThat(result.isCreated(), equalTo(firstOp));
                assertThat(result.getVersion(), equalTo(op.version()));
                assertThat(result.hasFailure(), equalTo(false));

            } else {
                Engine.DeleteResult result = replicaEngine.delete((Engine.Delete) op);
                // Replicas don't really care to about found status of documents
                // this allows to ignore the case where a document was found in the live version maps in
                // a delete state and return true for the found flag in favor of code simplicity
                // his check is just signal regression so a decision can be made if it's
                // intentional
                assertThat(result.isFound(), equalTo(firstOp == false));
                assertThat(result.getVersion(), equalTo(op.version()));
                assertThat(result.hasFailure(), equalTo(false));
            }
            if (randomBoolean()) {
                engine.refresh("test");
            }
            if (randomBoolean()) {
                engine.flush();
                engine.refresh("test");
            }
            firstOp = false;
        }

        assertVisibleCount(replicaEngine, lastFieldValue == null ? 0 : 1);
        if (lastFieldValue != null) {
            try (Searcher searcher = replicaEngine.acquireSearcher("test")) {
                final TotalHitCountCollector collector = new TotalHitCountCollector();
                searcher.searcher().search(new TermQuery(new Term("value", lastFieldValue)), collector);
                assertThat(collector.getTotalHits(), equalTo(1));
            }
        }
    }

    public void testConcurrentOutOfDocsOnReplica() throws IOException, InterruptedException {
        final List<Engine.Operation> ops = generateSingleDocHistory(true, randomFrom(VersionType.INTERNAL, VersionType.EXTERNAL), false, 2, 100, 300);
        final Engine.Operation lastOp = ops.get(ops.size() - 1);
        final String lastFieldValue;
        if (lastOp instanceof Engine.Index) {
            Engine.Index index = (Engine.Index) lastOp;
            lastFieldValue = index.docs().get(0).get("value");
        } else {
            // delete
            lastFieldValue = null;
        }
        shuffle(ops, random());
        concurrentlyApplyOps(ops, engine);

        assertVisibleCount(engine, lastFieldValue == null ? 0 : 1);
        if (lastFieldValue != null) {
            try (Searcher searcher = engine.acquireSearcher("test")) {
                final TotalHitCountCollector collector = new TotalHitCountCollector();
                searcher.searcher().search(new TermQuery(new Term("value", lastFieldValue)), collector);
                assertThat(collector.getTotalHits(), equalTo(1));
            }
        }
    }

    private void concurrentlyApplyOps(List<Engine.Operation> ops, InternalEngine engine) throws InterruptedException {
        Thread[] thread = new Thread[randomIntBetween(3, 5)];
        CountDownLatch startGun = new CountDownLatch(thread.length);
        AtomicInteger offset = new AtomicInteger(-1);
        for (int i = 0; i < thread.length; i++) {
            thread[i] = new Thread(() -> {
                startGun.countDown();
                try {
                    startGun.await();
                } catch (InterruptedException e) {
                    throw new AssertionError(e);
                }
                int docOffset;
                while ((docOffset = offset.incrementAndGet()) < ops.size()) {
                    try {
                        final Engine.Operation op = ops.get(docOffset);
                        if (op instanceof Engine.Index) {
                            engine.index((Engine.Index) op);
                        } else {
                            engine.delete((Engine.Delete) op);
                        }
                        if ((docOffset + 1) % 4 == 0) {
                            engine.refresh("test");
                        }
                    } catch (IOException e) {
                        throw new AssertionError(e);
                    }
                }
            });
            thread[i].start();
        }
        for (int i = 0; i < thread.length; i++) {
            thread[i].join();
        }
    }

    public void testInternalVersioningOnPrimary() throws IOException {
        final List<Engine.Operation> ops = generateSingleDocHistory(false, VersionType.INTERNAL, false, 2, 2, 20);
        assertOpsOnPrimary(ops, Versions.NOT_FOUND, true, engine);
    }

    private int assertOpsOnPrimary(List<Engine.Operation> ops, long currentOpVersion, boolean docDeleted, InternalEngine engine)
        throws IOException {
        String lastFieldValue = null;
        int opsPerformed = 0;
        long lastOpVersion = currentOpVersion;
        BiFunction<Long, Engine.Index, Engine.Index> indexWithVersion = (version, index) -> new Engine.Index(index.uid(), index.parsedDoc(),
            index.seqNo(), index.primaryTerm(), version, index.versionType(), index.origin(), index.startTime(),
            index.getAutoGeneratedIdTimestamp(), index.isRetry());
        BiFunction<Long, Engine.Delete, Engine.Delete> delWithVersion = (version, delete) -> new Engine.Delete(delete.type(), delete.id(),
            delete.uid(), delete.seqNo(), delete.primaryTerm(), version, delete.versionType(), delete.origin(), delete.startTime());
        for (Engine.Operation op : ops) {
            final boolean versionConflict = rarely();
            final boolean versionedOp = versionConflict || randomBoolean();
            final long conflictingVersion = docDeleted || randomBoolean() ?
                lastOpVersion + (randomBoolean() ? 1 : -1) :
                Versions.MATCH_DELETED;
            final long correctVersion = docDeleted && randomBoolean() ? Versions.MATCH_DELETED : lastOpVersion;
            logger.info("performing [{}]{}{}",
                op.operationType().name().charAt(0),
                versionConflict ? " (conflict " + conflictingVersion + ")" : "",
                versionedOp ? " (versioned " + correctVersion + ")" : "");
            if (op instanceof Engine.Index) {
                final Engine.Index index = (Engine.Index) op;
                if (versionConflict) {
                    // generate a conflict
                    Engine.IndexResult result = engine.index(indexWithVersion.apply(conflictingVersion, index));
                    assertThat(result.isCreated(), equalTo(false));
                    assertThat(result.getVersion(), equalTo(lastOpVersion));
                    assertThat(result.hasFailure(), equalTo(true));
                    assertThat(result.getFailure(), instanceOf(VersionConflictEngineException.class));
                } else {
                    Engine.IndexResult result = engine.index(versionedOp ? indexWithVersion.apply(correctVersion, index) : index);
                    assertThat(result.isCreated(), equalTo(docDeleted));
                    assertThat(result.getVersion(), equalTo(Math.max(lastOpVersion + 1, 1)));
                    assertThat(result.hasFailure(), equalTo(false));
                    assertThat(result.getFailure(), nullValue());
                    lastFieldValue = index.docs().get(0).get("value");
                    docDeleted = false;
                    lastOpVersion = result.getVersion();
                    opsPerformed++;
                }
            } else {
                final Engine.Delete delete = (Engine.Delete) op;
                if (versionConflict) {
                    // generate a conflict
                    Engine.DeleteResult result = engine.delete(delWithVersion.apply(conflictingVersion, delete));
                    assertThat(result.isFound(), equalTo(docDeleted == false));
                    assertThat(result.getVersion(), equalTo(lastOpVersion));
                    assertThat(result.hasFailure(), equalTo(true));
                    assertThat(result.getFailure(), instanceOf(VersionConflictEngineException.class));
                } else {
                    Engine.DeleteResult result = engine.delete(versionedOp ? delWithVersion.apply(correctVersion, delete) : delete);
                    assertThat(result.isFound(), equalTo(docDeleted == false));
                    assertThat(result.getVersion(), equalTo(Math.max(lastOpVersion + 1, 1)));
                    assertThat(result.hasFailure(), equalTo(false));
                    assertThat(result.getFailure(), nullValue());
                    docDeleted = true;
                    lastOpVersion = result.getVersion();
                    opsPerformed++;
                }
            }
            if (randomBoolean()) {
                // refresh and take the chance to check everything is ok so far
                assertVisibleCount(engine, docDeleted ? 0 : 1);
                // even if doc is not not deleted, lastFieldValue can still be null if this is the
                // first op and it failed.
                if (docDeleted == false && lastFieldValue != null) {
                    try (Searcher searcher = engine.acquireSearcher("test")) {
                        final TotalHitCountCollector collector = new TotalHitCountCollector();
                        searcher.searcher().search(new TermQuery(new Term("value", lastFieldValue)), collector);
                        assertThat(collector.getTotalHits(), equalTo(1));
                    }
                }
            }
            if (randomBoolean()) {
                engine.flush();
                engine.refresh("test");
            }

            if (rarely()) {
                // simulate GC deletes
                engine.refresh("gc_simulation", Engine.SearcherScope.INTERNAL);
                engine.clearDeletedTombstones();
                if (docDeleted) {
                    lastOpVersion = Versions.NOT_FOUND;
                }
            }
        }

        assertVisibleCount(engine, docDeleted ? 0 : 1);
        if (docDeleted == false) {
            try (Searcher searcher = engine.acquireSearcher("test")) {
                final TotalHitCountCollector collector = new TotalHitCountCollector();
                searcher.searcher().search(new TermQuery(new Term("value", lastFieldValue)), collector);
                assertThat(collector.getTotalHits(), equalTo(1));
            }
        }
        return opsPerformed;
    }

    public void testNonInternalVersioningOnPrimary() throws IOException {
        final Set<VersionType> nonInternalVersioning = new HashSet<>(Arrays.asList(VersionType.values()));
        nonInternalVersioning.remove(VersionType.INTERNAL);
        final VersionType versionType = randomFrom(nonInternalVersioning);
        final List<Engine.Operation> ops = generateSingleDocHistory(false, versionType, false, 2, 2, 20);
        final Engine.Operation lastOp = ops.get(ops.size() - 1);
        final String lastFieldValue;
        if (lastOp instanceof Engine.Index) {
            Engine.Index index = (Engine.Index) lastOp;
            lastFieldValue = index.docs().get(0).get("value");
        } else {
            // delete
            lastFieldValue = null;
        }
        // other version types don't support out of order processing.
        if (versionType == VersionType.EXTERNAL) {
            shuffle(ops, random());
        }
        long highestOpVersion = Versions.NOT_FOUND;
        long seqNo = -1;
        boolean docDeleted = true;
        for (Engine.Operation op : ops) {
            logger.info("performing [{}], v [{}], seq# [{}], term [{}]",
                op.operationType().name().charAt(0), op.version(), op.seqNo(), op.primaryTerm());
            if (op instanceof Engine.Index) {
                final Engine.Index index = (Engine.Index) op;
                Engine.IndexResult result = engine.index(index);
                if (op.versionType().isVersionConflictForWrites(highestOpVersion, op.version(), docDeleted) == false) {
                    seqNo++;
                    assertThat(result.getSeqNo(), equalTo(seqNo));
                    assertThat(result.isCreated(), equalTo(docDeleted));
                    assertThat(result.getVersion(), equalTo(op.version()));
                    assertThat(result.hasFailure(), equalTo(false));
                    assertThat(result.getFailure(), nullValue());
                    docDeleted = false;
                    highestOpVersion = op.version();
                } else {
                    assertThat(result.isCreated(), equalTo(false));
                    assertThat(result.getVersion(), equalTo(highestOpVersion));
                    assertThat(result.hasFailure(), equalTo(true));
                    assertThat(result.getFailure(), instanceOf(VersionConflictEngineException.class));
                }
            } else {
                final Engine.Delete delete = (Engine.Delete) op;
                Engine.DeleteResult result = engine.delete(delete);
                if (op.versionType().isVersionConflictForWrites(highestOpVersion, op.version(), docDeleted) == false) {
                    seqNo++;
                    assertThat(result.getSeqNo(), equalTo(seqNo));
                    assertThat(result.isFound(), equalTo(docDeleted == false));
                    assertThat(result.getVersion(), equalTo(op.version()));
                    assertThat(result.hasFailure(), equalTo(false));
                    assertThat(result.getFailure(), nullValue());
                    docDeleted = true;
                    highestOpVersion = op.version();
                } else {
                    assertThat(result.isFound(), equalTo(docDeleted == false));
                    assertThat(result.getVersion(), equalTo(highestOpVersion));
                    assertThat(result.hasFailure(), equalTo(true));
                    assertThat(result.getFailure(), instanceOf(VersionConflictEngineException.class));
                }
            }
            if (randomBoolean()) {
                engine.refresh("test");
            }
            if (randomBoolean()) {
                engine.flush();
                engine.refresh("test");
            }
        }

        assertVisibleCount(engine, docDeleted ? 0 : 1);
        if (docDeleted == false) {
            logger.info("searching for [{}]", lastFieldValue);
            try (Searcher searcher = engine.acquireSearcher("test")) {
                final TotalHitCountCollector collector = new TotalHitCountCollector();
                searcher.searcher().search(new TermQuery(new Term("value", lastFieldValue)), collector);
                assertThat(collector.getTotalHits(), equalTo(1));
            }
        }
    }

    public void testVersioningPromotedReplica() throws IOException {
        final List<Engine.Operation> replicaOps = generateSingleDocHistory(true, VersionType.INTERNAL, false, 1, 2, 20);
        List<Engine.Operation> primaryOps = generateSingleDocHistory(false, VersionType.INTERNAL, false, 2, 2, 20);
        Engine.Operation lastReplicaOp = replicaOps.get(replicaOps.size() - 1);
        final boolean deletedOnReplica = lastReplicaOp instanceof Engine.Delete;
        final long finalReplicaVersion = lastReplicaOp.version();
        final long finalReplicaSeqNo = lastReplicaOp.seqNo();
        assertOpsOnReplica(replicaOps, replicaEngine, true);
        final int opsOnPrimary = assertOpsOnPrimary(primaryOps, finalReplicaVersion, deletedOnReplica, replicaEngine);
        final long currentSeqNo = getSequenceID(replicaEngine,
            new Engine.Get(false, "type", lastReplicaOp.uid().text(), lastReplicaOp.uid())).v1();
        try (Searcher searcher = engine.acquireSearcher("test")) {
            final TotalHitCountCollector collector = new TotalHitCountCollector();
            searcher.searcher().search(new MatchAllDocsQuery(), collector);
            if (collector.getTotalHits() > 0) {
                // last op wasn't delete
                assertThat(currentSeqNo, equalTo(finalReplicaSeqNo + opsOnPrimary));
            }
        }
    }

    public void testConcurrentExternalVersioningOnPrimary() throws IOException, InterruptedException {
        final List<Engine.Operation> ops = generateSingleDocHistory(false, VersionType.EXTERNAL, false, 2, 100, 300);
        final Engine.Operation lastOp = ops.get(ops.size() - 1);
        final String lastFieldValue;
        if (lastOp instanceof Engine.Index) {
            Engine.Index index = (Engine.Index) lastOp;
            lastFieldValue = index.docs().get(0).get("value");
        } else {
            // delete
            lastFieldValue = null;
        }
        shuffle(ops, random());
        concurrentlyApplyOps(ops, engine);

        assertVisibleCount(engine, lastFieldValue == null ? 0 : 1);
        if (lastFieldValue != null) {
            try (Searcher searcher = engine.acquireSearcher("test")) {
                final TotalHitCountCollector collector = new TotalHitCountCollector();
                searcher.searcher().search(new TermQuery(new Term("value", lastFieldValue)), collector);
                assertThat(collector.getTotalHits(), equalTo(1));
            }
        }
    }

    public void testConcurrentGetAndSetOnPrimary() throws IOException, InterruptedException {
        Thread[] thread = new Thread[randomIntBetween(3, 5)];
        CountDownLatch startGun = new CountDownLatch(thread.length);
        final int opsPerThread = randomIntBetween(10, 20);
        class OpAndVersion {
            final long version;
            final String removed;
            final String added;

            OpAndVersion(long version, String removed, String added) {
                this.version = version;
                this.removed = removed;
                this.added = added;
            }
        }
        final AtomicInteger idGenerator = new AtomicInteger();
        final Queue<OpAndVersion> history = ConcurrentCollections.newQueue();
        ParsedDocument doc = testParsedDocument("1", null, testDocument(), bytesArray(""), null);
        final Term uidTerm = newUid(doc);
        engine.index(indexForDoc(doc));
        final BiFunction<String, Engine.SearcherScope, Searcher> searcherFactory = engine::acquireSearcher;
        for (int i = 0; i < thread.length; i++) {
            thread[i] = new Thread(() -> {
                startGun.countDown();
                try {
                    startGun.await();
                } catch (InterruptedException e) {
                    throw new AssertionError(e);
                }
                for (int op = 0; op < opsPerThread; op++) {
                    try (Engine.GetResult get = engine.get(new Engine.Get(true, doc.type(), doc.id(), uidTerm), searcherFactory)) {
                        FieldsVisitor visitor = new FieldsVisitor(true);
                        get.docIdAndVersion().context.reader().document(get.docIdAndVersion().docId, visitor);
                        List<String> values = new ArrayList<>(Strings.commaDelimitedListToSet(visitor.source().utf8ToString()));
                        String removed = op % 3 == 0 && values.size() > 0 ? values.remove(0) : null;
                        String added = "v_" + idGenerator.incrementAndGet();
                        values.add(added);
                        Engine.Index index = new Engine.Index(uidTerm,
                            testParsedDocument("1", null, testDocument(),
                                bytesArray(Strings.collectionToCommaDelimitedString(values)), null),
                            SequenceNumbers.UNASSIGNED_SEQ_NO, 2,
                            get.version(), VersionType.INTERNAL,
                            PRIMARY, System.currentTimeMillis(), -1, false);
                        Engine.IndexResult indexResult = engine.index(index);
                        if (indexResult.hasFailure() == false) {
                            history.add(new OpAndVersion(indexResult.getVersion(), removed, added));
                        }

                    } catch (IOException e) {
                        throw new AssertionError(e);
                    }
                }
            });
            thread[i].start();
        }
        for (int i = 0; i < thread.length; i++) {
            thread[i].join();
        }
        List<OpAndVersion> sortedHistory = new ArrayList<>(history);
        sortedHistory.sort(Comparator.comparing(o -> o.version));
        Set<String> currentValues = new HashSet<>();
        for (int i = 0; i < sortedHistory.size(); i++) {
            OpAndVersion op = sortedHistory.get(i);
            if (i > 0) {
                assertThat("duplicate version", op.version, not(equalTo(sortedHistory.get(i - 1).version)));
            }
            boolean exists = op.removed == null ? true : currentValues.remove(op.removed);
            assertTrue(op.removed + " should exist", exists);
            exists = currentValues.add(op.added);
            assertTrue(op.added + " should not exist", exists);
        }

        try (Engine.GetResult get = engine.get(new Engine.Get(true, doc.type(), doc.id(), uidTerm), searcherFactory)) {
            FieldsVisitor visitor = new FieldsVisitor(true);
            get.docIdAndVersion().context.reader().document(get.docIdAndVersion().docId, visitor);
            List<String> values = Arrays.asList(Strings.commaDelimitedListToStringArray(visitor.source().utf8ToString()));
            assertThat(currentValues, equalTo(new HashSet<>(values)));
        }
    }

    public void testBasicCreatedFlag() throws IOException {
        ParsedDocument doc = testParsedDocument("1", null, testDocument(), B_1, null);
        Engine.Index index = indexForDoc(doc);
        Engine.IndexResult indexResult = engine.index(index);
        assertTrue(indexResult.isCreated());

        index = indexForDoc(doc);
        indexResult = engine.index(index);
        assertFalse(indexResult.isCreated());

        engine.delete(new Engine.Delete("doc", "1", newUid(doc)));

        index = indexForDoc(doc);
        indexResult = engine.index(index);
        assertTrue(indexResult.isCreated());
    }

    private static class MockAppender extends AbstractAppender {
        public boolean sawIndexWriterMessage;

        public boolean sawIndexWriterIFDMessage;

        MockAppender(final String name) throws IllegalAccessException {
            super(name, RegexFilter.createFilter(".*(\n.*)*", new String[0], false, null, null), null);
        }

        @Override
        public void append(LogEvent event) {
            final String formattedMessage = event.getMessage().getFormattedMessage();
            if (event.getLevel() == Level.TRACE && event.getMarker().getName().contains("[index][0] ")) {
                if (event.getLoggerName().endsWith(".IW") &&
                    formattedMessage.contains("IW: now apply all deletes")) {
                    sawIndexWriterMessage = true;
                }
                if (event.getLoggerName().endsWith(".IFD")) {
                    sawIndexWriterIFDMessage = true;
                }
            }
        }
    }

    // #5891: make sure IndexWriter's infoStream output is
    // sent to lucene.iw with log level TRACE:

    public void testIndexWriterInfoStream() throws IllegalAccessException, IOException {
        assumeFalse("who tests the tester?", VERBOSE);
        MockAppender mockAppender = new MockAppender("testIndexWriterInfoStream");
        mockAppender.start();

        Logger rootLogger = LogManager.getRootLogger();
        Level savedLevel = rootLogger.getLevel();
        Loggers.addAppender(rootLogger, mockAppender);
        Loggers.setLevel(rootLogger, Level.DEBUG);
        rootLogger = LogManager.getRootLogger();

        try {
            // First, with DEBUG, which should NOT log IndexWriter output:
            ParsedDocument doc = testParsedDocument("1", null, testDocumentWithTextField(), B_1, null);
            engine.index(indexForDoc(doc));
            engine.flush();
            assertFalse(mockAppender.sawIndexWriterMessage);

            // Again, with TRACE, which should log IndexWriter output:
            Loggers.setLevel(rootLogger, Level.TRACE);
            engine.index(indexForDoc(doc));
            engine.flush();
            assertTrue(mockAppender.sawIndexWriterMessage);

        } finally {
            Loggers.removeAppender(rootLogger, mockAppender);
            mockAppender.stop();
            Loggers.setLevel(rootLogger, savedLevel);
        }
    }

    public void testSeqNoAndCheckpoints() throws IOException {
        final int opCount = randomIntBetween(1, 256);
        long primarySeqNo = SequenceNumbers.NO_OPS_PERFORMED;
        final String[] ids = new String[]{"1", "2", "3"};
        final Set<String> indexedIds = new HashSet<>();
        long localCheckpoint = SequenceNumbers.NO_OPS_PERFORMED;
        long replicaLocalCheckpoint = SequenceNumbers.NO_OPS_PERFORMED;
        final long globalCheckpoint;
        long maxSeqNo = SequenceNumbers.NO_OPS_PERFORMED;
        InternalEngine initialEngine = null;

        try {
            initialEngine = engine;
            final ShardRouting primary = TestShardRouting.newShardRouting("test", shardId.id(), "node1", null, true, ShardRoutingState.STARTED, allocationId);
            final ShardRouting replica = TestShardRouting.newShardRouting(shardId, "node2", false, ShardRoutingState.STARTED);
            initialEngine.seqNoService().updateAllocationIdsFromMaster(1L, new HashSet<>(Arrays.asList(primary.allocationId().getId(),
                replica.allocationId().getId())),
                new IndexShardRoutingTable.Builder(shardId).addShard(primary).addShard(replica).build(), Collections.emptySet());
            initialEngine.seqNoService().activatePrimaryMode(primarySeqNo);
            for (int op = 0; op < opCount; op++) {
                final String id;
                // mostly index, sometimes delete
                if (rarely() && indexedIds.isEmpty() == false) {
                    // we have some docs indexed, so delete one of them
                    id = randomFrom(indexedIds);
                    final Engine.Delete delete = new Engine.Delete(
                        "test", id, newUid(id), SequenceNumbers.UNASSIGNED_SEQ_NO, 0,
                        rarely() ? 100 : Versions.MATCH_ANY, VersionType.INTERNAL, PRIMARY, 0);
                    final Engine.DeleteResult result = initialEngine.delete(delete);
                    if (!result.hasFailure()) {
                        assertThat(result.getSeqNo(), equalTo(primarySeqNo + 1));
                        assertThat(initialEngine.seqNoService().getMaxSeqNo(), equalTo(primarySeqNo + 1));
                        indexedIds.remove(id);
                        primarySeqNo++;
                    } else {
                        assertThat(result.getSeqNo(), equalTo(SequenceNumbers.UNASSIGNED_SEQ_NO));
                        assertThat(initialEngine.seqNoService().getMaxSeqNo(), equalTo(primarySeqNo));
                    }
                } else {
                    // index a document
                    id = randomFrom(ids);
                    ParsedDocument doc = testParsedDocument(id, null, testDocumentWithTextField(), SOURCE, null);
                    final Engine.Index index = new Engine.Index(newUid(doc), doc,
                        SequenceNumbers.UNASSIGNED_SEQ_NO, 0,
                        rarely() ? 100 : Versions.MATCH_ANY, VersionType.INTERNAL,
                        PRIMARY, 0, -1, false);
                    final Engine.IndexResult result = initialEngine.index(index);
                    if (!result.hasFailure()) {
                        assertThat(result.getSeqNo(), equalTo(primarySeqNo + 1));
                        assertThat(initialEngine.seqNoService().getMaxSeqNo(), equalTo(primarySeqNo + 1));
                        indexedIds.add(id);
                        primarySeqNo++;
                    } else {
                        assertThat(result.getSeqNo(), equalTo(SequenceNumbers.UNASSIGNED_SEQ_NO));
                        assertThat(initialEngine.seqNoService().getMaxSeqNo(), equalTo(primarySeqNo));
                    }
                }

                if (randomInt(10) < 3) {
                    // only update rarely as we do it every doc
                    replicaLocalCheckpoint = randomIntBetween(Math.toIntExact(replicaLocalCheckpoint), Math.toIntExact(primarySeqNo));
                }
                initialEngine.seqNoService().updateLocalCheckpointForShard(primary.allocationId().getId(),
                    initialEngine.seqNoService().getLocalCheckpoint());
                initialEngine.seqNoService().updateLocalCheckpointForShard(replica.allocationId().getId(), replicaLocalCheckpoint);

                if (rarely()) {
                    localCheckpoint = primarySeqNo;
                    maxSeqNo = primarySeqNo;
                    initialEngine.flush(true, true);
                }
            }

            logger.info("localcheckpoint {}, global {}", replicaLocalCheckpoint, primarySeqNo);
            globalCheckpoint = initialEngine.seqNoService().getGlobalCheckpoint();

            assertEquals(primarySeqNo, initialEngine.seqNoService().getMaxSeqNo());
            assertThat(initialEngine.seqNoService().stats().getMaxSeqNo(), equalTo(primarySeqNo));
            assertThat(initialEngine.seqNoService().stats().getLocalCheckpoint(), equalTo(primarySeqNo));
            assertThat(initialEngine.seqNoService().stats().getGlobalCheckpoint(), equalTo(replicaLocalCheckpoint));

            assertThat(
                Long.parseLong(initialEngine.commitStats().getUserData().get(SequenceNumbers.LOCAL_CHECKPOINT_KEY)),
                equalTo(localCheckpoint));
            initialEngine.getTranslog().sync(); // to guarantee the global checkpoint is written to the translog checkpoint
            assertThat(
                initialEngine.getTranslog().getLastSyncedGlobalCheckpoint(),
                equalTo(globalCheckpoint));
            assertThat(
                Long.parseLong(initialEngine.commitStats().getUserData().get(SequenceNumbers.MAX_SEQ_NO)),
                equalTo(maxSeqNo));

        } finally {
            IOUtils.close(initialEngine);
        }

        InternalEngine recoveringEngine = null;
        try {
            recoveringEngine = new InternalEngine(copy(initialEngine.config(), EngineConfig.OpenMode.OPEN_INDEX_AND_TRANSLOG));
            recoveringEngine.recoverFromTranslog();

            assertEquals(primarySeqNo, recoveringEngine.seqNoService().getMaxSeqNo());
            assertThat(
                Long.parseLong(recoveringEngine.commitStats().getUserData().get(SequenceNumbers.LOCAL_CHECKPOINT_KEY)),
                equalTo(primarySeqNo));
            assertThat(
                recoveringEngine.getTranslog().getLastSyncedGlobalCheckpoint(),
                equalTo(globalCheckpoint));
            assertThat(
                Long.parseLong(recoveringEngine.commitStats().getUserData().get(SequenceNumbers.MAX_SEQ_NO)),
                // after recovering from translog, all docs have been flushed to Lucene segments, so here we will assert
                // that the committed max seq no is equivalent to what the current primary seq no is, as all data
                // we have assigned sequence numbers to should be in the commit
                equalTo(primarySeqNo));
            assertThat(recoveringEngine.seqNoService().stats().getLocalCheckpoint(), equalTo(primarySeqNo));
            assertThat(recoveringEngine.seqNoService().stats().getMaxSeqNo(), equalTo(primarySeqNo));
            assertThat(recoveringEngine.seqNoService().generateSeqNo(), equalTo(primarySeqNo + 1));
        } finally {
            IOUtils.close(recoveringEngine);
        }
    }

    // this test writes documents to the engine while concurrently flushing/commit
    // and ensuring that the commit points contain the correct sequence number data
    public void testConcurrentWritesAndCommits() throws Exception {
        List<Engine.IndexCommitRef> commits = new ArrayList<>();
        try (Store store = createStore();
             InternalEngine engine = new InternalEngine(config(defaultSettings, store, createTempDir(), newMergePolicy(), null))) {

            final int numIndexingThreads = scaledRandomIntBetween(2, 4);
            final int numDocsPerThread = randomIntBetween(500, 1000);
            final CyclicBarrier barrier = new CyclicBarrier(numIndexingThreads + 1);
            final List<Thread> indexingThreads = new ArrayList<>();
            final CountDownLatch doneLatch = new CountDownLatch(numIndexingThreads);
            // create N indexing threads to index documents simultaneously
            for (int threadNum = 0; threadNum < numIndexingThreads; threadNum++) {
                final int threadIdx = threadNum;
                Thread indexingThread = new Thread(() -> {
                    try {
                        barrier.await(); // wait for all threads to start at the same time
                        // index random number of docs
                        for (int i = 0; i < numDocsPerThread; i++) {
                            final String id = "thread" + threadIdx + "#" + i;
                            ParsedDocument doc = testParsedDocument(id, null, testDocument(), B_1, null);
                            engine.index(indexForDoc(doc));
                        }
                    } catch (Exception e) {
                        throw new RuntimeException(e);
                    } finally {
                        doneLatch.countDown();
                    }

                });
                indexingThreads.add(indexingThread);
            }

            // start the indexing threads
            for (Thread thread : indexingThreads) {
                thread.start();
            }
            barrier.await(); // wait for indexing threads to all be ready to start
            int commitLimit = randomIntBetween(10, 20);
            long sleepTime = 1;
            // create random commit points
            boolean doneIndexing;
            do {
                doneIndexing = doneLatch.await(sleepTime, TimeUnit.MILLISECONDS);
                commits.add(engine.acquireIndexCommit(true));
                if (commits.size() > commitLimit) { // don't keep on piling up too many commits
                    IOUtils.close(commits.remove(randomIntBetween(0, commits.size()-1)));
                    // we increase the wait time to make sure we eventually if things are slow wait for threads to finish.
                    // this will reduce pressure on disks and will allow threads to make progress without piling up too many commits
                    sleepTime = sleepTime * 2;
                }
            } while (doneIndexing == false);

            // now, verify all the commits have the correct docs according to the user commit data
            long prevLocalCheckpoint = SequenceNumbers.NO_OPS_PERFORMED;
            long prevMaxSeqNo = SequenceNumbers.NO_OPS_PERFORMED;
            for (Engine.IndexCommitRef commitRef : commits) {
                final IndexCommit commit = commitRef.getIndexCommit();
                Map<String, String> userData = commit.getUserData();
                long localCheckpoint = userData.containsKey(SequenceNumbers.LOCAL_CHECKPOINT_KEY) ?
                    Long.parseLong(userData.get(SequenceNumbers.LOCAL_CHECKPOINT_KEY)) :
                    SequenceNumbers.NO_OPS_PERFORMED;
                long maxSeqNo = userData.containsKey(SequenceNumbers.MAX_SEQ_NO) ?
                    Long.parseLong(userData.get(SequenceNumbers.MAX_SEQ_NO)) :
                    SequenceNumbers.UNASSIGNED_SEQ_NO;
                // local checkpoint and max seq no shouldn't go backwards
                assertThat(localCheckpoint, greaterThanOrEqualTo(prevLocalCheckpoint));
                assertThat(maxSeqNo, greaterThanOrEqualTo(prevMaxSeqNo));
                try (IndexReader reader = DirectoryReader.open(commit)) {
                    Long highest = getHighestSeqNo(reader);
                    final long highestSeqNo;
                    if (highest != null) {
                        highestSeqNo = highest.longValue();
                    } else {
                        highestSeqNo = SequenceNumbers.NO_OPS_PERFORMED;
                    }
                    // make sure localCheckpoint <= highest seq no found <= maxSeqNo
                    assertThat(highestSeqNo, greaterThanOrEqualTo(localCheckpoint));
                    assertThat(highestSeqNo, lessThanOrEqualTo(maxSeqNo));
                    // make sure all sequence numbers up to and including the local checkpoint are in the index
                    FixedBitSet seqNosBitSet = getSeqNosSet(reader, highestSeqNo);
                    for (int i = 0; i <= localCheckpoint; i++) {
                        assertTrue("local checkpoint [" + localCheckpoint + "], _seq_no [" + i + "] should be indexed",
                            seqNosBitSet.get(i));
                    }
                }
                prevLocalCheckpoint = localCheckpoint;
                prevMaxSeqNo = maxSeqNo;
            }
        } finally {
            IOUtils.close(commits);
        }
    }

    private static Long getHighestSeqNo(final IndexReader reader) throws IOException {
        final String fieldName = SeqNoFieldMapper.NAME;
        long size = PointValues.size(reader, fieldName);
        if (size == 0) {
            return null;
        }
        byte[] max = PointValues.getMaxPackedValue(reader, fieldName);
        return LongPoint.decodeDimension(max, 0);
    }

    private static FixedBitSet getSeqNosSet(final IndexReader reader, final long highestSeqNo) throws IOException {
        // _seq_no are stored as doc values for the time being, so this is how we get them
        // (as opposed to using an IndexSearcher or IndexReader)
        final FixedBitSet bitSet = new FixedBitSet((int) highestSeqNo + 1);
        final List<LeafReaderContext> leaves = reader.leaves();
        if (leaves.isEmpty()) {
            return bitSet;
        }

        for (int i = 0; i < leaves.size(); i++) {
            final LeafReader leaf = leaves.get(i).reader();
            final NumericDocValues values = leaf.getNumericDocValues(SeqNoFieldMapper.NAME);
            if (values == null) {
                continue;
            }
            final Bits bits = leaf.getLiveDocs();
            for (int docID = 0; docID < leaf.maxDoc(); docID++) {
                if (bits == null || bits.get(docID)) {
                    if (values.advanceExact(docID) == false) {
                        throw new AssertionError("Document does not have a seq number: " + docID);
                    }
                    final long seqNo = values.longValue();
                    assertFalse("should not have more than one document with the same seq_no[" + seqNo + "]", bitSet.get((int) seqNo));
                    bitSet.set((int) seqNo);
                }
            }
        }
        return bitSet;
    }

    // #8603: make sure we can separately log IFD's messages
    public void testIndexWriterIFDInfoStream() throws IllegalAccessException, IOException {
        assumeFalse("who tests the tester?", VERBOSE);
        MockAppender mockAppender = new MockAppender("testIndexWriterIFDInfoStream");
        mockAppender.start();

        final Logger iwIFDLogger = Loggers.getLogger("org.elasticsearch.index.engine.Engine.IFD");

        Loggers.addAppender(iwIFDLogger, mockAppender);
        Loggers.setLevel(iwIFDLogger, Level.DEBUG);

        try {
            // First, with DEBUG, which should NOT log IndexWriter output:
            ParsedDocument doc = testParsedDocument("1", null, testDocumentWithTextField(), B_1, null);
            engine.index(indexForDoc(doc));
            engine.flush();
            assertFalse(mockAppender.sawIndexWriterMessage);
            assertFalse(mockAppender.sawIndexWriterIFDMessage);

            // Again, with TRACE, which should only log IndexWriter IFD output:
            Loggers.setLevel(iwIFDLogger, Level.TRACE);
            engine.index(indexForDoc(doc));
            engine.flush();
            assertFalse(mockAppender.sawIndexWriterMessage);
            assertTrue(mockAppender.sawIndexWriterIFDMessage);

        } finally {
            Loggers.removeAppender(iwIFDLogger, mockAppender);
            mockAppender.stop();
            Loggers.setLevel(iwIFDLogger, (Level) null);
        }
    }

    public void testEnableGcDeletes() throws Exception {
        try (Store store = createStore();
             Engine engine = new InternalEngine(config(defaultSettings, store, createTempDir(), newMergePolicy(), null))) {
            engine.config().setEnableGcDeletes(false);

            final BiFunction<String, Engine.SearcherScope, Searcher> searcherFactory = engine::acquireSearcher;

            // Add document
            Document document = testDocument();
            document.add(new TextField("value", "test1", Field.Store.YES));

            ParsedDocument doc = testParsedDocument("1", null, document, B_2, null);
            engine.index(new Engine.Index(newUid(doc), doc, SequenceNumbers.UNASSIGNED_SEQ_NO, 0, 1, VersionType.EXTERNAL, Engine.Operation.Origin.PRIMARY, System.nanoTime(), -1, false));

            // Delete document we just added:
            engine.delete(new Engine.Delete("test", "1", newUid(doc), SequenceNumbers.UNASSIGNED_SEQ_NO, 0, 10, VersionType.EXTERNAL, Engine.Operation.Origin.PRIMARY, System.nanoTime()));

            // Get should not find the document
            Engine.GetResult getResult = engine.get(newGet(true, doc), searcherFactory);
            assertThat(getResult.exists(), equalTo(false));

            // Give the gc pruning logic a chance to kick in
            Thread.sleep(1000);

            if (randomBoolean()) {
                engine.refresh("test");
            }

            // Delete non-existent document
            engine.delete(new Engine.Delete("test", "2", newUid("2"), SequenceNumbers.UNASSIGNED_SEQ_NO, 0, 10, VersionType.EXTERNAL, Engine.Operation.Origin.PRIMARY, System.nanoTime()));

            // Get should not find the document (we never indexed uid=2):
            getResult = engine.get(new Engine.Get(true, "type", "2", newUid("2")), searcherFactory);
            assertThat(getResult.exists(), equalTo(false));

            // Try to index uid=1 with a too-old version, should fail:
            Engine.Index index = new Engine.Index(newUid(doc), doc, SequenceNumbers.UNASSIGNED_SEQ_NO, 0, 2, VersionType.EXTERNAL, Engine.Operation.Origin.PRIMARY, System.nanoTime(), -1, false);
            Engine.IndexResult indexResult = engine.index(index);
            assertTrue(indexResult.hasFailure());
            assertThat(indexResult.getFailure(), instanceOf(VersionConflictEngineException.class));

            // Get should still not find the document
            getResult = engine.get(newGet(true, doc), searcherFactory);
            assertThat(getResult.exists(), equalTo(false));

            // Try to index uid=2 with a too-old version, should fail:
            Engine.Index index1 = new Engine.Index(newUid(doc), doc, SequenceNumbers.UNASSIGNED_SEQ_NO, 0, 2, VersionType.EXTERNAL, Engine.Operation.Origin.PRIMARY, System.nanoTime(), -1, false);
            indexResult = engine.index(index1);
            assertTrue(indexResult.hasFailure());
            assertThat(indexResult.getFailure(), instanceOf(VersionConflictEngineException.class));

            // Get should not find the document
            getResult = engine.get(newGet(true, doc), searcherFactory);
            assertThat(getResult.exists(), equalTo(false));
        }
    }

    public void testExtractShardId() {
        try (Engine.Searcher test = this.engine.acquireSearcher("test")) {
            ShardId shardId = ShardUtils.extractShardId(test.getDirectoryReader());
            assertNotNull(shardId);
            assertEquals(shardId, engine.config().getShardId());
        }
    }

    /**
     * Random test that throws random exception and ensures all references are
     * counted down / released and resources are closed.
     */
    public void testFailStart() throws IOException {
        // this test fails if any reader, searcher or directory is not closed - MDW FTW
        final int iters = scaledRandomIntBetween(10, 100);
        for (int i = 0; i < iters; i++) {
            MockDirectoryWrapper wrapper = newMockDirectory();
            wrapper.setFailOnOpenInput(randomBoolean());
            wrapper.setAllowRandomFileNotFoundException(randomBoolean());
            wrapper.setRandomIOExceptionRate(randomDouble());
            wrapper.setRandomIOExceptionRateOnOpen(randomDouble());
            final Path translogPath = createTempDir("testFailStart");
            try (Store store = createStore(wrapper)) {
                int refCount = store.refCount();
                assertTrue("refCount: " + store.refCount(), store.refCount() > 0);
                InternalEngine holder;
                try {
                    holder = createEngine(store, translogPath);
                } catch (EngineCreationFailureException ex) {
                    assertEquals(store.refCount(), refCount);
                    continue;
                }
                assertEquals(store.refCount(), refCount + 1);
                final int numStarts = scaledRandomIntBetween(1, 5);
                for (int j = 0; j < numStarts; j++) {
                    try {
                        assertEquals(store.refCount(), refCount + 1);
                        holder.close();
                        holder = createEngine(store, translogPath);
                        assertEquals(store.refCount(), refCount + 1);
                    } catch (EngineCreationFailureException ex) {
                        // all is fine
                        assertEquals(store.refCount(), refCount);
                        break;
                    }
                }
                holder.close();
                assertEquals(store.refCount(), refCount);
            }
        }
    }

    public void testSettings() {
        CodecService codecService = new CodecService(null, logger);
        LiveIndexWriterConfig currentIndexWriterConfig = engine.getCurrentIndexWriterConfig();

        assertEquals(engine.config().getCodec().getName(), codecService.codec(codecName).getName());
        assertEquals(currentIndexWriterConfig.getCodec().getName(), codecService.codec(codecName).getName());
    }

    public void testMissingTranslog() throws IOException {
        // test that we can force start the engine , even if the translog is missing.
        engine.close();
        // fake a new translog, causing the engine to point to a missing one.
        Translog translog = createTranslog();
        long id = translog.currentFileGeneration();
        translog.close();
        IOUtils.rm(translog.location().resolve(Translog.getFilename(id)));
        try {
            engine = createEngine(store, primaryTranslogDir);
            fail("engine shouldn't start without a valid translog id");
        } catch (EngineCreationFailureException ex) {
            // expected
        }
        // now it should be OK.
        EngineConfig config = copy(config(defaultSettings, store, primaryTranslogDir, newMergePolicy(), null),
            EngineConfig.OpenMode.OPEN_INDEX_CREATE_TRANSLOG);
        engine = new InternalEngine(config);
    }

    public void testTranslogReplayWithFailure() throws IOException {
        final int numDocs = randomIntBetween(1, 10);
        for (int i = 0; i < numDocs; i++) {
            ParsedDocument doc = testParsedDocument(Integer.toString(i), null, testDocument(), new BytesArray("{}"), null);
            Engine.Index firstIndexRequest = new Engine.Index(newUid(doc), doc, SequenceNumbers.UNASSIGNED_SEQ_NO, 0, Versions.MATCH_DELETED, VersionType.INTERNAL, PRIMARY, System.nanoTime(), -1, false);
            Engine.IndexResult indexResult = engine.index(firstIndexRequest);
            assertThat(indexResult.getVersion(), equalTo(1L));
        }
        assertVisibleCount(engine, numDocs);
        engine.close();
        final MockDirectoryWrapper directory = DirectoryUtils.getLeaf(store.directory(), MockDirectoryWrapper.class);
        if (directory != null) {
            // since we rollback the IW we are writing the same segment files again after starting IW but MDW prevents
            // this so we have to disable the check explicitly
            boolean started = false;
            final int numIters = randomIntBetween(10, 20);
            for (int i = 0; i < numIters; i++) {
                directory.setRandomIOExceptionRateOnOpen(randomDouble());
                directory.setRandomIOExceptionRate(randomDouble());
                directory.setFailOnOpenInput(randomBoolean());
                directory.setAllowRandomFileNotFoundException(randomBoolean());
                try {
                    engine = createEngine(store, primaryTranslogDir);
                    started = true;
                    break;
                } catch (EngineException | IOException e) {
                }
            }

            directory.setRandomIOExceptionRateOnOpen(0.0);
            directory.setRandomIOExceptionRate(0.0);
            directory.setFailOnOpenInput(false);
            directory.setAllowRandomFileNotFoundException(false);
            if (started == false) {
                engine = createEngine(store, primaryTranslogDir);
            }
        } else {
            // no mock directory, no fun.
            engine = createEngine(store, primaryTranslogDir);
        }
        assertVisibleCount(engine, numDocs, false);
    }

    private static void assertVisibleCount(InternalEngine engine, int numDocs) throws IOException {
        assertVisibleCount(engine, numDocs, true);
    }

    private static void assertVisibleCount(InternalEngine engine, int numDocs, boolean refresh) throws IOException {
        if (refresh) {
            engine.refresh("test");
        }
        try (Searcher searcher = engine.acquireSearcher("test")) {
            final TotalHitCountCollector collector = new TotalHitCountCollector();
            searcher.searcher().search(new MatchAllDocsQuery(), collector);
            assertThat(collector.getTotalHits(), equalTo(numDocs));
        }
    }

    public void testTranslogCleanUpPostCommitCrash() throws Exception {
        IndexSettings indexSettings = new IndexSettings(defaultSettings.getIndexMetaData(), defaultSettings.getNodeSettings(),
            defaultSettings.getScopedSettings());
        IndexMetaData.Builder builder = IndexMetaData.builder(indexSettings.getIndexMetaData());
        builder.settings(Settings.builder().put(indexSettings.getSettings())
            .put(IndexSettings.INDEX_TRANSLOG_RETENTION_AGE_SETTING.getKey(), "-1")
            .put(IndexSettings.INDEX_TRANSLOG_RETENTION_SIZE_SETTING.getKey(), "-1")
        );
        indexSettings.updateIndexMetaData(builder.build());

        try (Store store = createStore()) {
            AtomicBoolean throwErrorOnCommit = new AtomicBoolean();
            final Path translogPath = createTempDir();
            try (InternalEngine engine = new InternalEngine(config(indexSettings, store, translogPath, newMergePolicy(), null, null)) {
                @Override
                protected void commitIndexWriter(IndexWriter writer, Translog translog, String syncId) throws IOException {
                    super.commitIndexWriter(writer, translog, syncId);
                    if (throwErrorOnCommit.get()) {
                        throw new RuntimeException("power's out");
                    }
                }
            }) {
                final ParsedDocument doc1 = testParsedDocument("1", null, testDocumentWithTextField(), SOURCE, null);
                engine.index(indexForDoc(doc1));
                throwErrorOnCommit.set(true);
                FlushFailedEngineException e = expectThrows(FlushFailedEngineException.class, engine::flush);
                assertThat(e.getCause().getMessage(), equalTo("power's out"));
            }
            try (InternalEngine engine = new InternalEngine(config(indexSettings, store, translogPath, newMergePolicy(), null, null))) {
                engine.recoverFromTranslog();
                assertVisibleCount(engine, 1);
                final long committedGen = Long.valueOf(
                    engine.getLastCommittedSegmentInfos().getUserData().get(Translog.TRANSLOG_GENERATION_KEY));
                for (int gen = 1; gen < committedGen; gen++) {
                    final Path genFile = translogPath.resolve(Translog.getFilename(gen));
                    assertFalse(genFile + " wasn't cleaned up", Files.exists(genFile));
                }
            }
        }
    }

    public void testSkipTranslogReplay() throws IOException {
        final int numDocs = randomIntBetween(1, 10);
        for (int i = 0; i < numDocs; i++) {
            ParsedDocument doc = testParsedDocument(Integer.toString(i), null, testDocument(), new BytesArray("{}"), null);
            Engine.Index firstIndexRequest = new Engine.Index(newUid(doc), doc, SequenceNumbers.UNASSIGNED_SEQ_NO, 0, Versions.MATCH_DELETED, VersionType.INTERNAL, PRIMARY, System.nanoTime(), -1, false);
            Engine.IndexResult indexResult = engine.index(firstIndexRequest);
            assertThat(indexResult.getVersion(), equalTo(1L));
        }
        assertVisibleCount(engine, numDocs);
        engine.close();
        engine = new InternalEngine(copy(engine.config(), EngineConfig.OpenMode.OPEN_INDEX_CREATE_TRANSLOG));
        try (Engine.Searcher searcher = engine.acquireSearcher("test")) {
            TopDocs topDocs = searcher.searcher().search(new MatchAllDocsQuery(), randomIntBetween(numDocs, numDocs + 10));
            assertThat(topDocs.totalHits, equalTo(0L));
        }
    }

    private Mapping dynamicUpdate() {
        BuilderContext context = new BuilderContext(
            Settings.builder().put(IndexMetaData.SETTING_VERSION_CREATED, Version.CURRENT).build(), new ContentPath());
        final RootObjectMapper root = new RootObjectMapper.Builder("some_type").build(context);
        return new Mapping(Version.CURRENT, root, new MetadataFieldMapper[0], emptyMap());
    }

    private Path[] filterExtraFSFiles(Path[] files) {
        List<Path> paths = new ArrayList<>();
        for (Path p : files) {
            if (p.getFileName().toString().startsWith("extra")) {
                continue;
            }
            paths.add(p);
        }
        return paths.toArray(new Path[0]);
    }

    public void testTranslogReplay() throws IOException {
        final int numDocs = randomIntBetween(1, 10);
        for (int i = 0; i < numDocs; i++) {
            ParsedDocument doc = testParsedDocument(Integer.toString(i), null, testDocument(), new BytesArray("{}"), null);
            Engine.Index firstIndexRequest = new Engine.Index(newUid(doc), doc, SequenceNumbers.UNASSIGNED_SEQ_NO, 0, Versions.MATCH_DELETED, VersionType.INTERNAL, PRIMARY, System.nanoTime(), -1, false);
            Engine.IndexResult indexResult = engine.index(firstIndexRequest);
            assertThat(indexResult.getVersion(), equalTo(1L));
        }
        assertVisibleCount(engine, numDocs);

        TranslogHandler parser = (TranslogHandler) engine.config().getTranslogRecoveryRunner();
        parser.mappingUpdate = dynamicUpdate();

        engine.close();
        engine = new InternalEngine(copy(engine.config(), EngineConfig.OpenMode.OPEN_INDEX_AND_TRANSLOG)); // we need to reuse the engine config unless the parser.mappingModified won't work
        engine.recoverFromTranslog();

        assertVisibleCount(engine, numDocs, false);
        parser = (TranslogHandler) engine.config().getTranslogRecoveryRunner();
        assertEquals(numDocs, parser.appliedOperations());
        if (parser.mappingUpdate != null) {
            assertEquals(1, parser.getRecoveredTypes().size());
            assertTrue(parser.getRecoveredTypes().containsKey("test"));
        } else {
            assertEquals(0, parser.getRecoveredTypes().size());
        }

        engine.close();
        engine = createEngine(store, primaryTranslogDir);
        assertVisibleCount(engine, numDocs, false);
        parser = (TranslogHandler) engine.config().getTranslogRecoveryRunner();
        assertEquals(0, parser.appliedOperations());

        final boolean flush = randomBoolean();
        int randomId = randomIntBetween(numDocs + 1, numDocs + 10);
        ParsedDocument doc = testParsedDocument(Integer.toString(randomId), null, testDocument(), new BytesArray("{}"), null);
        Engine.Index firstIndexRequest = new Engine.Index(newUid(doc), doc, SequenceNumbers.UNASSIGNED_SEQ_NO, 0, 1, VersionType.EXTERNAL, PRIMARY, System.nanoTime(), -1, false);
        Engine.IndexResult indexResult = engine.index(firstIndexRequest);
        assertThat(indexResult.getVersion(), equalTo(1L));
        if (flush) {
            engine.flush();
            engine.refresh("test");
        }

        doc = testParsedDocument(Integer.toString(randomId), null, testDocument(), new BytesArray("{}"), null);
        Engine.Index idxRequest = new Engine.Index(newUid(doc), doc, SequenceNumbers.UNASSIGNED_SEQ_NO, 0, 2, VersionType.EXTERNAL, PRIMARY, System.nanoTime(), -1, false);
        Engine.IndexResult result = engine.index(idxRequest);
        engine.refresh("test");
        assertThat(result.getVersion(), equalTo(2L));
        try (Engine.Searcher searcher = engine.acquireSearcher("test")) {
            TopDocs topDocs = searcher.searcher().search(new MatchAllDocsQuery(), numDocs + 1);
            assertThat(topDocs.totalHits, equalTo(numDocs + 1L));
        }

        engine.close();
        engine = createEngine(store, primaryTranslogDir);
        try (Engine.Searcher searcher = engine.acquireSearcher("test")) {
            TopDocs topDocs = searcher.searcher().search(new MatchAllDocsQuery(), numDocs + 1);
            assertThat(topDocs.totalHits, equalTo(numDocs + 1L));
        }
        parser = (TranslogHandler) engine.config().getTranslogRecoveryRunner();
        assertEquals(flush ? 1 : 2, parser.appliedOperations());
        engine.delete(new Engine.Delete("test", Integer.toString(randomId), newUid(doc)));
        if (randomBoolean()) {
            engine.refresh("test");
        } else {
            engine.close();
            engine = createEngine(store, primaryTranslogDir);
        }
        try (Engine.Searcher searcher = engine.acquireSearcher("test")) {
            TopDocs topDocs = searcher.searcher().search(new MatchAllDocsQuery(), numDocs);
            assertThat(topDocs.totalHits, equalTo((long) numDocs));
        }
    }

    public void testRecoverFromForeignTranslog() throws IOException {
        final int numDocs = randomIntBetween(1, 10);
        for (int i = 0; i < numDocs; i++) {
            ParsedDocument doc = testParsedDocument(Integer.toString(i), null, testDocument(), new BytesArray("{}"), null);
            Engine.Index firstIndexRequest = new Engine.Index(newUid(doc), doc, SequenceNumbers.UNASSIGNED_SEQ_NO, 0, Versions.MATCH_DELETED, VersionType.INTERNAL, PRIMARY, System.nanoTime(), -1, false);
            Engine.IndexResult index = engine.index(firstIndexRequest);
            assertThat(index.getVersion(), equalTo(1L));
        }
        assertVisibleCount(engine, numDocs);
        Translog.TranslogGeneration generation = engine.getTranslog().getGeneration();
        engine.close();

        Translog translog = new Translog(
            new TranslogConfig(shardId, createTempDir(), INDEX_SETTINGS, BigArrays.NON_RECYCLING_INSTANCE),
            null, createTranslogDeletionPolicy(INDEX_SETTINGS), () -> SequenceNumbers.UNASSIGNED_SEQ_NO);
        translog.add(new Translog.Index("test", "SomeBogusId", 0, "{}".getBytes(Charset.forName("UTF-8"))));
        assertEquals(generation.translogFileGeneration, translog.currentFileGeneration());
        translog.close();

        EngineConfig config = engine.config();
        /* create a TranslogConfig that has been created with a different UUID */
        TranslogConfig translogConfig = new TranslogConfig(shardId, translog.location(), config.getIndexSettings(),
            BigArrays.NON_RECYCLING_INSTANCE);

        EngineConfig brokenConfig = new EngineConfig(EngineConfig.OpenMode.OPEN_INDEX_AND_TRANSLOG, shardId, allocationId.getId(),
                threadPool, config.getIndexSettings(), null, store, newMergePolicy(), config.getAnalyzer(), config.getSimilarity(),
                new CodecService(null, logger), config.getEventListener(), IndexSearcher.getDefaultQueryCache(),
                IndexSearcher.getDefaultQueryCachingPolicy(), false, translogConfig, TimeValue.timeValueMinutes(5),
<<<<<<< HEAD
                config.getExternalRefreshListener(), config.getInternalRefreshListener(), null, config.getTranslogRecoveryRunner());
=======
                config.getRefreshListeners(), null, config.getTranslogRecoveryRunner(), new NoneCircuitBreakerService());
>>>>>>> 2900e3f3

        try {
            InternalEngine internalEngine = new InternalEngine(brokenConfig);
            fail("translog belongs to a different engine");
        } catch (EngineCreationFailureException ex) {
        }

        engine = createEngine(store, primaryTranslogDir); // and recover again!
        assertVisibleCount(engine, numDocs, false);
    }

    public void testHistoryUUIDIsSetIfMissing() throws IOException {
        final int numDocs = randomIntBetween(0, 3);
        for (int i = 0; i < numDocs; i++) {
            ParsedDocument doc = testParsedDocument(Integer.toString(i), null, testDocument(), new BytesArray("{}"), null);
            Engine.Index firstIndexRequest = new Engine.Index(newUid(doc), doc, SequenceNumbers.UNASSIGNED_SEQ_NO, 0, Versions.MATCH_DELETED, VersionType.INTERNAL, PRIMARY, System.nanoTime(), -1, false);
            Engine.IndexResult index = engine.index(firstIndexRequest);
            assertThat(index.getVersion(), equalTo(1L));
        }
        assertVisibleCount(engine, numDocs);
        engine.close();

        IndexWriterConfig iwc = new IndexWriterConfig(null)
            .setCommitOnClose(false)
            // we don't want merges to happen here - we call maybe merge on the engine
            // later once we stared it up otherwise we would need to wait for it here
            // we also don't specify a codec here and merges should use the engines for this index
            .setMergePolicy(NoMergePolicy.INSTANCE)
            .setOpenMode(IndexWriterConfig.OpenMode.APPEND);
        try (IndexWriter writer = new IndexWriter(store.directory(), iwc)) {
            Map<String, String> newCommitData = new HashMap<>();
            for (Map.Entry<String, String> entry: writer.getLiveCommitData()) {
                if (entry.getKey().equals(Engine.HISTORY_UUID_KEY) == false)  {
                    newCommitData.put(entry.getKey(), entry.getValue());
                }
            }
            writer.setLiveCommitData(newCommitData.entrySet());
            writer.commit();
        }

        final IndexSettings indexSettings = IndexSettingsModule.newIndexSettings("test", Settings.builder()
            .put(defaultSettings.getSettings())
            .put(IndexMetaData.SETTING_VERSION_CREATED, Version.V_6_0_0_beta1)
            .build());

        EngineConfig config = engine.config();

        EngineConfig newConfig = new EngineConfig(
            randomBoolean() ? EngineConfig.OpenMode.OPEN_INDEX_AND_TRANSLOG : EngineConfig.OpenMode.OPEN_INDEX_CREATE_TRANSLOG,
            shardId, allocationId.getId(),
            threadPool, indexSettings, null, store, newMergePolicy(), config.getAnalyzer(), config.getSimilarity(),
            new CodecService(null, logger), config.getEventListener(), IndexSearcher.getDefaultQueryCache(),
            IndexSearcher.getDefaultQueryCachingPolicy(), false, config.getTranslogConfig(), TimeValue.timeValueMinutes(5),
<<<<<<< HEAD
            config.getExternalRefreshListener(), config.getInternalRefreshListener(), null, config.getTranslogRecoveryRunner());
=======
            config.getRefreshListeners(), null, config.getTranslogRecoveryRunner(), new NoneCircuitBreakerService());
>>>>>>> 2900e3f3
        engine = new InternalEngine(newConfig);
        if (newConfig.getOpenMode() == EngineConfig.OpenMode.OPEN_INDEX_AND_TRANSLOG) {
            engine.recoverFromTranslog();
            assertVisibleCount(engine, numDocs, false);
        } else {
            assertVisibleCount(engine, 0, false);
        }
        assertThat(engine.getHistoryUUID(), notNullValue());
    }

    public void testHistoryUUIDCanBeForced() throws IOException {
        final int numDocs = randomIntBetween(0, 3);
        for (int i = 0; i < numDocs; i++) {
            ParsedDocument doc = testParsedDocument(Integer.toString(i), null, testDocument(), new BytesArray("{}"), null);
            Engine.Index firstIndexRequest = new Engine.Index(newUid(doc), doc, SequenceNumbers.UNASSIGNED_SEQ_NO, 0, Versions.MATCH_DELETED, VersionType.INTERNAL, PRIMARY, System.nanoTime(), -1, false);
            Engine.IndexResult index = engine.index(firstIndexRequest);
            assertThat(index.getVersion(), equalTo(1L));
        }
        assertVisibleCount(engine, numDocs);
        final String oldHistoryUUID = engine.getHistoryUUID();
        engine.close();
        EngineConfig config = engine.config();

        EngineConfig newConfig = new EngineConfig(
            randomBoolean() ? EngineConfig.OpenMode.OPEN_INDEX_AND_TRANSLOG : EngineConfig.OpenMode.OPEN_INDEX_CREATE_TRANSLOG,
            shardId, allocationId.getId(),
            threadPool, config.getIndexSettings(), null, store, newMergePolicy(), config.getAnalyzer(), config.getSimilarity(),
            new CodecService(null, logger), config.getEventListener(), IndexSearcher.getDefaultQueryCache(),
            IndexSearcher.getDefaultQueryCachingPolicy(), true, config.getTranslogConfig(), TimeValue.timeValueMinutes(5),
<<<<<<< HEAD
            config.getExternalRefreshListener(), config.getInternalRefreshListener(), null, config.getTranslogRecoveryRunner());
=======
            config.getRefreshListeners(), null, config.getTranslogRecoveryRunner(), new NoneCircuitBreakerService());
>>>>>>> 2900e3f3
        engine = new InternalEngine(newConfig);
        if (newConfig.getOpenMode() == EngineConfig.OpenMode.OPEN_INDEX_AND_TRANSLOG) {
            engine.recoverFromTranslog();
            assertVisibleCount(engine, numDocs, false);
        } else {
            assertVisibleCount(engine, 0, false);
        }
        assertThat(engine.getHistoryUUID(), not(equalTo(oldHistoryUUID)));
    }

    public void testShardNotAvailableExceptionWhenEngineClosedConcurrently() throws IOException, InterruptedException {
        AtomicReference<Exception> exception = new AtomicReference<>();
        String operation = randomFrom("optimize", "refresh", "flush");
        Thread mergeThread = new Thread() {
            @Override
            public void run() {
                boolean stop = false;
                logger.info("try with {}", operation);
                while (stop == false) {
                    try {
                        switch (operation) {
                            case "optimize": {
                                engine.forceMerge(true, 1, false, false, false);
                                break;
                            }
                            case "refresh": {
                                engine.refresh("test refresh");
                                break;
                            }
                            case "flush": {
                                engine.flush(true, false);
                                break;
                            }
                        }
                    } catch (Exception e) {
                        exception.set(e);
                        stop = true;
                    }
                }
            }
        };
        mergeThread.start();
        engine.close();
        mergeThread.join();
        logger.info("exception caught: ", exception.get());
        assertTrue("expected an Exception that signals shard is not available", TransportActions.isShardNotAvailableException(exception.get()));
    }

    /**
     * Tests that when the close method returns the engine is actually guaranteed to have cleaned up and that resources are closed
     */
    public void testConcurrentEngineClosed() throws BrokenBarrierException, InterruptedException {
        Thread[] closingThreads = new Thread[3];
        CyclicBarrier barrier = new CyclicBarrier(1 + closingThreads.length + 1);
        Thread failEngine = new Thread(new AbstractRunnable() {
            @Override
            public void onFailure(Exception e) {
                throw new AssertionError(e);
            }

            @Override
            protected void doRun() throws Exception {
                barrier.await();
                engine.failEngine("test", new RuntimeException("test"));
            }
        });
        failEngine.start();
        for (int i = 0;i < closingThreads.length ; i++) {
            boolean flushAndClose = randomBoolean();
            closingThreads[i] = new Thread(new AbstractRunnable() {
                @Override
                public void onFailure(Exception e) {
                    throw new AssertionError(e);
                }

                @Override
                protected void doRun() throws Exception {
                    barrier.await();
                    if (flushAndClose) {
                        engine.flushAndClose();
                    } else {
                        engine.close();
                    }
                    // try to acquire the writer lock - i.e., everything is closed, we need to synchronize
                    // to avoid races between closing threads
                    synchronized (closingThreads) {
                        try (Lock ignored = store.directory().obtainLock(IndexWriter.WRITE_LOCK_NAME)) {
                            // all good.
                        }
                    }
                }
            });
            closingThreads[i].setName("closingThread_" + i);
            closingThreads[i].start();
        }
        barrier.await();
        failEngine.join();
        for (Thread t : closingThreads) {
            t.join();
        }
    }

    public void testCurrentTranslogIDisCommitted() throws IOException {
        try (Store store = createStore()) {
            EngineConfig config = config(defaultSettings, store, createTempDir(), newMergePolicy(), null);

            // create
            {
                ParsedDocument doc = testParsedDocument(Integer.toString(0), null, testDocument(), new BytesArray("{}"), null);
                Engine.Index firstIndexRequest = new Engine.Index(newUid(doc), doc, SequenceNumbers.UNASSIGNED_SEQ_NO, 0, Versions.MATCH_DELETED, VersionType.INTERNAL, PRIMARY, System.nanoTime(), -1, false);

                try (InternalEngine engine = new InternalEngine(copy(config, EngineConfig.OpenMode.CREATE_INDEX_AND_TRANSLOG))){
                    assertFalse(engine.isRecovering());
                    engine.index(firstIndexRequest);

                    expectThrows(IllegalStateException.class, () -> engine.recoverFromTranslog());
                    Map<String, String> userData = engine.getLastCommittedSegmentInfos().getUserData();
                    assertEquals("1", userData.get(Translog.TRANSLOG_GENERATION_KEY));
                    assertEquals(engine.getTranslog().getTranslogUUID(), userData.get(Translog.TRANSLOG_UUID_KEY));
                }
            }
            // open and recover tlog
            {
                for (int i = 0; i < 2; i++) {
                    try (InternalEngine engine = new InternalEngine(copy(config, EngineConfig.OpenMode.OPEN_INDEX_AND_TRANSLOG))) {
                        assertTrue(engine.isRecovering());
                        Map<String, String> userData = engine.getLastCommittedSegmentInfos().getUserData();
                        if (i == 0) {
                            assertEquals("1", userData.get(Translog.TRANSLOG_GENERATION_KEY));
                        } else {
                            assertEquals("3", userData.get(Translog.TRANSLOG_GENERATION_KEY));
                        }
                        assertEquals(engine.getTranslog().getTranslogUUID(), userData.get(Translog.TRANSLOG_UUID_KEY));
                        engine.recoverFromTranslog();
                        userData = engine.getLastCommittedSegmentInfos().getUserData();
                        assertEquals("3", userData.get(Translog.TRANSLOG_GENERATION_KEY));
                        assertEquals(engine.getTranslog().getTranslogUUID(), userData.get(Translog.TRANSLOG_UUID_KEY));
                    }
                }
            }
            // open index with new tlog
            {
                try (InternalEngine engine = new InternalEngine(copy(config, EngineConfig.OpenMode.OPEN_INDEX_CREATE_TRANSLOG))) {
                    Map<String, String> userData = engine.getLastCommittedSegmentInfos().getUserData();
                    assertEquals("1", userData.get(Translog.TRANSLOG_GENERATION_KEY));
                    assertEquals(engine.getTranslog().getTranslogUUID(), userData.get(Translog.TRANSLOG_UUID_KEY));
                    expectThrows(IllegalStateException.class, () -> engine.recoverFromTranslog());
                    assertEquals(1, engine.getTranslog().currentFileGeneration());
                    assertEquals(0L, engine.getTranslog().uncommittedOperations());
                }
            }

            // open and recover tlog with empty tlog
            {
                for (int i = 0; i < 2; i++) {
                    try (InternalEngine engine = new InternalEngine(copy(config, EngineConfig.OpenMode.OPEN_INDEX_AND_TRANSLOG))) {
                        Map<String, String> userData = engine.getLastCommittedSegmentInfos().getUserData();
                        assertEquals("1", userData.get(Translog.TRANSLOG_GENERATION_KEY));
                        assertEquals(engine.getTranslog().getTranslogUUID(), userData.get(Translog.TRANSLOG_UUID_KEY));
                        engine.recoverFromTranslog();
                        userData = engine.getLastCommittedSegmentInfos().getUserData();
                        assertEquals("no changes - nothing to commit", "1", userData.get(Translog.TRANSLOG_GENERATION_KEY));
                        assertEquals(engine.getTranslog().getTranslogUUID(), userData.get(Translog.TRANSLOG_UUID_KEY));
                    }
                }
            }
        }
    }

    private static class ThrowingIndexWriter extends IndexWriter {
        private AtomicReference<Supplier<Exception>> failureToThrow = new AtomicReference<>();

        ThrowingIndexWriter(Directory d, IndexWriterConfig conf) throws IOException {
            super(d, conf);
        }

        @Override
        public long addDocument(Iterable<? extends IndexableField> doc) throws IOException {
            maybeThrowFailure();
            return super.addDocument(doc);
        }

        private void maybeThrowFailure() throws IOException {
            if (failureToThrow.get() != null) {
                Exception failure = failureToThrow.get().get();
                if (failure instanceof RuntimeException) {
                    throw (RuntimeException) failure;
                } else if (failure instanceof IOException) {
                    throw (IOException) failure;
                } else {
                    assert false: "unsupported failure class: " + failure.getClass().getCanonicalName();
                }
            }
        }

        @Override
        public long deleteDocuments(Term... terms) throws IOException {
            maybeThrowFailure();
            return super.deleteDocuments(terms);
        }

        public void setThrowFailure(Supplier<Exception> failureSupplier) {
            failureToThrow.set(failureSupplier);
        }

        public void clearFailure() {
            failureToThrow.set(null);
        }
    }

    public void testHandleDocumentFailure() throws Exception {
        try (Store store = createStore()) {
            final ParsedDocument doc1 = testParsedDocument("1", null, testDocumentWithTextField(), B_1, null);
            final ParsedDocument doc2 = testParsedDocument("2", null, testDocumentWithTextField(), B_1, null);
            final ParsedDocument doc3 = testParsedDocument("3", null, testDocumentWithTextField(), B_1, null);

            AtomicReference<ThrowingIndexWriter> throwingIndexWriter = new AtomicReference<>();
            try (Engine engine = createEngine(defaultSettings, store, createTempDir(), NoMergePolicy.INSTANCE,
                (directory, iwc) -> {
                  throwingIndexWriter.set(new ThrowingIndexWriter(directory, iwc));
                  return throwingIndexWriter.get();
                })
            ) {
                // test document failure while indexing
                if (randomBoolean()) {
                    throwingIndexWriter.get().setThrowFailure(() -> new IOException("simulated"));
                } else {
                    throwingIndexWriter.get().setThrowFailure(() -> new IllegalArgumentException("simulated max token length"));
                }
                // test index with document failure
                Engine.IndexResult indexResult = engine.index(indexForDoc(doc1));
                assertNotNull(indexResult.getFailure());
                assertThat(indexResult.getSeqNo(), equalTo(0L));
                assertThat(indexResult.getVersion(), equalTo(Versions.MATCH_ANY));
                assertNotNull(indexResult.getTranslogLocation());

                throwingIndexWriter.get().clearFailure();
                indexResult = engine.index(indexForDoc(doc1));
                assertThat(indexResult.getSeqNo(), equalTo(1L));
                assertThat(indexResult.getVersion(), equalTo(1L));
                assertNull(indexResult.getFailure());
                assertNotNull(indexResult.getTranslogLocation());
                engine.index(indexForDoc(doc2));

                // test failure while deleting
                // all these simulated exceptions are not fatal to the IW so we treat them as document failures
                final Engine.DeleteResult deleteResult;
                if (randomBoolean()) {
                    throwingIndexWriter.get().setThrowFailure(() -> new IOException("simulated"));
                    deleteResult = engine.delete(new Engine.Delete("test", "1", newUid(doc1)));
                    assertThat(deleteResult.getFailure(), instanceOf(IOException.class));
                } else {
                    throwingIndexWriter.get().setThrowFailure(() -> new IllegalArgumentException("simulated max token length"));
                    deleteResult = engine.delete(new Engine.Delete("test", "1", newUid(doc1)));
                    assertThat(deleteResult.getFailure(),
                        instanceOf(IllegalArgumentException.class));
                }
                assertThat(deleteResult.getVersion(), equalTo(2L));
                assertThat(deleteResult.getSeqNo(), equalTo(3L));

                // test non document level failure is thrown
                if (randomBoolean()) {
                    // simulate close by corruption
                    throwingIndexWriter.get().setThrowFailure(null);
                    UncheckedIOException uncheckedIOException = expectThrows(UncheckedIOException.class, () -> {
                        Engine.Index index = indexForDoc(doc3);
                        index.parsedDoc().rootDoc().add(new StoredField("foo", "bar") {
                            // this is a hack to add a failure during store document which triggers a tragic event
                            // and in turn fails the engine
                            @Override
                            public BytesRef binaryValue() {
                                throw new UncheckedIOException(new MockDirectoryWrapper.FakeIOException());
                            }
                        });
                        engine.index(index);
                    });
                    assertTrue(uncheckedIOException.getCause() instanceof MockDirectoryWrapper.FakeIOException);
                } else {
                    // normal close
                    engine.close();
                }
                // now the engine is closed check we respond correctly
                try {
                    if (randomBoolean()) {
                        engine.index(indexForDoc(doc1));
                    } else {
                        engine.delete(new Engine.Delete("test", "", newUid(doc1)));
                    }
                    fail("engine should be closed");
                } catch (Exception e) {
                    assertThat(e, instanceOf(AlreadyClosedException.class));
                }
            }
        }
    }

    public void testDoubleDeliveryPrimary() throws IOException {
        final ParsedDocument doc = testParsedDocument("1", null, testDocumentWithTextField(), new BytesArray("{}".getBytes(Charset.defaultCharset())), null);
        Engine.Index operation = appendOnlyPrimary(doc, false, 1);
        Engine.Index retry = appendOnlyPrimary(doc, true, 1);
        if (randomBoolean()) {
            Engine.IndexResult indexResult = engine.index(operation);
            assertFalse(engine.indexWriterHasDeletions());
            assertEquals(0, engine.getNumVersionLookups());
            assertNotNull(indexResult.getTranslogLocation());
            Engine.IndexResult retryResult = engine.index(retry);
            assertTrue(engine.indexWriterHasDeletions());
            assertEquals(0, engine.getNumVersionLookups());
            assertNotNull(retryResult.getTranslogLocation());
            assertTrue(retryResult.getTranslogLocation().compareTo(indexResult.getTranslogLocation()) > 0);
        } else {
            Engine.IndexResult retryResult = engine.index(retry);
            assertTrue(engine.indexWriterHasDeletions());
            assertEquals(0, engine.getNumVersionLookups());
            assertNotNull(retryResult.getTranslogLocation());
            Engine.IndexResult indexResult = engine.index(operation);
            assertTrue(engine.indexWriterHasDeletions());
            assertEquals(0, engine.getNumVersionLookups());
            assertNotNull(retryResult.getTranslogLocation());
            assertTrue(retryResult.getTranslogLocation().compareTo(indexResult.getTranslogLocation()) < 0);
        }

        engine.refresh("test");
        try (Engine.Searcher searcher = engine.acquireSearcher("test")) {
            TopDocs topDocs = searcher.searcher().search(new MatchAllDocsQuery(), 10);
            assertEquals(1, topDocs.totalHits);
        }
        operation = appendOnlyPrimary(doc, false, 1);
        retry = appendOnlyPrimary(doc, true, 1);
        if (randomBoolean()) {
            Engine.IndexResult indexResult = engine.index(operation);
            assertNotNull(indexResult.getTranslogLocation());
            Engine.IndexResult retryResult = engine.index(retry);
            assertNotNull(retryResult.getTranslogLocation());
            assertTrue(retryResult.getTranslogLocation().compareTo(indexResult.getTranslogLocation()) > 0);
        } else {
            Engine.IndexResult retryResult = engine.index(retry);
            assertNotNull(retryResult.getTranslogLocation());
            Engine.IndexResult indexResult = engine.index(operation);
            assertNotNull(retryResult.getTranslogLocation());
            assertTrue(retryResult.getTranslogLocation().compareTo(indexResult.getTranslogLocation()) < 0);
        }

        engine.refresh("test");
        try (Engine.Searcher searcher = engine.acquireSearcher("test")) {
            TopDocs topDocs = searcher.searcher().search(new MatchAllDocsQuery(), 10);
            assertEquals(1, topDocs.totalHits);
        }
    }

    public void testDoubleDeliveryReplicaAppendingOnly() throws IOException {
        final ParsedDocument doc = testParsedDocument("1", null, testDocumentWithTextField(),
            new BytesArray("{}".getBytes(Charset.defaultCharset())), null);
        Engine.Index operation = appendOnlyReplica(doc, false, 1, randomIntBetween(0, 5));
        Engine.Index retry = appendOnlyReplica(doc, true, 1, randomIntBetween(0, 5));
        // operations with a seq# equal or lower to the local checkpoint are not indexed to lucene
        // and the version lookup is skipped
        final boolean belowLckp = operation.seqNo() == 0 && retry.seqNo() == 0;
        if (randomBoolean()) {
            Engine.IndexResult indexResult = engine.index(operation);
            assertFalse(engine.indexWriterHasDeletions());
            assertEquals(0, engine.getNumVersionLookups());
            assertNotNull(indexResult.getTranslogLocation());
            Engine.IndexResult retryResult = engine.index(retry);
            assertEquals(retry.seqNo() > operation.seqNo(), engine.indexWriterHasDeletions());
            assertEquals(belowLckp ? 0 : 1, engine.getNumVersionLookups());
            assertNotNull(retryResult.getTranslogLocation());
            assertTrue(retryResult.getTranslogLocation().compareTo(indexResult.getTranslogLocation()) > 0);
        } else {
            Engine.IndexResult retryResult = engine.index(retry);
            assertFalse(engine.indexWriterHasDeletions());
            assertEquals(1, engine.getNumVersionLookups());
            assertNotNull(retryResult.getTranslogLocation());
            Engine.IndexResult indexResult = engine.index(operation);
            assertEquals(operation.seqNo() > retry.seqNo(), engine.indexWriterHasDeletions());
            assertEquals(belowLckp ? 1 : 2, engine.getNumVersionLookups());
            assertNotNull(retryResult.getTranslogLocation());
            assertTrue(retryResult.getTranslogLocation().compareTo(indexResult.getTranslogLocation()) < 0);
        }

        engine.refresh("test");
        try (Engine.Searcher searcher = engine.acquireSearcher("test")) {
            TopDocs topDocs = searcher.searcher().search(new MatchAllDocsQuery(), 10);
            assertEquals(1, topDocs.totalHits);
        }
        operation = randomAppendOnly(doc, false, 1);
        retry = randomAppendOnly(doc, true, 1);
        if (randomBoolean()) {
            Engine.IndexResult indexResult = engine.index(operation);
            assertNotNull(indexResult.getTranslogLocation());
            Engine.IndexResult retryResult = engine.index(retry);
            assertNotNull(retryResult.getTranslogLocation());
            assertTrue(retryResult.getTranslogLocation().compareTo(indexResult.getTranslogLocation()) > 0);
        } else {
            Engine.IndexResult retryResult = engine.index(retry);
            assertNotNull(retryResult.getTranslogLocation());
            Engine.IndexResult indexResult = engine.index(operation);
            assertNotNull(retryResult.getTranslogLocation());
            assertTrue(retryResult.getTranslogLocation().compareTo(indexResult.getTranslogLocation()) < 0);
        }

        engine.refresh("test");
        try (Engine.Searcher searcher = engine.acquireSearcher("test")) {
            TopDocs topDocs = searcher.searcher().search(new MatchAllDocsQuery(), 10);
            assertEquals(1, topDocs.totalHits);
        }
    }

    public void testDoubleDeliveryReplica() throws IOException {
        final ParsedDocument doc = testParsedDocument("1", null, testDocumentWithTextField(),
            new BytesArray("{}".getBytes(Charset.defaultCharset())), null);
        Engine.Index operation = replicaIndexForDoc(doc, 1, 20, false);
        Engine.Index duplicate = replicaIndexForDoc(doc, 1, 20, true);
        if (randomBoolean()) {
            Engine.IndexResult indexResult = engine.index(operation);
            assertFalse(engine.indexWriterHasDeletions());
            assertEquals(1, engine.getNumVersionLookups());
            assertNotNull(indexResult.getTranslogLocation());
            if (randomBoolean()) {
                engine.refresh("test");
            }
            Engine.IndexResult retryResult = engine.index(duplicate);
            assertFalse(engine.indexWriterHasDeletions());
            assertEquals(2, engine.getNumVersionLookups());
            assertNotNull(retryResult.getTranslogLocation());
            assertTrue(retryResult.getTranslogLocation().compareTo(indexResult.getTranslogLocation()) > 0);
        } else {
            Engine.IndexResult retryResult = engine.index(duplicate);
            assertFalse(engine.indexWriterHasDeletions());
            assertEquals(1, engine.getNumVersionLookups());
            assertNotNull(retryResult.getTranslogLocation());
            if (randomBoolean()) {
                engine.refresh("test");
            }
            Engine.IndexResult indexResult = engine.index(operation);
            assertFalse(engine.indexWriterHasDeletions());
            assertEquals(2, engine.getNumVersionLookups());
            assertNotNull(retryResult.getTranslogLocation());
            assertTrue(retryResult.getTranslogLocation().compareTo(indexResult.getTranslogLocation()) < 0);
        }

        engine.refresh("test");
        try (Engine.Searcher searcher = engine.acquireSearcher("test")) {
            TopDocs topDocs = searcher.searcher().search(new MatchAllDocsQuery(), 10);
            assertEquals(1, topDocs.totalHits);
        }
        engine.refresh("test");
        try (Engine.Searcher searcher = engine.acquireSearcher("test")) {
            TopDocs topDocs = searcher.searcher().search(new MatchAllDocsQuery(), 10);
            assertEquals(1, topDocs.totalHits);
        }
    }

    public void testRetryWithAutogeneratedIdWorksAndNoDuplicateDocs() throws IOException {

        final ParsedDocument doc = testParsedDocument("1", null, testDocumentWithTextField(), new BytesArray("{}".getBytes(Charset.defaultCharset())), null);
        boolean isRetry = false;
        long autoGeneratedIdTimestamp = 0;

        Engine.Index index = new Engine.Index(newUid(doc), doc, SequenceNumbers.UNASSIGNED_SEQ_NO, 0, Versions.MATCH_ANY, VersionType.INTERNAL, PRIMARY, System.nanoTime(), autoGeneratedIdTimestamp, isRetry);
        Engine.IndexResult indexResult = engine.index(index);
        assertThat(indexResult.getVersion(), equalTo(1L));

        index = new Engine.Index(newUid(doc), doc, indexResult.getSeqNo(), index.primaryTerm(), indexResult.getVersion(), index.versionType().versionTypeForReplicationAndRecovery(), REPLICA, System.nanoTime(), autoGeneratedIdTimestamp, isRetry);
        indexResult = replicaEngine.index(index);
        assertThat(indexResult.getVersion(), equalTo(1L));

        isRetry = true;
        index = new Engine.Index(newUid(doc), doc, SequenceNumbers.UNASSIGNED_SEQ_NO, 0, Versions.MATCH_ANY, VersionType.INTERNAL, PRIMARY, System.nanoTime(), autoGeneratedIdTimestamp, isRetry);
        indexResult = engine.index(index);
        assertThat(indexResult.getVersion(), equalTo(1L));
        engine.refresh("test");
        try (Engine.Searcher searcher = engine.acquireSearcher("test")) {
            TopDocs topDocs = searcher.searcher().search(new MatchAllDocsQuery(), 10);
            assertEquals(1, topDocs.totalHits);
        }

        index = new Engine.Index(newUid(doc), doc, indexResult.getSeqNo(), index.primaryTerm(), indexResult.getVersion(), index.versionType().versionTypeForReplicationAndRecovery(), REPLICA, System.nanoTime(), autoGeneratedIdTimestamp, isRetry);
        indexResult = replicaEngine.index(index);
        assertThat(indexResult.hasFailure(), equalTo(false));
        replicaEngine.refresh("test");
        try (Engine.Searcher searcher = replicaEngine.acquireSearcher("test")) {
            TopDocs topDocs = searcher.searcher().search(new MatchAllDocsQuery(), 10);
            assertEquals(1, topDocs.totalHits);
        }
    }

    public void testRetryWithAutogeneratedIdsAndWrongOrderWorksAndNoDuplicateDocs() throws IOException {

        final ParsedDocument doc = testParsedDocument("1", null, testDocumentWithTextField(), new BytesArray("{}".getBytes(Charset.defaultCharset())), null);
        boolean isRetry = true;
        long autoGeneratedIdTimestamp = 0;

        Engine.Index firstIndexRequest = new Engine.Index(newUid(doc), doc, SequenceNumbers.UNASSIGNED_SEQ_NO, 0, Versions.MATCH_ANY, VersionType.INTERNAL, PRIMARY, System.nanoTime(), autoGeneratedIdTimestamp, isRetry);
        Engine.IndexResult result = engine.index(firstIndexRequest);
        assertThat(result.getVersion(), equalTo(1L));

        Engine.Index firstIndexRequestReplica = new Engine.Index(newUid(doc), doc, result.getSeqNo(), firstIndexRequest.primaryTerm(), result.getVersion(), firstIndexRequest.versionType().versionTypeForReplicationAndRecovery(), REPLICA, System.nanoTime(), autoGeneratedIdTimestamp, isRetry);
        Engine.IndexResult indexReplicaResult = replicaEngine.index(firstIndexRequestReplica);
        assertThat(indexReplicaResult.getVersion(), equalTo(1L));

        isRetry = false;
        Engine.Index secondIndexRequest = new Engine.Index(newUid(doc), doc, SequenceNumbers.UNASSIGNED_SEQ_NO, 0, Versions.MATCH_ANY, VersionType.INTERNAL, PRIMARY, System.nanoTime(), autoGeneratedIdTimestamp, isRetry);
        Engine.IndexResult indexResult = engine.index(secondIndexRequest);
        assertTrue(indexResult.isCreated());
        engine.refresh("test");
        try (Engine.Searcher searcher = engine.acquireSearcher("test")) {
            TopDocs topDocs = searcher.searcher().search(new MatchAllDocsQuery(), 10);
            assertEquals(1, topDocs.totalHits);
        }

        Engine.Index secondIndexRequestReplica = new Engine.Index(newUid(doc), doc, result.getSeqNo(), secondIndexRequest.primaryTerm(), result.getVersion(), firstIndexRequest.versionType().versionTypeForReplicationAndRecovery(), REPLICA, System.nanoTime(), autoGeneratedIdTimestamp, isRetry);
        replicaEngine.index(secondIndexRequestReplica);
        replicaEngine.refresh("test");
        try (Engine.Searcher searcher = replicaEngine.acquireSearcher("test")) {
            TopDocs topDocs = searcher.searcher().search(new MatchAllDocsQuery(), 10);
            assertEquals(1, topDocs.totalHits);
        }
    }

    public Engine.Index randomAppendOnly(ParsedDocument doc, boolean retry, final long autoGeneratedIdTimestamp) {
        if (randomBoolean()) {
            return appendOnlyPrimary(doc, retry, autoGeneratedIdTimestamp);
        } else {
            return appendOnlyReplica(doc, retry, autoGeneratedIdTimestamp, 0);
        }
    }

    public Engine.Index appendOnlyPrimary(ParsedDocument doc, boolean retry, final long autoGeneratedIdTimestamp) {
        return new Engine.Index(newUid(doc), doc, SequenceNumbers.UNASSIGNED_SEQ_NO, 0, Versions.MATCH_ANY,
            VersionType.INTERNAL, Engine.Operation.Origin.PRIMARY, System.nanoTime(), autoGeneratedIdTimestamp, retry);
    }

    public Engine.Index appendOnlyReplica(ParsedDocument doc, boolean retry, final long autoGeneratedIdTimestamp, final long seqNo) {
        return new Engine.Index(newUid(doc), doc, seqNo, 2, 1, VersionType.EXTERNAL,
            Engine.Operation.Origin.REPLICA, System.nanoTime(), autoGeneratedIdTimestamp, retry);
    }

    public void testRetryConcurrently() throws InterruptedException, IOException {
        Thread[] thread = new Thread[randomIntBetween(3, 5)];
        int numDocs = randomIntBetween(1000, 10000);
        List<Engine.Index> docs = new ArrayList<>();
        final boolean primary = randomBoolean();
        for (int i = 0; i < numDocs; i++) {
            final ParsedDocument doc = testParsedDocument(Integer.toString(i), null, testDocumentWithTextField(), new BytesArray("{}".getBytes(Charset.defaultCharset())), null);
            final Engine.Index originalIndex;
            final Engine.Index retryIndex;
            if (primary) {
               originalIndex = appendOnlyPrimary(doc, false, i);
               retryIndex = appendOnlyPrimary(doc, true, i);
            } else {
                originalIndex = appendOnlyReplica(doc, false, i, i * 2);
                retryIndex = appendOnlyReplica(doc, true, i, i * 2);
            }
            docs.add(originalIndex);
            docs.add(retryIndex);
        }
        Collections.shuffle(docs, random());
        CountDownLatch startGun = new CountDownLatch(thread.length);
        AtomicInteger offset = new AtomicInteger(-1);
        for (int i = 0; i < thread.length; i++) {
            thread[i] = new Thread(() -> {
                startGun.countDown();
                try {
                    startGun.await();
                } catch (InterruptedException e) {
                    throw new AssertionError(e);
                }
                int docOffset;
                while ((docOffset = offset.incrementAndGet()) < docs.size()) {
                    try {
                        engine.index(docs.get(docOffset));
                    } catch (IOException e) {
                        throw new AssertionError(e);
                    }
                }
            });
            thread[i].start();
        }
        for (int i = 0; i < thread.length; i++) {
            thread[i].join();
        }
        if (primary) {
            assertEquals(0, engine.getNumVersionLookups());
            assertEquals(0, engine.getNumIndexVersionsLookups());
        } else {
            // we don't really know what order the operations will arrive and thus can't predict how many
            // version lookups will be needed
            assertThat(engine.getNumIndexVersionsLookups(), lessThanOrEqualTo(engine.getNumVersionLookups()));
        }
        engine.refresh("test");
        try (Engine.Searcher searcher = engine.acquireSearcher("test")) {
            TopDocs topDocs = searcher.searcher().search(new MatchAllDocsQuery(), 10);
            assertEquals(numDocs, topDocs.totalHits);
        }
        if (primary) {
            // primaries rely on lucene dedup and may index the same document twice
            assertTrue(engine.indexWriterHasDeletions());
        } else {
            // replicas rely on seq# based dedup and in this setup (same seq#) should never rely on lucene
            assertFalse(engine.indexWriterHasDeletions());
        }
    }

    public void testEngineMaxTimestampIsInitialized() throws IOException {

        final long timestamp1 = Math.abs(randomNonNegativeLong());
        final Path storeDir = createTempDir();
        final Path translogDir = createTempDir();
        final long timestamp2 = randomNonNegativeLong();
        final long maxTimestamp12 = Math.max(timestamp1, timestamp2);
        try (Store store = createStore(newFSDirectory(storeDir));
             Engine engine = new InternalEngine(config(defaultSettings, store, translogDir, NoMergePolicy.INSTANCE, null))) {
            assertEquals(IndexRequest.UNSET_AUTO_GENERATED_TIMESTAMP, engine.segmentsStats(false).getMaxUnsafeAutoIdTimestamp());
            final ParsedDocument doc = testParsedDocument("1", null, testDocumentWithTextField(),
                new BytesArray("{}".getBytes(Charset.defaultCharset())), null);
            engine.index(appendOnlyPrimary(doc, true, timestamp1));
            assertEquals(timestamp1, engine.segmentsStats(false).getMaxUnsafeAutoIdTimestamp());
        }
        try (Store store = createStore(newFSDirectory(storeDir));
             Engine engine = new InternalEngine(config(defaultSettings, store, translogDir, NoMergePolicy.INSTANCE, null))) {
            assertEquals(IndexRequest.UNSET_AUTO_GENERATED_TIMESTAMP, engine.segmentsStats(false).getMaxUnsafeAutoIdTimestamp());
            engine.recoverFromTranslog();
            assertEquals(timestamp1, engine.segmentsStats(false).getMaxUnsafeAutoIdTimestamp());
            final ParsedDocument doc = testParsedDocument("1", null, testDocumentWithTextField(),
                new BytesArray("{}".getBytes(Charset.defaultCharset())), null);
            engine.index(appendOnlyPrimary(doc, true, timestamp2));
            assertEquals(maxTimestamp12, engine.segmentsStats(false).getMaxUnsafeAutoIdTimestamp());
            engine.flush();
        }
        try (Store store = createStore(newFSDirectory(storeDir));
             Engine engine = new InternalEngine(
                 copy(config(defaultSettings, store, translogDir, NoMergePolicy.INSTANCE, null),
                     randomFrom(EngineConfig.OpenMode.OPEN_INDEX_AND_TRANSLOG, EngineConfig.OpenMode.OPEN_INDEX_CREATE_TRANSLOG)))) {
            assertEquals(maxTimestamp12, engine.segmentsStats(false).getMaxUnsafeAutoIdTimestamp());
        }
    }

    public void testAppendConcurrently() throws InterruptedException, IOException {
        Thread[] thread = new Thread[randomIntBetween(3, 5)];
        int numDocs = randomIntBetween(1000, 10000);
        assertEquals(0, engine.getNumVersionLookups());
        assertEquals(0, engine.getNumIndexVersionsLookups());
        boolean primary = randomBoolean();
        List<Engine.Index> docs = new ArrayList<>();
        for (int i = 0; i < numDocs; i++) {
            final ParsedDocument doc = testParsedDocument(Integer.toString(i), null, testDocumentWithTextField(), new BytesArray("{}".getBytes(Charset.defaultCharset())), null);
            Engine.Index index = primary ? appendOnlyPrimary(doc, false, i) : appendOnlyReplica(doc, false, i, i);
            docs.add(index);
        }
        Collections.shuffle(docs, random());
        CountDownLatch startGun = new CountDownLatch(thread.length);
        AtomicInteger offset = new AtomicInteger(-1);
        for (int i = 0; i < thread.length; i++) {
            thread[i] = new Thread() {
                @Override
                public void run() {
                    startGun.countDown();
                    try {
                        startGun.await();
                    } catch (InterruptedException e) {
                        throw new AssertionError(e);
                    }
                    int docOffset;
                    while ((docOffset = offset.incrementAndGet()) < docs.size()) {
                        try {
                            engine.index(docs.get(docOffset));
                        } catch (IOException e) {
                            throw new AssertionError(e);
                        }
                    }
                }
            };
            thread[i].start();
        }
        for (int i = 0; i < thread.length; i++) {
            thread[i].join();
        }

        engine.refresh("test");
        try (Engine.Searcher searcher = engine.acquireSearcher("test")) {
            TopDocs topDocs = searcher.searcher().search(new MatchAllDocsQuery(), 10);
            assertEquals(docs.size(), topDocs.totalHits);
        }
        assertEquals(0, engine.getNumVersionLookups());
        assertEquals(0, engine.getNumIndexVersionsLookups());
        assertFalse(engine.indexWriterHasDeletions());

    }

    public static long getNumVersionLookups(InternalEngine engine) { // for other tests to access this
        return engine.getNumVersionLookups();
    }

    public static long getNumIndexVersionsLookups(InternalEngine engine) { // for other tests to access this
        return engine.getNumIndexVersionsLookups();
    }

    public void testFailEngineOnRandomIO() throws IOException, InterruptedException {
        MockDirectoryWrapper wrapper = newMockDirectory();
        final Path translogPath = createTempDir("testFailEngineOnRandomIO");
        try (Store store = createStore(wrapper)) {
            CyclicBarrier join = new CyclicBarrier(2);
            CountDownLatch start = new CountDownLatch(1);
            AtomicInteger controller = new AtomicInteger(0);
            EngineConfig config = config(defaultSettings, store, translogPath, newMergePolicy(), new ReferenceManager.RefreshListener() {
                    @Override
                    public void beforeRefresh() throws IOException {
                    }

                    @Override
                    public void afterRefresh(boolean didRefresh) throws IOException {
                        int i = controller.incrementAndGet();
                        if (i == 1) {
                            throw new MockDirectoryWrapper.FakeIOException();
                        } else if (i == 2) {
                            try {
                                start.await();
                            } catch (InterruptedException e) {
                                throw new AssertionError(e);
                            }
                            throw new ElasticsearchException("something completely different");
                        }
                    }
                });
            InternalEngine internalEngine = new InternalEngine(config);
            int docId = 0;
            final ParsedDocument doc = testParsedDocument(Integer.toString(docId), null,
                testDocumentWithTextField(), new BytesArray("{}".getBytes(Charset.defaultCharset())), null);

            Engine.Index index = randomBoolean() ? indexForDoc(doc) : randomAppendOnly(doc, false, docId);
            internalEngine.index(index);
            Runnable r = () ->  {
                try {
                    join.await();
                } catch (Exception e) {
                    throw new AssertionError(e);
                }
                try {
                    internalEngine.refresh("test");
                    fail();
                } catch (AlreadyClosedException ex) {
                    if (ex.getCause() != null) {
                        assertTrue(ex.toString(), ex.getCause() instanceof MockDirectoryWrapper.FakeIOException);
                    }
                } catch (RefreshFailedEngineException ex) {
                    // fine
                } finally {
                    start.countDown();
                }

            };
            Thread t = new Thread(r);
            Thread t1 = new Thread(r);
            t.start();
            t1.start();
            t.join();
            t1.join();
            assertTrue(internalEngine.isClosed.get());
            assertTrue(internalEngine.failedEngine.get() instanceof MockDirectoryWrapper.FakeIOException);
        }
    }

    public void testSequenceIDs() throws Exception {
        Tuple<Long, Long> seqID = getSequenceID(engine, new Engine.Get(false, "type", "2", newUid("1")));
        // Non-existent doc returns no seqnum and no primary term
        assertThat(seqID.v1(), equalTo(SequenceNumbers.UNASSIGNED_SEQ_NO));
        assertThat(seqID.v2(), equalTo(0L));

        // create a document
        Document document = testDocumentWithTextField();
        document.add(new Field(SourceFieldMapper.NAME, BytesReference.toBytes(B_1), SourceFieldMapper.Defaults.FIELD_TYPE));
        ParsedDocument doc = testParsedDocument("1", null, document, B_1, null);
        engine.index(indexForDoc(doc));
        engine.refresh("test");

        seqID = getSequenceID(engine, newGet(false, doc));
        logger.info("--> got seqID: {}", seqID);
        assertThat(seqID.v1(), equalTo(0L));
        assertThat(seqID.v2(), equalTo(2L));

        // Index the same document again
        document = testDocumentWithTextField();
        document.add(new Field(SourceFieldMapper.NAME, BytesReference.toBytes(B_1), SourceFieldMapper.Defaults.FIELD_TYPE));
        doc = testParsedDocument("1", null, document, B_1, null);
        engine.index(indexForDoc(doc));
        engine.refresh("test");

        seqID = getSequenceID(engine, newGet(false, doc));
        logger.info("--> got seqID: {}", seqID);
        assertThat(seqID.v1(), equalTo(1L));
        assertThat(seqID.v2(), equalTo(2L));

        // Index the same document for the third time, this time changing the primary term
        document = testDocumentWithTextField();
        document.add(new Field(SourceFieldMapper.NAME, BytesReference.toBytes(B_1), SourceFieldMapper.Defaults.FIELD_TYPE));
        doc = testParsedDocument("1", null, document, B_1, null);
        engine.index(new Engine.Index(newUid(doc), doc, SequenceNumbers.UNASSIGNED_SEQ_NO, 3,
                        Versions.MATCH_ANY, VersionType.INTERNAL, Engine.Operation.Origin.PRIMARY,
                        System.nanoTime(), -1, false));
        engine.refresh("test");

        seqID = getSequenceID(engine, newGet(false, doc));
        logger.info("--> got seqID: {}", seqID);
        assertThat(seqID.v1(), equalTo(2L));
        assertThat(seqID.v2(), equalTo(3L));

        // we can query by the _seq_no
        Engine.Searcher searchResult = engine.acquireSearcher("test");
        MatcherAssert.assertThat(searchResult, EngineSearcherTotalHitsMatcher.engineSearcherTotalHits(1));
        MatcherAssert.assertThat(searchResult, EngineSearcherTotalHitsMatcher.engineSearcherTotalHits(LongPoint.newExactQuery("_seq_no", 2), 1));
        searchResult.close();
    }

    /**
     * A sequence number generator that will generate a sequence number and if {@code stall} is set to true will wait on the barrier and the
     * referenced latch before returning. If the local checkpoint should advance (because {@code stall} is false, then the value of
     * {@code expectedLocalCheckpoint} is set accordingly.
     *
     * @param latchReference          to latch the thread for the purpose of stalling
     * @param barrier                 to signal the thread has generated a new sequence number
     * @param stall                   whether or not the thread should stall
     * @param expectedLocalCheckpoint the expected local checkpoint after generating a new sequence
     *                                number
     * @return a sequence number generator
     */
    private ToLongBiFunction<Engine, Engine.Operation> getStallingSeqNoGenerator(
            final AtomicReference<CountDownLatch> latchReference,
            final CyclicBarrier barrier,
            final AtomicBoolean stall,
            final AtomicLong expectedLocalCheckpoint) {
        return (engine, operation) -> {
            final long seqNo = engine.seqNoService().generateSeqNo();
            final CountDownLatch latch = latchReference.get();
            if (stall.get()) {
                try {
                    barrier.await();
                    latch.await();
                } catch (BrokenBarrierException | InterruptedException e) {
                    throw new RuntimeException(e);
                }
            } else {
                if (expectedLocalCheckpoint.get() + 1 == seqNo) {
                    expectedLocalCheckpoint.set(seqNo);
                }
            }
            return seqNo;
        };
    }

    public void testSequenceNumberAdvancesToMaxSeqOnEngineOpenOnPrimary() throws BrokenBarrierException, InterruptedException, IOException {
        engine.close();
        final int docs = randomIntBetween(1, 32);
        InternalEngine initialEngine = null;
        try {
            final AtomicReference<CountDownLatch> latchReference = new AtomicReference<>(new CountDownLatch(1));
            final CyclicBarrier barrier = new CyclicBarrier(2);
            final AtomicBoolean stall = new AtomicBoolean();
            final AtomicLong expectedLocalCheckpoint = new AtomicLong(SequenceNumbers.NO_OPS_PERFORMED);
            final List<Thread> threads = new ArrayList<>();
            initialEngine =
                    createEngine(defaultSettings, store, primaryTranslogDir, newMergePolicy(), null, InternalEngine::sequenceNumberService, getStallingSeqNoGenerator(latchReference, barrier, stall, expectedLocalCheckpoint));
            final InternalEngine finalInitialEngine = initialEngine;
            for (int i = 0; i < docs; i++) {
                final String id = Integer.toString(i);
                final ParsedDocument doc = testParsedDocument(id, null, testDocumentWithTextField(), SOURCE, null);

                stall.set(randomBoolean());
                final Thread thread = new Thread(() -> {
                    try {
                        finalInitialEngine.index(indexForDoc(doc));
                    } catch (IOException e) {
                        throw new AssertionError(e);
                    }
                });
                thread.start();
                if (stall.get()) {
                    threads.add(thread);
                    barrier.await();
                } else {
                    thread.join();
                }
            }

            assertThat(initialEngine.seqNoService().getLocalCheckpoint(), equalTo(expectedLocalCheckpoint.get()));
            assertThat(initialEngine.seqNoService().getMaxSeqNo(), equalTo((long) (docs - 1)));
            initialEngine.flush(true, true);

            latchReference.get().countDown();
            for (final Thread thread : threads) {
                thread.join();
            }
        } finally {
            IOUtils.close(initialEngine);
        }

        try (Engine recoveringEngine =
                 new InternalEngine(copy(initialEngine.config(), EngineConfig.OpenMode.OPEN_INDEX_AND_TRANSLOG))) {
            recoveringEngine.recoverFromTranslog();
            recoveringEngine.fillSeqNoGaps(2);
            assertThat(recoveringEngine.seqNoService().getLocalCheckpoint(), greaterThanOrEqualTo((long) (docs - 1)));
        }
    }

    public void testSequenceNumberAdvancesToMaxSeqNoOnEngineOpenOnReplica() throws IOException {
        final long v = 1;
        final VersionType t = VersionType.EXTERNAL;
        final long ts = IndexRequest.UNSET_AUTO_GENERATED_TIMESTAMP;
        final int docs = randomIntBetween(1, 32);
        InternalEngine initialEngine = null;
        try {
            initialEngine = engine;
            for (int i = 0; i < docs; i++) {
                final String id = Integer.toString(i);
                final ParsedDocument doc = testParsedDocument(id, null, testDocumentWithTextField(), SOURCE, null);
                final Term uid = newUid(doc);
                // create a gap at sequence number 3 * i + 1
                initialEngine.index(new Engine.Index(uid, doc, 3 * i, 1, v, t, REPLICA, System.nanoTime(), ts, false));
                initialEngine.delete(new Engine.Delete("type", id, uid, 3 * i + 2, 1, v, t, REPLICA, System.nanoTime()));
            }

            // bake the commit with the local checkpoint stuck at 0 and gaps all along the way up to the max sequence number
            assertThat(initialEngine.seqNoService().getLocalCheckpoint(), equalTo((long) 0));
            assertThat(initialEngine.seqNoService().getMaxSeqNo(), equalTo((long) (3 * (docs - 1) + 2)));
            initialEngine.flush(true, true);

            for (int i = 0; i < docs; i++) {
                final String id = Integer.toString(i);
                final ParsedDocument doc = testParsedDocument(id, null, testDocumentWithTextField(), SOURCE, null);
                final Term uid = newUid(doc);
                initialEngine.index(new Engine.Index(uid, doc, 3 * i + 1, 1, v, t, REPLICA, System.nanoTime(), ts, false));
            }
        } finally {
            IOUtils.close(initialEngine);
        }

        try (Engine recoveringEngine =
                 new InternalEngine(copy(initialEngine.config(), EngineConfig.OpenMode.OPEN_INDEX_AND_TRANSLOG))) {
            recoveringEngine.recoverFromTranslog();
            recoveringEngine.fillSeqNoGaps(1);
            assertThat(recoveringEngine.seqNoService().getLocalCheckpoint(), greaterThanOrEqualTo((long) (3 * (docs - 1) + 2 - 1)));
        }
    }

    /** java docs */
    public void testOutOfOrderSequenceNumbersWithVersionConflict() throws IOException {
        final List<Engine.Operation> operations = new ArrayList<>();

        final int numberOfOperations = randomIntBetween(16, 32);
        final Document document = testDocumentWithTextField();
        final AtomicLong sequenceNumber = new AtomicLong();
        final Engine.Operation.Origin origin = randomFrom(LOCAL_TRANSLOG_RECOVERY, PEER_RECOVERY, PRIMARY, REPLICA);
        final LongSupplier sequenceNumberSupplier =
            origin == PRIMARY ? () -> SequenceNumbers.UNASSIGNED_SEQ_NO : sequenceNumber::getAndIncrement;
        document.add(new Field(SourceFieldMapper.NAME, BytesReference.toBytes(B_1), SourceFieldMapper.Defaults.FIELD_TYPE));
        final ParsedDocument doc = testParsedDocument("1", null, document, B_1, null);
        final Term uid = newUid(doc);
        final BiFunction<String, Engine.SearcherScope, Searcher> searcherFactory = engine::acquireSearcher;
        for (int i = 0; i < numberOfOperations; i++) {
            if (randomBoolean()) {
                final Engine.Index index = new Engine.Index(
                    uid,
                    doc,
                    sequenceNumberSupplier.getAsLong(),
                    1,
                    i,
                    VersionType.EXTERNAL,
                    origin,
                    System.nanoTime(),
                    IndexRequest.UNSET_AUTO_GENERATED_TIMESTAMP,
                    false);
                operations.add(index);
            } else {
                final Engine.Delete delete = new Engine.Delete(
                    "test",
                    "1",
                    uid,
                    sequenceNumberSupplier.getAsLong(),
                    1,
                    i,
                    VersionType.EXTERNAL,
                    origin,
                    System.nanoTime());
                operations.add(delete);
            }
        }

        final boolean exists = operations.get(operations.size() - 1) instanceof Engine.Index;
        Randomness.shuffle(operations);

        for (final Engine.Operation operation : operations) {
            if (operation instanceof Engine.Index) {
                engine.index((Engine.Index) operation);
            } else {
                engine.delete((Engine.Delete) operation);
            }
        }

        final long expectedLocalCheckpoint;
        if (origin == PRIMARY) {
            // we can only advance as far as the number of operations that did not conflict
            int count = 0;

            // each time the version increments as we walk the list, that counts as a successful operation
            long version = -1;
            for (int i = 0; i < numberOfOperations; i++) {
                if (operations.get(i).version() >= version) {
                    count++;
                    version = operations.get(i).version();
                }
            }

            // sequence numbers start at zero, so the expected local checkpoint is the number of successful operations minus one
            expectedLocalCheckpoint = count - 1;
        } else {
            expectedLocalCheckpoint = numberOfOperations - 1;
        }

        assertThat(engine.seqNoService().getLocalCheckpoint(), equalTo(expectedLocalCheckpoint));
        try (Engine.GetResult result = engine.get(new Engine.Get(true, "type", "2", uid), searcherFactory)) {
            assertThat(result.exists(), equalTo(exists));
        }
    }

    /*
     * This test tests that a no-op does not generate a new sequence number, that no-ops can advance the local checkpoint, and that no-ops
     * are correctly added to the translog.
     */
    public void testNoOps() throws IOException {
        engine.close();
        InternalEngine noOpEngine = null;
        final int maxSeqNo = randomIntBetween(0, 128);
        final int localCheckpoint = randomIntBetween(0, maxSeqNo);
        final int globalCheckpoint = randomIntBetween(0, localCheckpoint);
        try {
            final BiFunction<EngineConfig, SeqNoStats, SequenceNumbersService> supplier = (engineConfig, ignored) -> new SequenceNumbersService(
                    engineConfig.getShardId(),
                    engineConfig.getAllocationId(),
                    engineConfig.getIndexSettings(),
                    maxSeqNo,
                    localCheckpoint,
                    globalCheckpoint);
            noOpEngine = new InternalEngine(copy(engine.config(), EngineConfig.OpenMode.OPEN_INDEX_AND_TRANSLOG), supplier) {
                @Override
                protected long doGenerateSeqNoForOperation(Operation operation) {
                    throw new UnsupportedOperationException();
                }
            };
            noOpEngine.recoverFromTranslog();
            final long primaryTerm = randomNonNegativeLong();
            final int gapsFilled = noOpEngine.fillSeqNoGaps(primaryTerm);
            final String reason = randomAlphaOfLength(16);
            noOpEngine.noOp(
                    new Engine.NoOp(
                            maxSeqNo + 1,
                            primaryTerm,
                            randomFrom(PRIMARY, REPLICA, PEER_RECOVERY, LOCAL_TRANSLOG_RECOVERY),
                            System.nanoTime(),
                            reason));
            assertThat(noOpEngine.seqNoService().getLocalCheckpoint(), equalTo((long) (maxSeqNo + 1)));
            assertThat(noOpEngine.getTranslog().uncommittedOperations(), equalTo(1 + gapsFilled));
            // skip to the op that we added to the translog
            Translog.Operation op;
            Translog.Operation last = null;
            try (Translog.Snapshot snapshot = noOpEngine.getTranslog().newSnapshot()) {
                while ((op = snapshot.next()) != null) {
                    last = op;
                }
            }
            assertNotNull(last);
            assertThat(last, instanceOf(Translog.NoOp.class));
            final Translog.NoOp noOp = (Translog.NoOp) last;
            assertThat(noOp.seqNo(), equalTo((long) (maxSeqNo + 1)));
            assertThat(noOp.primaryTerm(), equalTo(primaryTerm));
            assertThat(noOp.reason(), equalTo(reason));
        } finally {
            IOUtils.close(noOpEngine);
        }
    }

    public void testMinGenerationForSeqNo() throws IOException, BrokenBarrierException, InterruptedException {
        engine.close();
        final int numberOfTriplets = randomIntBetween(1, 32);
        InternalEngine actualEngine = null;
        try {
            final AtomicReference<CountDownLatch> latchReference = new AtomicReference<>();
            final CyclicBarrier barrier = new CyclicBarrier(2);
            final AtomicBoolean stall = new AtomicBoolean();
            final AtomicLong expectedLocalCheckpoint = new AtomicLong(SequenceNumbers.NO_OPS_PERFORMED);
            final Map<Thread, CountDownLatch> threads = new LinkedHashMap<>();
            actualEngine =
                    createEngine(defaultSettings, store, primaryTranslogDir, newMergePolicy(), null, InternalEngine::sequenceNumberService, getStallingSeqNoGenerator(latchReference, barrier, stall, expectedLocalCheckpoint));
            final InternalEngine finalActualEngine = actualEngine;
            final Translog translog = finalActualEngine.getTranslog();
            final long generation = finalActualEngine.getTranslog().currentFileGeneration();
            for (int i = 0; i < numberOfTriplets; i++) {
                /*
                 * Index three documents with the first and last landing in the same generation and the middle document being stalled until
                 * a later generation.
                 */
                stall.set(false);
                index(finalActualEngine, 3 * i);

                final CountDownLatch latch = new CountDownLatch(1);
                latchReference.set(latch);
                final int skipId = 3 * i + 1;
                stall.set(true);
                final Thread thread = new Thread(() -> {
                    try {
                        index(finalActualEngine, skipId);
                    } catch (IOException e) {
                        throw new AssertionError(e);
                    }
                });
                thread.start();
                threads.put(thread, latch);
                barrier.await();

                stall.set(false);
                index(finalActualEngine, 3 * i + 2);
                finalActualEngine.flush();

                /*
                 * This sequence number landed in the last generation, but the lower and upper bounds for an earlier generation straddle
                 * this sequence number.
                 */
                assertThat(translog.getMinGenerationForSeqNo(3 * i + 1).translogFileGeneration, equalTo(i + generation));
            }

            int i = 0;
            for (final Map.Entry<Thread, CountDownLatch> entry : threads.entrySet()) {
                final Map<String, String> userData = finalActualEngine.commitStats().getUserData();
                assertThat(userData.get(SequenceNumbers.LOCAL_CHECKPOINT_KEY), equalTo(Long.toString(3 * i)));
                assertThat(userData.get(Translog.TRANSLOG_GENERATION_KEY), equalTo(Long.toString(i + generation)));
                entry.getValue().countDown();
                entry.getKey().join();
                finalActualEngine.flush();
                i++;
            }

        } finally {
            IOUtils.close(actualEngine);
        }
    }

    private void index(final InternalEngine engine, final int id) throws IOException {
        final String docId = Integer.toString(id);
        final ParsedDocument doc =
                testParsedDocument(docId, null, testDocumentWithTextField(), SOURCE, null);
        engine.index(indexForDoc(doc));
    }

    /**
     * Return a tuple representing the sequence ID for the given {@code Get}
     * operation. The first value in the tuple is the sequence number, the
     * second is the primary term.
     */
    private Tuple<Long, Long> getSequenceID(Engine engine, Engine.Get get) throws EngineException {
        try (Searcher searcher = engine.acquireSearcher("get")) {
            final long primaryTerm;
            final long seqNo;
            DocIdAndSeqNo docIdAndSeqNo = VersionsAndSeqNoResolver.loadDocIdAndSeqNo(searcher.reader(), get.uid());
            if (docIdAndSeqNo == null) {
                primaryTerm = 0;
                seqNo = SequenceNumbers.UNASSIGNED_SEQ_NO;
            } else {
                seqNo = docIdAndSeqNo.seqNo;
                primaryTerm = VersionsAndSeqNoResolver.loadPrimaryTerm(docIdAndSeqNo, get.uid().field());
            }
            return new Tuple<>(seqNo, primaryTerm);
        } catch (Exception e) {
            throw new EngineException(shardId, "unable to retrieve sequence id", e);
        }
    }

    public void testRestoreLocalCheckpointFromTranslog() throws IOException {
        engine.close();
        InternalEngine actualEngine = null;
        try {
            final Set<Long> completedSeqNos = new HashSet<>();
            final BiFunction<EngineConfig, SeqNoStats, SequenceNumbersService> supplier = (engineConfig, seqNoStats) -> new SequenceNumbersService(
                    engineConfig.getShardId(),
                    engineConfig.getAllocationId(),
                    engineConfig.getIndexSettings(),
                    seqNoStats.getMaxSeqNo(),
                    seqNoStats.getLocalCheckpoint(),
                    seqNoStats.getGlobalCheckpoint()) {
                @Override
                public void markSeqNoAsCompleted(long seqNo) {
                    super.markSeqNoAsCompleted(seqNo);
                    completedSeqNos.add(seqNo);
                }
            };
            actualEngine = new InternalEngine(copy(engine.config(), EngineConfig.OpenMode.OPEN_INDEX_AND_TRANSLOG), supplier);
            final int operations = randomIntBetween(0, 1024);
            final Set<Long> expectedCompletedSeqNos = new HashSet<>();
            for (int i = 0; i < operations; i++) {
                if (rarely() && i < operations - 1) {
                    continue;
                }
                expectedCompletedSeqNos.add((long) i);
            }

            final ArrayList<Long> seqNos = new ArrayList<>(expectedCompletedSeqNos);
            Randomness.shuffle(seqNos);
            for (final long seqNo : seqNos) {
                final String id = Long.toString(seqNo);
                final ParsedDocument doc = testParsedDocument(id, null, testDocumentWithTextField(), SOURCE, null);
                final Term uid = newUid(doc);
                final long time = System.nanoTime();
                actualEngine.index(new Engine.Index(uid, doc, seqNo, 1, 1, VersionType.EXTERNAL, REPLICA, time, time, false));
                if (rarely()) {
                    actualEngine.rollTranslogGeneration();
                }
            }
            final long currentLocalCheckpoint = actualEngine.seqNoService().getLocalCheckpoint();
            final long resetLocalCheckpoint =
                    randomIntBetween(Math.toIntExact(SequenceNumbers.NO_OPS_PERFORMED), Math.toIntExact(currentLocalCheckpoint));
            actualEngine.seqNoService().resetLocalCheckpoint(resetLocalCheckpoint);
            completedSeqNos.clear();
            actualEngine.restoreLocalCheckpointFromTranslog();
            final Set<Long> intersection = new HashSet<>(expectedCompletedSeqNos);
            intersection.retainAll(LongStream.range(resetLocalCheckpoint + 1, operations).boxed().collect(Collectors.toSet()));
            assertThat(completedSeqNos, equalTo(intersection));
            assertThat(actualEngine.seqNoService().getLocalCheckpoint(), equalTo(currentLocalCheckpoint));
            assertThat(actualEngine.seqNoService().generateSeqNo(), equalTo((long) operations));
        } finally {
            IOUtils.close(actualEngine);
        }
    }

    public void testFillUpSequenceIdGapsOnRecovery() throws IOException {
        final int docs = randomIntBetween(1, 32);
        int numDocsOnReplica = 0;
        long maxSeqIDOnReplica = -1;
        long checkpointOnReplica;
        try {
            for (int i = 0; i < docs; i++) {
                final String docId = Integer.toString(i);
                final ParsedDocument doc =
                        testParsedDocument(docId, null, testDocumentWithTextField(), SOURCE, null);
                Engine.Index primaryResponse = indexForDoc(doc);
                Engine.IndexResult indexResult = engine.index(primaryResponse);
                if (randomBoolean()) {
                    numDocsOnReplica++;
                    maxSeqIDOnReplica = indexResult.getSeqNo();
                    replicaEngine.index(replicaIndexForDoc(doc, 1, indexResult.getSeqNo(), false));
                }
            }
            checkpointOnReplica = replicaEngine.seqNoService().getLocalCheckpoint();
        } finally {
            IOUtils.close(replicaEngine);
        }


        boolean flushed = false;
        Engine recoveringEngine = null;
        try {
            assertEquals(docs - 1, engine.seqNoService().getMaxSeqNo());
            assertEquals(docs - 1, engine.seqNoService().getLocalCheckpoint());
            assertEquals(maxSeqIDOnReplica, replicaEngine.seqNoService().getMaxSeqNo());
            assertEquals(checkpointOnReplica, replicaEngine.seqNoService().getLocalCheckpoint());
            recoveringEngine = new InternalEngine(copy(replicaEngine.config(), EngineConfig.OpenMode.OPEN_INDEX_AND_TRANSLOG));
            assertEquals(numDocsOnReplica, recoveringEngine.getTranslog().uncommittedOperations());
            recoveringEngine.recoverFromTranslog();
            assertEquals(maxSeqIDOnReplica, recoveringEngine.seqNoService().getMaxSeqNo());
            assertEquals(checkpointOnReplica, recoveringEngine.seqNoService().getLocalCheckpoint());
            assertEquals((maxSeqIDOnReplica + 1) - numDocsOnReplica, recoveringEngine.fillSeqNoGaps(2));

            // now snapshot the tlog and ensure the primary term is updated
            try (Translog.Snapshot snapshot = recoveringEngine.getTranslog().newSnapshot()) {
                assertTrue((maxSeqIDOnReplica + 1) - numDocsOnReplica <= snapshot.totalOperations());
                Translog.Operation operation;
                while ((operation = snapshot.next()) != null) {
                    if (operation.opType() == Translog.Operation.Type.NO_OP) {
                        assertEquals(2, operation.primaryTerm());
                    } else {
                        assertEquals(1, operation.primaryTerm());
                    }

                }
                assertEquals(maxSeqIDOnReplica, recoveringEngine.seqNoService().getMaxSeqNo());
                assertEquals(maxSeqIDOnReplica, recoveringEngine.seqNoService().getLocalCheckpoint());
                if ((flushed = randomBoolean())) {
                    recoveringEngine.flush(true, true);
                }
            }
        } finally {
            IOUtils.close(recoveringEngine);
        }

        // now do it again to make sure we preserve values etc.
        try {
            recoveringEngine = new InternalEngine(copy(replicaEngine.config(), EngineConfig.OpenMode.OPEN_INDEX_AND_TRANSLOG));
            if (flushed) {
                assertEquals(0, recoveringEngine.getTranslog().uncommittedOperations());
            }
            recoveringEngine.recoverFromTranslog();
            assertEquals(maxSeqIDOnReplica, recoveringEngine.seqNoService().getMaxSeqNo());
            assertEquals(maxSeqIDOnReplica, recoveringEngine.seqNoService().getLocalCheckpoint());
            assertEquals(0, recoveringEngine.fillSeqNoGaps(3));
            assertEquals(maxSeqIDOnReplica, recoveringEngine.seqNoService().getMaxSeqNo());
            assertEquals(maxSeqIDOnReplica, recoveringEngine.seqNoService().getLocalCheckpoint());
        } finally {
            IOUtils.close(recoveringEngine);
        }
    }


    public void assertSameReader(Searcher left, Searcher right) {
        List<LeafReaderContext> leftLeaves = ElasticsearchDirectoryReader.unwrap(left.getDirectoryReader()).leaves();
        List<LeafReaderContext> rightLeaves = ElasticsearchDirectoryReader.unwrap(right.getDirectoryReader()).leaves();
        assertEquals(rightLeaves.size(), leftLeaves.size());
        for (int i = 0; i < leftLeaves.size(); i++) {
            assertSame(leftLeaves.get(i).reader(), rightLeaves.get(i).reader());
        }
    }

    public void assertNotSameReader(Searcher left, Searcher right) {
        List<LeafReaderContext> leftLeaves = ElasticsearchDirectoryReader.unwrap(left.getDirectoryReader()).leaves();
        List<LeafReaderContext> rightLeaves = ElasticsearchDirectoryReader.unwrap(right.getDirectoryReader()).leaves();
        if (rightLeaves.size() == leftLeaves.size()) {
            for (int i = 0; i < leftLeaves.size(); i++) {
                if (leftLeaves.get(i).reader() != rightLeaves.get(i).reader()) {
                    return; // all is well
                }
            }
            fail("readers are same");
        }
    }

    public void testRefreshScopedSearcher() throws IOException {
        try (Searcher getSearcher = engine.acquireSearcher("test", Engine.SearcherScope.INTERNAL);
                Searcher searchSearcher = engine.acquireSearcher("test", Engine.SearcherScope.EXTERNAL)){
            assertSameReader(getSearcher, searchSearcher);
        }
        for (int i = 0; i < 10; i++) {
            final String docId = Integer.toString(i);
            final ParsedDocument doc =
                testParsedDocument(docId, null, testDocumentWithTextField(), SOURCE, null);
            Engine.Index primaryResponse = indexForDoc(doc);
            engine.index(primaryResponse);
        }
        assertTrue(engine.refreshNeeded());
        engine.refresh("test", Engine.SearcherScope.INTERNAL);
        try (Searcher getSearcher = engine.acquireSearcher("test", Engine.SearcherScope.INTERNAL);
             Searcher searchSearcher = engine.acquireSearcher("test", Engine.SearcherScope.EXTERNAL)){
            assertEquals(10, getSearcher.reader().numDocs());
            assertEquals(0, searchSearcher.reader().numDocs());
            assertNotSameReader(getSearcher, searchSearcher);
        }
        engine.refresh("test", Engine.SearcherScope.EXTERNAL);

        try (Searcher getSearcher = engine.acquireSearcher("test", Engine.SearcherScope.INTERNAL);
             Searcher searchSearcher = engine.acquireSearcher("test", Engine.SearcherScope.EXTERNAL)){
            assertEquals(10, getSearcher.reader().numDocs());
            assertEquals(10, searchSearcher.reader().numDocs());
            assertSameReader(getSearcher, searchSearcher);
        }

        // now ensure external refreshes are reflected on the internal reader
        final String docId = Integer.toString(10);
        final ParsedDocument doc =
            testParsedDocument(docId, null, testDocumentWithTextField(), SOURCE, null);
        Engine.Index primaryResponse = indexForDoc(doc);
        engine.index(primaryResponse);

        engine.refresh("test", Engine.SearcherScope.EXTERNAL);

        try (Searcher getSearcher = engine.acquireSearcher("test", Engine.SearcherScope.INTERNAL);
             Searcher searchSearcher = engine.acquireSearcher("test", Engine.SearcherScope.EXTERNAL)){
            assertEquals(11, getSearcher.reader().numDocs());
            assertEquals(11, searchSearcher.reader().numDocs());
            assertSameReader(getSearcher, searchSearcher);
        }

        try (Searcher searcher = engine.acquireSearcher("test", Engine.SearcherScope.INTERNAL)){
            engine.refresh("test", Engine.SearcherScope.INTERNAL);
            try (Searcher nextSearcher = engine.acquireSearcher("test", Engine.SearcherScope.INTERNAL)){
                assertSame(searcher.searcher(), nextSearcher.searcher());
            }
        }

        try (Searcher searcher = engine.acquireSearcher("test", Engine.SearcherScope.EXTERNAL)){
            engine.refresh("test", Engine.SearcherScope.EXTERNAL);
            try (Searcher nextSearcher = engine.acquireSearcher("test", Engine.SearcherScope.EXTERNAL)){
                assertSame(searcher.searcher(), nextSearcher.searcher());
            }
        }
    }

    public void testSeqNoGenerator() throws IOException {
        engine.close();
        final long seqNo = randomIntBetween(Math.toIntExact(SequenceNumbers.NO_OPS_PERFORMED), Integer.MAX_VALUE);
        final BiFunction<EngineConfig, SeqNoStats, SequenceNumbersService> seqNoService = (config, seqNoStats) -> new SequenceNumbersService(
                config.getShardId(),
                config.getAllocationId(),
                config.getIndexSettings(),
                SequenceNumbers.NO_OPS_PERFORMED,
                SequenceNumbers.NO_OPS_PERFORMED,
                SequenceNumbers.UNASSIGNED_SEQ_NO);
        final AtomicLong seqNoGenerator = new AtomicLong(seqNo);
        try (Engine e = createEngine(defaultSettings, store, primaryTranslogDir, newMergePolicy(), null, seqNoService, (engine, operation) -> seqNoGenerator.getAndIncrement())) {
            final String id = "id";
            final Field uidField = new Field("_id", id, IdFieldMapper.Defaults.FIELD_TYPE);
            final String type = "type";
            final Field versionField = new NumericDocValuesField("_version", 0);
            final SeqNoFieldMapper.SequenceIDFields seqID = SeqNoFieldMapper.SequenceIDFields.emptySeqID();
            final ParseContext.Document document = new ParseContext.Document();
            document.add(uidField);
            document.add(versionField);
            document.add(seqID.seqNo);
            document.add(seqID.seqNoDocValue);
            document.add(seqID.primaryTerm);
            final BytesReference source = new BytesArray(new byte[]{1});
            final ParsedDocument parsedDocument = new ParsedDocument(
                    versionField,
                    seqID,
                    id,
                    type,
                    "routing",
                    Collections.singletonList(document),
                    source,
                    XContentType.JSON,
                    null);

            final Engine.Index index = new Engine.Index(
                    new Term("_id", parsedDocument.id()),
                    parsedDocument,
                    SequenceNumbers.UNASSIGNED_SEQ_NO,
                    (long) randomIntBetween(1, 8),
                    Versions.MATCH_ANY,
                    VersionType.INTERNAL,
                    Engine.Operation.Origin.PRIMARY,
                    System.currentTimeMillis(),
                    System.currentTimeMillis(),
                    randomBoolean());
            final Engine.IndexResult indexResult = e.index(index);
            assertThat(indexResult.getSeqNo(), equalTo(seqNo));
            assertThat(seqNoGenerator.get(), equalTo(seqNo + 1));

            final Engine.Delete delete = new Engine.Delete(
                    type,
                    id,
                    new Term("_id", parsedDocument.id()),
                    SequenceNumbers.UNASSIGNED_SEQ_NO,
                    (long) randomIntBetween(1, 8),
                    Versions.MATCH_ANY,
                    VersionType.INTERNAL,
                    Engine.Operation.Origin.PRIMARY,
                    System.currentTimeMillis());
            final Engine.DeleteResult deleteResult = e.delete(delete);
            assertThat(deleteResult.getSeqNo(), equalTo(seqNo + 1));
            assertThat(seqNoGenerator.get(), equalTo(seqNo + 2));
        }
    }

}<|MERGE_RESOLUTION|>--- conflicted
+++ resolved
@@ -2546,12 +2546,8 @@
                 threadPool, config.getIndexSettings(), null, store, newMergePolicy(), config.getAnalyzer(), config.getSimilarity(),
                 new CodecService(null, logger), config.getEventListener(), IndexSearcher.getDefaultQueryCache(),
                 IndexSearcher.getDefaultQueryCachingPolicy(), false, translogConfig, TimeValue.timeValueMinutes(5),
-<<<<<<< HEAD
-                config.getExternalRefreshListener(), config.getInternalRefreshListener(), null, config.getTranslogRecoveryRunner());
-=======
-                config.getRefreshListeners(), null, config.getTranslogRecoveryRunner(), new NoneCircuitBreakerService());
->>>>>>> 2900e3f3
-
+                config.getExternalRefreshListener(), config.getInternalRefreshListener(), null, config.getTranslogRecoveryRunner(),
+                new NoneCircuitBreakerService());
         try {
             InternalEngine internalEngine = new InternalEngine(brokenConfig);
             fail("translog belongs to a different engine");
@@ -2604,11 +2600,8 @@
             threadPool, indexSettings, null, store, newMergePolicy(), config.getAnalyzer(), config.getSimilarity(),
             new CodecService(null, logger), config.getEventListener(), IndexSearcher.getDefaultQueryCache(),
             IndexSearcher.getDefaultQueryCachingPolicy(), false, config.getTranslogConfig(), TimeValue.timeValueMinutes(5),
-<<<<<<< HEAD
-            config.getExternalRefreshListener(), config.getInternalRefreshListener(), null, config.getTranslogRecoveryRunner());
-=======
-            config.getRefreshListeners(), null, config.getTranslogRecoveryRunner(), new NoneCircuitBreakerService());
->>>>>>> 2900e3f3
+            config.getExternalRefreshListener(), config.getInternalRefreshListener(), null, config.getTranslogRecoveryRunner(),
+            new NoneCircuitBreakerService());
         engine = new InternalEngine(newConfig);
         if (newConfig.getOpenMode() == EngineConfig.OpenMode.OPEN_INDEX_AND_TRANSLOG) {
             engine.recoverFromTranslog();
@@ -2638,11 +2631,8 @@
             threadPool, config.getIndexSettings(), null, store, newMergePolicy(), config.getAnalyzer(), config.getSimilarity(),
             new CodecService(null, logger), config.getEventListener(), IndexSearcher.getDefaultQueryCache(),
             IndexSearcher.getDefaultQueryCachingPolicy(), true, config.getTranslogConfig(), TimeValue.timeValueMinutes(5),
-<<<<<<< HEAD
-            config.getExternalRefreshListener(), config.getInternalRefreshListener(), null, config.getTranslogRecoveryRunner());
-=======
-            config.getRefreshListeners(), null, config.getTranslogRecoveryRunner(), new NoneCircuitBreakerService());
->>>>>>> 2900e3f3
+            config.getExternalRefreshListener(), config.getInternalRefreshListener(), null, config.getTranslogRecoveryRunner(),
+            new NoneCircuitBreakerService());
         engine = new InternalEngine(newConfig);
         if (newConfig.getOpenMode() == EngineConfig.OpenMode.OPEN_INDEX_AND_TRANSLOG) {
             engine.recoverFromTranslog();

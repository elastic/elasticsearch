--- conflicted
+++ resolved
@@ -25,12 +25,8 @@
 import org.elasticsearch.common.Randomness;
 import org.elasticsearch.common.util.concurrent.AbstractRunnable;
 import org.elasticsearch.test.ESTestCase;
-<<<<<<< HEAD
-import org.elasticsearch.test.IndexSettingsModule;
 import org.hamcrest.BaseMatcher;
 import org.hamcrest.Description;
-=======
->>>>>>> 90d63174
 import org.junit.Before;
 
 import java.util.ArrayList;
@@ -44,11 +40,7 @@
 import java.util.stream.Collectors;
 import java.util.stream.IntStream;
 
-<<<<<<< HEAD
-=======
-import static org.elasticsearch.index.seqno.LocalCheckpointTracker.BIT_ARRAYS_SIZE;
-import static org.hamcrest.Matchers.empty;
->>>>>>> 90d63174
+import static org.elasticsearch.index.seqno.LocalCheckpointTracker.BIT_SET_SIZE;
 import static org.hamcrest.Matchers.equalTo;
 import static org.hamcrest.Matchers.isOneOf;
 
@@ -106,7 +98,7 @@
     public void testSimpleOverFlow() {
         List<Integer> seqNoList = new ArrayList<>();
         final boolean aligned = randomBoolean();
-        final int maxOps = BIT_ARRAYS_SIZE * randomIntBetween(1, 5) + (aligned ? 0 : randomIntBetween(1, BIT_ARRAYS_SIZE - 1));
+        final int maxOps = BIT_SET_SIZE * randomIntBetween(1, 5) + (aligned ? 0 : randomIntBetween(1, BIT_SET_SIZE - 1));
 
         for (int i = 0; i < maxOps; i++) {
             seqNoList.add(i);
@@ -117,13 +109,9 @@
         }
         assertThat(tracker.checkpoint, equalTo(maxOps - 1L));
         assertThat(tracker.processedSeqNo.size(), equalTo(aligned ? 0 : 1));
-<<<<<<< HEAD
         if (aligned == false) {
-            assertThat(tracker.processedSeqNo.keys().iterator().next().value, equalTo(tracker.checkpoint / SMALL_CHUNK_SIZE));
-        }
-=======
-        assertThat(tracker.firstProcessedSeqNo, equalTo(((long) maxOps / BIT_ARRAYS_SIZE) * BIT_ARRAYS_SIZE));
->>>>>>> 90d63174
+            assertThat(tracker.processedSeqNo.keys().iterator().next().value, equalTo(tracker.checkpoint / BIT_SET_SIZE));
+        }
     }
 
     public void testConcurrentPrimary() throws InterruptedException {
@@ -164,13 +152,9 @@
         tracker.markSeqNoAsCompleted(unFinishedSeq);
         assertThat(tracker.getCheckpoint(), equalTo(maxOps - 1L));
         assertThat(tracker.processedSeqNo.size(), isOneOf(0, 1));
-<<<<<<< HEAD
         if (tracker.processedSeqNo.size() == 1) {
-            assertThat(tracker.processedSeqNo.keys().iterator().next().value, equalTo(tracker.checkpoint / SMALL_CHUNK_SIZE));
-        }
-=======
-        assertThat(tracker.firstProcessedSeqNo, equalTo(((long) maxOps / BIT_ARRAYS_SIZE) * BIT_ARRAYS_SIZE));
->>>>>>> 90d63174
+            assertThat(tracker.processedSeqNo.keys().iterator().next().value, equalTo(tracker.checkpoint / BIT_SET_SIZE));
+        }
     }
 
     public void testConcurrentReplica() throws InterruptedException {
@@ -218,14 +202,10 @@
         assertThat(tracker.getCheckpoint(), equalTo(unFinishedSeq - 1L));
         tracker.markSeqNoAsCompleted(unFinishedSeq);
         assertThat(tracker.getCheckpoint(), equalTo(maxOps - 1L));
-<<<<<<< HEAD
         assertThat(tracker.processedSeqNo.size(), isOneOf(0, 1));
         if (tracker.processedSeqNo.size() == 1) {
-            assertThat(tracker.processedSeqNo.keys().iterator().next().value, equalTo(tracker.checkpoint / SMALL_CHUNK_SIZE));
-        }
-=======
-        assertThat(tracker.firstProcessedSeqNo, equalTo(((long) maxOps / BIT_ARRAYS_SIZE) * BIT_ARRAYS_SIZE));
->>>>>>> 90d63174
+            assertThat(tracker.processedSeqNo.keys().iterator().next().value, equalTo(tracker.checkpoint / BIT_SET_SIZE));
+        }
     }
 
     public void testWaitForOpsToComplete() throws BrokenBarrierException, InterruptedException {

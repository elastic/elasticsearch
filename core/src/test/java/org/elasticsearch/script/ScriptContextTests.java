--- conflicted
+++ resolved
@@ -38,12 +38,7 @@
     ScriptService makeScriptService() throws Exception {
         Settings settings = Settings.builder()
             .put(Environment.PATH_HOME_SETTING.getKey(), createTempDir())
-<<<<<<< HEAD
             .put("script.contexts_allowed", "search, aggs, testplugin_custom_op")
-=======
-            .put(SCRIPT_PLUGIN_CUSTOM_SETTING, "false")
-            .put(SCRIPT_ENGINE_CUSTOM_SETTING, "false")
->>>>>>> 46530c1c
             .build();
 
         MockScriptEngine scriptEngine = new MockScriptEngine(MockScriptEngine.NAME, Collections.singletonMap("1", script -> "1"));
@@ -53,12 +48,7 @@
             new ScriptContext.Plugin(PLUGIN_NAME, "custom_exp_disabled_op"),
             new ScriptContext.Plugin(PLUGIN_NAME, "custom_globally_disabled_op"));
         ScriptContextRegistry scriptContextRegistry = new ScriptContextRegistry(customContexts);
-<<<<<<< HEAD
-        ScriptService scriptService = new ScriptService(settings, new Environment(settings), null, scriptEngineRegistry, scriptContextRegistry);
-=======
-        scriptSettings = new ScriptSettings(scriptEngineRegistry, scriptContextRegistry);
-        ScriptService scriptService = new ScriptService(settings, scriptEngineRegistry, scriptContextRegistry, scriptSettings);
->>>>>>> 46530c1c
+        ScriptService scriptService = new ScriptService(settings, scriptEngineRegistry, scriptContextRegistry);
 
         ClusterState empty = ClusterState.builder(new ClusterName("_name")).build();
         ScriptMetaData smd = empty.metaData().custom(ScriptMetaData.TYPE);
@@ -81,11 +71,6 @@
                 assertTrue(e.getMessage(), e.getMessage().contains("cannot execute scripts using [" + PLUGIN_NAME + "_custom_globally_disabled_op] context"));
             }
         }
-<<<<<<< HEAD
-=======
-        assertSettingDeprecationsAndWarnings(
-            ScriptSettingsTests.buildDeprecatedSettingsArray(scriptSettings, SCRIPT_PLUGIN_CUSTOM_SETTING, SCRIPT_ENGINE_CUSTOM_SETTING));
->>>>>>> 46530c1c
     }
 
     public void testCustomScriptContextSettings() throws Exception {
@@ -102,11 +87,6 @@
         assertNotNull(scriptService.compile(script, ScriptContext.Standard.AGGS));
         assertNotNull(scriptService.compile(script, ScriptContext.Standard.SEARCH));
         assertNotNull(scriptService.compile(script, new ScriptContext.Plugin(PLUGIN_NAME, "custom_op")));
-<<<<<<< HEAD
-=======
-        assertSettingDeprecationsAndWarnings(
-            ScriptSettingsTests.buildDeprecatedSettingsArray(scriptSettings, SCRIPT_PLUGIN_CUSTOM_SETTING, SCRIPT_ENGINE_CUSTOM_SETTING));
->>>>>>> 46530c1c
     }
 
     public void testUnknownPluginScriptContext() throws Exception {
@@ -120,11 +100,6 @@
                 assertTrue(e.getMessage(), e.getMessage().contains("script context [" + PLUGIN_NAME + "_unknown] not supported"));
             }
         }
-<<<<<<< HEAD
-=======
-        assertSettingDeprecationsAndWarnings(
-            ScriptSettingsTests.buildDeprecatedSettingsArray(scriptSettings, SCRIPT_PLUGIN_CUSTOM_SETTING, SCRIPT_ENGINE_CUSTOM_SETTING));
->>>>>>> 46530c1c
     }
 
     public void testUnknownCustomScriptContext() throws Exception {
@@ -144,10 +119,5 @@
                 assertTrue(e.getMessage(), e.getMessage().contains("script context [test] not supported"));
             }
         }
-<<<<<<< HEAD
-=======
-        assertSettingDeprecationsAndWarnings(
-            ScriptSettingsTests.buildDeprecatedSettingsArray(scriptSettings, SCRIPT_PLUGIN_CUSTOM_SETTING, SCRIPT_ENGINE_CUSTOM_SETTING));
->>>>>>> 46530c1c
     }
 }
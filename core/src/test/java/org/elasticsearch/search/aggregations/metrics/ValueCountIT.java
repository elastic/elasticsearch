/*
 * Licensed to Elasticsearch under one or more contributor
 * license agreements. See the NOTICE file distributed with
 * this work for additional information regarding copyright
 * ownership. Elasticsearch licenses this file to you under
 * the Apache License, Version 2.0 (the "License"); you may
 * not use this file except in compliance with the License.
 * You may obtain a copy of the License at
 *
 *    http://www.apache.org/licenses/LICENSE-2.0
 *
 * Unless required by applicable law or agreed to in writing,
 * software distributed under the License is distributed on an
 * "AS IS" BASIS, WITHOUT WARRANTIES OR CONDITIONS OF ANY
 * KIND, either express or implied.  See the License for the
 * specific language governing permissions and limitations
 * under the License.
 */
package org.elasticsearch.search.aggregations.metrics;

import org.apache.lucene.index.LeafReaderContext;
import org.apache.lucene.search.Scorer;
import org.elasticsearch.action.search.SearchResponse;
import org.elasticsearch.common.settings.Settings;
import org.elasticsearch.plugins.Plugin;
import org.elasticsearch.plugins.ScriptPlugin;
import org.elasticsearch.script.CompiledScript;
import org.elasticsearch.script.ExecutableScript;
import org.elasticsearch.script.LeafSearchScript;
import org.elasticsearch.script.Script;
<<<<<<< HEAD
import org.elasticsearch.script.Script.ScriptInput;
import org.elasticsearch.script.ScriptEngineService;
=======
import org.elasticsearch.script.ScriptEngineService;
import org.elasticsearch.script.ScriptService.ScriptType;
>>>>>>> e874dee3
import org.elasticsearch.script.SearchScript;
import org.elasticsearch.search.aggregations.bucket.global.Global;
import org.elasticsearch.search.aggregations.metrics.valuecount.ValueCount;
import org.elasticsearch.search.lookup.LeafSearchLookup;
import org.elasticsearch.search.lookup.SearchLookup;
import org.elasticsearch.test.ESIntegTestCase;

import java.io.IOException;
import java.util.Collection;
import java.util.Collections;
import java.util.HashMap;
import java.util.Map;

import static org.elasticsearch.common.xcontent.XContentFactory.jsonBuilder;
import static org.elasticsearch.index.query.QueryBuilders.matchAllQuery;
import static org.elasticsearch.search.aggregations.AggregationBuilders.count;
import static org.elasticsearch.search.aggregations.AggregationBuilders.global;
import static org.elasticsearch.test.hamcrest.ElasticsearchAssertions.assertAcked;
import static org.elasticsearch.test.hamcrest.ElasticsearchAssertions.assertHitCount;
import static org.elasticsearch.test.hamcrest.ElasticsearchAssertions.assertSearchResponse;
import static org.hamcrest.Matchers.equalTo;
import static org.hamcrest.Matchers.notNullValue;

/**
 *
 */
@ESIntegTestCase.SuiteScopeTestCase
public class ValueCountIT extends ESIntegTestCase {
    @Override
    public void setupSuiteScopeCluster() throws Exception {
        createIndex("idx");
        createIndex("idx_unmapped");
        for (int i = 0; i < 10; i++) {
            client().prepareIndex("idx", "type", ""+i).setSource(jsonBuilder()
                    .startObject()
                    .field("value", i+1)
                    .startArray("values").value(i+2).value(i+3).endArray()
                    .endObject())
                    .execute().actionGet();
        }
        client().admin().indices().prepareFlush().execute().actionGet();
        client().admin().indices().prepareRefresh().execute().actionGet();
        ensureSearchable();
    }

    @Override
    protected Collection<Class<? extends Plugin>> nodePlugins() {
        return Collections.singletonList(FieldValueScriptPlugin.class);
    }

    public void testUnmapped() throws Exception {
        SearchResponse searchResponse = client().prepareSearch("idx_unmapped")
                .setQuery(matchAllQuery())
                .addAggregation(count("count").field("value"))
                .execute().actionGet();

        assertThat(searchResponse.getHits().getTotalHits(), equalTo(0L));

        ValueCount valueCount = searchResponse.getAggregations().get("count");
        assertThat(valueCount, notNullValue());
        assertThat(valueCount.getName(), equalTo("count"));
        assertThat(valueCount.getValue(), equalTo(0L));
    }

    public void testSingleValuedField() throws Exception {
        SearchResponse searchResponse = client().prepareSearch("idx")
                .setQuery(matchAllQuery())
                .addAggregation(count("count").field("value"))
                .execute().actionGet();

        assertHitCount(searchResponse, 10);

        ValueCount valueCount = searchResponse.getAggregations().get("count");
        assertThat(valueCount, notNullValue());
        assertThat(valueCount.getName(), equalTo("count"));
        assertThat(valueCount.getValue(), equalTo(10L));
    }

    public void testSingleValuedFieldGetProperty() throws Exception {
        SearchResponse searchResponse = client().prepareSearch("idx").setQuery(matchAllQuery())
                .addAggregation(global("global").subAggregation(count("count").field("value"))).execute().actionGet();

        assertHitCount(searchResponse, 10);

        Global global = searchResponse.getAggregations().get("global");
        assertThat(global, notNullValue());
        assertThat(global.getName(), equalTo("global"));
        assertThat(global.getDocCount(), equalTo(10L));
        assertThat(global.getAggregations(), notNullValue());
        assertThat(global.getAggregations().asMap().size(), equalTo(1));

        ValueCount valueCount = global.getAggregations().get("count");
        assertThat(valueCount, notNullValue());
        assertThat(valueCount.getName(), equalTo("count"));
        assertThat(valueCount.getValue(), equalTo(10L));
        assertThat((ValueCount) global.getProperty("count"), equalTo(valueCount));
        assertThat((double) global.getProperty("count.value"), equalTo(10d));
        assertThat((double) valueCount.getProperty("value"), equalTo(10d));
    }

    public void testSingleValuedFieldPartiallyUnmapped() throws Exception {
        SearchResponse searchResponse = client().prepareSearch("idx", "idx_unmapped")
                .setQuery(matchAllQuery())
                .addAggregation(count("count").field("value"))
                .execute().actionGet();

        assertHitCount(searchResponse, 10);

        ValueCount valueCount = searchResponse.getAggregations().get("count");
        assertThat(valueCount, notNullValue());
        assertThat(valueCount.getName(), equalTo("count"));
        assertThat(valueCount.getValue(), equalTo(10L));
    }

    public void testMultiValuedField() throws Exception {
        SearchResponse searchResponse = client().prepareSearch("idx")
                .setQuery(matchAllQuery())
                .addAggregation(count("count").field("values"))
                .execute().actionGet();

        assertHitCount(searchResponse, 10);

        ValueCount valueCount = searchResponse.getAggregations().get("count");
        assertThat(valueCount, notNullValue());
        assertThat(valueCount.getName(), equalTo("count"));
        assertThat(valueCount.getValue(), equalTo(20L));
    }

    public void testSingleValuedScript() throws Exception {
        SearchResponse searchResponse = client().prepareSearch("idx").setQuery(matchAllQuery())
                .addAggregation(count("count").script(ScriptInput.inline(FieldValueScriptEngine.NAME, "value", Collections.emptyMap()))).execute().actionGet();

        assertHitCount(searchResponse, 10);

        ValueCount valueCount = searchResponse.getAggregations().get("count");
        assertThat(valueCount, notNullValue());
        assertThat(valueCount.getName(), equalTo("count"));
        assertThat(valueCount.getValue(), equalTo(10L));
    }

    public void testMultiValuedScript() throws Exception {
        SearchResponse searchResponse = client().prepareSearch("idx").setQuery(matchAllQuery())
                .addAggregation(count("count").script(ScriptInput.inline(FieldValueScriptEngine.NAME, "values", Collections.emptyMap()))).execute().actionGet();

        assertHitCount(searchResponse, 10);

        ValueCount valueCount = searchResponse.getAggregations().get("count");
        assertThat(valueCount, notNullValue());
        assertThat(valueCount.getName(), equalTo("count"));
        assertThat(valueCount.getValue(), equalTo(20L));
    }

    public void testSingleValuedScriptWithParams() throws Exception {
        Map<String, Object> params = Collections.singletonMap("s", "value");
        SearchResponse searchResponse = client().prepareSearch("idx").setQuery(matchAllQuery())
                .addAggregation(count("count").script(ScriptInput.inline(FieldValueScriptEngine.NAME, "", params))).execute().actionGet();

        assertHitCount(searchResponse, 10);

        ValueCount valueCount = searchResponse.getAggregations().get("count");
        assertThat(valueCount, notNullValue());
        assertThat(valueCount.getName(), equalTo("count"));
        assertThat(valueCount.getValue(), equalTo(10L));
    }

    public void testMultiValuedScriptWithParams() throws Exception {
        Map<String, Object> params = Collections.singletonMap("s", "values");
        SearchResponse searchResponse = client().prepareSearch("idx").setQuery(matchAllQuery())
                .addAggregation(count("count").script(ScriptInput.inline(FieldValueScriptEngine.NAME, "", params))).execute().actionGet();

        assertHitCount(searchResponse, 10);

        ValueCount valueCount = searchResponse.getAggregations().get("count");
        assertThat(valueCount, notNullValue());
        assertThat(valueCount.getName(), equalTo("count"));
        assertThat(valueCount.getValue(), equalTo(20L));
    }

    /**
     * Make sure that a request using a script does not get cached and a request
     * not using a script does get cached.
     */
    public void testDontCacheScripts() throws Exception {
        assertAcked(prepareCreate("cache_test_idx").addMapping("type", "d", "type=long")
                .setSettings(Settings.builder().put("requests.cache.enable", true).put("number_of_shards", 1).put("number_of_replicas", 1))
                .get());
        indexRandom(true, client().prepareIndex("cache_test_idx", "type", "1").setSource("s", 1),
                client().prepareIndex("cache_test_idx", "type", "2").setSource("s", 2));

        // Make sure we are starting with a clear cache
        assertThat(client().admin().indices().prepareStats("cache_test_idx").setRequestCache(true).get().getTotal().getRequestCache()
                .getHitCount(), equalTo(0L));
        assertThat(client().admin().indices().prepareStats("cache_test_idx").setRequestCache(true).get().getTotal().getRequestCache()
                .getMissCount(), equalTo(0L));

        // Test that a request using a script does not get cached
        SearchResponse r = client().prepareSearch("cache_test_idx").setSize(0)
                .addAggregation(count("foo").field("d").script(new Script("value", ScriptType.INLINE, FieldValueScriptEngine.NAME, null)))
                .get();
        assertSearchResponse(r);

        assertThat(client().admin().indices().prepareStats("cache_test_idx").setRequestCache(true).get().getTotal().getRequestCache()
                .getHitCount(), equalTo(0L));
        assertThat(client().admin().indices().prepareStats("cache_test_idx").setRequestCache(true).get().getTotal().getRequestCache()
                .getMissCount(), equalTo(0L));

        // To make sure that the cache is working test that a request not using
        // a script is cached
        r = client().prepareSearch("cache_test_idx").setSize(0).addAggregation(count("foo").field("d")).get();
        assertSearchResponse(r);

        assertThat(client().admin().indices().prepareStats("cache_test_idx").setRequestCache(true).get().getTotal().getRequestCache()
                .getHitCount(), equalTo(0L));
        assertThat(client().admin().indices().prepareStats("cache_test_idx").setRequestCache(true).get().getTotal().getRequestCache()
                .getMissCount(), equalTo(1L));
    }

    /**
     * Mock plugin for the {@link FieldValueScriptEngine}
     */
    public static class FieldValueScriptPlugin extends Plugin implements ScriptPlugin {
        @Override
        public ScriptEngineService getScriptEngineService(Settings settings) {
            return new FieldValueScriptEngine();
        }
    }

    /**
     * This mock script returns the field value. If the parameter map contains a parameter "s", the corresponding is used as field name.
     */
    public static class FieldValueScriptEngine implements ScriptEngineService {

        public static final String NAME = "field_value";

        @Override
        public void close() throws IOException {
        }

        @Override
        public String getType() {
            return NAME;
        }

        @Override
        public String getExtension() {
            return NAME;
        }

        @Override
        public Object compile(String scriptName, String scriptSource, Map<String, String> params) {
            return scriptSource;
        }

        @Override
        public ExecutableScript executable(CompiledScript compiledScript, Map<String, Object> params) {
            throw new UnsupportedOperationException();
        }
        @Override
        public SearchScript search(CompiledScript compiledScript, SearchLookup lookup, Map<String, Object> vars) {
            final String fieldNameParam;
            if (vars == null || vars.containsKey("s") == false) {
                fieldNameParam = null;
            } else {
                fieldNameParam = (String) vars.get("s");
            }

            return new SearchScript() {
                private Map<String, Object> vars = new HashMap<>(2);

                @Override
                public LeafSearchScript getLeafSearchScript(LeafReaderContext context) throws IOException {

                    final LeafSearchLookup leafLookup = lookup.getLeafSearchLookup(context);

                    return new LeafSearchScript() {

                        @Override
                        public Object unwrap(Object value) {
                            throw new UnsupportedOperationException();
                        }

                        @Override
                        public void setNextVar(String name, Object value) {
                            vars.put(name, value);
                        }

                        @Override
                        public Object run() {
                            String fieldName = (fieldNameParam != null) ? fieldNameParam : (String) compiledScript.compiled();
                            return leafLookup.doc().get(fieldName);
                        }

                        @Override
                        public void setScorer(Scorer scorer) {
                        }

                        @Override
                        public void setSource(Map<String, Object> source) {
                        }

                        @Override
                        public void setDocument(int doc) {
                            if (leafLookup != null) {
                                leafLookup.setDocument(doc);
                            }
                        }

                        @Override
                        public long runAsLong() {
                            throw new UnsupportedOperationException();
                        }

                        @Override
                        public double runAsDouble() {
                            throw new UnsupportedOperationException();
                        }
                    };
                }

                @Override
                public boolean needsScores() {
                    return false;
                }
            };
        }

        @Override
        public boolean isInlineScriptEnabled() {
            return true;
        }
    }
}<|MERGE_RESOLUTION|>--- conflicted
+++ resolved
@@ -28,13 +28,9 @@
 import org.elasticsearch.script.ExecutableScript;
 import org.elasticsearch.script.LeafSearchScript;
 import org.elasticsearch.script.Script;
-<<<<<<< HEAD
 import org.elasticsearch.script.Script.ScriptInput;
+import org.elasticsearch.script.Script.ScriptType;
 import org.elasticsearch.script.ScriptEngineService;
-=======
-import org.elasticsearch.script.ScriptEngineService;
-import org.elasticsearch.script.ScriptService.ScriptType;
->>>>>>> e874dee3
 import org.elasticsearch.script.SearchScript;
 import org.elasticsearch.search.aggregations.bucket.global.Global;
 import org.elasticsearch.search.aggregations.metrics.valuecount.ValueCount;
@@ -232,7 +228,8 @@
 
         // Test that a request using a script does not get cached
         SearchResponse r = client().prepareSearch("cache_test_idx").setSize(0)
-                .addAggregation(count("foo").field("d").script(new Script("value", ScriptType.INLINE, FieldValueScriptEngine.NAME, null)))
+                .addAggregation(count("foo").field("d").script(
+                    ScriptInput.inline(FieldValueScriptEngine.NAME, "value", Collections.emptyMap())))
                 .get();
         assertSearchResponse(r);
 

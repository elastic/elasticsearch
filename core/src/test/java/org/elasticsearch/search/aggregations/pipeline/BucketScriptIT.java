/*
 * Licensed to Elasticsearch under one or more contributor
 * license agreements. See the NOTICE file distributed with
 * this work for additional information regarding copyright
 * ownership. Elasticsearch licenses this file to you under
 * the Apache License, Version 2.0 (the "License"); you may
 * not use this file except in compliance with the License.
 * You may obtain a copy of the License at
 *
 *    http://www.apache.org/licenses/LICENSE-2.0
 *
 * Unless required by applicable law or agreed to in writing,
 * software distributed under the License is distributed on an
 * "AS IS" BASIS, WITHOUT WARRANTIES OR CONDITIONS OF ANY
 * KIND, either express or implied.  See the License for the
 * specific language governing permissions and limitations
 * under the License.
 */

package org.elasticsearch.search.aggregations.pipeline;

import org.elasticsearch.action.index.IndexRequestBuilder;
import org.elasticsearch.action.search.SearchResponse;
import org.elasticsearch.common.bytes.BytesArray;
import org.elasticsearch.common.xcontent.XContentBuilder;
import org.elasticsearch.common.xcontent.XContentType;
import org.elasticsearch.plugins.Plugin;
import org.elasticsearch.script.MockScriptPlugin;
import org.elasticsearch.script.Script;
import org.elasticsearch.script.ScriptType;
import org.elasticsearch.search.aggregations.bucket.histogram.Histogram;
import org.elasticsearch.search.aggregations.bucket.range.Range;
import org.elasticsearch.search.aggregations.metrics.sum.Sum;
import org.elasticsearch.search.aggregations.pipeline.BucketHelpers.GapPolicy;
import org.elasticsearch.test.ESIntegTestCase;

import java.io.IOException;
import java.util.ArrayList;
import java.util.Collection;
import java.util.Collections;
import java.util.HashMap;
import java.util.List;
import java.util.Map;
import java.util.function.Function;

import static org.elasticsearch.common.xcontent.XContentFactory.jsonBuilder;
import static org.elasticsearch.search.aggregations.AggregationBuilders.dateRange;
import static org.elasticsearch.search.aggregations.AggregationBuilders.histogram;
import static org.elasticsearch.search.aggregations.AggregationBuilders.sum;
import static org.elasticsearch.search.aggregations.pipeline.PipelineAggregatorBuilders.bucketScript;
import static org.elasticsearch.test.hamcrest.ElasticsearchAssertions.assertAcked;
import static org.elasticsearch.test.hamcrest.ElasticsearchAssertions.assertSearchResponse;
import static org.hamcrest.Matchers.equalTo;
import static org.hamcrest.Matchers.notNullValue;
import static org.hamcrest.Matchers.nullValue;

@ESIntegTestCase.SuiteScopeTestCase
public class BucketScriptIT extends ESIntegTestCase {

    private static final String FIELD_1_NAME = "field1";
    private static final String FIELD_2_NAME = "field2";
    private static final String FIELD_3_NAME = "field3";
    private static final String FIELD_4_NAME = "field4";
    private static final String FIELD_5_NAME = "field5";

    private static int interval;
    private static int numDocs;
    private static int minNumber;
    private static int maxNumber;
    private static long date;

    @Override
    protected Collection<Class<? extends Plugin>> nodePlugins() {
        return Collections.singleton(CustomScriptPlugin.class);
    }

    public static class CustomScriptPlugin extends MockScriptPlugin {

        @Override
        protected Map<String, Function<Map<String, Object>, Object>> pluginScripts() {
            Map<String, Function<Map<String, Object>, Object>> scripts = new HashMap<>();

            scripts.put("_value0 + _value1 + _value2", vars -> {
                double value0 = (double) vars.get("_value0");
                double value1 = (double) vars.get("_value1");
                double value2 = (double) vars.get("_value2");
                return value0 + value1 + value2;
            });

            scripts.put("_value0 + _value1 / _value2", vars -> {
                double value0 = (double) vars.get("_value0");
                double value1 = (double) vars.get("_value1");
                double value2 = (double) vars.get("_value2");
                return value0 + value1 / value2;
            });

            scripts.put("_value0", vars -> vars.get("_value0"));

            scripts.put("foo + bar + baz", vars -> {
                double foo = (double) vars.get("foo");
                double bar = (double) vars.get("bar");
                double baz = (double) vars.get("baz");
                return foo + bar + baz;
            });

            scripts.put("(_value0 + _value1 + _value2) * factor", vars -> {
                double value0 = (double) vars.get("_value0");
                double value1 = (double) vars.get("_value1");
                double value2 = (double) vars.get("_value2");
                return (value0 + value1 + value2) * (int) vars.get("factor");
            });

            scripts.put("my_script", vars -> {
                double value0 = (double) vars.get("_value0");
                double value1 = (double) vars.get("_value1");
                double value2 = (double) vars.get("_value2");
                return value0 + value1 + value2;
            });

            return scripts;
        }
    }

    @Override
    public void setupSuiteScopeCluster() throws Exception {
        createIndex("idx");
        createIndex("idx_unmapped");

        interval = randomIntBetween(1, 50);
        numDocs = randomIntBetween(10, 500);
        minNumber = -200;
        maxNumber = 200;
        date = randomLong();

        List<IndexRequestBuilder> builders = new ArrayList<>();
        for (int docs = 0; docs < numDocs; docs++) {
            builders.add(client().prepareIndex("idx", "type").setSource(newDocBuilder()));
        }

        indexRandom(true, builders);
        ensureSearchable();
    }

    private XContentBuilder newDocBuilder() throws IOException {
        XContentBuilder jsonBuilder = jsonBuilder();
        jsonBuilder.startObject();
        jsonBuilder.field(FIELD_1_NAME, randomIntBetween(minNumber, maxNumber));
        jsonBuilder.field(FIELD_2_NAME, randomIntBetween(minNumber, maxNumber));
        jsonBuilder.field(FIELD_3_NAME, randomIntBetween(minNumber, maxNumber));
        jsonBuilder.field(FIELD_4_NAME, randomIntBetween(minNumber, maxNumber));
        jsonBuilder.field(FIELD_5_NAME, date);
        jsonBuilder.endObject();
        return jsonBuilder;
    }

    public void testInlineScript() {
        SearchResponse response = client()
                .prepareSearch("idx")
                .addAggregation(
                        histogram("histo")
                                .field(FIELD_1_NAME)
                                .interval(interval)
                                .subAggregation(sum("field2Sum").field(FIELD_2_NAME))
                                .subAggregation(sum("field3Sum").field(FIELD_3_NAME))
                                .subAggregation(sum("field4Sum").field(FIELD_4_NAME))
                                .subAggregation(
                                        bucketScript("seriesArithmetic",
                                                new Script(ScriptType.INLINE,
                                                    CustomScriptPlugin.NAME, "_value0 + _value1 + _value2", Collections.emptyMap()),
                                            "field2Sum", "field3Sum", "field4Sum")))
                .execute().actionGet();

        assertSearchResponse(response);

        Histogram histo = response.getAggregations().get("histo");
        assertThat(histo, notNullValue());
        assertThat(histo.getName(), equalTo("histo"));
        List<? extends Histogram.Bucket> buckets = histo.getBuckets();

        for (int i = 0; i < buckets.size(); ++i) {
            Histogram.Bucket bucket = buckets.get(i);
            if (bucket.getDocCount() == 0) {
                SimpleValue seriesArithmetic = bucket.getAggregations().get("seriesArithmetic");
                assertThat(seriesArithmetic, nullValue());
            } else {
                Sum field2Sum = bucket.getAggregations().get("field2Sum");
                assertThat(field2Sum, notNullValue());
                double field2SumValue = field2Sum.getValue();
                Sum field3Sum = bucket.getAggregations().get("field3Sum");
                assertThat(field3Sum, notNullValue());
                double field3SumValue = field3Sum.getValue();
                Sum field4Sum = bucket.getAggregations().get("field4Sum");
                assertThat(field4Sum, notNullValue());
                double field4SumValue = field4Sum.getValue();
                SimpleValue seriesArithmetic = bucket.getAggregations().get("seriesArithmetic");
                assertThat(seriesArithmetic, notNullValue());
                double seriesArithmeticValue = seriesArithmetic.value();
                assertThat(seriesArithmeticValue, equalTo(field2SumValue + field3SumValue + field4SumValue));
            }
        }
    }

    public void testInlineScript2() {
        SearchResponse response = client()
                .prepareSearch("idx")
                .addAggregation(
                        histogram("histo")
                                .field(FIELD_1_NAME)
                                .interval(interval)
                                .subAggregation(sum("field2Sum").field(FIELD_2_NAME))
                                .subAggregation(sum("field3Sum").field(FIELD_3_NAME))
                                .subAggregation(sum("field4Sum").field(FIELD_4_NAME))
                                .subAggregation(
                                        bucketScript("seriesArithmetic",
                                                new Script(ScriptType.INLINE,
                                                    CustomScriptPlugin.NAME, "_value0 + _value1 / _value2", Collections.emptyMap()),
                                                "field2Sum", "field3Sum", "field4Sum")))
                .execute().actionGet();

        assertSearchResponse(response);

        Histogram histo = response.getAggregations().get("histo");
        assertThat(histo, notNullValue());
        assertThat(histo.getName(), equalTo("histo"));
        List<? extends Histogram.Bucket> buckets = histo.getBuckets();

        for (int i = 0; i < buckets.size(); ++i) {
            Histogram.Bucket bucket = buckets.get(i);
            if (bucket.getDocCount() == 0) {
                SimpleValue seriesArithmetic = bucket.getAggregations().get("seriesArithmetic");
                assertThat(seriesArithmetic, nullValue());
            } else {
                Sum field2Sum = bucket.getAggregations().get("field2Sum");
                assertThat(field2Sum, notNullValue());
                double field2SumValue = field2Sum.getValue();
                Sum field3Sum = bucket.getAggregations().get("field3Sum");
                assertThat(field3Sum, notNullValue());
                double field3SumValue = field3Sum.getValue();
                Sum field4Sum = bucket.getAggregations().get("field4Sum");
                assertThat(field4Sum, notNullValue());
                double field4SumValue = field4Sum.getValue();
                SimpleValue seriesArithmetic = bucket.getAggregations().get("seriesArithmetic");
                assertThat(seriesArithmetic, notNullValue());
                double seriesArithmeticValue = seriesArithmetic.value();
                assertThat(seriesArithmeticValue, equalTo(field2SumValue + field3SumValue / field4SumValue));
            }
        }
    }

    public void testInlineScriptWithDateRange() {
        SearchResponse response = client()
            .prepareSearch("idx")
            .addAggregation(
                dateRange("range")
                    .field(FIELD_5_NAME)
                    .addUnboundedFrom(date)
                    .subAggregation(sum("field2Sum").field(FIELD_2_NAME))
                    .subAggregation(sum("field3Sum").field(FIELD_3_NAME))
                    .subAggregation(sum("field4Sum").field(FIELD_4_NAME))
                    .subAggregation(
                        bucketScript("seriesArithmetic",
                            new Script(ScriptType.INLINE, CustomScriptPlugin.NAME, "_value0 + _value1 + _value2", Collections.emptyMap())
                            , "field2Sum", "field3Sum", "field4Sum")))
            .execute().actionGet();

        assertSearchResponse(response);

        Range range = response.getAggregations().get("range");
        assertThat(range, notNullValue());
        assertThat(range.getName(), equalTo("range"));
        List<? extends Range.Bucket> buckets = range.getBuckets();

        for (int i = 0; i < buckets.size(); ++i) {
            Range.Bucket bucket = buckets.get(i);
            if (bucket.getDocCount() == 0) {
                SimpleValue seriesArithmetic = bucket.getAggregations().get("seriesArithmetic");
                assertThat(seriesArithmetic, nullValue());
            } else {
                Sum field2Sum = bucket.getAggregations().get("field2Sum");
                assertThat(field2Sum, notNullValue());
                double field2SumValue = field2Sum.getValue();
                Sum field3Sum = bucket.getAggregations().get("field3Sum");
                assertThat(field3Sum, notNullValue());
                double field3SumValue = field3Sum.getValue();
                Sum field4Sum = bucket.getAggregations().get("field4Sum");
                assertThat(field4Sum, notNullValue());
                double field4SumValue = field4Sum.getValue();
                SimpleValue seriesArithmetic = bucket.getAggregations().get("seriesArithmetic");
                assertThat(seriesArithmetic, notNullValue());
                double seriesArithmeticValue = seriesArithmetic.value();
                assertThat(seriesArithmeticValue, equalTo(field2SumValue + field3SumValue + field4SumValue));
            }
        }
    }

    public void testInlineScriptSingleVariable() {
        SearchResponse response = client()
                .prepareSearch("idx")
                .addAggregation(
                        histogram("histo")
                                .field(FIELD_1_NAME)
                                .interval(interval)
                                .subAggregation(sum("field2Sum").field(FIELD_2_NAME))
                                .subAggregation(
                                        bucketScript("seriesArithmetic",
                                                new Script(ScriptType.INLINE, CustomScriptPlugin.NAME, "_value0", Collections.emptyMap()),
                                                "field2Sum")))
                .execute().actionGet();

        assertSearchResponse(response);

        Histogram histo = response.getAggregations().get("histo");
        assertThat(histo, notNullValue());
        assertThat(histo.getName(), equalTo("histo"));
        List<? extends Histogram.Bucket> buckets = histo.getBuckets();

        for (int i = 0; i < buckets.size(); ++i) {
            Histogram.Bucket bucket = buckets.get(i);
            if (bucket.getDocCount() == 0) {
                SimpleValue seriesArithmetic = bucket.getAggregations().get("seriesArithmetic");
                assertThat(seriesArithmetic, nullValue());
            } else {
                Sum field2Sum = bucket.getAggregations().get("field2Sum");
                assertThat(field2Sum, notNullValue());
                double field2SumValue = field2Sum.getValue();
                SimpleValue seriesArithmetic = bucket.getAggregations().get("seriesArithmetic");
                assertThat(seriesArithmetic, notNullValue());
                double seriesArithmeticValue = seriesArithmetic.value();
                assertThat(seriesArithmeticValue, equalTo(field2SumValue));
            }
        }
    }

    public void testInlineScriptNamedVars() {
        Map<String, String> bucketsPathsMap = new HashMap<>();
        bucketsPathsMap.put("foo", "field2Sum");
        bucketsPathsMap.put("bar", "field3Sum");
        bucketsPathsMap.put("baz", "field4Sum");
        SearchResponse response = client()
                .prepareSearch("idx")
                .addAggregation(
                        histogram("histo")
                                .field(FIELD_1_NAME)
                                .interval(interval)
                                .subAggregation(sum("field2Sum").field(FIELD_2_NAME))
                                .subAggregation(sum("field3Sum").field(FIELD_3_NAME))
                                .subAggregation(sum("field4Sum").field(FIELD_4_NAME))
                                .subAggregation(
                                        bucketScript("seriesArithmetic", bucketsPathsMap,
                                                new Script(ScriptType.INLINE,
                                                    CustomScriptPlugin.NAME, "foo + bar + baz", Collections.emptyMap()))))
                .execute().actionGet();

        assertSearchResponse(response);

        Histogram histo = response.getAggregations().get("histo");
        assertThat(histo, notNullValue());
        assertThat(histo.getName(), equalTo("histo"));
        List<? extends Histogram.Bucket> buckets = histo.getBuckets();

        for (int i = 0; i < buckets.size(); ++i) {
            Histogram.Bucket bucket = buckets.get(i);
            if (bucket.getDocCount() == 0) {
                SimpleValue seriesArithmetic = bucket.getAggregations().get("seriesArithmetic");
                assertThat(seriesArithmetic, nullValue());
            } else {
                Sum field2Sum = bucket.getAggregations().get("field2Sum");
                assertThat(field2Sum, notNullValue());
                double field2SumValue = field2Sum.getValue();
                Sum field3Sum = bucket.getAggregations().get("field3Sum");
                assertThat(field3Sum, notNullValue());
                double field3SumValue = field3Sum.getValue();
                Sum field4Sum = bucket.getAggregations().get("field4Sum");
                assertThat(field4Sum, notNullValue());
                double field4SumValue = field4Sum.getValue();
                SimpleValue seriesArithmetic = bucket.getAggregations().get("seriesArithmetic");
                assertThat(seriesArithmetic, notNullValue());
                double seriesArithmeticValue = seriesArithmetic.value();
                assertThat(seriesArithmeticValue, equalTo(field2SumValue + field3SumValue + field4SumValue));
            }
        }
    }

    public void testInlineScriptWithParams() {
        Map<String, Object> params = new HashMap<>();
        params.put("factor", 3);

        Script script = new Script(ScriptType.INLINE, CustomScriptPlugin.NAME, "(_value0 + _value1 + _value2) * factor", params);

        SearchResponse response = client()
                .prepareSearch("idx")
                .addAggregation(
                        histogram("histo")
                                .field(FIELD_1_NAME)
                                .interval(interval)
                                .subAggregation(sum("field2Sum").field(FIELD_2_NAME))
                                .subAggregation(sum("field3Sum").field(FIELD_3_NAME))
                                .subAggregation(sum("field4Sum").field(FIELD_4_NAME))
                                .subAggregation(bucketScript("seriesArithmetic", script, "field2Sum", "field3Sum", "field4Sum")))
                .execute().actionGet();

        assertSearchResponse(response);

        Histogram histo = response.getAggregations().get("histo");
        assertThat(histo, notNullValue());
        assertThat(histo.getName(), equalTo("histo"));
        List<? extends Histogram.Bucket> buckets = histo.getBuckets();

        for (int i = 0; i < buckets.size(); ++i) {
            Histogram.Bucket bucket = buckets.get(i);
            if (bucket.getDocCount() == 0) {
                SimpleValue seriesArithmetic = bucket.getAggregations().get("seriesArithmetic");
                assertThat(seriesArithmetic, nullValue());
            } else {
                Sum field2Sum = bucket.getAggregations().get("field2Sum");
                assertThat(field2Sum, notNullValue());
                double field2SumValue = field2Sum.getValue();
                Sum field3Sum = bucket.getAggregations().get("field3Sum");
                assertThat(field3Sum, notNullValue());
                double field3SumValue = field3Sum.getValue();
                Sum field4Sum = bucket.getAggregations().get("field4Sum");
                assertThat(field4Sum, notNullValue());
                double field4SumValue = field4Sum.getValue();
                SimpleValue seriesArithmetic = bucket.getAggregations().get("seriesArithmetic");
                assertThat(seriesArithmetic, notNullValue());
                double seriesArithmeticValue = seriesArithmetic.value();
                assertThat(seriesArithmeticValue, equalTo((field2SumValue + field3SumValue + field4SumValue) * 3));
            }
        }
    }

    public void testInlineScriptInsertZeros() {
        SearchResponse response = client()
                .prepareSearch("idx")
                .addAggregation(
                        histogram("histo")
                                .field(FIELD_1_NAME)
                                .interval(interval)
                                .subAggregation(sum("field2Sum").field(FIELD_2_NAME))
                                .subAggregation(sum("field3Sum").field(FIELD_3_NAME))
                                .subAggregation(sum("field4Sum").field(FIELD_4_NAME))
                                .subAggregation(
                                        bucketScript("seriesArithmetic",
                                                new Script(ScriptType.INLINE,
                                                    CustomScriptPlugin.NAME, "_value0 + _value1 + _value2", Collections.emptyMap()),
                                                "field2Sum", "field3Sum", "field4Sum").gapPolicy(GapPolicy.INSERT_ZEROS)))
                .execute().actionGet();

        assertSearchResponse(response);

        Histogram histo = response.getAggregations().get("histo");
        assertThat(histo, notNullValue());
        assertThat(histo.getName(), equalTo("histo"));
        List<? extends Histogram.Bucket> buckets = histo.getBuckets();

        for (int i = 0; i < buckets.size(); ++i) {
            Histogram.Bucket bucket = buckets.get(i);
            if (bucket.getDocCount() == 0) {
                SimpleValue seriesArithmetic = bucket.getAggregations().get("seriesArithmetic");
                assertThat(seriesArithmetic, notNullValue());
                double seriesArithmeticValue = seriesArithmetic.value();
                assertThat(seriesArithmeticValue, equalTo(0.0));
            } else {
                Sum field2Sum = bucket.getAggregations().get("field2Sum");
                assertThat(field2Sum, notNullValue());
                double field2SumValue = field2Sum.getValue();
                Sum field3Sum = bucket.getAggregations().get("field3Sum");
                assertThat(field3Sum, notNullValue());
                double field3SumValue = field3Sum.getValue();
                Sum field4Sum = bucket.getAggregations().get("field4Sum");
                assertThat(field4Sum, notNullValue());
                double field4SumValue = field4Sum.getValue();
                SimpleValue seriesArithmetic = bucket.getAggregations().get("seriesArithmetic");
                assertThat(seriesArithmetic, notNullValue());
                double seriesArithmeticValue = seriesArithmetic.value();
                assertThat(seriesArithmeticValue, equalTo(field2SumValue + field3SumValue + field4SumValue));
            }
        }
    }

    public void testStoredScript() {
        assertAcked(client().admin().cluster().preparePutStoredScript()
                .setId("my_script")
                .setLang(CustomScriptPlugin.NAME)
                // Script source is not interpreted but it references a pre-defined script from CustomScriptPlugin
<<<<<<< HEAD
                .setSource(new BytesArray("{ \"script\": \"my_script\" }"), XContentType.JSON));
=======
                .setContent(new BytesArray("{ \"script\": \"my_script\" }")));
>>>>>>> 3cfcd1ac

        SearchResponse response = client()
                .prepareSearch("idx")
                .addAggregation(
                        histogram("histo")
                                .field(FIELD_1_NAME)
                                .interval(interval)
                                .subAggregation(sum("field2Sum").field(FIELD_2_NAME))
                                .subAggregation(sum("field3Sum").field(FIELD_3_NAME))
                                .subAggregation(sum("field4Sum").field(FIELD_4_NAME))
                                .subAggregation(
                                        bucketScript("seriesArithmetic",
                                                new Script(ScriptType.STORED, CustomScriptPlugin.NAME, "my_script", Collections.emptyMap()),
                                                "field2Sum", "field3Sum", "field4Sum"))).execute().actionGet();

        assertSearchResponse(response);

        Histogram histo = response.getAggregations().get("histo");
        assertThat(histo, notNullValue());
        assertThat(histo.getName(), equalTo("histo"));
        List<? extends Histogram.Bucket> buckets = histo.getBuckets();

        for (int i = 0; i < buckets.size(); ++i) {
            Histogram.Bucket bucket = buckets.get(i);
            if (bucket.getDocCount() == 0) {
                SimpleValue seriesArithmetic = bucket.getAggregations().get("seriesArithmetic");
                assertThat(seriesArithmetic, nullValue());
            } else {
                Sum field2Sum = bucket.getAggregations().get("field2Sum");
                assertThat(field2Sum, notNullValue());
                double field2SumValue = field2Sum.getValue();
                Sum field3Sum = bucket.getAggregations().get("field3Sum");
                assertThat(field3Sum, notNullValue());
                double field3SumValue = field3Sum.getValue();
                Sum field4Sum = bucket.getAggregations().get("field4Sum");
                assertThat(field4Sum, notNullValue());
                double field4SumValue = field4Sum.getValue();
                SimpleValue seriesArithmetic = bucket.getAggregations().get("seriesArithmetic");
                assertThat(seriesArithmetic, notNullValue());
                double seriesArithmeticValue = seriesArithmetic.value();
                assertThat(seriesArithmeticValue, equalTo(field2SumValue + field3SumValue + field4SumValue));
            }
        }
    }

    public void testUnmapped() throws Exception {
        SearchResponse response = client()
                .prepareSearch("idx_unmapped")
                .addAggregation(
                        histogram("histo")
                                .field(FIELD_1_NAME)
                                .interval(interval)
                                .subAggregation(sum("field2Sum").field(FIELD_2_NAME))
                                .subAggregation(sum("field3Sum").field(FIELD_3_NAME))
                                .subAggregation(sum("field4Sum").field(FIELD_4_NAME))
                                .subAggregation(
                                        bucketScript("seriesArithmetic",
                                                new Script(ScriptType.INLINE,
                                                    CustomScriptPlugin.NAME, "_value0 + _value1 + _value2", Collections.emptyMap()),
                                                "field2Sum", "field3Sum", "field4Sum")))
                                .execute().actionGet();

        assertSearchResponse(response);

        Histogram deriv = response.getAggregations().get("histo");
        assertThat(deriv, notNullValue());
        assertThat(deriv.getName(), equalTo("histo"));
        assertThat(deriv.getBuckets().size(), equalTo(0));
    }

    public void testPartiallyUnmapped() throws Exception {
        SearchResponse response = client()
                .prepareSearch("idx", "idx_unmapped")
                .addAggregation(
                        histogram("histo")
                                .field(FIELD_1_NAME)
                                .interval(interval)
                                .subAggregation(sum("field2Sum").field(FIELD_2_NAME))
                                .subAggregation(sum("field3Sum").field(FIELD_3_NAME))
                                .subAggregation(sum("field4Sum").field(FIELD_4_NAME))
                                .subAggregation(
                                        bucketScript("seriesArithmetic",
                                                new Script(ScriptType.INLINE,
                                                    CustomScriptPlugin.NAME, "_value0 + _value1 + _value2", Collections.emptyMap()),
                                                "field2Sum", "field3Sum", "field4Sum"))).execute().actionGet();

        assertSearchResponse(response);

        Histogram histo = response.getAggregations().get("histo");
        assertThat(histo, notNullValue());
        assertThat(histo.getName(), equalTo("histo"));
        List<? extends Histogram.Bucket> buckets = histo.getBuckets();

        for (int i = 0; i < buckets.size(); ++i) {
            Histogram.Bucket bucket = buckets.get(i);
            if (bucket.getDocCount() == 0) {
                SimpleValue seriesArithmetic = bucket.getAggregations().get("seriesArithmetic");
                assertThat(seriesArithmetic, nullValue());
            } else {
                Sum field2Sum = bucket.getAggregations().get("field2Sum");
                assertThat(field2Sum, notNullValue());
                double field2SumValue = field2Sum.getValue();
                Sum field3Sum = bucket.getAggregations().get("field3Sum");
                assertThat(field3Sum, notNullValue());
                double field3SumValue = field3Sum.getValue();
                Sum field4Sum = bucket.getAggregations().get("field4Sum");
                assertThat(field4Sum, notNullValue());
                double field4SumValue = field4Sum.getValue();
                SimpleValue seriesArithmetic = bucket.getAggregations().get("seriesArithmetic");
                assertThat(seriesArithmetic, notNullValue());
                double seriesArithmeticValue = seriesArithmetic.value();
                assertThat(seriesArithmeticValue, equalTo(field2SumValue + field3SumValue + field4SumValue));
            }
        }
    }
}<|MERGE_RESOLUTION|>--- conflicted
+++ resolved
@@ -483,11 +483,7 @@
                 .setId("my_script")
                 .setLang(CustomScriptPlugin.NAME)
                 // Script source is not interpreted but it references a pre-defined script from CustomScriptPlugin
-<<<<<<< HEAD
-                .setSource(new BytesArray("{ \"script\": \"my_script\" }"), XContentType.JSON));
-=======
-                .setContent(new BytesArray("{ \"script\": \"my_script\" }")));
->>>>>>> 3cfcd1ac
+                .setContent(new BytesArray("{ \"script\": \"my_script\" }"), XContentType.JSON));
 
         SearchResponse response = client()
                 .prepareSearch("idx")

import org.elasticsearch.gradle.BuildPlugin
import org.elasticsearch.gradle.LoggedExec
import org.elasticsearch.gradle.MavenFilteringHack
import org.elasticsearch.gradle.VersionProperties
import com.carrotsearch.gradle.junit4.RandomizedTestingTask

apply plugin: 'elasticsearch.standalone-rest-test'
apply plugin: 'elasticsearch.test.fixtures'

configurations {
  dockerPlugins
  dockerSource
  ossDockerSource
  restSpec
}

dependencies {
  dockerSource project(path: ":distribution:archives:linux-tar")
  ossDockerSource project(path: ":distribution:archives:oss-linux-tar")
  restSpec "org.elasticsearch:rest-api-spec:${version}"
}

ext.expansions = { oss ->
  final String classifier = 'linux-x86_64'            
  final String elasticsearch = oss ? "elasticsearch-oss-${VersionProperties.elasticsearch}-${classifier}.tar.gz" : "elasticsearch-${VersionProperties.elasticsearch}-${classifier}.tar.gz"
  return [
    'elasticsearch'       : elasticsearch,
    'license'             : oss ? 'Apache-2.0' : 'Elastic License',
    'source_elasticsearch': local() ? "COPY $elasticsearch /opt/" : "RUN cd /opt && curl --retry 8 -s -L -O https://artifacts.elastic.co/downloads/elasticsearch/${elasticsearch} && cd -",
    'version'             : VersionProperties.elasticsearch
  ]
}

/*
 * We need to be able to render a Dockerfile that references the official artifacts on https://artifacts.elastic.co. For this, we use a
 * substitution in the Dockerfile template where we can either replace source_elasticsearch with a COPY from the Docker build context, or
 * a RUN curl command to retrieve the artifact from https://artifacts.elastic.co. The system property build.docker.source, which can be
 * either "local" (default) or "remote" controls which version of the Dockerfile is produced.
 */
private static boolean local() {
  final String buildDockerSource = System.getProperty("build.docker.source")
  if (buildDockerSource == null || "local".equals(buildDockerSource)) {
    return true
  } else if ("remote".equals(buildDockerSource)) {
    return false
  } else {
    throw new IllegalArgumentException("expected build.docker.source to be [local] or [remote] but was [" + buildDockerSource + "]")
  }
}

private static String files(final boolean oss) {
  return "build/${ oss ? 'oss-' : ''}docker"
}

private static String taskName(final String prefix, final boolean oss, final String suffix) {
  return "${prefix}${oss ? 'Oss' : ''}${suffix}"
}

void addCopyDockerContextTask(final boolean oss) {
  task(taskName("copy", oss, "DockerContext"), type: Sync) {
    into files(oss)

    into('bin') {
      from 'src/docker/bin'
    }

    into('config') {
      from 'src/docker/config'
    }

    if (local()) {
      if (oss) {
        from configurations.ossDockerSource
      } else {
        from configurations.dockerSource
      }

      from configurations.dockerPlugins
    }
  }
}

void addCopyDockerfileTask(final boolean oss) {
  task(taskName("copy", oss, "Dockerfile"), type: Copy) {
    dependsOn taskName("copy", oss, "DockerContext")
    inputs.properties(expansions(oss)) // ensure task is run when ext.expansions is changed
    into files(oss)

    from('src/docker/Dockerfile') {
      MavenFilteringHack.filter(it, expansions(oss))
    }
  }
}

def createAndSetWritable (Object... locations) {
  locations.each { location ->
    File file = file(location)
    file.mkdirs()
    file.setWritable(true, false)
  }
}

task copyKeystore(type: Sync) {
  from project(':x-pack:plugin:core')
          .file('src/test/resources/org/elasticsearch/xpack/security/transport/ssl/certs/simple/testnode.jks')
  into "${buildDir}/certs"
  doLast {
    file("${buildDir}/certs").setReadable(true, false)
    file("${buildDir}/certs/testnode.jks").setReadable(true, false)
  }
}

preProcessFixture {
<<<<<<< HEAD
  dependsOn taskName("copy", true, "DockerContext")
  dependsOn taskName("copy", true, "Dockerfile")
  dependsOn taskName("copy", false, "DockerContext")
  dependsOn taskName("copy", false, "Dockerfile")
  dependsOn copyKeystore
  doLast {
    // tests expect to have an empty repo
    project.delete(
            "${buildDir}/repo",
            "${buildDir}/oss-repo"
    )
    createAndSetWritable(
            "${buildDir}/repo",
            "${buildDir}/oss-repo",
            "${buildDir}/logs/default-1",
            "${buildDir}/logs/default-2",
            "${buildDir}/logs/oss-1",
            "${buildDir}/logs/oss-2"
    )
  }
}

processTestResources {
  from ({ zipTree(configurations.restSpec.singleFile) }) {
    include 'rest-api-spec/api/**'
  }
  from project(':x-pack:plugin:core')
          .file('src/test/resources/org/elasticsearch/xpack/security/transport/ssl/certs/simple/testnode.jks')
  dependsOn configurations.restSpec
=======
  dependsOn assemble
>>>>>>> 97a584e5
}

task integTest(type: RandomizedTestingTask) {
  parallelism = '1'
  include '**/*IT.class'
}

check.dependsOn integTest

void addBuildDockerImage(final boolean oss) {
  final Task buildDockerImageTask = task(taskName("build", oss, "DockerImage"), type: LoggedExec) {
    dependsOn taskName("copy", oss, "DockerContext")
    dependsOn taskName("copy", oss, "Dockerfile")
    List<String> tags
    if (oss) {
      tags = [ 
        "docker.elastic.co/elasticsearch/elasticsearch-oss:${VersionProperties.elasticsearch}",
        "elasticsearch-oss:test" 
      ]
    } else {
      tags = [
        "elasticsearch:${VersionProperties.elasticsearch}",
        "docker.elastic.co/elasticsearch/elasticsearch:${VersionProperties.elasticsearch}",
        "docker.elastic.co/elasticsearch/elasticsearch-full:${VersionProperties.elasticsearch}",
        "elasticsearch:test",
      ]
    }
    executable 'docker'
    final List<String> dockerArgs = ['build', files(oss), '--pull', '--no-cache']
    for (final String tag : tags) {
      dockerArgs.add('--tag')
      dockerArgs.add(tag)
    }
    args dockerArgs.toArray()
  }
  BuildPlugin.requireDocker(buildDockerImageTask)
}

for (final boolean oss : [false, true]) {
  addCopyDockerContextTask(oss)
  addCopyDockerfileTask(oss)
  addBuildDockerImage(oss)
}

assemble.dependsOn "buildOssDockerImage"
assemble.dependsOn "buildDockerImage"<|MERGE_RESOLUTION|>--- conflicted
+++ resolved
@@ -111,11 +111,7 @@
 }
 
 preProcessFixture {
-<<<<<<< HEAD
-  dependsOn taskName("copy", true, "DockerContext")
-  dependsOn taskName("copy", true, "Dockerfile")
-  dependsOn taskName("copy", false, "DockerContext")
-  dependsOn taskName("copy", false, "Dockerfile")
+  dependsOn assemble
   dependsOn copyKeystore
   doLast {
     // tests expect to have an empty repo
@@ -141,9 +137,6 @@
   from project(':x-pack:plugin:core')
           .file('src/test/resources/org/elasticsearch/xpack/security/transport/ssl/certs/simple/testnode.jks')
   dependsOn configurations.restSpec
-=======
-  dependsOn assemble
->>>>>>> 97a584e5
 }
 
 task integTest(type: RandomizedTestingTask) {

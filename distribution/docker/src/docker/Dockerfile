--- conflicted
+++ resolved
@@ -16,9 +16,6 @@
 # Set gid=0 and make group perms==owner perms
 ################################################################################
 
-<<<<<<< HEAD
-FROM ${builder_image} AS builder
-=======
 FROM centos:7 AS builder
 
 # `tini` is a tiny but valid init for containers. This is used to cleanly
@@ -43,7 +40,6 @@
     chmod +x /tini
 
 ENV PATH /usr/share/elasticsearch/bin:\$PATH
->>>>>>> eb4a557d
 
 RUN groupadd -g 1000 elasticsearch && \\
     adduser -u 1000 -g 1000 -d /usr/share/elasticsearch elasticsearch
@@ -52,11 +48,7 @@
 
 ${source_elasticsearch}
 
-<<<<<<< HEAD
 RUN tar zxf /opt/${elasticsearch} --strip-components=1
-=======
-RUN tar zxf /opt/elasticsearch.tar.gz --strip-components=1
->>>>>>> eb4a557d
 RUN sed -i -e 's/ES_DISTRIBUTION_TYPE=tar/ES_DISTRIBUTION_TYPE=docker/' /usr/share/elasticsearch/bin/elasticsearch-env
 RUN mkdir -p config config/jvm.options.d data logs
 RUN chmod 0775 config config/jvm.options.d data logs
@@ -69,36 +61,19 @@
 # Add entrypoint
 ################################################################################
 
-<<<<<<< HEAD
 FROM --platform=${platform} scratch
-=======
-FROM centos:7
->>>>>>> eb4a557d
 
 # Setup the initial filesystem.
 ADD ${base_image_tar} /
 
-<<<<<<< HEAD
 ENV ELASTIC_CONTAINER true
 
 # Most of the utilities are provided with Busybox, hence the different user
 # management commands here compared to the builder image.
-RUN addgroup -g 1000 elasticsearch && \
-    adduser -D -u 1000 -G elasticsearch -g elasticsearch -h /usr/share/elasticsearch elasticsearch && \
-    addgroup elasticsearch root && \
-    chmod 0775 /usr/share/elasticsearch && \
-=======
-COPY --from=builder /tini /tini
-
-RUN for iter in {1..10}; do yum update --setopt=tsflags=nodocs -y && \\
-    yum install --setopt=tsflags=nodocs -y nc shadow-utils zip unzip && \\
-    yum clean all && exit_code=0 && break || exit_code=\$? && echo "yum error: retry \$iter in 10s" && sleep 10; done; \\
-    (exit \$exit_code)
-
-RUN groupadd -g 1000 elasticsearch && \\
-    adduser -u 1000 -g 1000 -G 0 -d /usr/share/elasticsearch elasticsearch && \\
+RUN addgroup -g 1000 elasticsearch && \\
+    adduser -D -u 1000 -G elasticsearch -g elasticsearch -h /usr/share/elasticsearch elasticsearch && \\
+    addgroup elasticsearch root && \\
     chmod 0775 /usr/share/elasticsearch && \\
->>>>>>> eb4a557d
     chgrp 0 /usr/share/elasticsearch
 
 WORKDIR /usr/share/elasticsearch
@@ -113,20 +88,12 @@
 
 COPY bin/docker-entrypoint.sh /usr/local/bin/docker-entrypoint.sh
 
-<<<<<<< HEAD
 # 1. Sync the user and group permissions of /etc/passwd
 # 2. Set correct permissions of the entrypoint
 # 3. Ensure that there are no files with setuid or setgid, in order to mitigate "stackclash" attacks.
-RUN chmod g=u /etc/passwd && \
-    chmod 0775 /usr/local/bin/docker-entrypoint.sh && \
+RUN chmod g=u /etc/passwd && \\
+    chmod 0775 /usr/local/bin/docker-entrypoint.sh && \\
     find / -xdev -perm -4000 -exec chmod ug-s {} +
-=======
-RUN chmod g=u /etc/passwd && \\
-    chmod 0775 /usr/local/bin/docker-entrypoint.sh
-
-# Ensure that there are no files with setuid or setgid, in order to mitigate "stackclash" attacks.
-RUN find / -xdev -perm -4000 -exec chmod ug-s {} +
->>>>>>> eb4a557d
 
 EXPOSE 9200 9300
 

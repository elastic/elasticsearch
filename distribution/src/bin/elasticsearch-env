#!/bin/bash

set -e -o pipefail

CDPATH=""

SCRIPT="$0"

# SCRIPT might be an arbitrarily deep series of symbolic links; loop until we
# have the concrete path
while [ -h "$SCRIPT" ] ; do
  ls=`ls -ld "$SCRIPT"`
  # Drop everything prior to ->
  link=`expr "$ls" : '.*-> \(.*\)$'`
  if expr "$link" : '/.*' > /dev/null; then
    SCRIPT="$link"
  else
    SCRIPT=`dirname "$SCRIPT"`/"$link"
  fi
done

# determine Elasticsearch home; to do this, we strip from the path until we find
# bin, and then strip bin (there is an assumption here that there is no nested
# directory under bin also named bin)
ES_HOME=`dirname "$SCRIPT"`

# now make ES_HOME absolute
ES_HOME=`cd "$ES_HOME"; pwd`

while [ "`basename "$ES_HOME"`" != "bin" ]; do
  ES_HOME=`dirname "$ES_HOME"`
done
ES_HOME=`dirname "$ES_HOME"`

# now set the classpath
ES_CLASSPATH="$ES_HOME/lib/*"

# now set the path to java
if [ ! -z "$ES_JAVA_HOME" ]; then
  JAVA="$ES_JAVA_HOME/bin/java"
  JAVA_TYPE="ES_JAVA_HOME"
else
  # use the bundled JDK (default)
  if [ "$(uname -s)" = "Darwin" ]; then
    # macOS has a different structure
    JAVA="$ES_HOME/jdk.app/Contents/Home/bin/java"
  else
    JAVA="$ES_HOME/jdk/bin/java"
  fi
  JAVA_TYPE="bundled JDK"
fi

if [ ! -x "$JAVA" ]; then
  echo "could not find java in $JAVA_TYPE at $JAVA" >&2
  exit 1
fi

# do not let JAVA_TOOL_OPTIONS slip in (as the JVM does by default)
if [ ! -z "$JAVA_TOOL_OPTIONS" ]; then
  echo "warning: ignoring JAVA_TOOL_OPTIONS=$JAVA_TOOL_OPTIONS"
  unset JAVA_TOOL_OPTIONS
fi

# warn that we are not observing the value of JAVA_HOME
if [ ! -z "$JAVA_HOME" ]; then
  echo "warning: ignoring JAVA_HOME=$JAVA_HOME; using $JAVA_TYPE" >&2
fi

# JAVA_OPTS is not a built-in JVM mechanism but some people think it is so we
# warn them that we are not observing the value of $JAVA_OPTS
if [ ! -z "$JAVA_OPTS" ]; then
  echo -n "warning: ignoring JAVA_OPTS=$JAVA_OPTS; "
  echo "pass JVM parameters via ES_JAVA_OPTS"
fi

if [[ "$("$JAVA" -version 2>/dev/null)" =~ "Unable to map CDS archive" ]]; then
  XSHARE="-Xshare:off"
else
  XSHARE="-Xshare:auto"
fi

# check the Java version
"$JAVA" "$XSHARE" -cp "$ES_CLASSPATH" org.elasticsearch.tools.java_version_checker.JavaVersionChecker

export HOSTNAME=$HOSTNAME

${source.path.env}

if [ -z "$ES_PATH_CONF" ]; then
  echo "ES_PATH_CONF must be set to the configuration path"
  exit 1
fi

# now make ES_PATH_CONF absolute
ES_PATH_CONF=`cd "$ES_PATH_CONF"; pwd`

ES_DISTRIBUTION_FLAVOR=${es.distribution.flavor}
ES_DISTRIBUTION_TYPE=${es.distribution.type}
ES_BUNDLED_JDK=${es.bundled_jdk}

if [[ "$ES_BUNDLED_JDK" == "false" ]]; then
  echo "warning: no-jdk distributions that do not bundle a JDK are deprecated and will be removed in a future release" >&2
fi

if [[ "$ES_DISTRIBUTION_TYPE" == "docker" ]]; then
  # Allow environment variables to be set by creating a file with the
  # contents, and setting an environment variable with the suffix _FILE to
  # point to it. This can be used to provide secrets to a container, without
  # the values being specified explicitly when running the container.
  source "$ES_HOME/bin/elasticsearch-env-from-file"

  # Parse Docker env vars to customize Elasticsearch
  #
  # e.g. Setting the env var cluster.name=testcluster or ES_CLUSTER_NAME=testcluster
  #
  # will cause Elasticsearch to be invoked with -Ecluster.name=testcluster
  #
  # see https://www.elastic.co/guide/en/elasticsearch/reference/current/settings.html#_setting_default_settings

  declare -a es_arg_array

  containsElement () {
    local e match="$1"
    shift
    for e; do [[ "$e" == "$match" ]] && return 0; done
    return 1
  }

  while IFS='=' read -r envvar_key envvar_value
  do
    # Elasticsearch settings need to have at least two dot separated lowercase
    # words, e.g. `cluster.name`, or uppercased with underscore separators and
    # prefixed with `ES_`, e.g. `ES_CLUSTER_NAME`. Underscores in setting names
    # are escaped by writing them as a double-underscore e.g. "__"
    if [[ ! -z "$envvar_value" ]]; then
      if [[ "$envvar_key" =~ ^[a-z0-9_]+\.[a-z0-9_]+ ]]; then
        es_opt="-E${envvar_key}=${envvar_value}"
<<<<<<< HEAD
        if ! containsElement "${es_opt}" "$@"; then
          es_arg_array+=("${es_opt}")
        fi
=======
        es_arg_array+=("${es_opt}")
      elif [[ "$envvar_key" =~ ^ES(_{1,2}[A-Z]+)+$ ]]; then
        case "$envvar_key" in
          # Do nothing for these. Not all of these are actually exported into the environment by our scripts,
          # and so don't appear in the output of the `env` command, but it's better to be safe than sorry
          # in case a user exported them in their own shell for some reason.
          ES_DISTRIBUTION_FLAVOR) ;;
          ES_DISTRIBUTION_TYPE) ;;
          ES_HOME) ;;
          ES_JAVA_HOME) ;;
          ES_JAVA_OPTS) ;;
          ES_KEYSTORE_PASSPHRASE_FILE) ;;
          ES_LOG_STYLE) ;;
          ES_PATH_CONF) ;;
          ES_SD_NOTIFY) ;;
          ES_TMPDIR) ;;
          *)
            # The long-hand sed `y` command works in any sed variant.
            envvar_key="$(echo "$envvar_key" | sed -e 's/^ES_//; s/_/./g ; s/\.\./_/g; y/ABCDEFGHIJKLMNOPQRSTUVWXYZ/abcdefghijklmnopqrstuvwxyz/' )"
            es_opt="-E${envvar_key}=${envvar_value}"
            es_arg_array+=("${es_opt}")
            ;;
        esac
>>>>>>> a91253fc
      fi
    fi
  done <<< "$(env)"

  # Reset the positional parameters to the es_arg_array values and any existing positional params
  set -- "$@" "${es_arg_array[@]}"

  # The virtual file /proc/self/cgroup should list the current cgroup
  # membership. For each hierarchy, you can follow the cgroup path from
  # this file to the cgroup filesystem (usually /sys/fs/cgroup/) and
  # introspect the statistics for the cgroup for the given
  # hierarchy. Alas, Docker breaks this by mounting the container
  # statistics at the root while leaving the cgroup paths as the actual
  # paths. Therefore, Elasticsearch provides a mechanism to override
  # reading the cgroup path from /proc/self/cgroup and instead uses the
  # cgroup path defined the JVM system property
  # es.cgroups.hierarchy.override. Therefore, we set this value here so
  # that cgroup statistics are available for the container this process
  # will run in.
  export ES_JAVA_OPTS="-Des.cgroups.hierarchy.override=/ $ES_JAVA_OPTS"
fi

cd "$ES_HOME"<|MERGE_RESOLUTION|>--- conflicted
+++ resolved
@@ -133,14 +133,9 @@
     # prefixed with `ES_`, e.g. `ES_CLUSTER_NAME`. Underscores in setting names
     # are escaped by writing them as a double-underscore e.g. "__"
     if [[ ! -z "$envvar_value" ]]; then
+      es_opt=""
       if [[ "$envvar_key" =~ ^[a-z0-9_]+\.[a-z0-9_]+ ]]; then
         es_opt="-E${envvar_key}=${envvar_value}"
-<<<<<<< HEAD
-        if ! containsElement "${es_opt}" "$@"; then
-          es_arg_array+=("${es_opt}")
-        fi
-=======
-        es_arg_array+=("${es_opt}")
       elif [[ "$envvar_key" =~ ^ES(_{1,2}[A-Z]+)+$ ]]; then
         case "$envvar_key" in
           # Do nothing for these. Not all of these are actually exported into the environment by our scripts,
@@ -160,10 +155,13 @@
             # The long-hand sed `y` command works in any sed variant.
             envvar_key="$(echo "$envvar_key" | sed -e 's/^ES_//; s/_/./g ; s/\.\./_/g; y/ABCDEFGHIJKLMNOPQRSTUVWXYZ/abcdefghijklmnopqrstuvwxyz/' )"
             es_opt="-E${envvar_key}=${envvar_value}"
-            es_arg_array+=("${es_opt}")
             ;;
         esac
->>>>>>> a91253fc
+      fi
+      if [[ ! -z "$es_opt" ]]; then
+        if ! containsElement "${es_opt}" "$@"; then
+          es_arg_array+=("${es_opt}")
+        fi
       fi
     fi
   done <<< "$(env)"

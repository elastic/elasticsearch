--- conflicted
+++ resolved
@@ -64,12 +64,5 @@
 %JAVA% -cp "%ES_CLASSPATH%" "org.elasticsearch.tools.java_version_checker.JavaVersionChecker" || exit /b 1
 
 if not defined ES_TMPDIR (
-<<<<<<< HEAD
   for /f "tokens=* usebackq" %%a in (`CALL %JAVA% -cp "!ES_CLASSPATH!" "org.elasticsearch.tools.launchers.TempDirectory"`) do set  ES_TMPDIR=%%a
-)
-
-cd /d "%ES_HOME%"
-=======
-  for /f "tokens=* usebackq" %%a in (`"%JAVA% -cp "!ES_CLASSPATH!" "org.elasticsearch.tools.launchers.TempDirectory""`) do set ES_TMPDIR=%%a
-)
->>>>>>> 8cf232be
+)
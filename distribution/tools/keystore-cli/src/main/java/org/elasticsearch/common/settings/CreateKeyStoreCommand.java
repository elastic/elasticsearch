--- conflicted
+++ resolved
@@ -45,33 +45,14 @@
 
     @Override
     protected void execute(Terminal terminal, OptionSet options, Environment env) throws Exception {
-<<<<<<< HEAD
-        SecureString password = null;
-        try {
-=======
         try (SecureString password = options.has(passwordOption) ?
             BaseKeyStoreCommand.readPassword(terminal, true) : new SecureString(new char[0])) {
->>>>>>> 9398aac4
             Path keystoreFile = KeyStoreWrapper.keystorePath(env.configFile());
             if (Files.exists(keystoreFile)) {
                 if (terminal.promptYesNo("An elasticsearch keystore already exists. Overwrite?", false) == false) {
                     terminal.println("Exiting without creating keystore.");
                     return;
                 }
-<<<<<<< HEAD
-            }
-            KeyStoreWrapper keystore = KeyStoreWrapper.create();
-            password = options.has(passwordOption) ?
-                BaseKeyStoreCommand.readPassword(terminal, true) : new SecureString(new char[0]);
-            keystore.save(env.configFile(), password.getChars());
-            terminal.println("Created elasticsearch keystore in " + KeyStoreWrapper.keystorePath(env.configFile()));
-        } catch (SecurityException e) {
-            throw new UserException(ExitCodes.IO_ERROR, "Error creating the elasticsearch keystore.");
-        } finally {
-            if (null != password) {
-                password.close();
-=======
->>>>>>> 9398aac4
             }
             KeyStoreWrapper keystore = KeyStoreWrapper.create();
             keystore.save(env.configFile(), password.getChars());

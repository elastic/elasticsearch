/*
 * Licensed to Elasticsearch under one or more contributor
 * license agreements. See the NOTICE file distributed with
 * this work for additional information regarding copyright
 * ownership. Elasticsearch licenses this file to you under
 * the Apache License, Version 2.0 (the "License"); you may
 * not use this file except in compliance with the License.
 * You may obtain a copy of the License at
 *
 *    http://www.apache.org/licenses/LICENSE-2.0
 *
 * Unless required by applicable law or agreed to in writing,
 * software distributed under the License is distributed on an
 * "AS IS" BASIS, WITHOUT WARRANTIES OR CONDITIONS OF ANY
 * KIND, either express or implied.  See the License for the
 * specific language governing permissions and limitations
 * under the License.
 */

package org.elasticsearch.plugins;

import joptsimple.OptionSet;
import joptsimple.OptionSpec;
import org.apache.lucene.search.spell.LevensteinDistance;
import org.apache.lucene.util.CollectionUtil;
<<<<<<< HEAD
=======
import org.bouncycastle.bcpg.ArmoredInputStream;
>>>>>>> 0c7f6570
import org.bouncycastle.jce.provider.BouncyCastleProvider;
import org.bouncycastle.openpgp.PGPException;
import org.bouncycastle.openpgp.PGPPublicKey;
import org.bouncycastle.openpgp.PGPPublicKeyRingCollection;
import org.bouncycastle.openpgp.PGPSignature;
import org.bouncycastle.openpgp.PGPSignatureList;
import org.bouncycastle.openpgp.PGPUtil;
import org.bouncycastle.openpgp.jcajce.JcaPGPObjectFactory;
import org.bouncycastle.openpgp.operator.jcajce.JcaKeyFingerprintCalculator;
import org.bouncycastle.openpgp.operator.jcajce.JcaPGPContentVerifierBuilderProvider;
import org.elasticsearch.Build;
import org.elasticsearch.Version;
import org.elasticsearch.bootstrap.JarHell;
import org.elasticsearch.cli.EnvironmentAwareCommand;
import org.elasticsearch.cli.ExitCodes;
import org.elasticsearch.cli.Terminal;
import org.elasticsearch.cli.UserException;
import org.elasticsearch.common.SuppressForbidden;
import org.elasticsearch.common.collect.Tuple;
import org.elasticsearch.common.hash.MessageDigests;
import org.elasticsearch.core.internal.io.IOUtils;
import org.elasticsearch.env.Environment;

import java.io.BufferedReader;
import java.io.ByteArrayInputStream;
import java.io.IOException;
import java.io.InputStream;
import java.io.InputStreamReader;
import java.io.OutputStream;
import java.net.HttpURLConnection;
import java.net.URI;
import java.net.URISyntaxException;
import java.net.URL;
import java.net.URLConnection;
import java.net.URLDecoder;
import java.nio.charset.StandardCharsets;
import java.nio.file.DirectoryStream;
import java.nio.file.FileVisitResult;
import java.nio.file.Files;
import java.nio.file.Path;
import java.nio.file.SimpleFileVisitor;
import java.nio.file.StandardCopyOption;
import java.nio.file.attribute.BasicFileAttributes;
import java.nio.file.attribute.PosixFileAttributeView;
import java.nio.file.attribute.PosixFileAttributes;
import java.nio.file.attribute.PosixFilePermission;
import java.nio.file.attribute.PosixFilePermissions;
import java.security.MessageDigest;
import java.security.NoSuchAlgorithmException;
import java.util.ArrayList;
import java.util.Arrays;
import java.util.Base64;
import java.util.Collections;
import java.util.HashMap;
import java.util.HashSet;
import java.util.List;
import java.util.Locale;
import java.util.Map;
import java.util.Objects;
import java.util.Set;
import java.util.TreeSet;
import java.util.stream.Collectors;
import java.util.zip.ZipEntry;
import java.util.zip.ZipInputStream;

import static org.elasticsearch.cli.Terminal.Verbosity.VERBOSE;

/**
 * A command for the plugin cli to install a plugin into elasticsearch.
 *
 * The install command takes a plugin id, which may be any of the following:
 * <ul>
 * <li>An official elasticsearch plugin name</li>
 * <li>Maven coordinates to a plugin zip</li>
 * <li>A URL to a plugin zip</li>
 * </ul>
 *
 * Plugins are packaged as zip files. Each packaged plugin must contain a plugin properties file.
 * See {@link PluginInfo}.
 * <p>
 * The installation process first extracts the plugin files into a temporary
 * directory in order to verify the plugin satisfies the following requirements:
 * <ul>
 * <li>Jar hell does not exist, either between the plugin's own jars, or with elasticsearch</li>
 * <li>The plugin is not a module already provided with elasticsearch</li>
 * <li>If the plugin contains extra security permissions, the policy file is validated</li>
 * </ul>
 * <p>
 * A plugin may also contain an optional {@code bin} directory which contains scripts. The
 * scripts will be installed into a subdirectory of the elasticsearch bin directory, using
 * the name of the plugin, and the scripts will be marked executable.
 * <p>
 * A plugin may also contain an optional {@code config} directory which contains configuration
 * files specific to the plugin. The config files be installed into a subdirectory of the
 * elasticsearch config directory, using the name of the plugin. If any files to be installed
 * already exist, they will be skipped.
 */
class InstallPluginCommand extends EnvironmentAwareCommand {

    private static final String PROPERTY_STAGING_ID = "es.plugins.staging";

    // exit codes for install
    /** A plugin with the same name is already installed. */
    static final int PLUGIN_EXISTS = 1;
    /** The plugin zip is not properly structured. */
    static final int PLUGIN_MALFORMED = 2;

    /** The builtin modules, which are plugins, but cannot be installed or removed. */
    static final Set<String> MODULES;
    static {
        try (InputStream stream = InstallPluginCommand.class.getResourceAsStream("/modules.txt");
            BufferedReader reader = new BufferedReader(new InputStreamReader(stream, StandardCharsets.UTF_8))) {
            Set<String> modules = new HashSet<>();
            String line = reader.readLine();
            while (line != null) {
                modules.add(line.trim());
                line = reader.readLine();
            }
            MODULES = Collections.unmodifiableSet(modules);
        } catch (IOException e) {
            throw new RuntimeException(e);
        }
    }

    /** The official plugins that can be installed simply by name. */
    static final Set<String> OFFICIAL_PLUGINS;
    static {
        try (InputStream stream = InstallPluginCommand.class.getResourceAsStream("/plugins.txt");
            BufferedReader reader = new BufferedReader(new InputStreamReader(stream, StandardCharsets.UTF_8))) {
            Set<String> plugins = new TreeSet<>(); // use tree set to get sorting for help command
            String line = reader.readLine();
            while (line != null) {
                plugins.add(line.trim());
                line = reader.readLine();
            }
            OFFICIAL_PLUGINS = Collections.unmodifiableSet(plugins);
        } catch (IOException e) {
            throw new RuntimeException(e);
        }
    }

    private final OptionSpec<Void> batchOption;
    private final OptionSpec<String> arguments;

    static final Set<PosixFilePermission> BIN_DIR_PERMS;
    static final Set<PosixFilePermission> BIN_FILES_PERMS;
    static final Set<PosixFilePermission> CONFIG_DIR_PERMS;
    static final Set<PosixFilePermission> CONFIG_FILES_PERMS;
    static final Set<PosixFilePermission> PLUGIN_DIR_PERMS;
    static final Set<PosixFilePermission> PLUGIN_FILES_PERMS;

    static {
        // Bin directory get chmod 755
        BIN_DIR_PERMS = Collections.unmodifiableSet(PosixFilePermissions.fromString("rwxr-xr-x"));

        // Bin files also get chmod 755
        BIN_FILES_PERMS = BIN_DIR_PERMS;

        // Config directory get chmod 750
        CONFIG_DIR_PERMS = Collections.unmodifiableSet(PosixFilePermissions.fromString("rwxr-x---"));

        // Config files get chmod 660
        CONFIG_FILES_PERMS = Collections.unmodifiableSet(PosixFilePermissions.fromString("rw-rw----"));

        // Plugin directory get chmod 755
        PLUGIN_DIR_PERMS = BIN_DIR_PERMS;

        // Plugins files get chmod 644
        PLUGIN_FILES_PERMS = Collections.unmodifiableSet(PosixFilePermissions.fromString("rw-r--r--"));
    }

    InstallPluginCommand() {
        super("Install a plugin");
        this.batchOption = parser.acceptsAll(Arrays.asList("b", "batch"),
                "Enable batch mode explicitly, automatic confirmation of security permission");
        this.arguments = parser.nonOptions("plugin id");
    }

    @Override
    protected void printAdditionalHelp(Terminal terminal) {
        terminal.println("The following official plugins may be installed by name:");
        for (String plugin : OFFICIAL_PLUGINS) {
            terminal.println("  " + plugin);
        }
        terminal.println("");
    }

    @Override
    protected void execute(Terminal terminal, OptionSet options, Environment env) throws Exception {
        String pluginId = arguments.value(options);
        final boolean isBatch = options.has(batchOption);
        execute(terminal, pluginId, isBatch, env);
    }

    // pkg private for testing
    void execute(Terminal terminal, String pluginId, boolean isBatch, Environment env) throws Exception {
        if (pluginId == null) {
            throw new UserException(ExitCodes.USAGE, "plugin id is required");
        }

        if ("x-pack".equals(pluginId)) {
            handleInstallXPack(buildFlavor());
        }

        Path pluginZip = download(terminal, pluginId, env.tmpFile());
        Path extractedZip = unzip(pluginZip, env.pluginsFile());
        install(terminal, isBatch, extractedZip, env);
    }

    Build.Flavor buildFlavor() {
        return Build.CURRENT.flavor();
    }

    private static void handleInstallXPack(final Build.Flavor flavor) throws UserException {
        switch (flavor) {
            case DEFAULT:
                throw new UserException(ExitCodes.CONFIG, "this distribution of Elasticsearch contains X-Pack by default");
            case OSS:
                throw new UserException(
                        ExitCodes.CONFIG,
                        "X-Pack is not available with the oss distribution; to use X-Pack features use the default distribution");
            case UNKNOWN:
                throw new IllegalStateException("your distribution is broken");
        }
    }

    /** Downloads the plugin and returns the file it was downloaded to. */
    private Path download(Terminal terminal, String pluginId, Path tmpDir) throws Exception {
        if (OFFICIAL_PLUGINS.contains(pluginId)) {
            final String url = getElasticUrl(terminal, getStagingHash(), Version.CURRENT, isSnapshot(), pluginId, Platforms.PLATFORM_NAME);
            terminal.println("-> Downloading " + pluginId + " from elastic");
            return downloadAndValidate(terminal, url, tmpDir, true);
        }

        // now try as maven coordinates, a valid URL would only have a colon and slash
        String[] coordinates = pluginId.split(":");
        if (coordinates.length == 3 && pluginId.contains("/") == false && pluginId.startsWith("file:") == false) {
            String mavenUrl = getMavenUrl(terminal, coordinates, Platforms.PLATFORM_NAME);
            terminal.println("-> Downloading " + pluginId + " from maven central");
            return downloadAndValidate(terminal, mavenUrl, tmpDir, false);
        }

        // fall back to plain old URL
        if (pluginId.contains(":") == false) {
            // definitely not a valid url, so assume it is a plugin name
            List<String> plugins = checkMisspelledPlugin(pluginId);
            String msg = "Unknown plugin " + pluginId;
            if (plugins.isEmpty() == false) {
                msg += ", did you mean " + (plugins.size() == 1 ? "[" + plugins.get(0) + "]": "any of " + plugins.toString()) + "?";
            }
            throw new UserException(ExitCodes.USAGE, msg);
        }
        terminal.println("-> Downloading " + URLDecoder.decode(pluginId, "UTF-8"));
        return downloadZip(terminal, pluginId, tmpDir);
    }

    // pkg private so tests can override
    String getStagingHash() {
        return System.getProperty(PROPERTY_STAGING_ID);
    }

    boolean isSnapshot() {
        return Build.CURRENT.isSnapshot();
    }

    /** Returns the url for an official elasticsearch plugin. */
    private String getElasticUrl(
            final Terminal terminal,
            final String stagingHash,
            final Version version,
            final boolean isSnapshot,
            final String pluginId,
            final String platform) throws IOException, UserException {
        final String baseUrl;
        if (isSnapshot && stagingHash == null) {
            throw new UserException(
                    ExitCodes.CONFIG, "attempted to install release build of official plugin on snapshot build of Elasticsearch");
        }
        if (stagingHash != null) {
            if (isSnapshot) {
                baseUrl = nonReleaseUrl("snapshots", version, stagingHash, pluginId);
            } else {
                baseUrl = nonReleaseUrl("staging", version, stagingHash, pluginId);
            }
        } else {
            baseUrl = String.format(Locale.ROOT, "https://artifacts.elastic.co/downloads/elasticsearch-plugins/%s", pluginId);
        }
        final String platformUrl =
                String.format(Locale.ROOT, "%s/%s-%s-%s.zip", baseUrl, pluginId, platform, Version.displayVersion(version, isSnapshot));
        if (urlExists(terminal, platformUrl)) {
            return platformUrl;
        }
        return String.format(Locale.ROOT, "%s/%s-%s.zip", baseUrl, pluginId, Version.displayVersion(version, isSnapshot));
    }

    private String nonReleaseUrl(final String hostname, final Version version, final String stagingHash, final String pluginId) {
        return String.format(
                Locale.ROOT, "https://%s.elastic.co/%s-%s/downloads/elasticsearch-plugins/%s", hostname, version, stagingHash, pluginId);
    }

    /** Returns the url for an elasticsearch plugin in maven. */
    private String getMavenUrl(Terminal terminal, String[] coordinates, String platform) throws IOException {
        final String groupId = coordinates[0].replace(".", "/");
        final String artifactId = coordinates[1];
        final String version = coordinates[2];
        final String baseUrl = String.format(Locale.ROOT, "https://repo1.maven.org/maven2/%s/%s/%s", groupId, artifactId, version);
        final String platformUrl = String.format(Locale.ROOT, "%s/%s-%s-%s.zip", baseUrl, artifactId, platform, version);
        if (urlExists(terminal, platformUrl)) {
            return platformUrl;
        }
        return String.format(Locale.ROOT, "%s/%s-%s.zip", baseUrl, artifactId, version);
    }

    /**
     * Returns {@code true} if the given url exists, and {@code false} otherwise.
     *
     * The given url must be {@code https} and existing means a {@code HEAD} request returns 200.
     */
    // pkg private for tests to manipulate
    @SuppressForbidden(reason = "Make HEAD request using URLConnection.connect()")
    boolean urlExists(Terminal terminal, String urlString) throws IOException {
        terminal.println(VERBOSE, "Checking if url exists: " + urlString);
        URL url = new URL(urlString);
        assert "https".equals(url.getProtocol()) : "Only http urls can be checked";
        HttpURLConnection urlConnection = (HttpURLConnection) url.openConnection();
        urlConnection.addRequestProperty("User-Agent", "elasticsearch-plugin-installer");
        urlConnection.setRequestMethod("HEAD");
        urlConnection.connect();
        return urlConnection.getResponseCode() == 200;
    }

    /** Returns all the official plugin names that look similar to pluginId. **/
    private List<String> checkMisspelledPlugin(String pluginId) {
        LevensteinDistance ld = new LevensteinDistance();
        List<Tuple<Float, String>> scoredKeys = new ArrayList<>();
        for (String officialPlugin : OFFICIAL_PLUGINS) {
            float distance = ld.getDistance(pluginId, officialPlugin);
            if (distance > 0.7f) {
                scoredKeys.add(new Tuple<>(distance, officialPlugin));
            }
        }
        CollectionUtil.timSort(scoredKeys, (a, b) -> b.v1().compareTo(a.v1()));
        return scoredKeys.stream().map((a) -> a.v2()).collect(Collectors.toList());
    }

    /** Downloads a zip from the url, into a temp file under the given temp dir. */
    // pkg private for tests
    @SuppressForbidden(reason = "We use getInputStream to download plugins")
    Path downloadZip(Terminal terminal, String urlString, Path tmpDir) throws IOException {
        terminal.println(VERBOSE, "Retrieving zip from " + urlString);
        URL url = new URL(urlString);
        Path zip = Files.createTempFile(tmpDir, null, ".zip");
        URLConnection urlConnection = url.openConnection();
        urlConnection.addRequestProperty("User-Agent", "elasticsearch-plugin-installer");
        int contentLength = urlConnection.getContentLength();
        try (InputStream in = new TerminalProgressInputStream(urlConnection.getInputStream(), contentLength, terminal)) {
            // must overwrite since creating the temp file above actually created the file
            Files.copy(in, zip, StandardCopyOption.REPLACE_EXISTING);
        }
        return zip;
    }

    /**
     * content length might be -1 for unknown and progress only makes sense if the content length is greater than 0
     */
    private class TerminalProgressInputStream extends ProgressInputStream {

        private final Terminal terminal;
        private int width = 50;
        private final boolean enabled;

        TerminalProgressInputStream(InputStream is, int expectedTotalSize, Terminal terminal) {
            super(is, expectedTotalSize);
            this.terminal = terminal;
            this.enabled = expectedTotalSize > 0;
        }

        @Override
        public void onProgress(int percent) {
            if (enabled) {
                int currentPosition = percent * width / 100;
                StringBuilder sb = new StringBuilder("\r[");
                sb.append(String.join("=", Collections.nCopies(currentPosition, "")));
                if (currentPosition > 0 && percent < 100) {
                    sb.append(">");
                }
                sb.append(String.join(" ", Collections.nCopies(width - currentPosition, "")));
                sb.append("] %s   ");
                if (percent == 100) {
                    sb.append("\n");
                }
                terminal.print(Terminal.Verbosity.NORMAL, String.format(Locale.ROOT, sb.toString(), percent + "%"));
            }
        }
    }

    @SuppressForbidden(reason = "URL#openStream")
    private InputStream urlOpenStream(final URL url) throws IOException {
        return url.openStream();
    }

    /**
     * Downloads a ZIP from the URL. This method also validates the downloaded plugin ZIP via the following means:
     * <ul>
     * <li>
     * For an official plugin we download the SHA-512 checksum and validate the integrity of the downloaded ZIP. We also download the
     * armored signature and validate the authenticity of the downloaded ZIP.
     * </li>
     * <li>
     * For a non-official plugin we download the SHA-512 checksum and fallback to the SHA-1 checksum and validate the integrity of the
     * downloaded ZIP.
     * </li>
     * </ul>
     *
     * @param terminal       a terminal to log messages to
     * @param urlString      the URL of the plugin ZIP
     * @param tmpDir         a temporary directory to write downloaded files to
     * @param officialPlugin true if the plugin is an official plugin
     * @return the path to the downloaded plugin ZIP
     * @throws IOException   if an I/O exception occurs download or reading files and resources
     * @throws PGPException  if an exception occurs verifying the downloaded ZIP signature
     * @throws UserException if checksum validation fails
     */
    private Path downloadAndValidate(
            final Terminal terminal,
            final String urlString,
            final Path tmpDir,
            final boolean officialPlugin) throws IOException, PGPException, UserException {
        Path zip = downloadZip(terminal, urlString, tmpDir);
        pathsToDeleteOnShutdown.add(zip);
        String checksumUrlString = urlString + ".sha512";
        URL checksumUrl = openUrl(checksumUrlString);
        String digestAlgo = "SHA-512";
        if (checksumUrl == null && officialPlugin == false) {
            // fallback to sha1, until 7.0, but with warning
            terminal.println("Warning: sha512 not found, falling back to sha1. This behavior is deprecated and will be removed in a " +
                             "future release. Please update the plugin to use a sha512 checksum.");
            checksumUrlString = urlString + ".sha1";
            checksumUrl = openUrl(checksumUrlString);
            digestAlgo = "SHA-1";
        }
        if (checksumUrl == null) {
            throw new UserException(ExitCodes.IO_ERROR, "Plugin checksum missing: " + checksumUrlString);
        }
        final String expectedChecksum;
        try (InputStream in = urlOpenStream(checksumUrl)) {
            /*
             * The supported format of the SHA-1 files is a single-line file containing the SHA-1. The supported format of the SHA-512 files
             * is a single-line file containing the SHA-512 and the filename, separated by two spaces. For SHA-1, we verify that the hash
             * matches, and that the file contains a single line. For SHA-512, we verify that the hash and the filename match, and that the
             * file contains a single line.
             */
            if (digestAlgo.equals("SHA-1")) {
                final BufferedReader checksumReader = new BufferedReader(new InputStreamReader(in, StandardCharsets.UTF_8));
                expectedChecksum = checksumReader.readLine();
                if (checksumReader.readLine() != null) {
                    throw new UserException(ExitCodes.IO_ERROR, "Invalid checksum file at " + checksumUrl);
                }
            } else {
                final BufferedReader checksumReader = new BufferedReader(new InputStreamReader(in, StandardCharsets.UTF_8));
                final String checksumLine = checksumReader.readLine();
                final String[] fields = checksumLine.split(" {2}");
                if (fields.length != 2) {
                    throw new UserException(ExitCodes.IO_ERROR, "Invalid checksum file at " + checksumUrl);
                }
                expectedChecksum = fields[0];
                final String[] segments = URI.create(urlString).getPath().split("/");
                final String expectedFile = segments[segments.length - 1];
                if (fields[1].equals(expectedFile) == false) {
                    final String message = String.format(
                            Locale.ROOT,
                            "checksum file at [%s] is not for this plugin, expected [%s] but was [%s]",
                            checksumUrl,
                            expectedFile,
                            fields[1]);
                    throw new UserException(ExitCodes.IO_ERROR, message);
                }
                if (checksumReader.readLine() != null) {
                    throw new UserException(ExitCodes.IO_ERROR, "Invalid checksum file at " + checksumUrl);
                }
            }
        }

        try {
            final byte[] zipBytes = Files.readAllBytes(zip);
            final String actualChecksum = MessageDigests.toHexString(MessageDigest.getInstance(digestAlgo).digest(zipBytes));
            if (expectedChecksum.equals(actualChecksum) == false) {
                throw new UserException(
                        ExitCodes.IO_ERROR,
                        digestAlgo + " mismatch, expected " + expectedChecksum + " but got " + actualChecksum);
            }
        } catch (final NoSuchAlgorithmException e) {
            // this should never happen as we are using SHA-1 and SHA-512 here
            throw new AssertionError(e);
        }

        if (officialPlugin) {
            verifySignature(zip, urlString);
        }

        return zip;
    }

    /**
     * Verify the signature of the downloaded plugin ZIP. The signature is obtained from the source of the downloaded plugin by appending
     * ".asc" to the URL. It is expected that the plugin is signed with the Elastic signing key with ID D27D666CD88E42B4.
     *
     * @param zip       the path to the downloaded plugin ZIP
     * @param urlString the URL source of the downloade plugin ZIP
     * @throws IOException  if an I/O exception occurs reading from various input streams
     * @throws PGPException if the PGP implementation throws an internal exception during verification
     */
    void verifySignature(final Path zip, final String urlString) throws IOException, PGPException {
        final String ascUrlString = urlString + ".asc";
        final URL ascUrl = openUrl(ascUrlString);
        try (
                // fin is a file stream over the downloaded plugin zip whose signature to verify
                InputStream fin = pluginZipInputStream(zip);
                // sin is a URL stream to the signature corresponding to the downloaded plugin zip
                InputStream sin = urlOpenStream(ascUrl);
<<<<<<< HEAD
                // pin is a input stream to the public key in ASCII-Armor format (RFC4880); the Armor data is in RFC2045 format
                InputStream pin = getPublicKey()) {
=======
                // ain is a input stream to the public key in ASCII-Armor format (RFC4880)
                InputStream ain = new ArmoredInputStream(getPublicKey())) {
>>>>>>> 0c7f6570
            final JcaPGPObjectFactory factory = new JcaPGPObjectFactory(PGPUtil.getDecoderStream(sin));
            final PGPSignature signature = ((PGPSignatureList) factory.nextObject()).get(0);

            // validate the signature has key ID matching our public key ID
            final String keyId = Long.toHexString(signature.getKeyID()).toUpperCase(Locale.ROOT);
            if (getPublicKeyId().equals(keyId) == false) {
                throw new IllegalStateException("key id [" + keyId + "] does not match expected key id [" + getPublicKeyId() + "]");
            }

            // compute the signature of the downloaded plugin zip
<<<<<<< HEAD
            final List<String> lines =
                    new BufferedReader(new InputStreamReader(pin, StandardCharsets.UTF_8)).lines().collect(Collectors.toList());
            // skip armor headers and possible blank line
            int index = 1;
            for (; index < lines.size(); index++) {
                if (lines.get(index).matches(".*: .*") == false && lines.get(index).matches("\\s*") == false) {
                    break;
                }
            }
            final byte[] armoredData =
                    lines.subList(index, lines.size() - 1).stream().collect(Collectors.joining("\n")).getBytes(StandardCharsets.UTF_8);
            final InputStream ain = Base64.getMimeDecoder().wrap(new ByteArrayInputStream(armoredData));
=======
>>>>>>> 0c7f6570
            final PGPPublicKeyRingCollection collection = new PGPPublicKeyRingCollection(ain, new JcaKeyFingerprintCalculator());
            final PGPPublicKey key = collection.getPublicKey(signature.getKeyID());
            signature.init(new JcaPGPContentVerifierBuilderProvider().setProvider(new BouncyCastleProvider()), key);
            final byte[] buffer = new byte[1024];
            int read;
            while ((read = fin.read(buffer)) != -1) {
                signature.update(buffer, 0, read);
            }

            // finally we verify the signature of the downloaded plugin zip matches the expected signature
            if (signature.verify() == false) {
                throw new IllegalStateException("signature verification for [" + urlString + "] failed");
            }
        }
    }

    /**
     * An input stream to the raw bytes of the plugin ZIP.
     *
     * @param zip the path to the downloaded plugin ZIP
     * @return an input stream to the raw bytes of the plugin ZIP.
     * @throws IOException if an I/O exception occurs preparing the input stream
     */
    InputStream pluginZipInputStream(final Path zip) throws IOException {
        return Files.newInputStream(zip);
    }

    /**
     * Return the public key ID of the signing key that is expected to have signed the official plugin.
     *
     * @return the public key ID
     */
    String getPublicKeyId() {
        return "D27D666CD88E42B4";
    }

    /**
     * An input stream to the public key of the signing key.
     *
     * @return an input stream to the public key
     */
    InputStream getPublicKey() {
        return InstallPluginCommand.class.getResourceAsStream("/public_key.asc");
    }

    /**
     * Creates a URL and opens a connection.
     *
     * If the URL returns a 404, {@code null} is returned, otherwise the open URL opject is returned.
     */
    // pkg private for tests
    URL openUrl(String urlString) throws IOException {
        URL checksumUrl = new URL(urlString);
        HttpURLConnection connection = (HttpURLConnection)checksumUrl.openConnection();
        if (connection.getResponseCode() == 404) {
            return null;
        }
        return checksumUrl;
    }

    private Path unzip(Path zip, Path pluginsDir) throws IOException, UserException {
        // unzip plugin to a staging temp dir

        final Path target = stagingDirectory(pluginsDir);
        pathsToDeleteOnShutdown.add(target);

        try (ZipInputStream zipInput = new ZipInputStream(Files.newInputStream(zip))) {
            ZipEntry entry;
            byte[] buffer = new byte[8192];
            while ((entry = zipInput.getNextEntry()) != null) {
                if (entry.getName().startsWith("elasticsearch/")) {
                    throw new UserException(PLUGIN_MALFORMED, "This plugin was built with an older plugin structure." +
                        " Contact the plugin author to remove the intermediate \"elasticsearch\" directory within the plugin zip.");
                }
                Path targetFile = target.resolve(entry.getName());

                // Using the entry name as a path can result in an entry outside of the plugin dir,
                // either if the name starts with the root of the filesystem, or it is a relative
                // entry like ../whatever. This check attempts to identify both cases by first
                // normalizing the path (which removes foo/..) and ensuring the normalized entry
                // is still rooted with the target plugin directory.
                if (targetFile.normalize().startsWith(target) == false) {
                    throw new UserException(PLUGIN_MALFORMED, "Zip contains entry name '" +
                        entry.getName() + "' resolving outside of plugin directory");
                }

                // be on the safe side: do not rely on that directories are always extracted
                // before their children (although this makes sense, but is it guaranteed?)
                if (!Files.isSymbolicLink(targetFile.getParent())) {
                    Files.createDirectories(targetFile.getParent());
                }
                if (entry.isDirectory() == false) {
                    try (OutputStream out = Files.newOutputStream(targetFile)) {
                        int len;
                        while ((len = zipInput.read(buffer)) >= 0) {
                            out.write(buffer, 0, len);
                        }
                    }
                }
                zipInput.closeEntry();
            }
        } catch (UserException e) {
            IOUtils.rm(target);
            throw e;
        }
        Files.delete(zip);
        return target;
    }

    private Path stagingDirectory(Path pluginsDir) throws IOException {
        try {
            return Files.createTempDirectory(pluginsDir, ".installing-", PosixFilePermissions.asFileAttribute(PLUGIN_DIR_PERMS));
        } catch (IllegalArgumentException e) {
            // Jimfs throws an IAE where it should throw an UOE
            // remove when google/jimfs#30 is integrated into Jimfs
            // and the Jimfs test dependency is upgraded to include
            // this pull request
            final StackTraceElement[] elements = e.getStackTrace();
            if (elements.length >= 1 &&
                elements[0].getClassName().equals("com.google.common.jimfs.AttributeService") &&
                elements[0].getMethodName().equals("setAttributeInternal")) {
                return stagingDirectoryWithoutPosixPermissions(pluginsDir);
            } else {
                throw e;
            }
        } catch (UnsupportedOperationException e) {
            return stagingDirectoryWithoutPosixPermissions(pluginsDir);
        }
    }

    private Path stagingDirectoryWithoutPosixPermissions(Path pluginsDir) throws IOException {
        return Files.createTempDirectory(pluginsDir, ".installing-");
    }

    // checking for existing version of the plugin
    private void verifyPluginName(Path pluginPath, String pluginName) throws UserException, IOException {
        // don't let user install plugin conflicting with module...
        // they might be unavoidably in maven central and are packaged up the same way)
        if (MODULES.contains(pluginName)) {
            throw new UserException(ExitCodes.USAGE, "plugin '" + pluginName + "' cannot be installed as a plugin, it is a system module");
        }

        final Path destination = pluginPath.resolve(pluginName);
        if (Files.exists(destination)) {
            final String message = String.format(
                Locale.ROOT,
                "plugin directory [%s] already exists; if you need to update the plugin, " +
                    "uninstall it first using command 'remove %s'",
                destination.toAbsolutePath(),
                pluginName);
            throw new UserException(PLUGIN_EXISTS, message);
        }
    }

    /** Load information about the plugin, and verify it can be installed with no errors. */
    private PluginInfo loadPluginInfo(Terminal terminal, Path pluginRoot, Environment env) throws Exception {
        final PluginInfo info = PluginInfo.readFromProperties(pluginRoot);
        if (info.hasNativeController()) {
            throw new IllegalStateException("plugins can not have native controllers");
        }
        PluginsService.verifyCompatibility(info);

        // checking for existing version of the plugin
        verifyPluginName(env.pluginsFile(), info.getName());

        PluginsService.checkForFailedPluginRemovals(env.pluginsFile());

        terminal.println(VERBOSE, info.toString());

        // check for jar hell before any copying
        jarHellCheck(info, pluginRoot, env.pluginsFile(), env.modulesFile());

        return info;
    }

    private static final String LIB_TOOLS_PLUGIN_CLI_CLASSPATH_JAR;

    static {
        LIB_TOOLS_PLUGIN_CLI_CLASSPATH_JAR =
                String.format(Locale.ROOT, ".+%1$slib%1$stools%1$splugin-cli%1$s[^%1$s]+\\.jar", "(/|\\\\)");
    }

    /** check a candidate plugin for jar hell before installing it */
    void jarHellCheck(PluginInfo candidateInfo, Path candidateDir, Path pluginsDir, Path modulesDir) throws Exception {
        // create list of current jars in classpath
        final Set<URL> classpath =
                JarHell.parseClassPath()
                        .stream()
                        .filter(url -> {
                            try {
                                return url.toURI().getPath().matches(LIB_TOOLS_PLUGIN_CLI_CLASSPATH_JAR) == false;
                            } catch (final URISyntaxException e) {
                                throw new AssertionError(e);
                            }
                        })
                        .collect(Collectors.toSet());

        // read existing bundles. this does some checks on the installation too.
        Set<PluginsService.Bundle> bundles = new HashSet<>(PluginsService.getPluginBundles(pluginsDir));
        bundles.addAll(PluginsService.getModuleBundles(modulesDir));
        bundles.add(new PluginsService.Bundle(candidateInfo, candidateDir));
        List<PluginsService.Bundle> sortedBundles = PluginsService.sortBundles(bundles);

        // check jarhell of all plugins so we know this plugin and anything depending on it are ok together
        // TODO: optimize to skip any bundles not connected to the candidate plugin?
        Map<String, Set<URL>> transitiveUrls = new HashMap<>();
        for (PluginsService.Bundle bundle : sortedBundles) {
            PluginsService.checkBundleJarHell(classpath, bundle, transitiveUrls);
        }

        // TODO: no jars should be an error
        // TODO: verify the classname exists in one of the jars!
    }

    private void install(Terminal terminal, boolean isBatch, Path tmpRoot, Environment env) throws Exception {
        List<Path> deleteOnFailure = new ArrayList<>();
        deleteOnFailure.add(tmpRoot);
        try {
            installPlugin(terminal, isBatch, tmpRoot, env, deleteOnFailure);
        } catch (Exception installProblem) {
            try {
                IOUtils.rm(deleteOnFailure.toArray(new Path[0]));
            } catch (IOException exceptionWhileRemovingFiles) {
                installProblem.addSuppressed(exceptionWhileRemovingFiles);
            }
            throw installProblem;
        }
    }

    /**
     * Installs the plugin from {@code tmpRoot} into the plugins dir.
     * If the plugin has a bin dir and/or a config dir, those are moved.
     */
    private void installPlugin(Terminal terminal, boolean isBatch, Path tmpRoot,
                               Environment env, List<Path> deleteOnFailure) throws Exception {
        final PluginInfo info = loadPluginInfo(terminal, tmpRoot, env);
        // read optional security policy (extra permissions), if it exists, confirm or warn the user
        Path policy = tmpRoot.resolve(PluginInfo.ES_PLUGIN_POLICY);
        final Set<String> permissions;
        if (Files.exists(policy)) {
            permissions = PluginSecurity.parsePermissions(policy, env.tmpFile());
        } else {
            permissions = Collections.emptySet();
        }
        PluginSecurity.confirmPolicyExceptions(terminal, permissions, isBatch);

        final Path destination = env.pluginsFile().resolve(info.getName());
        deleteOnFailure.add(destination);

        installPluginSupportFiles(info, tmpRoot, env.binFile().resolve(info.getName()),
                                  env.configFile().resolve(info.getName()), deleteOnFailure);
        movePlugin(tmpRoot, destination);
        terminal.println("-> Installed " + info.getName());
    }

    /** Moves bin and config directories from the plugin if they exist */
    private void installPluginSupportFiles(PluginInfo info, Path tmpRoot,
                                           Path destBinDir, Path destConfigDir, List<Path> deleteOnFailure) throws Exception {
        Path tmpBinDir = tmpRoot.resolve("bin");
        if (Files.exists(tmpBinDir)) {
            deleteOnFailure.add(destBinDir);
            installBin(info, tmpBinDir, destBinDir);
        }

        Path tmpConfigDir = tmpRoot.resolve("config");
        if (Files.exists(tmpConfigDir)) {
            // some files may already exist, and we don't remove plugin config files on plugin removal,
            // so any installed config files are left on failure too
            installConfig(info, tmpConfigDir, destConfigDir);
        }
    }

    /** Moves the plugin directory into its final destination. **/
    private void movePlugin(Path tmpRoot, Path destination) throws IOException {
        Files.move(tmpRoot, destination, StandardCopyOption.ATOMIC_MOVE);
        Files.walkFileTree(destination, new SimpleFileVisitor<Path>() {
            @Override
            public FileVisitResult visitFile(final Path file, final BasicFileAttributes attrs) throws IOException {
                if ("bin".equals(file.getParent().getFileName().toString())) {
                    setFileAttributes(file, BIN_FILES_PERMS);
                } else {
                    setFileAttributes(file, PLUGIN_FILES_PERMS);
                }
                return FileVisitResult.CONTINUE;
            }

            @Override
            public FileVisitResult postVisitDirectory(final Path dir, final IOException exc) throws IOException {
                setFileAttributes(dir, PLUGIN_DIR_PERMS);
                return FileVisitResult.CONTINUE;
            }
        });
    }

    /** Copies the files from {@code tmpBinDir} into {@code destBinDir}, along with permissions from dest dirs parent. */
    private void installBin(PluginInfo info, Path tmpBinDir, Path destBinDir) throws Exception {
        if (Files.isDirectory(tmpBinDir) == false) {
            throw new UserException(PLUGIN_MALFORMED, "bin in plugin " + info.getName() + " is not a directory");
        }
        Files.createDirectories(destBinDir);
        setFileAttributes(destBinDir, BIN_DIR_PERMS);

        try (DirectoryStream<Path> stream = Files.newDirectoryStream(tmpBinDir)) {
            for (Path srcFile : stream) {
                if (Files.isDirectory(srcFile)) {
                    throw new UserException(PLUGIN_MALFORMED, "Directories not allowed in bin dir " +
                        "for plugin " + info.getName() + ", found " + srcFile.getFileName());
                }

                Path destFile = destBinDir.resolve(tmpBinDir.relativize(srcFile));
                Files.copy(srcFile, destFile);
                setFileAttributes(destFile, BIN_FILES_PERMS);
            }
        }
        IOUtils.rm(tmpBinDir); // clean up what we just copied
    }

    /**
     * Copies the files from {@code tmpConfigDir} into {@code destConfigDir}.
     * Any files existing in both the source and destination will be skipped.
     */
    private void installConfig(PluginInfo info, Path tmpConfigDir, Path destConfigDir) throws Exception {
        if (Files.isDirectory(tmpConfigDir) == false) {
            throw new UserException(PLUGIN_MALFORMED,
                "config in plugin " + info.getName() + " is not a directory");
        }

        Files.createDirectories(destConfigDir);
        setFileAttributes(destConfigDir, CONFIG_DIR_PERMS);
        final PosixFileAttributeView destConfigDirAttributesView =
            Files.getFileAttributeView(destConfigDir.getParent(), PosixFileAttributeView.class);
        final PosixFileAttributes destConfigDirAttributes =
            destConfigDirAttributesView != null ? destConfigDirAttributesView.readAttributes() : null;
        if (destConfigDirAttributes != null) {
            setOwnerGroup(destConfigDir, destConfigDirAttributes);
        }

        try (DirectoryStream<Path> stream = Files.newDirectoryStream(tmpConfigDir)) {
            for (Path srcFile : stream) {
                if (Files.isDirectory(srcFile)) {
                    throw new UserException(PLUGIN_MALFORMED,
                        "Directories not allowed in config dir for plugin " + info.getName());
                }

                Path destFile = destConfigDir.resolve(tmpConfigDir.relativize(srcFile));
                if (Files.exists(destFile) == false) {
                    Files.copy(srcFile, destFile);
                    setFileAttributes(destFile, CONFIG_FILES_PERMS);
                    if (destConfigDirAttributes != null) {
                        setOwnerGroup(destFile, destConfigDirAttributes);
                    }
                }
            }
        }
        IOUtils.rm(tmpConfigDir); // clean up what we just copied
    }

    private static void setOwnerGroup(final Path path, final PosixFileAttributes attributes) throws IOException {
        Objects.requireNonNull(attributes);
        PosixFileAttributeView fileAttributeView = Files.getFileAttributeView(path, PosixFileAttributeView.class);
        assert fileAttributeView != null;
        fileAttributeView.setOwner(attributes.owner());
        fileAttributeView.setGroup(attributes.group());
    }

    /**
     * Sets the attributes for a path iff posix attributes are supported
     */
    private static void setFileAttributes(final Path path, final Set<PosixFilePermission> permissions) throws IOException {
        PosixFileAttributeView fileAttributeView = Files.getFileAttributeView(path, PosixFileAttributeView.class);
        if (fileAttributeView != null) {
            Files.setPosixFilePermissions(path, permissions);
        }
    }

    private final List<Path> pathsToDeleteOnShutdown = new ArrayList<>();

    @Override
    public void close() throws IOException {
        IOUtils.rm(pathsToDeleteOnShutdown.toArray(new Path[pathsToDeleteOnShutdown.size()]));
    }

}<|MERGE_RESOLUTION|>--- conflicted
+++ resolved
@@ -23,10 +23,7 @@
 import joptsimple.OptionSpec;
 import org.apache.lucene.search.spell.LevensteinDistance;
 import org.apache.lucene.util.CollectionUtil;
-<<<<<<< HEAD
-=======
 import org.bouncycastle.bcpg.ArmoredInputStream;
->>>>>>> 0c7f6570
 import org.bouncycastle.jce.provider.BouncyCastleProvider;
 import org.bouncycastle.openpgp.PGPException;
 import org.bouncycastle.openpgp.PGPPublicKey;
@@ -51,7 +48,6 @@
 import org.elasticsearch.env.Environment;
 
 import java.io.BufferedReader;
-import java.io.ByteArrayInputStream;
 import java.io.IOException;
 import java.io.InputStream;
 import java.io.InputStreamReader;
@@ -78,7 +74,6 @@
 import java.security.NoSuchAlgorithmException;
 import java.util.ArrayList;
 import java.util.Arrays;
-import java.util.Base64;
 import java.util.Collections;
 import java.util.HashMap;
 import java.util.HashSet;
@@ -547,13 +542,8 @@
                 InputStream fin = pluginZipInputStream(zip);
                 // sin is a URL stream to the signature corresponding to the downloaded plugin zip
                 InputStream sin = urlOpenStream(ascUrl);
-<<<<<<< HEAD
-                // pin is a input stream to the public key in ASCII-Armor format (RFC4880); the Armor data is in RFC2045 format
-                InputStream pin = getPublicKey()) {
-=======
                 // ain is a input stream to the public key in ASCII-Armor format (RFC4880)
                 InputStream ain = new ArmoredInputStream(getPublicKey())) {
->>>>>>> 0c7f6570
             final JcaPGPObjectFactory factory = new JcaPGPObjectFactory(PGPUtil.getDecoderStream(sin));
             final PGPSignature signature = ((PGPSignatureList) factory.nextObject()).get(0);
 
@@ -564,21 +554,6 @@
             }
 
             // compute the signature of the downloaded plugin zip
-<<<<<<< HEAD
-            final List<String> lines =
-                    new BufferedReader(new InputStreamReader(pin, StandardCharsets.UTF_8)).lines().collect(Collectors.toList());
-            // skip armor headers and possible blank line
-            int index = 1;
-            for (; index < lines.size(); index++) {
-                if (lines.get(index).matches(".*: .*") == false && lines.get(index).matches("\\s*") == false) {
-                    break;
-                }
-            }
-            final byte[] armoredData =
-                    lines.subList(index, lines.size() - 1).stream().collect(Collectors.joining("\n")).getBytes(StandardCharsets.UTF_8);
-            final InputStream ain = Base64.getMimeDecoder().wrap(new ByteArrayInputStream(armoredData));
-=======
->>>>>>> 0c7f6570
             final PGPPublicKeyRingCollection collection = new PGPPublicKeyRingCollection(ain, new JcaKeyFingerprintCalculator());
             final PGPPublicKey key = collection.getPublicKey(signature.getKeyID());
             signature.init(new JcaPGPContentVerifierBuilderProvider().setProvider(new BouncyCastleProvider()), key);

/*
 * Copyright Elasticsearch B.V. and/or licensed to Elasticsearch B.V. under one
 * or more contributor license agreements. Licensed under the Elastic License
 * 2.0 and the Server Side Public License, v 1; you may not use this file except
 * in compliance with, at your election, the Elastic License 2.0 or the Server
 * Side Public License, v 1.
 */

package org.elasticsearch.plugins.cli;

import com.carrotsearch.randomizedtesting.annotations.ParametersFactory;
import com.google.common.jimfs.Configuration;
import com.google.common.jimfs.Jimfs;

import org.apache.lucene.tests.util.LuceneTestCase;
import org.bouncycastle.bcpg.ArmoredOutputStream;
import org.bouncycastle.bcpg.BCPGOutputStream;
import org.bouncycastle.bcpg.HashAlgorithmTags;
import org.bouncycastle.jcajce.provider.BouncyCastleFipsProvider;
import org.bouncycastle.openpgp.PGPEncryptedData;
import org.bouncycastle.openpgp.PGPException;
import org.bouncycastle.openpgp.PGPKeyPair;
import org.bouncycastle.openpgp.PGPPrivateKey;
import org.bouncycastle.openpgp.PGPPublicKey;
import org.bouncycastle.openpgp.PGPSecretKey;
import org.bouncycastle.openpgp.PGPSignature;
import org.bouncycastle.openpgp.PGPSignatureGenerator;
import org.bouncycastle.openpgp.operator.PGPDigestCalculator;
import org.bouncycastle.openpgp.operator.jcajce.JcaPGPContentSignerBuilder;
import org.bouncycastle.openpgp.operator.jcajce.JcaPGPDigestCalculatorProviderBuilder;
import org.bouncycastle.openpgp.operator.jcajce.JcaPGPKeyPair;
import org.bouncycastle.openpgp.operator.jcajce.JcePBESecretKeyDecryptorBuilder;
import org.bouncycastle.openpgp.operator.jcajce.JcePBESecretKeyEncryptorBuilder;
import org.elasticsearch.Build;
import org.elasticsearch.Version;
import org.elasticsearch.cli.ExitCodes;
import org.elasticsearch.cli.MockTerminal;
import org.elasticsearch.cli.ProcessInfo;
import org.elasticsearch.cli.Terminal;
import org.elasticsearch.cli.UserException;
import org.elasticsearch.common.hash.MessageDigests;
import org.elasticsearch.common.io.FileSystemUtils;
import org.elasticsearch.common.settings.Settings;
import org.elasticsearch.core.PathUtils;
import org.elasticsearch.core.PathUtilsForTesting;
import org.elasticsearch.core.SuppressForbidden;
import org.elasticsearch.core.Tuple;
import org.elasticsearch.env.Environment;
import org.elasticsearch.env.TestEnvironment;
import org.elasticsearch.plugins.Platforms;
import org.elasticsearch.plugins.PluginDescriptor;
import org.elasticsearch.plugins.PluginTestUtil;
import org.elasticsearch.test.ESTestCase;
import org.elasticsearch.test.PosixPermissionsResetter;
import org.junit.After;
import org.junit.Before;

import java.io.BufferedReader;
import java.io.ByteArrayInputStream;
import java.io.ByteArrayOutputStream;
import java.io.FileNotFoundException;
import java.io.IOException;
import java.io.InputStream;
import java.io.StringReader;
import java.net.MalformedURLException;
import java.net.URI;
import java.net.URL;
import java.nio.charset.StandardCharsets;
import java.nio.file.DirectoryStream;
import java.nio.file.FileAlreadyExistsException;
import java.nio.file.FileSystem;
import java.nio.file.Files;
import java.nio.file.NoSuchFileException;
import java.nio.file.Path;
import java.nio.file.StandardCopyOption;
import java.nio.file.attribute.GroupPrincipal;
import java.nio.file.attribute.PosixFileAttributeView;
import java.nio.file.attribute.PosixFileAttributes;
import java.nio.file.attribute.PosixFilePermission;
import java.nio.file.attribute.UserPrincipal;
import java.security.KeyPair;
import java.security.KeyPairGenerator;
import java.security.MessageDigest;
import java.security.NoSuchAlgorithmException;
import java.util.ArrayList;
import java.util.Arrays;
import java.util.Date;
import java.util.HashSet;
import java.util.List;
import java.util.Locale;
import java.util.Map;
import java.util.Set;
import java.util.concurrent.CountDownLatch;
import java.util.function.BiFunction;
import java.util.function.Function;
import java.util.stream.Collectors;
import java.util.stream.Stream;
import java.util.zip.ZipEntry;
import java.util.zip.ZipOutputStream;

import static org.elasticsearch.snapshots.AbstractSnapshotIntegTestCase.forEachFileRecursively;
import static org.elasticsearch.test.hamcrest.RegexMatcher.matches;
import static org.hamcrest.CoreMatchers.equalTo;
import static org.hamcrest.Matchers.containsInAnyOrder;
import static org.hamcrest.Matchers.containsString;
import static org.hamcrest.Matchers.empty;
import static org.hamcrest.Matchers.endsWith;
import static org.hamcrest.Matchers.hasToString;
import static org.hamcrest.Matchers.not;
import static org.hamcrest.Matchers.startsWith;
import static org.mockito.ArgumentMatchers.any;
import static org.mockito.Mockito.doAnswer;
import static org.mockito.Mockito.doCallRealMethod;
import static org.mockito.Mockito.doReturn;
import static org.mockito.Mockito.spy;

@LuceneTestCase.SuppressFileSystems("*")
public class InstallPluginActionTests extends ESTestCase {

    private InstallPluginAction skipJarHellAction;
    private InstallPluginAction defaultAction;

    private final Function<String, Path> temp;
    private MockTerminal terminal;
    private Tuple<Path, Environment> env;
    private Path pluginDir;

    private final boolean isPosix;
    private final boolean isReal;
    private final String javaIoTmpdir;

    @SuppressForbidden(reason = "sets java.io.tmpdir")
    public InstallPluginActionTests(FileSystem fs, Function<String, Path> temp) {
        this.temp = temp;
        this.isPosix = fs.supportedFileAttributeViews().contains("posix");
        this.isReal = fs == PathUtils.getDefaultFileSystem();
        PathUtilsForTesting.installMock(fs);
        javaIoTmpdir = System.getProperty("java.io.tmpdir");
        System.setProperty("java.io.tmpdir", temp.apply("tmpdir").toString());
    }

    @Override
    @Before
    public void setUp() throws Exception {
        super.setUp();
        pluginDir = createPluginDir(temp);
        terminal = MockTerminal.create();
        env = createEnv(temp);
        skipJarHellAction = new InstallPluginAction(terminal, null, false) {
            @Override
            void jarHellCheck(PluginDescriptor candidateInfo, Path candidate, Path pluginsDir, Path modulesDir) {
                // no jarhell check
            }
        };
        defaultAction = new InstallPluginAction(terminal, env.v2(), false);
    }

    @Override
    @After
    @SuppressForbidden(reason = "resets java.io.tmpdir")
    public void tearDown() throws Exception {
        defaultAction.close();
        skipJarHellAction.close();
        System.setProperty("java.io.tmpdir", javaIoTmpdir);
        PathUtilsForTesting.teardown();
        super.tearDown();
    }

    @ParametersFactory
    public static Iterable<Object[]> parameters() {
        class Parameter {
            private final FileSystem fileSystem;
            private final Function<String, Path> temp;

            Parameter(FileSystem fileSystem, String root) {
                this(fileSystem, s -> {
                    try {
                        return Files.createTempDirectory(fileSystem.getPath(root), s);
                    } catch (IOException e) {
                        throw new RuntimeException(e);
                    }
                });
            }

            Parameter(FileSystem fileSystem, Function<String, Path> temp) {
                this.fileSystem = fileSystem;
                this.temp = temp;
            }
        }
        List<Parameter> parameters = new ArrayList<>();
        parameters.add(new Parameter(Jimfs.newFileSystem(Configuration.windows()), "c:\\"));
        parameters.add(new Parameter(Jimfs.newFileSystem(toPosix(Configuration.osX())), "/"));
        parameters.add(new Parameter(Jimfs.newFileSystem(toPosix(Configuration.unix())), "/"));
        parameters.add(new Parameter(PathUtils.getDefaultFileSystem(), LuceneTestCase::createTempDir));
        return parameters.stream().map(p -> new Object[] { p.fileSystem, p.temp }).collect(Collectors.toList());
    }

    private static Configuration toPosix(Configuration configuration) {
        return configuration.toBuilder().setAttributeViews("basic", "owner", "posix", "unix").build();
    }

    /** Creates a test environment with bin, config and plugins directories. */
    static Tuple<Path, Environment> createEnv(Function<String, Path> temp) throws IOException {
        Path home = temp.apply("install-plugin-command-tests");
        Files.createDirectories(home.resolve("bin"));
        Files.createFile(home.resolve("bin").resolve("elasticsearch"));
        Files.createDirectories(home.resolve("config"));
        Files.createFile(home.resolve("config").resolve("elasticsearch.yml"));
        Path plugins = Files.createDirectories(home.resolve("plugins"));
        assertTrue(Files.exists(plugins));
        Settings settings = Settings.builder().put("path.home", home).build();
        return Tuple.tuple(home, TestEnvironment.newEnvironment(settings));
    }

    static Path createPluginDir(Function<String, Path> temp) {
        return temp.apply("pluginDir");
    }

    /** creates a fake jar file with empty class files */
    static void writeJar(Path jar, String... classes) throws IOException {
        try (ZipOutputStream stream = new ZipOutputStream(Files.newOutputStream(jar))) {
            for (String clazz : classes) {
                stream.putNextEntry(new ZipEntry(clazz + ".class")); // no package names, just support simple classes
            }
        }
    }

    static Path writeZip(Path structure, String prefix) throws IOException {
        Path zip = createTempDir().resolve(structure.getFileName() + ".zip");
        try (ZipOutputStream stream = new ZipOutputStream(Files.newOutputStream(zip))) {
            forEachFileRecursively(structure, (file, attrs) -> {
                String target = (prefix == null ? "" : prefix + "/") + structure.relativize(file);
                stream.putNextEntry(new ZipEntry(target));
                Files.copy(file, stream);
            });
        }
        return zip;
    }

    /** creates a plugin .zip and returns the url for testing */
<<<<<<< HEAD
    static org.elasticsearch.plugins.cli.PluginDescriptor createPluginZip(String name, Path structure, String... additionalProps) throws IOException {
=======
    static InstallablePlugin createPluginZip(String name, Path structure, String... additionalProps) throws IOException {
>>>>>>> 0a39b247
        return createPlugin(name, structure, additionalProps);
    }

    static void writePlugin(String name, Path structure, String... additionalProps) throws IOException {
        String[] properties = Stream.concat(
            Stream.of(
                "description",
                "fake desc",
                "name",
                name,
                "version",
                "1.0",
                "elasticsearch.version",
                Version.CURRENT.toString(),
                "java.version",
                System.getProperty("java.specification.version"),
                "classname",
                "FakePlugin"
            ),
            Arrays.stream(additionalProps)
        ).toArray(String[]::new);
        PluginTestUtil.writePluginProperties(structure, properties);
        String className = name.substring(0, 1).toUpperCase(Locale.ENGLISH) + name.substring(1) + "Plugin";
        writeJar(structure.resolve("plugin.jar"), className);
    }

    static void writePluginSecurityPolicy(Path pluginDir, String... permissions) throws IOException {
        StringBuilder securityPolicyContent = new StringBuilder("grant {\n  ");
        for (String permission : permissions) {
            securityPolicyContent.append("permission java.lang.RuntimePermission \"");
            securityPolicyContent.append(permission);
            securityPolicyContent.append("\";");
        }
        securityPolicyContent.append("\n};\n");
        Files.write(pluginDir.resolve("plugin-security.policy"), securityPolicyContent.toString().getBytes(StandardCharsets.UTF_8));
    }

<<<<<<< HEAD
    static org.elasticsearch.plugins.cli.PluginDescriptor createPlugin(String name, Path structure, String... additionalProps) throws IOException {
        writePlugin(name, structure, additionalProps);
        return new org.elasticsearch.plugins.cli.PluginDescriptor(name, writeZip(structure, null).toUri().toURL().toString());
    }

    void installPlugin(String id) throws Exception {
        org.elasticsearch.plugins.cli.PluginDescriptor plugin = id == null ? null : new org.elasticsearch.plugins.cli.PluginDescriptor(id, id);
        installPlugin(plugin, env.v1(), skipJarHellAction);
    }

    void installPlugin(org.elasticsearch.plugins.cli.PluginDescriptor plugin) throws Exception {
        installPlugin(plugin, env.v1(), skipJarHellAction);
    }

    void installPlugins(final List<org.elasticsearch.plugins.cli.PluginDescriptor> plugins, final Path home) throws Exception {
        installPlugins(plugins, home, skipJarHellAction);
    }

    void installPlugin(org.elasticsearch.plugins.cli.PluginDescriptor plugin, Path home, InstallPluginAction action) throws Exception {
        installPlugins(plugin == null ? List.of() : List.of(plugin), home, action);
    }

    void installPlugins(final List<org.elasticsearch.plugins.cli.PluginDescriptor> plugins, final Path home, final InstallPluginAction action) throws Exception {
=======
    static InstallablePlugin createPlugin(String name, Path structure, String... additionalProps) throws IOException {
        writePlugin(name, structure, additionalProps);
        return new InstallablePlugin(name, writeZip(structure, null).toUri().toURL().toString());
    }

    void installPlugin(String id) throws Exception {
        InstallablePlugin plugin = id == null ? null : new InstallablePlugin(id, id);
        installPlugin(plugin, env.v1(), skipJarHellAction);
    }

    void installPlugin(InstallablePlugin plugin) throws Exception {
        installPlugin(plugin, env.v1(), skipJarHellAction);
    }

    void installPlugins(final List<InstallablePlugin> plugins, final Path home) throws Exception {
        installPlugins(plugins, home, skipJarHellAction);
    }

    void installPlugin(InstallablePlugin plugin, Path home, InstallPluginAction action) throws Exception {
        installPlugins(plugin == null ? List.of() : List.of(plugin), home, action);
    }

    void installPlugins(final List<InstallablePlugin> plugins, final Path home, final InstallPluginAction action) throws Exception {
>>>>>>> 0a39b247
        final Environment environment = TestEnvironment.newEnvironment(Settings.builder().put("path.home", home).build());
        action.setEnvironment(environment);
        action.execute(plugins);
    }

    void assertPlugin(String name, Path original, Environment environment) throws IOException {
        assertPluginInternal(name, environment.pluginsFile(), original);
        assertConfigAndBin(name, original, environment);
        assertInstallCleaned(environment);
    }

    void assertPluginInternal(String name, Path pluginsFile, Path originalPlugin) throws IOException {
        Path got = pluginsFile.resolve(name);
        assertTrue("dir " + name + " exists", Files.exists(got));

        if (isPosix) {
            Set<PosixFilePermission> perms = Files.getPosixFilePermissions(got);
            assertThat(
                perms,
                containsInAnyOrder(
                    PosixFilePermission.OWNER_READ,
                    PosixFilePermission.OWNER_WRITE,
                    PosixFilePermission.OWNER_EXECUTE,
                    PosixFilePermission.GROUP_READ,
                    PosixFilePermission.GROUP_EXECUTE,
                    PosixFilePermission.OTHERS_READ,
                    PosixFilePermission.OTHERS_EXECUTE
                )
            );
        }
        try (Stream<Path> files = Files.list(originalPlugin).filter(p -> p.getFileName().toString().endsWith(".jar"))) {
            files.forEach(file -> {
                Path expectedJar = got.resolve(originalPlugin.relativize(file).toString());
                assertTrue("jar [" + file.getFileName() + "] was copied", Files.exists(expectedJar));
            });
        }
        assertFalse("bin was not copied", Files.exists(got.resolve("bin")));
        assertFalse("config was not copied", Files.exists(got.resolve("config")));
    }

    void assertConfigAndBin(String name, Path original, Environment environment) throws IOException {
        if (Files.exists(original.resolve("bin"))) {
            Path binDir = environment.binFile().resolve(name);
            assertTrue("bin dir exists", Files.exists(binDir));
            assertTrue("bin is a dir", Files.isDirectory(binDir));
            try (DirectoryStream<Path> stream = Files.newDirectoryStream(binDir)) {
                for (Path file : stream) {
                    assertFalse("not a dir", Files.isDirectory(file));
                    if (isPosix) {
                        PosixFileAttributes attributes = Files.readAttributes(file, PosixFileAttributes.class);
                        assertEquals(InstallPluginAction.BIN_FILES_PERMS, attributes.permissions());
                    }
                }
            }
        }
        if (Files.exists(original.resolve("config"))) {
            Path configDir = environment.configFile().resolve(name);
            assertTrue("config dir exists", Files.exists(configDir));
            assertTrue("config is a dir", Files.isDirectory(configDir));

            UserPrincipal user = null;
            GroupPrincipal group = null;

            if (isPosix) {
                PosixFileAttributes configAttributes = Files.getFileAttributeView(environment.configFile(), PosixFileAttributeView.class)
                    .readAttributes();
                user = configAttributes.owner();
                group = configAttributes.group();

                PosixFileAttributes attributes = Files.getFileAttributeView(configDir, PosixFileAttributeView.class).readAttributes();
                assertThat(attributes.owner(), equalTo(user));
                assertThat(attributes.group(), equalTo(group));
            }

            try (DirectoryStream<Path> stream = Files.newDirectoryStream(configDir)) {
                for (Path file : stream) {
                    assertFalse("not a dir", Files.isDirectory(file));

                    if (isPosix) {
                        PosixFileAttributes attributes = Files.readAttributes(file, PosixFileAttributes.class);
                        if (user != null) {
                            assertThat(attributes.owner(), equalTo(user));
                        }
                        if (group != null) {
                            assertThat(attributes.group(), equalTo(group));
                        }
                    }
                }
            }
        }
    }

    void assertInstallCleaned(Environment environment) throws IOException {
        try (DirectoryStream<Path> stream = Files.newDirectoryStream(environment.pluginsFile())) {
            for (Path file : stream) {
                if (file.getFileName().toString().startsWith(".installing")) {
                    fail("Installation dir still exists, " + file);
                }
            }
        }
    }

    public void testMissingPluginId() {
        final UserException e = expectThrows(UserException.class, () -> installPlugin((String) null));
        assertTrue(e.getMessage(), e.getMessage().contains("at least one plugin id is required"));
    }

    public void testSomethingWorks() throws Exception {
<<<<<<< HEAD
        org.elasticsearch.plugins.cli.PluginDescriptor pluginZip = createPluginZip("fake", pluginDir);
=======
        InstallablePlugin pluginZip = createPluginZip("fake", pluginDir);
>>>>>>> 0a39b247
        installPlugin(pluginZip);
        assertPlugin("fake", pluginDir, env.v2());
    }

    public void testSlowSignatureVerificationMessage() throws Exception {
        String url = "https://artifacts.elastic.co/downloads/elasticsearch-plugins/analysis-icu/analysis-icu-"
            + Build.CURRENT.qualifiedVersion()
            + ".zip";
        final MessageDigest digest = MessageDigest.getInstance("SHA-512");

        InstallPluginAction action = makeActionPluginThatDownloads(
            "analysis-icu",
            url,
            null,
            false,
            ".sha512",
            checksumAndFilename(digest, url),
            newSecretKey(),
            this::signature
        );

        final InstallPluginAction spied = spy(action);

        // Control for timeout on waiting for signature verification to complete
        CountDownLatch countDownLatch = new CountDownLatch(1);

        doAnswer(i -> {
            i.callRealMethod();
            countDownLatch.countDown();
            return null;
        }).when(spied).reportLongSignatureVerification();

        // Make the slow verification acceptable delay artificially low for testing
        doReturn(100L).when(spied).acceptableSignatureVerificationDelay();

        doAnswer(i -> {
            countDownLatch.await(); // wait until we trip the timer
            i.callRealMethod();
            return null;
        }).when(spied).computeSignatureForDownloadedPlugin(any(InputStream.class), any(InputStream.class), any(PGPSignature.class));

<<<<<<< HEAD
        installPlugin(new org.elasticsearch.plugins.cli.PluginDescriptor("analysis-icu", null), env.v1(), spied);
        assertThat(terminal.getOutput(), containsString("The plugin installer is trying to verify the signature "));

        // Clean-up the exiting plugin, let's try to reinstall with 'fast' random numbers
        final List<org.elasticsearch.plugins.cli.PluginDescriptor> plugins = List.of(new org.elasticsearch.plugins.cli.PluginDescriptor("analysis-icu", null));
=======
        installPlugin(new InstallablePlugin("analysis-icu", null), env.v1(), spied);
        assertThat(terminal.getOutput(), containsString("The plugin installer is trying to verify the signature "));

        // Clean-up the exiting plugin, let's try to reinstall with 'fast' random numbers
        final List<InstallablePlugin> plugins = List.of(new InstallablePlugin("analysis-icu", null));
>>>>>>> 0a39b247
        new RemovePluginAction(terminal, env.v2(), true).execute(plugins);

        // Make the timer wait practically indefinitely, probably an overkill, but avoid flaky tests.
        // Divide by two to meet the limitation of the Timer.schedule API.
        doReturn(Long.MAX_VALUE / 2).when(spied).acceptableSignatureVerificationDelay();

        // Make sure we don't see any slow error messages when the signature verification is fast
        doCallRealMethod().when(spied)
            .computeSignatureForDownloadedPlugin(any(InputStream.class), any(InputStream.class), any(PGPSignature.class));

        terminal.reset();

<<<<<<< HEAD
        installPlugin(new org.elasticsearch.plugins.cli.PluginDescriptor("analysis-icu", null), env.v1(), spied);
=======
        installPlugin(new InstallablePlugin("analysis-icu", null), env.v1(), spied);
>>>>>>> 0a39b247
        assertThat(terminal.getOutput(), not(containsString("The plugin installer is trying to verify the signature ")));
    }

    public void testMultipleWorks() throws Exception {
<<<<<<< HEAD
        org.elasticsearch.plugins.cli.PluginDescriptor fake1PluginZip = createPluginZip("fake1", pluginDir);
        org.elasticsearch.plugins.cli.PluginDescriptor fake2PluginZip = createPluginZip("fake2", pluginDir);
=======
        InstallablePlugin fake1PluginZip = createPluginZip("fake1", pluginDir);
        InstallablePlugin fake2PluginZip = createPluginZip("fake2", pluginDir);
>>>>>>> 0a39b247
        installPlugins(List.of(fake1PluginZip, fake2PluginZip), env.v1());
        assertPlugin("fake1", pluginDir, env.v2());
        assertPlugin("fake2", pluginDir, env.v2());
    }

    public void testDuplicateInstall() throws Exception {
<<<<<<< HEAD
        org.elasticsearch.plugins.cli.PluginDescriptor pluginZip = createPluginZip("fake", pluginDir);
=======
        InstallablePlugin pluginZip = createPluginZip("fake", pluginDir);
>>>>>>> 0a39b247
        final UserException e = expectThrows(UserException.class, () -> installPlugins(List.of(pluginZip, pluginZip), env.v1()));
        assertThat(e.getMessage(), equalTo("duplicate plugin id [" + pluginZip.getId() + "]"));
    }

    public void testTransaction() throws Exception {
<<<<<<< HEAD
        org.elasticsearch.plugins.cli.PluginDescriptor pluginZip = createPluginZip("fake", pluginDir);
        org.elasticsearch.plugins.cli.PluginDescriptor nonexistentPluginZip = new org.elasticsearch.plugins.cli.PluginDescriptor(
=======
        InstallablePlugin pluginZip = createPluginZip("fake", pluginDir);
        InstallablePlugin nonexistentPluginZip = new InstallablePlugin(
>>>>>>> 0a39b247
            pluginZip.getId() + "-does-not-exist",
            pluginZip.getLocation() + "-does-not-exist"
        );
        final FileNotFoundException e = expectThrows(
            FileNotFoundException.class,
            () -> installPlugins(List.of(pluginZip, nonexistentPluginZip), env.v1())
        );
        assertThat(e.getMessage(), containsString("does-not-exist"));
        final Path fakeInstallPath = env.v2().pluginsFile().resolve("fake");
        // fake should have been removed when the file not found exception occurred
        assertFalse(Files.exists(fakeInstallPath));
        assertInstallCleaned(env.v2());
    }

    public void testInstallFailsIfPreviouslyRemovedPluginFailed() throws Exception {
<<<<<<< HEAD
        org.elasticsearch.plugins.cli.PluginDescriptor pluginZip = createPluginZip("fake", pluginDir);
=======
        InstallablePlugin pluginZip = createPluginZip("fake", pluginDir);
>>>>>>> 0a39b247
        final Path removing = env.v2().pluginsFile().resolve(".removing-failed");
        Files.createDirectory(removing);
        final IllegalStateException e = expectThrows(IllegalStateException.class, () -> installPlugin(pluginZip));
        final String expected = String.format(
            Locale.ROOT,
            "found file [%s] from a failed attempt to remove the plugin [failed]; execute [elasticsearch-plugin remove failed]",
            removing
        );
        assertThat(e.getMessage(), containsString(expected));
    }

    public void testSpaceInUrl() throws Exception {
<<<<<<< HEAD
        org.elasticsearch.plugins.cli.PluginDescriptor pluginZip = createPluginZip("fake", pluginDir);
=======
        InstallablePlugin pluginZip = createPluginZip("fake", pluginDir);
>>>>>>> 0a39b247
        Path pluginZipWithSpaces = createTempFile("foo bar", ".zip");
        try (InputStream in = FileSystemUtils.openFileURLStream(new URL(pluginZip.getLocation()))) {
            Files.copy(in, pluginZipWithSpaces, StandardCopyOption.REPLACE_EXISTING);
        }
<<<<<<< HEAD
        org.elasticsearch.plugins.cli.PluginDescriptor modifiedPlugin = new org.elasticsearch.plugins.cli.PluginDescriptor("fake", pluginZipWithSpaces.toUri().toURL().toString());
=======
        InstallablePlugin modifiedPlugin = new InstallablePlugin("fake", pluginZipWithSpaces.toUri().toURL().toString());
>>>>>>> 0a39b247
        installPlugin(modifiedPlugin);
        assertPlugin("fake", pluginDir, env.v2());
    }

    public void testMalformedUrlNotMaven() {
        // has two colons, so it appears similar to maven coordinates
<<<<<<< HEAD
        org.elasticsearch.plugins.cli.PluginDescriptor plugin = new org.elasticsearch.plugins.cli.PluginDescriptor("fake", "://host:1234");
=======
        InstallablePlugin plugin = new InstallablePlugin("fake", "://host:1234");
>>>>>>> 0a39b247
        MalformedURLException e = expectThrows(MalformedURLException.class, () -> installPlugin(plugin));
        assertThat(e.getMessage(), containsString("no protocol"));
    }

    public void testFileNotMaven() {
        String dir = randomAlphaOfLength(10) + ":" + randomAlphaOfLength(5) + "\\" + randomAlphaOfLength(5);
        Exception e = expectThrows(
            Exception.class,
            // has two colons, so it appears similar to maven coordinates
            () -> installPlugin("file:" + dir)
        );
        assertThat(e.getMessage(), not(containsString("maven.org")));
        assertThat(e.getMessage(), containsString(dir));
    }

    public void testUnknownPlugin() {
        UserException e = expectThrows(UserException.class, () -> installPlugin("foo"));
        assertThat(e.getMessage(), containsString("Unknown plugin foo"));
    }

    public void testPluginsDirReadOnly() throws Exception {
        assumeTrue("posix and filesystem", isPosix && isReal);
        try (PosixPermissionsResetter pluginsAttrs = new PosixPermissionsResetter(env.v2().pluginsFile())) {
            pluginsAttrs.setPermissions(new HashSet<>());
<<<<<<< HEAD
            org.elasticsearch.plugins.cli.PluginDescriptor pluginZip = createPluginZip("fake", pluginDir);
=======
            InstallablePlugin pluginZip = createPluginZip("fake", pluginDir);
>>>>>>> 0a39b247
            IOException e = expectThrows(IOException.class, () -> installPlugin(pluginZip));
            assertThat(e.getMessage(), containsString(env.v2().pluginsFile().toString()));
        }
        assertInstallCleaned(env.v2());
    }

    public void testBuiltinModule() throws Exception {
<<<<<<< HEAD
        org.elasticsearch.plugins.cli.PluginDescriptor pluginZip = createPluginZip("lang-painless", pluginDir);
=======
        InstallablePlugin pluginZip = createPluginZip("lang-painless", pluginDir);
>>>>>>> 0a39b247
        UserException e = expectThrows(UserException.class, () -> installPlugin(pluginZip));
        assertThat(e.getMessage(), containsString("is a system module"));
        assertInstallCleaned(env.v2());
    }

    public void testBuiltinXpackModule() throws Exception {
<<<<<<< HEAD
        org.elasticsearch.plugins.cli.PluginDescriptor pluginZip = createPluginZip("x-pack", pluginDir);
=======
        InstallablePlugin pluginZip = createPluginZip("x-pack", pluginDir);
>>>>>>> 0a39b247
        // There is separate handling for installing "x-pack", versus installing a plugin
        // whose descriptor contains the name "x-pack".
        pluginZip.setId("not-x-pack");
        UserException e = expectThrows(UserException.class, () -> installPlugin(pluginZip));
        assertThat(e.getMessage(), containsString("is a system module"));
        assertInstallCleaned(env.v2());
    }

    public void testJarHell() throws Exception {
        // jar hell test needs a real filesystem
        assumeTrue("real filesystem", isReal);
        Path pluginDirectory = createPluginDir(temp);
        writeJar(pluginDirectory.resolve("other.jar"), "FakePlugin");
<<<<<<< HEAD
        org.elasticsearch.plugins.cli.PluginDescriptor pluginZip = createPluginZip("fake", pluginDirectory); // adds plugin.jar with FakePlugin
=======
        InstallablePlugin pluginZip = createPluginZip("fake", pluginDirectory); // adds plugin.jar with FakePlugin
>>>>>>> 0a39b247
        IllegalStateException e = expectThrows(IllegalStateException.class, () -> installPlugin(pluginZip, env.v1(), defaultAction));
        assertThat(e.getMessage(), containsString("jar hell"));
        assertInstallCleaned(env.v2());
    }

    public void testIsolatedPlugins() throws Exception {
        // these both share the same FakePlugin class
        Path pluginDir1 = createPluginDir(temp);
<<<<<<< HEAD
        org.elasticsearch.plugins.cli.PluginDescriptor pluginZip1 = createPluginZip("fake1", pluginDir1);
        installPlugin(pluginZip1);
        Path pluginDir2 = createPluginDir(temp);
        org.elasticsearch.plugins.cli.PluginDescriptor pluginZip2 = createPluginZip("fake2", pluginDir2);
=======
        InstallablePlugin pluginZip1 = createPluginZip("fake1", pluginDir1);
        installPlugin(pluginZip1);
        Path pluginDir2 = createPluginDir(temp);
        InstallablePlugin pluginZip2 = createPluginZip("fake2", pluginDir2);
>>>>>>> 0a39b247
        installPlugin(pluginZip2);
        assertPlugin("fake1", pluginDir1, env.v2());
        assertPlugin("fake2", pluginDir2, env.v2());
    }

    public void testExistingPlugin() throws Exception {
<<<<<<< HEAD
        org.elasticsearch.plugins.cli.PluginDescriptor pluginZip = createPluginZip("fake", pluginDir);
=======
        InstallablePlugin pluginZip = createPluginZip("fake", pluginDir);
>>>>>>> 0a39b247
        installPlugin(pluginZip);
        UserException e = expectThrows(UserException.class, () -> installPlugin(pluginZip));
        assertThat(e.getMessage(), containsString("already exists"));
        assertInstallCleaned(env.v2());
    }

    public void testBin() throws Exception {
        Path binDir = pluginDir.resolve("bin");
        Files.createDirectory(binDir);
        Files.createFile(binDir.resolve("somescript"));
<<<<<<< HEAD
        org.elasticsearch.plugins.cli.PluginDescriptor pluginZip = createPluginZip("fake", pluginDir);
=======
        InstallablePlugin pluginZip = createPluginZip("fake", pluginDir);
>>>>>>> 0a39b247
        installPlugin(pluginZip);
        assertPlugin("fake", pluginDir, env.v2());
    }

    public void testBinNotDir() throws Exception {
        Path binDir = pluginDir.resolve("bin");
        Files.createFile(binDir);
<<<<<<< HEAD
        org.elasticsearch.plugins.cli.PluginDescriptor pluginZip = createPluginZip("fake", pluginDir);
=======
        InstallablePlugin pluginZip = createPluginZip("fake", pluginDir);
>>>>>>> 0a39b247
        UserException e = expectThrows(UserException.class, () -> installPlugin(pluginZip));
        assertThat(e.getMessage(), containsString("not a directory"));
        assertInstallCleaned(env.v2());
    }

    public void testBinContainsDir() throws Exception {
        Path dirInBinDir = pluginDir.resolve("bin").resolve("foo");
        Files.createDirectories(dirInBinDir);
        Files.createFile(dirInBinDir.resolve("somescript"));
<<<<<<< HEAD
        org.elasticsearch.plugins.cli.PluginDescriptor pluginZip = createPluginZip("fake", pluginDir);
=======
        InstallablePlugin pluginZip = createPluginZip("fake", pluginDir);
>>>>>>> 0a39b247
        UserException e = expectThrows(UserException.class, () -> installPlugin(pluginZip));
        assertThat(e.getMessage(), containsString("Directories not allowed in bin dir for plugin"));
        assertInstallCleaned(env.v2());
    }

    public void testBinConflict() throws Exception {
        Path binDir = pluginDir.resolve("bin");
        Files.createDirectory(binDir);
        Files.createFile(binDir.resolve("somescript"));
<<<<<<< HEAD
        org.elasticsearch.plugins.cli.PluginDescriptor pluginZip = createPluginZip("elasticsearch", pluginDir);
=======
        InstallablePlugin pluginZip = createPluginZip("elasticsearch", pluginDir);
>>>>>>> 0a39b247
        FileAlreadyExistsException e = expectThrows(FileAlreadyExistsException.class, () -> installPlugin(pluginZip));
        assertThat(e.getMessage(), containsString(env.v2().binFile().resolve("elasticsearch").toString()));
        assertInstallCleaned(env.v2());
    }

    public void testBinPermissions() throws Exception {
        assumeTrue("posix filesystem", isPosix);
        Path binDir = pluginDir.resolve("bin");
        Files.createDirectory(binDir);
        Files.createFile(binDir.resolve("somescript"));
<<<<<<< HEAD
        org.elasticsearch.plugins.cli.PluginDescriptor pluginZip = createPluginZip("fake", pluginDir);
=======
        InstallablePlugin pluginZip = createPluginZip("fake", pluginDir);
>>>>>>> 0a39b247
        try (PosixPermissionsResetter binAttrs = new PosixPermissionsResetter(env.v2().binFile())) {
            Set<PosixFilePermission> perms = binAttrs.getCopyPermissions();
            // make sure at least one execute perm is missing, so we know we forced it during installation
            perms.remove(PosixFilePermission.GROUP_EXECUTE);
            binAttrs.setPermissions(perms);
            installPlugin(pluginZip);
            assertPlugin("fake", pluginDir, env.v2());
        }
    }

    public void testPluginPermissions() throws Exception {
        assumeTrue("posix filesystem", isPosix);

        final Path tempPluginDir = createPluginDir(temp);
        final Path resourcesDir = tempPluginDir.resolve("resources");
        final Path platformDir = tempPluginDir.resolve("platform");
        final Path platformNameDir = platformDir.resolve("linux-x86_64");
        final Path platformBinDir = platformNameDir.resolve("bin");
        Files.createDirectories(platformBinDir);

        Files.createFile(tempPluginDir.resolve("fake-" + Version.CURRENT.toString() + ".jar"));
        Files.createFile(platformBinDir.resolve("fake_executable"));
        Files.createDirectory(resourcesDir);
        Files.createFile(resourcesDir.resolve("resource"));

<<<<<<< HEAD
        final org.elasticsearch.plugins.cli.PluginDescriptor pluginZip = createPluginZip("fake", tempPluginDir);
=======
        final InstallablePlugin pluginZip = createPluginZip("fake", tempPluginDir);
>>>>>>> 0a39b247

        installPlugin(pluginZip);
        assertPlugin("fake", tempPluginDir, env.v2());

        final Path fake = env.v2().pluginsFile().resolve("fake");
        final Path resources = fake.resolve("resources");
        final Path platform = fake.resolve("platform");
        final Path platformName = platform.resolve("linux-x86_64");
        final Path bin = platformName.resolve("bin");
        assert755(fake);
        assert644(fake.resolve("fake-" + Version.CURRENT + ".jar"));
        assert755(resources);
        assert644(resources.resolve("resource"));
        assert755(platform);
        assert755(platformName);
        assert755(bin.resolve("fake_executable"));
    }

    private void assert644(final Path path) throws IOException {
        final Set<PosixFilePermission> permissions = Files.getPosixFilePermissions(path);
        assertTrue(permissions.contains(PosixFilePermission.OWNER_READ));
        assertTrue(permissions.contains(PosixFilePermission.OWNER_WRITE));
        assertFalse(permissions.contains(PosixFilePermission.OWNER_EXECUTE));
        assertTrue(permissions.contains(PosixFilePermission.GROUP_READ));
        assertFalse(permissions.contains(PosixFilePermission.GROUP_WRITE));
        assertFalse(permissions.contains(PosixFilePermission.GROUP_EXECUTE));
        assertTrue(permissions.contains(PosixFilePermission.OTHERS_READ));
        assertFalse(permissions.contains(PosixFilePermission.OTHERS_WRITE));
        assertFalse(permissions.contains(PosixFilePermission.OTHERS_EXECUTE));
    }

    private void assert755(final Path path) throws IOException {
        final Set<PosixFilePermission> permissions = Files.getPosixFilePermissions(path);
        assertTrue(permissions.contains(PosixFilePermission.OWNER_READ));
        assertTrue(permissions.contains(PosixFilePermission.OWNER_WRITE));
        assertTrue(permissions.contains(PosixFilePermission.OWNER_EXECUTE));
        assertTrue(permissions.contains(PosixFilePermission.GROUP_READ));
        assertFalse(permissions.contains(PosixFilePermission.GROUP_WRITE));
        assertTrue(permissions.contains(PosixFilePermission.GROUP_EXECUTE));
        assertTrue(permissions.contains(PosixFilePermission.OTHERS_READ));
        assertFalse(permissions.contains(PosixFilePermission.OTHERS_WRITE));
        assertTrue(permissions.contains(PosixFilePermission.OTHERS_EXECUTE));
    }

    public void testConfig() throws Exception {
        Path configDir = pluginDir.resolve("config");
        Files.createDirectory(configDir);
        Files.createFile(configDir.resolve("custom.yml"));
<<<<<<< HEAD
        org.elasticsearch.plugins.cli.PluginDescriptor pluginZip = createPluginZip("fake", pluginDir);
=======
        InstallablePlugin pluginZip = createPluginZip("fake", pluginDir);
>>>>>>> 0a39b247
        installPlugin(pluginZip);
        assertPlugin("fake", pluginDir, env.v2());
    }

    public void testExistingConfig() throws Exception {
        Path envConfigDir = env.v2().configFile().resolve("fake");
        Files.createDirectories(envConfigDir);
        Files.write(envConfigDir.resolve("custom.yml"), "existing config".getBytes(StandardCharsets.UTF_8));
        Path configDir = pluginDir.resolve("config");
        Files.createDirectory(configDir);
        Files.write(configDir.resolve("custom.yml"), "new config".getBytes(StandardCharsets.UTF_8));
        Files.createFile(configDir.resolve("other.yml"));
<<<<<<< HEAD
        org.elasticsearch.plugins.cli.PluginDescriptor pluginZip = createPluginZip("fake", pluginDir);
=======
        InstallablePlugin pluginZip = createPluginZip("fake", pluginDir);
>>>>>>> 0a39b247
        installPlugin(pluginZip);
        assertPlugin("fake", pluginDir, env.v2());
        List<String> configLines = Files.readAllLines(envConfigDir.resolve("custom.yml"), StandardCharsets.UTF_8);
        assertEquals(1, configLines.size());
        assertEquals("existing config", configLines.get(0));
        assertTrue(Files.exists(envConfigDir.resolve("other.yml")));
    }

    public void testConfigNotDir() throws Exception {
        Files.createDirectories(pluginDir);
        Path configDir = pluginDir.resolve("config");
        Files.createFile(configDir);
<<<<<<< HEAD
        org.elasticsearch.plugins.cli.PluginDescriptor pluginZip = createPluginZip("fake", pluginDir);
=======
        InstallablePlugin pluginZip = createPluginZip("fake", pluginDir);
>>>>>>> 0a39b247
        UserException e = expectThrows(UserException.class, () -> installPlugin(pluginZip));
        assertThat(e.getMessage(), containsString("not a directory"));
        assertInstallCleaned(env.v2());
    }

    public void testConfigContainsDir() throws Exception {
        Path dirInConfigDir = pluginDir.resolve("config").resolve("foo");
        Files.createDirectories(dirInConfigDir);
        Files.createFile(dirInConfigDir.resolve("myconfig.yml"));
<<<<<<< HEAD
        org.elasticsearch.plugins.cli.PluginDescriptor pluginZip = createPluginZip("fake", pluginDir);
=======
        InstallablePlugin pluginZip = createPluginZip("fake", pluginDir);
>>>>>>> 0a39b247
        UserException e = expectThrows(UserException.class, () -> installPlugin(pluginZip));
        assertThat(e.getMessage(), containsString("Directories not allowed in config dir for plugin"));
        assertInstallCleaned(env.v2());
    }

    public void testMissingDescriptor() throws Exception {
        Files.createFile(pluginDir.resolve("fake.yml"));
        String pluginZip = writeZip(pluginDir, null).toUri().toURL().toString();
        NoSuchFileException e = expectThrows(NoSuchFileException.class, () -> installPlugin(pluginZip));
        assertThat(e.getMessage(), containsString("plugin-descriptor.properties"));
        assertInstallCleaned(env.v2());
    }

    public void testContainsIntermediateDirectory() throws Exception {
        Files.createFile(pluginDir.resolve(PluginDescriptor.ES_PLUGIN_PROPERTIES));
        String pluginZip = writeZip(pluginDir, "elasticsearch").toUri().toURL().toString();
        UserException e = expectThrows(UserException.class, () -> installPlugin(pluginZip));
        assertThat(e.getMessage(), containsString("This plugin was built with an older plugin structure"));
        assertInstallCleaned(env.v2());
    }

    public void testZipRelativeOutsideEntryName() throws Exception {
        Path zip = createTempDir().resolve("broken.zip");
        try (ZipOutputStream stream = new ZipOutputStream(Files.newOutputStream(zip))) {
            stream.putNextEntry(new ZipEntry("../blah"));
        }
        String pluginZip = zip.toUri().toURL().toString();
        UserException e = expectThrows(UserException.class, () -> installPlugin(pluginZip));
        assertThat(e.getMessage(), containsString("resolving outside of plugin directory"));
        assertInstallCleaned(env.v2());
    }

    public void testOfficialPluginsHelpSortedAndMissingObviouslyWrongPlugins() throws Exception {
        MockTerminal mockTerminal = MockTerminal.create();
        new MockInstallPluginCommand().main(new String[] { "--help" }, mockTerminal, new ProcessInfo(Map.of(), Map.of(), createTempDir()));
        try (BufferedReader reader = new BufferedReader(new StringReader(mockTerminal.getOutput()))) {
            String line = reader.readLine();

            // first find the beginning of our list of official plugins
            while (line.endsWith("may be installed by name:") == false) {
                line = reader.readLine();
            }

            // now check each line compares greater than the last, until we reach an empty line
            String prev = reader.readLine();
            line = reader.readLine();
            while (line != null && line.trim().isEmpty() == false) {
                assertTrue(prev + " < " + line, prev.compareTo(line) < 0);
                prev = line;
                line = reader.readLine();
                // qa is not really a plugin and it shouldn't sneak in
                assertThat(line, not(endsWith("qa")));
                assertThat(line, not(endsWith("example")));
            }
        }
    }

    public void testInstallXPack() throws IOException {
        final Environment environment = createEnv(temp).v2();
        final InstallPluginAction installAction = new InstallPluginAction(terminal, environment, false);
<<<<<<< HEAD
        var e = expectThrows(UserException.class, () -> installAction.execute(List.of(new org.elasticsearch.plugins.cli.PluginDescriptor("x-pack"))));
=======
        var e = expectThrows(UserException.class, () -> installAction.execute(List.of(new InstallablePlugin("x-pack"))));
>>>>>>> 0a39b247
        assertThat(e.getMessage(), containsString("this distribution of Elasticsearch contains X-Pack by default"));
    }

    public void testInstallMisspelledOfficialPlugins() {
        UserException e = expectThrows(UserException.class, () -> installPlugin("analysis-smartnc"));
        assertThat(e.getMessage(), containsString("Unknown plugin analysis-smartnc, did you mean [analysis-smartcn]?"));

        e = expectThrows(UserException.class, () -> installPlugin("discovery-ec"));
        assertThat(e.getMessage(), containsString("Unknown plugin discovery-ec, did you mean any of [discovery-ec2, discovery-gce]?"));

        e = expectThrows(UserException.class, () -> installPlugin("unknown_plugin"));
        assertThat(e.getMessage(), containsString("Unknown plugin unknown_plugin"));
    }

    public void testBatchFlag() throws Exception {
        installPlugin(true);
        assertThat(terminal.getErrorOutput(), containsString("WARNING: plugin requires additional permissions"));
        assertThat(terminal.getOutput(), containsString("-> Downloading"));
        // No progress bar in batch mode
        assertThat(terminal.getOutput(), not(containsString("100%")));
    }

    public void testQuietFlagDisabled() throws Exception {
        terminal.setVerbosity(randomFrom(Terminal.Verbosity.NORMAL, Terminal.Verbosity.VERBOSE));
        installPlugin(false);
        assertThat(terminal.getOutput(), containsString("100%"));
    }

    public void testQuietFlagEnabled() throws Exception {
        terminal.setVerbosity(Terminal.Verbosity.SILENT);
        installPlugin(false);
        assertThat(terminal.getOutput(), not(containsString("100%")));
    }

    public void testPluginAlreadyInstalled() throws Exception {
<<<<<<< HEAD
        org.elasticsearch.plugins.cli.PluginDescriptor pluginZip = createPluginZip("fake", pluginDir);
=======
        InstallablePlugin pluginZip = createPluginZip("fake", pluginDir);
>>>>>>> 0a39b247
        installPlugin(pluginZip);
        final UserException e = expectThrows(
            UserException.class,
            () -> installPlugin(pluginZip, env.v1(), randomFrom(skipJarHellAction, defaultAction))
        );
        assertThat(
            e.getMessage(),
            equalTo(
                "plugin directory ["
                    + env.v2().pluginsFile().resolve("fake")
                    + "] already exists; "
                    + "if you need to update the plugin, uninstall it first using command 'remove fake'"
            )
        );
    }

    /**
     * Check that if the installer action finds a mismatch between what it expects a plugin's ID to be and what
     * the ID actually is from the plugin's properties, then the installation fails.
     */
    public void testPluginHasDifferentNameThatDescriptor() throws Exception {
<<<<<<< HEAD
        org.elasticsearch.plugins.cli.PluginDescriptor descriptor = createPluginZip("fake", pluginDir);
        org.elasticsearch.plugins.cli.PluginDescriptor modifiedDescriptor = new org.elasticsearch.plugins.cli.PluginDescriptor("other-fake", descriptor.getLocation());
=======
        InstallablePlugin descriptor = createPluginZip("fake", pluginDir);
        InstallablePlugin modifiedDescriptor = new InstallablePlugin("other-fake", descriptor.getLocation());
>>>>>>> 0a39b247

        final UserException e = expectThrows(UserException.class, () -> installPlugin(modifiedDescriptor));
        assertThat(e.getMessage(), equalTo("Expected downloaded plugin to have ID [other-fake] but found [fake]"));
    }

    private void installPlugin(boolean isBatch, String... additionalProperties) throws Exception {
        // if batch is enabled, we also want to add a security policy
        if (isBatch) {
            writePluginSecurityPolicy(pluginDir, "setFactory");
        }
<<<<<<< HEAD
        org.elasticsearch.plugins.cli.PluginDescriptor pluginZip = createPlugin("fake", pluginDir, additionalProperties);
=======
        InstallablePlugin pluginZip = createPlugin("fake", pluginDir, additionalProperties);
>>>>>>> 0a39b247
        skipJarHellAction.setEnvironment(env.v2());
        skipJarHellAction.setBatch(isBatch);
        skipJarHellAction.execute(List.of(pluginZip));
    }

    private void assertInstallPluginFromUrl(final String pluginId, final String url, final String stagingHash, boolean isSnapshot)
        throws Exception {
        assertInstallPluginFromUrl(pluginId, null, url, stagingHash, isSnapshot);
    }

    private void assertInstallPluginFromUrl(
        final String pluginId,
        final String pluginUrl,
        final String url,
        final String stagingHash,
        boolean isSnapshot
    ) throws Exception {
        final MessageDigest digest = MessageDigest.getInstance("SHA-512");
        assertInstallPluginFromUrl(
            pluginId,
            pluginUrl,
            url,
            stagingHash,
            isSnapshot,
            ".sha512",
            checksumAndFilename(digest, url),
            newSecretKey(),
            this::signature
        );
    }

    void assertInstallPluginFromUrl(
        final String pluginId,
        final String pluginUrl,
        final String url,
        final String stagingHash,
        final boolean isSnapshot,
        final String shaExtension,
        final Function<byte[], String> shaCalculator,
        final PGPSecretKey secretKey,
        final BiFunction<byte[], PGPSecretKey, String> signature
    ) throws Exception {
        InstallPluginAction action = makeActionPluginThatDownloads(
            pluginId,
            url,
            stagingHash,
            isSnapshot,
            shaExtension,
            shaCalculator,
            secretKey,
            signature
        );
<<<<<<< HEAD
        installPlugin(new org.elasticsearch.plugins.cli.PluginDescriptor(pluginId, pluginUrl), env.v1(), action);
=======
        installPlugin(new InstallablePlugin(pluginId, pluginUrl), env.v1(), action);
>>>>>>> 0a39b247
        assertPlugin(pluginId, pluginDir, env.v2());
    }

    @SuppressForbidden(reason = "Path.of() is OK in this context")
    private InstallPluginAction makeActionPluginThatDownloads(
        final String pluginId,
        final String url,
        final String stagingHash,
        final boolean isSnapshot,
        final String shaExtension,
        final Function<byte[], String> shaCalculator,
        final PGPSecretKey secretKey,
        final BiFunction<byte[], PGPSecretKey, String> signature
    ) throws Exception {
<<<<<<< HEAD
        org.elasticsearch.plugins.cli.PluginDescriptor pluginZip = createPlugin(pluginId, pluginDir);
=======
        InstallablePlugin pluginZip = createPlugin(pluginId, pluginDir);
>>>>>>> 0a39b247
        Path pluginZipPath = Path.of(URI.create(pluginZip.getLocation()));
        InstallPluginAction action = new InstallPluginAction(terminal, env.v2(), false) {
            @Override
            Path downloadZip(String urlString, Path tmpDir) throws IOException {
                assertEquals(url, urlString);
                Path downloadedPath = tmpDir.resolve("downloaded.zip");
                Files.copy(pluginZipPath, downloadedPath);
                return downloadedPath;
            }

            @Override
            URL openUrl(String urlString) throws IOException {
                if ((url + shaExtension).equals(urlString)) {
                    // calc sha and return file URL to it
                    Path shaFile = temp.apply("shas").resolve("downloaded.zip" + shaExtension);
                    byte[] zipbytes = Files.readAllBytes(pluginZipPath);
                    String checksum = shaCalculator.apply(zipbytes);
                    Files.write(shaFile, checksum.getBytes(StandardCharsets.UTF_8));
                    return shaFile.toUri().toURL();
                } else if ((url + ".asc").equals(urlString)) {
                    final Path ascFile = temp.apply("asc").resolve("downloaded.zip" + ".asc");
                    final byte[] zipBytes = Files.readAllBytes(pluginZipPath);
                    final String asc = signature.apply(zipBytes, secretKey);
                    Files.write(ascFile, asc.getBytes(StandardCharsets.UTF_8));
                    return ascFile.toUri().toURL();
                }
                return null;
            }

            @Override
            void verifySignature(Path zip, String urlString) throws IOException, PGPException {
                if (InstallPluginAction.OFFICIAL_PLUGINS.contains(pluginId)) {
                    super.verifySignature(zip, urlString);
                } else {
                    throw new UnsupportedOperationException("verify signature should not be called for unofficial plugins");
                }
            }

            @Override
            InputStream pluginZipInputStream(Path zip) throws IOException {
                return new ByteArrayInputStream(Files.readAllBytes(zip));
            }

            @Override
            String getPublicKeyId() {
                return Long.toHexString(secretKey.getKeyID()).toUpperCase(Locale.ROOT);
            }

            @Override
            InputStream getPublicKey() {
                try {
                    final ByteArrayOutputStream output = new ByteArrayOutputStream();
                    final ArmoredOutputStream armored = new ArmoredOutputStream(output);
                    secretKey.getPublicKey().encode(armored);
                    armored.close();
                    return new ByteArrayInputStream(output.toByteArray());
                } catch (final IOException e) {
                    throw new AssertionError(e);
                }
            }

            @Override
            boolean urlExists(String urlString) {
                return urlString.equals(url);
            }

            @Override
            String getStagingHash() {
                return stagingHash;
            }

            @Override
            boolean isSnapshot() {
                return isSnapshot;
            }

            @Override
            void jarHellCheck(PluginDescriptor candidateInfo, Path candidate, Path pluginsDir, Path modulesDir) {
                // no jarhell check
            }
        };

        return action;
    }

    public void testOfficialPlugin() throws Exception {
        String url = "https://artifacts.elastic.co/downloads/elasticsearch-plugins/analysis-icu/analysis-icu-"
            + Build.CURRENT.qualifiedVersion()
            + ".zip";
        assertInstallPluginFromUrl("analysis-icu", url, null, false);
    }

    public void testOfficialPluginSnapshot() throws Exception {
        String url = String.format(
            Locale.ROOT,
            "https://snapshots.elastic.co/%s-abc123/downloads/elasticsearch-plugins/analysis-icu/analysis-icu-%s.zip",
            Version.CURRENT,
            Build.CURRENT.qualifiedVersion()
        );
        assertInstallPluginFromUrl("analysis-icu", url, "abc123", true);
    }

    public void testInstallReleaseBuildOfPluginOnSnapshotBuild() {
        String url = String.format(
            Locale.ROOT,
            "https://snapshots.elastic.co/%s-abc123/downloads/elasticsearch-plugins/analysis-icu/analysis-icu-%s.zip",
            Version.CURRENT,
            Build.CURRENT.qualifiedVersion()
        );
        // attempting to install a release build of a plugin (no staging ID) on a snapshot build should throw a user exception
        final UserException e = expectThrows(
            UserException.class,
            () -> assertInstallPluginFromUrl("analysis-icu", "analysis-icu", url, null, true)
        );
        assertThat(e.exitCode, equalTo(ExitCodes.CONFIG));
        assertThat(
            e.getMessage(),
            containsString("attempted to install release build of official plugin on snapshot build of Elasticsearch")
        );
    }

    public void testOfficialPluginStaging() throws Exception {
        String url = "https://staging.elastic.co/"
            + Version.CURRENT
            + "-abc123/downloads/elasticsearch-plugins/analysis-icu/analysis-icu-"
            + Build.CURRENT.qualifiedVersion()
            + ".zip";
        assertInstallPluginFromUrl("analysis-icu", url, "abc123", false);
    }

    public void testOfficialPlatformPlugin() throws Exception {
        String url = "https://artifacts.elastic.co/downloads/elasticsearch-plugins/analysis-icu/analysis-icu-"
            + Platforms.PLATFORM_NAME
            + "-"
            + Build.CURRENT.qualifiedVersion()
            + ".zip";
        assertInstallPluginFromUrl("analysis-icu", url, null, false);
    }

    public void testOfficialPlatformPluginSnapshot() throws Exception {
        String url = String.format(
            Locale.ROOT,
            "https://snapshots.elastic.co/%s-abc123/downloads/elasticsearch-plugins/analysis-icu/analysis-icu-%s-%s.zip",
            Version.CURRENT,
            Platforms.PLATFORM_NAME,
            Build.CURRENT.qualifiedVersion()
        );
        assertInstallPluginFromUrl("analysis-icu", url, "abc123", true);
    }

    public void testOfficialPlatformPluginStaging() throws Exception {
        String url = "https://staging.elastic.co/"
            + Version.CURRENT
            + "-abc123/downloads/elasticsearch-plugins/analysis-icu/analysis-icu-"
            + Platforms.PLATFORM_NAME
            + "-"
            + Build.CURRENT.qualifiedVersion()
            + ".zip";
        assertInstallPluginFromUrl("analysis-icu", url, "abc123", false);
    }

    public void testMavenPlugin() throws Exception {
        String url = "https://repo1.maven.org/maven2/mygroup/myplugin/1.0.0/myplugin-1.0.0.zip";
        assertInstallPluginFromUrl("myplugin", "mygroup:myplugin:1.0.0", url, null, false);
    }

    public void testMavenPlatformPlugin() throws Exception {
        String url = "https://repo1.maven.org/maven2/mygroup/myplugin/1.0.0/myplugin-" + Platforms.PLATFORM_NAME + "-1.0.0.zip";
        assertInstallPluginFromUrl("myplugin", "mygroup:myplugin:1.0.0", url, null, false);
    }

    public void testMavenSha1Backcompat() throws Exception {
        String url = "https://repo1.maven.org/maven2/mygroup/myplugin/1.0.0/myplugin-1.0.0.zip";
        MessageDigest digest = MessageDigest.getInstance("SHA-1");
        assertInstallPluginFromUrl("myplugin", "mygroup:myplugin:1.0.0", url, null, false, ".sha1", checksum(digest), null, (b, p) -> null);
        assertTrue(terminal.getOutput(), terminal.getOutput().contains("sha512 not found, falling back to sha1"));
    }

    public void testMavenChecksumWithoutFilename() throws Exception {
        String url = "https://repo1.maven.org/maven2/mygroup/myplugin/1.0.0/myplugin-1.0.0.zip";
        MessageDigest digest = MessageDigest.getInstance("SHA-512");
        assertInstallPluginFromUrl(
            "myplugin",
            "mygroup:myplugin:1.0.0",
            url,
            null,
            false,
            ".sha512",
            checksum(digest),
            null,
            (b, p) -> null
        );
    }

    public void testOfficialChecksumWithoutFilename() throws Exception {
        String url = "https://artifacts.elastic.co/downloads/elasticsearch-plugins/analysis-icu/analysis-icu-"
            + Build.CURRENT.qualifiedVersion()
            + ".zip";
        MessageDigest digest = MessageDigest.getInstance("SHA-512");
        UserException e = expectThrows(
            UserException.class,
            () -> assertInstallPluginFromUrl("analysis-icu", null, url, null, false, ".sha512", checksum(digest), null, (b, p) -> null)
        );
        assertEquals(ExitCodes.IO_ERROR, e.exitCode);
        assertThat(e.getMessage(), startsWith("Invalid checksum file"));
    }

    public void testOfficialShaMissing() throws Exception {
        String url = "https://artifacts.elastic.co/downloads/elasticsearch-plugins/analysis-icu/analysis-icu-"
            + Build.CURRENT.qualifiedVersion()
            + ".zip";
        MessageDigest digest = MessageDigest.getInstance("SHA-1");
        UserException e = expectThrows(
            UserException.class,
            () -> assertInstallPluginFromUrl("analysis-icu", null, url, null, false, ".sha1", checksum(digest), null, (b, p) -> null)
        );
        assertEquals(ExitCodes.IO_ERROR, e.exitCode);
        assertThat(e.getMessage(), equalTo("Plugin checksum missing: " + url + ".sha512"));
    }

    public void testMavenShaMissing() {
        String url = "https://repo1.maven.org/maven2/mygroup/myplugin/1.0.0/myplugin-1.0.0.zip";
        UserException e = expectThrows(
            UserException.class,
            () -> assertInstallPluginFromUrl(
                "myplugin",
                "mygroup:myplugin:1.0.0",
                url,
                null,
                false,
                ".dne",
                bytes -> null,
                null,
                (b, p) -> null
            )
        );
        assertEquals(ExitCodes.IO_ERROR, e.exitCode);
        assertThat(e.getMessage(), equalTo("Plugin checksum missing: " + url + ".sha1"));
    }

    public void testInvalidShaFileMissingFilename() throws Exception {
        String url = "https://artifacts.elastic.co/downloads/elasticsearch-plugins/analysis-icu/analysis-icu-"
            + Build.CURRENT.qualifiedVersion()
            + ".zip";
        MessageDigest digest = MessageDigest.getInstance("SHA-512");
        UserException e = expectThrows(
            UserException.class,
            () -> assertInstallPluginFromUrl("analysis-icu", null, url, null, false, ".sha512", checksum(digest), null, (b, p) -> null)
        );
        assertEquals(ExitCodes.IO_ERROR, e.exitCode);
        assertThat(e.getMessage(), containsString("Invalid checksum file"));
    }

    public void testInvalidShaFileMismatchFilename() throws Exception {
        String url = "https://artifacts.elastic.co/downloads/elasticsearch-plugins/analysis-icu/analysis-icu-"
            + Build.CURRENT.qualifiedVersion()
            + ".zip";
        MessageDigest digest = MessageDigest.getInstance("SHA-512");
        UserException e = expectThrows(
            UserException.class,
            () -> assertInstallPluginFromUrl(
                "analysis-icu",
                null,
                url,
                null,
                false,
                ".sha512",
                checksumAndString(digest, "  repository-s3-" + Build.CURRENT.qualifiedVersion() + ".zip"),
                null,
                (b, p) -> null
            )
        );
        assertEquals(ExitCodes.IO_ERROR, e.exitCode);
        assertThat(e, hasToString(matches("checksum file at \\[.*\\] is not for this plugin")));
    }

    public void testInvalidShaFileContainingExtraLine() throws Exception {
        String url = "https://artifacts.elastic.co/downloads/elasticsearch-plugins/analysis-icu/analysis-icu-"
            + Build.CURRENT.qualifiedVersion()
            + ".zip";
        MessageDigest digest = MessageDigest.getInstance("SHA-512");
        UserException e = expectThrows(
            UserException.class,
            () -> assertInstallPluginFromUrl(
                "analysis-icu",
                null,
                url,
                null,
                false,
                ".sha512",
                checksumAndString(digest, "  analysis-icu-" + Build.CURRENT.qualifiedVersion() + ".zip\nfoobar"),
                null,
                (b, p) -> null
            )
        );
        assertEquals(ExitCodes.IO_ERROR, e.exitCode);
        assertThat(e.getMessage(), containsString("Invalid checksum file"));
    }

    public void testSha512Mismatch() {
        String url = "https://artifacts.elastic.co/downloads/elasticsearch-plugins/analysis-icu/analysis-icu-"
            + Build.CURRENT.qualifiedVersion()
            + ".zip";
        UserException e = expectThrows(
            UserException.class,
            () -> assertInstallPluginFromUrl(
                "analysis-icu",
                null,
                url,
                null,
                false,
                ".sha512",
                bytes -> "foobar  analysis-icu-" + Build.CURRENT.qualifiedVersion() + ".zip",
                null,
                (b, p) -> null
            )
        );
        assertEquals(ExitCodes.IO_ERROR, e.exitCode);
        assertThat(e.getMessage(), containsString("SHA-512 mismatch, expected foobar"));
    }

    public void testSha1Mismatch() {
        String url = "https://repo1.maven.org/maven2/mygroup/myplugin/1.0.0/myplugin-1.0.0.zip";
        UserException e = expectThrows(
            UserException.class,
            () -> assertInstallPluginFromUrl(
                "myplugin",
                "mygroup:myplugin:1.0.0",
                url,
                null,
                false,
                ".sha1",
                bytes -> "foobar",
                null,
                (b, p) -> null
            )
        );
        assertEquals(ExitCodes.IO_ERROR, e.exitCode);
        assertThat(e.getMessage(), containsString("SHA-1 mismatch, expected foobar"));
    }

    public void testPublicKeyIdMismatchToExpectedPublicKeyId() throws Exception {
        final String icu = "analysis-icu";
        final String url = "https://artifacts.elastic.co/downloads/elasticsearch-plugins/analysis-icu/"
            + icu
            + "-"
            + Build.CURRENT.qualifiedVersion()
            + ".zip";
        final MessageDigest digest = MessageDigest.getInstance("SHA-512");
        /*
         * To setup a situation where the expected public key ID does not match the public key ID used for signing, we generate a new public
         * key at the moment of signing (see the signature invocation). Note that this key will not match the key that we push down to the
         * install plugin command.
         */
        final PGPSecretKey signingKey = newSecretKey(); // the actual key used for signing
        final String actualID = Long.toHexString(signingKey.getKeyID()).toUpperCase(Locale.ROOT);
        final BiFunction<byte[], PGPSecretKey, String> signature = (b, p) -> signature(b, signingKey);
        final PGPSecretKey verifyingKey = newSecretKey(); // the expected key used for signing
        final String expectedID = Long.toHexString(verifyingKey.getKeyID()).toUpperCase(Locale.ROOT);
        final IllegalStateException e = expectThrows(
            IllegalStateException.class,
            () -> assertInstallPluginFromUrl(
                icu,
                null,
                url,
                null,
                false,
                ".sha512",
                checksumAndFilename(digest, url),
                verifyingKey,
                signature
            )
        );
        assertThat(e.getMessage(), containsString("key id [" + actualID + "] does not match expected key id [" + expectedID + "]"));
    }

    public void testFailedSignatureVerification() throws Exception {
        final String icu = "analysis-icu";
        final String url = "https://artifacts.elastic.co/downloads/elasticsearch-plugins/analysis-icu/"
            + icu
            + "-"
            + Build.CURRENT.qualifiedVersion()
            + ".zip";
        final MessageDigest digest = MessageDigest.getInstance("SHA-512");
        /*
         * To setup a situation where signature verification fails, we will mutate the input byte array by modifying a single byte to some
         * random byte value other than the actual value. This is enough to change the signature and cause verification to intentionally
         * fail.
         */
        final BiFunction<byte[], PGPSecretKey, String> signature = (b, p) -> {
            final byte[] bytes = Arrays.copyOf(b, b.length);
            bytes[0] = randomValueOtherThan(b[0], ESTestCase::randomByte);
            return signature(bytes, p);
        };
        final IllegalStateException e = expectThrows(
            IllegalStateException.class,
            () -> assertInstallPluginFromUrl(
                icu,
                null,
                url,
                null,
                false,
                ".sha512",
                checksumAndFilename(digest, url),
                newSecretKey(),
                signature
            )
        );
        assertThat(e.getMessage(), containsString("signature verification for [" + url + "] failed"));
    }

    public PGPSecretKey newSecretKey() throws NoSuchAlgorithmException, PGPException {
        final KeyPairGenerator kpg = KeyPairGenerator.getInstance("RSA");
        kpg.initialize(2048);
        final KeyPair pair = kpg.generateKeyPair();
        final PGPDigestCalculator sha1Calc = new JcaPGPDigestCalculatorProviderBuilder().build().get(HashAlgorithmTags.SHA1);
        final PGPKeyPair pkp = new JcaPGPKeyPair(PGPPublicKey.RSA_GENERAL, pair, new Date());
        return new PGPSecretKey(
            PGPSignature.DEFAULT_CERTIFICATION,
            pkp,
            "example@example.com",
            sha1Calc,
            null,
            null,
            new JcaPGPContentSignerBuilder(pkp.getPublicKey().getAlgorithm(), HashAlgorithmTags.SHA256),
            new JcePBESecretKeyEncryptorBuilder(PGPEncryptedData.AES_192, sha1Calc).setProvider(new BouncyCastleFipsProvider())
                .build("passphrase".toCharArray())
        );
    }

    private Function<byte[], String> checksum(final MessageDigest digest) {
        return checksumAndString(digest, "");
    }

    private Function<byte[], String> checksumAndFilename(final MessageDigest digest, final String url) {
        final String[] segments = URI.create(url).getPath().split("/");
        return checksumAndString(digest, "  " + segments[segments.length - 1]);
    }

    private Function<byte[], String> checksumAndString(final MessageDigest digest, final String s) {
        return bytes -> MessageDigests.toHexString(digest.digest(bytes)) + s;
    }

    private String signature(final byte[] bytes, final PGPSecretKey secretKey) {
        try {
            final PGPPrivateKey privateKey = secretKey.extractPrivateKey(
                new JcePBESecretKeyDecryptorBuilder(new JcaPGPDigestCalculatorProviderBuilder().build()).build("passphrase".toCharArray())
            );
            final PGPSignatureGenerator generator = new PGPSignatureGenerator(
                new JcaPGPContentSignerBuilder(privateKey.getPublicKeyPacket().getAlgorithm(), HashAlgorithmTags.SHA512)
            );
            generator.init(PGPSignature.BINARY_DOCUMENT, privateKey);
            final ByteArrayOutputStream output = new ByteArrayOutputStream();
            try (
                BCPGOutputStream pout = new BCPGOutputStream(new ArmoredOutputStream(output));
                InputStream is = new ByteArrayInputStream(bytes)
            ) {
                final byte[] buffer = new byte[1024];
                int read;
                while ((read = is.read(buffer)) != -1) {
                    generator.update(buffer, 0, read);
                }
                generator.generate().encode(pout);
            }
            return output.toString(StandardCharsets.UTF_8);
        } catch (IOException | PGPException e) {
            throw new RuntimeException(e);
        }
    }

    // checks the plugin requires a policy confirmation, and does not install when that is rejected by the user
    // the plugin is installed after this method completes
<<<<<<< HEAD
    private void assertPolicyConfirmation(Tuple<Path, Environment> pathEnvironmentTuple, org.elasticsearch.plugins.cli.PluginDescriptor pluginZip, String... warnings)
=======
    private void assertPolicyConfirmation(Tuple<Path, Environment> pathEnvironmentTuple, InstallablePlugin pluginZip, String... warnings)
>>>>>>> 0a39b247
        throws Exception {
        for (int i = 0; i < warnings.length; ++i) {
            String warning = warnings[i];
            for (int j = 0; j < i; ++j) {
                terminal.addTextInput("y"); // accept warnings we have already tested
            }
            // default answer, does not install
            terminal.addTextInput("");
            UserException e = expectThrows(UserException.class, () -> installPlugin(pluginZip));
            assertThat(e.getMessage(), containsString("installation aborted by user"));

            assertThat(terminal.getErrorOutput(), containsString("WARNING: " + warning));
            try (Stream<Path> fileStream = Files.list(pathEnvironmentTuple.v2().pluginsFile())) {
                assertThat(fileStream.collect(Collectors.toList()), empty());
            }

            // explicitly do not install
            terminal.reset();
            for (int j = 0; j < i; ++j) {
                terminal.addTextInput("y"); // accept warnings we have already tested
            }
            terminal.addTextInput("n");
            e = expectThrows(UserException.class, () -> installPlugin(pluginZip));
            assertThat(e.getMessage(), containsString("installation aborted by user"));
            assertThat(terminal.getErrorOutput(), containsString("WARNING: " + warning));
            try (Stream<Path> fileStream = Files.list(pathEnvironmentTuple.v2().pluginsFile())) {
                assertThat(fileStream.collect(Collectors.toList()), empty());
            }
        }

        // allow installation
        terminal.reset();
        for (int j = 0; j < warnings.length; ++j) {
            terminal.addTextInput("y");
        }
        installPlugin(pluginZip);
        for (String warning : warnings) {
            assertThat(terminal.getErrorOutput(), containsString("WARNING: " + warning));
        }
    }

    public void testPolicyConfirmation() throws Exception {
        writePluginSecurityPolicy(pluginDir, "getClassLoader", "setFactory");
<<<<<<< HEAD
        org.elasticsearch.plugins.cli.PluginDescriptor pluginZip = createPluginZip("fake", pluginDir);
=======
        InstallablePlugin pluginZip = createPluginZip("fake", pluginDir);
>>>>>>> 0a39b247

        assertPolicyConfirmation(env, pluginZip, "plugin requires additional permissions");
        assertPlugin("fake", pluginDir, env.v2());
    }

    public void testPluginWithNativeController() throws Exception {
<<<<<<< HEAD
        org.elasticsearch.plugins.cli.PluginDescriptor pluginZip = createPluginZip("fake", pluginDir, "has.native.controller", "true");
=======
        InstallablePlugin pluginZip = createPluginZip("fake", pluginDir, "has.native.controller", "true");
>>>>>>> 0a39b247

        final IllegalStateException e = expectThrows(IllegalStateException.class, () -> installPlugin(pluginZip));
        assertThat(e.getMessage(), containsString("plugins can not have native controllers"));
    }

    public void testMultipleJars() throws Exception {
        writeJar(pluginDir.resolve("dep1.jar"), "Dep1");
        writeJar(pluginDir.resolve("dep2.jar"), "Dep2");
<<<<<<< HEAD
        org.elasticsearch.plugins.cli.PluginDescriptor pluginZip = createPluginZip("fake-with-deps", pluginDir);
=======
        InstallablePlugin pluginZip = createPluginZip("fake-with-deps", pluginDir);
>>>>>>> 0a39b247
        installPlugin(pluginZip);
        assertPlugin("fake-with-deps", pluginDir, env.v2());
    }

    /**
     * Check that plugins that have been migrated to modules do not cause an error on installation, bit
     * instead simply print a message to the terminal.
     */
    public void testInstallMigratedPlugins() throws Exception {
        for (String id : List.of("repository-azure", "repository-gcs", "repository-s3")) {
            installPlugin(id);
            assertThat(terminal.getErrorOutput(), containsString("[" + id + "] is no longer a plugin"));
        }
    }
}<|MERGE_RESOLUTION|>--- conflicted
+++ resolved
@@ -238,11 +238,7 @@
     }
 
     /** creates a plugin .zip and returns the url for testing */
-<<<<<<< HEAD
-    static org.elasticsearch.plugins.cli.PluginDescriptor createPluginZip(String name, Path structure, String... additionalProps) throws IOException {
-=======
     static InstallablePlugin createPluginZip(String name, Path structure, String... additionalProps) throws IOException {
->>>>>>> 0a39b247
         return createPlugin(name, structure, additionalProps);
     }
 
@@ -280,31 +276,6 @@
         Files.write(pluginDir.resolve("plugin-security.policy"), securityPolicyContent.toString().getBytes(StandardCharsets.UTF_8));
     }
 
-<<<<<<< HEAD
-    static org.elasticsearch.plugins.cli.PluginDescriptor createPlugin(String name, Path structure, String... additionalProps) throws IOException {
-        writePlugin(name, structure, additionalProps);
-        return new org.elasticsearch.plugins.cli.PluginDescriptor(name, writeZip(structure, null).toUri().toURL().toString());
-    }
-
-    void installPlugin(String id) throws Exception {
-        org.elasticsearch.plugins.cli.PluginDescriptor plugin = id == null ? null : new org.elasticsearch.plugins.cli.PluginDescriptor(id, id);
-        installPlugin(plugin, env.v1(), skipJarHellAction);
-    }
-
-    void installPlugin(org.elasticsearch.plugins.cli.PluginDescriptor plugin) throws Exception {
-        installPlugin(plugin, env.v1(), skipJarHellAction);
-    }
-
-    void installPlugins(final List<org.elasticsearch.plugins.cli.PluginDescriptor> plugins, final Path home) throws Exception {
-        installPlugins(plugins, home, skipJarHellAction);
-    }
-
-    void installPlugin(org.elasticsearch.plugins.cli.PluginDescriptor plugin, Path home, InstallPluginAction action) throws Exception {
-        installPlugins(plugin == null ? List.of() : List.of(plugin), home, action);
-    }
-
-    void installPlugins(final List<org.elasticsearch.plugins.cli.PluginDescriptor> plugins, final Path home, final InstallPluginAction action) throws Exception {
-=======
     static InstallablePlugin createPlugin(String name, Path structure, String... additionalProps) throws IOException {
         writePlugin(name, structure, additionalProps);
         return new InstallablePlugin(name, writeZip(structure, null).toUri().toURL().toString());
@@ -328,7 +299,6 @@
     }
 
     void installPlugins(final List<InstallablePlugin> plugins, final Path home, final InstallPluginAction action) throws Exception {
->>>>>>> 0a39b247
         final Environment environment = TestEnvironment.newEnvironment(Settings.builder().put("path.home", home).build());
         action.setEnvironment(environment);
         action.execute(plugins);
@@ -437,11 +407,7 @@
     }
 
     public void testSomethingWorks() throws Exception {
-<<<<<<< HEAD
-        org.elasticsearch.plugins.cli.PluginDescriptor pluginZip = createPluginZip("fake", pluginDir);
-=======
         InstallablePlugin pluginZip = createPluginZip("fake", pluginDir);
->>>>>>> 0a39b247
         installPlugin(pluginZip);
         assertPlugin("fake", pluginDir, env.v2());
     }
@@ -483,19 +449,11 @@
             return null;
         }).when(spied).computeSignatureForDownloadedPlugin(any(InputStream.class), any(InputStream.class), any(PGPSignature.class));
 
-<<<<<<< HEAD
-        installPlugin(new org.elasticsearch.plugins.cli.PluginDescriptor("analysis-icu", null), env.v1(), spied);
-        assertThat(terminal.getOutput(), containsString("The plugin installer is trying to verify the signature "));
-
-        // Clean-up the exiting plugin, let's try to reinstall with 'fast' random numbers
-        final List<org.elasticsearch.plugins.cli.PluginDescriptor> plugins = List.of(new org.elasticsearch.plugins.cli.PluginDescriptor("analysis-icu", null));
-=======
         installPlugin(new InstallablePlugin("analysis-icu", null), env.v1(), spied);
         assertThat(terminal.getOutput(), containsString("The plugin installer is trying to verify the signature "));
 
         // Clean-up the exiting plugin, let's try to reinstall with 'fast' random numbers
         final List<InstallablePlugin> plugins = List.of(new InstallablePlugin("analysis-icu", null));
->>>>>>> 0a39b247
         new RemovePluginAction(terminal, env.v2(), true).execute(plugins);
 
         // Make the timer wait practically indefinitely, probably an overkill, but avoid flaky tests.
@@ -508,45 +466,27 @@
 
         terminal.reset();
 
-<<<<<<< HEAD
-        installPlugin(new org.elasticsearch.plugins.cli.PluginDescriptor("analysis-icu", null), env.v1(), spied);
-=======
         installPlugin(new InstallablePlugin("analysis-icu", null), env.v1(), spied);
->>>>>>> 0a39b247
         assertThat(terminal.getOutput(), not(containsString("The plugin installer is trying to verify the signature ")));
     }
 
     public void testMultipleWorks() throws Exception {
-<<<<<<< HEAD
-        org.elasticsearch.plugins.cli.PluginDescriptor fake1PluginZip = createPluginZip("fake1", pluginDir);
-        org.elasticsearch.plugins.cli.PluginDescriptor fake2PluginZip = createPluginZip("fake2", pluginDir);
-=======
         InstallablePlugin fake1PluginZip = createPluginZip("fake1", pluginDir);
         InstallablePlugin fake2PluginZip = createPluginZip("fake2", pluginDir);
->>>>>>> 0a39b247
         installPlugins(List.of(fake1PluginZip, fake2PluginZip), env.v1());
         assertPlugin("fake1", pluginDir, env.v2());
         assertPlugin("fake2", pluginDir, env.v2());
     }
 
     public void testDuplicateInstall() throws Exception {
-<<<<<<< HEAD
-        org.elasticsearch.plugins.cli.PluginDescriptor pluginZip = createPluginZip("fake", pluginDir);
-=======
         InstallablePlugin pluginZip = createPluginZip("fake", pluginDir);
->>>>>>> 0a39b247
         final UserException e = expectThrows(UserException.class, () -> installPlugins(List.of(pluginZip, pluginZip), env.v1()));
         assertThat(e.getMessage(), equalTo("duplicate plugin id [" + pluginZip.getId() + "]"));
     }
 
     public void testTransaction() throws Exception {
-<<<<<<< HEAD
-        org.elasticsearch.plugins.cli.PluginDescriptor pluginZip = createPluginZip("fake", pluginDir);
-        org.elasticsearch.plugins.cli.PluginDescriptor nonexistentPluginZip = new org.elasticsearch.plugins.cli.PluginDescriptor(
-=======
         InstallablePlugin pluginZip = createPluginZip("fake", pluginDir);
         InstallablePlugin nonexistentPluginZip = new InstallablePlugin(
->>>>>>> 0a39b247
             pluginZip.getId() + "-does-not-exist",
             pluginZip.getLocation() + "-does-not-exist"
         );
@@ -562,11 +502,7 @@
     }
 
     public void testInstallFailsIfPreviouslyRemovedPluginFailed() throws Exception {
-<<<<<<< HEAD
-        org.elasticsearch.plugins.cli.PluginDescriptor pluginZip = createPluginZip("fake", pluginDir);
-=======
         InstallablePlugin pluginZip = createPluginZip("fake", pluginDir);
->>>>>>> 0a39b247
         final Path removing = env.v2().pluginsFile().resolve(".removing-failed");
         Files.createDirectory(removing);
         final IllegalStateException e = expectThrows(IllegalStateException.class, () -> installPlugin(pluginZip));
@@ -579,31 +515,19 @@
     }
 
     public void testSpaceInUrl() throws Exception {
-<<<<<<< HEAD
-        org.elasticsearch.plugins.cli.PluginDescriptor pluginZip = createPluginZip("fake", pluginDir);
-=======
         InstallablePlugin pluginZip = createPluginZip("fake", pluginDir);
->>>>>>> 0a39b247
         Path pluginZipWithSpaces = createTempFile("foo bar", ".zip");
         try (InputStream in = FileSystemUtils.openFileURLStream(new URL(pluginZip.getLocation()))) {
             Files.copy(in, pluginZipWithSpaces, StandardCopyOption.REPLACE_EXISTING);
         }
-<<<<<<< HEAD
-        org.elasticsearch.plugins.cli.PluginDescriptor modifiedPlugin = new org.elasticsearch.plugins.cli.PluginDescriptor("fake", pluginZipWithSpaces.toUri().toURL().toString());
-=======
         InstallablePlugin modifiedPlugin = new InstallablePlugin("fake", pluginZipWithSpaces.toUri().toURL().toString());
->>>>>>> 0a39b247
         installPlugin(modifiedPlugin);
         assertPlugin("fake", pluginDir, env.v2());
     }
 
     public void testMalformedUrlNotMaven() {
         // has two colons, so it appears similar to maven coordinates
-<<<<<<< HEAD
-        org.elasticsearch.plugins.cli.PluginDescriptor plugin = new org.elasticsearch.plugins.cli.PluginDescriptor("fake", "://host:1234");
-=======
         InstallablePlugin plugin = new InstallablePlugin("fake", "://host:1234");
->>>>>>> 0a39b247
         MalformedURLException e = expectThrows(MalformedURLException.class, () -> installPlugin(plugin));
         assertThat(e.getMessage(), containsString("no protocol"));
     }
@@ -628,11 +552,7 @@
         assumeTrue("posix and filesystem", isPosix && isReal);
         try (PosixPermissionsResetter pluginsAttrs = new PosixPermissionsResetter(env.v2().pluginsFile())) {
             pluginsAttrs.setPermissions(new HashSet<>());
-<<<<<<< HEAD
-            org.elasticsearch.plugins.cli.PluginDescriptor pluginZip = createPluginZip("fake", pluginDir);
-=======
             InstallablePlugin pluginZip = createPluginZip("fake", pluginDir);
->>>>>>> 0a39b247
             IOException e = expectThrows(IOException.class, () -> installPlugin(pluginZip));
             assertThat(e.getMessage(), containsString(env.v2().pluginsFile().toString()));
         }
@@ -640,22 +560,14 @@
     }
 
     public void testBuiltinModule() throws Exception {
-<<<<<<< HEAD
-        org.elasticsearch.plugins.cli.PluginDescriptor pluginZip = createPluginZip("lang-painless", pluginDir);
-=======
         InstallablePlugin pluginZip = createPluginZip("lang-painless", pluginDir);
->>>>>>> 0a39b247
         UserException e = expectThrows(UserException.class, () -> installPlugin(pluginZip));
         assertThat(e.getMessage(), containsString("is a system module"));
         assertInstallCleaned(env.v2());
     }
 
     public void testBuiltinXpackModule() throws Exception {
-<<<<<<< HEAD
-        org.elasticsearch.plugins.cli.PluginDescriptor pluginZip = createPluginZip("x-pack", pluginDir);
-=======
         InstallablePlugin pluginZip = createPluginZip("x-pack", pluginDir);
->>>>>>> 0a39b247
         // There is separate handling for installing "x-pack", versus installing a plugin
         // whose descriptor contains the name "x-pack".
         pluginZip.setId("not-x-pack");
@@ -669,11 +581,7 @@
         assumeTrue("real filesystem", isReal);
         Path pluginDirectory = createPluginDir(temp);
         writeJar(pluginDirectory.resolve("other.jar"), "FakePlugin");
-<<<<<<< HEAD
-        org.elasticsearch.plugins.cli.PluginDescriptor pluginZip = createPluginZip("fake", pluginDirectory); // adds plugin.jar with FakePlugin
-=======
         InstallablePlugin pluginZip = createPluginZip("fake", pluginDirectory); // adds plugin.jar with FakePlugin
->>>>>>> 0a39b247
         IllegalStateException e = expectThrows(IllegalStateException.class, () -> installPlugin(pluginZip, env.v1(), defaultAction));
         assertThat(e.getMessage(), containsString("jar hell"));
         assertInstallCleaned(env.v2());
@@ -682,28 +590,17 @@
     public void testIsolatedPlugins() throws Exception {
         // these both share the same FakePlugin class
         Path pluginDir1 = createPluginDir(temp);
-<<<<<<< HEAD
-        org.elasticsearch.plugins.cli.PluginDescriptor pluginZip1 = createPluginZip("fake1", pluginDir1);
-        installPlugin(pluginZip1);
-        Path pluginDir2 = createPluginDir(temp);
-        org.elasticsearch.plugins.cli.PluginDescriptor pluginZip2 = createPluginZip("fake2", pluginDir2);
-=======
         InstallablePlugin pluginZip1 = createPluginZip("fake1", pluginDir1);
         installPlugin(pluginZip1);
         Path pluginDir2 = createPluginDir(temp);
         InstallablePlugin pluginZip2 = createPluginZip("fake2", pluginDir2);
->>>>>>> 0a39b247
         installPlugin(pluginZip2);
         assertPlugin("fake1", pluginDir1, env.v2());
         assertPlugin("fake2", pluginDir2, env.v2());
     }
 
     public void testExistingPlugin() throws Exception {
-<<<<<<< HEAD
-        org.elasticsearch.plugins.cli.PluginDescriptor pluginZip = createPluginZip("fake", pluginDir);
-=======
         InstallablePlugin pluginZip = createPluginZip("fake", pluginDir);
->>>>>>> 0a39b247
         installPlugin(pluginZip);
         UserException e = expectThrows(UserException.class, () -> installPlugin(pluginZip));
         assertThat(e.getMessage(), containsString("already exists"));
@@ -714,11 +611,7 @@
         Path binDir = pluginDir.resolve("bin");
         Files.createDirectory(binDir);
         Files.createFile(binDir.resolve("somescript"));
-<<<<<<< HEAD
-        org.elasticsearch.plugins.cli.PluginDescriptor pluginZip = createPluginZip("fake", pluginDir);
-=======
         InstallablePlugin pluginZip = createPluginZip("fake", pluginDir);
->>>>>>> 0a39b247
         installPlugin(pluginZip);
         assertPlugin("fake", pluginDir, env.v2());
     }
@@ -726,11 +619,7 @@
     public void testBinNotDir() throws Exception {
         Path binDir = pluginDir.resolve("bin");
         Files.createFile(binDir);
-<<<<<<< HEAD
-        org.elasticsearch.plugins.cli.PluginDescriptor pluginZip = createPluginZip("fake", pluginDir);
-=======
         InstallablePlugin pluginZip = createPluginZip("fake", pluginDir);
->>>>>>> 0a39b247
         UserException e = expectThrows(UserException.class, () -> installPlugin(pluginZip));
         assertThat(e.getMessage(), containsString("not a directory"));
         assertInstallCleaned(env.v2());
@@ -740,11 +629,7 @@
         Path dirInBinDir = pluginDir.resolve("bin").resolve("foo");
         Files.createDirectories(dirInBinDir);
         Files.createFile(dirInBinDir.resolve("somescript"));
-<<<<<<< HEAD
-        org.elasticsearch.plugins.cli.PluginDescriptor pluginZip = createPluginZip("fake", pluginDir);
-=======
         InstallablePlugin pluginZip = createPluginZip("fake", pluginDir);
->>>>>>> 0a39b247
         UserException e = expectThrows(UserException.class, () -> installPlugin(pluginZip));
         assertThat(e.getMessage(), containsString("Directories not allowed in bin dir for plugin"));
         assertInstallCleaned(env.v2());
@@ -754,11 +639,7 @@
         Path binDir = pluginDir.resolve("bin");
         Files.createDirectory(binDir);
         Files.createFile(binDir.resolve("somescript"));
-<<<<<<< HEAD
-        org.elasticsearch.plugins.cli.PluginDescriptor pluginZip = createPluginZip("elasticsearch", pluginDir);
-=======
         InstallablePlugin pluginZip = createPluginZip("elasticsearch", pluginDir);
->>>>>>> 0a39b247
         FileAlreadyExistsException e = expectThrows(FileAlreadyExistsException.class, () -> installPlugin(pluginZip));
         assertThat(e.getMessage(), containsString(env.v2().binFile().resolve("elasticsearch").toString()));
         assertInstallCleaned(env.v2());
@@ -769,11 +650,7 @@
         Path binDir = pluginDir.resolve("bin");
         Files.createDirectory(binDir);
         Files.createFile(binDir.resolve("somescript"));
-<<<<<<< HEAD
-        org.elasticsearch.plugins.cli.PluginDescriptor pluginZip = createPluginZip("fake", pluginDir);
-=======
         InstallablePlugin pluginZip = createPluginZip("fake", pluginDir);
->>>>>>> 0a39b247
         try (PosixPermissionsResetter binAttrs = new PosixPermissionsResetter(env.v2().binFile())) {
             Set<PosixFilePermission> perms = binAttrs.getCopyPermissions();
             // make sure at least one execute perm is missing, so we know we forced it during installation
@@ -799,11 +676,7 @@
         Files.createDirectory(resourcesDir);
         Files.createFile(resourcesDir.resolve("resource"));
 
-<<<<<<< HEAD
-        final org.elasticsearch.plugins.cli.PluginDescriptor pluginZip = createPluginZip("fake", tempPluginDir);
-=======
         final InstallablePlugin pluginZip = createPluginZip("fake", tempPluginDir);
->>>>>>> 0a39b247
 
         installPlugin(pluginZip);
         assertPlugin("fake", tempPluginDir, env.v2());
@@ -852,11 +725,7 @@
         Path configDir = pluginDir.resolve("config");
         Files.createDirectory(configDir);
         Files.createFile(configDir.resolve("custom.yml"));
-<<<<<<< HEAD
-        org.elasticsearch.plugins.cli.PluginDescriptor pluginZip = createPluginZip("fake", pluginDir);
-=======
         InstallablePlugin pluginZip = createPluginZip("fake", pluginDir);
->>>>>>> 0a39b247
         installPlugin(pluginZip);
         assertPlugin("fake", pluginDir, env.v2());
     }
@@ -869,11 +738,7 @@
         Files.createDirectory(configDir);
         Files.write(configDir.resolve("custom.yml"), "new config".getBytes(StandardCharsets.UTF_8));
         Files.createFile(configDir.resolve("other.yml"));
-<<<<<<< HEAD
-        org.elasticsearch.plugins.cli.PluginDescriptor pluginZip = createPluginZip("fake", pluginDir);
-=======
         InstallablePlugin pluginZip = createPluginZip("fake", pluginDir);
->>>>>>> 0a39b247
         installPlugin(pluginZip);
         assertPlugin("fake", pluginDir, env.v2());
         List<String> configLines = Files.readAllLines(envConfigDir.resolve("custom.yml"), StandardCharsets.UTF_8);
@@ -886,11 +751,7 @@
         Files.createDirectories(pluginDir);
         Path configDir = pluginDir.resolve("config");
         Files.createFile(configDir);
-<<<<<<< HEAD
-        org.elasticsearch.plugins.cli.PluginDescriptor pluginZip = createPluginZip("fake", pluginDir);
-=======
         InstallablePlugin pluginZip = createPluginZip("fake", pluginDir);
->>>>>>> 0a39b247
         UserException e = expectThrows(UserException.class, () -> installPlugin(pluginZip));
         assertThat(e.getMessage(), containsString("not a directory"));
         assertInstallCleaned(env.v2());
@@ -900,11 +761,7 @@
         Path dirInConfigDir = pluginDir.resolve("config").resolve("foo");
         Files.createDirectories(dirInConfigDir);
         Files.createFile(dirInConfigDir.resolve("myconfig.yml"));
-<<<<<<< HEAD
-        org.elasticsearch.plugins.cli.PluginDescriptor pluginZip = createPluginZip("fake", pluginDir);
-=======
         InstallablePlugin pluginZip = createPluginZip("fake", pluginDir);
->>>>>>> 0a39b247
         UserException e = expectThrows(UserException.class, () -> installPlugin(pluginZip));
         assertThat(e.getMessage(), containsString("Directories not allowed in config dir for plugin"));
         assertInstallCleaned(env.v2());
@@ -965,11 +822,7 @@
     public void testInstallXPack() throws IOException {
         final Environment environment = createEnv(temp).v2();
         final InstallPluginAction installAction = new InstallPluginAction(terminal, environment, false);
-<<<<<<< HEAD
-        var e = expectThrows(UserException.class, () -> installAction.execute(List.of(new org.elasticsearch.plugins.cli.PluginDescriptor("x-pack"))));
-=======
         var e = expectThrows(UserException.class, () -> installAction.execute(List.of(new InstallablePlugin("x-pack"))));
->>>>>>> 0a39b247
         assertThat(e.getMessage(), containsString("this distribution of Elasticsearch contains X-Pack by default"));
     }
 
@@ -1005,11 +858,7 @@
     }
 
     public void testPluginAlreadyInstalled() throws Exception {
-<<<<<<< HEAD
-        org.elasticsearch.plugins.cli.PluginDescriptor pluginZip = createPluginZip("fake", pluginDir);
-=======
         InstallablePlugin pluginZip = createPluginZip("fake", pluginDir);
->>>>>>> 0a39b247
         installPlugin(pluginZip);
         final UserException e = expectThrows(
             UserException.class,
@@ -1031,13 +880,8 @@
      * the ID actually is from the plugin's properties, then the installation fails.
      */
     public void testPluginHasDifferentNameThatDescriptor() throws Exception {
-<<<<<<< HEAD
-        org.elasticsearch.plugins.cli.PluginDescriptor descriptor = createPluginZip("fake", pluginDir);
-        org.elasticsearch.plugins.cli.PluginDescriptor modifiedDescriptor = new org.elasticsearch.plugins.cli.PluginDescriptor("other-fake", descriptor.getLocation());
-=======
         InstallablePlugin descriptor = createPluginZip("fake", pluginDir);
         InstallablePlugin modifiedDescriptor = new InstallablePlugin("other-fake", descriptor.getLocation());
->>>>>>> 0a39b247
 
         final UserException e = expectThrows(UserException.class, () -> installPlugin(modifiedDescriptor));
         assertThat(e.getMessage(), equalTo("Expected downloaded plugin to have ID [other-fake] but found [fake]"));
@@ -1048,11 +892,7 @@
         if (isBatch) {
             writePluginSecurityPolicy(pluginDir, "setFactory");
         }
-<<<<<<< HEAD
-        org.elasticsearch.plugins.cli.PluginDescriptor pluginZip = createPlugin("fake", pluginDir, additionalProperties);
-=======
         InstallablePlugin pluginZip = createPlugin("fake", pluginDir, additionalProperties);
->>>>>>> 0a39b247
         skipJarHellAction.setEnvironment(env.v2());
         skipJarHellAction.setBatch(isBatch);
         skipJarHellAction.execute(List.of(pluginZip));
@@ -1105,11 +945,7 @@
             secretKey,
             signature
         );
-<<<<<<< HEAD
-        installPlugin(new org.elasticsearch.plugins.cli.PluginDescriptor(pluginId, pluginUrl), env.v1(), action);
-=======
         installPlugin(new InstallablePlugin(pluginId, pluginUrl), env.v1(), action);
->>>>>>> 0a39b247
         assertPlugin(pluginId, pluginDir, env.v2());
     }
 
@@ -1124,11 +960,7 @@
         final PGPSecretKey secretKey,
         final BiFunction<byte[], PGPSecretKey, String> signature
     ) throws Exception {
-<<<<<<< HEAD
-        org.elasticsearch.plugins.cli.PluginDescriptor pluginZip = createPlugin(pluginId, pluginDir);
-=======
         InstallablePlugin pluginZip = createPlugin(pluginId, pluginDir);
->>>>>>> 0a39b247
         Path pluginZipPath = Path.of(URI.create(pluginZip.getLocation()));
         InstallPluginAction action = new InstallPluginAction(terminal, env.v2(), false) {
             @Override
@@ -1601,11 +1433,7 @@
 
     // checks the plugin requires a policy confirmation, and does not install when that is rejected by the user
     // the plugin is installed after this method completes
-<<<<<<< HEAD
-    private void assertPolicyConfirmation(Tuple<Path, Environment> pathEnvironmentTuple, org.elasticsearch.plugins.cli.PluginDescriptor pluginZip, String... warnings)
-=======
     private void assertPolicyConfirmation(Tuple<Path, Environment> pathEnvironmentTuple, InstallablePlugin pluginZip, String... warnings)
->>>>>>> 0a39b247
         throws Exception {
         for (int i = 0; i < warnings.length; ++i) {
             String warning = warnings[i];
@@ -1649,22 +1477,14 @@
 
     public void testPolicyConfirmation() throws Exception {
         writePluginSecurityPolicy(pluginDir, "getClassLoader", "setFactory");
-<<<<<<< HEAD
-        org.elasticsearch.plugins.cli.PluginDescriptor pluginZip = createPluginZip("fake", pluginDir);
-=======
         InstallablePlugin pluginZip = createPluginZip("fake", pluginDir);
->>>>>>> 0a39b247
 
         assertPolicyConfirmation(env, pluginZip, "plugin requires additional permissions");
         assertPlugin("fake", pluginDir, env.v2());
     }
 
     public void testPluginWithNativeController() throws Exception {
-<<<<<<< HEAD
-        org.elasticsearch.plugins.cli.PluginDescriptor pluginZip = createPluginZip("fake", pluginDir, "has.native.controller", "true");
-=======
         InstallablePlugin pluginZip = createPluginZip("fake", pluginDir, "has.native.controller", "true");
->>>>>>> 0a39b247
 
         final IllegalStateException e = expectThrows(IllegalStateException.class, () -> installPlugin(pluginZip));
         assertThat(e.getMessage(), containsString("plugins can not have native controllers"));
@@ -1673,11 +1493,7 @@
     public void testMultipleJars() throws Exception {
         writeJar(pluginDir.resolve("dep1.jar"), "Dep1");
         writeJar(pluginDir.resolve("dep2.jar"), "Dep2");
-<<<<<<< HEAD
-        org.elasticsearch.plugins.cli.PluginDescriptor pluginZip = createPluginZip("fake-with-deps", pluginDir);
-=======
         InstallablePlugin pluginZip = createPluginZip("fake-with-deps", pluginDir);
->>>>>>> 0a39b247
         installPlugin(pluginZip);
         assertPlugin("fake-with-deps", pluginDir, env.v2());
     }

--- conflicted
+++ resolved
@@ -70,23 +70,15 @@
      * variable.
      *
      * @param configDir the ES config dir
-<<<<<<< HEAD
-=======
      * @param tmpDir the directory that should be passed to {@code -Djava.io.tmpdir}
      * @param envOptions the options passed through the ES_JAVA_OPTS env var
->>>>>>> 4ed027b1
      * @return the list of options to put on the Java command line
      * @throws InterruptedException if the java subprocess is interrupted
      * @throws IOException if there is a problem reading any of the files
      * @throws UserException if there is a problem parsing the `jvm.options` file or `jvm.options.d` files
      */
-<<<<<<< HEAD
     static List<String> determineJvmOptions(ServerArgs args, Path configDir, Path tmpDir, String envOptions) throws InterruptedException,
         IOException, UserException {
-=======
-    static List<String> determineJvmOptions(Path configDir, Path tmpDir, String envOptions) throws InterruptedException, IOException,
-        UserException {
->>>>>>> 4ed027b1
 
         final JvmOptionsParser parser = new JvmOptionsParser();
 
@@ -95,11 +87,7 @@
         substitutions.put("ES_PATH_CONF", configDir.toString());
 
         try {
-<<<<<<< HEAD
             return parser.jvmOptions(args, configDir, tmpDir, envOptions, substitutions);
-=======
-            return parser.jvmOptions(configDir, envOptions, substitutions);
->>>>>>> 4ed027b1
         } catch (final JvmOptionsFileParserException e) {
             final String errorMessage = String.format(
                 Locale.ROOT,
@@ -128,7 +116,6 @@
         }
     }
 
-<<<<<<< HEAD
     private List<String> jvmOptions(
         ServerArgs args,
         final Path config,
@@ -136,10 +123,6 @@
         final String esJavaOpts,
         final Map<String, String> substitutions
     ) throws InterruptedException, IOException, JvmOptionsFileParserException, UserException {
-=======
-    private List<String> jvmOptions(final Path config, final String esJavaOpts, final Map<String, String> substitutions)
-        throws InterruptedException, IOException, JvmOptionsFileParserException {
->>>>>>> 4ed027b1
 
         final List<String> jvmOptions = readJvmOptionsFiles(config);
 

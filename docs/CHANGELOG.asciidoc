[[es-release-notes]]
= {es} Release Notes

[partintro]
--
// Use these for links to issue and pulls. Note issues and pulls redirect one to
// each other on Github, so don't worry too much on using the right prefix.
:issue: https://github.com/elastic/elasticsearch/issues/
:pull: https://github.com/elastic/elasticsearch/pull/

This section summarizes the changes in each release.

* <<release-notes-7.0.0>>
* <<release-notes-6.4.0>>


--

[[release-notes-7.0.0]]
== {es} 7.0.0

[float]
[[breaking-7.0.0]]
=== Breaking Changes

<<write-thread-pool-fallback, Removed `thread_pool.bulk.*` settings and
`es.thread_pool.write.use_bulk_as_display_name` system property>> ({pull}29609[#29609])

<<remove-suggest-metric, Removed `suggest` metric on stats APIs>> ({pull}29635[#29635])

<<remove-field-caps-body, In field capabilities APIs, removed support for providing fields in the request body>> ({pull}30185[#30185])

Machine Learning::
* The `max_running_jobs` node property is removed in this release. Use the
`xpack.ml.max_open_jobs` setting instead. For more information, see <<ml-settings>>.

<<<<<<< HEAD
* <<remove-http-enabled, Removed `http.enabled` setting>> ({pull}29601[#29601])

=== Deprecations
=======
Monitoring::
* The `xpack.monitoring.collection.interval` setting can no longer be set to `-1`
to disable monitoring data collection. Use `xpack.monitoring.collection.enabled`
and set it to `false` (its default), which was added in 6.3.0.
>>>>>>> 66daaaa1

Security::
* The fields returned as part of the mappings section by get index, get
mappings, get field mappings, and field capabilities API are now only the
ones that the user is authorized to access in case field level security is enabled.

//[float]
//=== Breaking Java Changes

//[float]
//=== Deprecations

//[float]
//=== New Features

//[float]
//=== Enhancements

[float]
=== Bug Fixes

Fail snapshot operations early when creating or deleting a snapshot on a repository that has been
written to by an older Elasticsearch after writing to it with a newer Elasticsearch version. ({pull}30140[#30140])

//[float]
//=== Regressions

//[float]
//=== Known Issues

[[release-notes-6.4.0]]
== {es} 6.4.0

//[float]
//=== New Features

[float]
=== Enhancements

{ref-64}/breaking_64_api_changes.html#copy-source-settings-on-resize[Allow copying source settings on index resize operations] ({pull}30255[#30255])

Added new "Request" object flavored request methods. Prefer these instead of the
multi-argument versions. ({pull}29623[#29623])


[float]
=== Bug Fixes

Do not ignore request analysis/similarity settings on index resize operations when the source index already contains such settings ({pull}30216[#30216])


//[float]
//=== Regressions

//[float]
//=== Known Issues<|MERGE_RESOLUTION|>--- conflicted
+++ resolved
@@ -34,16 +34,13 @@
 * The `max_running_jobs` node property is removed in this release. Use the
 `xpack.ml.max_open_jobs` setting instead. For more information, see <<ml-settings>>.
 
-<<<<<<< HEAD
 * <<remove-http-enabled, Removed `http.enabled` setting>> ({pull}29601[#29601])
 
 === Deprecations
-=======
 Monitoring::
 * The `xpack.monitoring.collection.interval` setting can no longer be set to `-1`
 to disable monitoring data collection. Use `xpack.monitoring.collection.enabled`
 and set it to `false` (its default), which was added in 6.3.0.
->>>>>>> 66daaaa1
 
 Security::
 * The fields returned as part of the mappings section by get index, get

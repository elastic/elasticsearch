[[es-release-notes]]
= {es} Release Notes

[partintro]
--
// To add a release, copy and paste the template text 
// and add a link to the new section. Note that release subheads must
// be floated and sections cannot be empty.

// Use these for links to issue and pulls. Note issues and pulls redirect one to
// each other on Github, so don't worry too much on using the right prefix.
:issue: https://github.com/elastic/elasticsearch/issues/
:pull: https://github.com/elastic/elasticsearch/pull/

This section summarizes the changes in each release.

* <<release-notes-7.0.0>>
* <<release-notes-6.4.0>>
* <<release-notes-6.3.1>>

--

////
// To add a release, copy and paste the following text,  uncomment the relevant
// sections, and add a link to the new section in the list of releases at the
// top of the page. Note that release subheads must be floated and sections
// cannot be empty.
// TEMPLATE:

// [[release-notes-n.n.n]]
// == {es} n.n.n

//[float]
[[breaking-n.n.n]]
//=== Breaking Changes

//[float]
//=== Breaking Java Changes

//[float]
//=== Deprecations

//[float]
//=== New Features

//[float]
//=== Enhancements

//[float]
//=== Bug Fixes

//[float]
//=== Regressions

//[float]
//=== Known Issues

////

[[release-notes-7.0.0]]
== {es} 7.0.0

coming[7.0.0]

[float]
[[breaking-7.0.0]]
=== Breaking Changes

<<write-thread-pool-fallback, Removed `thread_pool.bulk.*` settings and
`es.thread_pool.write.use_bulk_as_display_name` system property>> ({pull}29609[#29609])

<<systemd-service-file-config, Systemd service file is no longer marked as configuration>> ({pull}29004[#29004])
<<remove-suggest-metric, Removed `suggest` metric on stats APIs>> ({pull}29635[#29635])

<<remove-field-caps-body, In field capabilities APIs, removed support for providing fields in the request body>> ({pull}30185[#30185])

Machine Learning::
* The `max_running_jobs` node property is removed in this release. Use the
`xpack.ml.max_open_jobs` setting instead. For more information, see <<ml-settings>>.

* <<remove-http-enabled, Removed `http.enabled` setting>> ({pull}29601[#29601])

//[float]
//=== Breaking Java Changes

[float]
=== Deprecations
Monitoring::
* The `xpack.monitoring.collection.interval` setting can no longer be set to `-1`
to disable monitoring data collection. Use `xpack.monitoring.collection.enabled`
and set it to `false` (its default), which was added in 6.3.0.

Security::
* The fields returned as part of the mappings section by get index, get
mappings, get field mappings, and field capabilities API are now only the
ones that the user is authorized to access in case field level security is enabled.

//[float]
//=== New Features

//[float]
//=== Enhancements

[float]
=== Bug Fixes

Fixed prerelease version of elasticsearch in the `deb` package to sort before GA versions
({pull}29000[#29000])

Rollup::
* Validate timezone in range queries to ensure they match the selected job when
searching ({pull}30338[#30338])

[float]
=== Regressions
Fail snapshot operations early when creating or deleting a snapshot on a repository that has been
written to by an older Elasticsearch after writing to it with a newer Elasticsearch version. ({pull}30140[#30140])

Fix NPE when CumulativeSum agg encounters null value/empty bucket ({pull}29641[#29641])
Do not fail snapshot when deleting a missing snapshotted file ({pull}30332[#30332])

//[float]
//=== Regressions

//[float]
//=== Known Issues

[[release-notes-6.4.0]]
== {es} 6.4.0

coming[6.4.0]

//[float]
[[breaking-6.4.0]]
//=== Breaking Changes

//[float]
//=== Breaking Java Changes

//[float]
//=== Deprecations

[float]
=== New Features

The new <<mapping-ignored-field,`_ignored`>> field allows to know which fields
got ignored at index time because of the <<ignore-malformed,`ignore_malformed`>>
option. ({pull}30140[#29658])

A new analysis plugin called `analysis_nori` that exposes the Lucene Korean
analysis module.  ({pull}30397[#30397])

[float]
=== Enhancements

{ref-64}/breaking_64_api_changes.html#copy-source-settings-on-resize[Allow copying source settings on index resize operations] ({pull}30255[#30255])

Added new "Request" object flavored request methods. Prefer these instead of the
multi-argument versions. ({pull}29623[#29623])

The cluster state listener to decide if watcher should be
stopped/started/paused now runs far less code in an executor but is more
synchronous and predictable. Also the trigger engine thread is only started on
data nodes. And the Execute Watch API can be triggered regardless is watcher is
started or stopped. ({pull}30118[#30118])

Added put index template API to the high level rest client ({pull}30400[#30400])

[float]
=== Bug Fixes

Do not ignore request analysis/similarity settings on index resize operations when the source index already contains such settings ({pull}30216[#30216])

Fix NPE when CumulativeSum agg encounters null value/empty bucket ({pull}29641[#29641])

Machine Learning::

* Account for gaps in data counts after job is reopened ({pull}30294[#30294])

<<<<<<< HEAD
Add validation that geohashes are not empty and don't contain unsupported characters ({pull}30376[#30376])

[[release-notes-6.3.1]]
== Elasticsearch version 6.3.1

//[float]
//=== New Features

//[float]
//=== Enhancements

[float]
=== Bug Fixes

Reduce the number of object allocations made by {security} when resolving the indices and aliases for a request ({pull}30180[#30180])
=======
Rollup::
* Validate timezone in range queries to ensure they match the selected job when
searching ({pull}30338[#30338])
>>>>>>> e5653e63

//[float]
//=== Regressions

//[float]
//=== Known Issues

[[release-notes-6.3.1]]
== Elasticsearch version 6.3.1

coming[6.3.1]

//[float]
[[breaking-6.3.1]]
//=== Breaking Changes

//[float]
//=== Breaking Java Changes

//[float]
//=== Deprecations

//[float]
//=== New Features

//[float]
//=== Enhancements

[float]
=== Bug Fixes

Reduce the number of object allocations made by {security} when resolving the indices and aliases for a request ({pull}30180[#30180])

Respect accept header on requests with no handler ({pull}30383[#30383])

//[float]
//=== Regressions

//[float]
//=== Known Issues<|MERGE_RESOLUTION|>--- conflicted
+++ resolved
@@ -177,7 +177,6 @@
 
 * Account for gaps in data counts after job is reopened ({pull}30294[#30294])
 
-<<<<<<< HEAD
 Add validation that geohashes are not empty and don't contain unsupported characters ({pull}30376[#30376])
 
 [[release-notes-6.3.1]]
@@ -193,11 +192,9 @@
 === Bug Fixes
 
 Reduce the number of object allocations made by {security} when resolving the indices and aliases for a request ({pull}30180[#30180])
-=======
 Rollup::
 * Validate timezone in range queries to ensure they match the selected job when
 searching ({pull}30338[#30338])
->>>>>>> e5653e63
 
 //[float]
 //=== Regressions

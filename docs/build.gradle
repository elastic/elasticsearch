--- conflicted
+++ resolved
@@ -120,12 +120,6 @@
   // TODO: remove this once cname is prepended to transport.publish_address by default in 8.0
   systemProperty 'es.transport.cname_in_publish_address', 'true'
 
-<<<<<<< HEAD
-  // TODO: Remove this once the built-in roles are enabled by default
-  systemProperty 'es.queryable_built_in_roles_enabled', 'true'
-=======
-  systemProperty 'es.queryable_built_in_roles_enabled', 'false'
->>>>>>> 7837a96c
 
   requiresFeature 'es.index_mode_feature_flag_registered', Version.fromString("8.0.0")
   requiresFeature 'es.failure_store_feature_flag_enabled', Version.fromString("8.12.0")

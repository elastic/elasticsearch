pr: 127475
summary: Remove dangling spaces wherever found
area: Security
<<<<<<< HEAD
type: enhancement
issues:
  - 117067
=======
type: bug
issues: []
>>>>>>> 7810774d
<|MERGE_RESOLUTION|>--- conflicted
+++ resolved
@@ -1,11 +1,6 @@
 pr: 127475
 summary: Remove dangling spaces wherever found
 area: Security
-<<<<<<< HEAD
-type: enhancement
+type: bug
 issues:
-  - 117067
-=======
-type: bug
-issues: []
->>>>>>> 7810774d
+  - 117067
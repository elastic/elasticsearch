[[java-rest-high-level-migration]]
== Migration Guide

This section describes how to migrate existing code from the `TransportClient`
to the Java High Level REST Client released with the version 5.6.0
of Elasticsearch.

=== Motivations around a new Java client

The existing `TransportClient` has been part of Elasticsearch since https://github.com/elastic/elasticsearch/blob/b3337c312765e51cec7bde5883bbc0a08f56fb65/modules/elasticsearch/src/main/java/org/elasticsearch/client/transport/TransportClient.java[its very first commit].
 It is a special client as it uses the transport protocol to communicate with Elasticsearch,
 which causes compatibility problems if the client is not on the same version as the
 Elasticsearch instances it talks to.

We released a low-level REST client in 2016, which is based on the well known Apache HTTP
client and it allows to communicate with an Elasticsearch cluster in any version using HTTP.
On top of that we released the high-level REST client which is based on the low-level client
but takes care of request marshalling and response un-marshalling.

If you're interested in knowing more about these changes, we wrote a blog post about the
https://www.elastic.co/blog/state-of-the-official-elasticsearch-java-clients[state of the official Elasticsearch Java clients].

=== Prerequisite

The Java High Level Rest Client requires Java `1.8` and can be used to send requests
to an <<java-rest-high-compatibility,Elasticsearch cluster in a compatible version>>.

=== How to migrate

Adapting existing code to use the `RestHighLevelClient` instead of the `TransportClient`
requires the following steps:

- Update dependencies
- Update client initialization
- Update application code

=== Updating the dependencies

Java application that uses the `TransportClient` depends on the
`org.elasticsearch.client:transport` artifact. This dependency
must be replaced by a new dependency on the high-level client.

The <<java-rest-high-getting-started,Getting Started>> page shows
 typical configurations for Maven and Gradle and presents the
 <<java-rest-high-getting-started-dependencies, dependencies>> brought by the
 high-level client.

=== Changing the client's initialization code

The `TransportClient` is typically initialized as follows:
[source,java]
--------------------------------------------------
Settings settings = Settings.builder()
        .put("cluster.name", "prod").build();

TransportClient transportClient = new PreBuiltTransportClient(settings)
        .addTransportAddress(new TransportAddress(InetAddress.getByName("localhost"), 9300))
        .addTransportAddress(new TransportAddress(InetAddress.getByName("localhost"), 9301));
--------------------------------------------------

The initialization of a `RestHighLevelClient` is different. It requires to provide
a <<java-rest-low-usage-initialization,low-level client builder>> as a constructor
argument:

["source","java",subs="attributes,callouts,macros"]
--------------------------------------------------
include-tagged::{doc-tests}/MiscellaneousDocumentationIT.java[rest-high-level-client-init]
--------------------------------------------------

NOTE: The `RestClient` uses Elasticsearch's HTTP service which is
 bounded by default on `9200`. This port is different from the port
 used to connect to Elasticsearch with a `TransportClient`.

The `RestHighLevelClient` is thread-safe. It is typically instantiated by the
application at startup time or when the first request is executed.

Once the `RestHighLevelClient` is initialized, it can be used to execute any
of the <<java-rest-high-supported-apis,supported APIs>>.

As with the `TransportClient`, the `RestHighLevelClient` must be closed when it
is not needed anymore or when the application is stopped.

The code that closes the `TransportClient`:

[source,java]
--------------------------------------------------
transportClient.close();
--------------------------------------------------

must be replaced with:

["source","java",subs="attributes,callouts,macros"]
--------------------------------------------------
include-tagged::{doc-tests}/MiscellaneousDocumentationIT.java[rest-high-level-client-close]
--------------------------------------------------

=== Changing the application's code

The `RestHighLevelClient` supports the same request and response objects
as the `TransportClient`, but exposes slightly different methods to
send the requests.

More importantly, the high-level client:

- does not support request builders. The legacy methods like
`client.prepareIndex()` must be changed to use
 request constructors like `new IndexRequest()` to create requests
 objects. The requests are then executed using synchronous or
 asynchronous dedicated methods like `client.index()` or `client.indexAsync()`.

==== How to migrate the way requests are built

The Java API provides two ways to build a request: by using the request's constructor or by using
a request builder. Migrating from the `TransportClient` to the high-level client can be
straightforward if application's code uses the former, while changing usages of the latter can
require more work.

[[java-rest-high-level-migration-request-ctor]]
===== With request constructors

When request constructors are used, like in the following example:

["source","java",subs="attributes,callouts,macros"]
--------------------------------------------------
include-tagged::{doc-tests}/MigrationDocumentationIT.java[migration-request-ctor]
--------------------------------------------------
<1> Create an `IndexRequest` using its constructor

The migration is very simple. The execution using the `TransportClient`:

[source,java]
--------------------------------------------------
IndexResponse response = transportClient.index(indexRequest).actionGet();
--------------------------------------------------

Can be easily replaced to use the `RestHighLevelClient`:

["source","java",subs="attributes,callouts,macros"]
--------------------------------------------------
include-tagged::{doc-tests}/MigrationDocumentationIT.java[migration-request-ctor-execution]
--------------------------------------------------

[[java-rest-high-level-migration-request-builder]]
===== With request builders

The Java API provides a request builder for every type of request. They are exposed by the
`TransportClient` through the many `prepare()` methods. Here are some examples:

[source,java]
--------------------------------------------------
IndexRequestBuilder indexRequestBuilder   = transportClient.prepareIndex();  // <1>
DeleteRequestBuilder deleteRequestBuilder = transportClient.prepareDelete(); // <2>
SearchRequestBuilder searchRequestBuilder = transportClient.prepareSearch(); // <3>
--------------------------------------------------
<1> Create a `IndexRequestBuilder` using the `prepareIndex()` method from the `TransportClient`. The
request builder encapsulates the `IndexRequest` to be executed.
<2> Create a `DeleteRequestBuilder` using the `prepareDelete()` method from the `TransportClient`. The
request builder encapsulates the `DeleteRequest` to be executed.
<3> Create a `SearchRequestBuilder` using the `prepareSearch()` method from the `TransportClient`. The
request builder encapsulates the `SearchRequest` to be executed.

Since the Java High Level REST Client does not support request builders, applications that use
them must be changed to use <<java-rest-high-level-migration-request-ctor,requests constructors>> instead.

NOTE: While you are incrementally migrating your application and you have both the transport client
and the high level client available you can always get the `Request` object from the `Builder` object
by calling `Builder.request()`. We do not advise continuing to depend on the builders in the long run
but it should be possible to use them during the transition from the transport client to the high
level rest client.

==== How to migrate the way requests are executed

The `TransportClient` allows to execute requests in both synchronous and asynchronous ways. This is also
possible using the high-level client.

===== Synchronous execution

The following example shows how a `DeleteRequest` can be synchronously executed using the `TransportClient`:

[source,java]
--------------------------------------------------
DeleteRequest request = new DeleteRequest("index", "doc", "id"); // <1>
DeleteResponse response = transportClient.delete(request).actionGet(); // <2>
--------------------------------------------------
<1> Create the `DeleteRequest` using its constructor
<2> Execute the `DeleteRequest`. The `actionGet()` method blocks until a
response is returned by the cluster.

The same request synchronously executed using the high-level client is:

["source","java",subs="attributes,callouts,macros"]
--------------------------------------------------
include-tagged::{doc-tests}/MigrationDocumentationIT.java[migration-request-sync-execution]
--------------------------------------------------
<1> Execute the `DeleteRequest`. The `delete()` method blocks until a
response is returned by the cluster.

===== Asynchronous execution

The following example shows how a `DeleteRequest` can be asynchronously executed using the `TransportClient`:

[source,java]
--------------------------------------------------
DeleteRequest request = new DeleteRequest("index", "doc", "id"); // <1>
transportClient.delete(request, new ActionListener<DeleteResponse>() { // <2>
    @Override
    public void onResponse(DeleteResponse deleteResponse) {
        // <3>
    }

    @Override
    public void onFailure(Exception e) {
        // <4>
    }
});
--------------------------------------------------
<1> Create the `DeleteRequest` using its constructor
<2> Execute the `DeleteRequest` by passing the request and a
`ActionListener` that gets called on execution completion or
failure. This method does not block and returns immediately.
<3> The `onResponse()` method is called when the response is
returned by the cluster.
<4> The `onFailure()` method is called when an error occurs
during the execution of the request.

The same request asynchronously executed using the high-level client is:

["source","java",subs="attributes,callouts,macros"]
--------------------------------------------------
include-tagged::{doc-tests}/MigrationDocumentationIT.java[migration-request-async-execution]
--------------------------------------------------
<1> Create the `DeleteRequest` using its constructor
<2> Execute the `DeleteRequest` by passing the request and a
`ActionListener` that gets called on execution completion or
failure. This method does not block and returns immediately.
<3> The `onResponse()` method is called when the response is
returned by the cluster.
<4> The `onFailure()` method is called when an error occurs
during the execution of the request.

[[java-rest-high-level-migration-cluster-health]]
==== Checking Cluster Health using the Low-Level REST Client

Another common need is to check the cluster's health using the Cluster API. With
the `TransportClient` it can be done this way:

[source,java]
--------------------------------------------------
ClusterHealthResponse response = client.admin().cluster().prepareHealth().get(); // <1>

ClusterHealthStatus healthStatus = response.getStatus(); // <2>
if (healthStatus != ClusterHealthStatus.GREEN) {
    // <3>
}
--------------------------------------------------
<1> Execute a `ClusterHealth` with default parameters
<2> Retrieve the cluster's health status from the response
<3> Handle the situation where the cluster's health is not green

With the low-level client, the code can be changed to:

["source","java",subs="attributes,callouts,macros"]
--------------------------------------------------
include-tagged::{doc-tests}/MigrationDocumentationIT.java[migration-cluster-health]
--------------------------------------------------
<1> Set up the request to wait for the cluster's health to become green if it isn't already.
<2> Make the request and the get back a `Response` object.
<3> Retrieve an `InputStream` object in order to read the response's content
<4> Parse the response's content using Elasticsearch's helper class `XContentHelper`. This
 helper requires the content type of the response to be passed as an argument and returns
 a `Map` of objects. Values in the map can be of any type, including inner `Map` that are
 used to represent the JSON object hierarchy.
<<<<<<< HEAD
<5> Retrieve the value of the `status` field in the response map, casts it as a a `String`
=======
<5> Retrieve the value of the `status` field in the response map, casts it as a `String`
>>>>>>> 0c7f6570
object and use the `ClusterHealthStatus.fromString()` method to convert it as a `ClusterHealthStatus`
object. This method throws an exception if the value does not corresponds to a valid cluster
health status.
<6> Handle the situation where the cluster's health is not green

Note that for convenience this example uses Elasticsearch's helpers to parse the JSON response
body, but any other JSON parser could have been use instead.

=== Provide feedback

We love to hear from you! Please give us your feedback about your migration
experience and how to improve the Java High Level Rest Client on https://discuss.elastic.co/[our forum].<|MERGE_RESOLUTION|>--- conflicted
+++ resolved
@@ -270,11 +270,7 @@
  helper requires the content type of the response to be passed as an argument and returns
  a `Map` of objects. Values in the map can be of any type, including inner `Map` that are
  used to represent the JSON object hierarchy.
-<<<<<<< HEAD
-<5> Retrieve the value of the `status` field in the response map, casts it as a a `String`
-=======
 <5> Retrieve the value of the `status` field in the response map, casts it as a `String`
->>>>>>> 0c7f6570
 object and use the `ClusterHealthStatus.fromString()` method to convert it as a `ClusterHealthStatus`
 object. This method throws an exception if the value does not corresponds to a valid cluster
 health status.

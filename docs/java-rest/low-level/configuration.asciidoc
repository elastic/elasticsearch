[[java-rest-low-config]]
== Common configuration

As explained in <<java-rest-low-usage-initialization>>, the `RestClientBuilder`
supports providing both a `RequestConfigCallback` and an `HttpClientConfigCallback`
which allow for any customization that the Apache Async Http Client exposes.
Those callbacks make it possible to modify some specific behaviour of the client
without overriding every other default configuration that the `RestClient`
is initialized with. This section describes some common scenarios that require
additional configuration for the low-level Java REST Client.

=== Timeouts

Configuring requests timeouts can be done by providing an instance of
`RequestConfigCallback` while building the `RestClient` through its builder.
The interface has one method that receives an instance of
https://hc.apache.org/httpcomponents-client-ga/httpclient/apidocs/org/apache/http/client/config/RequestConfig.Builder.html[`org.apache.http.client.config.RequestConfig.Builder`]
 as an argument and has the same return type. The request config builder can
be modified and then returned. In the following example we increase the
connect timeout (defaults to 1 second) and the socket timeout (defaults to 30
seconds). Also we adjust the max retry timeout accordingly (defaults to 30
seconds too).

["source","java",subs="attributes,callouts,macros"]
--------------------------------------------------
include-tagged::{doc-tests}/RestClientDocumentation.java[rest-client-config-timeouts]
--------------------------------------------------

=== Number of threads

The Apache Http Async Client starts by default one dispatcher thread, and a
number of worker threads used by the connection manager, as many as the number
of locally detected processors (depending on what
`Runtime.getRuntime().availableProcessors()` returns). The number of threads
can be modified as follows:

["source","java",subs="attributes,callouts,macros"]
--------------------------------------------------
include-tagged::{doc-tests}/RestClientDocumentation.java[rest-client-config-threads]
--------------------------------------------------

=== Basic authentication

Configuring basic authentication can be done by providing an
`HttpClientConfigCallback` while building the `RestClient` through its builder.
The interface has one method that receives an instance of
https://hc.apache.org/httpcomponents-asyncclient-dev/httpasyncclient/apidocs/org/apache/http/impl/nio/client/HttpAsyncClientBuilder.html[`org.apache.http.impl.nio.client.HttpAsyncClientBuilder`]
 as an argument and has the same return type. The http client builder can be
modified and then returned. In the following example we set a default
credentials provider that requires basic authentication.

["source","java",subs="attributes,callouts,macros"]
--------------------------------------------------
include-tagged::{doc-tests}/RestClientDocumentation.java[rest-client-config-basic-auth]
--------------------------------------------------

Preemptive Authentication can be disabled, which means that every request will be sent without
authorization headers to see if it is accepted and, upon receiving an HTTP 401 response, it will
resend the exact same request with the basic authentication header. If you wish to do this, then
you can do so by disabling it via the `HttpAsyncClientBuilder`:

["source","java",subs="attributes,callouts,macros"]
--------------------------------------------------
include-tagged::{doc-tests}/RestClientDocumentation.java[rest-client-config-disable-preemptive-auth]
--------------------------------------------------
<1> Disable preemptive authentication

=== Encrypted communication

Encrypted communication can also be configured through the
`HttpClientConfigCallback`. The
https://hc.apache.org/httpcomponents-asyncclient-dev/httpasyncclient/apidocs/org/apache/http/impl/nio/client/HttpAsyncClientBuilder.html[`org.apache.http.impl.nio.client.HttpAsyncClientBuilder`]
 received as an argument exposes multiple methods to configure encrypted
 communication: `setSSLContext`, `setSSLSessionStrategy` and
 `setConnectionManager`, in order of precedence from the least important.
 The following is an example:

["source","java",subs="attributes,callouts,macros"]
--------------------------------------------------
include-tagged::{doc-tests}/RestClientDocumentation.java[rest-client-config-encrypted-communication]
--------------------------------------------------

If no explicit configuration is provided, the http://docs.oracle.com/javase/7/docs/technotes/guides/security/jsse/JSSERefGuide.html#CustomizingStores[system default configuration]
will be used.

=== Others

For any other required configuration needed, the Apache HttpAsyncClient docs
should be consulted: https://hc.apache.org/httpcomponents-asyncclient-4.1.x/ .

NOTE: If your application runs under the security manager you might be subject
to the JVM default policies of caching positive hostname resolutions
indefinitely and negative hostname resolutions for ten seconds.  If the resolved
addresses of the hosts to which you are connecting the client to vary with time
then you might want to modify the default JVM behavior. These can be modified by
adding
http://docs.oracle.com/javase/8/docs/technotes/guides/net/properties.html[`networkaddress.cache.ttl=<timeout>`]
and
http://docs.oracle.com/javase/8/docs/technotes/guides/net/properties.html[`networkaddress.cache.negative.ttl=<timeout>`]
to your
http://docs.oracle.com/javase/8/docs/technotes/guides/security/PolicyFiles.html[Java
<<<<<<< HEAD
security policy].
=======
security policy].

=== Node selector

The client sends each request to one of the configured nodes in round-robin
fashion. Nodes can optionally be filtered through a node selector that needs
to be provided when initializing the client. This is useful when sniffing is
enabled, in case only dedicated master nodes should be hit by HTTP requests.
For each request the client will run the eventually configured node selector
to filter the node candidates, then select the next one in the list out of the
remaining ones.

["source","java",subs="attributes,callouts,macros"]
--------------------------------------------------
include-tagged::{doc-tests}/RestClientDocumentation.java[rest-client-init-allocation-aware-selector]
--------------------------------------------------
<1> Set an allocation aware node selector that allows to pick a node in the
local rack if any available, otherwise go to any other node in any rack. It
acts as a preference rather than a strict requirement, given that it goes to
another rack if none of the local nodes are available, rather than returning
no nodes in such case which would make the client forcibly revive a local node
whenever none of the nodes from the preferred rack is available.

WARNING: Node selectors that do not consistently select the same set of nodes
will make round-robin behaviour unpredictable and possibly unfair. The
preference example  above is fine as it reasons about availability of nodes
which already affects the predictability of round-robin. Node selection should
not depend on other external factors or round-robin will not work properly.
>>>>>>> 0c7f6570
<|MERGE_RESOLUTION|>--- conflicted
+++ resolved
@@ -99,9 +99,6 @@
 http://docs.oracle.com/javase/8/docs/technotes/guides/net/properties.html[`networkaddress.cache.negative.ttl=<timeout>`]
 to your
 http://docs.oracle.com/javase/8/docs/technotes/guides/security/PolicyFiles.html[Java
-<<<<<<< HEAD
-security policy].
-=======
 security policy].
 
 === Node selector
@@ -129,5 +126,4 @@
 will make round-robin behaviour unpredictable and possibly unfair. The
 preference example  above is fine as it reasons about availability of nodes
 which already affects the predictability of round-robin. Node selection should
-not depend on other external factors or round-robin will not work properly.
->>>>>>> 0c7f6570
+not depend on other external factors or round-robin will not work properly.
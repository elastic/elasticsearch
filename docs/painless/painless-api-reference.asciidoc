[[painless-api-reference]]
== Painless API Reference

Painless has a strict whitelist for methods and classes to ensure all
painless scripts are secure. Most of these methods are exposed directly
<<<<<<< HEAD
from the Java Runtime Enviroment (JRE) while others are part of
=======
from the Java Runtime Environment (JRE) while others are part of
>>>>>>> 0c7f6570
Elasticsearch or Painless itself. Below is a list of all available
classes grouped with their respected methods. Clicking on the method
name takes you to the documentation for that specific method.  Methods
defined in the JRE also have a `(java 9)` link which can be used to see
the method's documentation in Java 9.

include::painless-api-reference/index.asciidoc[]<|MERGE_RESOLUTION|>--- conflicted
+++ resolved
@@ -3,11 +3,7 @@
 
 Painless has a strict whitelist for methods and classes to ensure all
 painless scripts are secure. Most of these methods are exposed directly
-<<<<<<< HEAD
-from the Java Runtime Enviroment (JRE) while others are part of
-=======
 from the Java Runtime Environment (JRE) while others are part of
->>>>>>> 0c7f6570
 Elasticsearch or Painless itself. Below is a list of all available
 classes grouped with their respected methods. Clicking on the method
 name takes you to the documentation for that specific method.  Methods

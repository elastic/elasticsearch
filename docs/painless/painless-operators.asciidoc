[[painless-operators]]
=== Operators

<<<<<<< HEAD
The following is a table of the available operators in Painless.  Each operator will have further information and examples outside of the table.  Many operators will have a promotion table as described by the documentation on promotion [MARK].

[options="header",cols="6,3,2,4"]
|====
|Operator|Symbol(s)|Precedence|Associativity
|Precedence|()|0|left-to-right
|Field Access|.|1|left-to-right
|Method Call|. ()|1|left-to-right
|Null Safe|?.|1|left-to-right
|Function Call|()|1|left-to-right
|Array Initialization|[] {}|1|left-to-right
|Array Access|[]|1|left-to-right
|Array Length|.|1|left-to-right
|List Initialization|[]|1|left-to-right
|List Access|[]|1|left-to-right
|Map Initialization|[:]|1|left-to-right
|Map Access|[]|1|left-to-right
|Post Increment|++|1|left-to-right
|Post Decrement|--|1|left-to-right
|Pre Increment|++|2|right-to-left
|Pre Decrement|--|2|right-to-left
|Unary Positive|+|2|right-to-left
|Unary Negative|-|2|right-to-left
|Boolean Not|!|2|right-to-left
|Bitwise Not|~|2|right-to-left
|Cast|()|3|right-to-left
|Constructor Call|new ()|3|right-to-left
|New Array|new|3|right-to-left
|Multiplication|*|4|left-to-right
|Division|/|4|left-to-right
|Remainder|%|4|left-to-right
|String Concatenation|+|5|left-to-right
|Addition|+|5|left-to-right
|Subtraction|-|5|left-to-right
|Left Shift|<<|6|left-to-right
|Right Shift|>>|6|left-to-right
|Unsigned Right Shift|>>>|6|left-to-right
|Greater Than|>|7|left-to-right
|Greater Than Or Equal|>=|7|left-to-right
|Less Than|<|7|left-to-right
|Less Than Or Equal|<=|7|left-to-right
|Instance Of|instanceof|8|left-to-right
|Equality Equals|==|9|left-to-right
|Equality Not Equals|!=|9|left-to-right
|Identity Equals|===|9|left-to-right
|Identity Not Equals|!==|9|left-to-right
|Bitwise And|&|10|left-to-right
|Boolean Xor|^|11|left-to-right
|Bitwise Xor|^|11|left-to-right
|Bitwise Or|\||12|left-to-right
|Boolean And|&&|13|left-to-right
|Boolean Or|\|\||14|left-to-right
|Conditional|? :|15|right-to-left
|Elvis|?:|16|right-to-left
|Assignment|=|17|right-to-left
|Compound Assignment|$=|17|right-to-left
|====

[[precedence-operator]]
==== Precedence

You group expressions using the precedence operator to guarantee
the order of evaluation and override existing precedence relationships between operators. The format is an opening parenthesis, one or more expressions, and
a closing parenthesis. For example, `(20+1)*2`.

*Grammar:*
[source,ANTLR4]
----
precedence: '(' expression ')';
----

*Examples:*
[source,Java]
----
int x = (5+4)*6; // declares the variable int x and sets it to (5+4)*6
                 // where 5+4 is evaluated first due to the precedence operator
int y = 2*(x-4); // declares the variable int y and sets it to 2*(x-4)
                 // where x-4 is evaluated first due to the precedence operator
----


[[dot-operator]]
==== Dot
You use the dot operator `.` to access a type's <<field-access,
fields>> and <<method-access, methods>>.

[[field-access]]
===== Accessing Fields
You access primitive and reference type members in a reference type using the
dot operator '.' followed by the id of the member. The accessed member behaves
the same way as the type it represents with one exception: if the reference
type is of type `def`, the member is also considered to be of type `def` and
resolved at runtime.

*Grammar:*
[source,ANTLR4]
----
field_access: ID '.' ID;
----

*Examples:*
[source,Java]
----
FeatureTest ft = new FeatureTest(); // Declare FeatureTest variable ft and
                                    //   set it to a newly allocated FeatureTest
ft.x = 5;                           // Access int member x from ft and assign
                                    //   it the literal int value 5
ft.y = ft.x;                        // Access int member y from ft and assign
                                    //   it the value of ft member x
int value = ft.x + ft.y;            // Declare variable value as an int,
                                    //   add ft members x and y together,
                                    //   assign the sum to the variable value
----

[[method-access]]
===== Calling Methods

You call reference type methods using the dot operator and the method id:
`.method_id(arg1,...,argn)`. The parentheses are required even if there are no
arguments.

If the reference type is not type `def`, the argument types for the method
can be resolved at compile time. An error occurs if appropriate type
conversions (casting) cannot be performed. If the reference type is type `def`, the argument types for the method are all considered to be the type `def`. The
appropriate type conversions are performed at run-time.

Automatic <<boxing-unboxing,boxing and unboxing>> is performed when you pass in
arguments to a method.

Method calls can be overloaded based on arity in Painless. The same method
name can be re-used for different methods as long as the number of arguments
differs. This differs from Java method overloading, where only the types must
differ. This has an effect on some of the provided reference type methods in
the <<painless-api-reference,Painless API>>. Where there are overloaded methods with
the same arity for a reference type in Java, Painless chooses a single method
to be provided.

*Grammar:*
[source,ANTLR4]
----
method_call: ID '.' ID '(' (expression (',' expression)*)? ')';
----

*Examples:*
[source,Java]
----
Map m = new HashMap();         // Declare Map variable m and set it a newly
                               //   allocated HashMap
x.put(1, 2);                   // Call the put method on variable x to add key 1
                               //   with the value 2 to the Map
int z = x.get(1);              // Declare int variable z, call the get method to
                               //   retrieve the value of key 1, and assign the
                               //   return value of the method call to variable z
def d = new ArrayList();       // Declare def variable m and set it a newly
                               //   allocated ArrayList
d.add(1);                      // Call the add method on variable d and add the
                               //   literal int 1 to the ArrayList. Note that
                               //   the argument type is considered to be of
                               //   type def since the reference type is also def
int i = Integer.parseInt('2'); // Declare int variable i and set it to the
                               //   value returned by the static method parseInt
----

**************************
Painless describes the Map method arguments using the `def` type:

[source,Java]
----
put(def, def)
get(def)
----

When you call `x.put(1, 2)`, the key and value are implicitly converted from
the int type to the def type.

Assume for a minute that the Map method arguments were described as Integers:

[source,Java]
----
put(Integer, Integer)
get(Integer)
----

In this case, the key and value would implicitly be _boxed_ from the primitive
int type to the Integer reference type. For more information about how Painless
casts between primitive types and reference types, see <<boxing-unboxing, Boxing
and Unboxing>>.
**************************

==== Null Safe

The null safe operator `?.` can be used in place of the dot operator
to check if a reference type instance is `null` before attempting to access
a field or make a method call against it. When using the null safe operator,
if the instance is `null`, the returned value is `null`. If the reference
type instance is non-null, it returns the value of the field or result of
the method call normally.

// REVIEWER NOTE: The following paragraph doesn't make sense to me. Do you
All resultant types must be a reference type or be able to be implicitly cast
to a reference type or an error will occur.

*Grammar:*
[source,ANTLR4]
----
null_safe: null_safe_field_access
         | null_safe_method_call;
null_safe_field_access: ID '?.' ID;
null_safe_method_call: ID '?.' ID '(' (expression (',' expression)*)? ')';
----

*Examples:*
[source,Java]
----
Map x = new HashMap(); // Declare the Map variable x and set it to a newly
                       //   allocated HashMap
Map y = null;          // Declare the Map variable y and set it to null
def z = new HashMap(); // Declares the def variable z and set it to a newly
                       // allocated HashMap

x.put(1, 2);           // Put the key-value pair 1 and 2 into x
z.put(5, 6);           // Put the key-value pair 5 and 6 into z

def value = x?.get(1); // Declare the def variable value and set it to the
                       //   result of .get(1) since x is not null
value = y?.get(3);     // Sets value to null since y is null
value = z?.get(5);     // Sets value to the result of .get(5) since z is not null
----

==== Parenthesis

User-defined function calls can be made in Painless using the parenthesis
operator.  See Function Calls [MARK] for more information.

==== Brackets and Braces

The brackets operator `[]` is used to create and access arrays, lists, and maps.
The braces operator `{}` is used to intialize arrays.

[[array-initialization]]
===== Creating and Initializing Arrays

You create and initialize arrays using the brackets `[]` and braces `{}`
operators. Each set of brackets represents a dimension. The values you want to
initialize each dimension with are specified as a comma-separated list enclosed
in braces. For example, `new int[] {1, 2, 3}` creates a one dimensional `int`
array with a size of 3 and the values 1, 2, and 3.

To allocate an array, you use the `new` keyword followed by the type and a
set of brackets for each dimension. You can explicitly define the size of each dimension by specifying an expression within the brackets, or initialize each
dimension with the desired number of values. The allocated size of each
dimension is its permanent size.

To initialize an array, specify the values you want to initialize
each dimension with as a comma-separated list of expressions enclosed in braces.
For example, `new int[] {1, 2, 3}` creates a one-dimensional `int` array with a
size of 3 and the values 1, 2, and 3.

When you initialize an array, the order of the expressions is maintained. Each expression used as part of the initialization is converted to the
array's type. An error occurs if the types do not match.

*Grammar:*
[source,ANTLR4]
----
declare_array: TYPE ('[' ']')+;

array_initialization: 'new' TYPE '[' ']' '{' expression (',' expression) '}'
                    | 'new' TYPE '[' ']' '{' '}';
----

*Examples:*
[source,Java]
----
int[] x = new int[5];          // Declare int array x and assign it a newly
                               //   allocated int array with a size of 5
def[][] y = new def[5][5];     // Declare the 2-dimensional def array y and
                               //   assign it a newly allocated 2-dimensional
                               //   array where both dimensions have a size of 5
int[] x = new int[] {1, 2, 3}; // Declare int array x and set it to an int
                               //   array with values 1, 2, 3 and a size of 3
int i = 1;
long l = 2L;
float f = 3.0F;
double d = 4.0;
String s = "5";
def[] da = new def[] {i, l, f*d, s}; // Declare def array da and set it to
                                     // a def array with a size of 4 and the
                                     // values i, l, f*d, and s
----

[[array-access]]
===== Accessing Array Elements

Elements in an array are stored and accessed using the brackets `[]` operator.
Elements are referenced by an expression enclosed in brackets. An error
occurs if the expression used to reference an element cannot be implicitly
cast to an `int`.

The range of elements within an array that can be accessed is `[0, size)` where
size is the originally allocated size of the array. To access elements relative
to the last element in an array, you can use a negative numeric value from
`[-size, -1]`. An error occurs if you attempt to reference an element outside
of the array's range.

*Grammar:*
[source,ANTLR4]
----
brace_access: '[' expression ']'
----

*Examples:*
[source,Java]
----

int[] x = new int[2];     // Declare int array x and set it to a newly allocated
                          //   array with a size of 2
x[0] = 2;                 // Set the 0th element of array x to 2
x[1] = 5;                 // Set the 1st element of array x to 5
int y = x[0] + x[1];      // Declare the int variable y and set it to the sum
                          //   of the first two elements of array x
int z = 1;                // Declare the int variable z and set it to 1
return x[z];              // Access the 1st element of array x using the
                          //   variable z as an expression and return the value

def d = new int[2];       // Declare def variable d and set it to a newly
                          //   allocated array with a size of 2
d[0] = 2;                 // Set the 0th element of array d to 2
d[1] = 5;                 // Set the 1st element of array d to 2
def y = d[0] + d[1];      // Declare def variable y and set it to the sum
                          //   of the first two elements of array d
def z = 1;                // Declare def variable z and set it to 1
return d[z];              // Access the 1st element of array d using the
                          //   variable z as an expression and return the value
----

NOTE: The use of the `def` type in the second example means that the types
cannot be resolved until runtime.

[[array-length]]
===== Array Length

Arrays contain a special member known as 'length' that is a read-only value that contains the size of the array.  This member can be accessed from an array using the dot operator.

*Examples:*
[source,Java]
----
int[] x = new int[10]; // declares an int array variable x and sets it to a newly allocated array with a size of 10
int l = x.length;      // declares and int variable l and sets it to the field length of variable x
----

===== Creating and Initializing Lists

You create and initialize lists using the brackets `[]` operator. The values
you want to initialize the list with are specified as a comma-separated list
of expressions enclosed in brackets. For example, `List l = [1, 2, 3]` creates
a new three item list. Each expression used to initialize the list is converted
a `def` type when the value is inserted into the list. The order of the
expressions is maintained.

*Grammar:*
[source,ANTLR4]
----
list_initialization: '[' expression (',' expression)* ']'
                   | '[' ']';
----

*Examples:*
[source,Java]
----
List empty = [];          // declares the List variable empty and sets it to a newly initialized empty List
List l0 = [1, 2, 3];      // declares the List variable l0 and sets it to a newly initialized List with the values 1, 2, and 3

int i = 1;
long l = 2L;
float f = 3.0F;
double d = 4.0;
String s = "5";
List l1 = [i, l, f*d, s]; // declares the List variable l1 and sets it to a newly initialized List with the values of i, l, and f*d and s
----

===== Accessing List Elements

Elements in a List are stored or accessed using the brackets operator.  The format begins with an opening bracket, followed by an expression, and finishes with a closing bracket.  Storing elements in a List is equivalent to invoking a List's set method.  Accessing elements in a List is equivalent to invoking a List's get method.  Using this operator is strictly a shortcut for the previously mentioned methods.  The range of elements within a List that can be accessed is [0, size) where size is the number of elements currently in the List.  Elements may also be accessed from the last element in a List using a negative numeric value from [-size, -1].  The expression used to determine which element is accessed must be able to be implicitly cast to an int.  An error will occur if the expression is outside of the legal range or is not of type int.

*Grammar:*
[source,ANTLR4]
----
list_access: '[' expression ']'
----

*Examples:*
[source,Java]
----
List x = new ArrayList(); // declares a List variable x and sets it to a newly allocated ArrayList
x.add(1);                 // invokes the add method on the variable x and adds the constant int 1 to the List
x.add(2);                 // invokes the add method on the variable x and adds the constant int 2 to the List
x.add(3);                 // invokes the add method on the variable x and adds the constant int 3 to the List
x[0] = 2;                 // sets the 0th element of the variable x to the constant int 2
x[1] = 5;                 // sets the 1st element of the variable x to the constant int 2
int y = x[0] + x[1];      // declares the int variable y and sets it to the sum of the first two elements of the variable x
int z = 1;                // declares the int variable z and sets it to the constant int 1
return x[z];              // accesses the 1st element of the variable x using the variable z as an expression and returns the value

def d = new ArrayList(); // declares a def variable d and sets it to a newly allocated ArrayList
d.add(1);                // invokes the add method on the variable d and adds the constant int 1 to the List
d.add(2);                // invokes the add method on the variable d and adds the constant int 2 to the List
d.add(3);                // invokes the add method on the variable d and adds the constant int 3 to the List
d[0] = 2;                // sets the 0th element of the variable d to the constant int 2
d[1] = 5;                // sets the 1st element of the variable d to the constant int 2
def y = d[0] + d[1];     // declares the def variable y and sets it to the sum of the first two elements of the variable d
def z = 1;               // declares the def variable z and sets it to the constant int 1
return d[z];             // accesses the 1st element of the variable d using the variable z as an expression and returns the value
----

Note in the first example above all types can be resolved at compile-time, while in the second example all types must wait to be resolved until run-time.

===== Creating and Initializing Maps

A Map can be created and initialized using the brackets operator.  The format begins with a bracket, followed by an arbitrary number of key-value pairs delimited with commas (except the last), and ends with a closing bracket.  Each key-value pair is a set of two expressions separate by a colon.  If there is only a single colon with no expressions, a new empty Map is created.

*Grammar:*
[source,ANTLR4]
----
map_initialization: '[' key_pair (',' key_pair)* ']'
                  | '[' ':' ']';
key_pair: expression ':' expression
----

Each expression used as part of the initialization is converted to a `def` type
for insertion into the map.

*Examples:*
[source,Java]
----
Map empty = [:];            // declares the Map variable empty and sets it to a newly initialized empty Map
Map m0 = [1:2, 3:4, 5:6];   // declares the Map variable m0 and sets it to a newly initialized Map with the keys 1, 3, 5 and values 2, 4, 6, respectively

byte b = 0;
int i = 1;
long l = 2L;
float f = 3.0F;
double d = 4.0;
String s = "5";
Map m1 = [b:i, l:f*d, d:s]; // declares the Map variable m1 and sets it to a newly initialized Map with the keys b, l, d and values i, f*d, s, respectively
----

===== Accessing Map Elements

Elements in a Map can be stored or accessed using the brackets operator.  The format begins with an opening bracket, followed by an expression, and finishes with a closing bracket.  Storing values in a Map is equivalent to invoking a Map's put method.  Accessing values in a Map is equivalent to invoking a Map's get method.  Using this operator is strictly a shortcut for the previously mentioned methods.  Any element from a Map can be stored/accessed where the expression is the key.  If a key has no corresponding value when accessing a Map then the value will be null.

*Grammar:*
[source,ANTLR4]
----
map_access: '[' expression ']'
----

*Examples:*
[source,Java]
----
Map x = new HashMap();             // declares a Map variable x and sets it to a newly allocated HashMap
x['value2'] = 2;                   // puts the value of the key constant String value2 of the variable x to the constant int 2
x['value5'] = 5;                   // puts the value of the key constant String value5 of the variable x to the constant int 5
int y = x['value2'] + x['value5']; // declares the int variable y and sets it to the sum of the two values of the variable x
String z = 'value5';               // declares the String variable z and sets it to the constant String value5
return x[z];                       // accesses the value for the key value5 of the variable x using the variable z as an expression and returns the value

def d = new HashMap();             // declares a def variable d and sets it to a newly allocated HashMap
d['value2'] = 2;                   // puts the value of the key constant String value2 of the variable d to the constant int 2
d['value5'] = 5;                   // puts the value of the key constant String value5 of the variable d to the constant int 5
int y = d['value2'] + d['value5']; // declares the int variable y and sets it to the sum of the two values of the variable d
String z = 'value5';               // declares the String variable z and sets it to the constant String value5
return d[z];                       // accesses the value for the key value5 of the variable x using the variable z as an expression and returns the value
----

Note in the first example above all types can be resolved at compile-time, while in the second example all types must wait to be resolved until run-time.

==== Post Increment

A variable/field representing a numerical value can be possibly evaluated as part of an expression, and then increased by 1 for its respective type.  The format starts with a variable name followed by a plus and ends with a plus.

*Grammar:*
[source,ANTLR4]
----
post_increment: ( variable | member ) '++'
----

A numeric promotion may occur during a post-increment followed by a downcast if necessary.  A def type evaluated at run-time will follow the same promotion table at run-time following whatever type def represents.  A downcast may be required after the type promotion to assign the appropriate value back into the variable/field.  Non-numeric variables/members will result in an error.

Promotion Table:

|====
|from|to|downcast
|byte|int|byte
|short|int|short
|char|int|char
|int|int|
|long|long|
|float|float|
|double|double|
|def|def|
|====

Examples(s):
[source,Java]
----
int i = 0;    // declares the int variable i and sets it to the constant 0
i++;          // increments the int variable i by 1 to a value of 1
long l = 1;   // declares the long variable l and set it the constant 1
long k;       // declares the long variable k
k = l++;      // sets the long variable k to the value of l (1), and then increments the long variable l by 1 to a value of 2
----

==== Post Decrement

A variable/field representing a numerical value can be possibly evaluated as part of an expression, and then increased by 1 for its respective type.  The format starts with a variable name followed by a minus and ends with a minus.

*Grammar:*
[source,ANTLR4]
----
post_increment: ( variable | member ) '--'
----

A numeric promotion may occur during a post-decrement followed by a downcast if necessary.  A def type evaluated at run-time will follow the same promotion table at run-time following whatever type def represents.  A downcast may be required after the type promotion to assign the appropriate value back into the variable/field.  Non-numeric variables/members will result in an error.

Promotion Table:

|====
|from|to|downcast
|byte|int|byte
|short|int|short
|char|int|char
|int|int|
|long|long|
|float|float|
|double|double|
|def|def|
|====

Examples(s):
[source,Java]
----
short i = 0;    // declares the short variable i and sets it to the constant short 0
i--;            // decrements the short variable i by 1 to a value of -1 (promoted to int and downcast to short)
float l = 1.0f; // declares the float variable l and sets it the constant float 1.0f
float k;        // declares the float variable k
k = l--;        // sets the float variable k to the value of l (1.0f), and then decrements the float variable l by 1.0 to a value of 0.0
----

==== Pre Increment

A variable/field representing a numerical value can be increased by 1 for its respective type, and then possibly evaluated as part of an expression.  The format starts with a plus followed by a plus and ends with a variable name.

*Grammar:*
[source,ANTLR4]
----
pre_increment: '++' ( variable | member )
----

A numeric promotion may occur during a pre-increment followed by a downcast if necessary.  A def type evaluated at run-time will follow the same promotion table at run-time following whatever type def represents.  A downcast may be required after the type promotion to assign the appropriate value back into the variable/field.  Non-numeric variables/members will result in an error.

Promotion Table:

|====
|from|to|downcast
|byte|int|byte
|short|int|short
|char|int|char
|int|int|
|long|long|
|float|float|
|double|double|
|def|def|
|====

Examples(s):
[source,Java]
----
int i = 0;    // declares the int variable i and sets it to the constant int 0
++i;          // increments the int variable i by 1 to a value of 1
long l = 1;   // declares the long variable l and sets it to the constant long 1
long k;       // declares the long variable k
k = ++l;      // increments the long variable l by 1 to a value of 2, and then sets the long variable k to the value of l (2)
----

==== Pre Decrement

A variable/field representing a numerical value can be decreased by 1 for its respective type, and then possibly evaluated as part of an expression.  The format starts with a minus followed by a minus and ends with a variable name.

*Grammar:*
[source,ANTLR4]
----
pre_decrement: '--' ( variable | member )
----

A numeric promotion may occur during a pre-decrement followed by a downcast if necessary.  A def type evaluated at run-time will follow the same promotion table at run-time following whatever type def represents.  A downcast may be required after the type promotion to assign the appropriate value back into the variable/field.  Non-numeric variables/members will result in an error.

Promotion Table:
|====
|from|to|downcast
|byte|int|byte
|short|int|short
|char|int|char
|int|int|
|long|long|
|float|float|
|double|double|
|def|def|
|====

Examples(s):
[source,Java]
----
byte i = 1;      // declares the byte variable i and sets it to the constant int 1
--i;             // decrements the byte variable i by 1 to a value of 0 (promoted to int and downcast to byte)
double l = 1.0;  // declares the double variable l and sets it to the constant double 1.0
double k;        // declares the double variable k
k = --l;         // decrements the double variable l by 1.0 to a value of 0.0, and then sets the double variable k to the value of l (0.0)
----

==== Unary Positive

Unary positive gives the identity of a numerical value using the plus operator.  In practice this is usually a no-op, but will cause some numeric types to be promoted.  Format starts with a plus operator followed by a numerical expression.

*Grammar:*
[source,ANTLR4]
----
unary_positive: '+' expression
----

A numeric promotion may occur during a unary positive operation.  A def type evaluated at run-time will follow the same promotion table at run-time following whatever type def represents.  Non-numeric expressions will result in an error.

Promotion Table:
|====
|from|to
|byte|int
|short|int
|char|int
|int|int
|long|long
|float|float
|double|double
|def|def
|====

*Examples:*
[source,Java]
----
int x = +1;  // declares the int variable x and sets it to positive 1
long y = +x; // declares the long variable y and sets it to positive x (promoted to long from int)
def z = +y;  // declares the def variable z and sets it to positive y
byte z = +2; //ERROR: cannot implicitly downcast an int to a byte
----

==== Unary Negative

Unary negative negates a numeric value using the minus operator.  Format starts with a minus followed by a numerical expression.

*Grammar:*
[source,ANTLR4]
----
unary_negative: '-' expression
----

A numeric promotion may occur during a unary negative operation.  A def type evaluated at run-time will follow the same promotion table at run-time following whatever type def represents.  Non-numeric expressions will result in an error.

Promotion Table:
|====
|from|to
|byte|int
|short|int
|char|int
|int|int
|long|long
|float|float
|double|double
|def|def
|====

*Examples:*
[source,Java]
----
int x = -1;  // declares the int variable x and sets it to negative 1
long y = -x; // declares the long variable y and sets it to negative x (promoted to long from int)
def z = -y;  // declares the def variable z and sets it to negative y
byte z = -2; //ERROR: cannot implicitly downcast an int to a byte
----

==== Boolean Not

Boolean not will flip a boolean value from true to false or false to true using the bang operator.  The format is a bang operator followed by an expression.

*Grammar:*
[source,ANTLR4]
----
boolean_not: '!' expression;
----

Note that def types will be assumed to be of the boolean type.  Any def type evaluated at run-time that does not represent a boolean will result in an error.  Non-boolean expressions will result in an error.

*Examples:*
[source,Java]
----
boolean x = !false; // declares the boolean variable x and sets it to the opposite of the false value
boolean y = !x;     // declares the boolean variable y and sets it to the opposite of the boolean variable x
def z = !y;         // declares the def variable z and sets it to the opposite of the boolean variable y
----

==== Bitwise Not

Bitwise not will flip each bit of an integer type expression.  The format is the tilde operator followed by an expression.

*Grammar:*
[source,ANTLR4]
----
bitwise_not: '~' expression;
----

A numeric promotion may occur during unary positive operation.  A def type evaluated at run-time will follow the same promotion table at run-time following whatever type def represents.  Non-integer expressions will result in an error.

Promotion Table:
|====
|from|to
|byte|int
|short|int
|char|int
|int|int
|long|long
|def|def
|====

*Examples:*
[source,Java]
----
byte x = 1;  // declares the byte variable x and sets it to a constant int 1
int y = ~x;  // declares the int variable y and sets it to the negation of x
long z = ~y; // declares the long variable z and sets it the negation of y
def d = ~z;  // declares the def variable d and sets it the negation of z
def e;       // declares the def variable e
e = ~d;      // sets e the negation of d
----

==== Cast

The cast operator can be used to explicitly convert one type to another.  See casting [MARK] for more information.

[[constructor-call]]
==== Constructor Call

A constructor call is a special type of method call [MARK] used to allocate a reference type instance using the new operator.  The format is the new operator followed by a type, an opening parenthesis, arguments if any, and a closing parenthesis.  Arguments are a series of zero-to-many expressions delimited by commas.  Auto-boxing and auto-unboxing will be applied automatically for arguments passed into a constructor call.  See boxing and unboxing [MARK] for more information on this topic.  Constructor argument types can always be resolved at run-time; if appropriate type conversions (casting) cannot be applied an error will occur.  Once a reference type instance has been allocated, its members may be used as part of other expressions.

Constructor calls may be overloaded based on arity in Painless.  This means the same reference type may have multiple constructors as long as the number of arguments differs for each one.  This does have an effect on some of the provided reference type constructors in the Painless API [MARK].  When there are overloaded constructors with the same arity for a reference type in Java a single constructor must be chosen to be provided in Painless.

*Grammar:*
[source,ANTLR4]
----
constructor_call: 'new' TYPE '(' (expression (',' expression)*)? ')';
----

*Examples:*
[source,Java]
----
Map m = new HashMap();   // declares the Map variable m and sets it to a newly allocated HashMap using an empty constructor
m.put(3, 3);             // invokes the method call member put and adds the key-value pair of 3 to Map variable m
def d = new ArrayList(); // declares the def variable d and sets it to a newly allocated ArrayList using an empty constructor
def e;                   // declares the def variable e
e = new HashMap(m);      // sets e to a newly allocated HashMap using the constructor with a single argument m
----

[[new-array]]
==== New Array

An array type instance can be allocated using the new operator. The format starts with the new operator followed by the type followed by a series of opening and closing braces each containing an expression for the size of the dimension.

*Grammar:*
[source,ANTLR4]
----
new_array: 'new' TYPE ('[' expression ']')+;
----

*Examples:*
[source,Java]
----
int[] x = new int[5];      // declares an int array variable x and sets it to a newly allocated array with a size of 5
x = new int[10];           // sets the int array variable x to a newly allocated array with a size of 10
def[][] y = new def[5][5]; // declares a 2-dimensional def array variable y and set it to a newly
                           // allocated 2-dimensional array where both dimensions have a size of 5
----

==== Multiplication

Multiplies two numerical expressions.  Rules for resultant overflow and NaN values follow the Java specification.  The format is an expression, followed by the star operator, and a closing expression.

*Grammar:*
[source,ANTLR4]
----
multiplication: expression '*' expression;
----

A numeric promotion may occur during a multiplication operation.  A def type evaluated at run-time will follow the same promotion table at run-time following whatever type def represents. Non-numeric numbers will result in an error.

Promotion Table:
|====
||byte|short|char|int|long|float|double|def
|byte|int|int|int|int|long|float|double|def
|short|int|int|int|int|long|float|double|def
|char|int|int|int|int|long|float|double|def
|int|int|int|int|int|long|float|double|def
|long|long|long|long|long|long|float|double|def
|float|float|float|float|float|float|float|double|def
|double|double|double|double|double|double|double|double|def
|def|def|def|def|def|def|def|def|def
|====

*Examples:*
[source,Java]
----
int x = 5*4;      // declares the int variable x and sets it to the result of 5 multiplied by 4
double y = x*7.0; // declares the double variable y and sets it to the result of x multiplied by 7.0 (x is promoted to a double)
def z = x*y;      // declares the def variable z and sets it to the result of x multiplied by y (x is promoted to a double)
def a = z*x;      // declares the def variable a and sets it to the result of z multiplied by x (x is promoted to def at compile-time and double at run-time)
----

==== Division

Divides two numerical expressions.  Rules for NaN values and division by zero follow the Java specification.  Integer division will drop the remainder of the resultant value.  The format is an expression, followed by the slash operator, and a closing expression.

*Grammar:*
[source,ANTLR4]
----
division: expression '/' expression;
----

A numeric promotion may occur during a division operation.  A def type evaluated at run-time will follow the same promotion table at run-time following whatever type def represents. Non-numeric expressions will result in an error.

Promotion Table:
|====
||byte|short|char|int|long|float|double|def
|byte|int|int|int|int|long|float|double|def
|short|int|int|int|int|long|float|double|def
|char|int|int|int|int|long|float|double|def
|int|int|int|int|int|long|float|double|def
|long|long|long|long|long|long|float|double|def
|float|float|float|float|float|float|float|double|def
|double|double|double|double|double|double|double|double|def
|def|def|def|def|def|def|def|def|def
|====

*Examples:*
[source,Java]
----
int x = 5/4;      // declares the int variable x and sets it to the result of 5 divided by 4
double y = x/7.0; // declares the double variable y and sets it to the result of x divided by 7.0 (x is promoted to a double)
def z = x/y;      // declares the def variable z and sets it to the result of x divided by y (x is promoted to a double)
def a = z/x;      // declares the def variable a and sets it to the result of z divided by x (x is promoted to def at compile-time and double at run-time)
----

==== Remainder

Calculates the remainder for division between two numerical expressions.  Rules for NaN values and division by zero follow the Java specification.  The format is an expression, followed by the percent operator, and a closing expression.

*Grammar:*
[source,ANTLR4]
----
remainder: expression '%' expression;
----

A numeric promotion may occur during a remainder operation.  A def type evaluated at run-time will follow the same promotion table at run-time following whatever type def represents. Non-numeric expressions will result in an error.

Promotion Table:
|====
||byte|short|char|int|long|float|double|def
|byte|int|int|int|int|long|float|double|def
|short|int|int|int|int|long|float|double|def
|char|int|int|int|int|long|float|double|def
|int|int|int|int|int|long|float|double|def
|long|long|long|long|long|long|float|double|def
|float|float|float|float|float|float|float|double|def
|double|double|double|double|double|double|double|double|def
|def|def|def|def|def|def|def|def|def
|====

*Examples:*
[source,Java]
----
int x = 5%4;      // declares the int variable x and sets it to the remainder of 5 divided by 4
double y = x%7.0; // declares the double variable y and sets it to the remainder of x divided by 7.0 (x is promoted to a double)
def z = x%y;      // declares the def variable z and sets it to the remainder of x divided by y (x is promoted to a double)
def a = z%x;      // declares the def variable a and sets it to the remainder of z divided by x (x is promoted to def at compile-time and double at run-time)
----

==== String Concatenation

Concatenates two expressions together as a single String where at least of one of the expressions is a String to begin with.  The format is an expression, followed by a plus operator, and a closing expression.

*Grammar:*
[source,ANTLR4]
----
concatenate: expression '+' expression;
----

*Examples:*
[source,Java]
----
String x = "con";          // declares the String variable x and sets it to the String constant "con"
String y = x + "cat";      // declares the String variable y and sets it to the concatenation of the String variable x and the String constant "cat"
String z = 4 + x;          // declares the String variable z and sets it to the concatenation of the int constant 4 and the String variable x (4 is implicitly cast to a String)
def d = 2;                 // declares the def variable d and sets it to the int constant 2
z = z + d;                 // sets the String variable z to the concatenation of the String variable z
d = "con" + x + y + "cat"; // sets the def variable d to the concatenation of String constant "con", x, y, and the String constant "cat"
----

==== Addition

Adds two numerical expressions.  Rules for resultant overflow and NaN values follow the Java specification.  The format is an expression, followed by the plus operator, and a closing expression.

*Grammar:*
[source,ANTLR4]
----
addition: expression '+' expression;
----

A numeric promotion may occur during a addition operation.  A def type evaluated at run-time will follow the same promotion table at run-time following whatever type def represents. Non-numeric expressions will result in an error, except in the case of String which then implies the operation is string concatenation [MARK] rather than addition.

Promotion Table:
|====
||byte|short|char|int|long|float|double|def
|byte|int|int|int|int|long|float|double|def
|short|int|int|int|int|long|float|double|def
|char|int|int|int|int|long|float|double|def
|int|int|int|int|int|long|float|double|def
|long|long|long|long|long|long|float|double|def
|float|float|float|float|float|float|float|double|def
|double|double|double|double|double|double|double|double|def
|def|def|def|def|def|def|def|def|def
|====

*Examples:*
[source,Java]
----
int x = 5 + 4;      // declares the int variable x and sets it to the result of 5 added to 4
double y = x + 7.0; // declares the double variable y and sets it to the result of x added to 7.0 (x is promoted to a double)
def z = x + y;      // declares the def variable z and sets it to the result of x added to y (x is promoted to a double)
def a = z + x;      // declares the def variable a and sets it to the result of z added to x (x is promoted to def at compile-time and double at run-time)
----

==== Subtraction

Subtracts two numerical expressions.  Rules for resultant overflow and NaN values follow the Java specification.  The format is an expression, followed by the minus operator, and a closing expression.

*Grammar:*
[source,ANTLR4]
----
subtraction: expression '-' expression;
----

A numeric promotion may occur during a subtraction operation.  A def type evaluated at run-time will follow the same promotion table at run-time following whatever type def represents. Non-numeric expressions will result in an error.

Promotion Table:
|====
||byte|short|char|int|long|float|double|def
|byte|int|int|int|int|long|float|double|def
|short|int|int|int|int|long|float|double|def
|char|int|int|int|int|long|float|double|def
|int|int|int|int|int|long|float|double|def
|long|long|long|long|long|long|float|double|def
|float|float|float|float|float|float|float|double|def
|double|double|double|double|double|double|double|double|def
|def|def|def|def|def|def|def|def|def
|====

*Examples:*
[source,Java]
----
int x = 5-4;      // declares the int variable x and sets it to the result of 4 subtracted from 5
double y = x-7.0; // declares the double variable y and sets it to the result of 7.0 subtracted from x (x is promoted to a double)
def z = x-y;      // declares the def variable z and sets it to the result of y subtracted from x (x is promoted to a double)
def a = z-x;      // declares the def variable a and sets it to the result of x subtracted from z (x is promoted to def at compile-time and double at run-time)
----

==== Left Shift

Shifts lower order bits to higher order bits in the left-side expression by the distance specified in the right-side expression.  The format is an expression followed by two left-carrots, and a closing expression.

*Grammar:*
[source,ANTLR4]
----
left_shift: expression '<<' expression;
----

A numeric promotion may occur during a left shift operation to the left-side expression.  A def type evaluated at run-time will follow the same promotion table at run-time following whatever type def represents. Non-numeric and floating point expressions will result in an error.

Promotion Table:
|====
|from|to
|byte|int
|short|int
|char|int
|int|int
|long|long
|def|def
|====

The right-side expression will be explicitly cast to an int value and truncated based on the promoted type of the left-side expression.  If the left-side expression is of type int then the lowest order 5-bits will be taken as the distance to shift from the right-side expression (0-31).  If the left-side expression is of type long then the lowest order 6-bits will be taken as the distance to shift from the right-side expression (0-63). Non-numeric and floating point expressions will result in an error.

*Examples:*
[source,Java]
----
int x = 5 << 4;  // declares the int variable x and sets it to the result of 5 left shifted by 4
long y = x << 7; // declares the long variable y and sets it to the result of x left shifted by 7 (x is promoted to a long)
def z = x << y;  // declares the def variable z and sets it to the result of x left shifted by y
def a = z << x;  // declares the def variable a and sets it to the result of z left shifted by x
----

==== Right Shift

Shifts higher order bits to lower order bits in the left-side expression by the distance specified in the right-side expression.  Right shift will preserve the signed bit (highest order bit) as part of the result.  The format is an expression followed by two right-carrots, and a closing expression.

*Grammar:*
[source,ANTLR4]
----
right_shift: expression '>>' expression;
----

A numeric promotion may occur during a right shift operation to the left-side expression.  A def type evaluated at run-time will follow the same promotion table at run-time following whatever type def represents. Non-numeric and floating point expressions will result in an error.

Promotion Table:
|====
|from|to
|byte|int
|short|int
|char|int
|int|int
|long|long
|def|def
|====

The right-side expression will be explicitly cast to an int value and truncated based on the promoted type of the left-side expression.  If the left-side expression is of type int then the lowest order 5-bits will be taken as the distance to shift from the right-side expression (0-31).  If the left-side expression is of type long then the lowest order 6-bits will be taken as the distance to shift from the right-side expression (0-63). Non-numeric and floating point expressions will result in an error.

*Examples:*
[source,Java]
----
int x = 5 >> 4;  // declares the int variable x and sets it to the result of 5 right shifted by 4
long y = x >> 7; // declares the long variable y and sets it to the result of x right shifted by 7 (x is promoted to a long)
def z = x >> y;  // declares the def variable z and sets it to the result of x right shifted by y
def a = z >> x;  // declares the def variable a and sets it to the result of z right shifted by x
----

==== Unsigned Right Shift

Shifts higher order bits to lower order bits in the left-side expression by the distance specified in the right-side expression.  Unsigned right shift will not preserve the signed bit (highest order bit) as part of the result.  The format is an expression followed by three right-carrots, and a closing expression.

*Grammar:*
[source,ANTLR4]
----
unsigned_right_shift: expression '>>>' expression;
----

A numeric promotion may occur during an unsigned right shift operation to the left-side expression.  A def type evaluated at run-time will follow the same promotion table at run-time following whatever type def represents. Non-numeric and floating point expressions will result in an error.

Promotion Table:
|====
|from|to
|byte|int
|short|int
|char|int
|int|int
|long|long
|def|def
|====

The right-side expression will be explicitly cast to an int value and truncated based on the promoted type of the left-side expression.  If the left-side expression is of type int then the lowest order 5-bits will be taken as the distance to shift from the right-side expression (0-31).  If the left-side expression is of type long then the lowest order 6-bits will be taken as the distance to shift from the right-side expression (0-63). Non-numeric and floating point expressions will result in an error.

*Examples:*
[source,Java]
----
int x = 5 >> 4;  // declares the int variable x and sets it to the result of 5 unsigned right shifted by 4
long y = x >> 7; // declares the long variable y and sets it to the result of x unsigned right shifted by 7 (x is promoted to a long)
def z = x >> y;  // declares the def variable z and sets it to the result of x unsigned right shifted by y
def a = z >> x;  // declares the def variable a and sets it to the result of z unsigned right shifted by x
----

==== Greater Than

Greater than compares two numerical expressions where a resultant boolean value will be true if the left-side expression is a larger value than the right-side expression otherwise false.  The format is an expression, followed by the right angle operator, and a closing expression.

*Grammar:*
[source,ANTLR4]
----
greater_than: expression '>' expression;
----

A numeric promotion may occur during a greater than operation.  A def type evaluated at run-time will follow the same promotion table at run-time following whatever type def represents. Non-numeric expressions will result in an error.

Promotion Table:
|====
||byte|short|char|int|long|float|double|def
|byte|int|int|int|int|long|float|double|def
|short|int|int|int|int|long|float|double|def
|char|int|int|int|int|long|float|double|def
|int|int|int|int|int|long|float|double|def
|long|long|long|long|long|long|float|double|def
|float|float|float|float|float|float|float|double|def
|double|double|double|double|double|double|double|double|def
|def|def|def|def|def|def|def|def|def
|====

*Examples:*
[source,Java]
----
boolean x = 5 > 4; // declares the int variable x and sets it to the result of 5 greater than 4
double y = 7.0;    // declares the double variable y and sets it to the double constant 7.0
def z = y > 6.5;   // declares the def variable z and sets it to the result of y greater than 6.5
def a = y > x;     // declares the def variable a and sets it to the result of y greater than z (x is promoted to double at compile-time)
----

==== Greater Than Or Equal

Greater than or equal compares two numerical expressions where a resultant boolean value will be true if the left-side expression is a larger value than or equal to the right-side expression otherwise false.  The format is an expression, followed by the right angle and equals operator, and a closing expression.

*Grammar:*
[source,ANTLR4]
----
greater_than_or_equal: expression '>=' expression;
----

A numeric promotion may occur during a greater than or equal operation.  A def type evaluated at run-time will follow the same promotion table at run-time following whatever type def represents. Non-numeric expressions will result in an error.

Promotion Table:
|====
||byte|short|char|int|long|float|double|def
|byte|int|int|int|int|long|float|double|def
|short|int|int|int|int|long|float|double|def
|char|int|int|int|int|long|float|double|def
|int|int|int|int|int|long|float|double|def
|long|long|long|long|long|long|float|double|def
|float|float|float|float|float|float|float|double|def
|double|double|double|double|double|double|double|double|def
|def|def|def|def|def|def|def|def|def
|====

*Examples:*
[source,Java]
----
boolean x = 5 >= 4; // declares the int variable x and sets it to the result of 5 greater than or equal to 4
double y = 7.0;     // declares the double variable y and sets it to the double constant 7.0
def z = y >= 6.5;   // declares the def variable z and sets it to the result of y greater than or equal to 6.5
def a = y >= x;     // declares the def variable a and sets it to the result of y greater than or equal to z (x is promoted to double at compile-time)
----

==== Less Than

Less than compares two numerical expressions where a resultant boolean value will be true if the left-side expression is a smaller value than the right-side expression otherwise false.  The format is an expression, followed by the left angle operator, and a closing expression.

*Grammar:*
[source,ANTLR4]
----
less_than: expression '<' expression;
----

A numeric promotion may occur during a less than operation.  A def type evaluated at run-time will follow the same promotion table at run-time following whatever type def represents. Non-numeric expressions will result in an error.

Promotion Table:
|====
||byte|short|char|int|long|float|double|def
|byte|int|int|int|int|long|float|double|def
|short|int|int|int|int|long|float|double|def
|char|int|int|int|int|long|float|double|def
|int|int|int|int|int|long|float|double|def
|long|long|long|long|long|long|float|double|def
|float|float|float|float|float|float|float|double|def
|double|double|double|double|double|double|double|double|def
|def|def|def|def|def|def|def|def|def
|====

*Examples:*
[source,Java]
----
boolean x = 5 < 4; // declares the int variable x and sets it to the result of 5 less than 4
double y = 7.0;    // declares the double variable y and sets it to the double constant 7.0
def z = y < 6.5;   // declares the def variable z and sets it to the result of y less than 6.5
def a = y < x;     // declares the def variable a and sets it to the result of y less than z (x is promoted to double at compile-time)
----

==== Less Than Or Equal

Less than or equal compares two numerical expressions where a resultant boolean value will be true if the left-side expression is a larger value than or equal to the right-side expression otherwise false.  The format is an expression, followed by the left angle and equals operator, and a closing expression.

*Grammar:*
[source,ANTLR4]
----
less_than_or_equal: expression '<=' expression;
----

A numeric promotion may occur during a less than or equal operation.  A def type evaluated at run-time will follow the same promotion table at run-time following whatever type def represents. Non-numeric expressions will result in an error.

Promotion Table:
|====
||byte|short|char|int|long|float|double|def
|byte|int|int|int|int|long|float|double|def
|short|int|int|int|int|long|float|double|def
|char|int|int|int|int|long|float|double|def
|int|int|int|int|int|long|float|double|def
|long|long|long|long|long|long|float|double|def
|float|float|float|float|float|float|float|double|def
|double|double|double|double|double|double|double|double|def
|def|def|def|def|def|def|def|def|def
|====

*Examples:*
[source,Java]
----
boolean x = 5 <= 4; // declares the int variable x and sets it to the result of 5 less than or equal to 4
double y = 7.0;     // declares the double variable y and sets it to the double constant 7.0
def z = y <= 6.5;   // declares the def variable z and sets it to the result of y less than or equal to 6.5
def a = y <= x;     // declares the def variable a and sets it to the result of y less than or equal to z (x is promoted to double at compile-time)
----

==== Instance Of

The instanceof operator can be used to compare a variable's type to a specified reference type where a resultant boolean value is true if the variable type is the same as or a descendant of the specified reference type and false otherwise.  The format is an id, followed by the instanceof operator, and finished with a type.

*Grammar:*
[source,ANTLR4]
----
instance_of: ID 'instanceof' TYPE;
----

*Examples:*
[source,Java]
----
Map x = new HashMap();            // declares the Map variable x and sets it to a newly allocated HashMap
List y = new ArrayList();         // declares the List variable y and sets it to a newly allocated ArrayList
def z = y;                        // declares the def variable z and sets it to y
boolean a = x instanceof HashMap; // declares the boolean variable a and sets it to true since x's type is the same type as HashMap
boolean b = y instanceof Map;     // declares the boolean variable b and sets it to false since y's type is not the same type as Map or a descendant of Map
boolean c = z instanceof List;    // declares the boolean variable c and sets it to true since z's type is a descendant of the type List
----

==== Equality Equals

Equality equals compares two expressions where a resultant boolean value is true if the two expressions are equal and false otherwise.  When reference types are compared using this operator the equivalent of the equals member method will be called against the first expression, where the second expression is the argument.  Though the equals member method is used for reference types, this operation will always be null-safe.  Valid comparisons are between boolean types, primitive numeric types, and reference types.  If a comparison is made that is not listed as one of the valid comparisons an error will occur.  The format is an expression, followed by the equals-equals operator, and finished with an expression.

*Grammar:*
[source,ANTLR4]
----
equality_equals: expression '==' expression;
----

A numeric type promotion may occur during a primitive numeric comparison.  A def type evaluated at run-time will follow the same promotion table at run-time following whatever type def represents.

Promotion Table:
|====
||byte|short|char|int|long|float|double|def
|byte|int|int|int|int|long|float|double|def
|short|int|int|int|int|long|float|double|def
|char|int|int|int|int|long|float|double|def
|int|int|int|int|int|long|float|double|def
|long|long|long|long|long|long|float|double|def
|float|float|float|float|float|float|float|double|def
|double|double|double|double|double|double|double|double|def
|def|def|def|def|def|def|def|def|def
|====

*Examples:*
[source,Java]
----
boolean b0 = true;              // declares the boolean variable b0 and sets it the constant boolean true
boolean b1 = false;             // declares the boolean variable b1 and sets it the constant boolean false
int i = 2;                      // declares the int variable i and sets it the constant int 2
float f = 2.0f;                 // declares the float variable f and sets it the constant float 2.0
List l0 = new ArrayList();      // declares the List variable l0 and sets it to a newly allocated ArrayList
ArrayList l1 = new ArrayList(); // declares the ArrayList variable l1 and sets it to a newly allocated ArrayList
def di0 = 2;                    // declares the def variable di0 and sets it the constant int 2
def di1 = 3;                    // declares the def variable di1 and sets it the constant int 3
def dl = new ArrayList();       // declares the def variable dl and sets it to a newly allocated ArrayList
boolean result;                 // declares the boolean variable result

result = b0 == b1;              // compares b0 to b1 and has a boolean result of false
result = i == f;                // compares i to f where i is promoted to float and has a boolean result of true
result = b0 == i;               // ERROR: a comparison between a boolean and a primitive numeric type is illegal
result = i == l0;               // ERROR: a comparison between a primitive numeric type and a reference type is illegal

l0.add(1);                      // adds a constant int 1 to the List l0
l1.add(1);                      // adds a constant int 1 to the ArrayList l1
result = l0 == l1;              // compares l0 to l1 using l0.equals(l1) and has a boolean result of true
l0.add(1);                      // adds a constant int 1 to the List l0
result = l0 == l1;              // compares l0 to l1 using l0.equals(l1) and has a boolean result of false

result = di0 == di1;            // compares di0 to di1 and has a boolean result of false
result = di0 == i;              // compares di0 to i where i is promoted to def and has a boolean result of true

dl.add(1);                      // adds a constant int 1 to the def ArrayList dl
result = dl == l0;              // compares dl to l0 using dl.equals(l0) with a boolean result of true

result = null == dl;            // compares null to dl with a boolean result of false
result = l1 == null;            // compares l1 to null with a boolean result of false
----

==== Equality Not Equals

Equality not equals compares two expressions where a resultant boolean value is true if the two expressions are not equal and false otherwise.  When reference types are compared using this operator the equivalent of the equals member method will be called against the first expression, where the second expression is the argument, with the resultant boolean being reversed.  Though the equals member method is used for reference types, this operation will always be null-safe.  Valid comparisons are between boolean types, primitive numeric types, and reference types.  If a comparison is made that is not listed as one of the valid comparisons an error will occur.  The format is an expression, followed by the bang-equals operator, and finished with an expression.

*Grammar:*
[source,ANTLR4]
----
equality_not_equals: expression '!=' expression;
----

A numeric type promotion may occur during a primitive numeric comparison.  A def type evaluated at run-time will follow the same promotion table at run-time following whatever type def represents.

Promotion Table:
|====
||byte|short|char|int|long|float|double|def
|byte|int|int|int|int|long|float|double|def
|short|int|int|int|int|long|float|double|def
|char|int|int|int|int|long|float|double|def
|int|int|int|int|int|long|float|double|def
|long|long|long|long|long|long|float|double|def
|float|float|float|float|float|float|float|double|def
|double|double|double|double|double|double|double|double|def
|def|def|def|def|def|def|def|def|def
|====

*Examples:*
[source,Java]
----
boolean b0 = true;              // declares the boolean variable b0 and sets it the constant boolean true
boolean b1 = false;             // declares the boolean variable b1 and sets it the constant boolean false
int i = 2;                      // declares the int variable i and sets it the constant int 2
float f = 2.0f;                 // declares the float variable f and sets it the constant float 2.0
List l0 = new ArrayList();      // declares the List variable l0 and sets it to a newly allocated ArrayList
ArrayList l1 = new ArrayList(); // declares the ArrayList variable l1 and sets it to a newly allocated ArrayList
def di0 = 2;                    // declares the def variable di0 and sets it the constant int 2
def di1 = 3;                    // declares the def variable di1 and sets it the constant int 3
def dl = new ArrayList();       // declares the def variable dl and sets it to a newly allocated ArrayList
boolean result;                 // declares the boolean variable result

result = b0 != b1;              // compares b0 to b1 and has a boolean result of true
result = i != f;                // compares i to f where i is promoted to float and has a boolean result of false
result = b0 != i;               // ERROR: a comparison between a boolean and a primitive numeric type is illegal
result = i != l0;               // ERROR: a comparison between a primitive numeric type and a reference type is illegal

l0.add(1);                      // adds a constant int 1 to the List l0
l1.add(1);                      // adds a constant int 1 to the ArrayList l1
result = l0 != l1;              // compares l0 to l1 using l0.equals(l1) and has a boolean result of false
l0.add(1);                      // adds a constant int 1 to the List l0
result = l0 != l1;              // compares l0 to l1 using l0.equals(l1) and has a boolean result of true

result = di0 != di1;            // compares di0 to di1 and has a boolean result of true
result = di0 != i;              // compares di0 to i where i is promoted to def and has a boolean result of false

dl.add(1);                      // adds a constant int 1 to the def ArrayList dl
result = dl != l0;              // compares dl to l0 using dl.equals(l0) with a boolean result of false

result = null != dl;            // compares null to dl with a boolean result of true
result = l1 != null;            // compares null to l1 with a boolean result of true
----

==== Identity Equals

Identity equals compares two expressions where a resultant boolean value is true if the two expressions are equal and false otherwise.  Two primitive types are considered to be equal if they have the same value.  Two reference types are considered to be equal if they refer to the exact same instance in memory or are both null.  Valid comparisons are between boolean types, primitive numeric types, and reference types.  If a comparison is made that is not listed as one of the valid comparisons an error will occur.  The format is an expression, followed by the equals-equals-equals operator, and finished with an expression.

*Grammar:*
[source,ANTLR4]
----
identity_equals: expression '===' expression;
----

A numeric type promotion may occur during a primitive numeric comparison.  A def type evaluated at run-time will follow the same promotion table at run-time following whatever type def represents.

Promotion Table:
|====
||byte|short|char|int|long|float|double|def
|byte|int|int|int|int|long|float|double|def
|short|int|int|int|int|long|float|double|def
|char|int|int|int|int|long|float|double|def
|int|int|int|int|int|long|float|double|def
|long|long|long|long|long|long|float|double|def
|float|float|float|float|float|float|float|double|def
|double|double|double|double|double|double|double|double|def
|def|def|def|def|def|def|def|def|def
|====

*Examples:*
[source,Java]
----
boolean b0 = true;              // declares the boolean variable b0 and sets it the constant boolean true
boolean b1 = false;             // declares the boolean variable b1 and sets it the constant boolean false
int i = 2;                      // declares the int variable i and sets it the constant int 2
float f = 2.0f;                 // declares the float variable f and sets it the constant float 2.0
List l0 = new ArrayList();      // declares the List variable l0 and sets it to a newly allocated ArrayList
ArrayList l1 = new ArrayList(); // declares the ArrayList variable l1 and sets it to a newly allocated ArrayList
List l2 = l1;                   // declares the List variable l2 and sets it to l1
def di0 = 2;                    // declares the def variable di0 and sets it the constant int 2
def di1 = 3;                    // declares the def variable di1 and sets it the constant int 3
def dl = l0;                    // declares the def variable dl and sets it to l0
boolean result;                 // declares the boolean variable result

result = b0 === b1;             // compares b0 to b1 and has a boolean result of false
result = i === f;               // compares i to f where i is promoted to float and has a boolean result of true
result = b0 === i;              // ERROR: a comparison between a boolean and a primitive numeric type is illegal
result = i === l0;              // ERROR: a comparison between a primitive numeric type and a reference type is illegal

l0.add(1);                      // adds a constant int 1 to the List l0
l1.add(1);                      // adds a constant int 1 to the ArrayList l1
result = l0 === l1;             // compares l0 to l1 and has a boolean result of false
l0.add(1);                      // adds a constant int 1 to the List l0
result = l0 === l1;             // compares l0 to l1 and has a boolean result of false
result = l1 === l2;             // compares l1 to l2 and has a boolean result of true

result = di0 === di1;           // compares di0 to di1 and has a boolean result of false
result = di0 === i;             // compares di0 to i where i is promoted to def and has a boolean result of true

result = dl === l0;             // compares dl to l0 with a boolean result of true

result = null === dl;           // compares null to dl with a boolean result of false
result = l1 === null;           // compares null to l1 with a boolean result of false
----

==== Identity Not Equals

Identity not equals compares two expressions where a resultant boolean value is true if the two expressions are not equal and false otherwise.  Two primitive types are considered to be not equal if they have different values.  Two reference types are considered to be not equal if they refer to the different instances in memory or one is null and the other is not.  Valid comparisons are between boolean types, primitive numeric types, and reference types.  If a comparison is made that is not listed as one of the valid comparisons an error will occur.  The format is an expression, followed by the bang-equals-equals operator, and finished with an expression.

*Grammar:*
[source,ANTLR4]
----
identity_not_equals: expression '!==' expression;
----

A numeric type promotion may occur during a primitive numeric comparison.  A def type evaluated at run-time will follow the same promotion table at run-time following whatever type def represents.

Promotion Table:
|====
||byte|short|char|int|long|float|double|def
|byte|int|int|int|int|long|float|double|def
|short|int|int|int|int|long|float|double|def
|char|int|int|int|int|long|float|double|def
|int|int|int|int|int|long|float|double|def
|long|long|long|long|long|long|float|double|def
|float|float|float|float|float|float|float|double|def
|double|double|double|double|double|double|double|double|def
|def|def|def|def|def|def|def|def|def
|====

*Examples:*
[source,Java]
----
boolean b0 = true;              // declares the boolean variable b0 and sets it the constant boolean true
boolean b1 = false;             // declares the boolean variable b1 and sets it the constant boolean false
int i = 2;                      // declares the int variable i and sets it the constant int 2
float f = 2.0f;                 // declares the float variable f and sets it the constant float 2.0
List l0 = new ArrayList();      // declares the List variable l0 and sets it to a newly allocated ArrayList
ArrayList l1 = new ArrayList(); // declares the ArrayList variable l1 and sets it to a newly allocated ArrayList
List l2 = l1;                   // declares the List variable l2 and sets it to l1
def di0 = 2;                    // declares the def variable di0 and sets it the constant int 2
def di1 = 3;                    // declares the def variable di1 and sets it the constant int 3
def dl = l0;                    // declares the def variable dl and sets it to l0
boolean result;                 // declares the boolean variable result

result = b0 !== b1;             // compares b0 to b1 and has a boolean result of true
result = i !== f;               // compares i to f where i is promoted to float and has a boolean result of false
result = b0 !== i;              // ERROR: a comparison between a boolean and a primitive numeric type is illegal
result = i !== l0;              // ERROR: a comparison between a primitive numeric type and a reference type is illegal

l0.add(1);                      // adds a constant int 1 to the List l0
l1.add(1);                      // adds a constant int 1 to the ArrayList l1
result = l0 !== l1;             // compares l0 to l1 and has a boolean result of true
l0.add(1);                      // adds a constant int 1 to the List l0
result = l0 !== l1;             // compares l0 to l1 and has a boolean result of true
result = l1 !== l2;             // compares l1 to l2 and has a boolean result of false

result = di0 !== di1;           // compares di0 to di1 and has a boolean result of true
result = di0 !== i;             // compares di0 to i where i is promoted to def and has a boolean result of false

result = dl !== l0;             // compares dl to l0 with a boolean result of false

result = null !== dl;           // compares null to dl with a boolean result of true
result = l1 !== null;           // compares null to l1 with a boolean result of true
----

==== Bitwise And

Bitwise and will and together two integer type expressions.  The table below shows what each resultant bit will in the resultant integer type value be based on the corresponding bit in each integer type expression.

|====
||1|0
|1|1|0
|0|0|0
|====

The format starts with an expression, follows with the ampersand operator, and finishes with an expression.

*Grammar:*
[source,ANTLR4]
----
bitwise_and: expression '&' expression;
----

A numeric promotion may occur during a bitwise and operation.  A def type evaluated at run-time will follow the same promotion table at run-time following whatever type def represents.  Non-integer expressions will result in an error.

Promotion Table:
|====
||byte|short|char|int|long|def
|byte|int|int|int|int|long|def
|short|int|int|int|int|long|def
|char|int|int|int|int|long|def
|int|int|int|int|int|long|def
|long|long|long|long|long|long|def
|def|def|def|def|def|def|def|def|def
|====

*Examples:*
[source,Java]
----
byte x = 16;    // declares the byte variable x and sets it to a constant int 1
int y = x & 4;  // declares the int variable y and sets it to the result of x and 4
long z = y & x; // declares the long variable z and sets it the result of y and x
def d = z & 2;  // declares the def variable d and sets it the result of z and 2
def e;          // declares the def variable e
e = d & z;      // sets e to the result of d and z
----

==== Boolean Xor

Boolean xor will xor together two boolean expressions.  The table below shows what the resultant boolean value will be based on the two boolean expressions.

|====
||true|false
|true|false|true
|false|true|false
|====

The format starts with an expression, follows with the carrot operator, and finishes with an expression.

*Grammar:*
[source,ANTLR4]
----
boolean_xor: expression '^' expression;
----

Note that def types will be assumed to be of the boolean type.  Any def type evaluated at run-time that does not represent a boolean will result in an error.  Non-boolean expressions will result in an error.

*Examples:*
[source,Java]
----
boolean x = false;    // declares the boolean variable x and sets the constant boolean false
boolean y = x ^ true; // declares the boolean variable y and sets it the result of x xor true
def z = y ^ x;        // declares the def variable z and sets it to the result of y xor x
----

==== Bitwise Xor

Bitwise xor will xor together two integer type expressions.  The table below shows what each resultant bit will in the resultant integer type value be based on the corresponding bit in each integer type expression.

|====
||1|0
|1|0|1
|0|1|0
|====

The format starts with an expression, follows with the carrot operator, and finishes with an expression.

*Grammar:*
[source,ANTLR4]
----
bitwise_xor: expression '^' expression;
----

A numeric promotion may occur during a bitwise xor operation.  A def type evaluated at run-time will follow the same promotion table at run-time following whatever type def represents.  Non-integer expressions will result in an error.

Promotion Table:
|====
||byte|short|char|int|long|def
|byte|int|int|int|int|long|def
|short|int|int|int|int|long|def
|char|int|int|int|int|long|def
|int|int|int|int|int|long|def
|long|long|long|long|long|long|def
|def|def|def|def|def|def|def|def|def
|====

*Examples:*
[source,Java]
----
byte x = 16;    // declares the byte variable x and sets it to a constant int 1
int y = x ^ 4;  // declares the int variable y and sets it to the result of x xor 4
long z = y ^ x; // declares the long variable z and sets it the result of y xor x
def d = z ^ 2;  // declares the def variable d and sets it the result of z xor 2
def e;          // declares the def variable e
e = d ^ z;      // sets e to the result of d xor z
----

==== Bitwise Or

Bitwise or will or together two integer type expressions.  The table below shows what each resultant bit will in the resultant integer type value be based on the corresponding bit in each integer type expression.

|====
||1|0
|1|1|1
|0|1|0
|====

The format starts with an expression, follows with the pipe operator, and finishes with an expression.

*Grammar:*
[source,ANTLR4]
----
bitwise_or: expression '|' expression;
----

A numeric promotion may occur during a bitwise xor operation.  A def type evaluated at run-time will follow the same promotion table at run-time following whatever type def represents.  Non-integer expressions will result in an error.

Promotion Table:
|====
||byte|short|char|int|long|def
|byte|int|int|int|int|long|def
|short|int|int|int|int|long|def
|char|int|int|int|int|long|def
|int|int|int|int|int|long|def
|long|long|long|long|long|long|def
|def|def|def|def|def|def|def|def|def
|====

*Examples:*
[source,Java]
----
byte x = 16;    // declares the byte variable x and sets it to a constant int 1
int y = x | 4;  // declares the int variable y and sets it to the result of x or 4
long z = y | x; // declares the long variable z and sets it the result of y or x
def d = z | 2;  // declares the def variable d and sets it the result of z or 2
def e;          // declares the def variable e
e = d | z;      // sets e to the result of d or z
----

==== Boolean And

Boolean and will and together two boolean expressions.  If the first expression is found to be false then it is known that the result will also be false, so evaluation of the second expression will be skipped.  The table below shows what the resultant boolean value will be based on the two boolean expressions.

||true|false
|true|true|false
|false|false|false

The format starts with an expression, follows with the ampersand-ampersand operator, and finishes with an expression.

*Grammar:*
[source,ANTLR4]
----
boolean_and: expression '&&' expression;
----

Note that def types will be assumed to be of the boolean type.  Any def type evaluated at run-time that does not represent a boolean will result in an error.  Non-boolean expressions will result in an error.

*Examples:*
[source,Java]
----
boolean x = false;     // declares the boolean variable x and sets the constant boolean false
boolean y = x && true; // declares the boolean variable y and sets it the result of x and true
def z = y && x;        // declares the def variable z and sets it to the result of y and x
----

==== Boolean Or

Boolean or will or together two boolean expressions.  If the first expression is found to be true then it is known that the result will also be true, so evaluation of the second expression will be skipped.  The table below shows what the resultant boolean value will be based on the two boolean expressions.

|====
||true|false
|true|true|true
|false|true|false
|====

The format starts with an expression, follows with the pipe-pipe operator, and finishes with an expression.

*Grammar:*
[source,ANTLR4]
----
boolean_and: expression '||' expression;
----

Note that def types will be assumed to be of the boolean type.  Any def type evaluated at run-time that does not represent a boolean will result in an error.  Non-boolean expressions will result in an error.

*Examples:*
[source,Java]
----
boolean x = false;     // declares the boolean variable x and sets the constant boolean false
boolean y = x || true; // declares the boolean variable y and sets it the result of x or true
def z = y || x;        // declares the def variable z and sets it to the result of y or x
----

==== Conditional

A conditional operation consists of three expressions.  The first expression is evaluated with an expected boolean result type.  If the first expression evaluates to true then the second expression will be evaluated.  If the first expression evaluates to false then the third expression will be evaluated.  This can be used as a shortcut many different operations without requiring a full if/else branch.  Errors will occur if the first expression does not evaluate to a boolean type or if one of the second or third expression cannot be converted to a type appropriate for the expected result.  The format is an expression followed by a question-mark operator, another expression, a colon operator, and finishes with a final expression.

*Grammar:*
[source,ANTLR4]
----
conditional: expression '?' expression ':' expression;
----

A numeric type promotion may occur during the evaluation of a conditional with the second and third expressions if the expected result is a numeric type.  A def type evaluated at run-time will follow the same promotion table at run-time following whatever type def represents.

Promotion Table:
|====
||byte|short|char|int|long|float|double|def
|byte|int|int|int|int|long|float|double|def
|short|int|int|int|int|long|float|double|def
|char|int|int|int|int|long|float|double|def
|int|int|int|int|int|long|float|double|def
|long|long|long|long|long|long|float|double|def
|float|float|float|float|float|float|float|double|def
|double|double|double|double|double|double|double|double|def
|def|def|def|def|def|def|def|def|def
|====

*Examples:*
[source,Java]
----
boolean b = true;                        // declares the boolean variable b and sets it the constant boolean true

int x = b ? 1 : 2;                       // declares the int variable x and sets it to the int constant 1
                                         // since the first expression of the conditional evaluates to true
                                         // so the second expression is evaluated for a result

List y = x > 1 ? new ArrayList() : null; // declares the List variable y and sets it to null
                                         // since the first expression of the conditional evaluates to false
                                         // so the third expression is evaluated for a result

def z = x < 2 ? true : false;            // declares the def variable z and sets it to the boolean constant true
                                         // since the first expression of the conditional evaluates to true
                                         // so the second expression is evaluated for a result
----

==== Elvis

The elvis operator consists of two expressions.  If the first expression is a non-null value then the resultant value will be the evaluated first expression otherwise the resultant value will be the evaluated second expression.  This is typically used as a shortcut for a null check in a conditional.  An error will occur if the expected result is a primitive type.  The format is an expression, followed by the question-mark-colon operator, and finishes with an expression.

*Grammar:*
[source,ANTLR4]
----
elvis: expression '?:' expression;
----

*Examples:*
[source,Java]
----
List l = new ArrayList();     // declares the List variable l and sets it to a newly allocated ArrayList
List y = l : new ArrayList(); // declares the List variable y and sets it to l since l is not null
y = null;                     // sets y to null
def z = y ?: new HashMap();   // declares the def variable z and sets it to a newly allocated HashMap since y is null
----

==== Assignment

Assignment can be used to assign a value to a variable.  See Variable Assignment [MARK] for more information.

==== Compound Assignment

Compound assignment can be used as a shortcut for an assignment where a binary operation would occur between the variable/field as the left-side expression and a separate right-side expression.  The variable/field and right-side expression must be of appropriate types for the specific operation or an error will occur.  A downcast may be necessary for certain operations to be able to assign the result back into the variable/field and will happen implicitly.  The format is a variable/field, followed by one of the compound assignment operators, finished with an expression.

*Grammar:*
[source,ANTLR4]
----
compund_assignment: ID (. ID)? '$=' expression; // $ is a placeholder for the operation symbol
----

A compound assignment is equivalent to the expression below where V is the variable/field and T is the type of variable/member.

[source,Java]
----
V = (T)(V op expression);
----

The table below shows all available operators for compound assignment.  All operators follow any casting/promotion rules according to their regular definition.

|====
|Operator|Compound Symbol
|Multiplication|*=
|Division|/=
|Remainder|%=
|String Concatenation|+=
|Addition|+=
|Subtraction|-=
|Left Shift|<<=
|Right Shift|>>=
|Unsigned Right Shift|>>>=
|Bitwise And|&=
|Boolean And|&=
|Bitwise Xor|^=
|Boolean Xor|^=
|Bitwise Or|\|=
|Boolean Or|\|=
|====

*Examples:*
[source,Java]
----
int i = 10;         // declares the variable i and sets it to constant int 10
i *= 2;             // multiplies i by 2 -- i = (int)(i * 2)
i /= 5;             // divides i by 5 -- i = (int)(i / 5)
i %= 3;             // gives the remainder for i/3 -- i = (int)(i % 3)
i += 5;             // adds 5 to i -- i = (int)(i + 5)
i -= 5;             // subtracts 5 from i -- i = (int)(i - 5)
i <<= 2;            // left shifts i by 2 -- i = (int)(i << 2)
i >>= 1;            // right shifts i by 1 -- i = (int)(i >> 1)
i >>>= 1;           // unsigned right shifts i by 1 -- i = (int)(i >>> 1)
i &= 15;            // ands i with 15 -- i = (int)(i & 15)
i ^= 12;            // xors i with 12 -- i = (int)(i ^ 2)
i |= 4;             // ors i with 4 -- i = (int)(i | 4)

boolean b = true;   // declares the boolean variable b and sets it to the constant boolean true
b &= false;         // ands b with false -- b = (boolean)(b & false)
b ^= false;         // xors b with false -- b = (boolean)(b & false)
b |= true;          // ors be with true -- b = (boolean)(b & false)

def x = 'compound'; // declares the def variable x and sets it to the constant String 'compound'
x += ' assignment'; // string concatenates ' assignment' to x -- x = (String)(x + ' assignment')
----
=======
An operator is the most basic action that can be taken to evaluate values in a
script. An expression is one-to-many consecutive operations.  Precedence is the
order in which an operator will be evaluated relative to another operator.
Associativity is the direction within an expression in which a specific operator
is evaluated.  The following table lists all available operators:

[cols="<6,<3,^3,^2,^4"]
|====
| *Operator*                                                | *Category*                                  | *Symbol(s)* | *Precedence* | *Associativity*
| <<precedence-operator, Precedence>>                       | <<painless-operators-general, General>>     | ()          | 0            | left -> right
| <<method-call-operator, Method Call>>                     | <<painless-operators-reference, Reference>> | . ()        | 1            | left -> right
| <<field-access-operator, Field Access>>                   | <<painless-operators-reference, Reference>> | .           | 1            | left -> right
| <<null-safe-operator, Null Safe>>                         | <<painless-operators-reference, Reference>> | ?.          | 1            | left -> right
| <<function-call-operator, Function Call>>                 | <<painless-operators-general, General>>     | ()          | 1            | left -> right
| <<array-initialization-operator, Array Initialization>>   | <<painless-operators-array, Array>>         | [] {}       | 1            | left -> right
| <<array-access-operator, Array Access>>                   | <<painless-operators-array, Array>>         | []          | 1            | left -> right
| <<array-length-operator, Array Length>>                   | <<painless-operators-array, Array>>         | .           | 1            | left -> right
| <<list-initialization-operator, List Initialization>>     | <<painless-operators-reference, Reference>> | []          | 1            | left -> right
| <<list-access-operator, List Access>>                     | <<painless-operators-reference, Reference>> | []          | 1            | left -> right
| <<map-initialization-operator, Map Initialization>>       | <<painless-operators-reference, Reference>> | [:]         | 1            | left -> right
| <<map-access-operator, Map Access>>                       | <<painless-operators-reference, Reference>> | []          | 1            | left -> right
| <<post-increment-operator, Post Increment>>               | <<painless-operators-numeric, Numeric>>     | ++          | 1            | left -> right
| <<post-decrement-operator, Post Decrement>>               | <<painless-operators-numeric, Numeric>>     | --          | 1            | left -> right
| <<pre-increment-operator, Pre Increment>>                 | <<painless-operators-numeric, Numeric>>     | ++          | 2            | right -> left
| <<pre-decrement-operator, Pre Decrement>>                 | <<painless-operators-numeric, Numeric>>     | --          | 2            | right -> left
| <<unary-positive-operator, Unary Positive>>               | <<painless-operators-numeric, Numeric>>     | +           | 2            | right -> left
| <<unary-negative-operator, Unary Negative>>               | <<painless-operators-numeric, Numeric>>     | -           | 2            | right -> left
| <<boolean-not-operator, Boolean Not>>                     | <<painless-operators-boolean, Boolean>>     | !           | 2            | right -> left
| <<bitwise-not-operator, Bitwise Not>>                     | <<painless-operators-numeric, Numeric>>     | ~           | 2            | right -> left
| <<cast-operator, Cast>>                                   | <<painless-operators-general, General>>     | ()          | 3            | right -> left
| <<new-instance-operator, New Instance>>                   | <<painless-operators-reference, Reference>> | new ()      | 3            | right -> left
| <<new-array-operator, New Array>>                         | <<painless-operators-array, Array>>         | new []      | 3            | right -> left
| <<multiplication-operator, Multiplication>>               | <<painless-operators-numeric, Numeric>>     | *           | 4            | left -> right
| <<division-operator, Division>>                           | <<painless-operators-numeric, Numeric>>     | /           | 4            | left -> right
| <<remainder-operator, Remainder>>                         | <<painless-operators-numeric, Numeric>>     | %           | 4            | left -> right
| <<string-concatenation-operator, String Concatenation>>   | <<painless-operators-reference, Reference>> | +           | 5            | left -> right
| <<addition-operator, Addition>>                           | <<painless-operators-numeric, Numeric>>     | +           | 5            | left -> right
| <<subtraction-operator, Subtraction>>                     | <<painless-operators-numeric, Numeric>>     | -           | 5            | left -> right
| <<left-shift-operator, Left Shift>>                       | <<painless-operators-numeric, Numeric>>     | <<          | 6            | left -> right
| <<right-shift-operator, Right Shift>>                     | <<painless-operators-numeric, Numeric>>     | >>          | 6            | left -> right
| <<unsigned-right-shift-operator, Unsigned Right Shift>>   | <<painless-operators-numeric, Numeric>>     | >>>         | 6            | left -> right
| <<greater-than-operator, Greater Than>>                   | <<painless-operators-boolean, Boolean>>     | >           | 7            | left -> right
| <<greater-than-or-equal-operator, Greater Than Or Equal>> | <<painless-operators-boolean, Boolean>>     | >=          | 7            | left -> right
| <<less-than-operator, Less Than>>                         | <<painless-operators-boolean, Boolean>>     | <           | 7            | left -> right
| <<less-than-or-equal-operator, Less Than Or Equal>>       | <<painless-operators-boolean, Boolean>>     | <=          | 7            | left -> right
| <<instanceof-operator, Instanceof>>                       | <<painless-operators-boolean, Boolean>>     | instanceof  | 8            | left -> right
| <<equality-equals-operator, Equality Equals>>             | <<painless-operators-boolean, Boolean>>     | ==          | 9            | left -> right
| <<equality-not-equals-operator, Equality Not Equals>>     | <<painless-operators-boolean, Boolean>>     | !=          | 9            | left -> right
| <<identity-equals-operator, Identity Equals>>             | <<painless-operators-boolean, Boolean>>     | ===         | 9            | left -> right
| <<identity-not-equals-operator, Identity Not Equals>>     | <<painless-operators-boolean, Boolean>>     | !==         | 9            | left -> right
| <<bitwise-and-operator, Bitwise And>>                     | <<painless-operators-numeric, Numeric>>     | &           | 10           | left -> right
| <<boolean-xor-operator, Boolean Xor>>                     | <<painless-operators-boolean, Boolean>>     | ^           | 11           | left -> right
| <<bitwise-xor-operator, Bitwise Xor>>                     | <<painless-operators-numeric, Numeric>>     | ^           | 11           | left -> right
| <<bitwise-or-operator, Bitwise Or>>                       | <<painless-operators-numeric, Numeric>>     | \|          | 12           | left -> right
| <<boolean-and-operator, Boolean And>>                     | <<painless-operators-boolean, Boolean>>     | &&          | 13           | left -> right
| <<boolean-or-operator, Boolean Or>>                       | <<painless-operators-boolean, Boolean>>     | \|\|        | 14           | left -> right
| <<conditional-operator, Conditional>>                     | <<painless-operators-general, General>>     | ? :         | 15           | right -> left
| <<elvis-operator, Elvis>>                                 | <<painless-operators-general, General>>     | ?:          | 16           | right -> left
| <<assignment-operator, Assignment>>                       | <<painless-operators-general, General>>     | =           | 17           | right -> left
| <<compound-assignment-operator, Compound Assignment>>     | <<painless-operators-general, General>>     | $=          | 17           | right -> left
|====
>>>>>>> 0c7f6570
<|MERGE_RESOLUTION|>--- conflicted
+++ resolved
@@ -1,1824 +1,6 @@
 [[painless-operators]]
 === Operators
 
-<<<<<<< HEAD
-The following is a table of the available operators in Painless.  Each operator will have further information and examples outside of the table.  Many operators will have a promotion table as described by the documentation on promotion [MARK].
-
-[options="header",cols="6,3,2,4"]
-|====
-|Operator|Symbol(s)|Precedence|Associativity
-|Precedence|()|0|left-to-right
-|Field Access|.|1|left-to-right
-|Method Call|. ()|1|left-to-right
-|Null Safe|?.|1|left-to-right
-|Function Call|()|1|left-to-right
-|Array Initialization|[] {}|1|left-to-right
-|Array Access|[]|1|left-to-right
-|Array Length|.|1|left-to-right
-|List Initialization|[]|1|left-to-right
-|List Access|[]|1|left-to-right
-|Map Initialization|[:]|1|left-to-right
-|Map Access|[]|1|left-to-right
-|Post Increment|++|1|left-to-right
-|Post Decrement|--|1|left-to-right
-|Pre Increment|++|2|right-to-left
-|Pre Decrement|--|2|right-to-left
-|Unary Positive|+|2|right-to-left
-|Unary Negative|-|2|right-to-left
-|Boolean Not|!|2|right-to-left
-|Bitwise Not|~|2|right-to-left
-|Cast|()|3|right-to-left
-|Constructor Call|new ()|3|right-to-left
-|New Array|new|3|right-to-left
-|Multiplication|*|4|left-to-right
-|Division|/|4|left-to-right
-|Remainder|%|4|left-to-right
-|String Concatenation|+|5|left-to-right
-|Addition|+|5|left-to-right
-|Subtraction|-|5|left-to-right
-|Left Shift|<<|6|left-to-right
-|Right Shift|>>|6|left-to-right
-|Unsigned Right Shift|>>>|6|left-to-right
-|Greater Than|>|7|left-to-right
-|Greater Than Or Equal|>=|7|left-to-right
-|Less Than|<|7|left-to-right
-|Less Than Or Equal|<=|7|left-to-right
-|Instance Of|instanceof|8|left-to-right
-|Equality Equals|==|9|left-to-right
-|Equality Not Equals|!=|9|left-to-right
-|Identity Equals|===|9|left-to-right
-|Identity Not Equals|!==|9|left-to-right
-|Bitwise And|&|10|left-to-right
-|Boolean Xor|^|11|left-to-right
-|Bitwise Xor|^|11|left-to-right
-|Bitwise Or|\||12|left-to-right
-|Boolean And|&&|13|left-to-right
-|Boolean Or|\|\||14|left-to-right
-|Conditional|? :|15|right-to-left
-|Elvis|?:|16|right-to-left
-|Assignment|=|17|right-to-left
-|Compound Assignment|$=|17|right-to-left
-|====
-
-[[precedence-operator]]
-==== Precedence
-
-You group expressions using the precedence operator to guarantee
-the order of evaluation and override existing precedence relationships between operators. The format is an opening parenthesis, one or more expressions, and
-a closing parenthesis. For example, `(20+1)*2`.
-
-*Grammar:*
-[source,ANTLR4]
-----
-precedence: '(' expression ')';
-----
-
-*Examples:*
-[source,Java]
-----
-int x = (5+4)*6; // declares the variable int x and sets it to (5+4)*6
-                 // where 5+4 is evaluated first due to the precedence operator
-int y = 2*(x-4); // declares the variable int y and sets it to 2*(x-4)
-                 // where x-4 is evaluated first due to the precedence operator
-----
-
-
-[[dot-operator]]
-==== Dot
-You use the dot operator `.` to access a type's <<field-access,
-fields>> and <<method-access, methods>>.
-
-[[field-access]]
-===== Accessing Fields
-You access primitive and reference type members in a reference type using the
-dot operator '.' followed by the id of the member. The accessed member behaves
-the same way as the type it represents with one exception: if the reference
-type is of type `def`, the member is also considered to be of type `def` and
-resolved at runtime.
-
-*Grammar:*
-[source,ANTLR4]
-----
-field_access: ID '.' ID;
-----
-
-*Examples:*
-[source,Java]
-----
-FeatureTest ft = new FeatureTest(); // Declare FeatureTest variable ft and
-                                    //   set it to a newly allocated FeatureTest
-ft.x = 5;                           // Access int member x from ft and assign
-                                    //   it the literal int value 5
-ft.y = ft.x;                        // Access int member y from ft and assign
-                                    //   it the value of ft member x
-int value = ft.x + ft.y;            // Declare variable value as an int,
-                                    //   add ft members x and y together,
-                                    //   assign the sum to the variable value
-----
-
-[[method-access]]
-===== Calling Methods
-
-You call reference type methods using the dot operator and the method id:
-`.method_id(arg1,...,argn)`. The parentheses are required even if there are no
-arguments.
-
-If the reference type is not type `def`, the argument types for the method
-can be resolved at compile time. An error occurs if appropriate type
-conversions (casting) cannot be performed. If the reference type is type `def`, the argument types for the method are all considered to be the type `def`. The
-appropriate type conversions are performed at run-time.
-
-Automatic <<boxing-unboxing,boxing and unboxing>> is performed when you pass in
-arguments to a method.
-
-Method calls can be overloaded based on arity in Painless. The same method
-name can be re-used for different methods as long as the number of arguments
-differs. This differs from Java method overloading, where only the types must
-differ. This has an effect on some of the provided reference type methods in
-the <<painless-api-reference,Painless API>>. Where there are overloaded methods with
-the same arity for a reference type in Java, Painless chooses a single method
-to be provided.
-
-*Grammar:*
-[source,ANTLR4]
-----
-method_call: ID '.' ID '(' (expression (',' expression)*)? ')';
-----
-
-*Examples:*
-[source,Java]
-----
-Map m = new HashMap();         // Declare Map variable m and set it a newly
-                               //   allocated HashMap
-x.put(1, 2);                   // Call the put method on variable x to add key 1
-                               //   with the value 2 to the Map
-int z = x.get(1);              // Declare int variable z, call the get method to
-                               //   retrieve the value of key 1, and assign the
-                               //   return value of the method call to variable z
-def d = new ArrayList();       // Declare def variable m and set it a newly
-                               //   allocated ArrayList
-d.add(1);                      // Call the add method on variable d and add the
-                               //   literal int 1 to the ArrayList. Note that
-                               //   the argument type is considered to be of
-                               //   type def since the reference type is also def
-int i = Integer.parseInt('2'); // Declare int variable i and set it to the
-                               //   value returned by the static method parseInt
-----
-
-**************************
-Painless describes the Map method arguments using the `def` type:
-
-[source,Java]
-----
-put(def, def)
-get(def)
-----
-
-When you call `x.put(1, 2)`, the key and value are implicitly converted from
-the int type to the def type.
-
-Assume for a minute that the Map method arguments were described as Integers:
-
-[source,Java]
-----
-put(Integer, Integer)
-get(Integer)
-----
-
-In this case, the key and value would implicitly be _boxed_ from the primitive
-int type to the Integer reference type. For more information about how Painless
-casts between primitive types and reference types, see <<boxing-unboxing, Boxing
-and Unboxing>>.
-**************************
-
-==== Null Safe
-
-The null safe operator `?.` can be used in place of the dot operator
-to check if a reference type instance is `null` before attempting to access
-a field or make a method call against it. When using the null safe operator,
-if the instance is `null`, the returned value is `null`. If the reference
-type instance is non-null, it returns the value of the field or result of
-the method call normally.
-
-// REVIEWER NOTE: The following paragraph doesn't make sense to me. Do you
-All resultant types must be a reference type or be able to be implicitly cast
-to a reference type or an error will occur.
-
-*Grammar:*
-[source,ANTLR4]
-----
-null_safe: null_safe_field_access
-         | null_safe_method_call;
-null_safe_field_access: ID '?.' ID;
-null_safe_method_call: ID '?.' ID '(' (expression (',' expression)*)? ')';
-----
-
-*Examples:*
-[source,Java]
-----
-Map x = new HashMap(); // Declare the Map variable x and set it to a newly
-                       //   allocated HashMap
-Map y = null;          // Declare the Map variable y and set it to null
-def z = new HashMap(); // Declares the def variable z and set it to a newly
-                       // allocated HashMap
-
-x.put(1, 2);           // Put the key-value pair 1 and 2 into x
-z.put(5, 6);           // Put the key-value pair 5 and 6 into z
-
-def value = x?.get(1); // Declare the def variable value and set it to the
-                       //   result of .get(1) since x is not null
-value = y?.get(3);     // Sets value to null since y is null
-value = z?.get(5);     // Sets value to the result of .get(5) since z is not null
-----
-
-==== Parenthesis
-
-User-defined function calls can be made in Painless using the parenthesis
-operator.  See Function Calls [MARK] for more information.
-
-==== Brackets and Braces
-
-The brackets operator `[]` is used to create and access arrays, lists, and maps.
-The braces operator `{}` is used to intialize arrays.
-
-[[array-initialization]]
-===== Creating and Initializing Arrays
-
-You create and initialize arrays using the brackets `[]` and braces `{}`
-operators. Each set of brackets represents a dimension. The values you want to
-initialize each dimension with are specified as a comma-separated list enclosed
-in braces. For example, `new int[] {1, 2, 3}` creates a one dimensional `int`
-array with a size of 3 and the values 1, 2, and 3.
-
-To allocate an array, you use the `new` keyword followed by the type and a
-set of brackets for each dimension. You can explicitly define the size of each dimension by specifying an expression within the brackets, or initialize each
-dimension with the desired number of values. The allocated size of each
-dimension is its permanent size.
-
-To initialize an array, specify the values you want to initialize
-each dimension with as a comma-separated list of expressions enclosed in braces.
-For example, `new int[] {1, 2, 3}` creates a one-dimensional `int` array with a
-size of 3 and the values 1, 2, and 3.
-
-When you initialize an array, the order of the expressions is maintained. Each expression used as part of the initialization is converted to the
-array's type. An error occurs if the types do not match.
-
-*Grammar:*
-[source,ANTLR4]
-----
-declare_array: TYPE ('[' ']')+;
-
-array_initialization: 'new' TYPE '[' ']' '{' expression (',' expression) '}'
-                    | 'new' TYPE '[' ']' '{' '}';
-----
-
-*Examples:*
-[source,Java]
-----
-int[] x = new int[5];          // Declare int array x and assign it a newly
-                               //   allocated int array with a size of 5
-def[][] y = new def[5][5];     // Declare the 2-dimensional def array y and
-                               //   assign it a newly allocated 2-dimensional
-                               //   array where both dimensions have a size of 5
-int[] x = new int[] {1, 2, 3}; // Declare int array x and set it to an int
-                               //   array with values 1, 2, 3 and a size of 3
-int i = 1;
-long l = 2L;
-float f = 3.0F;
-double d = 4.0;
-String s = "5";
-def[] da = new def[] {i, l, f*d, s}; // Declare def array da and set it to
-                                     // a def array with a size of 4 and the
-                                     // values i, l, f*d, and s
-----
-
-[[array-access]]
-===== Accessing Array Elements
-
-Elements in an array are stored and accessed using the brackets `[]` operator.
-Elements are referenced by an expression enclosed in brackets. An error
-occurs if the expression used to reference an element cannot be implicitly
-cast to an `int`.
-
-The range of elements within an array that can be accessed is `[0, size)` where
-size is the originally allocated size of the array. To access elements relative
-to the last element in an array, you can use a negative numeric value from
-`[-size, -1]`. An error occurs if you attempt to reference an element outside
-of the array's range.
-
-*Grammar:*
-[source,ANTLR4]
-----
-brace_access: '[' expression ']'
-----
-
-*Examples:*
-[source,Java]
-----
-
-int[] x = new int[2];     // Declare int array x and set it to a newly allocated
-                          //   array with a size of 2
-x[0] = 2;                 // Set the 0th element of array x to 2
-x[1] = 5;                 // Set the 1st element of array x to 5
-int y = x[0] + x[1];      // Declare the int variable y and set it to the sum
-                          //   of the first two elements of array x
-int z = 1;                // Declare the int variable z and set it to 1
-return x[z];              // Access the 1st element of array x using the
-                          //   variable z as an expression and return the value
-
-def d = new int[2];       // Declare def variable d and set it to a newly
-                          //   allocated array with a size of 2
-d[0] = 2;                 // Set the 0th element of array d to 2
-d[1] = 5;                 // Set the 1st element of array d to 2
-def y = d[0] + d[1];      // Declare def variable y and set it to the sum
-                          //   of the first two elements of array d
-def z = 1;                // Declare def variable z and set it to 1
-return d[z];              // Access the 1st element of array d using the
-                          //   variable z as an expression and return the value
-----
-
-NOTE: The use of the `def` type in the second example means that the types
-cannot be resolved until runtime.
-
-[[array-length]]
-===== Array Length
-
-Arrays contain a special member known as 'length' that is a read-only value that contains the size of the array.  This member can be accessed from an array using the dot operator.
-
-*Examples:*
-[source,Java]
-----
-int[] x = new int[10]; // declares an int array variable x and sets it to a newly allocated array with a size of 10
-int l = x.length;      // declares and int variable l and sets it to the field length of variable x
-----
-
-===== Creating and Initializing Lists
-
-You create and initialize lists using the brackets `[]` operator. The values
-you want to initialize the list with are specified as a comma-separated list
-of expressions enclosed in brackets. For example, `List l = [1, 2, 3]` creates
-a new three item list. Each expression used to initialize the list is converted
-a `def` type when the value is inserted into the list. The order of the
-expressions is maintained.
-
-*Grammar:*
-[source,ANTLR4]
-----
-list_initialization: '[' expression (',' expression)* ']'
-                   | '[' ']';
-----
-
-*Examples:*
-[source,Java]
-----
-List empty = [];          // declares the List variable empty and sets it to a newly initialized empty List
-List l0 = [1, 2, 3];      // declares the List variable l0 and sets it to a newly initialized List with the values 1, 2, and 3
-
-int i = 1;
-long l = 2L;
-float f = 3.0F;
-double d = 4.0;
-String s = "5";
-List l1 = [i, l, f*d, s]; // declares the List variable l1 and sets it to a newly initialized List with the values of i, l, and f*d and s
-----
-
-===== Accessing List Elements
-
-Elements in a List are stored or accessed using the brackets operator.  The format begins with an opening bracket, followed by an expression, and finishes with a closing bracket.  Storing elements in a List is equivalent to invoking a List's set method.  Accessing elements in a List is equivalent to invoking a List's get method.  Using this operator is strictly a shortcut for the previously mentioned methods.  The range of elements within a List that can be accessed is [0, size) where size is the number of elements currently in the List.  Elements may also be accessed from the last element in a List using a negative numeric value from [-size, -1].  The expression used to determine which element is accessed must be able to be implicitly cast to an int.  An error will occur if the expression is outside of the legal range or is not of type int.
-
-*Grammar:*
-[source,ANTLR4]
-----
-list_access: '[' expression ']'
-----
-
-*Examples:*
-[source,Java]
-----
-List x = new ArrayList(); // declares a List variable x and sets it to a newly allocated ArrayList
-x.add(1);                 // invokes the add method on the variable x and adds the constant int 1 to the List
-x.add(2);                 // invokes the add method on the variable x and adds the constant int 2 to the List
-x.add(3);                 // invokes the add method on the variable x and adds the constant int 3 to the List
-x[0] = 2;                 // sets the 0th element of the variable x to the constant int 2
-x[1] = 5;                 // sets the 1st element of the variable x to the constant int 2
-int y = x[0] + x[1];      // declares the int variable y and sets it to the sum of the first two elements of the variable x
-int z = 1;                // declares the int variable z and sets it to the constant int 1
-return x[z];              // accesses the 1st element of the variable x using the variable z as an expression and returns the value
-
-def d = new ArrayList(); // declares a def variable d and sets it to a newly allocated ArrayList
-d.add(1);                // invokes the add method on the variable d and adds the constant int 1 to the List
-d.add(2);                // invokes the add method on the variable d and adds the constant int 2 to the List
-d.add(3);                // invokes the add method on the variable d and adds the constant int 3 to the List
-d[0] = 2;                // sets the 0th element of the variable d to the constant int 2
-d[1] = 5;                // sets the 1st element of the variable d to the constant int 2
-def y = d[0] + d[1];     // declares the def variable y and sets it to the sum of the first two elements of the variable d
-def z = 1;               // declares the def variable z and sets it to the constant int 1
-return d[z];             // accesses the 1st element of the variable d using the variable z as an expression and returns the value
-----
-
-Note in the first example above all types can be resolved at compile-time, while in the second example all types must wait to be resolved until run-time.
-
-===== Creating and Initializing Maps
-
-A Map can be created and initialized using the brackets operator.  The format begins with a bracket, followed by an arbitrary number of key-value pairs delimited with commas (except the last), and ends with a closing bracket.  Each key-value pair is a set of two expressions separate by a colon.  If there is only a single colon with no expressions, a new empty Map is created.
-
-*Grammar:*
-[source,ANTLR4]
-----
-map_initialization: '[' key_pair (',' key_pair)* ']'
-                  | '[' ':' ']';
-key_pair: expression ':' expression
-----
-
-Each expression used as part of the initialization is converted to a `def` type
-for insertion into the map.
-
-*Examples:*
-[source,Java]
-----
-Map empty = [:];            // declares the Map variable empty and sets it to a newly initialized empty Map
-Map m0 = [1:2, 3:4, 5:6];   // declares the Map variable m0 and sets it to a newly initialized Map with the keys 1, 3, 5 and values 2, 4, 6, respectively
-
-byte b = 0;
-int i = 1;
-long l = 2L;
-float f = 3.0F;
-double d = 4.0;
-String s = "5";
-Map m1 = [b:i, l:f*d, d:s]; // declares the Map variable m1 and sets it to a newly initialized Map with the keys b, l, d and values i, f*d, s, respectively
-----
-
-===== Accessing Map Elements
-
-Elements in a Map can be stored or accessed using the brackets operator.  The format begins with an opening bracket, followed by an expression, and finishes with a closing bracket.  Storing values in a Map is equivalent to invoking a Map's put method.  Accessing values in a Map is equivalent to invoking a Map's get method.  Using this operator is strictly a shortcut for the previously mentioned methods.  Any element from a Map can be stored/accessed where the expression is the key.  If a key has no corresponding value when accessing a Map then the value will be null.
-
-*Grammar:*
-[source,ANTLR4]
-----
-map_access: '[' expression ']'
-----
-
-*Examples:*
-[source,Java]
-----
-Map x = new HashMap();             // declares a Map variable x and sets it to a newly allocated HashMap
-x['value2'] = 2;                   // puts the value of the key constant String value2 of the variable x to the constant int 2
-x['value5'] = 5;                   // puts the value of the key constant String value5 of the variable x to the constant int 5
-int y = x['value2'] + x['value5']; // declares the int variable y and sets it to the sum of the two values of the variable x
-String z = 'value5';               // declares the String variable z and sets it to the constant String value5
-return x[z];                       // accesses the value for the key value5 of the variable x using the variable z as an expression and returns the value
-
-def d = new HashMap();             // declares a def variable d and sets it to a newly allocated HashMap
-d['value2'] = 2;                   // puts the value of the key constant String value2 of the variable d to the constant int 2
-d['value5'] = 5;                   // puts the value of the key constant String value5 of the variable d to the constant int 5
-int y = d['value2'] + d['value5']; // declares the int variable y and sets it to the sum of the two values of the variable d
-String z = 'value5';               // declares the String variable z and sets it to the constant String value5
-return d[z];                       // accesses the value for the key value5 of the variable x using the variable z as an expression and returns the value
-----
-
-Note in the first example above all types can be resolved at compile-time, while in the second example all types must wait to be resolved until run-time.
-
-==== Post Increment
-
-A variable/field representing a numerical value can be possibly evaluated as part of an expression, and then increased by 1 for its respective type.  The format starts with a variable name followed by a plus and ends with a plus.
-
-*Grammar:*
-[source,ANTLR4]
-----
-post_increment: ( variable | member ) '++'
-----
-
-A numeric promotion may occur during a post-increment followed by a downcast if necessary.  A def type evaluated at run-time will follow the same promotion table at run-time following whatever type def represents.  A downcast may be required after the type promotion to assign the appropriate value back into the variable/field.  Non-numeric variables/members will result in an error.
-
-Promotion Table:
-
-|====
-|from|to|downcast
-|byte|int|byte
-|short|int|short
-|char|int|char
-|int|int|
-|long|long|
-|float|float|
-|double|double|
-|def|def|
-|====
-
-Examples(s):
-[source,Java]
-----
-int i = 0;    // declares the int variable i and sets it to the constant 0
-i++;          // increments the int variable i by 1 to a value of 1
-long l = 1;   // declares the long variable l and set it the constant 1
-long k;       // declares the long variable k
-k = l++;      // sets the long variable k to the value of l (1), and then increments the long variable l by 1 to a value of 2
-----
-
-==== Post Decrement
-
-A variable/field representing a numerical value can be possibly evaluated as part of an expression, and then increased by 1 for its respective type.  The format starts with a variable name followed by a minus and ends with a minus.
-
-*Grammar:*
-[source,ANTLR4]
-----
-post_increment: ( variable | member ) '--'
-----
-
-A numeric promotion may occur during a post-decrement followed by a downcast if necessary.  A def type evaluated at run-time will follow the same promotion table at run-time following whatever type def represents.  A downcast may be required after the type promotion to assign the appropriate value back into the variable/field.  Non-numeric variables/members will result in an error.
-
-Promotion Table:
-
-|====
-|from|to|downcast
-|byte|int|byte
-|short|int|short
-|char|int|char
-|int|int|
-|long|long|
-|float|float|
-|double|double|
-|def|def|
-|====
-
-Examples(s):
-[source,Java]
-----
-short i = 0;    // declares the short variable i and sets it to the constant short 0
-i--;            // decrements the short variable i by 1 to a value of -1 (promoted to int and downcast to short)
-float l = 1.0f; // declares the float variable l and sets it the constant float 1.0f
-float k;        // declares the float variable k
-k = l--;        // sets the float variable k to the value of l (1.0f), and then decrements the float variable l by 1.0 to a value of 0.0
-----
-
-==== Pre Increment
-
-A variable/field representing a numerical value can be increased by 1 for its respective type, and then possibly evaluated as part of an expression.  The format starts with a plus followed by a plus and ends with a variable name.
-
-*Grammar:*
-[source,ANTLR4]
-----
-pre_increment: '++' ( variable | member )
-----
-
-A numeric promotion may occur during a pre-increment followed by a downcast if necessary.  A def type evaluated at run-time will follow the same promotion table at run-time following whatever type def represents.  A downcast may be required after the type promotion to assign the appropriate value back into the variable/field.  Non-numeric variables/members will result in an error.
-
-Promotion Table:
-
-|====
-|from|to|downcast
-|byte|int|byte
-|short|int|short
-|char|int|char
-|int|int|
-|long|long|
-|float|float|
-|double|double|
-|def|def|
-|====
-
-Examples(s):
-[source,Java]
-----
-int i = 0;    // declares the int variable i and sets it to the constant int 0
-++i;          // increments the int variable i by 1 to a value of 1
-long l = 1;   // declares the long variable l and sets it to the constant long 1
-long k;       // declares the long variable k
-k = ++l;      // increments the long variable l by 1 to a value of 2, and then sets the long variable k to the value of l (2)
-----
-
-==== Pre Decrement
-
-A variable/field representing a numerical value can be decreased by 1 for its respective type, and then possibly evaluated as part of an expression.  The format starts with a minus followed by a minus and ends with a variable name.
-
-*Grammar:*
-[source,ANTLR4]
-----
-pre_decrement: '--' ( variable | member )
-----
-
-A numeric promotion may occur during a pre-decrement followed by a downcast if necessary.  A def type evaluated at run-time will follow the same promotion table at run-time following whatever type def represents.  A downcast may be required after the type promotion to assign the appropriate value back into the variable/field.  Non-numeric variables/members will result in an error.
-
-Promotion Table:
-|====
-|from|to|downcast
-|byte|int|byte
-|short|int|short
-|char|int|char
-|int|int|
-|long|long|
-|float|float|
-|double|double|
-|def|def|
-|====
-
-Examples(s):
-[source,Java]
-----
-byte i = 1;      // declares the byte variable i and sets it to the constant int 1
---i;             // decrements the byte variable i by 1 to a value of 0 (promoted to int and downcast to byte)
-double l = 1.0;  // declares the double variable l and sets it to the constant double 1.0
-double k;        // declares the double variable k
-k = --l;         // decrements the double variable l by 1.0 to a value of 0.0, and then sets the double variable k to the value of l (0.0)
-----
-
-==== Unary Positive
-
-Unary positive gives the identity of a numerical value using the plus operator.  In practice this is usually a no-op, but will cause some numeric types to be promoted.  Format starts with a plus operator followed by a numerical expression.
-
-*Grammar:*
-[source,ANTLR4]
-----
-unary_positive: '+' expression
-----
-
-A numeric promotion may occur during a unary positive operation.  A def type evaluated at run-time will follow the same promotion table at run-time following whatever type def represents.  Non-numeric expressions will result in an error.
-
-Promotion Table:
-|====
-|from|to
-|byte|int
-|short|int
-|char|int
-|int|int
-|long|long
-|float|float
-|double|double
-|def|def
-|====
-
-*Examples:*
-[source,Java]
-----
-int x = +1;  // declares the int variable x and sets it to positive 1
-long y = +x; // declares the long variable y and sets it to positive x (promoted to long from int)
-def z = +y;  // declares the def variable z and sets it to positive y
-byte z = +2; //ERROR: cannot implicitly downcast an int to a byte
-----
-
-==== Unary Negative
-
-Unary negative negates a numeric value using the minus operator.  Format starts with a minus followed by a numerical expression.
-
-*Grammar:*
-[source,ANTLR4]
-----
-unary_negative: '-' expression
-----
-
-A numeric promotion may occur during a unary negative operation.  A def type evaluated at run-time will follow the same promotion table at run-time following whatever type def represents.  Non-numeric expressions will result in an error.
-
-Promotion Table:
-|====
-|from|to
-|byte|int
-|short|int
-|char|int
-|int|int
-|long|long
-|float|float
-|double|double
-|def|def
-|====
-
-*Examples:*
-[source,Java]
-----
-int x = -1;  // declares the int variable x and sets it to negative 1
-long y = -x; // declares the long variable y and sets it to negative x (promoted to long from int)
-def z = -y;  // declares the def variable z and sets it to negative y
-byte z = -2; //ERROR: cannot implicitly downcast an int to a byte
-----
-
-==== Boolean Not
-
-Boolean not will flip a boolean value from true to false or false to true using the bang operator.  The format is a bang operator followed by an expression.
-
-*Grammar:*
-[source,ANTLR4]
-----
-boolean_not: '!' expression;
-----
-
-Note that def types will be assumed to be of the boolean type.  Any def type evaluated at run-time that does not represent a boolean will result in an error.  Non-boolean expressions will result in an error.
-
-*Examples:*
-[source,Java]
-----
-boolean x = !false; // declares the boolean variable x and sets it to the opposite of the false value
-boolean y = !x;     // declares the boolean variable y and sets it to the opposite of the boolean variable x
-def z = !y;         // declares the def variable z and sets it to the opposite of the boolean variable y
-----
-
-==== Bitwise Not
-
-Bitwise not will flip each bit of an integer type expression.  The format is the tilde operator followed by an expression.
-
-*Grammar:*
-[source,ANTLR4]
-----
-bitwise_not: '~' expression;
-----
-
-A numeric promotion may occur during unary positive operation.  A def type evaluated at run-time will follow the same promotion table at run-time following whatever type def represents.  Non-integer expressions will result in an error.
-
-Promotion Table:
-|====
-|from|to
-|byte|int
-|short|int
-|char|int
-|int|int
-|long|long
-|def|def
-|====
-
-*Examples:*
-[source,Java]
-----
-byte x = 1;  // declares the byte variable x and sets it to a constant int 1
-int y = ~x;  // declares the int variable y and sets it to the negation of x
-long z = ~y; // declares the long variable z and sets it the negation of y
-def d = ~z;  // declares the def variable d and sets it the negation of z
-def e;       // declares the def variable e
-e = ~d;      // sets e the negation of d
-----
-
-==== Cast
-
-The cast operator can be used to explicitly convert one type to another.  See casting [MARK] for more information.
-
-[[constructor-call]]
-==== Constructor Call
-
-A constructor call is a special type of method call [MARK] used to allocate a reference type instance using the new operator.  The format is the new operator followed by a type, an opening parenthesis, arguments if any, and a closing parenthesis.  Arguments are a series of zero-to-many expressions delimited by commas.  Auto-boxing and auto-unboxing will be applied automatically for arguments passed into a constructor call.  See boxing and unboxing [MARK] for more information on this topic.  Constructor argument types can always be resolved at run-time; if appropriate type conversions (casting) cannot be applied an error will occur.  Once a reference type instance has been allocated, its members may be used as part of other expressions.
-
-Constructor calls may be overloaded based on arity in Painless.  This means the same reference type may have multiple constructors as long as the number of arguments differs for each one.  This does have an effect on some of the provided reference type constructors in the Painless API [MARK].  When there are overloaded constructors with the same arity for a reference type in Java a single constructor must be chosen to be provided in Painless.
-
-*Grammar:*
-[source,ANTLR4]
-----
-constructor_call: 'new' TYPE '(' (expression (',' expression)*)? ')';
-----
-
-*Examples:*
-[source,Java]
-----
-Map m = new HashMap();   // declares the Map variable m and sets it to a newly allocated HashMap using an empty constructor
-m.put(3, 3);             // invokes the method call member put and adds the key-value pair of 3 to Map variable m
-def d = new ArrayList(); // declares the def variable d and sets it to a newly allocated ArrayList using an empty constructor
-def e;                   // declares the def variable e
-e = new HashMap(m);      // sets e to a newly allocated HashMap using the constructor with a single argument m
-----
-
-[[new-array]]
-==== New Array
-
-An array type instance can be allocated using the new operator. The format starts with the new operator followed by the type followed by a series of opening and closing braces each containing an expression for the size of the dimension.
-
-*Grammar:*
-[source,ANTLR4]
-----
-new_array: 'new' TYPE ('[' expression ']')+;
-----
-
-*Examples:*
-[source,Java]
-----
-int[] x = new int[5];      // declares an int array variable x and sets it to a newly allocated array with a size of 5
-x = new int[10];           // sets the int array variable x to a newly allocated array with a size of 10
-def[][] y = new def[5][5]; // declares a 2-dimensional def array variable y and set it to a newly
-                           // allocated 2-dimensional array where both dimensions have a size of 5
-----
-
-==== Multiplication
-
-Multiplies two numerical expressions.  Rules for resultant overflow and NaN values follow the Java specification.  The format is an expression, followed by the star operator, and a closing expression.
-
-*Grammar:*
-[source,ANTLR4]
-----
-multiplication: expression '*' expression;
-----
-
-A numeric promotion may occur during a multiplication operation.  A def type evaluated at run-time will follow the same promotion table at run-time following whatever type def represents. Non-numeric numbers will result in an error.
-
-Promotion Table:
-|====
-||byte|short|char|int|long|float|double|def
-|byte|int|int|int|int|long|float|double|def
-|short|int|int|int|int|long|float|double|def
-|char|int|int|int|int|long|float|double|def
-|int|int|int|int|int|long|float|double|def
-|long|long|long|long|long|long|float|double|def
-|float|float|float|float|float|float|float|double|def
-|double|double|double|double|double|double|double|double|def
-|def|def|def|def|def|def|def|def|def
-|====
-
-*Examples:*
-[source,Java]
-----
-int x = 5*4;      // declares the int variable x and sets it to the result of 5 multiplied by 4
-double y = x*7.0; // declares the double variable y and sets it to the result of x multiplied by 7.0 (x is promoted to a double)
-def z = x*y;      // declares the def variable z and sets it to the result of x multiplied by y (x is promoted to a double)
-def a = z*x;      // declares the def variable a and sets it to the result of z multiplied by x (x is promoted to def at compile-time and double at run-time)
-----
-
-==== Division
-
-Divides two numerical expressions.  Rules for NaN values and division by zero follow the Java specification.  Integer division will drop the remainder of the resultant value.  The format is an expression, followed by the slash operator, and a closing expression.
-
-*Grammar:*
-[source,ANTLR4]
-----
-division: expression '/' expression;
-----
-
-A numeric promotion may occur during a division operation.  A def type evaluated at run-time will follow the same promotion table at run-time following whatever type def represents. Non-numeric expressions will result in an error.
-
-Promotion Table:
-|====
-||byte|short|char|int|long|float|double|def
-|byte|int|int|int|int|long|float|double|def
-|short|int|int|int|int|long|float|double|def
-|char|int|int|int|int|long|float|double|def
-|int|int|int|int|int|long|float|double|def
-|long|long|long|long|long|long|float|double|def
-|float|float|float|float|float|float|float|double|def
-|double|double|double|double|double|double|double|double|def
-|def|def|def|def|def|def|def|def|def
-|====
-
-*Examples:*
-[source,Java]
-----
-int x = 5/4;      // declares the int variable x and sets it to the result of 5 divided by 4
-double y = x/7.0; // declares the double variable y and sets it to the result of x divided by 7.0 (x is promoted to a double)
-def z = x/y;      // declares the def variable z and sets it to the result of x divided by y (x is promoted to a double)
-def a = z/x;      // declares the def variable a and sets it to the result of z divided by x (x is promoted to def at compile-time and double at run-time)
-----
-
-==== Remainder
-
-Calculates the remainder for division between two numerical expressions.  Rules for NaN values and division by zero follow the Java specification.  The format is an expression, followed by the percent operator, and a closing expression.
-
-*Grammar:*
-[source,ANTLR4]
-----
-remainder: expression '%' expression;
-----
-
-A numeric promotion may occur during a remainder operation.  A def type evaluated at run-time will follow the same promotion table at run-time following whatever type def represents. Non-numeric expressions will result in an error.
-
-Promotion Table:
-|====
-||byte|short|char|int|long|float|double|def
-|byte|int|int|int|int|long|float|double|def
-|short|int|int|int|int|long|float|double|def
-|char|int|int|int|int|long|float|double|def
-|int|int|int|int|int|long|float|double|def
-|long|long|long|long|long|long|float|double|def
-|float|float|float|float|float|float|float|double|def
-|double|double|double|double|double|double|double|double|def
-|def|def|def|def|def|def|def|def|def
-|====
-
-*Examples:*
-[source,Java]
-----
-int x = 5%4;      // declares the int variable x and sets it to the remainder of 5 divided by 4
-double y = x%7.0; // declares the double variable y and sets it to the remainder of x divided by 7.0 (x is promoted to a double)
-def z = x%y;      // declares the def variable z and sets it to the remainder of x divided by y (x is promoted to a double)
-def a = z%x;      // declares the def variable a and sets it to the remainder of z divided by x (x is promoted to def at compile-time and double at run-time)
-----
-
-==== String Concatenation
-
-Concatenates two expressions together as a single String where at least of one of the expressions is a String to begin with.  The format is an expression, followed by a plus operator, and a closing expression.
-
-*Grammar:*
-[source,ANTLR4]
-----
-concatenate: expression '+' expression;
-----
-
-*Examples:*
-[source,Java]
-----
-String x = "con";          // declares the String variable x and sets it to the String constant "con"
-String y = x + "cat";      // declares the String variable y and sets it to the concatenation of the String variable x and the String constant "cat"
-String z = 4 + x;          // declares the String variable z and sets it to the concatenation of the int constant 4 and the String variable x (4 is implicitly cast to a String)
-def d = 2;                 // declares the def variable d and sets it to the int constant 2
-z = z + d;                 // sets the String variable z to the concatenation of the String variable z
-d = "con" + x + y + "cat"; // sets the def variable d to the concatenation of String constant "con", x, y, and the String constant "cat"
-----
-
-==== Addition
-
-Adds two numerical expressions.  Rules for resultant overflow and NaN values follow the Java specification.  The format is an expression, followed by the plus operator, and a closing expression.
-
-*Grammar:*
-[source,ANTLR4]
-----
-addition: expression '+' expression;
-----
-
-A numeric promotion may occur during a addition operation.  A def type evaluated at run-time will follow the same promotion table at run-time following whatever type def represents. Non-numeric expressions will result in an error, except in the case of String which then implies the operation is string concatenation [MARK] rather than addition.
-
-Promotion Table:
-|====
-||byte|short|char|int|long|float|double|def
-|byte|int|int|int|int|long|float|double|def
-|short|int|int|int|int|long|float|double|def
-|char|int|int|int|int|long|float|double|def
-|int|int|int|int|int|long|float|double|def
-|long|long|long|long|long|long|float|double|def
-|float|float|float|float|float|float|float|double|def
-|double|double|double|double|double|double|double|double|def
-|def|def|def|def|def|def|def|def|def
-|====
-
-*Examples:*
-[source,Java]
-----
-int x = 5 + 4;      // declares the int variable x and sets it to the result of 5 added to 4
-double y = x + 7.0; // declares the double variable y and sets it to the result of x added to 7.0 (x is promoted to a double)
-def z = x + y;      // declares the def variable z and sets it to the result of x added to y (x is promoted to a double)
-def a = z + x;      // declares the def variable a and sets it to the result of z added to x (x is promoted to def at compile-time and double at run-time)
-----
-
-==== Subtraction
-
-Subtracts two numerical expressions.  Rules for resultant overflow and NaN values follow the Java specification.  The format is an expression, followed by the minus operator, and a closing expression.
-
-*Grammar:*
-[source,ANTLR4]
-----
-subtraction: expression '-' expression;
-----
-
-A numeric promotion may occur during a subtraction operation.  A def type evaluated at run-time will follow the same promotion table at run-time following whatever type def represents. Non-numeric expressions will result in an error.
-
-Promotion Table:
-|====
-||byte|short|char|int|long|float|double|def
-|byte|int|int|int|int|long|float|double|def
-|short|int|int|int|int|long|float|double|def
-|char|int|int|int|int|long|float|double|def
-|int|int|int|int|int|long|float|double|def
-|long|long|long|long|long|long|float|double|def
-|float|float|float|float|float|float|float|double|def
-|double|double|double|double|double|double|double|double|def
-|def|def|def|def|def|def|def|def|def
-|====
-
-*Examples:*
-[source,Java]
-----
-int x = 5-4;      // declares the int variable x and sets it to the result of 4 subtracted from 5
-double y = x-7.0; // declares the double variable y and sets it to the result of 7.0 subtracted from x (x is promoted to a double)
-def z = x-y;      // declares the def variable z and sets it to the result of y subtracted from x (x is promoted to a double)
-def a = z-x;      // declares the def variable a and sets it to the result of x subtracted from z (x is promoted to def at compile-time and double at run-time)
-----
-
-==== Left Shift
-
-Shifts lower order bits to higher order bits in the left-side expression by the distance specified in the right-side expression.  The format is an expression followed by two left-carrots, and a closing expression.
-
-*Grammar:*
-[source,ANTLR4]
-----
-left_shift: expression '<<' expression;
-----
-
-A numeric promotion may occur during a left shift operation to the left-side expression.  A def type evaluated at run-time will follow the same promotion table at run-time following whatever type def represents. Non-numeric and floating point expressions will result in an error.
-
-Promotion Table:
-|====
-|from|to
-|byte|int
-|short|int
-|char|int
-|int|int
-|long|long
-|def|def
-|====
-
-The right-side expression will be explicitly cast to an int value and truncated based on the promoted type of the left-side expression.  If the left-side expression is of type int then the lowest order 5-bits will be taken as the distance to shift from the right-side expression (0-31).  If the left-side expression is of type long then the lowest order 6-bits will be taken as the distance to shift from the right-side expression (0-63). Non-numeric and floating point expressions will result in an error.
-
-*Examples:*
-[source,Java]
-----
-int x = 5 << 4;  // declares the int variable x and sets it to the result of 5 left shifted by 4
-long y = x << 7; // declares the long variable y and sets it to the result of x left shifted by 7 (x is promoted to a long)
-def z = x << y;  // declares the def variable z and sets it to the result of x left shifted by y
-def a = z << x;  // declares the def variable a and sets it to the result of z left shifted by x
-----
-
-==== Right Shift
-
-Shifts higher order bits to lower order bits in the left-side expression by the distance specified in the right-side expression.  Right shift will preserve the signed bit (highest order bit) as part of the result.  The format is an expression followed by two right-carrots, and a closing expression.
-
-*Grammar:*
-[source,ANTLR4]
-----
-right_shift: expression '>>' expression;
-----
-
-A numeric promotion may occur during a right shift operation to the left-side expression.  A def type evaluated at run-time will follow the same promotion table at run-time following whatever type def represents. Non-numeric and floating point expressions will result in an error.
-
-Promotion Table:
-|====
-|from|to
-|byte|int
-|short|int
-|char|int
-|int|int
-|long|long
-|def|def
-|====
-
-The right-side expression will be explicitly cast to an int value and truncated based on the promoted type of the left-side expression.  If the left-side expression is of type int then the lowest order 5-bits will be taken as the distance to shift from the right-side expression (0-31).  If the left-side expression is of type long then the lowest order 6-bits will be taken as the distance to shift from the right-side expression (0-63). Non-numeric and floating point expressions will result in an error.
-
-*Examples:*
-[source,Java]
-----
-int x = 5 >> 4;  // declares the int variable x and sets it to the result of 5 right shifted by 4
-long y = x >> 7; // declares the long variable y and sets it to the result of x right shifted by 7 (x is promoted to a long)
-def z = x >> y;  // declares the def variable z and sets it to the result of x right shifted by y
-def a = z >> x;  // declares the def variable a and sets it to the result of z right shifted by x
-----
-
-==== Unsigned Right Shift
-
-Shifts higher order bits to lower order bits in the left-side expression by the distance specified in the right-side expression.  Unsigned right shift will not preserve the signed bit (highest order bit) as part of the result.  The format is an expression followed by three right-carrots, and a closing expression.
-
-*Grammar:*
-[source,ANTLR4]
-----
-unsigned_right_shift: expression '>>>' expression;
-----
-
-A numeric promotion may occur during an unsigned right shift operation to the left-side expression.  A def type evaluated at run-time will follow the same promotion table at run-time following whatever type def represents. Non-numeric and floating point expressions will result in an error.
-
-Promotion Table:
-|====
-|from|to
-|byte|int
-|short|int
-|char|int
-|int|int
-|long|long
-|def|def
-|====
-
-The right-side expression will be explicitly cast to an int value and truncated based on the promoted type of the left-side expression.  If the left-side expression is of type int then the lowest order 5-bits will be taken as the distance to shift from the right-side expression (0-31).  If the left-side expression is of type long then the lowest order 6-bits will be taken as the distance to shift from the right-side expression (0-63). Non-numeric and floating point expressions will result in an error.
-
-*Examples:*
-[source,Java]
-----
-int x = 5 >> 4;  // declares the int variable x and sets it to the result of 5 unsigned right shifted by 4
-long y = x >> 7; // declares the long variable y and sets it to the result of x unsigned right shifted by 7 (x is promoted to a long)
-def z = x >> y;  // declares the def variable z and sets it to the result of x unsigned right shifted by y
-def a = z >> x;  // declares the def variable a and sets it to the result of z unsigned right shifted by x
-----
-
-==== Greater Than
-
-Greater than compares two numerical expressions where a resultant boolean value will be true if the left-side expression is a larger value than the right-side expression otherwise false.  The format is an expression, followed by the right angle operator, and a closing expression.
-
-*Grammar:*
-[source,ANTLR4]
-----
-greater_than: expression '>' expression;
-----
-
-A numeric promotion may occur during a greater than operation.  A def type evaluated at run-time will follow the same promotion table at run-time following whatever type def represents. Non-numeric expressions will result in an error.
-
-Promotion Table:
-|====
-||byte|short|char|int|long|float|double|def
-|byte|int|int|int|int|long|float|double|def
-|short|int|int|int|int|long|float|double|def
-|char|int|int|int|int|long|float|double|def
-|int|int|int|int|int|long|float|double|def
-|long|long|long|long|long|long|float|double|def
-|float|float|float|float|float|float|float|double|def
-|double|double|double|double|double|double|double|double|def
-|def|def|def|def|def|def|def|def|def
-|====
-
-*Examples:*
-[source,Java]
-----
-boolean x = 5 > 4; // declares the int variable x and sets it to the result of 5 greater than 4
-double y = 7.0;    // declares the double variable y and sets it to the double constant 7.0
-def z = y > 6.5;   // declares the def variable z and sets it to the result of y greater than 6.5
-def a = y > x;     // declares the def variable a and sets it to the result of y greater than z (x is promoted to double at compile-time)
-----
-
-==== Greater Than Or Equal
-
-Greater than or equal compares two numerical expressions where a resultant boolean value will be true if the left-side expression is a larger value than or equal to the right-side expression otherwise false.  The format is an expression, followed by the right angle and equals operator, and a closing expression.
-
-*Grammar:*
-[source,ANTLR4]
-----
-greater_than_or_equal: expression '>=' expression;
-----
-
-A numeric promotion may occur during a greater than or equal operation.  A def type evaluated at run-time will follow the same promotion table at run-time following whatever type def represents. Non-numeric expressions will result in an error.
-
-Promotion Table:
-|====
-||byte|short|char|int|long|float|double|def
-|byte|int|int|int|int|long|float|double|def
-|short|int|int|int|int|long|float|double|def
-|char|int|int|int|int|long|float|double|def
-|int|int|int|int|int|long|float|double|def
-|long|long|long|long|long|long|float|double|def
-|float|float|float|float|float|float|float|double|def
-|double|double|double|double|double|double|double|double|def
-|def|def|def|def|def|def|def|def|def
-|====
-
-*Examples:*
-[source,Java]
-----
-boolean x = 5 >= 4; // declares the int variable x and sets it to the result of 5 greater than or equal to 4
-double y = 7.0;     // declares the double variable y and sets it to the double constant 7.0
-def z = y >= 6.5;   // declares the def variable z and sets it to the result of y greater than or equal to 6.5
-def a = y >= x;     // declares the def variable a and sets it to the result of y greater than or equal to z (x is promoted to double at compile-time)
-----
-
-==== Less Than
-
-Less than compares two numerical expressions where a resultant boolean value will be true if the left-side expression is a smaller value than the right-side expression otherwise false.  The format is an expression, followed by the left angle operator, and a closing expression.
-
-*Grammar:*
-[source,ANTLR4]
-----
-less_than: expression '<' expression;
-----
-
-A numeric promotion may occur during a less than operation.  A def type evaluated at run-time will follow the same promotion table at run-time following whatever type def represents. Non-numeric expressions will result in an error.
-
-Promotion Table:
-|====
-||byte|short|char|int|long|float|double|def
-|byte|int|int|int|int|long|float|double|def
-|short|int|int|int|int|long|float|double|def
-|char|int|int|int|int|long|float|double|def
-|int|int|int|int|int|long|float|double|def
-|long|long|long|long|long|long|float|double|def
-|float|float|float|float|float|float|float|double|def
-|double|double|double|double|double|double|double|double|def
-|def|def|def|def|def|def|def|def|def
-|====
-
-*Examples:*
-[source,Java]
-----
-boolean x = 5 < 4; // declares the int variable x and sets it to the result of 5 less than 4
-double y = 7.0;    // declares the double variable y and sets it to the double constant 7.0
-def z = y < 6.5;   // declares the def variable z and sets it to the result of y less than 6.5
-def a = y < x;     // declares the def variable a and sets it to the result of y less than z (x is promoted to double at compile-time)
-----
-
-==== Less Than Or Equal
-
-Less than or equal compares two numerical expressions where a resultant boolean value will be true if the left-side expression is a larger value than or equal to the right-side expression otherwise false.  The format is an expression, followed by the left angle and equals operator, and a closing expression.
-
-*Grammar:*
-[source,ANTLR4]
-----
-less_than_or_equal: expression '<=' expression;
-----
-
-A numeric promotion may occur during a less than or equal operation.  A def type evaluated at run-time will follow the same promotion table at run-time following whatever type def represents. Non-numeric expressions will result in an error.
-
-Promotion Table:
-|====
-||byte|short|char|int|long|float|double|def
-|byte|int|int|int|int|long|float|double|def
-|short|int|int|int|int|long|float|double|def
-|char|int|int|int|int|long|float|double|def
-|int|int|int|int|int|long|float|double|def
-|long|long|long|long|long|long|float|double|def
-|float|float|float|float|float|float|float|double|def
-|double|double|double|double|double|double|double|double|def
-|def|def|def|def|def|def|def|def|def
-|====
-
-*Examples:*
-[source,Java]
-----
-boolean x = 5 <= 4; // declares the int variable x and sets it to the result of 5 less than or equal to 4
-double y = 7.0;     // declares the double variable y and sets it to the double constant 7.0
-def z = y <= 6.5;   // declares the def variable z and sets it to the result of y less than or equal to 6.5
-def a = y <= x;     // declares the def variable a and sets it to the result of y less than or equal to z (x is promoted to double at compile-time)
-----
-
-==== Instance Of
-
-The instanceof operator can be used to compare a variable's type to a specified reference type where a resultant boolean value is true if the variable type is the same as or a descendant of the specified reference type and false otherwise.  The format is an id, followed by the instanceof operator, and finished with a type.
-
-*Grammar:*
-[source,ANTLR4]
-----
-instance_of: ID 'instanceof' TYPE;
-----
-
-*Examples:*
-[source,Java]
-----
-Map x = new HashMap();            // declares the Map variable x and sets it to a newly allocated HashMap
-List y = new ArrayList();         // declares the List variable y and sets it to a newly allocated ArrayList
-def z = y;                        // declares the def variable z and sets it to y
-boolean a = x instanceof HashMap; // declares the boolean variable a and sets it to true since x's type is the same type as HashMap
-boolean b = y instanceof Map;     // declares the boolean variable b and sets it to false since y's type is not the same type as Map or a descendant of Map
-boolean c = z instanceof List;    // declares the boolean variable c and sets it to true since z's type is a descendant of the type List
-----
-
-==== Equality Equals
-
-Equality equals compares two expressions where a resultant boolean value is true if the two expressions are equal and false otherwise.  When reference types are compared using this operator the equivalent of the equals member method will be called against the first expression, where the second expression is the argument.  Though the equals member method is used for reference types, this operation will always be null-safe.  Valid comparisons are between boolean types, primitive numeric types, and reference types.  If a comparison is made that is not listed as one of the valid comparisons an error will occur.  The format is an expression, followed by the equals-equals operator, and finished with an expression.
-
-*Grammar:*
-[source,ANTLR4]
-----
-equality_equals: expression '==' expression;
-----
-
-A numeric type promotion may occur during a primitive numeric comparison.  A def type evaluated at run-time will follow the same promotion table at run-time following whatever type def represents.
-
-Promotion Table:
-|====
-||byte|short|char|int|long|float|double|def
-|byte|int|int|int|int|long|float|double|def
-|short|int|int|int|int|long|float|double|def
-|char|int|int|int|int|long|float|double|def
-|int|int|int|int|int|long|float|double|def
-|long|long|long|long|long|long|float|double|def
-|float|float|float|float|float|float|float|double|def
-|double|double|double|double|double|double|double|double|def
-|def|def|def|def|def|def|def|def|def
-|====
-
-*Examples:*
-[source,Java]
-----
-boolean b0 = true;              // declares the boolean variable b0 and sets it the constant boolean true
-boolean b1 = false;             // declares the boolean variable b1 and sets it the constant boolean false
-int i = 2;                      // declares the int variable i and sets it the constant int 2
-float f = 2.0f;                 // declares the float variable f and sets it the constant float 2.0
-List l0 = new ArrayList();      // declares the List variable l0 and sets it to a newly allocated ArrayList
-ArrayList l1 = new ArrayList(); // declares the ArrayList variable l1 and sets it to a newly allocated ArrayList
-def di0 = 2;                    // declares the def variable di0 and sets it the constant int 2
-def di1 = 3;                    // declares the def variable di1 and sets it the constant int 3
-def dl = new ArrayList();       // declares the def variable dl and sets it to a newly allocated ArrayList
-boolean result;                 // declares the boolean variable result
-
-result = b0 == b1;              // compares b0 to b1 and has a boolean result of false
-result = i == f;                // compares i to f where i is promoted to float and has a boolean result of true
-result = b0 == i;               // ERROR: a comparison between a boolean and a primitive numeric type is illegal
-result = i == l0;               // ERROR: a comparison between a primitive numeric type and a reference type is illegal
-
-l0.add(1);                      // adds a constant int 1 to the List l0
-l1.add(1);                      // adds a constant int 1 to the ArrayList l1
-result = l0 == l1;              // compares l0 to l1 using l0.equals(l1) and has a boolean result of true
-l0.add(1);                      // adds a constant int 1 to the List l0
-result = l0 == l1;              // compares l0 to l1 using l0.equals(l1) and has a boolean result of false
-
-result = di0 == di1;            // compares di0 to di1 and has a boolean result of false
-result = di0 == i;              // compares di0 to i where i is promoted to def and has a boolean result of true
-
-dl.add(1);                      // adds a constant int 1 to the def ArrayList dl
-result = dl == l0;              // compares dl to l0 using dl.equals(l0) with a boolean result of true
-
-result = null == dl;            // compares null to dl with a boolean result of false
-result = l1 == null;            // compares l1 to null with a boolean result of false
-----
-
-==== Equality Not Equals
-
-Equality not equals compares two expressions where a resultant boolean value is true if the two expressions are not equal and false otherwise.  When reference types are compared using this operator the equivalent of the equals member method will be called against the first expression, where the second expression is the argument, with the resultant boolean being reversed.  Though the equals member method is used for reference types, this operation will always be null-safe.  Valid comparisons are between boolean types, primitive numeric types, and reference types.  If a comparison is made that is not listed as one of the valid comparisons an error will occur.  The format is an expression, followed by the bang-equals operator, and finished with an expression.
-
-*Grammar:*
-[source,ANTLR4]
-----
-equality_not_equals: expression '!=' expression;
-----
-
-A numeric type promotion may occur during a primitive numeric comparison.  A def type evaluated at run-time will follow the same promotion table at run-time following whatever type def represents.
-
-Promotion Table:
-|====
-||byte|short|char|int|long|float|double|def
-|byte|int|int|int|int|long|float|double|def
-|short|int|int|int|int|long|float|double|def
-|char|int|int|int|int|long|float|double|def
-|int|int|int|int|int|long|float|double|def
-|long|long|long|long|long|long|float|double|def
-|float|float|float|float|float|float|float|double|def
-|double|double|double|double|double|double|double|double|def
-|def|def|def|def|def|def|def|def|def
-|====
-
-*Examples:*
-[source,Java]
-----
-boolean b0 = true;              // declares the boolean variable b0 and sets it the constant boolean true
-boolean b1 = false;             // declares the boolean variable b1 and sets it the constant boolean false
-int i = 2;                      // declares the int variable i and sets it the constant int 2
-float f = 2.0f;                 // declares the float variable f and sets it the constant float 2.0
-List l0 = new ArrayList();      // declares the List variable l0 and sets it to a newly allocated ArrayList
-ArrayList l1 = new ArrayList(); // declares the ArrayList variable l1 and sets it to a newly allocated ArrayList
-def di0 = 2;                    // declares the def variable di0 and sets it the constant int 2
-def di1 = 3;                    // declares the def variable di1 and sets it the constant int 3
-def dl = new ArrayList();       // declares the def variable dl and sets it to a newly allocated ArrayList
-boolean result;                 // declares the boolean variable result
-
-result = b0 != b1;              // compares b0 to b1 and has a boolean result of true
-result = i != f;                // compares i to f where i is promoted to float and has a boolean result of false
-result = b0 != i;               // ERROR: a comparison between a boolean and a primitive numeric type is illegal
-result = i != l0;               // ERROR: a comparison between a primitive numeric type and a reference type is illegal
-
-l0.add(1);                      // adds a constant int 1 to the List l0
-l1.add(1);                      // adds a constant int 1 to the ArrayList l1
-result = l0 != l1;              // compares l0 to l1 using l0.equals(l1) and has a boolean result of false
-l0.add(1);                      // adds a constant int 1 to the List l0
-result = l0 != l1;              // compares l0 to l1 using l0.equals(l1) and has a boolean result of true
-
-result = di0 != di1;            // compares di0 to di1 and has a boolean result of true
-result = di0 != i;              // compares di0 to i where i is promoted to def and has a boolean result of false
-
-dl.add(1);                      // adds a constant int 1 to the def ArrayList dl
-result = dl != l0;              // compares dl to l0 using dl.equals(l0) with a boolean result of false
-
-result = null != dl;            // compares null to dl with a boolean result of true
-result = l1 != null;            // compares null to l1 with a boolean result of true
-----
-
-==== Identity Equals
-
-Identity equals compares two expressions where a resultant boolean value is true if the two expressions are equal and false otherwise.  Two primitive types are considered to be equal if they have the same value.  Two reference types are considered to be equal if they refer to the exact same instance in memory or are both null.  Valid comparisons are between boolean types, primitive numeric types, and reference types.  If a comparison is made that is not listed as one of the valid comparisons an error will occur.  The format is an expression, followed by the equals-equals-equals operator, and finished with an expression.
-
-*Grammar:*
-[source,ANTLR4]
-----
-identity_equals: expression '===' expression;
-----
-
-A numeric type promotion may occur during a primitive numeric comparison.  A def type evaluated at run-time will follow the same promotion table at run-time following whatever type def represents.
-
-Promotion Table:
-|====
-||byte|short|char|int|long|float|double|def
-|byte|int|int|int|int|long|float|double|def
-|short|int|int|int|int|long|float|double|def
-|char|int|int|int|int|long|float|double|def
-|int|int|int|int|int|long|float|double|def
-|long|long|long|long|long|long|float|double|def
-|float|float|float|float|float|float|float|double|def
-|double|double|double|double|double|double|double|double|def
-|def|def|def|def|def|def|def|def|def
-|====
-
-*Examples:*
-[source,Java]
-----
-boolean b0 = true;              // declares the boolean variable b0 and sets it the constant boolean true
-boolean b1 = false;             // declares the boolean variable b1 and sets it the constant boolean false
-int i = 2;                      // declares the int variable i and sets it the constant int 2
-float f = 2.0f;                 // declares the float variable f and sets it the constant float 2.0
-List l0 = new ArrayList();      // declares the List variable l0 and sets it to a newly allocated ArrayList
-ArrayList l1 = new ArrayList(); // declares the ArrayList variable l1 and sets it to a newly allocated ArrayList
-List l2 = l1;                   // declares the List variable l2 and sets it to l1
-def di0 = 2;                    // declares the def variable di0 and sets it the constant int 2
-def di1 = 3;                    // declares the def variable di1 and sets it the constant int 3
-def dl = l0;                    // declares the def variable dl and sets it to l0
-boolean result;                 // declares the boolean variable result
-
-result = b0 === b1;             // compares b0 to b1 and has a boolean result of false
-result = i === f;               // compares i to f where i is promoted to float and has a boolean result of true
-result = b0 === i;              // ERROR: a comparison between a boolean and a primitive numeric type is illegal
-result = i === l0;              // ERROR: a comparison between a primitive numeric type and a reference type is illegal
-
-l0.add(1);                      // adds a constant int 1 to the List l0
-l1.add(1);                      // adds a constant int 1 to the ArrayList l1
-result = l0 === l1;             // compares l0 to l1 and has a boolean result of false
-l0.add(1);                      // adds a constant int 1 to the List l0
-result = l0 === l1;             // compares l0 to l1 and has a boolean result of false
-result = l1 === l2;             // compares l1 to l2 and has a boolean result of true
-
-result = di0 === di1;           // compares di0 to di1 and has a boolean result of false
-result = di0 === i;             // compares di0 to i where i is promoted to def and has a boolean result of true
-
-result = dl === l0;             // compares dl to l0 with a boolean result of true
-
-result = null === dl;           // compares null to dl with a boolean result of false
-result = l1 === null;           // compares null to l1 with a boolean result of false
-----
-
-==== Identity Not Equals
-
-Identity not equals compares two expressions where a resultant boolean value is true if the two expressions are not equal and false otherwise.  Two primitive types are considered to be not equal if they have different values.  Two reference types are considered to be not equal if they refer to the different instances in memory or one is null and the other is not.  Valid comparisons are between boolean types, primitive numeric types, and reference types.  If a comparison is made that is not listed as one of the valid comparisons an error will occur.  The format is an expression, followed by the bang-equals-equals operator, and finished with an expression.
-
-*Grammar:*
-[source,ANTLR4]
-----
-identity_not_equals: expression '!==' expression;
-----
-
-A numeric type promotion may occur during a primitive numeric comparison.  A def type evaluated at run-time will follow the same promotion table at run-time following whatever type def represents.
-
-Promotion Table:
-|====
-||byte|short|char|int|long|float|double|def
-|byte|int|int|int|int|long|float|double|def
-|short|int|int|int|int|long|float|double|def
-|char|int|int|int|int|long|float|double|def
-|int|int|int|int|int|long|float|double|def
-|long|long|long|long|long|long|float|double|def
-|float|float|float|float|float|float|float|double|def
-|double|double|double|double|double|double|double|double|def
-|def|def|def|def|def|def|def|def|def
-|====
-
-*Examples:*
-[source,Java]
-----
-boolean b0 = true;              // declares the boolean variable b0 and sets it the constant boolean true
-boolean b1 = false;             // declares the boolean variable b1 and sets it the constant boolean false
-int i = 2;                      // declares the int variable i and sets it the constant int 2
-float f = 2.0f;                 // declares the float variable f and sets it the constant float 2.0
-List l0 = new ArrayList();      // declares the List variable l0 and sets it to a newly allocated ArrayList
-ArrayList l1 = new ArrayList(); // declares the ArrayList variable l1 and sets it to a newly allocated ArrayList
-List l2 = l1;                   // declares the List variable l2 and sets it to l1
-def di0 = 2;                    // declares the def variable di0 and sets it the constant int 2
-def di1 = 3;                    // declares the def variable di1 and sets it the constant int 3
-def dl = l0;                    // declares the def variable dl and sets it to l0
-boolean result;                 // declares the boolean variable result
-
-result = b0 !== b1;             // compares b0 to b1 and has a boolean result of true
-result = i !== f;               // compares i to f where i is promoted to float and has a boolean result of false
-result = b0 !== i;              // ERROR: a comparison between a boolean and a primitive numeric type is illegal
-result = i !== l0;              // ERROR: a comparison between a primitive numeric type and a reference type is illegal
-
-l0.add(1);                      // adds a constant int 1 to the List l0
-l1.add(1);                      // adds a constant int 1 to the ArrayList l1
-result = l0 !== l1;             // compares l0 to l1 and has a boolean result of true
-l0.add(1);                      // adds a constant int 1 to the List l0
-result = l0 !== l1;             // compares l0 to l1 and has a boolean result of true
-result = l1 !== l2;             // compares l1 to l2 and has a boolean result of false
-
-result = di0 !== di1;           // compares di0 to di1 and has a boolean result of true
-result = di0 !== i;             // compares di0 to i where i is promoted to def and has a boolean result of false
-
-result = dl !== l0;             // compares dl to l0 with a boolean result of false
-
-result = null !== dl;           // compares null to dl with a boolean result of true
-result = l1 !== null;           // compares null to l1 with a boolean result of true
-----
-
-==== Bitwise And
-
-Bitwise and will and together two integer type expressions.  The table below shows what each resultant bit will in the resultant integer type value be based on the corresponding bit in each integer type expression.
-
-|====
-||1|0
-|1|1|0
-|0|0|0
-|====
-
-The format starts with an expression, follows with the ampersand operator, and finishes with an expression.
-
-*Grammar:*
-[source,ANTLR4]
-----
-bitwise_and: expression '&' expression;
-----
-
-A numeric promotion may occur during a bitwise and operation.  A def type evaluated at run-time will follow the same promotion table at run-time following whatever type def represents.  Non-integer expressions will result in an error.
-
-Promotion Table:
-|====
-||byte|short|char|int|long|def
-|byte|int|int|int|int|long|def
-|short|int|int|int|int|long|def
-|char|int|int|int|int|long|def
-|int|int|int|int|int|long|def
-|long|long|long|long|long|long|def
-|def|def|def|def|def|def|def|def|def
-|====
-
-*Examples:*
-[source,Java]
-----
-byte x = 16;    // declares the byte variable x and sets it to a constant int 1
-int y = x & 4;  // declares the int variable y and sets it to the result of x and 4
-long z = y & x; // declares the long variable z and sets it the result of y and x
-def d = z & 2;  // declares the def variable d and sets it the result of z and 2
-def e;          // declares the def variable e
-e = d & z;      // sets e to the result of d and z
-----
-
-==== Boolean Xor
-
-Boolean xor will xor together two boolean expressions.  The table below shows what the resultant boolean value will be based on the two boolean expressions.
-
-|====
-||true|false
-|true|false|true
-|false|true|false
-|====
-
-The format starts with an expression, follows with the carrot operator, and finishes with an expression.
-
-*Grammar:*
-[source,ANTLR4]
-----
-boolean_xor: expression '^' expression;
-----
-
-Note that def types will be assumed to be of the boolean type.  Any def type evaluated at run-time that does not represent a boolean will result in an error.  Non-boolean expressions will result in an error.
-
-*Examples:*
-[source,Java]
-----
-boolean x = false;    // declares the boolean variable x and sets the constant boolean false
-boolean y = x ^ true; // declares the boolean variable y and sets it the result of x xor true
-def z = y ^ x;        // declares the def variable z and sets it to the result of y xor x
-----
-
-==== Bitwise Xor
-
-Bitwise xor will xor together two integer type expressions.  The table below shows what each resultant bit will in the resultant integer type value be based on the corresponding bit in each integer type expression.
-
-|====
-||1|0
-|1|0|1
-|0|1|0
-|====
-
-The format starts with an expression, follows with the carrot operator, and finishes with an expression.
-
-*Grammar:*
-[source,ANTLR4]
-----
-bitwise_xor: expression '^' expression;
-----
-
-A numeric promotion may occur during a bitwise xor operation.  A def type evaluated at run-time will follow the same promotion table at run-time following whatever type def represents.  Non-integer expressions will result in an error.
-
-Promotion Table:
-|====
-||byte|short|char|int|long|def
-|byte|int|int|int|int|long|def
-|short|int|int|int|int|long|def
-|char|int|int|int|int|long|def
-|int|int|int|int|int|long|def
-|long|long|long|long|long|long|def
-|def|def|def|def|def|def|def|def|def
-|====
-
-*Examples:*
-[source,Java]
-----
-byte x = 16;    // declares the byte variable x and sets it to a constant int 1
-int y = x ^ 4;  // declares the int variable y and sets it to the result of x xor 4
-long z = y ^ x; // declares the long variable z and sets it the result of y xor x
-def d = z ^ 2;  // declares the def variable d and sets it the result of z xor 2
-def e;          // declares the def variable e
-e = d ^ z;      // sets e to the result of d xor z
-----
-
-==== Bitwise Or
-
-Bitwise or will or together two integer type expressions.  The table below shows what each resultant bit will in the resultant integer type value be based on the corresponding bit in each integer type expression.
-
-|====
-||1|0
-|1|1|1
-|0|1|0
-|====
-
-The format starts with an expression, follows with the pipe operator, and finishes with an expression.
-
-*Grammar:*
-[source,ANTLR4]
-----
-bitwise_or: expression '|' expression;
-----
-
-A numeric promotion may occur during a bitwise xor operation.  A def type evaluated at run-time will follow the same promotion table at run-time following whatever type def represents.  Non-integer expressions will result in an error.
-
-Promotion Table:
-|====
-||byte|short|char|int|long|def
-|byte|int|int|int|int|long|def
-|short|int|int|int|int|long|def
-|char|int|int|int|int|long|def
-|int|int|int|int|int|long|def
-|long|long|long|long|long|long|def
-|def|def|def|def|def|def|def|def|def
-|====
-
-*Examples:*
-[source,Java]
-----
-byte x = 16;    // declares the byte variable x and sets it to a constant int 1
-int y = x | 4;  // declares the int variable y and sets it to the result of x or 4
-long z = y | x; // declares the long variable z and sets it the result of y or x
-def d = z | 2;  // declares the def variable d and sets it the result of z or 2
-def e;          // declares the def variable e
-e = d | z;      // sets e to the result of d or z
-----
-
-==== Boolean And
-
-Boolean and will and together two boolean expressions.  If the first expression is found to be false then it is known that the result will also be false, so evaluation of the second expression will be skipped.  The table below shows what the resultant boolean value will be based on the two boolean expressions.
-
-||true|false
-|true|true|false
-|false|false|false
-
-The format starts with an expression, follows with the ampersand-ampersand operator, and finishes with an expression.
-
-*Grammar:*
-[source,ANTLR4]
-----
-boolean_and: expression '&&' expression;
-----
-
-Note that def types will be assumed to be of the boolean type.  Any def type evaluated at run-time that does not represent a boolean will result in an error.  Non-boolean expressions will result in an error.
-
-*Examples:*
-[source,Java]
-----
-boolean x = false;     // declares the boolean variable x and sets the constant boolean false
-boolean y = x && true; // declares the boolean variable y and sets it the result of x and true
-def z = y && x;        // declares the def variable z and sets it to the result of y and x
-----
-
-==== Boolean Or
-
-Boolean or will or together two boolean expressions.  If the first expression is found to be true then it is known that the result will also be true, so evaluation of the second expression will be skipped.  The table below shows what the resultant boolean value will be based on the two boolean expressions.
-
-|====
-||true|false
-|true|true|true
-|false|true|false
-|====
-
-The format starts with an expression, follows with the pipe-pipe operator, and finishes with an expression.
-
-*Grammar:*
-[source,ANTLR4]
-----
-boolean_and: expression '||' expression;
-----
-
-Note that def types will be assumed to be of the boolean type.  Any def type evaluated at run-time that does not represent a boolean will result in an error.  Non-boolean expressions will result in an error.
-
-*Examples:*
-[source,Java]
-----
-boolean x = false;     // declares the boolean variable x and sets the constant boolean false
-boolean y = x || true; // declares the boolean variable y and sets it the result of x or true
-def z = y || x;        // declares the def variable z and sets it to the result of y or x
-----
-
-==== Conditional
-
-A conditional operation consists of three expressions.  The first expression is evaluated with an expected boolean result type.  If the first expression evaluates to true then the second expression will be evaluated.  If the first expression evaluates to false then the third expression will be evaluated.  This can be used as a shortcut many different operations without requiring a full if/else branch.  Errors will occur if the first expression does not evaluate to a boolean type or if one of the second or third expression cannot be converted to a type appropriate for the expected result.  The format is an expression followed by a question-mark operator, another expression, a colon operator, and finishes with a final expression.
-
-*Grammar:*
-[source,ANTLR4]
-----
-conditional: expression '?' expression ':' expression;
-----
-
-A numeric type promotion may occur during the evaluation of a conditional with the second and third expressions if the expected result is a numeric type.  A def type evaluated at run-time will follow the same promotion table at run-time following whatever type def represents.
-
-Promotion Table:
-|====
-||byte|short|char|int|long|float|double|def
-|byte|int|int|int|int|long|float|double|def
-|short|int|int|int|int|long|float|double|def
-|char|int|int|int|int|long|float|double|def
-|int|int|int|int|int|long|float|double|def
-|long|long|long|long|long|long|float|double|def
-|float|float|float|float|float|float|float|double|def
-|double|double|double|double|double|double|double|double|def
-|def|def|def|def|def|def|def|def|def
-|====
-
-*Examples:*
-[source,Java]
-----
-boolean b = true;                        // declares the boolean variable b and sets it the constant boolean true
-
-int x = b ? 1 : 2;                       // declares the int variable x and sets it to the int constant 1
-                                         // since the first expression of the conditional evaluates to true
-                                         // so the second expression is evaluated for a result
-
-List y = x > 1 ? new ArrayList() : null; // declares the List variable y and sets it to null
-                                         // since the first expression of the conditional evaluates to false
-                                         // so the third expression is evaluated for a result
-
-def z = x < 2 ? true : false;            // declares the def variable z and sets it to the boolean constant true
-                                         // since the first expression of the conditional evaluates to true
-                                         // so the second expression is evaluated for a result
-----
-
-==== Elvis
-
-The elvis operator consists of two expressions.  If the first expression is a non-null value then the resultant value will be the evaluated first expression otherwise the resultant value will be the evaluated second expression.  This is typically used as a shortcut for a null check in a conditional.  An error will occur if the expected result is a primitive type.  The format is an expression, followed by the question-mark-colon operator, and finishes with an expression.
-
-*Grammar:*
-[source,ANTLR4]
-----
-elvis: expression '?:' expression;
-----
-
-*Examples:*
-[source,Java]
-----
-List l = new ArrayList();     // declares the List variable l and sets it to a newly allocated ArrayList
-List y = l : new ArrayList(); // declares the List variable y and sets it to l since l is not null
-y = null;                     // sets y to null
-def z = y ?: new HashMap();   // declares the def variable z and sets it to a newly allocated HashMap since y is null
-----
-
-==== Assignment
-
-Assignment can be used to assign a value to a variable.  See Variable Assignment [MARK] for more information.
-
-==== Compound Assignment
-
-Compound assignment can be used as a shortcut for an assignment where a binary operation would occur between the variable/field as the left-side expression and a separate right-side expression.  The variable/field and right-side expression must be of appropriate types for the specific operation or an error will occur.  A downcast may be necessary for certain operations to be able to assign the result back into the variable/field and will happen implicitly.  The format is a variable/field, followed by one of the compound assignment operators, finished with an expression.
-
-*Grammar:*
-[source,ANTLR4]
-----
-compund_assignment: ID (. ID)? '$=' expression; // $ is a placeholder for the operation symbol
-----
-
-A compound assignment is equivalent to the expression below where V is the variable/field and T is the type of variable/member.
-
-[source,Java]
-----
-V = (T)(V op expression);
-----
-
-The table below shows all available operators for compound assignment.  All operators follow any casting/promotion rules according to their regular definition.
-
-|====
-|Operator|Compound Symbol
-|Multiplication|*=
-|Division|/=
-|Remainder|%=
-|String Concatenation|+=
-|Addition|+=
-|Subtraction|-=
-|Left Shift|<<=
-|Right Shift|>>=
-|Unsigned Right Shift|>>>=
-|Bitwise And|&=
-|Boolean And|&=
-|Bitwise Xor|^=
-|Boolean Xor|^=
-|Bitwise Or|\|=
-|Boolean Or|\|=
-|====
-
-*Examples:*
-[source,Java]
-----
-int i = 10;         // declares the variable i and sets it to constant int 10
-i *= 2;             // multiplies i by 2 -- i = (int)(i * 2)
-i /= 5;             // divides i by 5 -- i = (int)(i / 5)
-i %= 3;             // gives the remainder for i/3 -- i = (int)(i % 3)
-i += 5;             // adds 5 to i -- i = (int)(i + 5)
-i -= 5;             // subtracts 5 from i -- i = (int)(i - 5)
-i <<= 2;            // left shifts i by 2 -- i = (int)(i << 2)
-i >>= 1;            // right shifts i by 1 -- i = (int)(i >> 1)
-i >>>= 1;           // unsigned right shifts i by 1 -- i = (int)(i >>> 1)
-i &= 15;            // ands i with 15 -- i = (int)(i & 15)
-i ^= 12;            // xors i with 12 -- i = (int)(i ^ 2)
-i |= 4;             // ors i with 4 -- i = (int)(i | 4)
-
-boolean b = true;   // declares the boolean variable b and sets it to the constant boolean true
-b &= false;         // ands b with false -- b = (boolean)(b & false)
-b ^= false;         // xors b with false -- b = (boolean)(b & false)
-b |= true;          // ors be with true -- b = (boolean)(b & false)
-
-def x = 'compound'; // declares the def variable x and sets it to the constant String 'compound'
-x += ' assignment'; // string concatenates ' assignment' to x -- x = (String)(x + ' assignment')
-----
-=======
 An operator is the most basic action that can be taken to evaluate values in a
 script. An expression is one-to-many consecutive operations.  Precedence is the
 order in which an operator will be evaluated relative to another operator.
@@ -1879,5 +61,4 @@
 | <<elvis-operator, Elvis>>                                 | <<painless-operators-general, General>>     | ?:          | 16           | right -> left
 | <<assignment-operator, Assignment>>                       | <<painless-operators-general, General>>     | =           | 17           | right -> left
 | <<compound-assignment-operator, Compound Assignment>>     | <<painless-operators-general, General>>     | $=          | 17           | right -> left
-|====
->>>>>>> 0c7f6570
+|====
[[painless-types]]
=== Types

A type is a classification of data used to define the properties of a value.
These properties specify what data a value represents and the rules for how a
value is evaluated during an <<painless-operators, operation>>. Each type
belongs to one of the following categories: <<primitive-types, primitive>>,
<<reference-types, reference>>, or <<dynamic-types, dynamic>>.

[[primitive-types]]
==== Primitive Types

A primitive type represents basic data built natively into the JVM and is
allocated to non-heap memory. Declare a primitive type
<<<<<<< HEAD
<<painless-variables, variable>>, and assign it a primitive type value for
evaluation during later operations. The default value for a newly-declared
primitive type variable is listed as part of the definitions below. A primitive
type value is copied during an assignment or as an argument for a
method/function call.

A primitive type has a corresponding reference type (also known as a boxed
type). Use the <<field-access, field access operator>> or
<<method-access, method call operator>> on a primitive type value to force
evaluation as its corresponding reference type value.
=======
<<painless-variables, variable>> or access a primitive type member field (from
a reference type instance), and assign it a primitive type value for evaluation
during later operations. The default value for a newly-declared primitive type
variable is listed as part of the definitions below. A primitive type value is
copied during an assignment or as an argument for a method/function call.

A primitive type has a corresponding reference type (also known as a boxed
type). Use the <<field-access-operator, field access operator>> or
<<method-call-operator, method call operator>> on a primitive type value to
force evaluation as its corresponding reference type value.
>>>>>>> 0c7f6570

The following primitive types are available:

[horizontal]
`byte`::
8-bit, signed, two's complement integer
* range: [`-128`, `127`]
* default value: `0`
* reference type: `Byte`

`short`::
16-bit, signed, two's complement integer
* range: [`-32768`, `32767`]
* default value: `0`
* reference type: `Short`

`char`::
16-bit, unsigned, Unicode character
* range: [`0`, `65535`]
* default value: `0` or `\u0000`
* reference type: `Character`

`int`::
32-bit, signed, two's complement integer
* range: [`-2^32`, `2^32-1`]
* default value: `0`
* reference type: `Integer`

`long`::
64-bit, signed, two's complement integer
* range: [`-2^64`, `2^64-1`]
* default value: `0`
* reference type: `Long`

`float`::
32-bit, signed, single-precision, IEEE 754 floating point number
* default value: `0.0`
* reference type: `Float`

`double`::
64-bit, signed, double-precision, IEEE 754 floating point number
* default value: `0.0`
* reference type: `Double`

`boolean`::
logical quantity with two possible values of `true` and `false`
* default value: `false`
* reference type: `Boolean`

*Examples*

* Primitive types used in declaration, declaration and assignment.
+
[source,Painless]
----
<1> int i = 1;
<2> double d;
<3> boolean b = true;
----
+
<1> declare `int i`;
<<<<<<< HEAD
    assign `int 1` to `i`
<2> declare `double d`;
    assign default `double 0.0` to `d`
<3> declare `boolean b`;
    assign `boolean true` to `b`
=======
    store `int 1` to `i`
<2> declare `double d`;
    store default `double 0.0` to `d`
<3> declare `boolean b`;
    store `boolean true` to `b`
>>>>>>> 0c7f6570
+
* Method call on a primitive type using the corresponding reference type.
+
[source,Painless]
----
<1> int i = 1;
<2> i.toString();
----
+
<1> declare `int i`;
<<<<<<< HEAD
    assign `int 1` to `i`
<2> access `i` -> `int 1`;
=======
    store `int 1` to `i`
<2> load from `i` -> `int 1`;
>>>>>>> 0c7f6570
    box `int 1` -> `Integer 1 reference`;
    call `toString` on `Integer 1 reference` -> `String '1'`

[[reference-types]]
==== Reference Types

A reference type is a named construct (object), potentially representing
multiple pieces of data (member fields) and logic to manipulate that data
(member methods), defined as part of the application programming interface
(API) for scripts.

A reference type instance is a single set of data for one reference type
object allocated to the heap. Use the
<<<<<<< HEAD
<<constructor-call, new instance operator>> to allocate a reference type
=======
<<new-instance-operator, new instance operator>> to allocate a reference type
>>>>>>> 0c7f6570
instance. Use a reference type instance to load from, store to, and manipulate
complex data.

A reference type value refers to a reference type instance, and multiple
reference type values may refer to the same reference type instance. A change to
a reference type instance will affect all reference type values referring to
that specific instance.

<<<<<<< HEAD
Declare a reference type <<painless-variables, variable>>, and assign it a
reference type value for evaluation during later operations. The default value
for a newly-declared reference type variable is `null`. A reference type value
is shallow-copied during an assignment or as an argument for a method/function
=======
Declare a reference type <<painless-variables, variable>> or access a reference
type member field (from a reference type instance), and assign it a reference
type value for evaluation during later operations. The default value for a
newly-declared reference type variable is `null`. A reference type value is
shallow-copied during an assignment or as an argument for a method/function
>>>>>>> 0c7f6570
call. Assign `null` to a reference type variable to indicate the reference type
value refers to no reference type instance. The JVM will garbage collect a
reference type instance when it is no longer referred to by any reference type
values. Pass `null` as an argument to a method/function call to indicate the
argument refers to no reference type instance.

A reference type object defines zero-to-many of each of the following:

static member field::

A static member field is a named and typed piece of data. Each reference type
*object* contains one set of data representative of its static member fields.
<<<<<<< HEAD
Use the <<field-access, field access operator>> in correspondence with the
reference type object name to access a static member field for loading and
=======
Use the <<field-access-operator, field access operator>> in correspondence with
the reference type object name to access a static member field for loading and
>>>>>>> 0c7f6570
storing to a specific reference type *object*. No reference type instance
allocation is necessary to use a static member field.

non-static member field::

A non-static member field is a named and typed piece of data. Each reference
type *instance* contains one set of data representative of its reference type
object's non-static member fields. Use the
<<<<<<< HEAD
<<field-access, field access operator>> for loading and storing to a non-static
member field of a specific reference type *instance*. An allocated reference
type instance is required to use a non-static member field.

static member method::

A static member method is a function called on a reference type *object*. Use
the <<method-access, method call operator>> in correspondence with the reference
type object name to call a static member method. No reference type instance
allocation is necessary to use a static member method.

non-static member method::

A non-static member method is a function called on a reference type *instance*.
A non-static member method called on a reference type instance can load from and
store to non-static member fields of that specific reference type instance. Use
the <<method-access, method call operator>> in correspondence with a specific
reference type instance to call a non-static member method. An allocated
reference type instance is required to use a non-static member method.

constructor::

A constructor is a special type of function used to allocate a reference type
*instance* defined by a specific reference type *object*. Use the
<<constructor-call, new instance operator>> to allocate a reference type
instance.
=======
<<field-access-operator, field access operator>> for loading and storing to a
non-static member field of a specific reference type *instance*. An allocated
reference type instance is required to use a non-static member field.

static member method::

A static member method is a <<painless-functions, function>> called on a
reference type *object*. Use the <<method-call-operator, method call operator>>
in correspondence with the reference type object name to call a static member
method. No reference type instance allocation is necessary to use a static
member method.

non-static member method::

A non-static member method is a <<painless-functions, function>> called on a
reference type *instance*. A non-static member method called on a reference type
instance can load from and store to non-static member fields of that specific
reference type instance. Use the <<method-call-operator, method call operator>>
in correspondence with a specific reference type instance to call a non-static
member method. An allocated reference type instance is required to use a
non-static member method.

constructor::

A constructor is a special type of <<painless-functions, function>> used to
allocate a reference type *instance* defined by a specific reference type
*object*. Use the <<new-instance-operator, new instance operator>> to allocate
a reference type instance.
>>>>>>> 0c7f6570

A reference type object follows a basic inheritance model. Consider types A and
B. Type A is considered to be a parent of B, and B a child of A, if B inherits
(is able to access as its own) all of A's non-static members. Type B is
considered a descendant of A if there exists a recursive parent-child
relationship from B to A with none to many types in between. In this case, B
inherits all of A's non-static members along with all of the non-static members
of the types in between. Type B is also considered to be a type A in both
relationships.

*Examples*

* Reference types evaluated in several different operations.
+
[source,Painless]
----
<1> List l = new ArrayList();
<2> l.add(1);
<3> int i = l.get(0) + 2;
----
+
<1> declare `List l`;
    allocate `ArrayList` instance -> `ArrayList reference`;
    implicit cast `ArrayList reference` to `List reference` -> `List reference`;
<<<<<<< HEAD
    assign `List reference` to `l`
<2> access `l` -> `List reference`;
    implicit cast `int 1` to `def` -> `def`
    call `add` on `List reference` with arguments (`def`)
<3> declare `int i`;
    access `l` -> `List reference`;
    call `get` on `List reference` with arguments (`int 0`) -> `def`;
    implicit cast `def` to `int 1` -> `int 1`;
    add `int 1` and `int 2` -> `int 3`;
    assign `int 3` to `i`
=======
    store `List reference` to `l`
<2> load from `l` -> `List reference`;
    implicit cast `int 1` to `def` -> `def`
    call `add` on `List reference` with arguments (`def`)
<3> declare `int i`;
    load from `l` -> `List reference`;
    call `get` on `List reference` with arguments (`int 0`) -> `def`;
    implicit cast `def` to `int 1` -> `int 1`;
    add `int 1` and `int 2` -> `int 3`;
    store `int 3` to `i`
>>>>>>> 0c7f6570
+
* Sharing a reference type instance.
+
[source,Painless]
----
<1> List l0 = new ArrayList();
<2> List l1 = l0;
<3> l0.add(1);
<4> l1.add(2);
<5> int i = l1.get(0) + l0.get(1);
----
+
<1> declare `List l0`;
    allocate `ArrayList` instance -> `ArrayList reference`;
    implicit cast `ArrayList reference` to `List reference` -> `List reference`;
<<<<<<< HEAD
    assign `List reference` to `l0`
<2> declare `List l1`;
    access `l0` -> `List reference`;
    assign `List reference` to `l1`
    (note `l0` and `l1` refer to the same instance known as a shallow-copy)
<3> access `l0` -> `List reference`;
    implicit cast `int 1` to `def` -> `def`
    call `add` on `List reference` with arguments (`def`)
<4> access `l1` -> `List reference`;
    implicit cast `int 2` to `def` -> `def`
    call `add` on `List reference` with arguments (`def`)
<5> declare `int i`;
    access `l0` -> `List reference`;
    call `get` on `List reference` with arguments (`int 0`) -> `def @0`;
    implicit cast `def @0` to `int 1` -> `int 1`;
    access `l1` -> `List reference`;
    call `get` on `List reference` with arguments (`int 1`) -> `def @1`;
    implicit cast `def @1` to `int 2` -> `int 2`;
    add `int 1` and `int 2` -> `int 3`;
    assign `int 3` to `i`;
=======
    store `List reference` to `l0`
<2> declare `List l1`;
    load from `l0` -> `List reference`;
    store `List reference` to `l1`
    (note `l0` and `l1` refer to the same instance known as a shallow-copy)
<3> load from `l0` -> `List reference`;
    implicit cast `int 1` to `def` -> `def`
    call `add` on `List reference` with arguments (`def`)
<4> load from `l1` -> `List reference`;
    implicit cast `int 2` to `def` -> `def`
    call `add` on `List reference` with arguments (`def`)
<5> declare `int i`;
    load from `l0` -> `List reference`;
    call `get` on `List reference` with arguments (`int 0`) -> `def @0`;
    implicit cast `def @0` to `int 1` -> `int 1`;
    load from `l1` -> `List reference`;
    call `get` on `List reference` with arguments (`int 1`) -> `def @1`;
    implicit cast `def @1` to `int 2` -> `int 2`;
    add `int 1` and `int 2` -> `int 3`;
    store `int 3` to `i`;
>>>>>>> 0c7f6570
+
* Using the static members of a reference type.
+
[source,Painless]
----
<1> int i = Integer.MAX_VALUE;
<2> long l = Long.parseLong("123L");
----
+
<1> declare `int i`;
<<<<<<< HEAD
    access `MAX_VALUE` on `Integer` -> `int 2147483647`;
    assign `int 2147483647` to `i`
<2> declare `long l`;
    call `parseLong` on `Long` with arguments (`long 123`) -> `long 123`;
    assign `long 123` to `l`
=======
    load from `MAX_VALUE` on `Integer` -> `int 2147483647`;
    store `int 2147483647` to `i`
<2> declare `long l`;
    call `parseLong` on `Long` with arguments (`long 123`) -> `long 123`;
    store `long 123` to `l`
>>>>>>> 0c7f6570

[[dynamic-types]]
==== Dynamic Types

A dynamic type value can represent the value of any primitive type or
reference type using a single type name `def`. A `def` type value mimics
the behavior of whatever value it represents at run-time and will always
represent the child-most descendant type value of any type value when evaluated
during operations.

<<<<<<< HEAD
Declare a `def` type <<painless-variables, variable>>, and assign it
any type of value for evaluation during later operations. The default value
for a newly-declared `def` type variable is `null`.  A `def` type variable or
method/function parameter can change the type it represents during the
compilation and evaluation of a script.
=======
Declare a `def` type <<painless-variables, variable>> or access a `def` type
member field (from a reference type instance), and assign it any type of value
for evaluation during later operations. The default value for a newly-declared
`def` type variable is `null`.  A `def` type variable or method/function
parameter can change the type it represents during the compilation and
evaluation of a script.
>>>>>>> 0c7f6570

Using the `def` type can have a slight impact on performance. Use only primitive
types and reference types directly when performance is critical.

*Errors*

* If a `def` type value represents an inappropriate type for evaluation of an
  operation at run-time.

*Examples*

* General uses of the `def` type.
+
[source,Painless]
----
<1> def dp = 1;
<2> def dr = new ArrayList();
<3> dr = dp;
----
+
<1> declare `def dp`;
    implicit cast `int 1` to `def` -> `def`;
<<<<<<< HEAD
    assign `def` to `dp`
<2> declare `def dr`;
    allocate `ArrayList` instance -> `ArrayList reference`;
    implicit cast `ArrayList reference` to `def` -> `def`;
    assign `def` to `dr`
<3> access `dp` -> `def`;
    assign `def` to `dr`;
=======
    store `def` to `dp`
<2> declare `def dr`;
    allocate `ArrayList` instance -> `ArrayList reference`;
    implicit cast `ArrayList reference` to `def` -> `def`;
    store `def` to `dr`
<3> load from `dp` -> `def`;
    store `def` to `dr`;
>>>>>>> 0c7f6570
    (note the switch in the type `dr` represents from `ArrayList` to `int`)
+
* A `def` type value representing the child-most descendant of a value.
+
[source,Painless]
----
<1> Object l = new ArrayList();
<2> def d = l;
<3> d.ensureCapacity(10);
----
+
<1> declare `Object l`;
    allocate `ArrayList` instance -> `ArrayList reference`;
    implicit cast `ArrayList reference` to `Object reference`
            -> `Object reference`;
<<<<<<< HEAD
    assign `Object reference` to `l`
<2> declare `def d`;
    access `l` -> `Object reference`;
    implicit cast `Object reference` to `def` -> `def`;
    assign `def` to `d`;
<3> access `d` -> `def`;
=======
    store `Object reference` to `l`
<2> declare `def d`;
    load from `l` -> `Object reference`;
    implicit cast `Object reference` to `def` -> `def`;
    store `def` to `d`;
<3> load from `d` -> `def`;
>>>>>>> 0c7f6570
    implicit cast `def` to `ArrayList reference` -> `ArrayList reference`;
    call `ensureCapacity` on `ArrayList reference` with arguments (`int 10`);
    (note `def` was implicit cast to `ArrayList reference`
            since ArrayList` is the child-most descendant type value that the
            `def` type value represents)

[[string-type]]
==== String Type

The `String` type is a specialized reference type that does not require
<<<<<<< HEAD
explicit allocation. Use a <<strings, string literal>> to directly evaluate a
`String` type value. While not required, the
<<constructor-call, new instance operator>> can allocate `String` type
=======
explicit allocation. Use a <<string-literals, string literal>> to directly
evaluate a `String` type value. While not required, the
<<new-instance-operator, new instance operator>> can allocate `String` type
>>>>>>> 0c7f6570
instances.

*Examples*

* General use of the `String` type.
+
[source,Painless]
----
<1> String r = "some text";
<2> String s = 'some text';
<3> String t = new String("some text");
<4> String u;
----
+
<1> declare `String r`;
<<<<<<< HEAD
    assign `String "some text"` to `r`
<2> declare `String s`;
    assign `String 'some text'` to `s`
<3> declare `String t`;
    allocate `String` instance with arguments (`String "some text"`)
            -> `String "some text"`;
    assign `String "some text"` to `t`
<4> declare `String u`;
    assign default `null` to `u`
=======
    store `String "some text"` to `r`
<2> declare `String s`;
    store `String 'some text'` to `s`
<3> declare `String t`;
    allocate `String` instance with arguments (`String "some text"`)
            -> `String "some text"`;
    store `String "some text"` to `t`
<4> declare `String u`;
    store default `null` to `u`
>>>>>>> 0c7f6570

[[void-type]]
==== void Type

The `void` type represents the concept of a lack of type. Use the `void` type to
indicate a function returns no value.

*Examples*

* Use of the `void` type in a function.
+
[source,Painless]
----
void addToList(List l, def d) {
    l.add(d);
}
----

[[array-type]]
==== Array Type

An array type is a specialized reference type where an array type instance
<<<<<<< HEAD
represents a series of values allocated to the heap.  All values in an array
type instance are of the same type.  Each value is assigned an index from within
the range `[0, length)` where length is the total number of values allocated for
the array type instance.

Use the <<new-array, new array operator>> or the
<<array-initialization, array initialization operator>> to allocate an array
type instance. Declare an array type <<painless-variables, variable>>, and
assign it an array type value for evaluation during later operations. The
default value for a newly-declared array type variable is `null`. An array type
value is shallow-copied during an assignment or as an argument for a
method/function call. Assign `null` to an array type variable to indicate the
array type value refers to no array type instance. The JVM will garbage collect
an array type instance when it is no longer referred to by any array type
values. Pass `null` as an argument to a method/function call to indicate the
argument refers to no array type instance.

Use the <<array-length, array length operator>> to retrieve the length of an
array type value as an int type value. Use the
<<array-access, array access operator>> to load from and store to individual
values within an array type value.

When an array type instance is allocated with multiple dimensions using the
range `[2, d]` where `d >= 2`, each dimension in the range `[1, d-1]` is also
an array type. The array type of each dimension, `n`, is an array type with the
number of dimensions equal to `d-n`. For example, consider `int[][][]` with 3
dimensions. The 3rd dimension, `d-3`, is the primitive type `int`.  The 2nd
dimension, `d-2`, is the array type `int[]`. And the 1st dimension, `d-1` is
the array type `int[][]`.
=======
contains a series of values allocated to the heap. Each value in an array type
instance is defined as an element. All elements in an array type instance are of
the same type (element type) specified as part of declaration. Each element is
assigned an index within the range `[0, length)` where length is the total
number of elements allocated for an array type instance.

Use the <<new-array-operator, new array operator>> or the
<<array-initialization-operator, array initialization operator>> to allocate an
array type instance. Declare an array type <<painless-variables, variable>> or
access an array type member field (from a reference type instance), and assign
it an array type value for evaluation during later operations. The default value
for a newly-declared array type variable is `null`. An array type value is
shallow-copied during an assignment or as an argument for a method/function
call. Assign `null` to an array type variable to indicate the array type value
refers to no array type instance. The JVM will garbage collect an array type
instance when it is no longer referred to by any array type values. Pass `null`
as an argument to a method/function call to indicate the argument refers to no
array type instance.

Use the <<array-length-operator, array length operator>> to retrieve the length
of an array type value as an `int` type value. Use the
<<array-access-operator, array access operator>> to load from and store to
an individual element within an array type instance.

When an array type instance is allocated with multiple dimensions using the
range `[2, d]` where `d >= 2`, each element within each dimension in the range
`[1, d-1]` is also an array type. The element type of each dimension, `n`, is an
array type with the number of dimensions equal to `d-n`. For example, consider
`int[][][]` with 3 dimensions. Each element in the 3rd dimension, `d-3`, is the
primitive type `int`.  Each element in the 2nd dimension, `d-2`, is the array
type `int[]`. And each element in the 1st dimension, `d-1` is the array type
`int[][]`.
>>>>>>> 0c7f6570

*Examples*

* General use of single-dimensional arrays.
+
[source,Painless]
----
<1> int[] x;
<2> float[] y = new float[10];
<3> def z = new float[5];
<4> y[9] = 1.0F;
<5> z[0] = y[9];
----
+
<1> declare `int[] x`;
<<<<<<< HEAD
    assign default `null` to `x`
<2> declare `float[] y`;
    allocate `1-d float array` instance with `length [10]`
            -> `1-d float array reference`;
    assign `1-d float array reference` to `y`
=======
    store default `null` to `x`
<2> declare `float[] y`;
    allocate `1-d float array` instance with `length [10]`
            -> `1-d float array reference`;
    store `1-d float array reference` to `y`
>>>>>>> 0c7f6570
<3> declare `def z`;
    allocate `1-d float array` instance with `length [5]`
            -> `1-d float array reference`;
    implicit cast `1-d float array reference` to `def` -> `def`;
<<<<<<< HEAD
    assign `def` to `z`
<4> access `y` -> `1-d float array reference`;
    assign `float 1.0` to `index [9]` of `1-d float array reference`
<5> access `y` -> `1-d float array reference @0`;
    access `index [9]` of `1-d float array reference @0` -> `float 1.0`;
    access `z` -> `def`;
    implicit cast `def` to `1-d float array reference @1`
            -> `1-d float array reference @1`;
    assign `float 1.0` to `index [0]` of `1-d float array reference @1`
+
* Use of a multi-dimensional array.
=======
    store `def` to `z`
<4> load from `y` -> `1-d float array reference`;
    store `float 1.0` to `index [9]` of `1-d float array reference`
<5> load from `y` -> `1-d float array reference @0`;
    load from `index [9]` of `1-d float array reference @0` -> `float 1.0`;
    load from `z` -> `def`;
    implicit cast `def` to `1-d float array reference @1`
            -> `1-d float array reference @1`;
    store `float 1.0` to `index [0]` of `1-d float array reference @1`
+
* General use of a multi-dimensional array.
>>>>>>> 0c7f6570
+
[source,Painless]
----
<1> int[][][] ia3 = new int[2][3][4];
<2> ia3[1][2][3] = 99;
<3> int i = ia3[1][2][3];
----
+
<1> declare `int[][][] ia`;
    allocate `3-d int array` instance with length `[2, 3, 4]`
            -> `3-d int array reference`;
<<<<<<< HEAD
    assign `3-d int array reference` to `ia3`
<2> access `ia3` -> `3-d int array reference`;
    assign `int 99` to `index [1, 2, 3]` of `3-d int array reference`
<3> declare `int i`;
    access `ia3` -> `3-d int array reference`;
    access `index [1, 2, 3]` of `3-d int array reference` -> `int 99`;
    assign `int 99` to `i`
=======
    store `3-d int array reference` to `ia3`
<2> load from `ia3` -> `3-d int array reference`;
    store `int 99` to `index [1, 2, 3]` of `3-d int array reference`
<3> declare `int i`;
    load from `ia3` -> `3-d int array reference`;
    load from `index [1, 2, 3]` of `3-d int array reference` -> `int 99`;
    store `int 99` to `i`
>>>>>>> 0c7f6570
<|MERGE_RESOLUTION|>--- conflicted
+++ resolved
@@ -12,18 +12,6 @@
 
 A primitive type represents basic data built natively into the JVM and is
 allocated to non-heap memory. Declare a primitive type
-<<<<<<< HEAD
-<<painless-variables, variable>>, and assign it a primitive type value for
-evaluation during later operations. The default value for a newly-declared
-primitive type variable is listed as part of the definitions below. A primitive
-type value is copied during an assignment or as an argument for a
-method/function call.
-
-A primitive type has a corresponding reference type (also known as a boxed
-type). Use the <<field-access, field access operator>> or
-<<method-access, method call operator>> on a primitive type value to force
-evaluation as its corresponding reference type value.
-=======
 <<painless-variables, variable>> or access a primitive type member field (from
 a reference type instance), and assign it a primitive type value for evaluation
 during later operations. The default value for a newly-declared primitive type
@@ -34,7 +22,6 @@
 type). Use the <<field-access-operator, field access operator>> or
 <<method-call-operator, method call operator>> on a primitive type value to
 force evaluation as its corresponding reference type value.
->>>>>>> 0c7f6570
 
 The following primitive types are available:
 
@@ -96,19 +83,11 @@
 ----
 +
 <1> declare `int i`;
-<<<<<<< HEAD
-    assign `int 1` to `i`
-<2> declare `double d`;
-    assign default `double 0.0` to `d`
-<3> declare `boolean b`;
-    assign `boolean true` to `b`
-=======
     store `int 1` to `i`
 <2> declare `double d`;
     store default `double 0.0` to `d`
 <3> declare `boolean b`;
     store `boolean true` to `b`
->>>>>>> 0c7f6570
 +
 * Method call on a primitive type using the corresponding reference type.
 +
@@ -119,13 +98,8 @@
 ----
 +
 <1> declare `int i`;
-<<<<<<< HEAD
-    assign `int 1` to `i`
-<2> access `i` -> `int 1`;
-=======
     store `int 1` to `i`
 <2> load from `i` -> `int 1`;
->>>>>>> 0c7f6570
     box `int 1` -> `Integer 1 reference`;
     call `toString` on `Integer 1 reference` -> `String '1'`
 
@@ -139,11 +113,7 @@
 
 A reference type instance is a single set of data for one reference type
 object allocated to the heap. Use the
-<<<<<<< HEAD
-<<constructor-call, new instance operator>> to allocate a reference type
-=======
 <<new-instance-operator, new instance operator>> to allocate a reference type
->>>>>>> 0c7f6570
 instance. Use a reference type instance to load from, store to, and manipulate
 complex data.
 
@@ -152,18 +122,11 @@
 a reference type instance will affect all reference type values referring to
 that specific instance.
 
-<<<<<<< HEAD
-Declare a reference type <<painless-variables, variable>>, and assign it a
-reference type value for evaluation during later operations. The default value
-for a newly-declared reference type variable is `null`. A reference type value
-is shallow-copied during an assignment or as an argument for a method/function
-=======
 Declare a reference type <<painless-variables, variable>> or access a reference
 type member field (from a reference type instance), and assign it a reference
 type value for evaluation during later operations. The default value for a
 newly-declared reference type variable is `null`. A reference type value is
 shallow-copied during an assignment or as an argument for a method/function
->>>>>>> 0c7f6570
 call. Assign `null` to a reference type variable to indicate the reference type
 value refers to no reference type instance. The JVM will garbage collect a
 reference type instance when it is no longer referred to by any reference type
@@ -176,13 +139,8 @@
 
 A static member field is a named and typed piece of data. Each reference type
 *object* contains one set of data representative of its static member fields.
-<<<<<<< HEAD
-Use the <<field-access, field access operator>> in correspondence with the
-reference type object name to access a static member field for loading and
-=======
 Use the <<field-access-operator, field access operator>> in correspondence with
 the reference type object name to access a static member field for loading and
->>>>>>> 0c7f6570
 storing to a specific reference type *object*. No reference type instance
 allocation is necessary to use a static member field.
 
@@ -191,34 +149,6 @@
 A non-static member field is a named and typed piece of data. Each reference
 type *instance* contains one set of data representative of its reference type
 object's non-static member fields. Use the
-<<<<<<< HEAD
-<<field-access, field access operator>> for loading and storing to a non-static
-member field of a specific reference type *instance*. An allocated reference
-type instance is required to use a non-static member field.
-
-static member method::
-
-A static member method is a function called on a reference type *object*. Use
-the <<method-access, method call operator>> in correspondence with the reference
-type object name to call a static member method. No reference type instance
-allocation is necessary to use a static member method.
-
-non-static member method::
-
-A non-static member method is a function called on a reference type *instance*.
-A non-static member method called on a reference type instance can load from and
-store to non-static member fields of that specific reference type instance. Use
-the <<method-access, method call operator>> in correspondence with a specific
-reference type instance to call a non-static member method. An allocated
-reference type instance is required to use a non-static member method.
-
-constructor::
-
-A constructor is a special type of function used to allocate a reference type
-*instance* defined by a specific reference type *object*. Use the
-<<constructor-call, new instance operator>> to allocate a reference type
-instance.
-=======
 <<field-access-operator, field access operator>> for loading and storing to a
 non-static member field of a specific reference type *instance*. An allocated
 reference type instance is required to use a non-static member field.
@@ -247,7 +177,6 @@
 allocate a reference type *instance* defined by a specific reference type
 *object*. Use the <<new-instance-operator, new instance operator>> to allocate
 a reference type instance.
->>>>>>> 0c7f6570
 
 A reference type object follows a basic inheritance model. Consider types A and
 B. Type A is considered to be a parent of B, and B a child of A, if B inherits
@@ -272,18 +201,6 @@
 <1> declare `List l`;
     allocate `ArrayList` instance -> `ArrayList reference`;
     implicit cast `ArrayList reference` to `List reference` -> `List reference`;
-<<<<<<< HEAD
-    assign `List reference` to `l`
-<2> access `l` -> `List reference`;
-    implicit cast `int 1` to `def` -> `def`
-    call `add` on `List reference` with arguments (`def`)
-<3> declare `int i`;
-    access `l` -> `List reference`;
-    call `get` on `List reference` with arguments (`int 0`) -> `def`;
-    implicit cast `def` to `int 1` -> `int 1`;
-    add `int 1` and `int 2` -> `int 3`;
-    assign `int 3` to `i`
-=======
     store `List reference` to `l`
 <2> load from `l` -> `List reference`;
     implicit cast `int 1` to `def` -> `def`
@@ -294,7 +211,6 @@
     implicit cast `def` to `int 1` -> `int 1`;
     add `int 1` and `int 2` -> `int 3`;
     store `int 3` to `i`
->>>>>>> 0c7f6570
 +
 * Sharing a reference type instance.
 +
@@ -310,28 +226,6 @@
 <1> declare `List l0`;
     allocate `ArrayList` instance -> `ArrayList reference`;
     implicit cast `ArrayList reference` to `List reference` -> `List reference`;
-<<<<<<< HEAD
-    assign `List reference` to `l0`
-<2> declare `List l1`;
-    access `l0` -> `List reference`;
-    assign `List reference` to `l1`
-    (note `l0` and `l1` refer to the same instance known as a shallow-copy)
-<3> access `l0` -> `List reference`;
-    implicit cast `int 1` to `def` -> `def`
-    call `add` on `List reference` with arguments (`def`)
-<4> access `l1` -> `List reference`;
-    implicit cast `int 2` to `def` -> `def`
-    call `add` on `List reference` with arguments (`def`)
-<5> declare `int i`;
-    access `l0` -> `List reference`;
-    call `get` on `List reference` with arguments (`int 0`) -> `def @0`;
-    implicit cast `def @0` to `int 1` -> `int 1`;
-    access `l1` -> `List reference`;
-    call `get` on `List reference` with arguments (`int 1`) -> `def @1`;
-    implicit cast `def @1` to `int 2` -> `int 2`;
-    add `int 1` and `int 2` -> `int 3`;
-    assign `int 3` to `i`;
-=======
     store `List reference` to `l0`
 <2> declare `List l1`;
     load from `l0` -> `List reference`;
@@ -352,7 +246,6 @@
     implicit cast `def @1` to `int 2` -> `int 2`;
     add `int 1` and `int 2` -> `int 3`;
     store `int 3` to `i`;
->>>>>>> 0c7f6570
 +
 * Using the static members of a reference type.
 +
@@ -363,19 +256,11 @@
 ----
 +
 <1> declare `int i`;
-<<<<<<< HEAD
-    access `MAX_VALUE` on `Integer` -> `int 2147483647`;
-    assign `int 2147483647` to `i`
-<2> declare `long l`;
-    call `parseLong` on `Long` with arguments (`long 123`) -> `long 123`;
-    assign `long 123` to `l`
-=======
     load from `MAX_VALUE` on `Integer` -> `int 2147483647`;
     store `int 2147483647` to `i`
 <2> declare `long l`;
     call `parseLong` on `Long` with arguments (`long 123`) -> `long 123`;
     store `long 123` to `l`
->>>>>>> 0c7f6570
 
 [[dynamic-types]]
 ==== Dynamic Types
@@ -386,20 +271,12 @@
 represent the child-most descendant type value of any type value when evaluated
 during operations.
 
-<<<<<<< HEAD
-Declare a `def` type <<painless-variables, variable>>, and assign it
-any type of value for evaluation during later operations. The default value
-for a newly-declared `def` type variable is `null`.  A `def` type variable or
-method/function parameter can change the type it represents during the
-compilation and evaluation of a script.
-=======
 Declare a `def` type <<painless-variables, variable>> or access a `def` type
 member field (from a reference type instance), and assign it any type of value
 for evaluation during later operations. The default value for a newly-declared
 `def` type variable is `null`.  A `def` type variable or method/function
 parameter can change the type it represents during the compilation and
 evaluation of a script.
->>>>>>> 0c7f6570
 
 Using the `def` type can have a slight impact on performance. Use only primitive
 types and reference types directly when performance is critical.
@@ -422,15 +299,6 @@
 +
 <1> declare `def dp`;
     implicit cast `int 1` to `def` -> `def`;
-<<<<<<< HEAD
-    assign `def` to `dp`
-<2> declare `def dr`;
-    allocate `ArrayList` instance -> `ArrayList reference`;
-    implicit cast `ArrayList reference` to `def` -> `def`;
-    assign `def` to `dr`
-<3> access `dp` -> `def`;
-    assign `def` to `dr`;
-=======
     store `def` to `dp`
 <2> declare `def dr`;
     allocate `ArrayList` instance -> `ArrayList reference`;
@@ -438,7 +306,6 @@
     store `def` to `dr`
 <3> load from `dp` -> `def`;
     store `def` to `dr`;
->>>>>>> 0c7f6570
     (note the switch in the type `dr` represents from `ArrayList` to `int`)
 +
 * A `def` type value representing the child-most descendant of a value.
@@ -454,21 +321,12 @@
     allocate `ArrayList` instance -> `ArrayList reference`;
     implicit cast `ArrayList reference` to `Object reference`
             -> `Object reference`;
-<<<<<<< HEAD
-    assign `Object reference` to `l`
-<2> declare `def d`;
-    access `l` -> `Object reference`;
-    implicit cast `Object reference` to `def` -> `def`;
-    assign `def` to `d`;
-<3> access `d` -> `def`;
-=======
     store `Object reference` to `l`
 <2> declare `def d`;
     load from `l` -> `Object reference`;
     implicit cast `Object reference` to `def` -> `def`;
     store `def` to `d`;
 <3> load from `d` -> `def`;
->>>>>>> 0c7f6570
     implicit cast `def` to `ArrayList reference` -> `ArrayList reference`;
     call `ensureCapacity` on `ArrayList reference` with arguments (`int 10`);
     (note `def` was implicit cast to `ArrayList reference`
@@ -479,15 +337,9 @@
 ==== String Type
 
 The `String` type is a specialized reference type that does not require
-<<<<<<< HEAD
-explicit allocation. Use a <<strings, string literal>> to directly evaluate a
-`String` type value. While not required, the
-<<constructor-call, new instance operator>> can allocate `String` type
-=======
 explicit allocation. Use a <<string-literals, string literal>> to directly
 evaluate a `String` type value. While not required, the
 <<new-instance-operator, new instance operator>> can allocate `String` type
->>>>>>> 0c7f6570
 instances.
 
 *Examples*
@@ -503,17 +355,6 @@
 ----
 +
 <1> declare `String r`;
-<<<<<<< HEAD
-    assign `String "some text"` to `r`
-<2> declare `String s`;
-    assign `String 'some text'` to `s`
-<3> declare `String t`;
-    allocate `String` instance with arguments (`String "some text"`)
-            -> `String "some text"`;
-    assign `String "some text"` to `t`
-<4> declare `String u`;
-    assign default `null` to `u`
-=======
     store `String "some text"` to `r`
 <2> declare `String s`;
     store `String 'some text'` to `s`
@@ -523,7 +364,6 @@
     store `String "some text"` to `t`
 <4> declare `String u`;
     store default `null` to `u`
->>>>>>> 0c7f6570
 
 [[void-type]]
 ==== void Type
@@ -546,37 +386,6 @@
 ==== Array Type
 
 An array type is a specialized reference type where an array type instance
-<<<<<<< HEAD
-represents a series of values allocated to the heap.  All values in an array
-type instance are of the same type.  Each value is assigned an index from within
-the range `[0, length)` where length is the total number of values allocated for
-the array type instance.
-
-Use the <<new-array, new array operator>> or the
-<<array-initialization, array initialization operator>> to allocate an array
-type instance. Declare an array type <<painless-variables, variable>>, and
-assign it an array type value for evaluation during later operations. The
-default value for a newly-declared array type variable is `null`. An array type
-value is shallow-copied during an assignment or as an argument for a
-method/function call. Assign `null` to an array type variable to indicate the
-array type value refers to no array type instance. The JVM will garbage collect
-an array type instance when it is no longer referred to by any array type
-values. Pass `null` as an argument to a method/function call to indicate the
-argument refers to no array type instance.
-
-Use the <<array-length, array length operator>> to retrieve the length of an
-array type value as an int type value. Use the
-<<array-access, array access operator>> to load from and store to individual
-values within an array type value.
-
-When an array type instance is allocated with multiple dimensions using the
-range `[2, d]` where `d >= 2`, each dimension in the range `[1, d-1]` is also
-an array type. The array type of each dimension, `n`, is an array type with the
-number of dimensions equal to `d-n`. For example, consider `int[][][]` with 3
-dimensions. The 3rd dimension, `d-3`, is the primitive type `int`.  The 2nd
-dimension, `d-2`, is the array type `int[]`. And the 1st dimension, `d-1` is
-the array type `int[][]`.
-=======
 contains a series of values allocated to the heap. Each value in an array type
 instance is defined as an element. All elements in an array type instance are of
 the same type (element type) specified as part of declaration. Each element is
@@ -609,7 +418,6 @@
 primitive type `int`.  Each element in the 2nd dimension, `d-2`, is the array
 type `int[]`. And each element in the 1st dimension, `d-1` is the array type
 `int[][]`.
->>>>>>> 0c7f6570
 
 *Examples*
 
@@ -625,36 +433,15 @@
 ----
 +
 <1> declare `int[] x`;
-<<<<<<< HEAD
-    assign default `null` to `x`
-<2> declare `float[] y`;
-    allocate `1-d float array` instance with `length [10]`
-            -> `1-d float array reference`;
-    assign `1-d float array reference` to `y`
-=======
     store default `null` to `x`
 <2> declare `float[] y`;
     allocate `1-d float array` instance with `length [10]`
             -> `1-d float array reference`;
     store `1-d float array reference` to `y`
->>>>>>> 0c7f6570
 <3> declare `def z`;
     allocate `1-d float array` instance with `length [5]`
             -> `1-d float array reference`;
     implicit cast `1-d float array reference` to `def` -> `def`;
-<<<<<<< HEAD
-    assign `def` to `z`
-<4> access `y` -> `1-d float array reference`;
-    assign `float 1.0` to `index [9]` of `1-d float array reference`
-<5> access `y` -> `1-d float array reference @0`;
-    access `index [9]` of `1-d float array reference @0` -> `float 1.0`;
-    access `z` -> `def`;
-    implicit cast `def` to `1-d float array reference @1`
-            -> `1-d float array reference @1`;
-    assign `float 1.0` to `index [0]` of `1-d float array reference @1`
-+
-* Use of a multi-dimensional array.
-=======
     store `def` to `z`
 <4> load from `y` -> `1-d float array reference`;
     store `float 1.0` to `index [9]` of `1-d float array reference`
@@ -666,7 +453,6 @@
     store `float 1.0` to `index [0]` of `1-d float array reference @1`
 +
 * General use of a multi-dimensional array.
->>>>>>> 0c7f6570
 +
 [source,Painless]
 ----
@@ -678,20 +464,10 @@
 <1> declare `int[][][] ia`;
     allocate `3-d int array` instance with length `[2, 3, 4]`
             -> `3-d int array reference`;
-<<<<<<< HEAD
-    assign `3-d int array reference` to `ia3`
-<2> access `ia3` -> `3-d int array reference`;
-    assign `int 99` to `index [1, 2, 3]` of `3-d int array reference`
-<3> declare `int i`;
-    access `ia3` -> `3-d int array reference`;
-    access `index [1, 2, 3]` of `3-d int array reference` -> `int 99`;
-    assign `int 99` to `i`
-=======
     store `3-d int array reference` to `ia3`
 <2> load from `ia3` -> `3-d int array reference`;
     store `int 99` to `index [1, 2, 3]` of `3-d int array reference`
 <3> declare `int i`;
     load from `ia3` -> `3-d int array reference`;
     load from `index [1, 2, 3]` of `3-d int array reference` -> `int 99`;
-    store `int 99` to `i`
->>>>>>> 0c7f6570
+    store `int 99` to `i`
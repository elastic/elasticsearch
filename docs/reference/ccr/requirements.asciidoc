[role="xpack"]
[testenv="platinum"]
[[ccr-requirements]]
=== Requirements for leader indices

<<<<<<< HEAD
beta[]

{ccr-cap} works by replaying the history of individual write
=======
Cross-cluster replication works by replaying the history of individual write
>>>>>>> cfbc24aa
operations that were performed on the shards of the leader index. This means that the
history of these operations needs to be retained on the leader shards so that
they can be pulled by the follower shard tasks. The underlying mechanism used to
retain these operations is _soft deletes_. A soft delete occurs whenever an
existing document is deleted or updated. By retaining these soft deletes up to
configurable limits, the history of operations can be retained on the leader
shards and made available to the follower shard tasks as it replays the history
of operations.

Soft deletes must be enabled for indices that you want to use as leader
indices. Soft deletes are enabled by default on new indices created on
or after {es} 7.0.0.

IMPORTANT: This means that {ccr} can not be used on existing indices. If you have
existing data that you want to replicate from another cluster, you must
{ref}/docs-reindex.html[reindex] your data into a new index with soft deletes 
enabled.

[float]
[[ccr-overview-soft-deletes]]
==== Soft delete settings

`index.soft_deletes.enabled`::

Whether or not soft deletes are enabled on the index. Soft deletes can only be
configured at index creation and only on indices created on or after 6.5.0. The
default value is `true`.

`index.soft_deletes.retention.operations`::

The number of soft deletes to retain. Soft deletes are collected during merges
on the underlying Lucene index yet retained up to the number of operations
configured by this setting. The default value is `0`.

For more information about index settings, see {ref}/index-modules.html[Index modules].

[float]
[[ccr-overview-beats]]
==== Setting soft deletes on indices created by APM Server or Beats

If you want to replicate indices created by APM Server or Beats, and are
allowing APM Server or Beats to manage index templates, you need to configure
soft deletes on the underlying index templates. To configure soft deletes on the
underlying index templates, incorporate the following changes to the relevant
APM Server or Beats configuration file.

["source","yaml"]
----------------------------------------------------------------------
setup.template.overwrite: true
setup.template.settings:
  index.soft_deletes.retention.operations: 1024
----------------------------------------------------------------------

For additional information on controlling the index templates managed by APM
Server or Beats, see the relevant documentation on loading the Elasticsearch
index template.

[float]
[[ccr-overview-logstash]]
==== Setting soft deletes on indices created by Logstash

If you want to replicate indices created by Logstash, and are using Logstash to
manage index templates, you need to configure soft deletes on a custom Logstash
index template. To configure soft deletes on the underlying index template,
incorporate the following change to a custom Logstash template.

["source","js"]
----------------------------------------------------------------------
{
  "settings" : {
    "index.soft_deletes.retention.operations" : 1024
  }
}
----------------------------------------------------------------------
// NOTCONSOLE

Additionally, you will need to configure the Elasticsearch output plugin to use
this custom template.

["source","ruby"]
----------------------------------------------------------------------
output {
  elasticsearch {
    template => "/path/to/custom/logstash/template.json"
  }
}
----------------------------------------------------------------------

For additional information on controlling the index templates managed by
Logstash, see the relevant documentation on the Elasticsearch output plugin.<|MERGE_RESOLUTION|>--- conflicted
+++ resolved
@@ -3,13 +3,7 @@
 [[ccr-requirements]]
 === Requirements for leader indices
 
-<<<<<<< HEAD
-beta[]
-
 {ccr-cap} works by replaying the history of individual write
-=======
-Cross-cluster replication works by replaying the history of individual write
->>>>>>> cfbc24aa
 operations that were performed on the shards of the leader index. This means that the
 history of these operations needs to be retained on the leader shards so that
 they can be pulled by the follower shard tasks. The underlying mechanism used to

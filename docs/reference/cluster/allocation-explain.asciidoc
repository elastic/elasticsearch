--- conflicted
+++ resolved
@@ -204,17 +204,11 @@
 }
 ----
 // NOTCONSOLE
-<<<<<<< HEAD
 Elasticsearch queues shard allocation retries in batches. If there are long-running shard
 recoveries or a high quantity of shard recoveries occurring within the cluster, this
 process may time out for some shards, resulting in `max_retry`. This surfaces infrequently
 but is expected to prevent infinite retries which may impact cluster performance. When
-encountered, run <<cluster-reroute,the cluster reroute API>> to retry allocation.
-=======
-
-If decider message indicates a transient allocation issue, use
-the <<cluster-reroute,cluster reroute>> API to retry allocation.
->>>>>>> 70d9f091
+encountered, run the <<cluster-reroute,cluster reroute>> API to retry allocation.
 
 [[no-valid-shard-copy]]
 ====== No valid shard copy

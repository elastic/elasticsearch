--- conflicted
+++ resolved
@@ -6,18 +6,14 @@
 
 beta::[]
 
-<<<<<<< HEAD
-Soft-deletes a connector and removes associated sync jobs.
-=======
+
 .New API reference
 [sidebar]
 --
 For the most up-to-date API details, refer to {api-es}/group/endpoint-connector[Connector APIs].
 --
 
-Removes a connector and associated sync jobs.
-This is a destructive action that is not recoverable.
->>>>>>> 59e9391a
+Soft-deletes a connector and removes associated sync jobs.
 
 Note: this action doesn't delete any API key, ingest pipeline or data index associated with the connector. These need to be removed manually.
 

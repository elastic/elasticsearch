[[docs]]
== Document APIs

<<<<<<< HEAD
This section describes the following CRUD APIs:
=======
.New API reference
[sidebar]
--
For the most up-to-date API details, refer to {api-es}/group/endpoint-document[Document APIs].
--

This section starts with a short introduction to {es}'s <<docs-replication,data
replication model>>, followed by a detailed description of the following CRUD
APIs:
>>>>>>> ba8beecd

.Single document APIs
* <<docs-index_>>
* <<docs-get>>
* <<docs-delete>>
* <<docs-update>>

.Multi-document APIs
* <<docs-multi-get>>
* <<docs-bulk>>
* <<docs-delete-by-query>>
* <<docs-update-by-query>>
* <<docs-reindex>>

include::docs/index_.asciidoc[]

include::docs/get.asciidoc[]

include::docs/delete.asciidoc[]

include::docs/delete-by-query.asciidoc[]

include::docs/update.asciidoc[]

include::docs/update-by-query.asciidoc[]

include::docs/multi-get.asciidoc[]

include::docs/bulk.asciidoc[]

include::docs/reindex.asciidoc[]

include::docs/termvectors.asciidoc[]

include::docs/multi-termvectors.asciidoc[]

include::docs/refresh.asciidoc[]

include::docs/concurrency-control.asciidoc[]<|MERGE_RESOLUTION|>--- conflicted
+++ resolved
@@ -1,19 +1,13 @@
 [[docs]]
 == Document APIs
 
-<<<<<<< HEAD
-This section describes the following CRUD APIs:
-=======
 .New API reference
 [sidebar]
 --
 For the most up-to-date API details, refer to {api-es}/group/endpoint-document[Document APIs].
 --
 
-This section starts with a short introduction to {es}'s <<docs-replication,data
-replication model>>, followed by a detailed description of the following CRUD
-APIs:
->>>>>>> ba8beecd
+This section describes the following CRUD APIs:
 
 .Single document APIs
 * <<docs-index_>>

--- conflicted
+++ resolved
@@ -827,19 +827,11 @@
 `idp.metadata.http.fail_on_error`
 :   ([Static](docs-content://deploy-manage/stack-settings.md#static-cluster-setting)) If set to `true`, the realm will fail on startup (and prevent the node from starting) if it attempts to load metadata over HTTPS and that metadata is not available. If set to `false` (the default), the node will start but the affected SAML realm will not support user authentication until the metadata can be successfully loaded. This setting is ignored if metadata is loaded from a file.
 
-<<<<<<< HEAD
 `idp.metadata.http.connect_timeout` ![logo cloud](https://doc-icons.s3.us-east-2.amazonaws.com/logo_cloud.svg "Supported on Elastic Cloud Hosted") {applies_to}`stack: ga 9.1`
-:   ([Static](docs-content://deploy-manage/stack-settings.md#static-cluster-setting)) Controls the behavior of the http client that is used for fetching the SAML 2.0 metadata file from a remote URL. Specifies the timeout until a connection is established.  A value of zero means the timeout is not used. Defaults to `5s`.
+:   ([Static](docs-content://deploy-manage/stack-settings.md#static-cluster-setting)) Controls the behavior of the HTTP client that is used for fetching the SAML 2.0 metadata file from a remote URL. Specifies the maximum time the client waits for a connection to be established. A value of zero means the timeout is not used. Defaults to `5s`.
 
 `idp.metadata.http.read_timeout` ![logo cloud](https://doc-icons.s3.us-east-2.amazonaws.com/logo_cloud.svg "Supported on Elastic Cloud Hosted") {applies_to}`stack: ga 9.1`
-:   ([Static](docs-content://deploy-manage/stack-settings.md#static-cluster-setting)) Controls the behavior of the http client that is used for fetching the SAML 2.0 metadata file from a remote URL. Specifies the timeout used when requesting a connection from the connection manager. Defaults to `10s`.
-=======
-`idp.metadata.http.connect_timeout` ![logo cloud](https://doc-icons.s3.us-east-2.amazonaws.com/logo_cloud.svg "Supported on Elastic Cloud Hosted")
-:   ([Static](docs-content://deploy-manage/stack-settings.md#static-cluster-setting)) Controls the behavior of the HTTP client that is used for fetching the SAML 2.0 metadata file from a remote URL. Specifies the maximum time the client waits for a connection to be established. A value of zero means the timeout is not used. Defaults to `5s`.
-
-`idp.metadata.http.read_timeout` ![logo cloud](https://doc-icons.s3.us-east-2.amazonaws.com/logo_cloud.svg "Supported on Elastic Cloud Hosted")
 :   ([Static](docs-content://deploy-manage/stack-settings.md#static-cluster-setting)) Controls the behavior of the HTTP client that is used for fetching the SAML 2.0 metadata file from a remote URL. Specifies the maximum time the client waits when requesting a connection from the connection manager. Defaults to `10s`.
->>>>>>> 31ec5f7d
 
 `idp.metadata.http.refresh` ![logo cloud](https://doc-icons.s3.us-east-2.amazonaws.com/logo_cloud.svg "Supported on Elastic Cloud Hosted")
 :   ([Static](docs-content://deploy-manage/stack-settings.md#static-cluster-setting)) Controls the frequency with which `https` metadata is checked for changes. Defaults to `1h` (1 hour).

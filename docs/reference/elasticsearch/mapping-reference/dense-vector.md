---
navigation_title: "Dense vector"
mapped_pages:
  - https://www.elastic.co/guide/en/elasticsearch/reference/current/dense-vector.html
---

# Dense vector field type [dense-vector]

The `dense_vector` field type stores dense vectors of numeric values. Dense vector fields are primarily used for [k-nearest neighbor (kNN) search](docs-content://deploy-manage/production-guidance/optimize-performance/approximate-knn-search.md).

The `dense_vector` type does not support aggregations or sorting.

You add a `dense_vector` field as an array of numeric values based on [`element_type`](#dense-vector-params) with `float` by default:

```console
PUT my-index
{
  "mappings": {
    "properties": {
      "my_vector": {
        "type": "dense_vector",
        "dims": 3
      },
      "my_text" : {
        "type" : "keyword"
      }
    }
  }
}

PUT my-index/_doc/1
{
  "my_text" : "text1",
  "my_vector" : [0.5, 10, 6]
}

PUT my-index/_doc/2
{
  "my_text" : "text2",
  "my_vector" : [-0.5, 10, 10]
}
```

::::{note}
Unlike most other data types, dense vectors are always single-valued. It is not possible to store multiple values in one `dense_vector` field.
::::

## Index vectors for kNN search [index-vectors-knn-search]

A *k-nearest neighbor* (kNN) search finds the *k* nearest vectors to a query vector, as measured by a similarity metric.

Dense vector fields can be used to rank documents in [`script_score` queries](/reference/query-languages/query-dsl/query-dsl-script-score-query.md). This lets you perform a brute-force kNN search by scanning all documents and ranking them by similarity.

In many cases, a brute-force kNN search is not efficient enough. For this reason, the `dense_vector` type supports indexing vectors into a specialized data structure to support fast kNN retrieval through the [`knn` option](https://www.elastic.co/docs/api/doc/elasticsearch/operation/operation-search) in the search API

Unmapped array fields of float elements with size between 128 and 4096 are dynamically mapped as `dense_vector` with a default similariy of `cosine`. You can override the default similarity by explicitly mapping the field as `dense_vector` with the desired similarity.

Indexing is enabled by default for dense vector fields and indexed as `int8_hnsw`. When indexing is enabled, you can define the vector similarity to use in kNN search:

```console
PUT my-index-2
{
  "mappings": {
    "properties": {
      "my_vector": {
        "type": "dense_vector",
        "dims": 3,
        "similarity": "dot_product"
      }
    }
  }
}
```

::::{note}
Indexing vectors for approximate kNN search is an expensive process. It can take substantial time to ingest documents that contain vector fields with `index` enabled. See [k-nearest neighbor (kNN) search](docs-content://deploy-manage/production-guidance/optimize-performance/approximate-knn-search.md) to learn more about the memory requirements.
::::

You can disable indexing by setting the `index` parameter to `false`:

```console
PUT my-index-2
{
  "mappings": {
    "properties": {
      "my_vector": {
        "type": "dense_vector",
        "dims": 3,
        "index": false
      }
    }
  }
}
```

{{es}} uses the [HNSW algorithm](https://arxiv.org/abs/1603.09320) to support efficient kNN search. Like most kNN algorithms, HNSW is an approximate method that sacrifices result accuracy for improved speed.

## Automatically quantize vectors for kNN search [dense-vector-quantization]

The `dense_vector` type supports quantization to reduce the memory footprint required when [searching](docs-content://solutions/search/vector/knn.md#approximate-knn) `float` vectors. The three following quantization strategies are supported:

* `int8` - Quantizes each dimension of the vector to 1-byte integers. This reduces the memory footprint by 75% (or 4x) at the cost of some accuracy.
* `int4` - Quantizes each dimension of the vector to half-byte integers. This reduces the memory footprint by 87% (or 8x) at the cost of accuracy.
* `bbq` - Better binary quantization which reduces each dimension to a single bit precision. This reduces the memory footprint by 96% (or 32x) at a larger cost of accuracy. Generally, oversampling during query time and reranking can help mitigate the accuracy loss.

When using a quantized format, you may want to oversample and rescore the results to improve accuracy. See [oversampling and rescoring](docs-content://solutions/search/vector/knn.md#dense-vector-knn-search-rescoring) for more information.

To use a quantized index, you can set your index type to `int8_hnsw`, `int4_hnsw`, or `bbq_hnsw`. When indexing `float` vectors, the current default index type is `int8_hnsw`.

Quantized vectors can use [oversampling and rescoring](docs-content://solutions/search/vector/knn.md#dense-vector-knn-search-rescoring) to improve accuracy on approximate kNN search results.

::::{note}
Quantization will continue to keep the raw float vector values on disk for reranking, reindexing, and quantization improvements over the lifetime of the data. This means disk usage will increase by ~25% for `int8`, ~12.5% for `int4`, and ~3.1% for `bbq` due to the overhead of storing the quantized and raw vectors.
::::

::::{note}
`int4` quantization requires an even number of vector dimensions.
::::

::::{note}
`bbq` quantization only supports vector dimensions that are greater than 64.
::::

Here is an example of how to create a byte-quantized index:

```console
PUT my-byte-quantized-index
{
  "mappings": {
    "properties": {
      "my_vector": {
        "type": "dense_vector",
        "dims": 3,
        "index": true,
        "index_options": {
          "type": "int8_hnsw"
        }
      }
    }
  }
}
```

Here is an example of how to create a half-byte-quantized index:

```console
PUT my-byte-quantized-index
{
  "mappings": {
    "properties": {
      "my_vector": {
        "type": "dense_vector",
        "dims": 4,
        "index": true,
        "index_options": {
          "type": "int4_hnsw"
        }
      }
    }
  }
}
```

Here is an example of how to create a binary quantized index:

```console
PUT my-byte-quantized-index
{
  "mappings": {
    "properties": {
      "my_vector": {
        "type": "dense_vector",
        "dims": 64,
        "index": true,
        "index_options": {
          "type": "bbq_hnsw"
        }
      }
    }
  }
}
```

## Parameters for dense vector fields [dense-vector-params]

The following mapping parameters are accepted:

$$$dense-vector-element-type$$$

`element_type`
:   (Optional, string) The data type used to encode vectors. The supported data types are `float` (default), `byte`, and bit.

::::{dropdown} Valid values for element_type
`float`
:   indexes a 4-byte floating-point value per dimension. This is the default value.

`byte`
:   indexes a 1-byte integer value per dimension.

`bit`
:   indexes a single bit per dimension. Useful for very high-dimensional vectors or models that specifically support bit vectors. NOTE: when using `bit`, the number of dimensions must be a multiple of 8 and must represent the number of bits.

::::

`dims`
:   (Optional, integer) Number of vector dimensions. Can’t exceed `4096`. If `dims` is not specified, it will be set to the length of the first vector added to the field.

`index`
:   (Optional, Boolean) If `true`, you can search this field using the [knn query](/reference/query-languages/query-dsl/query-dsl-knn-query.md) or [knn in _search](https://www.elastic.co/docs/api/doc/elasticsearch/operation/operation-search) . Defaults to `true`.

$$$dense-vector-similarity$$$

`similarity`
:   (Optional[¹](#footnote-1), string) The vector similarity metric to use in kNN search. Documents are ranked by their vector field’s similarity to the query vector. The `_score` of each document will be derived from the similarity, in a way that ensures scores are positive and that a larger score corresponds to a higher ranking. Defaults to `l2_norm` when `element_type: bit` otherwise defaults to `cosine`.

    ¹ $$$footnote-1$$$ This parameter can only be specified when `index` is `true`.

    ::::{note}
    `bit` vectors only support `l2_norm` as their similarity metric.
    ::::

<<<<<<< HEAD

::::{dropdown} Valid values for similarity
=======
::::{dropdown} Valid values for `similarity`
>>>>>>> 203861bd
`l2_norm`
:   Computes similarity based on the L2 distance (also known as Euclidean distance) between the vectors. The document `_score` is computed as `1 / (1 + l2_norm(query, vector)^2)`.

For `bit` vectors, instead of using `l2_norm`, the `hamming` distance between the vectors is used. The `_score` transformation is `(numBits - hamming(a, b)) / numBits`

`dot_product`
:   Computes the dot product of two unit vectors. This option provides an optimized way to perform cosine similarity. The constraints and computed score are defined by `element_type`.

    When `element_type` is `float`, all vectors must be unit length, including both document and query vectors. The document `_score` is computed as `(1 + dot_product(query, vector)) / 2`.

    When `element_type` is `byte`, all vectors must have the same length including both document and query vectors or results will be inaccurate. The document `_score` is computed as `0.5 + (dot_product(query, vector) / (32768 * dims))` where `dims` is the number of dimensions per vector.

`cosine`
:   Computes the cosine similarity. During indexing {{es}} automatically normalizes vectors with `cosine` similarity to unit length. This allows to internally use `dot_product` for computing similarity, which is more efficient. Original un-normalized vectors can be still accessed through scripts. The document `_score` is computed as `(1 + cosine(query, vector)) / 2`. The `cosine` similarity does not allow vectors with zero magnitude, since cosine is not defined in this case.

`max_inner_product`
:   Computes the maximum inner product of two vectors. This is similar to `dot_product`, but doesn’t require vectors to be normalized. This means that each vector’s magnitude can significantly effect the score. The document `_score` is adjusted to prevent negative values. For `max_inner_product` values `< 0`, the `_score` is `1 / (1 + -1 * max_inner_product(query, vector))`. For non-negative `max_inner_product` results the `_score` is calculated `max_inner_product(query, vector) + 1`.

::::

::::{note}
Although they are conceptually related, the `similarity` parameter is different from [`text`](/reference/elasticsearch/mapping-reference/text.md) field [`similarity`](/reference/elasticsearch/mapping-reference/similarity.md) and accepts a distinct set of options.
::::

$$$dense-vector-index-options$$$

`index_options`
:   (Optional[²](#footnote-2), object) An optional section that configures the kNN indexing algorithm. The HNSW algorithm has two internal parameters that influence how the data structure is built. These can be adjusted to improve the accuracy of results, at the expense of slower indexing speed.

    ² $$$footnote-2$$$ This parameter can only be specified when `index` is `true`.

<<<<<<< HEAD
::::{dropdown} Properties of index_options
`type`
:   (Required, string) The type of kNN algorithm to use. Can be either any of:
    * `hnsw` - This utilizes the [HNSW algorithm](https://arxiv.org/abs/1603.09320) for scalable approximate kNN search. This supports all `element_type` values.
    * `int8_hnsw` - The default index type for float vectors. This utilizes the [HNSW algorithm](https://arxiv.org/abs/1603.09320) in addition to automatically scalar quantization for scalable approximate kNN search with `element_type` of `float`. This can reduce the memory footprint by 4x at the cost of some accuracy. See [Automatically quantize vectors for kNN search](#dense-vector-quantization).
    * `int4_hnsw` - This utilizes the [HNSW algorithm](https://arxiv.org/abs/1603.09320) in addition to automatically scalar quantization for scalable approximate kNN search with `element_type` of `float`. This can reduce the memory footprint by 8x at the cost of some accuracy. See [Automatically quantize vectors for kNN search](#dense-vector-quantization).
    * `bbq_hnsw` - This utilizes the [HNSW algorithm](https://arxiv.org/abs/1603.09320) in addition to automatically binary quantization for scalable approximate kNN search with `element_type` of `float`. This can reduce the memory footprint by 32x at the cost of accuracy. See [Automatically quantize vectors for kNN search](#dense-vector-quantization).
    * `flat` - This utilizes a brute-force search algorithm for exact kNN search. This supports all `element_type` values.
    * `int8_flat` - This utilizes a brute-force search algorithm in addition to automatically scalar quantization. Only supports `element_type` of `float`.
    * `int4_flat` - This utilizes a brute-force search algorithm in addition to automatically half-byte scalar quantization. Only supports `element_type` of `float`.
    * `bbq_flat` - This utilizes a brute-force search algorithm in addition to automatically binary quantization. Only supports `element_type` of `float`.


`m`
:   (Optional, integer) The number of neighbors each node will be connected to in the HNSW graph. Defaults to `16`. Only applicable to `hnsw`, `int8_hnsw`, `int4_hnsw` and `bbq_hnsw` index types.

`ef_construction`
:   (Optional, integer) The number of candidates to track while assembling the list of nearest neighbors for each new node. Defaults to `100`. Only applicable to `hnsw`, `int8_hnsw`, `int4_hnsw` and `bbq_hnsw` index types.

`confidence_interval`
:   (Optional, float) Only applicable to `int8_hnsw`, `int4_hnsw`, `int8_flat`, and `int4_flat` index types. The confidence interval to use when quantizing the vectors. Can be any value between and including `0.90` and `1.0` or exactly `0`. When the value is `0`, this indicates that dynamic quantiles should be calculated for optimized quantization. When between `0.90` and `1.0`, this value restricts the values used when calculating the quantization thresholds. For example, a value of `0.95` will only use the middle 95% of the values when calculating the quantization thresholds (e.g. the highest and lowest 2.5% of values will be ignored). Defaults to `1/(dims + 1)` for `int8` quantized vectors and `0` for `int4` for dynamic quantile calculation.

`rescore_vector`
:   (Optional, object) An optional section that configures automatic vector rescoring on knn queries for the given field. Only applicable to quantized index types.
:::::{dropdown} Properties of rescore_vector
`oversample`
:   (required, float) The amount to oversample the search results by. This value should be greater than `1.0` and less than `10.0` or exactly `0` to indicate no oversampling & rescoring should occur. The higher the value, the more vectors will be gathered and rescored with the raw values per shard.

   In case a knn query specifies a `rescore_vector` parameter, the query `rescore_vector` parameter will be used instead.

   See [oversampling and rescoring quantized vectors](docs-content://solutions/search/vector/knn.md#dense-vector-knn-search-rescoring) for details.
:::::
::::
=======
    ::::{dropdown} Properties of `index_options`
    `type`
    :   (Required, string) The type of kNN algorithm to use. Can be either any of:
        * `hnsw` - This utilizes the [HNSW algorithm](https://arxiv.org/abs/1603.09320) for scalable approximate kNN search. This supports all `element_type` values.
        * `int8_hnsw` - The default index type for float vectors. This utilizes the [HNSW algorithm](https://arxiv.org/abs/1603.09320) in addition to automatically scalar quantization for scalable approximate kNN search with `element_type` of `float`. This can reduce the memory footprint by 4x at the cost of some accuracy. See [Automatically quantize vectors for kNN search](#dense-vector-quantization).
        * `int4_hnsw` - This utilizes the [HNSW algorithm](https://arxiv.org/abs/1603.09320) in addition to automatically scalar quantization for scalable approximate kNN search with `element_type` of `float`. This can reduce the memory footprint by 8x at the cost of some accuracy. See [Automatically quantize vectors for kNN search](#dense-vector-quantization).
        * `bbq_hnsw` - This utilizes the [HNSW algorithm](https://arxiv.org/abs/1603.09320) in addition to automatically binary quantization for scalable approximate kNN search with `element_type` of `float`. This can reduce the memory footprint by 32x at the cost of accuracy. See [Automatically quantize vectors for kNN search](#dense-vector-quantization).
        * `flat` - This utilizes a brute-force search algorithm for exact kNN search. This supports all `element_type` values.
        * `int8_flat` - This utilizes a brute-force search algorithm in addition to automatically scalar quantization. Only supports `element_type` of `float`.
        * `int4_flat` - This utilizes a brute-force search algorithm in addition to automatically half-byte scalar quantization. Only supports `element_type` of `float`.
        * `bbq_flat` - This utilizes a brute-force search algorithm in addition to automatically binary quantization. Only supports `element_type` of `float`.
        
    `m`
    :   (Optional, integer) The number of neighbors each node will be connected to in the HNSW graph. Defaults to `16`. Only applicable to `hnsw`, `int8_hnsw`, `int4_hnsw` and `bbq_hnsw` index types.
    
    `ef_construction`
    :   (Optional, integer) The number of candidates to track while assembling the list of nearest neighbors for each new node. Defaults to `100`. Only applicable to `hnsw`, `int8_hnsw`, `int4_hnsw` and `bbq_hnsw` index types.
    
    `confidence_interval`
    :   (Optional, float) Only applicable to `int8_hnsw`, `int4_hnsw`, `int8_flat`, and `int4_flat` index types. The confidence interval to use when quantizing the vectors. Can be any value between and including `0.90` and `1.0` or exactly `0`. When the value is `0`, this indicates that dynamic quantiles should be calculated for optimized quantization. When between `0.90` and `1.0`, this value restricts the values used when calculating the quantization thresholds. For example, a value of `0.95` will only use the middle 95% of the values when calculating the quantization thresholds (e.g. the highest and lowest 2.5% of values will be ignored). Defaults to `1/(dims + 1)` for `int8` quantized vectors and `0` for `int4` for dynamic quantile calculation.


    `rescore_vector`
    :   (Optional, object) An optional section that configures automatic vector rescoring on knn queries for the given field. Only applicable to quantized index types.
    :::::{dropdown} Properties of `rescore_vector`
    `oversample`
    :   (required, float) The amount to oversample the search results by. This value should be greater than `1.0` and less than `10.0` or exactly `0` to indicate no oversampling & rescoring should occur. The higher the value, the more vectors will be gathered and rescored with the raw values per shard.
        :   In case a knn query specifies a `rescore_vector` parameter, the query `rescore_vector` parameter will be used instead.
        :   See [oversampling and rescoring quantized vectors](docs-content://solutions/search/vector/knn.md#dense-vector-knn-search-rescoring) for details.
        :::::
    ::::
>>>>>>> 203861bd



## Synthetic `_source` [dense-vector-synthetic-source]

::::{important}
Synthetic `_source` is Generally Available only for TSDB indices (indices that have `index.mode` set to `time_series`). For other indices synthetic `_source` is in technical preview. Features in technical preview may be changed or removed in a future release. Elastic will work to fix any issues, but features in technical preview are not subject to the support SLA of official GA features.
::::


`dense_vector` fields support [synthetic `_source`](/reference/elasticsearch/mapping-reference/mapping-source-field.md#synthetic-source) .


## Indexing & Searching bit vectors [dense-vector-index-bit]

When using `element_type: bit`, this will treat all vectors as bit vectors. Bit vectors utilize only a single bit per dimension and are internally encoded as bytes. This can be useful for very high-dimensional vectors or models.

When using `bit`, the number of dimensions must be a multiple of 8 and must represent the number of bits. Additionally, with `bit` vectors, the typical vector similarity values are effectively all scored the same, e.g. with `hamming` distance.

Let’s compare two `byte[]` arrays, each representing 40 individual bits.

`[-127, 0, 1, 42, 127]` in bits `1000000100000000000000010010101001111111` `[127, -127, 0, 1, 42]` in bits `0111111110000001000000000000000100101010`

When comparing these two bit, vectors, we first take the [`hamming` distance](https://en.wikipedia.org/wiki/Hamming_distance).

`xor` result:

```
1000000100000000000000010010101001111111
^
0111111110000001000000000000000100101010
=
1111111010000001000000010010101101010101
```

Then, we gather the count of `1` bits in the `xor` result: `18`. To scale for scoring, we subtract from the total number of bits and divide by the total number of bits: `(40 - 18) / 40 = 0.55`. This would be the `_score` betwee these two vectors.

Here is an example of indexing and searching bit vectors:

```console
PUT my-bit-vectors
{
  "mappings": {
    "properties": {
      "my_vector": {
        "type": "dense_vector",
        "dims": 40, <1>
        "element_type": "bit"
      }
    }
  }
}
```

1. The number of dimensions that represents the number of bits


```console
POST /my-bit-vectors/_bulk?refresh
{"index": {"_id" : "1"}}
{"my_vector": [127, -127, 0, 1, 42]} <1>
{"index": {"_id" : "2"}}
{"my_vector": "8100012a7f"} <2>
```

1. 5 bytes representing the 40 bit dimensioned vector
2. A hexidecimal string representing the 40 bit dimensioned vector


Then, when searching, you can use the `knn` query to search for similar bit vectors:

```console
POST /my-bit-vectors/_search?filter_path=hits.hits
{
  "query": {
    "knn": {
      "query_vector": [127, -127, 0, 1, 42],
      "field": "my_vector"
    }
  }
}
```

```console-result
{
    "hits": {
        "hits": [
            {
                "_index": "my-bit-vectors",
                "_id": "1",
                "_score": 1.0,
                "_source": {
                    "my_vector": [
                        127,
                        -127,
                        0,
                        1,
                        42
                    ]
                }
            },
            {
                "_index": "my-bit-vectors",
                "_id": "2",
                "_score": 0.55,
                "_source": {
                    "my_vector": "8100012a7f"
                }
            }
        ]
    }
}
```


## Updatable field type [_updatable_field_type]

To better accommodate scaling and performance needs, updating the `type` setting in `index_options` is possible with the [Update Mapping API](https://www.elastic.co/docs/api/doc/elasticsearch/operation/operation-indices-put-mapping), according to the following graph (jumps allowed):

```txt
flat --> int8_flat --> int4_flat --> hnsw --> int8_hnsw --> int4_hnsw
```

For updating all HNSW types (`hnsw`, `int8_hnsw`, `int4_hnsw`) the number of connections `m` must either stay the same or increase. For scalar quantized formats  (`int8_flat`, `int4_flat`, `int8_hnsw`, `int4_hnsw`) the `confidence_interval` must always be consistent (once defined, it cannot change).

Updating `type` in `index_options` will fail in all other scenarios.

Switching `types` won’t re-index vectors that have already been indexed (they will keep using their original `type`), vectors being indexed after the change will use the new `type` instead.

For example, it’s possible to define a dense vector field that utilizes the `flat` type (raw float32 arrays) for a first batch of data to be indexed.

```console
PUT my-index-000001
{
    "mappings": {
        "properties": {
            "text_embedding": {
                "type": "dense_vector",
                "dims": 384,
                "index_options": {
                    "type": "flat"
                }
            }
        }
    }
}
```

Changing the `type` to `int4_hnsw` makes sure vectors indexed after the change will use an int4 scalar quantized representation and HNSW (e.g., for KNN queries). That includes new segments created by [merging](/reference/elasticsearch/index-settings/merge.md) previously created segments.

```console
PUT /my-index-000001/_mapping
{
    "properties": {
        "text_embedding": {
            "type": "dense_vector",
            "dims": 384,
            "index_options": {
                "type": "int4_hnsw"
            }
        }
    }
}
```

Vectors indexed before this change will keep using the `flat` type (raw float32 representation and brute force search for KNN queries).

In order to have all the vectors updated to the new type, either reindexing or force merging should be used.

For debugging purposes, it’s possible to inspect how many segments (and docs) exist for each `type` with the [Index Segments API](https://www.elastic.co/docs/api/doc/elasticsearch/operation/operation-indices-segments).

<|MERGE_RESOLUTION|>--- conflicted
+++ resolved
@@ -219,12 +219,7 @@
     `bit` vectors only support `l2_norm` as their similarity metric.
     ::::
 
-<<<<<<< HEAD
-
 ::::{dropdown} Valid values for similarity
-=======
-::::{dropdown} Valid values for `similarity`
->>>>>>> 203861bd
 `l2_norm`
 :   Computes similarity based on the L2 distance (also known as Euclidean distance) between the vectors. The document `_score` is computed as `1 / (1 + l2_norm(query, vector)^2)`.
 
@@ -256,7 +251,6 @@
 
     ² $$$footnote-2$$$ This parameter can only be specified when `index` is `true`.
 
-<<<<<<< HEAD
 ::::{dropdown} Properties of index_options
 `type`
 :   (Required, string) The type of kNN algorithm to use. Can be either any of:
@@ -269,7 +263,6 @@
     * `int4_flat` - This utilizes a brute-force search algorithm in addition to automatically half-byte scalar quantization. Only supports `element_type` of `float`.
     * `bbq_flat` - This utilizes a brute-force search algorithm in addition to automatically binary quantization. Only supports `element_type` of `float`.
 
-
 `m`
 :   (Optional, integer) The number of neighbors each node will be connected to in the HNSW graph. Defaults to `16`. Only applicable to `hnsw`, `int8_hnsw`, `int4_hnsw` and `bbq_hnsw` index types.
 
@@ -278,51 +271,17 @@
 
 `confidence_interval`
 :   (Optional, float) Only applicable to `int8_hnsw`, `int4_hnsw`, `int8_flat`, and `int4_flat` index types. The confidence interval to use when quantizing the vectors. Can be any value between and including `0.90` and `1.0` or exactly `0`. When the value is `0`, this indicates that dynamic quantiles should be calculated for optimized quantization. When between `0.90` and `1.0`, this value restricts the values used when calculating the quantization thresholds. For example, a value of `0.95` will only use the middle 95% of the values when calculating the quantization thresholds (e.g. the highest and lowest 2.5% of values will be ignored). Defaults to `1/(dims + 1)` for `int8` quantized vectors and `0` for `int4` for dynamic quantile calculation.
+
 
 `rescore_vector`
 :   (Optional, object) An optional section that configures automatic vector rescoring on knn queries for the given field. Only applicable to quantized index types.
 :::::{dropdown} Properties of rescore_vector
 `oversample`
 :   (required, float) The amount to oversample the search results by. This value should be greater than `1.0` and less than `10.0` or exactly `0` to indicate no oversampling & rescoring should occur. The higher the value, the more vectors will be gathered and rescored with the raw values per shard.
-
-   In case a knn query specifies a `rescore_vector` parameter, the query `rescore_vector` parameter will be used instead.
-
-   See [oversampling and rescoring quantized vectors](docs-content://solutions/search/vector/knn.md#dense-vector-knn-search-rescoring) for details.
+    :   In case a knn query specifies a `rescore_vector` parameter, the query `rescore_vector` parameter will be used instead.
+    :   See [oversampling and rescoring quantized vectors](docs-content://solutions/search/vector/knn.md#dense-vector-knn-search-rescoring) for details.
 :::::
 ::::
-=======
-    ::::{dropdown} Properties of `index_options`
-    `type`
-    :   (Required, string) The type of kNN algorithm to use. Can be either any of:
-        * `hnsw` - This utilizes the [HNSW algorithm](https://arxiv.org/abs/1603.09320) for scalable approximate kNN search. This supports all `element_type` values.
-        * `int8_hnsw` - The default index type for float vectors. This utilizes the [HNSW algorithm](https://arxiv.org/abs/1603.09320) in addition to automatically scalar quantization for scalable approximate kNN search with `element_type` of `float`. This can reduce the memory footprint by 4x at the cost of some accuracy. See [Automatically quantize vectors for kNN search](#dense-vector-quantization).
-        * `int4_hnsw` - This utilizes the [HNSW algorithm](https://arxiv.org/abs/1603.09320) in addition to automatically scalar quantization for scalable approximate kNN search with `element_type` of `float`. This can reduce the memory footprint by 8x at the cost of some accuracy. See [Automatically quantize vectors for kNN search](#dense-vector-quantization).
-        * `bbq_hnsw` - This utilizes the [HNSW algorithm](https://arxiv.org/abs/1603.09320) in addition to automatically binary quantization for scalable approximate kNN search with `element_type` of `float`. This can reduce the memory footprint by 32x at the cost of accuracy. See [Automatically quantize vectors for kNN search](#dense-vector-quantization).
-        * `flat` - This utilizes a brute-force search algorithm for exact kNN search. This supports all `element_type` values.
-        * `int8_flat` - This utilizes a brute-force search algorithm in addition to automatically scalar quantization. Only supports `element_type` of `float`.
-        * `int4_flat` - This utilizes a brute-force search algorithm in addition to automatically half-byte scalar quantization. Only supports `element_type` of `float`.
-        * `bbq_flat` - This utilizes a brute-force search algorithm in addition to automatically binary quantization. Only supports `element_type` of `float`.
-        
-    `m`
-    :   (Optional, integer) The number of neighbors each node will be connected to in the HNSW graph. Defaults to `16`. Only applicable to `hnsw`, `int8_hnsw`, `int4_hnsw` and `bbq_hnsw` index types.
-    
-    `ef_construction`
-    :   (Optional, integer) The number of candidates to track while assembling the list of nearest neighbors for each new node. Defaults to `100`. Only applicable to `hnsw`, `int8_hnsw`, `int4_hnsw` and `bbq_hnsw` index types.
-    
-    `confidence_interval`
-    :   (Optional, float) Only applicable to `int8_hnsw`, `int4_hnsw`, `int8_flat`, and `int4_flat` index types. The confidence interval to use when quantizing the vectors. Can be any value between and including `0.90` and `1.0` or exactly `0`. When the value is `0`, this indicates that dynamic quantiles should be calculated for optimized quantization. When between `0.90` and `1.0`, this value restricts the values used when calculating the quantization thresholds. For example, a value of `0.95` will only use the middle 95% of the values when calculating the quantization thresholds (e.g. the highest and lowest 2.5% of values will be ignored). Defaults to `1/(dims + 1)` for `int8` quantized vectors and `0` for `int4` for dynamic quantile calculation.
-
-
-    `rescore_vector`
-    :   (Optional, object) An optional section that configures automatic vector rescoring on knn queries for the given field. Only applicable to quantized index types.
-    :::::{dropdown} Properties of `rescore_vector`
-    `oversample`
-    :   (required, float) The amount to oversample the search results by. This value should be greater than `1.0` and less than `10.0` or exactly `0` to indicate no oversampling & rescoring should occur. The higher the value, the more vectors will be gathered and rescored with the raw values per shard.
-        :   In case a knn query specifies a `rescore_vector` parameter, the query `rescore_vector` parameter will be used instead.
-        :   See [oversampling and rescoring quantized vectors](docs-content://solutions/search/vector/knn.md#dense-vector-knn-search-rescoring) for details.
-        :::::
-    ::::
->>>>>>> 203861bd
 
 
 

---
navigation_title: "Text"
mapped_pages:
  - https://www.elastic.co/guide/en/elasticsearch/reference/current/text.html
---

# Text type family [text]


The text family includes the following field types:

* [`text`](#text-field-type), the traditional field type for full-text content such as the body of an email or the description of a product.
* [`match_only_text`](#match-only-text-field-type), a space-optimized variant of `text` that disables scoring and performs slower on queries that need positions. It is best suited for indexing log messages.


## Text field type [text-field-type]

A field to index full-text values, such as the body of an email or the description of a product. These fields are `analyzed`, that is they are passed through an [analyzer](docs-content://manage-data/data-store/text-analysis.md) to convert the string into a list of individual terms before being indexed. The analysis process allows Elasticsearch to search for individual words *within* each full text field. Text fields are not used for sorting and seldom used for aggregations (although the [significant text aggregation](/reference/aggregations/search-aggregations-bucket-significanttext-aggregation.md) is a notable exception).

`text` fields are best suited for unstructured but human-readable content. If you need to index unstructured machine-generated content, see [Mapping unstructured content](/reference/elasticsearch/mapping-reference/keyword.md#mapping-unstructured-content).

If you need to index structured content such as email addresses, hostnames, status codes, or tags, it is likely that you should rather use a [`keyword`](/reference/elasticsearch/mapping-reference/keyword.md) field.

Below is an example of a mapping for a text field:

```console
PUT my-index-000001
{
  "mappings": {
    "properties": {
      "full_name": {
        "type":  "text"
      }
    }
  }
}
```

## Use a field as both text and keyword [text-multi-fields]

Sometimes it is useful to have both a full text (`text`) and a keyword (`keyword`) version of the same field: one for full text search and the other for aggregations and sorting. This can be achieved with [multi-fields](/reference/elasticsearch/mapping-reference/multi-fields.md).


## Parameters for text fields [text-params]

The following parameters are accepted by `text` fields:

[`analyzer`](/reference/elasticsearch/mapping-reference/analyzer.md)
:   The [analyzer](docs-content://manage-data/data-store/text-analysis.md) which should be used for the `text` field, both at index-time and at search-time (unless overridden by the  [`search_analyzer`](/reference/elasticsearch/mapping-reference/search-analyzer.md)). Defaults to the default index analyzer, or the [`standard` analyzer](/reference/text-analysis/analysis-standard-analyzer.md).

[`eager_global_ordinals`](/reference/elasticsearch/mapping-reference/eager-global-ordinals.md)
:   Should global ordinals be loaded eagerly on refresh? Accepts `true` or `false` (default). Enabling this is a good idea on fields that are frequently used for (significant) terms aggregations.

[`fielddata`](#fielddata-mapping-param)
:   Can the field use in-memory fielddata for sorting, aggregations, or scripting? Accepts `true` or `false` (default).

[`fielddata_frequency_filter`](#field-data-filtering)
:   Expert settings which allow to decide which values to load in memory when `fielddata` is enabled. By default all values are loaded.

[`fields`](/reference/elasticsearch/mapping-reference/multi-fields.md)
:   Multi-fields allow the same string value to be indexed in multiple ways for different purposes, such as one field for search and a multi-field for sorting and aggregations, or the same string value analyzed by different analyzers.

[`index`](/reference/elasticsearch/mapping-reference/mapping-index.md)
:   Should the field be searchable? Accepts `true` (default) or `false`.

[`index_options`](/reference/elasticsearch/mapping-reference/index-options.md)
:   What information should be stored in the index, for search and highlighting purposes. Defaults to `positions`.

[`index_prefixes`](/reference/elasticsearch/mapping-reference/index-prefixes.md)
:   If enabled, term prefixes of between 2 and 5 characters are indexed into a separate field. This allows prefix searches to run more efficiently, at the expense of a larger index.

[`index_phrases`](/reference/elasticsearch/mapping-reference/index-phrases.md)
:   If enabled, two-term word combinations (*shingles*) are indexed into a separate field. This allows exact phrase queries (no slop) to run more efficiently, at the expense of a larger index. Note that this works best when stopwords are not removed, as phrases containing stopwords will not use the subsidiary field and will fall back to a standard phrase query. Accepts `true` or `false` (default).

[`norms`](/reference/elasticsearch/mapping-reference/norms.md)
:   Whether field-length should be taken into account when scoring queries. Accepts `true` (default) or `false`.

[`position_increment_gap`](/reference/elasticsearch/mapping-reference/position-increment-gap.md)
:   The number of fake term position which should be inserted between each element of an array of strings. Defaults to the `position_increment_gap` configured on the analyzer which defaults to `100`. `100` was chosen because it prevents phrase queries with reasonably large slops (less than 100) from matching terms across field values.

[`store`](/reference/elasticsearch/mapping-reference/mapping-store.md)
:   Whether the field value should be stored and retrievable separately from the [`_source`](/reference/elasticsearch/mapping-reference/mapping-source-field.md) field. Accepts `true` or `false` (default).

[`search_analyzer`](/reference/elasticsearch/mapping-reference/search-analyzer.md)
:   The [`analyzer`](/reference/elasticsearch/mapping-reference/analyzer.md) that should be used at search time on the `text` field. Defaults to the `analyzer` setting.

[`search_quote_analyzer`](/reference/elasticsearch/mapping-reference/analyzer.md#search-quote-analyzer)
:   The [`analyzer`](/reference/elasticsearch/mapping-reference/analyzer.md) that should be used at search time when a phrase is encountered. Defaults to the `search_analyzer` setting.

[`similarity`](/reference/elasticsearch/mapping-reference/similarity.md)
:   Which scoring algorithm or *similarity* should be used. Defaults to `BM25`.

[`term_vector`](/reference/elasticsearch/mapping-reference/term-vector.md)
:   Whether term vectors should be stored for the field. Defaults to `no`.

[`meta`](/reference/elasticsearch/mapping-reference/mapping-field-meta.md)
:   Metadata about the field.


## Synthetic `_source` [text-synthetic-source]

::::{important}
Synthetic `_source` is Generally Available only for TSDB indices (indices that have `index.mode` set to `time_series`). For other indices synthetic `_source` is in technical preview. Features in technical preview may be changed or removed in a future release. Elastic will work to fix any issues, but features in technical preview are not subject to the support SLA of official GA features.
::::


`text` fields support [synthetic `_source`](/reference/elasticsearch/mapping-reference/mapping-source-field.md#synthetic-source) if they have a [`keyword`](/reference/elasticsearch/mapping-reference/keyword.md#keyword-synthetic-source) sub-field that supports synthetic `_source` or if the `text` field sets `store` to `true`. Either way, it may not have [`copy_to`](/reference/elasticsearch/mapping-reference/copy-to.md).

If using a sub-`keyword` field, then the values are sorted in the same way as a `keyword` field’s values are sorted. By default, that means sorted with duplicates removed. So:

$$$synthetic-source-text-example-default$$$

```console
PUT idx
{
  "settings": {
    "index": {
      "mapping": {
        "source": {
          "mode": "synthetic"
        }
      }
    }
  },
  "mappings": {
    "properties": {
      "text": {
        "type": "text",
        "fields": {
          "raw": {
            "type": "keyword"
          }
        }
      }
    }
  }
}
PUT idx/_doc/1
{
  "text": [
    "the quick brown fox",
    "the quick brown fox",
    "jumped over the lazy dog"
  ]
}
```

Will become:

```console-result
{
  "text": [
<<<<<<< HEAD
=======
    "NA",
>>>>>>> dbfaf309
    "jumped over the lazy dog",
    "the quick brown fox"
  ]
}
```

::::{note}
Reordering text fields can have an effect on [phrase](/reference/query-languages/query-dsl/query-dsl-match-query-phrase.md) and [span](/reference/query-languages/query-dsl/span-queries.md) queries. See the discussion about [`position_increment_gap`](/reference/elasticsearch/mapping-reference/position-increment-gap.md) for more detail. You can avoid this by making sure the `slop` parameter on the phrase queries is lower than the `position_increment_gap`. This is the default.
::::


If the `text` field sets `store` to true then order and duplicates are preserved.

$$$synthetic-source-text-example-stored$$$

```console
PUT idx
{
  "settings": {
    "index": {
      "mapping": {
        "source": {
          "mode": "synthetic"
        }
      }
    }
  },
  "mappings": {
    "properties": {
      "text": { "type": "text", "store": true }
    }
  }
}
PUT idx/_doc/1
{
  "text": [
    "the quick brown fox",
    "the quick brown fox",
    "jumped over the lazy dog"
  ]
}
```

Will become:

```console-result
{
  "text": [
    "the quick brown fox",
    "the quick brown fox",
    "jumped over the lazy dog"
  ]
}
```


## `fielddata` mapping parameter [fielddata-mapping-param]

`text` fields are searchable by default, but by default are not available for aggregations, sorting, or scripting. If you try to sort, aggregate, or access values from a `text` field using a script, you’ll see an exception indicating that field data is disabled by default on text fields. To load field data in memory, set `fielddata=true` on your field.

::::{note}
Loading field data in memory can consume significant memory.
::::


Field data is the only way to access the analyzed tokens from a full text field in aggregations, sorting, or scripting. For example, a full text field like `New York` would get analyzed as `new` and `york`. To aggregate on these tokens requires field data.


## Before enabling fielddata [before-enabling-fielddata]

It usually doesn’t make sense to enable fielddata on text fields. Field data is stored in the heap with the [field data cache](/reference/elasticsearch/configuration-reference/field-data-cache-settings.md) because it is expensive to calculate. Calculating the field data can cause latency spikes, and increasing heap usage is a cause of cluster performance issues.

Most users who want to do more with text fields use [multi-field mappings](/reference/elasticsearch/mapping-reference/multi-fields.md) by having both a `text` field for full text searches, and an unanalyzed [`keyword`](/reference/elasticsearch/mapping-reference/keyword.md) field for aggregations, as follows:

```console
PUT my-index-000001
{
  "mappings": {
    "properties": {
      "my_field": { <1>
        "type": "text",
        "fields": {
          "keyword": { <2>
            "type": "keyword"
          }
        }
      }
    }
  }
}
```

1. Use the `my_field` field for searches.
2. Use the `my_field.keyword` field for aggregations, sorting, or in scripts.



## Enabling fielddata on `text` fields [enable-fielddata-text-fields]

You can enable fielddata on an existing `text` field using the [update mapping API](https://www.elastic.co/docs/api/doc/elasticsearch/operation/operation-indices-put-mapping) as follows:

```console
PUT my-index-000001/_mapping
{
  "properties": {
    "my_field": { <1>
      "type":     "text",
      "fielddata": true
    }
  }
}
```

1. The mapping that you specify for `my_field` should consist of the existing mapping for that field, plus the `fielddata` parameter.



## `fielddata_frequency_filter` mapping parameter [field-data-filtering]

Fielddata filtering can be used to reduce the number of terms loaded into memory, and thus reduce memory usage. Terms can be filtered by *frequency*:

The frequency filter allows you to only load terms whose document frequency falls between a `min` and `max` value, which can be expressed an absolute number (when the number is bigger than 1.0) or as a percentage (eg `0.01` is `1%` and `1.0` is `100%`). Frequency is calculated **per segment**. Percentages are based on the number of docs which have a value for the field, as opposed to all docs in the segment.

Small segments can be excluded completely by specifying the minimum number of docs that the segment should contain with `min_segment_size`:

```console
PUT my-index-000001
{
  "mappings": {
    "properties": {
      "tag": {
        "type": "text",
        "fielddata": true,
        "fielddata_frequency_filter": {
          "min": 0.001,
          "max": 0.1,
          "min_segment_size": 500
        }
      }
    }
  }
}
```


## Match-only text field type [match-only-text-field-type]

A variant of [`text`](#text-field-type) that trades scoring and efficiency of positional queries for space efficiency. This field effectively stores data the same way as a `text` field that only indexes documents (`index_options: docs`) and disables norms (`norms: false`). Term queries perform as fast if not faster as on `text` fields, however queries that need positions such as the [`match_phrase` query](/reference/query-languages/query-dsl/query-dsl-match-query-phrase.md) perform slower as they need to look at the `_source` document to verify whether a phrase matches. All queries return constant scores that are equal to 1.0.

Analysis is not configurable: text is always analyzed with the [default analyzer](docs-content://manage-data/data-store/text-analysis/specify-an-analyzer.md#specify-index-time-default-analyzer) ([`standard`](/reference/text-analysis/analysis-standard-analyzer.md) by default).

[span queries](/reference/query-languages/query-dsl/span-queries.md) are not supported with this field, use [interval queries](/reference/query-languages/query-dsl/query-dsl-intervals-query.md) instead, or the [`text`](#text-field-type) field type if you absolutely need span queries.

Other than that, `match_only_text` supports the same queries as `text`. And like `text`, it does not support sorting and has only limited support for aggregations.

```console
PUT logs
{
  "mappings": {
    "properties": {
      "@timestamp": {
        "type": "date"
      },
      "message": {
        "type": "match_only_text"
      }
    }
  }
}
```


### Parameters for match-only text fields [match-only-text-params]

The following mapping parameters are accepted:

[`fields`](/reference/elasticsearch/mapping-reference/multi-fields.md)
:   Multi-fields allow the same string value to be indexed in multiple ways for different purposes, such as one field for search and a multi-field for sorting and aggregations, or the same string value analyzed by different analyzers.

[`meta`](/reference/elasticsearch/mapping-reference/mapping-field-meta.md)
:   Metadata about the field.

<|MERGE_RESOLUTION|>--- conflicted
+++ resolved
@@ -104,11 +104,17 @@
 ::::
 
 
-`text` fields support [synthetic `_source`](/reference/elasticsearch/mapping-reference/mapping-source-field.md#synthetic-source) if they have a [`keyword`](/reference/elasticsearch/mapping-reference/keyword.md#keyword-synthetic-source) sub-field that supports synthetic `_source` or if the `text` field sets `store` to `true`. Either way, it may not have [`copy_to`](/reference/elasticsearch/mapping-reference/copy-to.md).
-
-If using a sub-`keyword` field, then the values are sorted in the same way as a `keyword` field’s values are sorted. By default, that means sorted with duplicates removed. So:
-
-$$$synthetic-source-text-example-default$$$
+`text` fields can use a [`keyword`](/reference/elasticsearch/mapping-reference/keyword.md#keyword-synthetic-source) sub-field to support [synthetic `_source`](/reference/elasticsearch/mapping-reference/mapping-source-field.md#synthetic-source) without storing values of the text field itself.
+
+In this case, the synthetic source of the `text` field will have the same [modifications](/reference/elasticsearch/mapping-reference/mapping-source-field.md#synthetic-source) as a `keyword` field.
+
+These modifications can impact usage of `text` fields:
+* Reordering text fields can have an effect on [phrase](/reference/query-languages/query-dsl/query-dsl-match-query-phrase.md) and [span](/reference/query-languages/query-dsl/span-queries.md) queries. See the discussion about [`position_increment_gap`](/reference/elasticsearch/mapping-reference/position-increment-gap.md) for more details. You can avoid this by making sure the `slop` parameter on the phrase queries is lower than the `position_increment_gap`. This is the default.
+* Handling of `null` values is different. `text` fields ignore `null` values, but `keyword` fields support replacing `null` values with a value specified in the `null_value` parameter. This replacement is represented in synthetic source.
+
+For example:
+
+$$$synthetic-source-text-example-multi-field$$$
 
 ```console
 PUT idx
@@ -127,8 +133,9 @@
       "text": {
         "type": "text",
         "fields": {
-          "raw": {
-            "type": "keyword"
+          "kwd": {
+            "type": "keyword",
+            "null_value": "NA"
           }
         }
       }
@@ -138,6 +145,7 @@
 PUT idx/_doc/1
 {
   "text": [
+    null,
     "the quick brown fox",
     "the quick brown fox",
     "jumped over the lazy dog"
@@ -150,22 +158,15 @@
 ```console-result
 {
   "text": [
-<<<<<<< HEAD
-=======
     "NA",
->>>>>>> dbfaf309
     "jumped over the lazy dog",
     "the quick brown fox"
   ]
 }
 ```
 
-::::{note}
-Reordering text fields can have an effect on [phrase](/reference/query-languages/query-dsl/query-dsl-match-query-phrase.md) and [span](/reference/query-languages/query-dsl/span-queries.md) queries. See the discussion about [`position_increment_gap`](/reference/elasticsearch/mapping-reference/position-increment-gap.md) for more detail. You can avoid this by making sure the `slop` parameter on the phrase queries is lower than the `position_increment_gap`. This is the default.
-::::
-
-
-If the `text` field sets `store` to true then order and duplicates are preserved.
+
+If the `text` field sets `store` to `true` then the sub-field is not used and no modifications are applied. For example:
 
 $$$synthetic-source-text-example-stored$$$
 
@@ -183,7 +184,15 @@
   },
   "mappings": {
     "properties": {
-      "text": { "type": "text", "store": true }
+      "text": {
+        "type": "text",
+        "store": true,
+        "fields": {
+          "raw": {
+            "type": "keyword"
+          }
+        }
+      }
     }
   }
 }

--- conflicted
+++ resolved
@@ -550,69 +550,6 @@
 *Returns:* integer or `null`
 
 [discrete]
-<<<<<<< HEAD
-=======
-[[eql-fn-match]]
-=== `match`
-
-Returns `true` if a source string matches one or more provided regular
-expressions. Matching is case-sensitive.
-
-*Example*
-[source,eql]
-----
-match("explorer.exe", "[a-z]*?.exe")           // returns true
-match("explorer.exe", "[a-z]*?.exe", "[1-9]")  // returns true
-match("explorer.exe", "[1-9]")                 // returns false
-match("explorer.exe", "")                      // returns false
-
-// process.name = "explorer.exe"
-match(process.name, "[a-z]*?.exe")             // returns true
-match(process.name, "[a-z]*?.exe", "[1-9]")    // returns true
-match(process.name, "[1-9]")                   // returns false
-match(process.name, "")                        // returns false
-
-// null handling
-match(null, "[a-z]*?.exe")                     // returns null
-----
-
-*Syntax*
-[source,txt]
-----
-match(<source>, <reg_exp>[, ...])
-----
-
-*Parameters*
-
-`<source>`::
-+
---
-(Required, string or `null`)
-Source string. If `null`, the function returns `null`.
-
-If using a field as the argument, this parameter supports only the following
-field data types:
-
-* A type in the <<keyword,`keyword`>> family
-* <<text,`text`>> field with a <<keyword,`keyword`>> sub-field
---
-
-`<reg_exp>`::
-+
---
-(Required{multi-arg-ref}, string)
-Regular expression used to match the source string. For supported syntax, see
-<<regexp-syntax>>.
-https://docs.oracle.com/javase/tutorial/essential/regex/pre_char_classes.html[Predefined
-character classes] are not supported.
-
-Fields are not supported as arguments.
---
-
-*Returns:* boolean or `null`
-
-[discrete]
->>>>>>> d95eda29
 [[eql-fn-modulo]]
 === `modulo`
 Returns the remainder of the division of a provided dividend and divisor.

--- conflicted
+++ resolved
@@ -27,7 +27,7 @@
 You can now use the EQL search API to search this index using an EQL query.
 
 The following request searches the `sec_logs` index using the EQL query
-specified in the `query` parameter. The EQL query matches events with an
+specified in the `rule` parameter. The EQL query matches events with an
 `event.category` of `process` that have a `process.name` of `cmd.exe`.
 
 [source,console]
@@ -35,12 +35,8 @@
 GET sec_logs/_eql/search
 {
   "event_type_field": "event.category",
-<<<<<<< HEAD
   "timestamp_field": "@timestamp",
-  "rule": """
-=======
   "query": """
->>>>>>> d49a9aac
     process where process.name == "cmd.exe"
   """
 }

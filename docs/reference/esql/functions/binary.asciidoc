[discrete]
[[esql-binary-operators]]
=== Binary operators

[[esql-binary-operators-equality]]
include::layout/equals.asciidoc[]

<<<<<<< HEAD
include::layout/not_equals.asciidoc[]
=======
Check if two fields are equal. If either field is <<esql-multivalued-fields,multivalued>> then
the result is `null`.

NOTE: This is pushed to the underlying search index if one side of the comparison is constant
      and the other side is a field in the index that has both an <<mapping-index>> and <<doc-values>>.

Supported types:
>>>>>>> 9caa2179

include::layout/less_than.asciidoc[]

include::layout/less_than_or_equal.asciidoc[]

<<<<<<< HEAD
include::layout/greater_than.asciidoc[]
=======
Check if two fields are unequal. If either field is <<esql-multivalued-fields,multivalued>> then
the result is `null`.

NOTE: This is pushed to the underlying search index if one side of the comparison is constant
      and the other side is a field in the index that has both an <<mapping-index>> and <<doc-values>>.

Supported types:
>>>>>>> 9caa2179

include::layout/greater_than_or_equal.asciidoc[]

include::layout/add.asciidoc[]

<<<<<<< HEAD
include::layout/sub.asciidoc[]
=======
Check if one field is less than another. If either field is <<esql-multivalued-fields,multivalued>>
then the result is `null`.

NOTE: This is pushed to the underlying search index if one side of the comparison is constant
      and the other side is a field in the index that has both an <<mapping-index>> and <<doc-values>>.

Supported types:

include::types/less_than.asciidoc[]
>>>>>>> 9caa2179

include::layout/mul.asciidoc[]

<<<<<<< HEAD
include::layout/div.asciidoc[]

include::layout/mod.asciidoc[]
=======
Check if one field is less than or equal to another. If either field is <<esql-multivalued-fields,multivalued>>
then the result is `null`.

NOTE: This is pushed to the underlying search index if one side of the comparison is constant
      and the other side is a field in the index that has both an <<mapping-index>> and <<doc-values>>.

Supported types:

include::types/less_than_or_equal.asciidoc[]

==== Greater than `>`
[.text-center]
image::esql/functions/signature/greater_than.svg[Embedded,opts=inline]

Check if one field is greater than another. If either field is <<esql-multivalued-fields,multivalued>>
then the result is `null`.

NOTE: This is pushed to the underlying search index if one side of the comparison is constant
      and the other side is a field in the index that has both an <<mapping-index>> and <<doc-values>>.

Supported types:

include::types/greater_than.asciidoc[]

==== Greater than or equal to `>=`
[.text-center]
image::esql/functions/signature/greater_than_or_equal.svg[Embedded,opts=inline]

Check if one field is greater than or equal to another. If either field is <<esql-multivalued-fields,multivalued>>
then the result is `null`.

NOTE: This is pushed to the underlying search index if one side of the comparison is constant
      and the other side is a field in the index that has both an <<mapping-index>> and <<doc-values>>.

Supported types:

include::types/greater_than_or_equal.asciidoc[]

==== Add `+`
[.text-center]
image::esql/functions/signature/add.svg[Embedded,opts=inline]

Add two numbers together. If either field is <<esql-multivalued-fields,multivalued>>
then the result is `null`.

Supported types:

include::types/add.asciidoc[]

==== Subtract `-`
[.text-center]
image::esql/functions/signature/sub.svg[Embedded,opts=inline]

Subtract one number from another. If either field is <<esql-multivalued-fields,multivalued>>
then the result is `null`.

Supported types:

include::types/sub.asciidoc[]

==== Multiply `*`
[.text-center]
image::esql/functions/signature/mul.svg[Embedded,opts=inline]

Multiply two numbers together. If either field is <<esql-multivalued-fields,multivalued>>
then the result is `null`.

Supported types:

include::types/mul.asciidoc[]

==== Divide `/`
[.text-center]
image::esql/functions/signature/div.svg[Embedded,opts=inline]

Divide one number by another. If either field is <<esql-multivalued-fields,multivalued>>
then the result is `null`.

NOTE: Division of two integer types will yield an integer result, rounding towards 0.
      If you need floating point division, <<esql-cast-operator>> one of the arguments to a `DOUBLE`.

Supported types:

include::types/div.asciidoc[]

==== Modulus `%`
[.text-center]
image::esql/functions/signature/mod.svg[Embedded,opts=inline]

Divide one number by another and return the remainder. If either field is <<esql-multivalued-fields,multivalued>>
then the result is `null`.

Supported types:

include::types/mod.asciidoc[]
>>>>>>> 9caa2179
<|MERGE_RESOLUTION|>--- conflicted
+++ resolved
@@ -3,11 +3,10 @@
 === Binary operators
 
 [[esql-binary-operators-equality]]
-include::layout/equals.asciidoc[]
+==== Equality
+[.text-center]
+image::esql/functions/signature/equals.svg[Embedded,opts=inline]
 
-<<<<<<< HEAD
-include::layout/not_equals.asciidoc[]
-=======
 Check if two fields are equal. If either field is <<esql-multivalued-fields,multivalued>> then
 the result is `null`.
 
@@ -15,15 +14,13 @@
       and the other side is a field in the index that has both an <<mapping-index>> and <<doc-values>>.
 
 Supported types:
->>>>>>> 9caa2179
 
-include::layout/less_than.asciidoc[]
+include::types/equals.asciidoc[]
 
-include::layout/less_than_or_equal.asciidoc[]
+==== Inequality `!=`
+[.text-center]
+image::esql/functions/signature/not_equals.svg[Embedded,opts=inline]
 
-<<<<<<< HEAD
-include::layout/greater_than.asciidoc[]
-=======
 Check if two fields are unequal. If either field is <<esql-multivalued-fields,multivalued>> then
 the result is `null`.
 
@@ -31,15 +28,13 @@
       and the other side is a field in the index that has both an <<mapping-index>> and <<doc-values>>.
 
 Supported types:
->>>>>>> 9caa2179
 
-include::layout/greater_than_or_equal.asciidoc[]
+include::types/not_equals.asciidoc[]
 
-include::layout/add.asciidoc[]
+==== Less than `<`
+[.text-center]
+image::esql/functions/signature/less_than.svg[Embedded,opts=inline]
 
-<<<<<<< HEAD
-include::layout/sub.asciidoc[]
-=======
 Check if one field is less than another. If either field is <<esql-multivalued-fields,multivalued>>
 then the result is `null`.
 
@@ -49,15 +44,11 @@
 Supported types:
 
 include::types/less_than.asciidoc[]
->>>>>>> 9caa2179
 
-include::layout/mul.asciidoc[]
+==== Less than or equal to `<=`
+[.text-center]
+image::esql/functions/signature/less_than_or_equal.svg[Embedded,opts=inline]
 
-<<<<<<< HEAD
-include::layout/div.asciidoc[]
-
-include::layout/mod.asciidoc[]
-=======
 Check if one field is less than or equal to another. If either field is <<esql-multivalued-fields,multivalued>>
 then the result is `null`.
 
@@ -152,5 +143,4 @@
 
 Supported types:
 
-include::types/mod.asciidoc[]
->>>>>>> 9caa2179
+include::types/mod.asciidoc[]
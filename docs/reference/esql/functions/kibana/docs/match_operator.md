<!--
This is generated by ESQL's AbstractFunctionTestCase. Do no edit it. See ../README.md for how to regenerate it.
-->

### MATCH_OPERATOR
Use the match operator (`:`) to perform a <<query-dsl-match-query,match query>> on the specified field.
Using `:` is equivalent to using the `match` query in the Elasticsearch Query DSL.

The match operator is equivalent to the <<esql-match,match function>>.

<<<<<<< HEAD
Match can use <<esql-function-named-params,function named parameters>> to specify additional options for the match query.
All <<match-field-params,match query parameters>> are supported.

For a simplified syntax, you can use the <<esql-search-operators,match operator>> `:` operator instead of `MATCH`.
=======
For using the function syntax, or adding <<match-field-params,match query parameters>>, you can use the
<<esql-match,match function>>.
>>>>>>> f61f1396

`:` returns true if the provided query matches the row.

```
FROM books 
| WHERE MATCH(author, "Faulkner")
| KEEP book_no, author 
| SORT book_no 
| LIMIT 5;
```<|MERGE_RESOLUTION|>--- conflicted
+++ resolved
@@ -8,22 +8,15 @@
 
 The match operator is equivalent to the <<esql-match,match function>>.
 
-<<<<<<< HEAD
-Match can use <<esql-function-named-params,function named parameters>> to specify additional options for the match query.
-All <<match-field-params,match query parameters>> are supported.
-
-For a simplified syntax, you can use the <<esql-search-operators,match operator>> `:` operator instead of `MATCH`.
-=======
 For using the function syntax, or adding <<match-field-params,match query parameters>>, you can use the
 <<esql-match,match function>>.
->>>>>>> f61f1396
 
 `:` returns true if the provided query matches the row.
 
 ```
-FROM books 
+FROM books
 | WHERE MATCH(author, "Faulkner")
-| KEEP book_no, author 
-| SORT book_no 
+| KEEP book_no, author
+| SORT book_no
 | LIMIT 5;
 ```
--- conflicted
+++ resolved
@@ -5,10 +5,10 @@
 <titleabbrev>Metadata fields</titleabbrev>
 ++++
 
-{esql} can access <<mapping-fields, metadata fields>>. The following are currently
-supported:
+{esql} can access <<mapping-fields, metadata fields>>. The currently
+supported ones are:
 
-  * <<mapping-index-field,`_index`>>: the index the document belongs to.
+  * <<mapping-index-field,`_index`>>: the index to which the document belongs.
   The field is of the type <<keyword, keyword>>.
 
   * <<mapping-id-field,`_id`>>: the source document's ID. The field is of the
@@ -17,22 +17,12 @@
   * `_version`: the source document's version. The field is of the type
   <<number,long>>.
 
-   * <<mapping-source-field,`_source`>>: the original JSON document body 
-  that was passed at index time (or a reconstructed version if 
-  <<synthetic-source, synthetic `_source_`>> is enabled). The field is 
-  loaded as a special `_source` type. This field is not supported by 
-  functions.
-
-To enable access to these fields, the <<esql-from,`FROM`>> source command 
-requires a dedicated directive:
+To enable the access to these fields, the <<esql-from,`FROM`>> source command needs
+to be provided with a dedicated directive:
 
 [source,esql]
 ----
-<<<<<<< HEAD
 FROM index METADATA _index, _id
-=======
-FROM index [METADATA _index, _id, _source]
->>>>>>> 6375e9f4
 ----
 
 Metadata fields are only available if the source of the data is an index.

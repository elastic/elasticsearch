[glossary]
[[glossary]]
= Glossary of terms

[glossary]
[[glossary-analysis]] analysis ::
+
--
// tag::analysis-def[]
Analysis is the process of converting <<glossary-text,full text>> to
<<glossary-term,terms>>. Depending on which analyzer is used, these phrases:
`FOO BAR`, `Foo-Bar`, `foo,bar` will probably all result in the
terms `foo` and `bar`. These terms are what is actually stored in
the index.
<<<<<<< HEAD
+
A full-text query (not a <<glossary-term,term>> query) for `FoO:bAR` will
=======

A full text query (not a <<glossary-term,term>> query) for `FoO:bAR` will
>>>>>>> 4de0d777
also be analyzed to the terms `foo`,`bar` and will thus match the
terms stored in the index.

It is this process of analysis (both at index time and at search time)
<<<<<<< HEAD
that allows Elasticsearch to perform full-text queries.
+
=======
that allows Elasticsearch to perform full text queries.

>>>>>>> 4de0d777
Also see <<glossary-text,text>> and <<glossary-term,term>>.
// end::analysis-def[]
--

[[glossary-cluster]] cluster ::
// tag::cluster-def[]
A cluster consists of one or more <<glossary-node,nodes>> which share the
same cluster name. Each cluster has a single master node which is
chosen automatically by the cluster and which can be replaced if the
current master node fails.
// end::cluster-def[]

[[glossary-ccr]] {ccr} (CCR)::
// tag::ccr-def[]
The {ccr} feature enables you to replicate indices in remote clusters to your
local cluster. For more information, see 
{ref}/xpack-ccr.html[{ccr-cap}].  
// end::ccr-def[]
  
[[glossary-ccs]] {ccs} (CCS)::
// tag::ccs-def[]
The {ccs} feature enables any node to act as a federated client across
multiple clusters.
See {ref}/modules-cross-cluster-search.html[Search across clusters].
// end::ccs-def[]

[[glossary-document]] document ::
+
--
// tag::document-def[]
A document is a JSON document which is stored in Elasticsearch. It is
like a row in a table in a relational database. Each document is
stored in an <<glossary-index,index>> and has a <<glossary-type,type>>
and an <<glossary-id,id>>.

A document is a JSON object (also known in other languages as a hash /
hashmap / associative array) which contains zero or more
<<glossary-field,fields>>, or key-value pairs.

The original JSON document that is indexed will be stored in the
<<glossary-source_field,`_source` field>>, which is returned by default when
getting or searching for a document.
// end::document-def[]
--

[[glossary-field]] field ::
+
--
// tag::field-def[]
A <<glossary-document,document>> contains a list of fields, or key-value
pairs. The value can be a simple (scalar) value (eg a string, integer,
date), or a nested structure like an array or an object. A field is
similar to a column in a table in a relational database.

The <<glossary-mapping,mapping>> for each field has a field _type_ (not to
be confused with document <<glossary-type,type>>) which indicates the type
of data that can be stored in that field, eg `integer`, `string`,
`object`. The mapping also allows you to define (amongst other things)
how the value for a field should be analyzed.
// end::field-def[]
--

[[glossary-filter]] filter ::
// tag::filter-def[]
A filter is a non-scoring <<glossary-query,query>>,
meaning that it does not score documents.
It is only concerned about answering the question - "Does this document match?". 
The answer is always a simple, binary yes or no. This kind of query is said to be made 
in a {ref}/query-filter-context.html[filter context], 
hence it is called a filter. Filters are simple checks for set inclusion or exclusion. 
In most cases, the goal of filtering is to reduce the number of documents that have to be examined.
// end::filter-def[]

[[glossary-follower-index]] follower index ::  
// tag::follower-index-def[]
Follower indices are the target indices for <<glossary-ccr,{ccr}>>. They exist
in your local cluster and replicate <<glossary-leader-index,leader indices>>.
// end::follower-index-def[]

[[glossary-id]] id ::
// tag::id-def[]
The ID of a <<glossary-document,document>> identifies a document. The
`index/id` of a document must be unique. If no ID is provided,
then it will be auto-generated. (also see <<glossary-routing,routing>>)
// end::id-def[]

[[glossary-index]] index ::
+
--
// tag::index-def[]
An index is like a _table_ in a relational database. It has a
<<glossary-mapping,mapping>> which contains a <<glossary-type,type>>,
which contains the <<glossary-field,field>> in the index.

An index is a logical namespace which maps to one or more
<<glossary-primary-shard,primary shards>> and can have zero or more
<<glossary-replica-shard,replica shards>>.
// end::index-def[]
--

[[glossary-index-alias]] index alias ::
+
--
// tag::index-alias-def[]
// tag::index-alias-desc[]
An index alias is a secondary name
used to refer to one or more existing indices.

Most {es} APIs accept an index alias
in place of an index name.
// end::index-alias-desc[]

See {ref}/indices-add-alias.html[Add index alias].
// end::index-alias-def[]
--

[[glossary-leader-index]] leader index ::  
// tag::leader-index-def[]
Leader indices are the source indices for <<glossary-ccr,{ccr}>>. They exist
on remote clusters and are replicated to 
<<glossary-follower-index,follower indices>>.
// end::leader-index-def[]

[[glossary-mapping]] mapping ::
+
--
// tag::mapping-def[]
A mapping is like a _schema definition_ in a relational database. Each
<<glossary-index,index>> has a mapping,
which defines a <<glossary-type,type>>,
plus a number of index-wide settings.

A mapping can either be defined explicitly, or it will be generated
automatically when a document is indexed.
// end::mapping-def[]
--

[[glossary-node]] node ::
+
--
// tag::node-def[]
A node is a running instance of Elasticsearch which belongs to a
<<glossary-cluster,cluster>>. Multiple nodes can be started on a single
server for testing purposes, but usually you should have one node per
server.

At startup, a node will use unicast to discover an existing cluster with
the same cluster name and will try to join that cluster.
// end::node-def[]
--

[[glossary-primary-shard]] primary shard ::
+
--
// tag::primary-shard-def[]
Each document is stored in a single primary <<glossary-shard,shard>>. When
you index a document, it is indexed first on the primary shard, then
on all <<glossary-replica-shard,replicas>> of the primary shard.

By default, an <<glossary-index,index>> has one primary shard. You can specify
more primary shards to scale the number of <<glossary-document,documents>>
that your index can handle.

You cannot change the number of primary shards in an index, once the index is
created. However, an index can be split into a new index using the
{ref}/indices-split-index.html[split index API].

See also <<glossary-routing,routing>>.
// end::primary-shard-def[]
--

[[glossary-query]] query ::
+
--
// tag::query-def[]
A request for information from {es}. You can think of a query as a question,
written in a way {es} understands. A search consists of one or more queries
combined.

There are two types of queries: _scoring queries_ and _filters_. For more
information about query types,
see {ref}/query-filter-context.html[Query and filter context].
// end::query-def[]
--

[[glossary-recovery]] recovery ::
+
--
// tag::recovery-def[]
Shard recovery is the process
of syncing a <<glossary-replica-shard,replica shard>>
from a <<glossary-primary-shard,primary shard>>.
Upon completion,
the replica shard is available for search.

// tag::recovery-triggers[]
Recovery automatically occurs
during the following processes:

* Node startup or failure.
  This type of recovery is called a *local store recovery*.
* <<glossary-replica-shard,Primary shard replication>>.
* Relocation of a shard to a different node in the same cluster.
* {ref}/modules-snapshots.html#restore-snapshot[Snapshot restoration].
// end::recovery-triggers[]
// end::recovery-def[]
--

[[glossary-reindex]] reindex ::

// tag::reindex-def[]
To cycle through some or all documents in one or more indices, re-writing them into the same or new index in a local or remote cluster. This is most commonly done to update mappings, or to upgrade Elasticsearch between two incompatible index versions.
// end::reindex-def[]

[[glossary-replica-shard]] replica shard ::
+
--
// tag::replica-shard-def[]
Each <<glossary-primary-shard,primary shard>> can have zero or more
replicas. A replica is a copy of the primary shard, and has two
purposes:

1.  Increase failover: a replica shard can be promoted to a primary
shard if the primary fails
2.  Increase performance: get and search requests can be handled by
primary or replica shards.

By default, each primary shard has one replica, but the number of
replicas can be changed dynamically on an existing index. A replica
shard will never be started on the same node as its primary shard.
// end::replica-shard-def[]
--

[[glossary-routing]] routing ::
+
--
// tag::routing-def[]
When you index a document, it is stored on a single
<<glossary-primary-shard,primary shard>>. That shard is chosen by hashing
the `routing` value. By default, the `routing` value is derived from
the ID of the document or, if the document has a specified parent
document, from the ID of the parent document (to ensure that child and
parent documents are stored on the same shard).

This value can be overridden by specifying a `routing` value at index
time, or a {ref}/mapping-routing-field.html[routing field]
in the <<glossary-mapping,mapping>>.
// end::routing-def[]
--

[[glossary-shard]] shard ::
+
--
// tag::shard-def[]
A shard is a single Lucene instance. It is a low-level “worker” unit
which is managed automatically by Elasticsearch. An index is a logical
namespace which points to <<glossary-primary-shard,primary>> and
<<glossary-replica-shard,replica>> shards.

Other than defining the number of primary and replica shards that an
index should have, you never need to refer to shards directly.
Instead, your code should deal only with an index.

Elasticsearch distributes shards amongst all <<glossary-node,nodes>> in the
<<glossary-cluster,cluster>>, and can move shards automatically from one
node to another in the case of node failure, or the addition of new
nodes.
// end::shard-def[]
--

[[glossary-shrink]] shrink ::
// tag::shrink-def[]
To reduce the amount of shards in an index.
See the {ref}/indices-shrink-index.html[shrink index API].
// end::shrink-def[]

[[glossary-source_field]] source field ::
// tag::source-field-def[]
By default, the JSON document that you index will be stored in the
`_source` field and will be returned by all get and search requests.
This allows you access to the original object directly from search
results, rather than requiring a second step to retrieve the object
from an ID.
// end::source-field-def[]

[[glossary-split]] split ::
// tag::split-def[]
To grow the amount of shards in an index.
See the {ref}/indices-split-index.html[split index API].
// end::split-def[]

[[glossary-term]] term ::
+
--
// tag::term-def[]
A term is an exact value that is indexed in Elasticsearch. The terms
`foo`, `Foo`, `FOO` are NOT equivalent. Terms (i.e. exact values) can
be searched for using _term_ queries.

See also <<glossary-text,text>> and <<glossary-analysis,analysis>>.
// end::term-def[]
--

[[glossary-text]] text ::
+
--
// tag::text-def[]
Text (or full text) is ordinary unstructured text, such as this
paragraph. By default, text will be <<glossary-analysis,analyzed>> into
<<glossary-term,terms>>, which is what is actually stored in the index.

Text <<glossary-field,fields>> need to be analyzed at index time in order to
be searchable as full text, and keywords in full-text queries must be
analyzed at search time to produce (and search for) the same terms
that were generated at index time.

See also <<glossary-term,term>> and <<glossary-analysis,analysis>>.
// end::text-def[]
--

[[glossary-type]] type ::
// tag::type-def[]
A type used to represent the _type_ of document, e.g. an `email`, a `user`, or a `tweet`.
Types are deprecated and are in the process of being removed.
See {ref}/removal-of-types.html[Removal of mapping types].
// end::type-def[]<|MERGE_RESOLUTION|>--- conflicted
+++ resolved
@@ -12,24 +12,14 @@
 `FOO BAR`, `Foo-Bar`, `foo,bar` will probably all result in the
 terms `foo` and `bar`. These terms are what is actually stored in
 the index.
-<<<<<<< HEAD
-+
+
 A full-text query (not a <<glossary-term,term>> query) for `FoO:bAR` will
-=======
-
-A full text query (not a <<glossary-term,term>> query) for `FoO:bAR` will
->>>>>>> 4de0d777
 also be analyzed to the terms `foo`,`bar` and will thus match the
 terms stored in the index.
 
 It is this process of analysis (both at index time and at search time)
-<<<<<<< HEAD
-that allows Elasticsearch to perform full-text queries.
-+
-=======
 that allows Elasticsearch to perform full text queries.
 
->>>>>>> 4de0d777
 Also see <<glossary-text,text>> and <<glossary-term,term>>.
 // end::analysis-def[]
 --

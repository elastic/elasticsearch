--- conflicted
+++ resolved
@@ -6,30 +6,8 @@
 
 Creates a new data stream.
 
-<<<<<<< HEAD
-A data stream can only be created if the namespace it targets has a component
-template exists with a `data_stream` definition.
-=======
-Data streams provide a convenient way to ingest, search, and manage time series
-data. Documents containing time series data may be indexed directly into a data
-stream and searched through the data stream. Behind the scenes, data streams
-contain one or more hidden backing indices and a generation attribute that
-indicates which of the backing indices is the write index, the index into which
-documents will be ingested.
-
-Backing indices are generated with the naming convention
-`<data-stream-name>-zzzzzz` where `zzzzzz` is the six-digit, zero-padded
-generation of the data stream. For example, a data stream named
-`web-server-logs` with a generation of 34 would have a write index named
-`web-server-logs-000034`. While nothing prevents backing indices from being
-addressed directly, data streams are integrated with the
-<<indices-rollover-index, rollover index API>> and
-<<index-lifecycle-management, index lifecycle management (ILM)>> to facilitate
-the management of the time series data contained in their backing indices.
-
 A data stream can only be created if the namespace it targets has a composable
 index template with a `data_stream` definition.
->>>>>>> 64fb3266
 
 [source,console]
 -----------------------------------

--- conflicted
+++ resolved
@@ -99,82 +99,6 @@
 --------------------------------------------------
 // TEARDOWN
 
-<<<<<<< HEAD
-//////////////////////////
-
-[[simulating-templates]]
-==== Simulating template composition
-
-Since templates can be composed not only of multiple component templates, but also the index
-template itself, there are two simulation APIs to determine what the resulting index settings will
-be.
-
-To simulate the settings that would be applied to a matching index name:
-
-[source,console]
---------------------------------------------------
-POST /_index_template/_simulate_index/my-index-000001
---------------------------------------------------
-
-To simulate the settings that would be applied from a particular template:
-
-[source,console]
---------------------------------------------------
-POST /_index_template/_simulate/template_1
-
-POST /_index_template/_simulate
-{
-  "index_patterns": ["foo"],
-  "template": {
-    "settings": {
-      "number_of_replicas": 0
-    }
-  }
-}
---------------------------------------------------
-
-
-Here's an example demonstrating simulating both an index name and template name:
-
-[source,console]
---------------------------------------------------
-PUT /_component_template/ct1 <1>
-{
-  "template": {
-    "settings": {
-      "index.number_of_shards": 2
-    }
-  }
-}
-
-PUT /_component_template/ct2 <2>
-{
-  "template": {
-    "settings": {
-      "index.number_of_replicas": 0
-    },
-    "mappings": {
-      "properties": {
-        "@timestamp": {
-          "type": "date"
-        }
-      }
-    }
-  }
-}
-
-PUT /_index_template/final-template <3>
-{
-  "index_patterns": ["logdata-*"],
-  "composed_of": ["ct1", "ct2"],
-  "priority": 5
-}
-
-POST /_index_template/_simulate_index/logdata-2019-02-01 <4>
-
-POST /_index_template/_simulate/final-template <5>
-=======
 ////
->>>>>>> 6398f736
 
 include::simulate-multi-component-templates.asciidoc[]
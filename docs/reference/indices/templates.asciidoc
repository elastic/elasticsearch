[[indices-templates]]
=== Put index template API
++++
<titleabbrev>Put index template</titleabbrev>
++++

Creates or updates an index template.

[source,js]
--------------------------------------------------
PUT _template/template_1
{
  "index_patterns": ["te*", "bar*"],
  "settings": {
    "number_of_shards": 1
  },
  "mappings": {
    "_source": {
      "enabled": false
    },
    "properties": {
      "host_name": {
        "type": "keyword"
      },
      "created_at": {
        "type": "date",
        "format": "EEE MMM dd HH:mm:ss Z yyyy"
      }
    }
  }
}
--------------------------------------------------
// CONSOLE
// TESTSETUP


[[put-index-template-api-request]]
==== {api-request-title}

`PUT /_template/<index-template>`


[[put-index-template-api-desc]]
==== {api-description-title}

Use the PUT index template API
to create or update an index template.

// tag::index-template-def[]
Index templates define <<index-modules-settings,settings>> and <<mapping,mappings>>
that you can automatically apply when creating new indices.
{es} applies templates to new indices
based on an index pattern that matches the index name.
// end::index-template-def[]

Index templates are only applied during index creation.
Changes to index templates do not affect existing indices.
Settings and mappings specified in <<indices-create-index, create index>> API requests
override any settings or mappings specified in an index template.

===== Comments in index templates
You can use C-style /* */ block comments in index templates.
You can includes comments anywhere in the request body,
except before the opening curly bracket.

[[getting]]	
===== Getting templates

See <<indices-get-template>>.


[[put-index-template-api-path-params]]
==== {api-path-parms-title}

`<index-template>`::
(Required, string)
Name of the index template to create.


[[put-index-template-api-query-params]]
==== {api-query-parms-title}

`create`::
(Optional, boolean)
If `true`, this request cannot replace or update existing index templates.
Defaults to `false`.

include::{docdir}/rest-api/common-parms.asciidoc[tag=flat-settings]

include::{docdir}/rest-api/common-parms.asciidoc[tag=include-type-name]

`order`::
(Optional,integer)
Order in which {es} applies this template
if index matches multiple templates.
+
Templates with lower `order` values are merged first.
Templates with higher `order` values are merged later,
overriding templates with lower values.

include::{docdir}/rest-api/common-parms.asciidoc[tag=timeoutparms]


[[put-index-template-api-request-body]]
==== {api-request-body-title}

`index_patterns`::
(Required, array of strings)
Array of wildcard expressions
used to match the names of indices during creation.

include::{docdir}/rest-api/common-parms.asciidoc[tag=aliases]

include::{docdir}/rest-api/common-parms.asciidoc[tag=mappings]

include::{docdir}/rest-api/common-parms.asciidoc[tag=settings]



[[put-index-template-api-example]]
==== {api-examples-title}

===== Index template with index aliases

You can include <<indices-aliases,index aliases>> in an index template.

[source,js]
--------------------------------------------------
PUT _template/template_1
{
    "index_patterns" : ["te*"],
    "settings" : {
        "number_of_shards" : 1
    },
    "aliases" : {
        "alias1" : {},
        "alias2" : {
            "filter" : {
                "term" : {"user" : "kimchy" }
            },
            "routing" : "kimchy"
        },
        "{index}-alias" : {} <1>
    }
}
--------------------------------------------------
// CONSOLE
// TEST[s/^/DELETE _template\/template_1\n/]

<1> the `{index}` placeholder in the alias name will be replaced with the
actual index name that the template gets applied to, during index creation.


[[multiple-templates]]
===== Indices matching multiple templates

Multiple index templates can potentially match an index, in this case,
both the settings and mappings are merged into the final configuration
of the index. The order of the merging can be controlled using the
`order` parameter, with lower order being applied first, and higher
orders overriding them. For example:

[source,js]
--------------------------------------------------
PUT /_template/template_1
{
    "index_patterns" : ["*"],
    "order" : 0,
    "settings" : {
        "number_of_shards" : 1
    },
    "mappings" : {
        "_source" : { "enabled" : false }
    }
}

PUT /_template/template_2
{
    "index_patterns" : ["te*"],
    "order" : 1,
    "settings" : {
        "number_of_shards" : 1
    },
    "mappings" : {
        "_source" : { "enabled" : true }
    }
}
--------------------------------------------------
// CONSOLE
// TEST[s/^/DELETE _template\/template_1\n/]

The above will disable storing the `_source`, but
for indices that start with `te*`, `_source` will still be enabled.
Note, for mappings, the merging is "deep", meaning that specific
object/property based mappings can easily be added/overridden on higher
order templates, with lower order templates providing the basis.

NOTE: Multiple matching templates with the same order value will 
<<<<<<< HEAD
result in a non-deterministic merging order.

[float]
[[versioning-templates]]
==== Template Versioning

Templates can optionally add a `version` number, which can be any integer value,
in order to simplify template management by external systems. The `version`
field is completely optional and it is meant solely for external management of
templates. To unset a `version`, simply replace the template without specifying
one.

[source,js]
--------------------------------------------------
PUT /_template/template_1
{
    "index_patterns" : ["*"],
    "order" : 0,
    "settings" : {
        "number_of_shards" : 1
    },
    "version": 123
}
--------------------------------------------------
// CONSOLE

To check the `version`, you can
<<common-options-response-filtering, filter responses>>
using `filter_path` to limit the response to just the `version`:

[source,js]
--------------------------------------------------
GET /_template/template_1?filter_path=*.version
--------------------------------------------------
// CONSOLE
// TEST[continued]

This should give a small response that makes it both easy and inexpensive to parse:

[source,console-result]
--------------------------------------------------
{
  "template_1" : {
    "version" : 123
  }
}
--------------------------------------------------
=======
result in a non-deterministic merging order.
>>>>>>> ba90ad90
<|MERGE_RESOLUTION|>--- conflicted
+++ resolved
@@ -196,54 +196,4 @@
 order templates, with lower order templates providing the basis.
 
 NOTE: Multiple matching templates with the same order value will 
-<<<<<<< HEAD
-result in a non-deterministic merging order.
-
-[float]
-[[versioning-templates]]
-==== Template Versioning
-
-Templates can optionally add a `version` number, which can be any integer value,
-in order to simplify template management by external systems. The `version`
-field is completely optional and it is meant solely for external management of
-templates. To unset a `version`, simply replace the template without specifying
-one.
-
-[source,js]
---------------------------------------------------
-PUT /_template/template_1
-{
-    "index_patterns" : ["*"],
-    "order" : 0,
-    "settings" : {
-        "number_of_shards" : 1
-    },
-    "version": 123
-}
---------------------------------------------------
-// CONSOLE
-
-To check the `version`, you can
-<<common-options-response-filtering, filter responses>>
-using `filter_path` to limit the response to just the `version`:
-
-[source,js]
---------------------------------------------------
-GET /_template/template_1?filter_path=*.version
---------------------------------------------------
-// CONSOLE
-// TEST[continued]
-
-This should give a small response that makes it both easy and inexpensive to parse:
-
-[source,console-result]
---------------------------------------------------
-{
-  "template_1" : {
-    "version" : 123
-  }
-}
---------------------------------------------------
-=======
-result in a non-deterministic merging order.
->>>>>>> ba90ad90
+result in a non-deterministic merging order.
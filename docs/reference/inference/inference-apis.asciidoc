--- conflicted
+++ resolved
@@ -34,9 +34,24 @@
 Now use <<semantic-search-semantic-text, semantic text>> to perform
 <<semantic-search, semantic search>> on your data.
 
+[discrete]
+[[default-enpoints]]
+=== Default {infer} endpoints
+
+Your {es} deployment contains some preconfigured {infer} endpoints that makes it easier for you to use them when defining `semantic_text` fields or {infer} processors.
+The following list contains the default {infer} endpoints listed by `inference_id`:
+
+* `.elser-2-elasticsearch`: uses the {ml-docs}/ml-nlp-elser.html[ELSER] built-in trained model for `sparse_embedding` tasks (recommended for English language texts)
+* `.multilingual-e5-small-elasticsearch`: uses the {ml-docs}/ml-nlp-e5.html[E5] built-in trained model for `text_embedding` tasks (recommended for non-English language texts)
+
+Use the `inference_id` of the endpoint in a <<semantic-text,`semantic_text`>> field definition or when creating an <<inference-processor,{infer} processor>>.
+The API call will automatically download and deploy the model which might take a couple of minutes.
+Default {infer} enpoints have {ml-docs}/ml-nlp-auto-scale.html#nlp-model-adaptive-allocations[adaptive allocations] enabled.
+For these models, the minimum number of allocations is `0`. 
+If there is no {infer} activity that uses the endpoint, the number of allocations will scale down to `0` automatically after 15 minutes.
+
 
 [discrete]
-<<<<<<< HEAD
 [[infer-chunking-config]]
 === Configuring chunking
 
@@ -93,22 +108,6 @@
 }
 ------------------------------------------------------------
 // TEST[skip:TBD]
-=======
-[[default-enpoints]]
-=== Default {infer} endpoints
-
-Your {es} deployment contains some preconfigured {infer} endpoints that makes it easier for you to use them when defining `semantic_text` fields or {infer} processors.
-The following list contains the default {infer} endpoints listed by `inference_id`:
-
-* `.elser-2-elasticsearch`: uses the {ml-docs}/ml-nlp-elser.html[ELSER] built-in trained model for `sparse_embedding` tasks (recommended for English language texts)
-* `.multilingual-e5-small-elasticsearch`: uses the {ml-docs}/ml-nlp-e5.html[E5] built-in trained model for `text_embedding` tasks (recommended for non-English language texts)
-
-Use the `inference_id` of the endpoint in a <<semantic-text,`semantic_text`>> field definition or when creating an <<inference-processor,{infer} processor>>.
-The API call will automatically download and deploy the model which might take a couple of minutes.
-Default {infer} enpoints have {ml-docs}/ml-nlp-auto-scale.html#nlp-model-adaptive-allocations[adaptive allocations] enabled.
-For these models, the minimum number of allocations is `0`. 
-If there is no {infer} activity that uses the endpoint, the number of allocations will scale down to `0` automatically after 15 minutes.
->>>>>>> 4fb7a4f1
 
 
 include::delete-inference.asciidoc[]

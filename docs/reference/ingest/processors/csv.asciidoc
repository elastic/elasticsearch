[[csv-processor]]
=== CSV Processor
Extracts fields from CSV line out of a single text field within a document. Any empty field in CSV will be skipped.

[[csv-options]]
.CSV Options
[options="header"]
|======
| Name              | Required  | Default  | Description
| `field`           | yes       | -        | The field to extract data from
| `target_fields`   | yes       | -        | The array of fields to assign extracted values to
| `separator`       | no        | ,        | Separator used in CSV, has to be single character string
| `quote`           | no        | "        | Quote used in CSV, has to be single character string
| `ignore_missing`  | no        | `true`   | If `true` and `field` does not exist, the processor quietly exits without modifying the document
| `trim`            | no        | `false`  | Trim whitespaces in unquoted fields
| `empty_value`     | no        | -        | Value used to fill empty fields, empty fields will be skipped if this is not provided.
                                             Empty field is one with no value (2 consecutive separators) or empty quotes (`""`)
include::common-options.asciidoc[]
|======

[source,js]
--------------------------------------------------
{
  "csv": {
    "field": "my_field",
<<<<<<< HEAD
    "target_fields": ["field1", "field2"],
=======
    "target_fields": ["field1, field2"]
>>>>>>> 21061f74
  }
}
--------------------------------------------------
// NOTCONSOLE

If the `trim` option is enabled then any whitespace in the beginning and in the end of each unquoted field will be trimmed.
For example with configuration above, a value of `A, B` will result in field `field2`
having value `{nbsp}B` (with space at the beginning). If `trim` is enabled `A, B` will result in field `field2`
having value `B` (no whitespace). Quoted fields will be left untouched.<|MERGE_RESOLUTION|>--- conflicted
+++ resolved
@@ -23,11 +23,7 @@
 {
   "csv": {
     "field": "my_field",
-<<<<<<< HEAD
-    "target_fields": ["field1", "field2"],
-=======
-    "target_fields": ["field1, field2"]
->>>>>>> 21061f74
+    "target_fields": ["field1", "field2"]
   }
 }
 --------------------------------------------------

[[elasticsearch-intro]]
== {es} basics

This guide covers the core concepts you need to understand to get started with {es}.
If you'd prefer to start working with {es} right away, set up a <<run-elasticsearch-locally,local development environment>> and jump to <<quickstart,hands-on code examples>>.

This guide covers the following topics:

* <<elasticsearch-intro-what-is-es>>: Learn about {es} and some of its main use cases.
* <<elasticsearch-intro-deploy>>: Understand your options for deploying {es} in different environments, including a fast local development setup.
* <<documents-indices>>: Understand {es}'s most important primitives and how it stores data.
* <<es-ingestion-overview>>: Understand your options for ingesting data into {es}.
* <<search-analyze>>: Understand your options for searching and analyzing data in {es}.
* <<scalability>>: Understand the basic concepts required for moving your {es} deployment to production.

[[elasticsearch-intro-what-is-es]]
=== What is {es}?

{es-repo}[{es}] is a distributed search and analytics engine, scalable data store, and vector database built on Apache Lucene.
It's optimized for speed and relevance on production-scale workloads.
Use {es} to search, index, store, and analyze data of all shapes and sizes in near real time.

{es} is the heart of the {estc-welcome-current}/stack-components.html[Elastic Stack]. 
Combined with https://www.elastic.co/kibana[{kib}], it powers the following Elastic solutions:

* https://www.elastic.co/observability[Observability]
* https://www.elastic.co/enterprise-search[Search]
* https://www.elastic.co/security[Security]

[TIP]
====
{es} has a lot of features. Explore the full list on the https://www.elastic.co/elasticsearch/features[product webpage^].
====

[discrete]
[[elasticsearch-intro-elastic-stack]]
.What is the Elastic Stack?
*******************************
{es} is the core component of the Elastic Stack, a suite of products for collecting, storing, searching, and visualizing data.
{estc-welcome-current}/stack-components.html[Learn more about the Elastic Stack].
*******************************

[discrete]
[[elasticsearch-intro-use-cases]]
==== Use cases

{es} is used for a wide and growing range of use cases. Here are a few examples:

**Observability**

* *Logs, metrics, and traces*: Collect, store, and analyze logs, metrics, and traces from applications, systems, and services.
* *Application performance monitoring (APM)*: Monitor and analyze the performance of business-critical software applications.
* *Real user monitoring (RUM)*: Monitor, quantify, and analyze user interactions with web applications.
* *OpenTelemetry*: Reuse your existing instrumentation to send telemetry data to the Elastic Stack using the OpenTelemetry standard.

**Search**

* *Full-text search*: Build a fast, relevant full-text search solution using inverted indexes, tokenization, and text analysis.
* *Vector database*: Store and search vectorized data, and create vector embeddings with built-in and third-party natural language processing (NLP) models.
* *Semantic search*: Understand the intent and contextual meaning behind search queries using tools like synonyms, dense vector embeddings, and learned sparse query-document expansion.
* *Hybrid search*: Combine full-text search with vector search using state-of-the-art ranking algorithms.
* *Build search experiences*: Add hybrid search capabilities to apps or websites, or build enterprise search engines over your organization's internal data sources.
* *Retrieval augmented generation (RAG)*: Use {es} as a retrieval engine to supplement generative AI models with more relevant, up-to-date, or proprietary data for a range of use cases.
* *Geospatial search*: Search for locations and calculate spatial relationships using geospatial queries.

**Security**

* *Security information and event management (SIEM)*: Collect, store, and analyze security data from applications, systems, and services.
* *Endpoint security*: Monitor and analyze endpoint security data.
* *Threat hunting*: Search and analyze data to detect and respond to security threats.

This is just a sample of search, observability, and security use cases enabled by {es}.
Refer to Elastic https://www.elastic.co/customers/success-stories[customer success stories] for concrete examples across a range of industries.

[[elasticsearch-intro-deploy]]
=== Run {es}

To use {es}, you need a running instance of the {es} service.
You can deploy {es} in various ways.

**Quick start option**

* <<run-elasticsearch-locally,*Local development*>>: Get started quickly with a minimal local Docker setup for development and testing.

**Hosted options**

* {cloud}/ec-getting-started-trial.html[*Elastic Cloud Hosted*]: {es} is available as part of the hosted Elastic Stack offering, deployed in the cloud with your provider of choice. Sign up for a https://cloud.elastic.co/registration[14-day free trial].
* {serverless-docs}/general/sign-up-trial[*Elastic Cloud Serverless*]: Create serverless projects for autoscaled and fully managed {es} deployments. Sign up for a https://cloud.elastic.co/serverless-registration[14-day free trial].

**Advanced options**

* <<elasticsearch-deployment-options,*Self-managed*>>: Install, configure, and run {es} on your own premises.
* {ece-ref}/Elastic-Cloud-Enterprise-overview.html[*Elastic Cloud Enterprise*]: Deploy Elastic Cloud on public or private clouds, virtual machines, or your own premises.
* {eck-ref}/k8s-overview.html[*Elastic Cloud on Kubernetes*]: Deploy Elastic Cloud on Kubernetes.

// new html page 
[[documents-indices]]
=== Indices, documents, and fields
++++
<titleabbrev>Indices and documents</titleabbrev>
++++

The index is the fundamental unit of storage in {es}, a logical namespace for storing data that share similar characteristics.
After you have {es} <<elasticsearch-intro-deploy,deployed>>, you'll get started by creating an index to store your data.

An index is a collection of documents uniquely identified by a name or an <<aliases,alias>>.
This unique name is important because it's used to target the index in search queries and other operations.

[TIP]
====
A closely related concept is a <<data-streams,data stream>>.
This index abstraction is optimized for append-only timestamped data, and is made up of hidden, auto-generated backing indices.
If you're working with timestamped data, we recommend the {observability-guide}[Elastic Observability] solution for additional tools and optimized content.
====

[discrete]
[[elasticsearch-intro-documents-fields]]
==== Documents and fields

{es} serializes and stores data in the form of JSON documents.
A document is a set of fields, which are key-value pairs that contain your data.
Each document has a unique ID, which you can create or have {es} auto-generate.

A simple {es} document might look like this:

[source,js]
----
{
  "_index": "my-first-elasticsearch-index",
  "_id": "DyFpo5EBxE8fzbb95DOa",
  "_version": 1,
  "_seq_no": 0,
  "_primary_term": 1,
  "found": true,
  "_source": {
    "email": "john@smith.com",
    "first_name": "John",
    "last_name": "Smith",
    "info": {
      "bio": "Eco-warrior and defender of the weak",
      "age": 25,
      "interests": [
        "dolphins",
        "whales"
      ]
    },
    "join_date": "2024/05/01"
  }
}
----
// NOTCONSOLE

[discrete]
[[elasticsearch-intro-documents-fields-data-metadata]]
==== Metadata fields

An indexed document contains data and metadata. <<mapping-fields,Metadata fields>> are system fields that store information about the documents.
In {es}, metadata fields are prefixed with an underscore.
For example, the following fields are metadata fields:

* `_index`: The name of the index where the document is stored.
* `_id`: The document's ID. IDs must be unique per index.

[discrete]
[[elasticsearch-intro-documents-fields-mappings]]
==== Mappings and data types

Each index has a <<mapping,mapping>> or schema for how the fields in your documents are indexed.
A mapping defines the <<mapping-types,data type>> for each field, how the field should be indexed,
and how it should be stored.
When adding documents to {es}, you have two options for mappings:

* <<mapping-dynamic, Dynamic mapping>>: Let {es} automatically detect the data types and create the mappings for you. Dynamic mapping helps you get started quickly, but might yield suboptimal results for your specific use case due to automatic field type inference.
* <<mapping-explicit, Explicit mapping>>: Define the mappings up front by specifying data types for each field. Recommended for production use cases, because you have full control over how your data is indexed to suit your specific use case.

[TIP]
====
You can use a combination of dynamic and explicit mapping on the same index.
This is useful when you have a mix of known and unknown fields in your data.
====

// New html page
[[es-ingestion-overview]]
=== Add data to {es}

There are multiple ways to ingest data into {es}.
The option that you choose depends on whether you're working with timestamped data or non-timestamped data, where the data is coming from, its complexity, and more.

[TIP]
====
You can load {kibana-ref}/connect-to-elasticsearch.html#_add_sample_data[sample data] into your {es} cluster using {kib}, to get started quickly.
====

[discrete]
[[es-ingestion-overview-general-content]]
==== General content

General content is data that does not have a timestamp.
This could be data like vector embeddings, website content, product catalogs, and more.
For general content, you have the following options for adding data to {es} indices:

* <<docs,API>>: Use the {es} <<docs,Document APIs>> to index documents directly, using the Dev Tools {kibana-ref}/console-kibana.html[Console], or cURL.
+
If you're building a website or app, then you can call Elasticsearch APIs using an https://www.elastic.co/guide/en/elasticsearch/client/index.html[{es} client] in the programming language of your choice. If you use the Python client, then check out the `elasticsearch-labs` repo for various https://github.com/elastic/elasticsearch-labs/tree/main/notebooks/search/python-examples[example notebooks]. 
* {kibana-ref}/connect-to-elasticsearch.html#upload-data-kibana[File upload]: Use the {kib} file uploader to index single files for one-off testing and exploration. The GUI guides you through setting up your index and field mappings.
* https://github.com/elastic/crawler[Web crawler]: Extract and index web page content into {es} documents.
* <<es-connectors,Connectors>>: Sync data from various third-party data sources to create searchable, read-only replicas in {es}.

[discrete]
[[es-ingestion-overview-timestamped]]
==== Timestamped data

Timestamped data in {es} refers to datasets that include a timestamp field. If you use the {ecs-ref}/ecs-reference.html[Elastic Common Schema (ECS)], this field is named `@timestamp`.
This could be data like logs, metrics, and traces.

For timestamped data, you have the following options for adding data to {es} data streams:

* {fleet-guide}/fleet-overview.html[Elastic Agent and Fleet]: The preferred way to index timestamped data. Each Elastic Agent based integration includes default ingestion rules, dashboards, and visualizations to start analyzing your data right away.
You can use the Fleet UI in {kib} to centrally manage Elastic Agents and their policies.
* {beats-ref}/beats-reference.html[Beats]: If your data source isn't supported by Elastic Agent, use Beats to collect and ship data to Elasticsearch. You install a separate Beat for each type of data to collect.
* {logstash-ref}/introduction.html[Logstash]: Logstash is an open source data collection engine with real-time pipelining capabilities that supports a wide variety of data sources. You might use this option because neither Elastic Agent nor Beats supports your data source. You can also use Logstash to persist incoming data, or if you need to send the data to multiple destinations. 
* {cloud}/ec-ingest-guides.html[Language clients]: The linked tutorials demonstrate how to use {es} programming language clients to ingest data from an application. In these examples, {es} is running on Elastic Cloud, but the same principles apply to any {es} deployment.

[TIP]
====
If you're interested in data ingestion pipelines for timestamped data, use the decision tree in the {cloud}/ec-cloud-ingest-data.html#ec-data-ingest-pipeline[Elastic Cloud docs] to understand your options.
====

// New html page
[[search-analyze]]
=== Search and analyze data

You can use {es} as a basic document store to retrieve documents and their
metadata.
However, the real power of {es} comes from its advanced search and analytics capabilities.

You'll use a combination of an API endpoint and a query language to interact with your data.

[discrete]
[[search-analyze-rest-api]]
==== REST API

Use REST APIs to manage your {es} cluster, and to index
and search your data.
For testing purposes, you can submit requests
directly from the command line or through the Dev Tools {kibana-ref}/console-kibana.html[Console] in {kib}.
From your applications, you can use a
https://www.elastic.co/guide/en/elasticsearch/client/index.html[client]
in your programming language of choice.

Refer to <<getting-started,first steps with Elasticsearch>> for a hands-on example of using the `_search` endpoint, adding data to {es}, and running basic searches in Query DSL syntax.

[discrete]
[[search-analyze-query-languages]]
==== Query languages

{es} provides a number of query languages for interacting with your data. 

*Query DSL* is the primary query language for {es} today.

*{esql}* is a new piped query language and compute engine which was first added in version *8.11*.

{esql} does not yet support all the features of Query DSL.
Look forward to new {esql} features and functionalities in each release.

Refer to <<search-analyze-query-languages>> for a full overview of the query languages available in {es}.

[discrete]
[[search-analyze-query-dsl]]
===== Query DSL

<<query-dsl, Query DSL>> is a full-featured JSON-style query language that enables complex searching, filtering, and aggregations.
It is the original and most powerful query language for {es} today.

The <<search-your-data, `_search` endpoint>> accepts queries written in Query DSL syntax.

[discrete]
[[search-analyze-query-dsl-search-filter]]
====== Search and filter with Query DSL

Query DSL support a wide range of search techniques, including the following:

* <<full-text-search,*Full-text search*>>: Search text that has been analyzed and indexed to support phrase or proximity queries, fuzzy matches, and more.
* <<keyword,*Keyword search*>>: Search for exact matches using `keyword` fields.
* <<semantic-search-semantic-text,*Semantic search*>>: Search `semantic_text` fields using dense or sparse vector search on embeddings generated in your {es} cluster.
* <<knn-search,*Vector search*>>: Search for similar dense vectors using the kNN algorithm for embeddings generated outside of {es}.
* <<geo-queries,*Geospatial search*>>: Search for locations and calculate spatial relationships using geospatial queries.

Learn about the full range of queries supported by <<query-dsl,Query DSL>>. 

You can also filter data using Query DSL.
Filters enable you to include or exclude documents by retrieving documents that match specific field-level criteria.
A query that uses the `filter` parameter indicates <<filter-context,filter context>>.

[discrete]
[[search-analyze-data-query-dsl]]
====== Analyze with Query DSL

<<search-aggregations,Aggregations>> are the primary tool for analyzing {es} data using Query DSL.
Aggregrations enable you to build complex summaries of your data and gain
insight into key metrics, patterns, and trends.

Because aggregations leverage the same data structures used for search, they are
also very fast. This enables you to analyze and visualize your data in real time.
You can search documents, filter results, and perform analytics at the same time, on the same
data, in a single request.
That means aggregations are calculated in the context of the search query.

The folowing aggregation types are available:

* <<search-aggregations-metrics,Metric>>: Calculate metrics,
such as a sum or average, from field values.
* <<search-aggregations-bucket,Bucket>>: Group documents into buckets based on field values, ranges,
or other criteria.
* <<search-aggregations-pipeline,Pipeline>>: Run aggregations on the results of other aggregations.

Run aggregations by specifying the <<search-search,search API>>'s `aggs` parameter.
Learn more in <<run-an-agg,Run an aggregation>>.

[discrete]
[[search-analyze-data-esql]]
===== {esql}

<<esql,Elasticsearch Query Language ({esql})>> is a piped query language for filtering, transforming, and analyzing data.
{esql} is built on top of a new compute engine, where search, aggregation, and transformation functions are
directly executed within {es} itself.
{esql} syntax can also be used within various {kib} tools.

The <<esql-rest,`_query` endpoint>> accepts queries written in {esql} syntax.

Today, it supports a subset of the features available in Query DSL, but it is rapidly evolving.

It comes with a comprehensive set of <<esql-functions-operators,functions and operators>> for working with data and has robust integration with {kib}'s Discover, dashboards and visualizations.

Learn more in <<esql-getting-started,Getting started with {esql}>>, or try https://www.elastic.co/training/introduction-to-esql[our training course].

[discrete]
[[search-analyze-data-query-languages-table]]
==== List of available query languages

The following table summarizes all available {es} query languages, to help you choose the right one for your use case.

[cols="1,2,2,1", options="header"]
|===
| Name | Description | Use cases | API endpoint

| <<query-dsl,Query DSL>>
| The primary query language for {es}. A powerful and flexible JSON-style language that enables complex queries.
| Full-text search, semantic search, keyword search, filtering, aggregations, and more.
| <<search-search,`_search`>>


| <<esql,{esql}>>
| Introduced in *8.11*, the Elasticsearch Query Language ({esql}) is a piped query language language for filtering, transforming, and analyzing data.
| Initially tailored towards working with time series data like logs and metrics. 
Robust integration with {kib} for querying, visualizing, and analyzing data.
Does not yet support full-text search.
| <<esql-rest,`_query`>>


| <<eql,EQL>>
| Event Query Language (EQL) is a query language for event-based time series data. Data must contain the `@timestamp` field to use EQL.
| Designed for the threat hunting security use case.
| <<eql-apis,`_eql`>>

| <<xpack-sql,Elasticsearch SQL>>
| Allows native, real-time SQL-like querying against {es} data. JDBC and ODBC drivers are available for integration with business intelligence (BI) tools.
| Enables users familiar with SQL to query {es} data using familiar syntax for BI and reporting.
| <<sql-apis,`_sql`>>

| {kibana-ref}/kuery-query.html[Kibana Query Language (KQL)]
| {kib} Query Language (KQL) is a text-based query language for filtering data when you access it through the {kib} UI.
| Use KQL to filter documents where a value for a field exists, matches a given value, or is within a given range.
| N/A

<<<<<<< HEAD
|===
=======
|===

// New html page
[[scalability]]
=== Get ready for production

Many teams rely on {es} to run their key services. To keep these services running, you can design your {es} deployment
to keep {es} available, even in case of large-scale outages. To keep it running fast, you also can design your
deployment to be responsive to production workloads.

{es} is built to be always available and to scale with your needs. It does this using a distributed architecture.
By distributing your cluster, you can keep Elastic online and responsive to requests.

In case of failure, {es} offers tools for cross-cluster replication and cluster snapshots that can
help you fall back or recover quickly. You can also use cross-cluster replication to serve requests based on the
geographic location of your users and your resources.

{es} also offers security and monitoring tools to help you keep your cluster highly available.

[discrete]
[[use-multiple-nodes-shards]]
==== Use multiple nodes and shards

When you move to production, you need to introduce multiple nodes and shards to your cluster. Nodes and shards are what make {es} distributed and scalable. The size and number of these nodes and shards depends on your data, your use case, and your budget.

These concepts aren't essential if you're just getting started. How you <<elasticsearch-intro-deploy,deploy {es}>> in production determines what you need to know:

* *Self-managed {es}*: You are responsible for setting up and managing nodes, clusters, shards, and replicas. This includes
managing the underlying infrastructure, scaling, and ensuring high availability through failover and backup strategies.
* *Elastic Cloud*: Elastic can autoscale resources in response to workload changes. Choose from different deployment types
to apply sensible defaults for your use case. A basic understanding of nodes, shards, and replicas is still important.
* *Elastic Cloud Serverless*: You don't need to worry about nodes, shards, or replicas. These resources are 100% automated
on the serverless platform, which is designed to scale with your workload.

Learn more about <<nodes-shards,nodes and shards>>.

[discrete]
[[ccr-disaster-recovery-geo-proximity]]
==== CCR for disaster recovery and geo-proximity

To effectively distribute read and write operations across nodes, the nodes in a cluster need good, reliable connections
to each other. To provide better connections, you typically co-locate the nodes in the same data center or nearby data centers.

Co-locating nodes in a single location exposes you to the risk of a single outage taking your entire cluster offline. To
maintain high availability, you can prepare a second cluster that can take over in case of disaster by implementing
cross-cluster replication (CCR).

CCR provides a way to automatically synchronize indices from your primary cluster to a secondary remote cluster that
can serve as a hot backup. If the primary cluster fails, the secondary cluster can take over.

You can also use CCR to create secondary clusters to serve read requests in geo-proximity to your users.

Learn more about <<xpack-ccr,cross-cluster replication>> and about <<high-availability-cluster-design,designing for resilience>>.

[TIP]
====
You can also take <<snapshot-restore,snapshots>> of your cluster that can be restored in case of failure.
====

[discrete]
[[security-and-monitoring]]
==== Security and monitoring

As with any enterprise system, you need tools to secure, manage, and monitor your {es} clusters. Security,
monitoring, and administrative features that are integrated into {es} enable you to use {kibana-ref}/introduction.html[Kibana] as a
control center for managing a cluster.

<<secure-cluster,Learn about securing an {es} cluster>>.

<<monitor-elasticsearch-cluster,Learn about monitoring your cluster>>.

[discrete]
[[cluster-design]]
==== Cluster design

{es} offers many options that allow you to configure your cluster to meet your organization’s goals, requirements,
and restrictions. You can review the following guides to learn how to tune your cluster to meet your needs:

* <<high-availability-cluster-design,Designing for resilience>>
* <<tune-for-indexing-speed,Tune for indexing speed>>
* <<tune-for-search-speed,Tune for search speed>>
* <<tune-for-disk-usage,Tune for disk usage>>
* <<use-elasticsearch-for-time-series-data,Tune for time series data>>

Many {es} options come with different performance considerations and trade-offs. The best way to determine the
optimal configuration for your use case is through https://www.elastic.co/elasticon/conf/2016/sf/quantitative-cluster-sizing[testing with your own data and queries].
>>>>>>> b985b3ea
<|MERGE_RESOLUTION|>--- conflicted
+++ resolved
@@ -373,93 +373,4 @@
 | Use KQL to filter documents where a value for a field exists, matches a given value, or is within a given range.
 | N/A
 
-<<<<<<< HEAD
-|===
-=======
-|===
-
-// New html page
-[[scalability]]
-=== Get ready for production
-
-Many teams rely on {es} to run their key services. To keep these services running, you can design your {es} deployment
-to keep {es} available, even in case of large-scale outages. To keep it running fast, you also can design your
-deployment to be responsive to production workloads.
-
-{es} is built to be always available and to scale with your needs. It does this using a distributed architecture.
-By distributing your cluster, you can keep Elastic online and responsive to requests.
-
-In case of failure, {es} offers tools for cross-cluster replication and cluster snapshots that can
-help you fall back or recover quickly. You can also use cross-cluster replication to serve requests based on the
-geographic location of your users and your resources.
-
-{es} also offers security and monitoring tools to help you keep your cluster highly available.
-
-[discrete]
-[[use-multiple-nodes-shards]]
-==== Use multiple nodes and shards
-
-When you move to production, you need to introduce multiple nodes and shards to your cluster. Nodes and shards are what make {es} distributed and scalable. The size and number of these nodes and shards depends on your data, your use case, and your budget.
-
-These concepts aren't essential if you're just getting started. How you <<elasticsearch-intro-deploy,deploy {es}>> in production determines what you need to know:
-
-* *Self-managed {es}*: You are responsible for setting up and managing nodes, clusters, shards, and replicas. This includes
-managing the underlying infrastructure, scaling, and ensuring high availability through failover and backup strategies.
-* *Elastic Cloud*: Elastic can autoscale resources in response to workload changes. Choose from different deployment types
-to apply sensible defaults for your use case. A basic understanding of nodes, shards, and replicas is still important.
-* *Elastic Cloud Serverless*: You don't need to worry about nodes, shards, or replicas. These resources are 100% automated
-on the serverless platform, which is designed to scale with your workload.
-
-Learn more about <<nodes-shards,nodes and shards>>.
-
-[discrete]
-[[ccr-disaster-recovery-geo-proximity]]
-==== CCR for disaster recovery and geo-proximity
-
-To effectively distribute read and write operations across nodes, the nodes in a cluster need good, reliable connections
-to each other. To provide better connections, you typically co-locate the nodes in the same data center or nearby data centers.
-
-Co-locating nodes in a single location exposes you to the risk of a single outage taking your entire cluster offline. To
-maintain high availability, you can prepare a second cluster that can take over in case of disaster by implementing
-cross-cluster replication (CCR).
-
-CCR provides a way to automatically synchronize indices from your primary cluster to a secondary remote cluster that
-can serve as a hot backup. If the primary cluster fails, the secondary cluster can take over.
-
-You can also use CCR to create secondary clusters to serve read requests in geo-proximity to your users.
-
-Learn more about <<xpack-ccr,cross-cluster replication>> and about <<high-availability-cluster-design,designing for resilience>>.
-
-[TIP]
-====
-You can also take <<snapshot-restore,snapshots>> of your cluster that can be restored in case of failure.
-====
-
-[discrete]
-[[security-and-monitoring]]
-==== Security and monitoring
-
-As with any enterprise system, you need tools to secure, manage, and monitor your {es} clusters. Security,
-monitoring, and administrative features that are integrated into {es} enable you to use {kibana-ref}/introduction.html[Kibana] as a
-control center for managing a cluster.
-
-<<secure-cluster,Learn about securing an {es} cluster>>.
-
-<<monitor-elasticsearch-cluster,Learn about monitoring your cluster>>.
-
-[discrete]
-[[cluster-design]]
-==== Cluster design
-
-{es} offers many options that allow you to configure your cluster to meet your organization’s goals, requirements,
-and restrictions. You can review the following guides to learn how to tune your cluster to meet your needs:
-
-* <<high-availability-cluster-design,Designing for resilience>>
-* <<tune-for-indexing-speed,Tune for indexing speed>>
-* <<tune-for-search-speed,Tune for search speed>>
-* <<tune-for-disk-usage,Tune for disk usage>>
-* <<use-elasticsearch-for-time-series-data,Tune for time series data>>
-
-Many {es} options come with different performance considerations and trade-offs. The best way to determine the
-optimal configuration for your use case is through https://www.elastic.co/elasticon/conf/2016/sf/quantitative-cluster-sizing[testing with your own data and queries].
->>>>>>> b985b3ea
+|===
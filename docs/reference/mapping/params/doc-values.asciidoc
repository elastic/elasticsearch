[[doc-values]]
=== `doc_values`

Most fields are <<mapping-index,indexed>> by default, which makes them
searchable. The inverted index allows queries to look up the search term in
unique sorted list of terms, and from that immediately have access to the list
of documents that contain the term.

Sorting, aggregations, and access to field values in scripts requires a
different data access pattern. Instead of looking up the term and finding
documents, we need to be able to look up the document and find the terms that
it has in a field.

Doc values are the on-disk data structure, built at document index time, which
makes this data access pattern possible. They store the same values as the
`_source` but in a column-oriented fashion that is way more efficient for
sorting and aggregations. Doc values are supported on almost all field types,
with the __notable exception of `text` and `annotated_text` fields__.

<<<<<<< HEAD
<<number,Numeric types>>, <<date,date types>>, the <<ip,ip type>> and the
<<keyword,keyword type>>
=======
<<number,Numeric types>>, <<date,date types>>, the <<boolean,boolean type>>
and the <<keyword,keyword type>>
>>>>>>> 0592c4cd
can also be queried using term or range-based queries
when they are not <<mapping-index,indexed>> but only have doc values enabled.
Query performance on doc values is much slower than on index structures, but
offers an interesting tradeoff between disk usage and query performance for
fields that are only rarely queried and where query performance is not as
important.

All fields which support doc values have them enabled by default. If you are
sure that you don't need to sort or aggregate on a field, or access the field
value from a script, you can disable doc values in order to save disk space:

[source,console]
--------------------------------------------------
PUT my-index-000001
{
  "mappings": {
    "properties": {
      "status_code": { <1>
        "type":       "keyword"
      },
      "session_id": { <2>
        "type":       "keyword",
        "doc_values": false
      }
    }
  }
}
--------------------------------------------------

<1> The `status_code` field has `doc_values` enabled by default.
<2> The `session_id` has `doc_values` disabled, but can still be queried.

NOTE: You cannot disable doc values for <<wildcard-field-type,`wildcard`>>
fields.<|MERGE_RESOLUTION|>--- conflicted
+++ resolved
@@ -17,13 +17,8 @@
 sorting and aggregations. Doc values are supported on almost all field types,
 with the __notable exception of `text` and `annotated_text` fields__.
 
-<<<<<<< HEAD
-<<number,Numeric types>>, <<date,date types>>, the <<ip,ip type>> and the
-<<keyword,keyword type>>
-=======
-<<number,Numeric types>>, <<date,date types>>, the <<boolean,boolean type>>
-and the <<keyword,keyword type>>
->>>>>>> 0592c4cd
+<<number,Numeric types>>, <<date,date types>>, the <<boolean,boolean type>>,
+the <<ip,ip type>> and the <<keyword,keyword type>>
 can also be queried using term or range-based queries
 when they are not <<mapping-index,indexed>> but only have doc values enabled.
 Query performance on doc values is much slower than on index structures, but

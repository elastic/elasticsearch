[[runtime]]
== Runtime fields
beta::[]
A _runtime field_ is a field that is evaluated at query time. Runtime fields
enable you to:

* Add fields to existing documents without reindexing your data
* Start working with your data without understanding how it’s structured
* Override the value returned from an indexed field at query time
* Define fields for a specific use without modifying the underlying schema

You access runtime fields from the search API like any other field, and {es}
sees runtime fields no differently. You can define runtime fields in the
<<runtime-mapping-fields,index mapping>> or in the
<<runtime-search-request,search request>>. Your choice, which is part of the
inherent flexibility of runtime fields.

Runtime fields are useful when working with log data
(see <<runtime-examples,examples>>), especially when you're unsure about the
data structure. Your search speed decreases, but your index size is much
smaller and you can more quickly process logs without having to index them.

[discrete]
[[runtime-benefits]]
=== Benefits
Because runtime fields aren't indexed, adding a runtime field doesn't increase
the index size. You define runtime fields directly in the index mapping, saving
storage costs and increasing ingestion speed. You can more quickly ingest
data into the Elastic Stack and access it right away. When you define a runtime
field, you can immediately use it in search requests, aggregations, filtering,
and sorting.

If you make a runtime field an indexed field, you don't need to modify any
queries that refer to the runtime field. Better yet, you can refer to some
indices where the field is a runtime field, and other indices where the field
is an indexed field. You have the flexibility to choose which fields to index
and which ones to keep as runtime fields.

At its core, the most important benefit of runtime fields is the ability to
add fields to documents after you've ingested them. This capability simplifies
mapping decisions because you don't have to decide how to parse your data up
front, and can use runtime fields to amend the mapping at any time. Using
runtime fields allows for a smaller index and faster ingest time, which
combined use less resources and reduce your operating costs.

[discrete]
[[runtime-compromises]]
=== Compromises
Runtime fields use less disk space and provide flexibility in how you access
your data, but can impact search performance based on the computation defined in
the runtime script.

To balance search performance and flexibility, index fields that you'll
commonly search for and filter on, such as a timestamp. {es} automatically uses
these indexed fields first when running a query, resulting in a fast response
time. You can then use runtime fields to limit the number of fields that {es}
needs to calculate values for. Using indexed fields in tandem with runtime
fields provides flexibility in the data that you index and how you define
queries for other fields.

Use the <<async-search,asynchronous search API>> to run searches that include
runtime fields. This method of search helps to offset the performance impacts
of computing values for runtime fields in each document containing that field.
If the query can't return the result set synchronously, you'll get results
asynchronously as they become available.

IMPORTANT: Queries against runtime fields are considered expensive. If
<<query-dsl-allow-expensive-queries,`search.allow_expensive_queries`>> is set
to `false`, expensive queries are not allowed and {es} will reject any queries
against runtime fields.

[[runtime-mapping-fields]]
=== Map a runtime field
beta::[]
You map runtime fields by adding a `runtime` section under the mapping
definition and defining
<<modules-scripting-using,a Painless script>>. This script has access to the
entire context of a document, including the original `_source` and any mapped
fields plus their values. At query time, the script runs and generates values
for each scripted field that is required for the query.

When defining a Painless script to use with runtime fields, you must include
`emit` to emit calculated values. For example, the script in the following
request extracts the day of the week from the `@timestamp` field, which is
defined as a `date` type. The script calculates the day of the week based on
the value of `timestamp`, and uses `emit` to return the calculated value.

[source,console]
----
PUT my-index/
{
  "mappings": {
    "runtime": {
      "day_of_week": {
        "type": "keyword",
        "script": {
          "source": "emit(doc['@timestamp'].value.dayOfWeekEnum.getDisplayName(TextStyle.FULL, Locale.ROOT))"
        }
      }
    },
    "properties": {
      "timestamp": {"type": "date"}
    }
  }
}
----

The `runtime` section can be any of these data types:

// tag::runtime-data-types[]
* `boolean`
* `date`
* `double`
* `geo_point`
* `ip`
* `keyword`
* `long`
// end::runtime-data-types[]

Runtime fields with a `type` of `date` can accept the
<<mapping-date-format,`format`>> parameter exactly as the `date` field type.

If <<dynamic-field-mapping,dynamic field mapping>> is enabled where the
`dynamic` parameter is set to `runtime`, new fields are automatically added to
the index mapping as runtime fields:

[source,console]
----
PUT my-index
{
  "mappings": {
    "dynamic": "runtime",
    "properties": {
      "timestamp": {
        "type": "date"
      }
    }
  }
}
----

<<<<<<< HEAD
[[runtime-fields-scriptless]]
==== Define runtime fields without a script
You can define a runtime field in the mapping definition without a
script. At query time, {es} looks in `_source` for a field with the same name
and returns a value if one exists. If a field with the same name doesn’t
exist, the response doesn't include any values for that runtime field.

[source,console]
----
PUT my-index/
{
  "mappings": {
    "runtime": {
      "model_number": {
        "type": "keyword"
      }
    }
  }
}
----
=======
You can update or remove runtime fields at any time. To replace an existing runtime field, add a new runtime field to the mappings with the same name. To remove a runtime field from the mappings, set the value of the runtime field to `null`:

 [source,console]
 ----
 PUT my-index/_mapping
 {
   "runtime": {
     "day_of_week": null
   }
 }
 ----
>>>>>>> 9b88ae92

[[runtime-updating-scripts]]
.Updating and removing runtime fields
****

Updating or removing a runtime field while a dependent query is running can return
inconsistent results. Each shard might have access to different versions of the
script, depending on when the mapping change takes effect.

Existing queries or visualizations in {kib} that rely on runtime fields can
fail if you remove or update the field. For example, a bar chart visualization
that uses a runtime field of type `ip` will fail if the type is changed
to `boolean`, or if the runtime field is removed.

****

[[runtime-search-request]]
=== Define runtime fields in a search request
beta::[]
You can specify a `runtime_mappings` section in a search request to create
runtime fields that exist only as part of the query. You specify a script
as part of the `runtime_mappings` section, just as you would if adding a
runtime field to the mappings.

Fields defined in the search request take precedence over fields defined with
the same name in the index mappings. This flexibility allows you to shadow
existing fields and calculate a different value in the search request, without
modifying the field itself. If you made a mistake in your index mapping, you
can use runtime fields to calculate values that override values in the mapping
during the search request.

In the following request, the values for the `day_of_week` field are calculated
dynamically, and only within the context of this search request:

[source,console]
----
GET my-index/_search
{
  "runtime_mappings": {
    "day_of_week": {
      "type": "keyword",
      "script": {
        "source": "emit(doc['@timestamp'].value.dayOfWeekEnum.getDisplayName(TextStyle.FULL, Locale.ROOT))"
      }
    }
  },
  "aggs": {
    "day_of_week": {
      "terms": {
        "field": "day_of_week"
      }
    }
  }
}
----
//TEST[continued]

Defining a runtime field in a search request uses the same format as defining
a runtime field in the index mapping. That consistency means you can promote a
runtime field from a search request to the index mapping by moving the field
definition from `runtime_mappings` in the search request to the `runtime`
section of the index mapping.

[[runtime-override-values]]
=== Override field values at query time
beta::[]
If you create a runtime field with the same name as a field that
already exists in the mapping, the runtime field shadows the mapped field. At
query time, {es} evaluates the runtime field, calculates a value based on the
script, and returns the value as part of the query. Because the runtime field
shadows the mapped field, you can override the value returned in search without
modifying the mapped field.

For example, let's say you indexed the following documents into `my-index`:

[source,console]
----
POST my-index/_bulk?refresh=true
{"index":{}}
{"timestamp":1516729294000,"model_number":"QVKC92Q","measures":{"voltage":5.2}}
{"index":{}}
{"timestamp":1516642894000,"model_number":"QVKC92Q","measures":{"voltage":5.8}}
{"index":{}}
{"timestamp":1516556494000,"model_number":"QVKC92Q","measures":{"voltage":5.1}}
{"index":{}}
{"timestamp":1516470094000,"model_number":"QVKC92Q","measures":{"voltage":5.6}}
{"index":{}}
{"timestamp":1516383694000,"model_number":"HG537PU","measures":{"voltage":4.2}}
{"index":{}}
{"timestamp":1516297294000,"model_number":"HG537PU","measures":{"voltage":4.0}}
----

You later realize that the `HG537PU` sensors aren't reporting their true
voltage. The indexed values are supposed to be 1.7 times higher than
the reported values! Instead of reindexing your data, you can define a script in
the `runtime_mappings` section of the `_search` request to shadow the `voltage`
field and calculate a new value at query time.

If you search for documents where the model number matches `HG537PU`:

[source,console]
----
GET my-index/_search
{
  "query": {
    "match": {
      "model_number": "HG537PU"
    }
  }
}
----
//TEST[continued]

The response includes indexed values for documents matching model number
`HG537PU`:

[source,console-result]
----
{
  ...
  "hits" : {
    "total" : {
      "value" : 2,
      "relation" : "eq"
    },
    "max_score" : 1.0296195,
    "hits" : [
      {
        "_index" : "my-index",
        "_id" : "F1BeSXYBg_szTodcYCmk",
        "_score" : 1.0296195,
        "_source" : {
          "timestamp" : 1516383694000,
          "model_number" : "HG537PU",
          "measures" : {
            "voltage" : 4.2
          }
        }
      },
      {
        "_index" : "my-index",
        "_id" : "l02aSXYBkpNf6QRDO62Q",
        "_score" : 1.0296195,
        "_source" : {
          "timestamp" : 1516297294000,
          "model_number" : "HG537PU",
          "measures" : {
            "voltage" : 4.0
          }
        }
      }
    ]
  }
}
----
// TESTRESPONSE[s/\.\.\./"took" : $body.took,"timed_out" : $body.timed_out,"_shards" : $body._shards,/]
// TESTRESPONSE[s/"_id" : "F1BeSXYBg_szTodcYCmk"/"_id": $body.hits.hits.0._id/]
// TESTRESPONSE[s/"_id" : "l02aSXYBkpNf6QRDO62Q"/"_id": $body.hits.hits.1._id/]

The following request defines a runtime field where the script evaluates the
`model_number` field where the value is `HG537PU`. For each match, the script
multiplies the value for the `voltage` field by `1.7`.

Using the <<search-fields,`fields`>> parameter on the `_search` API, you can
retrieve the value that the script calculates for the `measures.voltage` field
for documents matching the search request:

[source,console]
----
POST my-index/_search
{
  "runtime_mappings": {
    "measures.voltage": {
      "type": "double",
      "script": {
        "source":
        """if (doc['model_number.keyword'].value.equals('HG537PU'))
        {emit(1.7 * params._source['measures']['voltage']);}
        else{emit(params._source['measures']['voltage']);}"""
      }
    }
  },
  "query": {
    "match": {
      "model_number": "HG537PU"
    }
  },
  "fields": ["measures.voltage"]
}
----
//TEST[continued]

Looking at the response, the calculated values for `measures.voltage` on each
result are `7.14` and `6.8`. That's more like it! The runtime field calculated
this value as part of the search request without modifying the mapped value,
which still returns in the response:

[source,console-result]
----
{
  ...
  "hits" : {
    "total" : {
      "value" : 2,
      "relation" : "eq"
    },
    "max_score" : 1.0296195,
    "hits" : [
      {
        "_index" : "my-index",
        "_id" : "F1BeSXYBg_szTodcYCmk",
        "_score" : 1.0296195,
        "_source" : {
          "timestamp" : 1516383694000,
          "model_number" : "HG537PU",
          "measures" : {
            "voltage" : 4.2
          }
        },
        "fields" : {
          "measures.voltage" : [
            7.14
          ]
        }
      },
      {
        "_index" : "my-index",
        "_id" : "l02aSXYBkpNf6QRDO62Q",
        "_score" : 1.0296195,
        "_source" : {
          "timestamp" : 1516297294000,
          "model_number" : "HG537PU",
          "measures" : {
            "voltage" : 4.0
          }
        },
        "fields" : {
          "measures.voltage" : [
            6.8
          ]
        }
      }
    ]
  }
}
----
// TESTRESPONSE[s/\.\.\./"took" : $body.took,"timed_out" : $body.timed_out,"_shards" : $body._shards,/]
// TESTRESPONSE[s/"_id" : "F1BeSXYBg_szTodcYCmk"/"_id": $body.hits.hits.0._id/]
// TESTRESPONSE[s/"_id" : "l02aSXYBkpNf6QRDO62Q"/"_id": $body.hits.hits.1._id/]

[[runtime-retrieving-fields]]
=== Retrieve a runtime field
beta::[]
Use the <<search-fields,`fields`>> parameter on the `_search` API to retrieve
the values of runtime fields. Runtime fields won't display in `_source`, but
the `fields` API works for all fields, even those that were not sent as part of
the original `_source`.

[discrete]
[[runtime-define-field-dayofweek]]
==== Define a runtime field to calculate the day of week
For example, the following request adds a runtime field called `day_of_week`.
The runtime field includes a script that calculates the day of the week based
on the value of the `@timestamp` field. We'll include `"dynamic":"runtime"` in
the request so that new fields are added to the mapping as runtime fields.

[source,console]
----
PUT my-index/
{
  "mappings": {
    "dynamic": "runtime",
    "runtime": {
      "day_of_week": {
        "type": "keyword",
        "script": {
          "source": "emit(doc['@timestamp'].value.dayOfWeekEnum.getDisplayName(TextStyle.FULL, Locale.ROOT))"
        }
      }
    },
    "properties": {
      "timestamp": {"type": "date"}
    }
  }
}
----

[discrete]
[[runtime-ingest-data]]
==== Ingest some data
Let's ingest some sample data, which will result in two indexed fields:
`@timestamp` and `message`.

[source,console]
----
POST /my-index/_bulk?refresh
{ "index": {}}
{ "@timestamp": "2020-06-21T15:00:01-05:00", "message" : "211.11.9.0 - - [2020-06-21T15:00:01-05:00] \"GET /english/index.html HTTP/1.0\" 304 0"}
{ "index": {}}
{ "@timestamp": "2020-06-21T15:00:01-05:00", "message" : "211.11.9.0 - - [2020-06-21T15:00:01-05:00] \"GET /english/index.html HTTP/1.0\" 304 0"}
{ "index": {}}
{ "@timestamp": "2020-04-30T14:30:17-05:00", "message" : "40.135.0.0 - - [2020-04-30T14:30:17-05:00] \"GET /images/hm_bg.jpg HTTP/1.0\" 200 24736"}
{ "index": {}}
{ "@timestamp": "2020-04-30T14:30:53-05:00", "message" : "232.0.0.0 - - [2020-04-30T14:30:53-05:00] \"GET /images/hm_bg.jpg HTTP/1.0\" 200 24736"}
{ "index": {}}
{ "@timestamp": "2020-04-30T14:31:12-05:00", "message" : "26.1.0.0 - - [2020-04-30T14:31:12-05:00] \"GET /images/hm_bg.jpg HTTP/1.0\" 200 24736"}
{ "index": {}}
{ "@timestamp": "2020-04-30T14:31:19-05:00", "message" : "247.37.0.0 - - [2020-04-30T14:31:19-05:00] \"GET /french/splash_inet.html HTTP/1.0\" 200 3781"}
{ "index": {}}
{ "@timestamp": "2020-04-30T14:31:27-05:00", "message" : "252.0.0.0 - - [2020-04-30T14:31:27-05:00] \"GET /images/hm_bg.jpg HTTP/1.0\" 200 24736"}
{ "index": {}}
{ "@timestamp": "2020-04-30T14:31:29-05:00", "message" : "247.37.0.0 - - [2020-04-30T14:31:29-05:00] \"GET /images/hm_brdl.gif HTTP/1.0\" 304 0"}
{ "index": {}}
{ "@timestamp": "2020-04-30T14:31:29-05:00", "message" : "247.37.0.0 - - [2020-04-30T14:31:29-05:00] \"GET /images/hm_arw.gif HTTP/1.0\" 304 0"}
{ "index": {}}
{ "@timestamp": "2020-04-30T14:31:32-05:00", "message" : "247.37.0.0 - - [2020-04-30T14:31:32-05:00] \"GET /images/nav_bg_top.gif HTTP/1.0\" 200 929"}
{ "index": {}}
{ "@timestamp": "2020-04-30T14:31:43-05:00", "message" : "247.37.0.0 - - [2020-04-30T14:31:43-05:00] \"GET /french/images/nav_venue_off.gif HTTP/1.0\" 304 0"}
----
//TEST[continued]

[discrete]
[[runtime-search-dayofweek]]
==== Search for the calculated day of week
The following request uses the search API to retrieve the `day_of_week` field
that the original request defined as a runtime field in the mapping. The value
for this field is calculated dynamically at query time without reindexing
documents or indexing the `day_of_week` field. This flexibility allows you to
modify the mapping without changing any field values.

[source,console]
----
GET my-index/_search
{
  "fields": [
    "@timestamp",
    "day_of_week"
  ],
  "_source": false
}
----
// TEST[continued]

The previous request returns the `day_of_week` field for all matching documents.
We can define another runtime field called `client_ip` that also operates on
the `message` field and will further refine the query:

[source,console]
----
PUT /my-index/_mapping
{
  "runtime": {
    "client_ip": {
      "type": "ip",
      "script" : {
      "source" : "String m = doc[\"message\"].value; int end = m.indexOf(\" \"); emit(m.substring(0, end));"
      }
    }
  }
}
----
//TEST[continued]

Run another query, but search for a specific IP address using the `client_ip`
runtime field:

[source,console]
----
GET my-index/_search
{
  "size": 1,
  "query": {
    "match": {
      "client_ip": "211.11.9.0"
    }
  },
  "fields" : ["*"]
}
----
//TEST[continued]

This time, the response includes only two hits. The value for `day_of_week`
(`Sunday`) was calculated at query time using the runtime script defined in the
mapping, and the result includes only documents matching the `211.11.9.0` IP
address.

[source,console-result]
----
{
  ...
  "hits" : {
    "total" : {
      "value" : 2,
      "relation" : "eq"
    },
    "max_score" : 1.0,
    "hits" : [
      {
        "_index" : "my-index",
        "_id" : "oWs5KXYB-XyJbifr9mrz",
        "_score" : 1.0,
        "_source" : {
          "@timestamp" : "2020-06-21T15:00:01-05:00",
          "message" : "211.11.9.0 - - [2020-06-21T15:00:01-05:00] \"GET /english/index.html HTTP/1.0\" 304 0"
        },
        "fields" : {
          "@timestamp" : [
            "2020-06-21T20:00:01.000Z"
          ],
          "client_ip" : [
            "211.11.9.0"
          ],
          "message" : [
            "211.11.9.0 - - [2020-06-21T15:00:01-05:00] \"GET /english/index.html HTTP/1.0\" 304 0"
          ],
          "day_of_week" : [
            "Sunday"
          ]
        }
      }
    ]
  }
}
----
// TESTRESPONSE[s/\.\.\./"took" : $body.took,"timed_out" : $body.timed_out,"_shards" : $body._shards,/]
// TESTRESPONSE[s/"_id" : "oWs5KXYB-XyJbifr9mrz"/"_id": $body.hits.hits.0._id/]
// TESTRESPONSE[s/"day_of_week" : \[\n\s+"Sunday"\n\s\]/"day_of_week": $body.hits.hits.0.fields.day_of_week/]


[[runtime-examples]]
=== Explore your data with runtime fields
beta::[]
Consider a large set of log data that you want to extract fields from.
Indexing the data is time consuming and uses a lot of disk space, and you just
want to explore the data structure without committing to a schema up front.

You know that your log data contains specific fields that you want to extract.
In this case, we want to focus on the `@timestamp` and `message` fields. By
using runtime fields, you can define scripts to calculate values at search
time for these fields.

[[runtime-examples-define-fields]]
==== Define indexed fields as a starting point

You can start with a simple example by adding the `@timestamp` and `message`
fields to the `my-index` mapping as indexed fields. To remain flexible, use
`wildcard` as the field type for `message`:

[source,console]
----
PUT /my-index/
{
  "mappings": {
    "properties": {
      "@timestamp": {
        "format": "strict_date_optional_time||epoch_second",
        "type": "date"
      },
      "message": {
        "type": "wildcard"
      }
    }
  }
}
----

[[runtime-examples-ingest-data]]
==== Ingest some data
After mapping the fields you want to retrieve, index a few records from
your log data into {es}. The following request uses the <<docs-bulk,bulk API>>
to index raw log data into `my-index`. Instead of indexing all of your log
data, you can use a small sample to experiment with runtime fields.

[source,console]
----
POST /my-index/_bulk?refresh
{ "index": {}}
{ "@timestamp": "2020-06-21T15:00:01-05:00", "message" : "211.11.9.0 - - [2020-06-21T15:00:01-05:00] \"GET /english/index.html HTTP/1.0\" 304 0"}
{ "index": {}}
{ "@timestamp": "2020-06-21T15:00:01-05:00", "message" : "211.11.9.0 - - [2020-06-21T15:00:01-05:00] \"GET /english/index.html HTTP/1.0\" 304 0"}
{ "index": {}}
{ "@timestamp": "2020-04-30T14:30:17-05:00", "message" : "40.135.0.0 - - [2020-04-30T14:30:17-05:00] \"GET /images/hm_bg.jpg HTTP/1.0\" 200 24736"}
{ "index": {}}
{ "@timestamp": "2020-04-30T14:30:53-05:00", "message" : "232.0.0.0 - - [2020-04-30T14:30:53-05:00] \"GET /images/hm_bg.jpg HTTP/1.0\" 200 24736"}
{ "index": {}}
{ "@timestamp": "2020-04-30T14:31:12-05:00", "message" : "26.1.0.0 - - [2020-04-30T14:31:12-05:00] \"GET /images/hm_bg.jpg HTTP/1.0\" 200 24736"}
{ "index": {}}
{ "@timestamp": "2020-04-30T14:31:19-05:00", "message" : "247.37.0.0 - - [2020-04-30T14:31:19-05:00] \"GET /french/splash_inet.html HTTP/1.0\" 200 3781"}
{ "index": {}}
{ "@timestamp": "2020-04-30T14:31:27-05:00", "message" : "252.0.0.0 - - [2020-04-30T14:31:27-05:00] \"GET /images/hm_bg.jpg HTTP/1.0\" 200 24736"}
{ "index": {}}
{ "@timestamp": "2020-04-30T14:31:29-05:00", "message" : "247.37.0.0 - - [2020-04-30T14:31:29-05:00] \"GET /images/hm_brdl.gif HTTP/1.0\" 304 0"}
{ "index": {}}
{ "@timestamp": "2020-04-30T14:31:29-05:00", "message" : "247.37.0.0 - - [2020-04-30T14:31:29-05:00] \"GET /images/hm_arw.gif HTTP/1.0\" 304 0"}
{ "index": {}}
{ "@timestamp": "2020-04-30T14:31:32-05:00", "message" : "247.37.0.0 - - [2020-04-30T14:31:32-05:00] \"GET /images/nav_bg_top.gif HTTP/1.0\" 200 929"}
{ "index": {}}
{ "@timestamp": "2020-04-30T14:31:43-05:00", "message" : "247.37.0.0 - - [2020-04-30T14:31:43-05:00] \"GET /french/images/nav_venue_off.gif HTTP/1.0\" 304 0"}
----
// TEST[continued]

At this point, you can view how {es} stores your raw data.

[source,console]
----
GET /my-index
----
// TEST[continued]

The mapping contains two fields: `@timestamp` and `message`.

[source,console-result]
----
{
  "my-index" : {
    "aliases" : { },
    "mappings" : {
      "properties" : {
        "@timestamp" : {
          "type" : "date",
          "format" : "strict_date_optional_time||epoch_second"
        },
        "message" : {
          "type" : "wildcard"
        }
      }
    },
    ...
  }
}
----
// TESTRESPONSE[s/\.\.\./"settings": $body.my-index.settings/]

[[runtime-examples-runtime-field]]
==== Define a runtime field to search by IP address
If you want to retrieve results that include `clientip`, you can add that field
as a runtime field in the mapping. The runtime script operates on the `clientip`
field at runtime to calculate values for that field.

[source,console]
----
PUT /my-index/_mapping
{
  "runtime": {
    "clientip": {
      "type": "ip",
      "script" : {
      "source" : "String m = doc[\"message\"].value; int end = m.indexOf(\" \"); emit(m.substring(0, end));"
      }
    }
  }
}
----
// TEST[continued]

Using the `clientip` runtime field, you can define a simple query to run a
search for a specific IP address and return all related fields.

[source,console]
----
GET my-index/_search
{
  "size": 1,
  "query": {
    "match": {
      "clientip": "211.11.9.0"
    }
  },
  "fields" : ["*"]
}
----
// TEST[continued]

The API returns the following result. Without building your data structure in
advance, you can search and explore your data in meaningful ways to experiment
and determine which fields to index.

[source,console-result]
----
{
  ...
  "hits" : {
    "total" : {
      "value" : 2,
      "relation" : "eq"
    },
    "max_score" : 1.0,
    "hits" : [
      {
        "_index" : "my-index",
        "_id" : "oWs5KXYB-XyJbifr9mrz",
        "_score" : 1.0,
        "_source" : {
          "@timestamp" : "2020-06-21T15:00:01-05:00",
          "message" : "211.11.9.0 - - [2020-06-21T15:00:01-05:00] \"GET /english/index.html HTTP/1.0\" 304 0"
        },
        "fields" : {
          "@timestamp" : [
            "2020-06-21T20:00:01.000Z"
          ],
          "clientip" : [
            "211.11.9.0"
          ],
          "message" : [
            "211.11.9.0 - - [2020-06-21T15:00:01-05:00] \"GET /english/index.html HTTP/1.0\" 304 0"
          ]
        }
      }
    ]
  }
}
----
// TESTRESPONSE[s/\.\.\./"took" : $body.took,"timed_out" : $body.timed_out,"_shards" : $body._shards,/]
// TESTRESPONSE[s/"_id" : "oWs5KXYB-XyJbifr9mrz"/"_id": $body.hits.hits.0._id/]<|MERGE_RESOLUTION|>--- conflicted
+++ resolved
@@ -139,7 +139,7 @@
 }
 ----
 
-<<<<<<< HEAD
+[discrete]
 [[runtime-fields-scriptless]]
 ==== Define runtime fields without a script
 You can define a runtime field in the mapping definition without a
@@ -160,8 +160,14 @@
   }
 }
 ----
-=======
-You can update or remove runtime fields at any time. To replace an existing runtime field, add a new runtime field to the mappings with the same name. To remove a runtime field from the mappings, set the value of the runtime field to `null`:
+
+[discrete]
+[[runtime-updating-scripts]]
+==== Updating and removing runtime fields
+
+You can update or remove runtime fields at any time. To replace an existing runtime field, 
+add a new runtime field to the mappings with the same name. To remove a runtime field 
+from the mappings, set the value of the runtime field to `null`:
 
  [source,console]
  ----
@@ -172,11 +178,6 @@
    }
  }
  ----
->>>>>>> 9b88ae92
-
-[[runtime-updating-scripts]]
-.Updating and removing runtime fields
-****
 
 Updating or removing a runtime field while a dependent query is running can return
 inconsistent results. Each shard might have access to different versions of the
@@ -186,8 +187,6 @@
 fail if you remove or update the field. For example, a bar chart visualization
 that uses a runtime field of type `ip` will fail if the type is changed
 to `boolean`, or if the runtime field is removed.
-
-****
 
 [[runtime-search-request]]
 === Define runtime fields in a search request

[role="xpack"]
[[semantic-text]]
=== Semantic text field type
++++
<titleabbrev>Semantic text</titleabbrev>
++++

beta[]

The `semantic_text` field type automatically generates embeddings for text content using an inference endpoint.
Long passages are <<auto-text-chunking, automatically chunked>> to smaller sections to enable the processing of larger corpuses of text.

The `semantic_text` field type specifies an inference endpoint identifier that will be used to generate embeddings.
You can create the inference endpoint by using the <<put-inference-api>>.
This field type and the <<query-dsl-semantic-query,`semantic` query>> type make it simpler to perform semantic search on your data. 

If you don’t specify an inference endpoint, the `inference_id` field defaults to `.elser-2-elasticsearch`, a preconfigured endpoint for the elasticsearch service.

Using `semantic_text`, you won't need to specify how to generate embeddings for your data, or how to index it.
The {infer} endpoint automatically determines the embedding generation, indexing, and query to use.

If you use the preconfigured `.elser-2-elasticsearch` endpoint, you can set up `semantic_text` with the following API request:

[source,console]
------------------------------------------------------------
PUT my-index-000001
{
  "mappings": {
    "properties": {
      "inference_field": {
        "type": "semantic_text"
      }
    }
  }
}
------------------------------------------------------------

To use a custom {infer} endpoint instead of the default `.elser-2-elasticsearch`, you must <<put-inference-api>> and specify its `inference_id` when setting up the `semantic_text` field type.

[source,console]
------------------------------------------------------------
PUT my-index-000002
{
  "mappings": {
    "properties": {
      "inference_field": {
        "type": "semantic_text",
        "inference_id": "my-openai-endpoint" <1>
      }
    }
  }
}
------------------------------------------------------------
// TEST[skip:Requires inference endpoint]
<1> The `inference_id` of the {infer} endpoint to use to generate embeddings.

The recommended way to use `semantic_text` is by having dedicated {infer} endpoints for ingestion and search.
This ensures that search speed remains unaffected by ingestion workloads, and vice versa.
After creating dedicated {infer} endpoints for both, you can reference them using the `inference_id` and `search_inference_id` parameters when setting up the index mapping for an index that uses the `semantic_text` field.

[source,console]
------------------------------------------------------------
PUT my-index-000003
{
  "mappings": {
    "properties": {
      "inference_field": {
        "type": "semantic_text",
        "inference_id": "my-elser-endpoint-for-ingest",
        "search_inference_id": "my-elser-endpoint-for-search"
      }
    }
  }
}
------------------------------------------------------------
// TEST[skip:Requires inference endpoint]


[discrete]
[[semantic-text-params]]
==== Parameters for `semantic_text` fields

`inference_id`::
(Required, string)
{infer-cap} endpoint that will be used to generate embeddings for the field.
By default, `.elser-2-elasticsearch` is used.
This parameter cannot be updated.
Use the <<put-inference-api>> to create the endpoint.
If `search_inference_id` is specified, the {infer} endpoint will only be used at index time.

`search_inference_id`::
(Optional, string)
{infer-cap} endpoint that will be used to generate embeddings at query time.
You can update this parameter by using the <<indices-put-mapping, Update mapping API>>.
Use the <<put-inference-api>> to create the endpoint.
If not specified, the {infer} endpoint defined by `inference_id` will be used at both index and query time.

[discrete]
[[infer-endpoint-validation]]
==== {infer-cap} endpoint validation

The `inference_id` will not be validated when the mapping is created, but when documents are ingested into the index.
When the first document is indexed, the `inference_id` will be used to generate underlying indexing structures for the field.

WARNING: Removing an {infer} endpoint will cause ingestion of documents and semantic queries to fail on indices that define `semantic_text` fields with that {infer} endpoint as their `inference_id`.
Trying to <<delete-inference-api,delete an {infer} endpoint>> that is used on a `semantic_text` field will result in an error.


[discrete]
[[auto-text-chunking]]
==== Text chunking

{infer-cap} endpoints have a limit on the amount of text they can process.
To allow for large amounts of text to be used in semantic search, `semantic_text` automatically generates smaller passages if needed, called _chunks_.

Each chunk refers to a passage of the text and the corresponding embedding generated from it.
When querying, the individual passages will be automatically searched for each document, and the most relevant passage will be used to compute a score.

For more details on chunking and how to configure chunking settings, see <<infer-chunking-config, Configuring chunking>> in the Inference API documentation.

Refer to <<semantic-search-semantic-text,this tutorial>> to learn more about
semantic search using `semantic_text` and the `semantic` query.

[discrete]
[[semantic-text-highlighting]]
==== Extracting Relevant Fragments from Semantic Text

You can extract the most relevant fragments from a semantic text field by using the <<highlighting,highlight parameter>> in the <<search-search-api-request-body,Search API>>.

[source,console]
------------------------------------------------------------
<<<<<<< HEAD
"inference_field": {
  "text": "these are not the droids you're looking for", <1>
  "inference": {
    "inference_id": ".elser-2-elasticsearch", <2>
    "model_settings": { <3>
      "task_type": "sparse_embedding"
=======
PUT test-index
{
    "query": {
        "semantic": {
            "field": "my_semantic_field"
        }
>>>>>>> bc0b77e1
    },
    "highlight": {
        "fields": {
            "my_semantic_field": {
                "type": "semantic",
                "number_of_fragments": 2,  <1>
                "order": "score"           <2>
            }
        }
    }
}
------------------------------------------------------------
// TEST[skip:Requires inference endpoint]
<1> Specifies the maximum number of fragments to return.
<2> Sorts highlighted fragments by score when set to `score`. By default, fragments will be output in the order they appear in the field (order: none).

[discrete]
[[custom-indexing]]
==== Customizing `semantic_text` indexing

`semantic_text` uses defaults for indexing data based on the {infer} endpoint
specified. It enables you to quickstart your semantic search by providing
automatic {infer} and a dedicated query so you don't need to provide further
details.

In case you want to customize data indexing, use the
<<sparse-vector,`sparse_vector`>> or <<dense-vector,`dense_vector`>> field
types and create an ingest pipeline with an
<<inference-processor, {infer} processor>> to generate the embeddings.
<<semantic-search-inference,This tutorial>> walks you through the process. In
these cases - when you use `sparse_vector` or `dense_vector` field types instead
of the `semantic_text` field type to customize indexing - using the 
<<query-dsl-semantic-query,`semantic_query`>> is not supported for querying the 
field data.


[discrete]
[[update-script]]
==== Updates to `semantic_text` fields

Updates that use scripts are not supported for an index contains a `semantic_text` field.
Even if the script targets non-`semantic_text` fields, the update will fail when the index contains a `semantic_text` field.


[discrete]
[[copy-to-support]]
==== `copy_to` support

The `semantic_text` field type can be the target of
<<copy-to,`copy_to` fields>>. This means you can use a single `semantic_text`
field to collect the values of other fields for semantic search. Each value has
its embeddings calculated separately; each field value is a separate set of chunk(s) in
the resulting embeddings.

This imposes a restriction on bulk requests and ingestion pipelines that update documents with `semantic_text` fields.
In these cases, all fields that are copied to a `semantic_text` field, including the `semantic_text` field value, must have a value to ensure every embedding is calculated correctly.

For example, the following mapping:

[source,console]
------------------------------------------------------------
PUT test-index
{
    "mappings": {
        "properties": {
            "infer_field": {
                "type": "semantic_text",
                "inference_id": ".elser-2-elasticsearch"
            },
            "source_field": {
                "type": "text",
                "copy_to": "infer_field"
            }
        }
    }
}
------------------------------------------------------------
// TEST[skip:TBD]

Will need the following bulk update request to ensure that `infer_field` is updated correctly:

[source,console]
------------------------------------------------------------
PUT test-index/_bulk
{"update": {"_id": "1"}}
{"doc": {"infer_field": "updated inference field", "source_field": "updated source field"}}
------------------------------------------------------------
// TEST[skip:TBD]

Notice that both the `semantic_text` field and the source field are updated in the bulk request.


[discrete]
[[limitations]]
==== Limitations

`semantic_text` field types have the following limitations:

* `semantic_text` fields are not currently supported as elements of <<nested,nested fields>>.
* `semantic_text` fields can't currently be set as part of <<dynamic-templates>>.
* `semantic_text` fields can't be defined as <<multi-fields,multi-fields>> of another field, nor can they contain other fields as multi-fields.<|MERGE_RESOLUTION|>--- conflicted
+++ resolved
@@ -129,21 +129,12 @@
 
 [source,console]
 ------------------------------------------------------------
-<<<<<<< HEAD
-"inference_field": {
-  "text": "these are not the droids you're looking for", <1>
-  "inference": {
-    "inference_id": ".elser-2-elasticsearch", <2>
-    "model_settings": { <3>
-      "task_type": "sparse_embedding"
-=======
 PUT test-index
 {
     "query": {
         "semantic": {
             "field": "my_semantic_field"
         }
->>>>>>> bc0b77e1
     },
     "highlight": {
         "fields": {

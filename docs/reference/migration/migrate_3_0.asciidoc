[[breaking-changes-3.0]]
== Breaking changes in 3.0

This section discusses the changes that you need to be aware of when migrating
your application to Elasticsearch 3.0.

=== Search changes

==== `search_type=count` removed

The `count` search type was deprecated since version 2.0.0 and is now removed.
In order to get the same benefits, you just need to set the value of the `size`
parameter to `0`.

For instance, the following request:
[source,sh]
---------------
GET /my_index/_search?search_type=count
{
  "aggs": {
    "my_terms": {
       "terms": {
         "field": "foo"
       }
     }
  }
}
---------------

can be replaced with:
[source,sh]
---------------
GET /my_index/_search
{
  "size": 0,
  "aggs": {
    "my_terms": {
       "terms": {
         "field": "foo"
       }
     }
  }
}
---------------

==== `search_type=scan` removed

The `scan` search type was deprecated since version 2.1.0 and is now removed.
All benefits from this search type can now be achieved by doing a scroll
request that sorts documents in `_doc` order, for instance:

[source,sh]
---------------
GET /my_index/_search?scroll=2m
{
  "sort": [
    "_doc"
  ]
}
---------------

Scroll requests sorted by `_doc` have been optimized to more efficiently resume
from where the previous request stopped, so this will have the same performance
characteristics as the former `scan` search type.

=== REST API changes

==== search exists api removed

The search exists api has been removed in favour of using the search api with
`size` set to `0` and `terminate_after` set to `1`.

==== `/_optimize` endpoint removed

The deprecated `/_optimize` endpoint has been removed. The `/_forcemerge`
endpoint should be used in lieu of optimize.

==== Deprecated queries removed

The following deprecated queries have been removed:
* `filtered`: use `bool` query instead, which supports `filter` clauses too
* `and`: use `must` clauses in a `bool` query instead
* `or`: use should clauses in a `bool` query instead
* `limit`: use `terminate_after` parameter instead
* `fquery`: obsolete after filters and queries have been merged
* `query`: obsolete after filters and queries have been merged

==== Unified fuzziness parameter

* Removed support for the deprecated `min_similarity` parameter in `fuzzy query`, in favour of `similarity`.
* Removed support for the deprecated `fuzzy_min_sim` parameter in `query_string` query, in favour of `similarity`.
* Removed support for the deprecated `edit_distance` parameter in completion suggester, in favour of `similarity`.

==== indices query

Removed support for the deprecated `filter` and `no_match_filter` fields in `indices` query,
in favour of `query` and `no_match_query`.

==== nested query

Removed support for the deprecated `filter` fields in `nested` query, in favour of `query`.

==== terms query

Removed support for the deprecated `minimum_should_match` and `disable_coord` in `terms` query, use `bool` query instead.
Removed also support for the deprecated `execution` parameter.

==== function_score query

Removed support for the top level `filter` element in `function_score` query, replaced by `query`.

==== highlighters

Removed support for multiple highlighter names, the only supported ones are: `plain`, `fvh` and `postings`.

==== top level filter

Removed support for the deprecated top level `filter` in the search api, replaced by `post_filter`.

=== Parent/Child changes

The `children` aggregation, parent child inner hits and `has_child` and `has_parent` queries will not work on indices
with `_parent` field mapping created before version `2.0.0`. The data of these indices need to be re-indexed into a new index.

The format of the join between parent and child documents have changed with the `2.0.0` release. The old
format can't read from version `3.0.0` and onwards. The new format allows for a much more efficient and
scalable join between parent and child documents and the join data structures are stored on on disk
data structures as opposed as before the join data structures were stored in the jvm heap space.

==== `score_type` has been removed

The `score_type` option has been removed from the `has_child` and `has_parent` queries in favour of the `score_mode` option
which does the exact same thing.

==== `sum` score mode removed

The `sum` score mode has been removed in favour of the `total` mode which does the same and is already available in
previous versions.

==== `max_children` option

When `max_children` was set to `0` on the `has_child` query then there was no upper limit on how many children documents
are allowed to match. This has changed and `0` now really means to zero child documents are allowed. If no upper limit
is needed then the `max_children` option shouldn't be defined at all on the `has_child` query.

=== Settings changes ===

==== Analysis settings

The `index.analysis.analyzer.default_index` analyzer is not supported anymore.
If you wish to change the analyzer to use for indexing, change the
`index.analysis.analyzer.default` analyzer instead.

==== Ping timeout settings

Previously, there were three settings for the ping timeout: `discovery.zen.initial_ping_timeout`,
`discovery.zen.ping.timeout` and `discovery.zen.ping_timeout`. The former two have been removed and
the only setting key for the ping timeout is now `discovery.zen.ping_timeout`. The default value for
ping timeouts remains at three seconds.

=== Mapping changes ===

==== Transform removed

The `transform` feature from mappings has been removed. It made issues very hard to debug.

=== Plugins

Plugins implementing custom queries need to implement the `fromXContent(QueryParseContext)` method in their
`QueryParser` subclass rather than `parse`. This method will take care of parsing the query from `XContent` format
into an intermediate query representation that can be streamed between the nodes in binary format, effectively the
query object used in the java api. Also, the query parser needs to implement the `getBuilderPrototype` method that
returns a prototype of the `NamedWriteable` query, which allows to deserialize an incoming query by calling
`readFrom(StreamInput)` against it, which will create a new object, see usages of `Writeable`. The `QueryParser`
also needs to declare the generic type of the query that it supports and it's able to parse.
The query object can then transform itself into a lucene query through the new `toQuery(QueryShardContext)` method,
which returns a lucene query to be executed on the data node.

Similarly, plugins implementing custom score functions need to implement the `fromXContent(QueryParseContext)`
method in their `ScoreFunctionParser` subclass rather than `parse`. This method will take care of parsing
the function from `XContent` format into an intermediate function representation that can be streamed between
the nodes in binary format, effectively the function object used in the java api. Also, the query parser needs
to implement the `getBuilderPrototype` method that returns a prototype of the `NamedWriteable` function, which
allows to deserialize an incoming function by calling `readFrom(StreamInput)` against it, which will create a
new object, see usages of `Writeable`. The `ScoreFunctionParser` also needs to declare the generic type of the
function that it supports and it's able to parse. The function object can then transform itself into a lucene
function through the new `toFunction(QueryShardContext)` method, which returns a lucene function to be executed
on the data node.

==== Cloud AWS plugin

Cloud AWS plugin has been split in two plugins:

* {plugins}/discovery-ec2.html[Discovery EC2 plugin]
* {plugins}/repository-s3.html[Repository S3 plugin]

==== Cloud Azure plugin

Cloud Azure plugin has been split in three plugins:

* {plugins}/discovery-azure.html[Discovery Azure plugin]
* {plugins}/repository-azure.html[Repository Azure plugin]
* {plugins}/store-smb.html[Store SMB plugin]

==== Cloud GCE plugin

Cloud GCE plugin has been renamed to {plugins}/discovery-gce.html[Discovery GCE plugin].

=== Java-API

==== Count api has been removed

The deprecated count api has been removed from the Java api, use the search api instead and set size to 0.

The following call

```
client.prepareCount(indices).setQuery(query).get();
```

can be replaced with

```
client.prepareSearch(indices).setSource(new SearchSourceBuilder().size(0).query(query)).get();
```

==== BoostingQueryBuilder

Removed setters for mandatory positive/negative query. Both arguments now have
to be supplied at construction time already and have to be non-null.

==== SpanContainingQueryBuilder

Removed setters for mandatory big/little inner span queries. Both arguments now have
to be supplied at construction time already and have to be non-null. Updated
static factory methods in QueryBuilders accordingly.

==== SpanOrQueryBuilder

Making sure that query contains at least one clause by making initial clause mandatory
in constructor.

==== SpanNearQueryBuilder

Removed setter for mandatory slop parameter, needs to be set in constructor now. Also
making sure that query contains at least one clause by making initial clause mandatory
in constructor. Updated the static factory methods in QueryBuilders accordingly.

==== SpanNotQueryBuilder

Removed setter for mandatory include/exclude span query clause, needs to be set in constructor now.
Updated the static factory methods in QueryBuilders and tests accordingly.

==== SpanWithinQueryBuilder

Removed setters for mandatory big/little inner span queries. Both arguments now have
to be supplied at construction time already and have to be non-null. Updated
static factory methods in QueryBuilders accordingly.

==== QueryFilterBuilder

Removed the setter `queryName(String queryName)` since this field is not supported
in this type of query. Use `FQueryFilterBuilder.queryName(String queryName)` instead
when in need to wrap a named query as a filter.

==== WrapperQueryBuilder

Removed `wrapperQueryBuilder(byte[] source, int offset, int length)`. Instead simply
use  `wrapperQueryBuilder(byte[] source)`. Updated the static factory methods in
QueryBuilders accordingly.

==== QueryStringQueryBuilder

Removed ability to pass in boost value using `field(String field)` method in form e.g. `field^2`.
Use the `field(String, float)` method instead.

==== Operator

Removed the enums called `Operator` from `MatchQueryBuilder`, `QueryStringQueryBuilder`,
`SimpleQueryStringBuilder`, and `CommonTermsQueryBuilder` in favour of using the enum
defined in `org.elasticsearch.index.query.Operator` in an effort to consolidate the
codebase and avoid duplication.

==== queryName and boost support

Support for `queryName` and `boost` has been streamlined to all of the queries. That is
a breaking change till queries get sent over the network as serialized json rather
than in `Streamable` format. In fact whenever additional fields are added to the json
representation of the query, older nodes might throw error when they find unknown fields.

==== InnerHitsBuilder

InnerHitsBuilder now has a dedicated addParentChildInnerHits and addNestedInnerHits methods
to differentiate between inner hits for nested vs. parent / child documents. This change
makes the type / path parameter mandatory.

==== MatchQueryBuilder

Moving MatchQueryBuilder.Type and MatchQueryBuilder.ZeroTermsQuery enum to MatchQuery.Type.
Also reusing new Operator enum.

==== MoreLikeThisQueryBuilder

Removed `MoreLikeThisQueryBuilder.Item#id(String id)`, `Item#doc(BytesReference doc)`,
`Item#doc(XContentBuilder doc)`. Use provided constructors instead.

Removed `MoreLikeThisQueryBuilder#addLike` in favor of texts and/or items being provided
at construction time. Using arrays there instead of lists now.

Removed `MoreLikeThisQueryBuilder#addUnlike` in favor to using the `unlike` methods
which take arrays as arguments now rather than the lists used before.

The deprecated `docs(Item... docs)`, `ignoreLike(Item... docs)`,
`ignoreLike(String... likeText)`, `addItem(Item... likeItems)` have been removed.

==== GeoDistanceQueryBuilder

Removing individual setters for lon() and lat() values, both values should be set together
 using point(lon, lat).

==== GeoDistanceRangeQueryBuilder

Removing setters for to(Object ...) and from(Object ...) in favour of the only two allowed input
arguments (String, Number). Removing setter for center point (point(), geohash()) because parameter
is mandatory and should already be set in constructor.
Also removing setters for lt(), lte(), gt(), gte() since they can all be replaced by equivallent
calls to to/from() and inludeLower()/includeUpper().

==== GeoPolygonQueryBuilder

Require shell of polygon already to be specified in constructor instead of adding it pointwise.
This enables validation, but makes it necessary to remove the addPoint() methods.

==== MultiMatchQueryBuilder

Moving MultiMatchQueryBuilder.ZeroTermsQuery enum to MatchQuery.ZeroTermsQuery.
Also reusing new Operator enum.

Removed ability to pass in boost value using `field(String field)` method in form e.g. `field^2`.
Use the `field(String, float)` method instead.

==== MissingQueryBuilder

The two individual setters for existence() and nullValue() were removed in favour of
optional constructor settings in order to better capture and validate their interdependent
settings at construction time.

==== NotQueryBuilder

The NotQueryBuilder which was deprecated in 2.1.0 is removed. As a replacement use BoolQueryBuilder
with added mustNot() clause. So instead of using `new NotQueryBuilder(filter)` now use 
`new BoolQueryBuilder().mustNot(filter)`. 

==== TermsQueryBuilder

Remove the setter for `termsLookup()`, making it only possible to either use a TermsLookup object or
individual values at construction time. Also moving individual settings for the TermsLookup (lookupIndex,
lookupType, lookupId, lookupPath) to the separate TermsLookup class, using constructor only and moving
checks for validation there. Removed `TermsLookupQueryBuilder` in favour of `TermsQueryBuilder`.

==== FunctionScoreQueryBuilder

`add` methods have been removed, all filters and functions must be provided as constructor arguments by
creating an array of `FunctionScoreQueryBuilder.FilterFunctionBuilder` objects, containing one element
for each filter/function pair.

`scoreMode` and `boostMode` can only be provided using corresponding enum members instead
of string values: see `FilterFunctionScoreQuery.ScoreMode` and `CombineFunction`.

`CombineFunction.MULT` has been renamed to `MULTIPLY`.

==== IdsQueryBuilder

For simplicity, only one way of adding the ids to the existing list (empty by default)  is left: `addIds(String...)`

<<<<<<< HEAD
=== Percolator

Adding percolator queries and modifications to existing percolator queries are no longer visible in immediately
to the percolator. A refresh is required to run before the changes are visible to the percolator.

The reason that this has changed is that on newly created indices the percolator automatically indexes the query terms
and these query terms are used at percolate time to reduce the amount of queries the percolate API needs evaluate.
This optimization didn't work in the percolate API mode where modifications to queries are immediately visible.

The percolator by defaults sets the `size` option to `10` whereas before this was set to unlimited.

The percolate api can no longer accept documents that have fields that don't exist in the mapping.
=======
==== DocumentAlreadyExistsException removed

`DocumentAlreadyExistsException` is removed and a `VersionConflictException` is thrown instead (with a better
error description). This will influence code that use the `IndexRequest.opType()` or `IndexRequest.create()`
to index a document only if it doesn't already exist.

=== Cache concurrency level settings removed

Two cache concurrency level settings `indices.requests.cache.concurrency_level` and
`indices.fielddata.cache.concurrency_level` because they no longer apply to the cache implementation used for the
request cache and the field data cache.

=== Remove bind option of `non_loopback`

This setting would arbitrarily pick the first interface not marked as loopback. Instead, specify by address
scope (e.g. `_local_,_site_` for all loopback and private network addresses) or by explicit interface names,
hostnames, or addresses. 
>>>>>>> ebec4bda
<|MERGE_RESOLUTION|>--- conflicted
+++ resolved
@@ -373,7 +373,24 @@
 
 For simplicity, only one way of adding the ids to the existing list (empty by default)  is left: `addIds(String...)`
 
-<<<<<<< HEAD
+==== DocumentAlreadyExistsException removed
+
+`DocumentAlreadyExistsException` is removed and a `VersionConflictException` is thrown instead (with a better
+error description). This will influence code that use the `IndexRequest.opType()` or `IndexRequest.create()`
+to index a document only if it doesn't already exist.
+
+=== Cache concurrency level settings removed
+
+Two cache concurrency level settings `indices.requests.cache.concurrency_level` and
+`indices.fielddata.cache.concurrency_level` because they no longer apply to the cache implementation used for the
+request cache and the field data cache.
+
+=== Remove bind option of `non_loopback`
+
+This setting would arbitrarily pick the first interface not marked as loopback. Instead, specify by address
+scope (e.g. `_local_,_site_` for all loopback and private network addresses) or by explicit interface names,
+hostnames, or addresses. 
+
 === Percolator
 
 Adding percolator queries and modifications to existing percolator queries are no longer visible in immediately
@@ -385,23 +402,4 @@
 
 The percolator by defaults sets the `size` option to `10` whereas before this was set to unlimited.
 
-The percolate api can no longer accept documents that have fields that don't exist in the mapping.
-=======
-==== DocumentAlreadyExistsException removed
-
-`DocumentAlreadyExistsException` is removed and a `VersionConflictException` is thrown instead (with a better
-error description). This will influence code that use the `IndexRequest.opType()` or `IndexRequest.create()`
-to index a document only if it doesn't already exist.
-
-=== Cache concurrency level settings removed
-
-Two cache concurrency level settings `indices.requests.cache.concurrency_level` and
-`indices.fielddata.cache.concurrency_level` because they no longer apply to the cache implementation used for the
-request cache and the field data cache.
-
-=== Remove bind option of `non_loopback`
-
-This setting would arbitrarily pick the first interface not marked as loopback. Instead, specify by address
-scope (e.g. `_local_,_site_` for all loopback and private network addresses) or by explicit interface names,
-hostnames, or addresses. 
->>>>>>> ebec4bda
+The percolate api can no longer accept documents that have fields that don't exist in the mapping.
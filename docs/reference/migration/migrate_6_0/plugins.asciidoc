--- conflicted
+++ resolved
@@ -3,15 +3,10 @@
 
 ==== Mapper attachments plugin
 
-<<<<<<< HEAD
 * The mapper attachments plugin has been deprecated in elasticsearch 5.0 and is now removed.
-You can use {plugins}/ingest-attachment.html[ingest attachment plugin] instead.
-=======
-* The mapper attachments plugin has been depecated in elasticsearch 5.0 and is now removed.
 You can use {plugins}/ingest-attachment.html[ingest attachment plugin] instead.
 
 ==== GCE discovery plugin
 
 * The GCE discovery plugin does not take anymore into account `es_port` GCE instance metadata. It only tries to
-find nodes running on the GCE instance on port 9300.
->>>>>>> 4ec238fe
+find nodes running on the GCE instance on port 9300.
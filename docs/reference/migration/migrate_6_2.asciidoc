[[breaking-changes-6.2]]
== Breaking changes in 6.2
++++
<titleabbrev>6.2</titleabbrev>
++++

This section discusses the changes that you need to be aware of when migrating
your application to Elasticsearch 6.2

[[breaking_62_packaging]]
[float]
=== All permission bootstrap check

Elasticsearch installs a security manager during bootstrap to mitigate the scope
of exploits in the JDK, in third-party dependencies, and in Elasticsearch itself
as well as to sandbox untrusted plugins. A custom security policy can be applied
and one permission that can be added to this policy is
`java.security.AllPermission`. However, this effectively disables the security
manager. As such, granting this permission in production mode is now forbidden
via the <<all-permission-check, all permission bootstrap check>>.

[float]
=== Private temporary directory

On Linux, previous versions of Elasticsearch defaulted to using `/tmp` as the
temporary directory for the process. However, `/tmp` is public so we have
elected to change the packaging so that we use a private temporary directory. If
you are upgrading from a previous version of Elasticsearch and preserve your
existing <<jvm-options,`jvm.options`>>, you should add the line
`-Djava.io.tmpdir=${ES_TMPDIR}`. It is safe to do this on all OS as we preserve
using a private temporary directory on non-Linux systems with the same
mechanism.

[float]
=== GC logging

Starting in Elasticsearch 6.2.0, JVM <<gc-logging,GC logging>> is enabled out of
the box. This lightweight facility gives insight into GC issues. The settings
for this are in <<jvm-options,`jvm.options`>> and default to keeping 2 GB worth
(rotating every 64 MB) of logs in the default logs directory. If you are
upgrading from a previous version of Elasticsearch and preserve your existing
<<jvm-options,`jvm.options`>>, you should add the following GC logging settings
so that this valuable debugging information is available:

[source,sh]
--------------------------------------------------
-XX:+PrintGCDetails
-XX:+PrintGCDateStamps
-XX:+PrintTenuringDistribution
-XX:+PrintGCApplicationStoppedTime
-Xloggc:logs/gc.log or /var/log/elasticsearch/gc.log <1>
-XX:+UseGCLogFileRotation
-XX:NumberOfGCLogFiles=32
-XX:GCLogFileSize=64m
--------------------------------------------------

<1> If you have installed Elasticsearch from the RPM or the Debian packaging
distributions and use the default logging location use `/var/log/elasticsearch`
otherwise if you have installed from the `tar.gz` or `zip` archive distributions
and use the default logging location use `logs/gc.log`; otherwise, set the
location to the absolute path to your log files.

<<<<<<< HEAD
=======
[float]
>>>>>>> 0c7f6570
=== Rollover alias
A rollover request in Elasticsearch 6.2.0 or later will be aborted if the same
alias is found in the matching index templates. This change is to prevent the alias
from pointing to multiple indices during rollover. If your index templates already
contain the same alias, you should remove it by updating the index templates.<|MERGE_RESOLUTION|>--- conflicted
+++ resolved
@@ -60,10 +60,7 @@
 and use the default logging location use `logs/gc.log`; otherwise, set the
 location to the absolute path to your log files.
 
-<<<<<<< HEAD
-=======
 [float]
->>>>>>> 0c7f6570
 === Rollover alias
 A rollover request in Elasticsearch 6.2.0 or later will be aborted if the same
 alias is found in the matching index templates. This change is to prevent the alias

--- conflicted
+++ resolved
@@ -22,7 +22,6 @@
 Instead of these removed parameters, use their non camel case equivalents without
 starting underscore, e.g. use `version_type` instead of `_version_type` or `versionType`.
 
-<<<<<<< HEAD
 ==== Thread pool info
 
 In previous versions of Elasticsearch, the thread pool info returned in the
@@ -52,10 +51,6 @@
 ==== The parameter `fields` deprecated in 6.x has been removed from Bulk request 
 and Update request. The Update API returns `400 - Bad request` if request contains 
 unknown parameters (instead of ignored in the previous version).
-=======
-==== The parameter `fields` deprecated in 6.x has been removed from Bulk request 
-and Update request. The Update API returns `400 - Bad request` if request contains 
-unknown parameters (instead of ignored in the previous version).
 
 [[remove-suggest-metric]]
 ==== Remove support for `suggest` metric/index metric in indices stats and nodes stats APIs
@@ -63,5 +58,4 @@
 Previously, `suggest` stats were folded into `search` stats. Support for the
 `suggest` metric on the indices stats and nodes stats APIs remained for
 backwards compatibility. Backwards support for the `suggest` metric was
-deprecated in 6.3.0 and now removed in 7.0.0.
->>>>>>> 4494565d
+deprecated in 6.3.0 and now removed in 7.0.0.
--- conflicted
+++ resolved
@@ -14,7 +14,6 @@
 
 //tag::notable-breaking-changes[]
 [discrete]
-<<<<<<< HEAD
 [[breaking_73_api_changes]]
 === API changes
 
@@ -25,10 +24,6 @@
 `date_histogram` {dataframe-transform} pivot. Previously constructed transforms 
 will still run but the configured `format` will be ignored.
 
-// end::notable-breaking-changes[]
-
-=======
->>>>>>> 78c254a9
 [[breaking_73_mapping_changes]]
 === Mapping changes
 `dense_vector` field now requires `dims` parameter, specifying the number of

[[breaking-changes-7.8]]
== Breaking changes in 7.8
++++
<titleabbrev>7.8</titleabbrev>
++++

This section discusses the changes that you need to be aware of when migrating
your application to {es} 7.8.

See also <<release-highlights>> and <<es-release-notes>>.

* <<breaking_78_aggregation_changes>>
* <<breaking_78_mappings_changes>>
* <<breaking_78_settings_changes>>

//NOTE: The notable-breaking-changes tagged regions are re-used in the
//Installation and Upgrade Guide

//tag::notable-breaking-changes[]

[discrete]
[[breaking_78_aggregation_changes]]
=== Aggregation changes

.Privilege `indices:admin/create` will no longer allow the auto creation of indices
[%collapsible]
====
*Details*
The privilege named `indices:admin/create` will no longer allow the auto
creation of indices. Use `create_index` instead. {pull}55858[#55858]
====

.`value_count` aggregation optimization
[%collapsible]
====
*Details*
Scripts used in `value_count` will now receive a number if they are
counting a numeric field and a `GeoPoint` if they are counting a
`geo_point` fields.  They used to always receive the `String`
representation of those values.  {pull}54854[#54854]
====

[discrete]
[[breaking_78_mappings_changes]]
=== Mappings changes

[[prevent-enabled-setting-change]]
.The `enabled` mapping parameter cannot be changed for a root mapping.
[%collapsible]
====
*Details* +
Mapping requests that attempt to change the {ref}/enabled.html[`enabled`]
mapping parameter for a root mapping will fail and return an error.

Previously, {es} accepted mapping requests that attempted to change the
`enabled` parameter of the root mapping. Theses changes were not applied, but
such requests didn't return an error.

*Impact* +
To avoid errors, do not submit mapping requests that change the
{ref}/enabled.html[`enabled`] mapping parameter.
====

[[prevent-include-in-root-change]]
.The `include_in_parent` and `include_in_root` mapping parameters cannot be changed for `nested` fields.
[%collapsible]
====
*Details* +
Mapping requests that attempt to change the
{ref}/nested.html#nested-include-in-parent-parm[`include_in_parent`] or
{ref}/nested.html#nested-include-in-root-parm[`include_in_root`] mapping
parameter for a `nested` field will fail and return an error.

Previously, {es} accepted mapping requests that attempted to change the
`include_in_parent` or `include_in_root` parameter. Theses changes were not
applied, but such requests didn't return an error.

*Impact* +
To avoid errors, do not submit mapping requests that change the
{ref}/nested.html#nested-include-in-parent-parm[`include_in_parent`] or
{ref}/nested.html#nested-include-in-root-parm[`include_in_root`] mapping
parameter.
====

.The get field mapping API's `local` query parameter is deprecated.
[%collapsible]
====
*Details* +
The {ref}/indices-get-field-mapping.html[get field mapping API]'s `local` query
parameter is deprecated and will be removed in {es} 8.0.0.

The `local` parameter is a no-op. The API always retrieves field mappings
locally.

*Impact* +
To avoid deprecation warnings, discontinue use of the `local` parameter.
====

[discrete]
[[breaking_78_settings_changes]]
=== Settings changes

[[deprecate-node-local-storage]]
.The `node.local_storage` setting is deprecated.
[%collapsible]
====
*Details* +
The `node.local_storage` setting is deprecated. In {es} 8.0.0, all nodes require
local storage.

*Impact* +
To avoid deprecation warnings, discontinue use of the `node.local_storage`
setting.
====

[[deprecate-basic-license-feature-enabled]]

.Several {xpack} settings no longer have any effect and are deprecated.

[%collapsible]
====
*Details* +
Basic {xpack} license features are always enabled for the {default-dist}
and the following settings no longer have any effect:

* `xpack.enrich.enabled`
* `xpack.flattened.enabled`
* `xpack.ilm.enabled`
* `xpack.monitoring.enabled`
* `xpack.rollup.enabled`
* `xpack.slm.enabled`
* `xpack.sql.enabled`
* `xpack.transform.enabled`
* `xpack.vectors.enabled`

Previously, they could be set to `false` to disable the feature's APIs in a cluster.

*Impact* +
To avoid deprecation warnings, discontinue use of these settings.
If you have disabled ILM so that you can use another tool to manage Watcher
indices, the newly introduced `xpack.watcher.use_ilm_index_management` setting
may be set to false.
====

[discrete]
[[builtin-users-changes]]
==== Changes to built-in users

.The `kibana` user has been deprecated in favor of the `kibana_system` user.
[%collapsible]
====
*Details* +
The `kibana` user was historically used to authenticate {kib} to {es}.
The name of this user was confusing, and was often mistakenly used to login to {kib}.
This has been renamed to `kibana_system` in order to reduce confusion, and to better
align with other built-in system accounts.

*Impact* +
If your `kibana.yml` used to contain:
[source,yaml]
--------------------------------------------------
elasticsearch.username: kibana
--------------------------------------------------

then you should update to use the new `kibana_system` user instead:
[source,yaml]
--------------------------------------------------
elasticsearch.username: kibana_system
--------------------------------------------------
====


[discrete]
[[builtin-roles-changes]]
==== Changes to built-in roles

.The `kibana_user` role has been deprecated in favor of the `kibana_admin` role.
[%collapsible]
====
*Details* +
Users who were previously assigned the `kibana_user` role should instead be assigned
the `kibana_admin` role. This role grants the same set of privileges as `kibana_user`, but has been
renamed to better reflect its intended use.

<<<<<<< HEAD
[[deprecate-general-script-cache-size]]
.The `script.cache.max_size` setting is deprecated.

[%collapsible]
====
*Details* +
The `script.cache.max_size` setting is deprecated. In {es} 8.0.0, this is
set per-context.

*Impact* +
To avoid deprecation warnings, discontinue use of the `script.cache.max_size`
setting. You may use `script.context.$CONTEXT.context_max_size` for the particular context.
For example, for the `ingest` context, use `script.context.ingest.context_max_size`.

====

[[deprecate-general-script-expire]]
.The `script.cache.expire` setting is deprecated.

[%collapsible]
====
*Details* +
The `script.cache.expire` setting is deprecated. In {es} 8.0.0, this is
set per-context.

*Impact* +
To avoid deprecation warnings, discontinue use of the `script.cache.expire`
setting. You may use `script.context.$CONTEXT.cache_expire` for the particular context.
For example, for the `update` context, use `script.context.update.context_max_size`.

====

[[deprecate-general-script-compile-rate]]
.The `script.max_compilations_rate` setting is deprecated.

[%collapsible]
====
*Details* +
The `script.max_compilations_rate` setting is deprecated. In {es} 8.0.0, this is
set per-context.

*Impact* +
To avoid deprecation warnings, discontinue use of the `script.max_compilations_rate`
setting. You may use `script.context.$CONTEXT.max_compilations_rate` for the particular
context.  For example, for the `processor_conditional` context, use
`script.context.processor_conditional.context_max_size`.

=======
*Impact* +
Assign users with the `kibana_user` role to the `kibana_admin` role.
Discontinue use of the `kibana_user` role.
>>>>>>> 71a42dbd
====

//end::notable-breaking-changes[]<|MERGE_RESOLUTION|>--- conflicted
+++ resolved
@@ -182,59 +182,9 @@
 the `kibana_admin` role. This role grants the same set of privileges as `kibana_user`, but has been
 renamed to better reflect its intended use.
 
-<<<<<<< HEAD
-[[deprecate-general-script-cache-size]]
-.The `script.cache.max_size` setting is deprecated.
-
-[%collapsible]
-====
-*Details* +
-The `script.cache.max_size` setting is deprecated. In {es} 8.0.0, this is
-set per-context.
-
-*Impact* +
-To avoid deprecation warnings, discontinue use of the `script.cache.max_size`
-setting. You may use `script.context.$CONTEXT.context_max_size` for the particular context.
-For example, for the `ingest` context, use `script.context.ingest.context_max_size`.
-
-====
-
-[[deprecate-general-script-expire]]
-.The `script.cache.expire` setting is deprecated.
-
-[%collapsible]
-====
-*Details* +
-The `script.cache.expire` setting is deprecated. In {es} 8.0.0, this is
-set per-context.
-
-*Impact* +
-To avoid deprecation warnings, discontinue use of the `script.cache.expire`
-setting. You may use `script.context.$CONTEXT.cache_expire` for the particular context.
-For example, for the `update` context, use `script.context.update.context_max_size`.
-
-====
-
-[[deprecate-general-script-compile-rate]]
-.The `script.max_compilations_rate` setting is deprecated.
-
-[%collapsible]
-====
-*Details* +
-The `script.max_compilations_rate` setting is deprecated. In {es} 8.0.0, this is
-set per-context.
-
-*Impact* +
-To avoid deprecation warnings, discontinue use of the `script.max_compilations_rate`
-setting. You may use `script.context.$CONTEXT.max_compilations_rate` for the particular
-context.  For example, for the `processor_conditional` context, use
-`script.context.processor_conditional.context_max_size`.
-
-=======
 *Impact* +
 Assign users with the `kibana_user` role to the `kibana_admin` role.
 Discontinue use of the `kibana_user` role.
->>>>>>> 71a42dbd
 ====
 
 //end::notable-breaking-changes[]
[[query-dsl-intervals-query]]
=== Intervals query
++++
<titleabbrev>Intervals</titleabbrev>
++++

Returns documents based on the order and proximity of matching terms.

The `intervals` query uses *matching rules*, constructed from a small set of
definitions. These rules are then applied to terms from a specified `field`.

The definitions produce sequences of minimal intervals that span terms in a
body of text. These intervals can be further combined and filtered by
parent sources.


[[intervals-query-ex-request]]
==== Example request

The following `intervals` search returns documents containing `my
favorite food` without any gap, followed by `hot water` or `cold porridge` in the
`my_text` field.

This search would match a `my_text` value of `my favorite food is cold
porridge` but not `when it's cold my favorite food is porridge`.

[source,console]
--------------------------------------------------
POST _search
{
  "query": {
    "intervals" : {
      "my_text" : {
        "all_of" : {
          "ordered" : true,
          "intervals" : [
            {
              "match" : {
                "query" : "my favorite food",
                "max_gaps" : 0,
                "ordered" : true
              }
            },
            {
              "any_of" : {
                "intervals" : [
                  { "match" : { "query" : "hot water" } },
                  { "match" : { "query" : "cold porridge" } }
                ]
              }
            }
          ]
        }
      }
    }
  }
}
--------------------------------------------------

[[intervals-top-level-params]]
==== Top-level parameters for `intervals`
[[intervals-rules]]
`<field>`::
+
--
(Required, rule object) Field you wish to search.

The value of this parameter is a rule object used to match documents
based on matching terms, order, and proximity.

Valid rules include:

* <<intervals-match,`match`>>
* <<intervals-prefix,`prefix`>>
* <<intervals-wildcard,`wildcard`>>
* <<intervals-regexp,`regexp`>>
* <<intervals-fuzzy,`fuzzy`>>
* <<intervals-range,`range`>>
* <<intervals-all_of,`all_of`>>
* <<intervals-any_of,`any_of`>>
--

[[intervals-match]]
==== `match` rule parameters

The `match` rule matches analyzed text.

`query`::
(Required, string) Text you wish to find in the provided `<field>`.

`max_gaps`::
+
--
(Optional, integer) Maximum number of positions between the matching terms.
Terms further apart than this are not considered matches. Defaults to
`-1`.

If unspecified or set to `-1`, there is no width restriction on the match. If
set to `0`, the terms must appear next to each other.
--

`ordered`::
(Optional, Boolean)
If `true`, matching terms must appear in their specified order. Defaults to
`false`.

`analyzer`::
(Optional, string) <<analysis, analyzer>> used to analyze terms in the `query`.
Defaults to the top-level `<field>`'s analyzer.

`filter`::
(Optional, <<interval_filter,interval filter>> rule object) An optional interval
filter.

`use_field`::
(Optional, string) If specified, then match intervals from this
field rather than the top-level `<field>`. Terms are analyzed using the
search analyzer from this field. This allows you to search across multiple
fields as if they were all the same field; for example, you could index the same
text into stemmed and unstemmed fields, and search for stemmed tokens near
unstemmed ones.

[[intervals-prefix]]
==== `prefix` rule parameters

The `prefix` rule matches terms that start with a specified set of characters.
This prefix can expand to match at most `indices.query.bool.max_clause_count`
<<search-settings,search setting>> terms. If the prefix matches more terms,
{es} returns an error. You can use the
<<index-prefixes,`index-prefixes`>> option in the field mapping to avoid this
limit.

`prefix`::
(Required, string) Beginning characters of terms you wish to find in the
top-level `<field>`.

`analyzer`::
(Optional, string) <<analysis, analyzer>> used to normalize the `prefix`.
Defaults to the top-level `<field>`'s analyzer.

`use_field`::
+
--
(Optional, string) If specified, then match intervals from this field rather
than the top-level `<field>`.

The `prefix` is normalized using the search analyzer from this field, unless a
separate `analyzer` is specified.
--

[[intervals-wildcard]]
==== `wildcard` rule parameters

The `wildcard` rule matches terms using a wildcard pattern. This pattern can
expand to match at most  `indices.query.bool.max_clause_count`
<<search-settings,search setting>> terms. If the pattern matches more terms,
{es} returns an error.

`pattern`::
(Required, string) Wildcard pattern used to find matching terms.
+
--
This parameter supports two wildcard operators:

* `?`, which matches any single character
* `*`, which can match zero or more characters, including an empty one

WARNING: Avoid beginning patterns with `*` or `?`. This can increase
the iterations needed to find matching terms and slow search performance.
--
`analyzer`::
(Optional, string) <<analysis, analyzer>> used to normalize the `pattern`.
Defaults to the top-level `<field>`'s analyzer.

`use_field`::
+
--
(Optional, string) If specified, match intervals from this field rather than the
top-level `<field>`.

The `pattern` is normalized using the search analyzer from this field, unless
`analyzer` is specified separately.
--

[[intervals-regexp]]
==== `regexp` rule parameters

The `regexp` rule matches terms using a regular expression pattern.
This pattern can expand to match at most  `indices.query.bool.max_clause_count`
<<search-settings,search setting>> terms.
If the pattern matches more terms,{es} returns an error.

`pattern`::
(Required, string) Regexp pattern used to find matching terms.
For a list of operators supported by the
`regexp` pattern, see <<regexp-syntax, Regular expression syntax>>.

WARNING: Avoid using wildcard patterns, such as `.*` or `.*?+``. This can
increase the iterations needed to find matching terms and slow search
performance.
--
`analyzer`::
(Optional, string) <<analysis, analyzer>> used to normalize the `pattern`.
Defaults to the top-level `<field>`'s analyzer.

<<<<<<< HEAD
=======
--
>>>>>>> eb06cecc
`use_field`::
+
--
(Optional, string) If specified, match intervals from this field rather than the
top-level `<field>`.

The `pattern` is normalized using the search analyzer from this field, unless
`analyzer` is specified separately.
--

[[intervals-fuzzy]]
==== `fuzzy` rule parameters

The `fuzzy` rule matches terms that are similar to the provided term, within an
edit distance defined by <<fuzziness>>. If the fuzzy expansion matches more than
`indices.query.bool.max_clause_count`
<<search-settings,search setting>> terms, {es} returns an error.

`term`::
(Required, string) The term to match

`prefix_length`::
(Optional, integer) Number of beginning characters left unchanged when creating
expansions. Defaults to `0`.

`transpositions`::
(Optional, Boolean) Indicates whether edits include transpositions of two
adjacent characters (ab → ba). Defaults to `true`.

`fuzziness`::
(Optional, string) Maximum edit distance allowed for matching. See <<fuzziness>>
for valid values and more information. Defaults to `auto`.

`analyzer`::
(Optional, string) <<analysis, analyzer>> used to normalize the `term`.
Defaults to the top-level `<field>` 's analyzer.

`use_field`::
+
--
(Optional, string) If specified, match intervals from this field rather than the
top-level `<field>`.

The `term` is normalized using the search analyzer from this field, unless
`analyzer` is specified separately.
--

[[intervals-range]]
==== `range` rule parameters

The `range` rule matches terms contained within a provided range.
This range can expand to match at most  `indices.query.bool.max_clause_count`
<<search-settings,search setting>> terms.
If the range matches more terms,{es} returns an error.

`gt`::
(Optional, string) Greater than: match terms greater than the provided term.

`gte`::
(Optional, string) Greater than or equal to: match terms greater than or
equal to the provided term.

`lt`::
(Optional, string) Less than: match terms less than the provided term.

`lte`::
(Optional, string) Less than or equal to: match terms less than or
equal to the provided term.

NOTE: It is required to provide one of `gt` or `gte` params.
It is required to provide one of `lt` or `lte` params.


`analyzer`::
(Optional, string) <<analysis, analyzer>> used to normalize the `pattern`.
Defaults to the top-level `<field>`'s analyzer.

`use_field`::
(Optional, string) If specified, match intervals from this field rather than the
top-level `<field>`.


[[intervals-all_of]]
==== `all_of` rule parameters

The `all_of` rule returns matches that span a combination of other rules.

`intervals`::
(Required, array of rule objects) An array of rules to combine. All rules must
produce a match in a document for the overall source to match.

`max_gaps`::
+
--
(Optional, integer) Maximum number of positions between the matching terms.
Intervals produced by the rules further apart than this are not considered
matches. Defaults to `-1`.

If unspecified or set to `-1`, there is no width restriction on the match. If
set to `0`, the terms must appear next to each other.
--

`ordered`::
(Optional, Boolean) If `true`, intervals produced by the rules should appear in
the order in which they are specified. Defaults to `false`.

`filter`::
(Optional, <<interval_filter,interval filter>> rule object) Rule used to filter
returned intervals.

[[intervals-any_of]]
==== `any_of` rule parameters

The `any_of` rule returns intervals produced by any of its sub-rules.

`intervals`::
(Required, array of rule objects) An array of rules to match.

`filter`::
(Optional, <<interval_filter,interval filter>> rule object) Rule used to filter
returned intervals.

[[interval_filter]]
==== `filter` rule parameters

The `filter` rule returns intervals based on a query. See
<<interval-filter-rule-ex>> for an example.

`after`::
(Optional, query object) Query used to return intervals that follow an interval
from the `filter` rule.

`before`::
(Optional, query object) Query used to return intervals that occur before an
interval from the `filter` rule.

`contained_by`::
(Optional, query object) Query used to return intervals contained by an interval
from the `filter` rule.

`containing`::
(Optional, query object) Query used to return intervals that contain an interval
from the `filter` rule.

`not_contained_by`::
(Optional, query object) Query used to return intervals that are *not*
contained by an interval from the `filter` rule.

`not_containing`::
(Optional, query object) Query used to return intervals that do *not* contain
an interval from the `filter` rule.

`not_overlapping`::
(Optional, query object) Query used to return intervals that do *not* overlap
with an interval from the `filter` rule.

`overlapping`::
(Optional, query object) Query used to return intervals that overlap with an
interval from the `filter` rule.

`script`::
(Optional, <<modules-scripting-using, script object>>) Script used to return
matching documents. This script must return a boolean value, `true` or `false`.
See <<interval-script-filter>> for an example.


[[intervals-query-note]]
==== Notes

[[interval-filter-rule-ex]]
===== Filter example

The following search includes a `filter` rule. It returns documents that have
the words `hot` and `porridge` within 10 positions of each other, without the
word `salty` in between:

[source,console]
--------------------------------------------------
POST _search
{
  "query": {
    "intervals" : {
      "my_text" : {
        "match" : {
          "query" : "hot porridge",
          "max_gaps" : 10,
          "filter" : {
            "not_containing" : {
              "match" : {
                "query" : "salty"
              }
            }
          }
        }
      }
    }
  }
}
--------------------------------------------------

[[interval-script-filter]]
===== Script filters

You can use a script to filter intervals based on their start position, end
position, and internal gap count. The following `filter` script uses the
`interval` variable with the `start`, `end`, and `gaps` methods:

[source,console]
--------------------------------------------------
POST _search
{
  "query": {
    "intervals" : {
      "my_text" : {
        "match" : {
          "query" : "hot porridge",
          "filter" : {
            "script" : {
              "source" : "interval.start > 10 && interval.end < 20 && interval.gaps == 0"
            }
          }
        }
      }
    }
  }
}
--------------------------------------------------


[[interval-minimization]]
===== Minimization

The intervals query always minimizes intervals, to ensure that queries can
run in linear time. This can sometimes cause surprising results, particularly
when using `max_gaps` restrictions or filters. For example, take the
following query, searching for `salty` contained within the phrase `hot
porridge`:

[source,console]
--------------------------------------------------
POST _search
{
  "query": {
    "intervals" : {
      "my_text" : {
        "match" : {
          "query" : "salty",
          "filter" : {
            "contained_by" : {
              "match" : {
                "query" : "hot porridge"
              }
            }
          }
        }
      }
    }
  }
}
--------------------------------------------------

This query does *not* match a document containing the phrase `hot porridge is
salty porridge`, because the intervals returned by the match query for `hot
porridge` only cover the initial two terms in this document, and these do not
overlap the intervals covering `salty`.<|MERGE_RESOLUTION|>--- conflicted
+++ resolved
@@ -203,10 +203,7 @@
 (Optional, string) <<analysis, analyzer>> used to normalize the `pattern`.
 Defaults to the top-level `<field>`'s analyzer.
 
-<<<<<<< HEAD
-=======
---
->>>>>>> eb06cecc
+--
 `use_field`::
 +
 --

[[query-dsl-percolate-query]]
=== Percolate Query

The `percolate` query can be used to match queries
stored in an index. The `percolate` query itself
contains the document that will be used as query
to match with the stored queries.

[float]
=== Sample Usage

Create an index with two fields:

[source,js]
--------------------------------------------------
PUT /my-index
{
    "mappings": {
        "_doc": {
            "properties": {
                "message": {
                    "type": "text"
                },
                "query": {
                    "type": "percolator"
                }
            }
        }
    }
}
--------------------------------------------------
// CONSOLE

The `message` field is the field used to preprocess the document defined in
the `percolator` query before it gets indexed into a temporary index.

The `query` field is used for indexing the query documents. It will hold a
json object that represents an actual Elasticsearch query. The `query` field
has been configured to use the <<percolator,percolator field type>>. This field
type understands the query dsl and stores the query in such a way that it can be
used later on to match documents defined on the `percolate` query.

Register a query in the percolator:

[source,js]
--------------------------------------------------
PUT /my-index/_doc/1?refresh
{
    "query" : {
        "match" : {
            "message" : "bonsai tree"
        }
    }
}
--------------------------------------------------
// CONSOLE
// TEST[continued]

Match a document to the registered percolator queries:

[source,js]
--------------------------------------------------
GET /my-index/_search
{
    "query" : {
        "percolate" : {
            "field" : "query",
            "document" : {
                "message" : "A new bonsai tree in the office"
            }
        }
    }
}
--------------------------------------------------
// CONSOLE
// TEST[continued]

The above request will yield the following response:

[source,js]
--------------------------------------------------
{
  "took": 13,
  "timed_out": false,
  "_shards": {
    "total": 1,
    "successful": 1,
    "skipped" : 0,
    "failed": 0
  },
  "hits": {
<<<<<<< HEAD
    "total" : {
        "value": 1,
        "relation": "eq"
    },
    "max_score": 0.5753642,
=======
    "total": 1,
    "max_score": 0.26152915,
>>>>>>> 46209591
    "hits": [
      { <1>
        "_index": "my-index",
        "_type": "_doc",
        "_id": "1",
        "_score": 0.26152915,
        "_source": {
          "query": {
            "match": {
              "message": "bonsai tree"
            }
          }
        },
        "fields" : {
          "_percolator_document_slot" : [0] <2>
        }
      }
    ]
  }
}
--------------------------------------------------
// TESTRESPONSE[s/"took": 13,/"took": "$body.took",/]

<1> The query with id `1` matches our document.
<2> The `_percolator_document_slot` field indicates which document has matched with this query.
    Useful when percolating multiple document simultaneously.

TIP: To provide a simple example, this documentation uses one index `my-index` for both the percolate queries and documents.
This set-up can work well when there are just a few percolate queries registered. However, with heavier usage it is recommended
to store queries and documents in separate indices. Please see <<how-it-works, How it Works Under the Hood>> for more details.

[float]
==== Parameters

The following parameters are required when percolating a document:

[horizontal]
`field`:: The field of type `percolator` that holds the indexed queries. This is a required parameter.
`name`:: The suffix to be used for the `_percolator_document_slot` field in case multiple `percolate` queries have been specified.
         This is an optional parameter.
`document`:: The source of the document being percolated.
`documents`:: Like the `document` parameter, but accepts multiple documents via a json array.
`document_type`:: The type / mapping of the document being percolated. This setting is deprecated and only required for indices created before 6.0

Instead of specifying the source of the document being percolated, the source can also be retrieved from an already
stored document. The `percolate` query will then internally execute a get request to fetch that document.

In that case the `document` parameter can be substituted with the following parameters:

[horizontal]
`index`:: The index the document resides in. This is a required parameter.
`type`:: The type of the document to fetch. This is a required parameter.
`id`:: The id of the document to fetch. This is a required parameter.
`routing`:: Optionally, routing to be used to fetch document to percolate.
`preference`:: Optionally, preference to be used to fetch document to percolate.
`version`:: Optionally, the expected version of the document to be fetched.

[float]
==== Percolating in a filter context

In case you are not interested in the score, better performance can be expected by wrapping
the percolator query in a `bool` query's filter clause or in a `constant_score` query:

[source,js]
--------------------------------------------------
GET /my-index/_search
{
    "query" : {
        "constant_score": {
            "filter": {
                "percolate" : {
                    "field" : "query",
                    "document" : {
                        "message" : "A new bonsai tree in the office"
                    }
                }
            }
        }
    }
}
--------------------------------------------------
// CONSOLE
// TEST[continued]

At index time terms are extracted from the percolator query and the percolator
can often determine whether a query matches just by looking at those extracted
terms. However, computing scores requires to deserialize each matching query
and run it against the percolated document, which is a much more expensive
operation. Hence if computing scores is not required the `percolate` query
should be wrapped in a `constant_score` query or a `bool` query's filter clause.

Note that the `percolate` query never gets cached by the query cache.

[float]
==== Percolating multiple documents

The `percolate` query can match multiple documents simultaneously with the indexed percolator queries.
Percolating multiple documents in a single request can improve performance as queries only need to be parsed and
matched once instead of multiple times.

The `_percolator_document_slot` field that is being returned with each matched percolator query is important when percolating
multiple documents simultaneously. It indicates which documents matched with a particular percolator query. The numbers
correlate with the slot in the `documents` array specified in the `percolate` query.

[source,js]
--------------------------------------------------
GET /my-index/_search
{
    "query" : {
        "percolate" : {
            "field" : "query",
            "documents" : [ <1>
                {
                    "message" : "bonsai tree"
                },
                {
                    "message" : "new tree"
                },
                {
                    "message" : "the office"
                },
                {
                    "message" : "office tree"
                }
            ]
        }
    }
}
--------------------------------------------------
// CONSOLE
// TEST[continued]

<1> The documents array contains 4 documents that are going to be percolated at the same time.

[source,js]
--------------------------------------------------
{
  "took": 13,
  "timed_out": false,
  "_shards": {
    "total": 1,
    "successful": 1,
    "skipped" : 0,
    "failed": 0
  },
  "hits": {
<<<<<<< HEAD
    "total" : {
        "value": 1,
        "relation": "eq"
    },
    "max_score": 1.5606477,
=======
    "total": 1,
    "max_score": 0.7093853,
>>>>>>> 46209591
    "hits": [
      {
        "_index": "my-index",
        "_type": "_doc",
        "_id": "1",
        "_score": 0.7093853,
        "_source": {
          "query": {
            "match": {
              "message": "bonsai tree"
            }
          }
        },
        "fields" : {
          "_percolator_document_slot" : [0, 1, 3] <1>
        }
      }
    ]
  }
}
--------------------------------------------------
// TESTRESPONSE[s/"took": 13,/"took": "$body.took",/]

<1> The `_percolator_document_slot` indicates that the first, second and last documents specified in the `percolate` query
    are matching with this query.

[float]
==== Percolating an Existing Document

In order to percolate a newly indexed document, the `percolate` query can be used. Based on the response
from an index request, the `_id` and other meta information can be used to immediately percolate the newly added
document.

[float]
===== Example

Based on the previous example.

Index the document we want to percolate:

[source,js]
--------------------------------------------------
PUT /my-index/_doc/2
{
  "message" : "A new bonsai tree in the office"
}
--------------------------------------------------
// CONSOLE
// TEST[continued]
Index response:

[source,js]
--------------------------------------------------
{
  "_index": "my-index",
  "_type": "_doc",
  "_id": "2",
  "_version": 1,
  "_shards": {
    "total": 2,
    "successful": 1,
    "failed": 0
  },
  "result": "created",
  "_seq_no" : 1,
  "_primary_term" : 1
}
--------------------------------------------------
// TESTRESPONSE

Percolating an existing document, using the index response as basis to build to new search request:

[source,js]
--------------------------------------------------
GET /my-index/_search
{
    "query" : {
        "percolate" : {
            "field": "query",
            "index" : "my-index",
            "type" : "_doc",
            "id" : "2",
            "version" : 1 <1>
        }
    }
}
--------------------------------------------------
// CONSOLE
// TEST[continued]

<1> The version is optional, but useful in certain cases. We can ensure that we are trying to percolate
the document we just have indexed. A change may be made after we have indexed, and if that is the
case the search request would fail with a version conflict error.

The search response returned is identical as in the previous example.

[float]
==== Percolate query and highlighting

The `percolate` query is handled in a special way when it comes to highlighting. The queries hits are used
to highlight the document that is provided in the `percolate` query. Whereas with regular highlighting the query in
the search request is used to highlight the hits.

[float]
===== Example

This example is based on the mapping of the first example.

Save a query:

[source,js]
--------------------------------------------------
PUT /my-index/_doc/3?refresh
{
    "query" : {
        "match" : {
            "message" : "brown fox"
        }
    }
}
--------------------------------------------------
// CONSOLE
// TEST[continued]

Save another query:

[source,js]
--------------------------------------------------
PUT /my-index/_doc/4?refresh
{
    "query" : {
        "match" : {
            "message" : "lazy dog"
        }
    }
}
--------------------------------------------------
// CONSOLE
// TEST[continued]

Execute a search request with the `percolate` query and highlighting enabled:

[source,js]
--------------------------------------------------
GET /my-index/_search
{
    "query" : {
        "percolate" : {
            "field": "query",
            "document" : {
                "message" : "The quick brown fox jumps over the lazy dog"
            }
        }
    },
    "highlight": {
      "fields": {
        "message": {}
      }
    }
}
--------------------------------------------------
// CONSOLE
// TEST[continued]

This will yield the following response.

[source,js]
--------------------------------------------------
{
  "took": 7,
  "timed_out": false,
  "_shards": {
    "total": 1,
    "successful": 1,
    "skipped" : 0,
    "failed": 0
  },
  "hits": {
<<<<<<< HEAD
    "total" : {
        "value": 2,
        "relation": "eq"
    },
    "max_score": 0.5753642,
=======
    "total": 2,
    "max_score": 0.26152915,
>>>>>>> 46209591
    "hits": [
      {
        "_index": "my-index",
        "_type": "_doc",
        "_id": "3",
        "_score": 0.26152915,
        "_source": {
          "query": {
            "match": {
              "message": "brown fox"
            }
          }
        },
        "highlight": {
          "message": [
            "The quick <em>brown</em> <em>fox</em> jumps over the lazy dog" <1>
          ]
        },
        "fields" : {
          "_percolator_document_slot" : [0]
        }
      },
      {
        "_index": "my-index",
        "_type": "_doc",
        "_id": "4",
        "_score": 0.26152915,
        "_source": {
          "query": {
            "match": {
              "message": "lazy dog"
            }
          }
        },
        "highlight": {
          "message": [
            "The quick brown fox jumps over the <em>lazy</em> <em>dog</em>" <1>
          ]
        },
        "fields" : {
          "_percolator_document_slot" : [0]
        }
      }
    ]
  }
}
--------------------------------------------------
// TESTRESPONSE[s/"took": 7,/"took": "$body.took",/]

<1> The terms from each query have been highlighted in the document.

Instead of the query in the search request highlighting the percolator hits, the percolator queries are highlighting
the document defined in the `percolate` query.

When percolating multiple documents at the same time like the request below then the highlight response is different:

[source,js]
--------------------------------------------------
GET /my-index/_search
{
    "query" : {
        "percolate" : {
            "field": "query",
            "documents" : [
                {
                    "message" : "bonsai tree"
                },
                {
                    "message" : "new tree"
                },
                {
                    "message" : "the office"
                },
                {
                    "message" : "office tree"
                }
            ]
        }
    },
    "highlight": {
      "fields": {
        "message": {}
      }
    }
}
--------------------------------------------------
// CONSOLE
// TEST[continued]

The slightly different response:

[source,js]
--------------------------------------------------
{
  "took": 13,
  "timed_out": false,
  "_shards": {
    "total": 1,
    "successful": 1,
    "skipped" : 0,
    "failed": 0
  },
  "hits": {
<<<<<<< HEAD
    "total" : {
        "value": 1,
        "relation": "eq"
    },
    "max_score": 1.5606477,
=======
    "total": 1,
    "max_score": 0.7093853,
>>>>>>> 46209591
    "hits": [
      {
        "_index": "my-index",
        "_type": "_doc",
        "_id": "1",
        "_score": 0.7093853,
        "_source": {
          "query": {
            "match": {
              "message": "bonsai tree"
            }
          }
        },
        "fields" : {
          "_percolator_document_slot" : [0, 1, 3]
        },
        "highlight" : { <1>
          "0_message" : [
              "<em>bonsai</em> <em>tree</em>"
          ],
          "3_message" : [
              "office <em>tree</em>"
          ],
          "1_message" : [
              "new <em>tree</em>"
          ]
        }
      }
    ]
  }
}
--------------------------------------------------
// TESTRESPONSE[s/"took": 13,/"took": "$body.took",/]

<1> The highlight fields have been prefixed with the document slot they belong to,
    in order to know which highlight field belongs to what document.

[float]
==== Specifying multiple percolate queries

It is possible to specify multiple `percolate` queries in a single search request:

[source,js]
--------------------------------------------------
GET /my-index/_search
{
    "query" : {
        "bool" : {
            "should" : [
                {
                    "percolate" : {
                        "field" : "query",
                        "document" : {
                            "message" : "bonsai tree"
                        },
                        "name": "query1" <1>
                    }
                },
                {
                    "percolate" : {
                        "field" : "query",
                        "document" : {
                            "message" : "tulip flower"
                        },
                        "name": "query2" <1>
                    }
                }
            ]
        }
    }
}
--------------------------------------------------
// CONSOLE
// TEST[continued]

<1> The `name` parameter will be used to identify which percolator document slots belong to what `percolate` query.

The `_percolator_document_slot` field name will be suffixed with what is specified in the `_name` parameter.
If that isn't specified then the `field` parameter will be used, which in this case will result in ambiguity.

The above search request returns a response similar to this:

[source,js]
--------------------------------------------------
{
  "took": 13,
  "timed_out": false,
  "_shards": {
    "total": 1,
    "successful": 1,
    "skipped" : 0,
    "failed": 0
  },
  "hits": {
<<<<<<< HEAD
    "total" : {
        "value": 1,
        "relation": "eq"
    },
    "max_score": 0.5753642,
=======
    "total": 1,
    "max_score": 0.26152915,
>>>>>>> 46209591
    "hits": [
      {
        "_index": "my-index",
        "_type": "_doc",
        "_id": "1",
        "_score": 0.26152915,
        "_source": {
          "query": {
            "match": {
              "message": "bonsai tree"
            }
          }
        },
        "fields" : {
          "_percolator_document_slot_query1" : [0] <1>
        }
      }
    ]
  }
}
--------------------------------------------------
// TESTRESPONSE[s/"took": 13,/"took": "$body.took",/]

<1> The `_percolator_document_slot_query1` percolator slot field indicates that these matched slots are from the `percolate`
    query with `_name` parameter set to `query1`.

[float]
[[how-it-works]]
==== How it Works Under the Hood

When indexing a document into an index that has the <<percolator,percolator field type>> mapping configured, the query
part of the document gets parsed into a Lucene query and is stored into the Lucene index. A binary representation
of the query gets stored, but also the query's terms are analyzed and stored into an indexed field.

At search time, the document specified in the request gets parsed into a Lucene document and is stored in a in-memory
temporary Lucene index. This in-memory index can just hold this one document and it is optimized for that. After this
a special query is built based on the terms in the in-memory index that select candidate percolator queries based on
their indexed query terms. These queries are then evaluated by the in-memory index if they actually match.

The selecting of candidate percolator queries matches is an important performance optimization during the execution
of the `percolate` query as it can significantly reduce the number of candidate matches the in-memory index needs to
evaluate. The reason the `percolate` query can do this is because during indexing of the percolator queries the query
terms are being extracted and indexed with the percolator query. Unfortunately the percolator cannot extract terms from
all queries (for example the `wildcard` or `geo_shape` query) and as a result of that in certain cases the percolator
can't do the selecting optimization (for example if an unsupported query is defined in a required clause of a boolean query
or the unsupported query is the only query in the percolator document).  These queries are marked by the percolator and
can be found by running the following search:


[source,js]
---------------------------------------------------
GET /_search
{
  "query": {
    "term" : {
      "query.extraction_result" : "failed"
    }
  }
}
---------------------------------------------------
// CONSOLE

NOTE: The above example assumes that there is a `query` field of type
`percolator` in the mappings.

Given the design of percolation, it often makes sense to use separate indices for the percolate queries and documents
being percolated, as opposed to a single index as we do in examples. There are a few benefits to this approach:

- Because percolate queries contain a different set of fields from the percolated documents, using two separate indices
allows for fields to be stored in a denser, more efficient way.
- Percolate queries do not scale in the same way as other queries, so percolation performance may benefit from using
a different index configuration, like the number of primary shards.<|MERGE_RESOLUTION|>--- conflicted
+++ resolved
@@ -89,16 +89,11 @@
     "failed": 0
   },
   "hits": {
-<<<<<<< HEAD
     "total" : {
         "value": 1,
         "relation": "eq"
     },
-    "max_score": 0.5753642,
-=======
-    "total": 1,
     "max_score": 0.26152915,
->>>>>>> 46209591
     "hits": [
       { <1>
         "_index": "my-index",
@@ -245,16 +240,11 @@
     "failed": 0
   },
   "hits": {
-<<<<<<< HEAD
     "total" : {
         "value": 1,
         "relation": "eq"
     },
-    "max_score": 1.5606477,
-=======
-    "total": 1,
     "max_score": 0.7093853,
->>>>>>> 46209591
     "hits": [
       {
         "_index": "my-index",
@@ -433,16 +423,11 @@
     "failed": 0
   },
   "hits": {
-<<<<<<< HEAD
     "total" : {
         "value": 2,
         "relation": "eq"
     },
-    "max_score": 0.5753642,
-=======
-    "total": 2,
     "max_score": 0.26152915,
->>>>>>> 46209591
     "hits": [
       {
         "_index": "my-index",
@@ -546,16 +531,11 @@
     "failed": 0
   },
   "hits": {
-<<<<<<< HEAD
     "total" : {
         "value": 1,
         "relation": "eq"
     },
-    "max_score": 1.5606477,
-=======
-    "total": 1,
     "max_score": 0.7093853,
->>>>>>> 46209591
     "hits": [
       {
         "_index": "my-index",
@@ -650,16 +630,11 @@
     "failed": 0
   },
   "hits": {
-<<<<<<< HEAD
     "total" : {
         "value": 1,
         "relation": "eq"
     },
-    "max_score": 0.5753642,
-=======
-    "total": 1,
     "max_score": 0.26152915,
->>>>>>> 46209591
     "hits": [
       {
         "_index": "my-index",

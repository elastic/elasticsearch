--- conflicted
+++ resolved
@@ -29,1353 +29,5 @@
 
 {{esql}} supports these processing commands:
 
-<<<<<<< HEAD
-* [preview] [`CHANGE_POINT`](#esql-change-point)
-* [`DISSECT`](#esql-dissect)
-* [`DROP`](#esql-drop)
-* [`ENRICH`](#esql-enrich)
-* [`EVAL`](#esql-eval)
-* [`GROK`](#esql-grok)
-* [`KEEP`](#esql-keep)
-* [`LIMIT`](#esql-limit)
-* [preview] [`LOOKUP JOIN`](#esql-lookup-join)
-* [preview] [`MV_EXPAND`](#esql-mv_expand)
-* [`RENAME`](#esql-rename)
-* [`SORT`](#esql-sort)
-* [`STATS`](#esql-stats-by)
-* [`WHERE`](#esql-where)
-
-
-## `FROM` [esql-from]
-
-The `FROM` source command returns a table with data from a data stream, index, or alias.
-
-**Syntax**
-
-```esql
-FROM index_pattern [METADATA fields]
-```
-
-**Parameters**
-
-`index_pattern`
-:   A list of indices, data streams or aliases. Supports wildcards and date math.
-
-`fields`
-:   A comma-separated list of [metadata fields](/reference/query-languages/esql/esql-metadata-fields.md) to retrieve.
-
-**Description**
-
-The `FROM` source command returns a table with data from a data stream, index, or alias. Each row in the resulting table represents a document. Each column corresponds to a field, and can be accessed by the name of that field.
-
-::::{note}
-By default, an {{esql}} query without an explicit [`LIMIT`](#esql-limit) uses an implicit limit of 1000. This applies to `FROM` too. A `FROM` command without `LIMIT`:
-
-```esql
-FROM employees
-```
-
-is executed as:
-
-```esql
-FROM employees
-| LIMIT 1000
-```
-
-::::
-
-
-**Examples**
-
-```esql
-FROM employees
-```
-
-You can use [date math](/reference/elasticsearch/rest-apis/api-conventions.md#api-date-math-index-names) to refer to indices, aliases and data streams. This can be useful for time series data, for example to access today’s index:
-
-```esql
-FROM <logs-{now/d}>
-```
-
-Use comma-separated lists or wildcards to [query multiple data streams, indices, or aliases](docs-content://explore-analyze/query-filter/languages/esql-multi-index.md):
-
-```esql
-FROM employees-00001,other-employees-*
-```
-
-Use the format `<remote_cluster_name>:<target>` to [query data streams and indices on remote clusters](docs-content://explore-analyze/query-filter/languages/esql-cross-clusters.md):
-
-```esql
-FROM cluster_one:employees-00001,cluster_two:other-employees-*
-```
-
-Use the optional `METADATA` directive to enable [metadata fields](/reference/query-languages/esql/esql-metadata-fields.md):
-
-```esql
-FROM employees METADATA _id
-```
-
-Use enclosing double quotes (`"`) or three enclosing double quotes (`"""`) to escape index names that contain special characters:
-
-```esql
-FROM "this=that", """this[that"""
-```
-
-
-## `ROW` [esql-row]
-
-The `ROW` source command produces a row with one or more columns with values that you specify. This can be useful for testing.
-
-**Syntax**
-
-```esql
-ROW column1 = value1[, ..., columnN = valueN]
-```
-
-**Parameters**
-
-`columnX`
-:   The column name. In case of duplicate column names, only the rightmost duplicate creates a column.
-
-`valueX`
-:   The value for the column. Can be a literal, an expression, or a [function](/reference/query-languages/esql/esql-functions-operators.md#esql-functions).
-
-**Examples**
-
-```esql
-ROW a = 1, b = "two", c = null
-```
-
-| a:integer | b:keyword | c:null |
-| --- | --- | --- |
-| 1 | "two" | null |
-
-Use square brackets to create multi-value columns:
-
-```esql
-ROW a = [2, 1]
-```
-
-`ROW` supports the use of [functions](/reference/query-languages/esql/esql-functions-operators.md#esql-functions):
-
-```esql
-ROW a = ROUND(1.23, 0)
-```
-
-
-## `SHOW` [esql-show]
-
-The `SHOW` source command returns information about the deployment and its capabilities.
-
-**Syntax**
-
-```esql
-SHOW item
-```
-
-**Parameters**
-
-`item`
-:   Can only be `INFO`.
-
-**Examples**
-
-Use `SHOW INFO` to return the deployment’s version, build date and hash.
-
-```esql
-SHOW INFO
-```
-
-| version | date | hash |
-| --- | --- | --- |
-| 8.13.0 | 2024-02-23T10:04:18.123117961Z | 04ba8c8db2507501c88f215e475de7b0798cb3b3 |
-
-
-## `CHANGE_POINT` [esql-change-point]
-
-::::{warning}
-This functionality is in technical preview and may be changed or removed in a future release. Elastic will work to fix any issues, but features in technical preview are not subject to the support SLA of official GA features.
-::::
-
-`CHANGE_POINT` detects spikes, dips, and change points in a metric.
-
-**Syntax**
-
-```esql
-CHANGE_POINT value [ON key] [AS type_name, pvalue_name]
-```
-
-**Parameters**
-
-`value`
-:   The column with the metric in which you want to detect a change point.
-
-`key`
-:   The column with the key to order the values by. If not specified, `@timestamp` is used.
-
-`type_name`
-:   The name of the output column with the change point type. If not specified, `type` is used.
-
-`pvalue_name`
-:   The name of the output column with the p-value that indicates how extreme the change point is. If not specified, `pvalue` is used.
-
-**Description**
-
-`CHANGE_POINT` detects spikes, dips, and change points in a metric. The command adds columns to
-the table with the change point type and p-value, that indicates how extreme the change point is
-(lower values indicate greater changes).
-
-The possible change point types are:
-* `dip`: a significant dip occurs at this change point
-* `distribution_change`: the overall distribution of the values has changed significantly
-* `spike`: a significant spike occurs at this point
-* `step_change`: the change indicates a statistically significant step up or down in value distribution
-* `trend_change`: there is an overall trend change occurring at this point
-
-::::{note}
-There must be at least 22 values for change point detection. Fewer than 1,000 is preferred.
-::::
-
-**Examples**
-
-The following example shows the detection of a step change:
-
-```
-ROW key = [1,2,3,4,5,6,7,8,9,10,11,12,13,14,15,16,17,18,19,20,21,22,23,24,25]
-| MV_EXPAND key
-| EVAL value = CASE(key<13, 0, 42)
-| CHANGE_POINT value ON key
-| WHERE type IS NOT NULL
-;
-```
-
-| key:integer | value:integer | type:keyword | pvalue:double |
-|-------------|---------------|--------------|---------------|
-| 13          | 42            | step_change  | 0.0           |
-
-
-## `DISSECT` [esql-dissect]
-
-`DISSECT` enables you to [extract structured data out of a string](/reference/query-languages/esql/esql-process-data-with-dissect-grok.md).
-
-**Syntax**
-
-```esql
-DISSECT input "pattern" [APPEND_SEPARATOR="<separator>"]
-```
-
-**Parameters**
-
-`input`
-:   The column that contains the string you want to structure.  If the column has multiple values, `DISSECT` will process each value.
-
-`pattern`
-:   A [dissect pattern](/reference/query-languages/esql/esql-process-data-with-dissect-grok.md#esql-dissect-patterns). If a field name conflicts with an existing column, the existing column is dropped. If a field name is used more than once, only the rightmost duplicate creates a column.
-
-`<separator>`
-:   A string used as the separator between appended values, when using the [append modifier](/reference/query-languages/esql/esql-process-data-with-dissect-grok.md#esql-append-modifier).
-
-**Description**
-
-`DISSECT` enables you to [extract structured data out of a string](/reference/query-languages/esql/esql-process-data-with-dissect-grok.md). `DISSECT` matches the string against a delimiter-based pattern, and extracts the specified keys as columns.
-
-Refer to [Process data with `DISSECT`](/reference/query-languages/esql/esql-process-data-with-dissect-grok.md#esql-process-data-with-dissect) for the syntax of dissect patterns.
-
-**Examples**
-
-The following example parses a string that contains a timestamp, some text, and an IP address:
-
-```esql
-ROW a = "2023-01-23T12:15:00.000Z - some text - 127.0.0.1"
-| DISSECT a """%{date} - %{msg} - %{ip}"""
-| KEEP date, msg, ip
-```
-
-| date:keyword | msg:keyword | ip:keyword |
-| --- | --- | --- |
-| 2023-01-23T12:15:00.000Z | some text | 127.0.0.1 |
-
-By default, `DISSECT` outputs keyword string columns. To convert to another type, use [Type conversion functions](/reference/query-languages/esql/esql-functions-operators.md#esql-type-conversion-functions):
-
-```esql
-ROW a = "2023-01-23T12:15:00.000Z - some text - 127.0.0.1"
-| DISSECT a """%{date} - %{msg} - %{ip}"""
-| KEEP date, msg, ip
-| EVAL date = TO_DATETIME(date)
-```
-
-| msg:keyword | ip:keyword | date:date |
-| --- | --- | --- |
-| some text | 127.0.0.1 | 2023-01-23T12:15:00.000Z |
-
-
-## `DROP` [esql-drop]
-
-The `DROP` processing command removes one or more columns.
-
-**Syntax**
-
-```esql
-DROP columns
-```
-
-**Parameters**
-
-`columns`
-:   A comma-separated list of columns to remove. Supports wildcards.
-
-**Examples**
-
-```esql
-FROM employees
-| DROP height
-```
-
-Rather than specify each column by name, you can use wildcards to drop all columns with a name that matches a pattern:
-
-```esql
-FROM employees
-| DROP height*
-```
-
-
-## `ENRICH` [esql-enrich]
-
-`ENRICH` enables you to add data from existing indices as new columns using an enrich policy.
-
-**Syntax**
-
-```esql
-ENRICH policy [ON match_field] [WITH [new_name1 = ]field1, [new_name2 = ]field2, ...]
-```
-
-**Parameters**
-
-`policy`
-:   The name of the enrich policy. You need to [create](/reference/query-languages/esql/esql-enrich-data.md#esql-set-up-enrich-policy) and [execute](/reference/query-languages/esql/esql-enrich-data.md#esql-execute-enrich-policy) the enrich policy first.
-
-`mode`
-:   The mode of the enrich command in cross cluster {{esql}}. See [enrich across clusters](docs-content://explore-analyze/query-filter/languages/esql-cross-clusters.md#ccq-enrich).
-
-`match_field`
-:   The match field. `ENRICH` uses its value to look for records in the enrich index. If not specified, the match will be performed on the column with the same name as the `match_field` defined in the [enrich policy](/reference/query-languages/esql/esql-enrich-data.md#esql-enrich-policy).
-
-`fieldX`
-:   The enrich fields from the enrich index that are added to the result as new columns. If a column with the same name as the enrich field already exists, the existing column will be replaced by the new column. If not specified, each of the enrich fields defined in the policy is added. A column with the same name as the enrich field will be dropped unless the enrich field is renamed.
-
-`new_nameX`
-:   Enables you to change the name of the column that’s added for each of the enrich fields. Defaults to the enrich field name. If a column has the same name as the new name, it will be discarded. If a name (new or original) occurs more than once, only the rightmost duplicate creates a new column.
-
-**Description**
-
-`ENRICH` enables you to add data from existing indices as new columns using an enrich policy. Refer to [Data enrichment](/reference/query-languages/esql/esql-enrich-data.md) for information about setting up a policy.
-
-:::{image} ../images/esql-enrich.png
-:alt: esql enrich
-:::
-
-::::{tip}
-Before you can use `ENRICH`, you need to [create and execute an enrich policy](/reference/query-languages/esql/esql-enrich-data.md#esql-set-up-enrich-policy).
-::::
-
-
-**Examples**
-
-The following example uses the `languages_policy` enrich policy to add a new column for each enrich field defined in the policy. The match is performed using the `match_field` defined in the [enrich policy](/reference/query-languages/esql/esql-enrich-data.md#esql-enrich-policy) and requires that the input table has a column with the same name (`language_code` in this example). `ENRICH` will look for records in the [enrich index](/reference/query-languages/esql/esql-enrich-data.md#esql-enrich-index) based on the match field value.
-
-```esql
-ROW language_code = "1"
-| ENRICH languages_policy
-```
-
-| language_code:keyword | language_name:keyword |
-| --- | --- |
-| 1 | English |
-
-To use a column with a different name than the `match_field` defined in the policy as the match field, use `ON <column-name>`:
-
-```esql
-ROW a = "1"
-| ENRICH languages_policy ON a
-```
-
-| a:keyword | language_name:keyword |
-| --- | --- |
-| 1 | English |
-
-By default, each of the enrich fields defined in the policy is added as a column. To explicitly select the enrich fields that are added, use `WITH <field1>, <field2>, ...`:
-
-```esql
-ROW a = "1"
-| ENRICH languages_policy ON a WITH language_name
-```
-
-| a:keyword | language_name:keyword |
-| --- | --- |
-| 1 | English |
-
-You can rename the columns that are added using `WITH new_name=<field1>`:
-
-```esql
-ROW a = "1"
-| ENRICH languages_policy ON a WITH name = language_name
-```
-
-| a:keyword | name:keyword |
-| --- | --- |
-| 1 | English |
-
-In case of name collisions, the newly created columns will override existing columns.
-
-
-## `EVAL` [esql-eval]
-
-The `EVAL` processing command enables you to append new columns with calculated values.
-
-**Syntax**
-
-```esql
-EVAL [column1 =] value1[, ..., [columnN =] valueN]
-```
-
-**Parameters**
-
-`columnX`
-:   The column name. If a column with the same name already exists, the existing column is dropped. If a column name is used more than once, only the rightmost duplicate creates a column.
-
-`valueX`
-:   The value for the column. Can be a literal, an expression, or a [function](/reference/query-languages/esql/esql-functions-operators.md#esql-functions). Can use columns defined left of this one.
-
-**Description**
-
-The `EVAL` processing command enables you to append new columns with calculated values. `EVAL` supports various functions for calculating values. Refer to [Functions](/reference/query-languages/esql/esql-functions-operators.md#esql-functions) for more information.
-
-**Examples**
-
-```esql
-FROM employees
-| SORT emp_no
-| KEEP first_name, last_name, height
-| EVAL height_feet = height * 3.281, height_cm = height * 100
-```
-
-| first_name:keyword | last_name:keyword | height:double | height_feet:double | height_cm:double |
-| --- | --- | --- | --- | --- |
-| Georgi | Facello | 2.03 | 6.66043 | 202.99999999999997 |
-| Bezalel | Simmel | 2.08 | 6.82448 | 208.0 |
-| Parto | Bamford | 1.83 | 6.004230000000001 | 183.0 |
-
-If the specified column already exists, the existing column will be dropped, and the new column will be appended to the table:
-
-```esql
-FROM employees
-| SORT emp_no
-| KEEP first_name, last_name, height
-| EVAL height = height * 3.281
-```
-
-| first_name:keyword | last_name:keyword | height:double |
-| --- | --- | --- |
-| Georgi | Facello | 6.66043 |
-| Bezalel | Simmel | 6.82448 |
-| Parto | Bamford | 6.004230000000001 |
-
-Specifying the output column name is optional. If not specified, the new column name is equal to the expression. The following query adds a column named `height*3.281`:
-
-```esql
-FROM employees
-| SORT emp_no
-| KEEP first_name, last_name, height
-| EVAL height * 3.281
-```
-
-| first_name:keyword | last_name:keyword | height:double | height * 3.281:double |
-| --- | --- | --- | --- |
-| Georgi | Facello | 2.03 | 6.66043 |
-| Bezalel | Simmel | 2.08 | 6.82448 |
-| Parto | Bamford | 1.83 | 6.004230000000001 |
-
-Because this name contains special characters, [it needs to be quoted](/reference/query-languages/esql/esql-syntax.md#esql-identifiers) with backticks (```) when using it in subsequent commands:
-
-```esql
-FROM employees
-| EVAL height * 3.281
-| STATS avg_height_feet = AVG(`height * 3.281`)
-```
-
-| avg_height_feet:double |
-| --- |
-| 5.801464200000001 |
-
-
-## `GROK` [esql-grok]
-
-`GROK` enables you to [extract structured data out of a string](/reference/query-languages/esql/esql-process-data-with-dissect-grok.md).
-
-**Syntax**
-
-```esql
-GROK input "pattern"
-```
-
-**Parameters**
-
-`input`
-:   The column that contains the string you want to structure. If the column has multiple values, `GROK` will process each value.
-
-`pattern`
-:   A grok pattern. If a field name conflicts with an existing column, the existing column is discarded. If a field name is used more than once, a multi-valued column will be created with one value per each occurrence of the field name.
-
-**Description**
-
-`GROK` enables you to [extract structured data out of a string](/reference/query-languages/esql/esql-process-data-with-dissect-grok.md). `GROK` matches the string against patterns, based on regular expressions, and extracts the specified patterns as columns.
-
-Refer to [Process data with `GROK`](/reference/query-languages/esql/esql-process-data-with-dissect-grok.md#esql-process-data-with-grok) for the syntax of grok patterns.
-
-**Examples**
-
-The following example parses a string that contains a timestamp, an IP address, an email address, and a number:
-
-```esql
-ROW a = "2023-01-23T12:15:00.000Z 127.0.0.1 some.email@foo.com 42"
-| GROK a """%{TIMESTAMP_ISO8601:date} %{IP:ip} %{EMAILADDRESS:email} %{NUMBER:num}"""
-| KEEP date, ip, email, num
-```
-
-| date:keyword | ip:keyword | email:keyword | num:keyword |
-| --- | --- | --- | --- |
-| 2023-01-23T12:15:00.000Z | 127.0.0.1 | `some.email@foo.com` | 42 |
-
-By default, `GROK` outputs keyword string columns. `int` and `float` types can be converted by appending `:type` to the semantics in the pattern. For example `{NUMBER:num:int}`:
-
-```esql
-ROW a = "2023-01-23T12:15:00.000Z 127.0.0.1 some.email@foo.com 42"
-| GROK a """%{TIMESTAMP_ISO8601:date} %{IP:ip} %{EMAILADDRESS:email} %{NUMBER:num:int}"""
-| KEEP date, ip, email, num
-```
-
-| date:keyword | ip:keyword | email:keyword | num:integer |
-| --- | --- | --- | --- |
-| 2023-01-23T12:15:00.000Z | 127.0.0.1 | `some.email@foo.com` | 42 |
-
-For other type conversions, use [Type conversion functions](/reference/query-languages/esql/esql-functions-operators.md#esql-type-conversion-functions):
-
-```esql
-ROW a = "2023-01-23T12:15:00.000Z 127.0.0.1 some.email@foo.com 42"
-| GROK a """%{TIMESTAMP_ISO8601:date} %{IP:ip} %{EMAILADDRESS:email} %{NUMBER:num:int}"""
-| KEEP date, ip, email, num
-| EVAL date = TO_DATETIME(date)
-```
-
-| ip:keyword | email:keyword | num:integer | date:date |
-| --- | --- | --- | --- |
-| 127.0.0.1 | `some.email@foo.com` | 42 | 2023-01-23T12:15:00.000Z |
-
-If a field name is used more than once, `GROK` creates a multi-valued column:
-
-```esql
-FROM addresses
-| KEEP city.name, zip_code
-| GROK zip_code """%{WORD:zip_parts} %{WORD:zip_parts}"""
-```
-
-| city.name:keyword | zip_code:keyword | zip_parts:keyword |
-| --- | --- | --- |
-| Amsterdam | 1016 ED | ["1016", "ED"] |
-| San Francisco | CA 94108 | ["CA", "94108"] |
-| Tokyo | 100-7014 | null |
-
-
-## `KEEP` [esql-keep]
-
-The `KEEP` processing command enables you to specify what columns are returned and the order in which they are returned.
-
-**Syntax**
-
-```esql
-KEEP columns
-```
-
-**Parameters**
-
-`columns`
-:   A comma-separated list of columns to keep. Supports wildcards. See below for the behavior in case an existing column matches multiple given wildcards or column names.
-
-**Description**
-
-The `KEEP` processing command enables you to specify what columns are returned and the order in which they are returned.
-
-Precedence rules are applied when a field name matches multiple expressions. Fields are added in the order they appear. If one field matches multiple expressions, the following precedence rules apply (from highest to lowest priority):
-
-1. Complete field name (no wildcards)
-2. Partial wildcard expressions (for example: `fieldNam*`)
-3. Wildcard only (`*`)
-
-If a field matches two expressions with the same precedence, the rightmost expression wins.
-
-Refer to the examples for illustrations of these precedence rules.
-
-**Examples**
-
-The columns are returned in the specified order:
-
-```esql
-FROM employees
-| KEEP emp_no, first_name, last_name, height
-```
-
-| emp_no:integer | first_name:keyword | last_name:keyword | height:double |
-| --- | --- | --- | --- |
-| 10001 | Georgi | Facello | 2.03 |
-| 10002 | Bezalel | Simmel | 2.08 |
-| 10003 | Parto | Bamford | 1.83 |
-| 10004 | Chirstian | Koblick | 1.78 |
-| 10005 | Kyoichi | Maliniak | 2.05 |
-
-Rather than specify each column by name, you can use wildcards to return all columns with a name that matches a pattern:
-
-```esql
-FROM employees
-| KEEP h*
-```
-
-| height:double | height.float:double | height.half_float:double | height.scaled_float:double | hire_date:date |
-| --- | --- | --- | --- | --- |
-
-The asterisk wildcard (`*`) by itself translates to all columns that do not match the other arguments.
-
-This query will first return all columns with a name that starts with `h`, followed by all other columns:
-
-```esql
-FROM employees
-| KEEP h*, *
-```
-
-| height:double | height.float:double | height.half_float:double | height.scaled_float:double | hire_date:date | avg_worked_seconds:long | birth_date:date | emp_no:integer | first_name:keyword | gender:keyword | is_rehired:boolean | job_positions:keyword | languages:integer | languages.byte:integer | languages.long:long | languages.short:integer | last_name:keyword | salary:integer | salary_change:double | salary_change.int:integer | salary_change.keyword:keyword | salary_change.long:long | still_hired:boolean |
-| --- | --- | --- | --- | --- | --- | --- | --- | --- | --- | --- | --- | --- | --- | --- | --- | --- | --- | --- | --- | --- | --- | --- |
-
-The following examples show how precedence rules work when a field name matches multiple expressions.
-
-Complete field name has precedence over wildcard expressions:
-
-```esql
-FROM employees
-| KEEP first_name, last_name, first_name*
-```
-
-| first_name:keyword | last_name:keyword |
-| --- | --- |
-
-Wildcard expressions have the same priority, but last one wins (despite being less specific):
-
-```esql
-FROM employees
-| KEEP first_name*, last_name, first_na*
-```
-
-| last_name:keyword | first_name:keyword |
-| --- | --- |
-
-A simple wildcard expression `*` has the lowest precedence. Output order is determined by the other arguments:
-
-```esql
-FROM employees
-| KEEP *, first_name
-```
-
-| avg_worked_seconds:long | birth_date:date | emp_no:integer | gender:keyword | height:double | height.float:double | height.half_float:double | height.scaled_float:double | hire_date:date | is_rehired:boolean | job_positions:keyword | languages:integer | languages.byte:integer | languages.long:long | languages.short:integer | last_name:keyword | salary:integer | salary_change:double | salary_change.int:integer | salary_change.keyword:keyword | salary_change.long:long | still_hired:boolean | first_name:keyword |
-| --- | --- | --- | --- | --- | --- | --- | --- | --- | --- | --- | --- | --- | --- | --- | --- | --- | --- | --- | --- | --- | --- | --- |
-
-
-## `LIMIT` [esql-limit]
-
-The `LIMIT` processing command enables you to limit the number of rows that are returned.
-
-**Syntax**
-
-```esql
-LIMIT max_number_of_rows
-```
-
-**Parameters**
-
-`max_number_of_rows`
-:   The maximum number of rows to return.
-
-**Description**
-
-The `LIMIT` processing command enables you to limit the number of rows that are returned. Queries do not return more than 10,000 rows, regardless of the `LIMIT` command’s value.
-
-This limit only applies to the number of rows that are retrieved by the query. Queries and aggregations run on the full data set.
-
-To overcome this limitation:
-
-* Reduce the result set size by modifying the query to only return relevant data. Use [`WHERE`](#esql-where) to select a smaller subset of the data.
-* Shift any post-query processing to the query itself. You can use the {{esql}} [`STATS`](#esql-stats-by) command to aggregate data in the query.
-
-The default and maximum limits can be changed using these dynamic cluster settings:
-
-* `esql.query.result_truncation_default_size`
-* `esql.query.result_truncation_max_size`
-
-**Example**
-
-```esql
-FROM employees
-| SORT emp_no ASC
-| LIMIT 5
-```
-
-## `LOOKUP JOIN` [esql-lookup-join]
-
-::::{warning}
-This functionality is in technical preview and may be changed or removed in a future release. Elastic will work to fix any issues, but features in technical preview are not subject to the support SLA of official GA features.
-::::
-
-`LOOKUP JOIN` enables you to add data from another index, AKA a 'lookup' index, to your {{esql}} query results, simplifying data enrichment and analysis workflows.
-
-**Syntax**
-
-```esql
-FROM <source_index>
-| LOOKUP JOIN <lookup_index> ON <field_name>
-```
-
-**Parameters**
-
-`<lookup_index>`
-: The name of the lookup index. This must be a specific index name - wildcards, aliases, and remote cluster references are not supported.
-
-`<field_name>`
-: The field to join on. This field must exist in both your current query results and in the lookup index. If the field contains multi-valued entries, those entries will not match anything (the added fields will contain `null` for those rows).
-
-**Description**
-
-The `LOOKUP JOIN` command adds new columns to your {esql} query results table by finding documents in a lookup index that share the same join field value as your result rows.
-
-For each row in your results table that matches a document in the lookup index based on the join field, all fields from the matching document are added as new columns to that row.
-
-If multiple documents in the lookup index match a single row in your results, the output will contain one row for each matching combination.
-
-**Examples**
-
-::::{tip}
-In case of name collisions, the newly created columns will override existing columns.
-::::
-
-**IP Threat correlation**: This query would allow you to see if any source IPs match known malicious addresses.
-
-```esql
-FROM firewall_logs
-| LOOKUP JOIN threat_list ON source.IP
-```
-
-To filter only for those rows that have a matching `threat_list` entry, use `WHERE ... IS NOT NULL` with a field from the lookup index:
-
-```esql
-FROM firewall_logs
-| LOOKUP JOIN threat_list ON source.IP
-| WHERE threat_level IS NOT NULL
-```
-
-**Host metadata correlation**: This query pulls in environment or ownership details for each host to correlate with your metrics data.
-
-```esql
-FROM system_metrics
-| LOOKUP JOIN host_inventory ON host.name
-| LOOKUP JOIN employees ON host.name
-```
-
-**Service ownership mapping**: This query would show logs with the owning team or escalation information for faster triage and incident response.
-
-```esql
-FROM app_logs
-| LOOKUP JOIN service_owners ON service_id
-```
-
-`LOOKUP JOIN` is generally faster when there are fewer rows to join with. {{esql}} will try and perform any `WHERE` clause before the `LOOKUP JOIN` where possible.
-
-The two following examples will have the same results. The two examples have the `WHERE` clause before and after the `LOOKUP JOIN`. It does not matter how you write your query, our optimizer will move the filter before the lookup when possible.
-
-```esql
-FROM Left
-| WHERE Language IS NOT NULL
-| LOOKUP JOIN Right ON Key
-```
-
-```esql
-FROM Left
-| LOOKUP JOIN Right ON Key
-| WHERE Language IS NOT NULL
-```
-
-## `MV_EXPAND` [esql-mv_expand]
-
-::::{warning}
-This functionality is in technical preview and may be changed or removed in a future release. Elastic will work to fix any issues, but features in technical preview are not subject to the support SLA of official GA features.
-::::
-
-
-The `MV_EXPAND` processing command expands multivalued columns into one row per value, duplicating other columns.
-
-**Syntax**
-
-```esql
-MV_EXPAND column
-```
-
-**Parameters**
-
-`column`
-:   The multivalued column to expand.
-
-**Example**
-
-```esql
-ROW a=[1,2,3], b="b", j=["a","b"]
-| MV_EXPAND a
-```
-
-| a:integer | b:keyword | j:keyword |
-| --- | --- | --- |
-| 1 | b | ["a", "b"] |
-| 2 | b | ["a", "b"] |
-| 3 | b | ["a", "b"] |
-
-
-## `RENAME` [esql-rename]
-
-The `RENAME` processing command renames one or more columns.
-
-**Syntax**
-
-```esql
-RENAME old_name1 AS new_name1[, ..., old_nameN AS new_nameN]
-```
-
-**Parameters**
-
-`old_nameX`
-:   The name of a column you want to rename.
-
-`new_nameX`
-:   The new name of the column. If it conflicts with an existing column name, the existing column is dropped. If multiple columns are renamed to the same name, all but the rightmost column with the same new name are dropped.
-
-**Description**
-
-The `RENAME` processing command renames one or more columns. If a column with the new name already exists, it will be replaced by the new column.
-
-**Examples**
-
-```esql
-FROM employees
-| KEEP first_name, last_name, still_hired
-| RENAME  still_hired AS employed
-```
-
-Multiple columns can be renamed with a single `RENAME` command:
-
-```esql
-FROM employees
-| KEEP first_name, last_name
-| RENAME first_name AS fn, last_name AS ln
-```
-
-
-## `SORT` [esql-sort]
-
-The `SORT` processing command sorts a table on one or more columns.
-
-**Syntax**
-
-```esql
-SORT column1 [ASC/DESC][NULLS FIRST/NULLS LAST][, ..., columnN [ASC/DESC][NULLS FIRST/NULLS LAST]]
-```
-
-**Parameters**
-
-`columnX`
-:   The column to sort on.
-
-**Description**
-
-The `SORT` processing command sorts a table on one or more columns.
-
-The default sort order is ascending. Use `ASC` or `DESC` to specify an explicit sort order.
-
-Two rows with the same sort key are considered equal. You can provide additional sort expressions to act as tie breakers.
-
-Sorting on multivalued columns uses the lowest value when sorting ascending and the highest value when sorting descending.
-
-By default, `null` values are treated as being larger than any other value. With an ascending sort order, `null` values are sorted last, and with a descending sort order, `null` values are sorted first. You can change that by providing `NULLS FIRST` or `NULLS LAST`.
-
-**Examples**
-
-```esql
-FROM employees
-| KEEP first_name, last_name, height
-| SORT height
-```
-
-Explicitly sorting in ascending order with `ASC`:
-
-```esql
-FROM employees
-| KEEP first_name, last_name, height
-| SORT height DESC
-```
-
-Providing additional sort expressions to act as tie breakers:
-
-```esql
-FROM employees
-| KEEP first_name, last_name, height
-| SORT height DESC, first_name ASC
-```
-
-Sorting `null` values first using `NULLS FIRST`:
-
-```esql
-FROM employees
-| KEEP first_name, last_name, height
-| SORT first_name ASC NULLS FIRST
-```
-
-
-## `STATS` [esql-stats-by]
-
-The `STATS` processing command groups rows according to a common value and calculates one or more aggregated values over the grouped rows.
-
-**Syntax**
-
-```esql
-STATS [column1 =] expression1 [WHERE boolean_expression1][,
-      ...,
-      [columnN =] expressionN [WHERE boolean_expressionN]]
-      [BY grouping_expression1[, ..., grouping_expressionN]]
-```
-
-**Parameters**
-
-`columnX`
-:   The name by which the aggregated value is returned. If omitted, the name is equal to the corresponding expression (`expressionX`). If multiple columns have the same name, all but the rightmost column with this name will be ignored.
-
-`expressionX`
-:   An expression that computes an aggregated value.
-
-`grouping_expressionX`
-:   An expression that outputs the values to group by. If its name coincides with one of the computed columns, that column will be ignored.
-
-`boolean_expressionX`
-:   The condition that must be met for a row to be included in the evaluation of `expressionX`.
-
-::::{note}
-Individual `null` values are skipped when computing aggregations.
-::::
-
-
-**Description**
-
-The `STATS` processing command groups rows according to a common value and calculates one or more aggregated values over the grouped rows. For the calculation of each aggregated value, the rows in a group can be filtered with `WHERE`. If `BY` is omitted, the output table contains exactly one row with the aggregations applied over the entire dataset.
-
-The following [aggregation functions](/reference/query-languages/esql/esql-functions-operators.md#esql-agg-functions) are supported:
-
-* [`AVG`](/reference/query-languages/esql/esql-functions-operators.md#esql-avg)
-* [`COUNT`](/reference/query-languages/esql/esql-functions-operators.md#esql-count)
-* [`COUNT_DISTINCT`](/reference/query-languages/esql/esql-functions-operators.md#esql-count_distinct)
-* [`MAX`](/reference/query-languages/esql/esql-functions-operators.md#esql-max)
-* [`MEDIAN`](/reference/query-languages/esql/esql-functions-operators.md#esql-median)
-* [`MEDIAN_ABSOLUTE_DEVIATION`](/reference/query-languages/esql/esql-functions-operators.md#esql-median_absolute_deviation)
-* [`MIN`](/reference/query-languages/esql/esql-functions-operators.md#esql-min)
-* [`PERCENTILE`](/reference/query-languages/esql/esql-functions-operators.md#esql-percentile)
-* [preview] [`ST_CENTROID_AGG`](/reference/query-languages/esql/esql-functions-operators.md#esql-st_centroid_agg)
-* [preview] [`ST_EXTENT_AGG`](/reference/query-languages/esql/esql-functions-operators.md#esql-st_extent_agg)
-* [`STD_DEV`](/reference/query-languages/esql/esql-functions-operators.md#esql-std_dev)
-* [`SUM`](/reference/query-languages/esql/esql-functions-operators.md#esql-sum)
-* [`TOP`](/reference/query-languages/esql/esql-functions-operators.md#esql-top)
-* [`VALUES`](/reference/query-languages/esql/esql-functions-operators.md#esql-values)
-* [`WEIGHTED_AVG`](/reference/query-languages/esql/esql-functions-operators.md#esql-weighted_avg)
-
-The following [grouping functions](/reference/query-languages/esql/esql-functions-operators.md#esql-group-functions) are supported:
-
-* [`BUCKET`](/reference/query-languages/esql/esql-functions-operators.md#esql-bucket)
-* [preview] [`CATEGORIZE`](/reference/query-languages/esql/esql-functions-operators.md#esql-categorize)
-
-::::{note}
-`STATS` without any groups is much much faster than adding a group.
-::::
-
-
-::::{note}
-Grouping on a single expression is currently much more optimized than grouping on many expressions. In some tests we have seen grouping on a single `keyword` column to be five times faster than grouping on two `keyword` columns. Do not try to work around this by combining the two columns together with something like [`CONCAT`](/reference/query-languages/esql/esql-functions-operators.md#esql-concat) and then grouping - that is not going to be faster.
-::::
-
-
-**Examples**
-
-Calculating a statistic and grouping by the values of another column:
-
-```esql
-FROM employees
-| STATS count = COUNT(emp_no) BY languages
-| SORT languages
-```
-
-| count:long | languages:integer |
-| --- | --- |
-| 15 | 1 |
-| 19 | 2 |
-| 17 | 3 |
-| 18 | 4 |
-| 21 | 5 |
-| 10 | null |
-
-Omitting `BY` returns one row with the aggregations applied over the entire dataset:
-
-```esql
-FROM employees
-| STATS avg_lang = AVG(languages)
-```
-
-| avg_lang:double |
-| --- |
-| 3.1222222222222222 |
-
-It’s possible to calculate multiple values:
-
-```esql
-FROM employees
-| STATS avg_lang = AVG(languages), max_lang = MAX(languages)
-```
-
-| avg_lang:double | max_lang:integer |
-| --- | --- |
-| 3.1222222222222222 | 5 |
-
-To filter the rows that go into an aggregation, use the `WHERE` clause:
-
-```esql
-FROM employees
-| STATS avg50s = AVG(salary)::LONG WHERE birth_date < "1960-01-01",
-        avg60s = AVG(salary)::LONG WHERE birth_date >= "1960-01-01"
-        BY gender
-| SORT gender
-```
-
-| avg50s:long | avg60s:long | gender:keyword |
-| --- | --- | --- |
-| 55462 | 46637 | F |
-| 48279 | 44879 | M |
-
-The aggregations can be mixed, with and without a filter and grouping is optional as well:
-
-```esql
-FROM employees
-| EVAL Ks = salary / 1000 // thousands
-| STATS under_40K = COUNT(*) WHERE Ks < 40,
-        inbetween = COUNT(*) WHERE 40 <= Ks AND Ks < 60,
-        over_60K  = COUNT(*) WHERE 60 <= Ks,
-        total     = COUNT(*)
-```
-
-| under_40K:long | inbetween:long | over_60K:long | total:long |
-| --- | --- | --- | --- |
-| 36 | 39 | 25 | 100 |
-
-$$$esql-stats-mv-group$$$
-If the grouping key is multivalued then the input row is in all groups:
-
-```esql
-ROW i=1, a=["a", "b"] | STATS MIN(i) BY a | SORT a ASC
-```
-
-| MIN(i):integer | a:keyword |
-| --- | --- |
-| 1 | a |
-| 1 | b |
-
-It’s also possible to group by multiple values:
-
-```esql
-FROM employees
-| EVAL hired = DATE_FORMAT("yyyy", hire_date)
-| STATS avg_salary = AVG(salary) BY hired, languages.long
-| EVAL avg_salary = ROUND(avg_salary)
-| SORT hired, languages.long
-```
-
-If all the grouping keys are multivalued then the input row is in all groups:
-
-```esql
-ROW i=1, a=["a", "b"], b=[2, 3] | STATS MIN(i) BY a, b | SORT a ASC, b ASC
-```
-
-| MIN(i):integer | a:keyword | b:integer |
-| --- | --- | --- |
-| 1 | a | 2 |
-| 1 | a | 3 |
-| 1 | b | 2 |
-| 1 | b | 3 |
-
-Both the aggregating functions and the grouping expressions accept other functions. This is useful for using `STATS` on multivalue columns. For example, to calculate the average salary change, you can use `MV_AVG` to first average the multiple values per employee, and use the result with the `AVG` function:
-
-```esql
-FROM employees
-| STATS avg_salary_change = ROUND(AVG(MV_AVG(salary_change)), 10)
-```
-
-| avg_salary_change:double |
-| --- |
-| 1.3904535865 |
-
-An example of grouping by an expression is grouping employees on the first letter of their last name:
-
-```esql
-FROM employees
-| STATS my_count = COUNT() BY LEFT(last_name, 1)
-| SORT `LEFT(last_name, 1)`
-```
-
-| my_count:long | LEFT(last_name, 1):keyword |
-| --- | --- |
-| 2 | A |
-| 11 | B |
-| 5 | C |
-| 5 | D |
-| 2 | E |
-| 4 | F |
-| 4 | G |
-| 6 | H |
-| 2 | J |
-| 3 | K |
-| 5 | L |
-| 12 | M |
-| 4 | N |
-| 1 | O |
-| 7 | P |
-| 5 | R |
-| 13 | S |
-| 4 | T |
-| 2 | W |
-| 3 | Z |
-
-Specifying the output column name is optional. If not specified, the new column name is equal to the expression. The following query returns a column named `AVG(salary)`:
-
-```esql
-FROM employees
-| STATS AVG(salary)
-```
-
-| AVG(salary):double |
-| --- |
-| 48248.55 |
-
-Because this name contains special characters, [it needs to be quoted](/reference/query-languages/esql/esql-syntax.md#esql-identifiers) with backticks (```) when using it in subsequent commands:
-
-```esql
-FROM employees
-| STATS AVG(salary)
-| EVAL avg_salary_rounded = ROUND(`AVG(salary)`)
-```
-
-| AVG(salary):double | avg_salary_rounded:double |
-| --- | --- |
-| 48248.55 | 48249.0 |
-
-
-## `WHERE` [esql-where]
-
-The `WHERE` processing command produces a table that contains all the rows from the input table for which the provided condition evaluates to `true`.
-
-::::{tip}
-In case of value exclusions, fields with `null` values will be excluded from search results. In this context a `null` means either there is an explicit `null` value in the document or there is no value at all. For example: `WHERE field != "value"` will be interpreted as `WHERE field != "value" AND field IS NOT NULL`.
-
-::::
-
-
-**Syntax**
-
-```esql
-WHERE expression
-```
-
-**Parameters**
-
-`expression`
-:   A boolean expression.
-
-**Examples**
-
-```esql
-FROM employees
-| KEEP first_name, last_name, still_hired
-| WHERE still_hired == true
-```
-
-Which, if `still_hired` is a boolean field, can be simplified to:
-
-```esql
-FROM employees
-| KEEP first_name, last_name, still_hired
-| WHERE still_hired
-```
-
-Use date math to retrieve data from a specific time range. For example, to retrieve the last hour of logs:
-
-```esql
-FROM sample_data
-| WHERE @timestamp > NOW() - 1 hour
-```
-
-`WHERE` supports various [functions](/reference/query-languages/esql/esql-functions-operators.md#esql-functions). For example the [`LENGTH`](/reference/query-languages/esql/esql-functions-operators.md#esql-length) function:
-
-```esql
-FROM employees
-| KEEP first_name, last_name, height
-| WHERE LENGTH(first_name) < 4
-```
-
-For a complete list of all functions, refer to [Functions overview](/reference/query-languages/esql/esql-functions-operators.md#esql-functions).
-
-For NULL comparison, use the `IS NULL` and `IS NOT NULL` predicates:
-
-```esql
-FROM employees
-| WHERE birth_date IS NULL
-| KEEP first_name, last_name
-| SORT first_name
-| LIMIT 3
-```
-
-| first_name:keyword | last_name:keyword |
-| --- | --- |
-| Basil | Tramer |
-| Florian | Syrotiuk |
-| Lucien | Rosenbaum |
-
-```esql
-FROM employees
-| WHERE is_rehired IS NOT NULL
-| STATS COUNT(emp_no)
-```
-
-| COUNT(emp_no):long |
-| --- |
-| 84 |
-
-For matching text, you can use [full text search functions](/reference/query-languages/esql/esql-functions-operators.md#esql-search-functions) like `MATCH`.
-
-Use [`MATCH`](/reference/query-languages/esql/esql-functions-operators.md#esql-match) to perform a [match query](/reference/query-languages/query-dsl/query-dsl-match-query.md) on a specified field.
-
-Match can be used on text fields, as well as other field types like boolean, dates, and numeric types.
-
-```esql
-FROM books
-| WHERE MATCH(author, "Faulkner")
-| KEEP book_no, author
-| SORT book_no
-| LIMIT 5
-```
-
-| book_no:keyword | author:text |
-| --- | --- |
-| 2378 | [Carol Faulkner, Holly Byers Ochoa, Lucretia Mott] |
-| 2713 | William Faulkner |
-| 2847 | Colleen Faulkner |
-| 2883 | William Faulkner |
-| 3293 | Danny Faulkner |
-
-::::{tip}
-You can also use the shorthand [match operator](/reference/query-languages/esql/esql-functions-operators.md#esql-search-operators) `:` instead of `MATCH`.
-
-::::
-
-
-Use `LIKE` to filter data based on string patterns using wildcards. `LIKE` usually acts on a field placed on the left-hand side of the operator, but it can also act on a constant (literal) expression. The right-hand side of the operator represents the pattern.
-
-The following wildcard characters are supported:
-
-* `*` matches zero or more characters.
-* `?` matches one character.
-
-**Supported types**
-
-| str | pattern | result |
-| --- | --- | --- |
-| keyword | keyword | boolean |
-| text | keyword | boolean |
-
-```esql
-FROM employees
-| WHERE first_name LIKE """?b*"""
-| KEEP first_name, last_name
-```
-
-| first_name:keyword | last_name:keyword |
-| --- | --- |
-| Ebbe | Callaway |
-| Eberhardt | Terkki |
-
-Matching the exact characters `*` and `.` will require escaping. The escape character is backslash `\`. Since also backslash is a special character in string literals, it will require further escaping.
-
-```esql
-ROW message = "foo * bar"
-| WHERE message LIKE "foo \\* bar"
-```
-
-To reduce the overhead of escaping, we suggest using triple quotes strings `"""`
-
-```esql
-ROW message = "foo * bar"
-| WHERE message LIKE """foo \* bar"""
-```
-
-Use `RLIKE` to filter data based on string patterns using using [regular expressions](/reference/query-languages/query-dsl/regexp-syntax.md). `RLIKE` usually acts on a field placed on the left-hand side of the operator, but it can also act on a constant (literal) expression. The right-hand side of the operator represents the pattern.
-
-**Supported types**
-
-| str | pattern | result |
-| --- | --- | --- |
-| keyword | keyword | boolean |
-| text | keyword | boolean |
-
-```esql
-FROM employees
-| WHERE first_name RLIKE """.leja.*"""
-| KEEP first_name, last_name
-```
-
-| first_name:keyword | last_name:keyword |
-| --- | --- |
-| Alejandro | McAlpine |
-
-Matching special characters (eg. `.`, `*`, `(`…​) will require escaping. The escape character is backslash `\`. Since also backslash is a special character in string literals, it will require further escaping.
-
-```esql
-ROW message = "foo ( bar"
-| WHERE message RLIKE "foo \\( bar"
-```
-
-To reduce the overhead of escaping, we suggest using triple quotes strings `"""`
-
-```esql
-ROW message = "foo ( bar"
-| WHERE message RLIKE """foo \( bar"""
-```
-
-The `IN` operator allows testing whether a field or expression equals an element in a list of literals, fields or expressions:
-
-```esql
-ROW a = 1, b = 4, c = 3
-| WHERE c-a IN (3, b / 2, a)
-```
-
-| a:integer | b:integer | c:integer |
-| --- | --- | --- |
-| 1 | 4 | 3 |
-
-For a complete list of all operators, refer to [Operators](/reference/query-languages/esql/esql-functions-operators.md#esql-operators).
-=======
 :::{include} _snippets/lists/processing-commands.md
-:::
->>>>>>> 1324f82e
+:::
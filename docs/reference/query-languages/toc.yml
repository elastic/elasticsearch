--- conflicted
+++ resolved
@@ -2,171 +2,87 @@
   - file: index.md
   - file: querydsl.md
     children:
-<<<<<<< HEAD
-      - file: query-filter-context.md
-      - file: compound-queries.md
+      - file: query-dsl/query-filter-context.md
+      - file: query-dsl/compound-queries.md
         children:
-          - file: query-dsl-bool-query.md
-          - file: query-dsl-boosting-query.md
-          - file: query-dsl-constant-score-query.md
-          - file: query-dsl-dis-max-query.md
-          - file: query-dsl-function-score-query.md
-      - file: full-text-queries.md
+          - file: query-dsl/query-dsl-bool-query.md
+          - file: query-dsl/query-dsl-boosting-query.md
+          - file: query-dsl/query-dsl-constant-score-query.md
+          - file: query-dsl/query-dsl-dis-max-query.md
+          - file: query-dsl/query-dsl-function-score-query.md
+      - file: query-dsl/full-text-queries.md
         children:
-          - file: query-dsl-intervals-query.md
-          - file: query-dsl-match-query.md
-          - file: query-dsl-match-bool-prefix-query.md
-          - file: query-dsl-match-query-phrase.md
-          - file: query-dsl-match-query-phrase-prefix.md
-          - file: query-dsl-combined-fields-query.md
-          - file: query-dsl-multi-match-query.md
-          - file: query-dsl-query-string-query.md
-          - file: query-dsl-simple-query-string-query.md
-      - file: geo-queries.md
+          - file: query-dsl/query-dsl-intervals-query.md
+          - file: query-dsl/query-dsl-match-query.md
+          - file: query-dsl/query-dsl-match-bool-prefix-query.md
+          - file: query-dsl/query-dsl-match-query-phrase.md
+          - file: query-dsl/query-dsl-match-query-phrase-prefix.md
+          - file: query-dsl/query-dsl-combined-fields-query.md
+          - file: query-dsl/query-dsl-multi-match-query.md
+          - file: query-dsl/query-dsl-query-string-query.md
+          - file: query-dsl/query-dsl-simple-query-string-query.md
+      - file: query-dsl/geo-queries.md
         children:
-          - file: query-dsl-geo-bounding-box-query.md
-          - file: query-dsl-geo-distance-query.md
-          - file: query-dsl-geo-grid-query.md
-          - file: query-dsl-geo-polygon-query.md
-          - file: query-dsl-geo-shape-query.md
-      - file: shape-queries.md
+          - file: query-dsl/query-dsl-geo-bounding-box-query.md
+          - file: query-dsl/query-dsl-geo-distance-query.md
+          - file: query-dsl/query-dsl-geo-grid-query.md
+          - file: query-dsl/query-dsl-geo-polygon-query.md
+          - file: query-dsl/query-dsl-geo-shape-query.md
+      - file: query-dsl/shape-queries.md
         children:
-          - file: query-dsl-shape-query.md
-      - file: joining-queries.md
+          - file: query-dsl/query-dsl-shape-query.md
+      - file: query-dsl/joining-queries.md
         children:
-          - file: query-dsl-nested-query.md
-          - file: query-dsl-has-child-query.md
-          - file: query-dsl-has-parent-query.md
-          - file: query-dsl-parent-id-query.md
-      - file: query-dsl-match-all-query.md
-      - file: span-queries.md
+          - file: query-dsl/query-dsl-nested-query.md
+          - file: query-dsl/query-dsl-has-child-query.md
+          - file: query-dsl/query-dsl-has-parent-query.md
+          - file: query-dsl/query-dsl-parent-id-query.md
+      - file: query-dsl/query-dsl-match-all-query.md
+      - file: query-dsl/span-queries.md
         children:
-          - file: query-dsl-span-containing-query.md
-          - file: query-dsl-span-field-masking-query.md
-          - file: query-dsl-span-first-query.md
-          - file: query-dsl-span-multi-term-query.md
-          - file: query-dsl-span-near-query.md
-          - file: query-dsl-span-not-query.md
-          - file: query-dsl-span-query.md
-          - file: query-dsl-span-term-query.md
-          - file: query-dsl-span-within-query.md
-      - file: vector-queries.md
+          - file: query-dsl/query-dsl-span-containing-query.md
+          - file: query-dsl/query-dsl-span-field-masking-query.md
+          - file: query-dsl/query-dsl-span-first-query.md
+          - file: query-dsl/query-dsl-span-multi-term-query.md
+          - file: query-dsl/query-dsl-span-near-query.md
+          - file: query-dsl/query-dsl-span-not-query.md
+          - file: query-dsl/query-dsl-span-query.md
+          - file: query-dsl/query-dsl-span-term-query.md
+          - file: query-dsl/query-dsl-span-within-query.md
+      - file: query-dsl/vector-queries.md
         children:
-          - file: query-dsl-knn-query.md
-          - file: query-dsl-sparse-vector-query.md
-          - file: query-dsl-semantic-query.md
-          - file: query-dsl-text-expansion-query.md
-          - file: query-dsl-weighted-tokens-query.md
-      - file: specialized-queries.md
+          - file: query-dsl/query-dsl-knn-query.md
+          - file: query-dsl/query-dsl-sparse-vector-query.md
+          - file: query-dsl/query-dsl-semantic-query.md
+          - file: query-dsl/query-dsl-text-expansion-query.md
+          - file: query-dsl/query-dsl-weighted-tokens-query.md
+      - file: query-dsl/specialized-queries.md
         children:
-          - file: query-dsl-distance-feature-query.md
-          - file: query-dsl-mlt-query.md
-          - file: query-dsl-percolate-query.md
-          - file: query-dsl-rank-feature-query.md
-          - file: query-dsl-script-query.md
-          - file: query-dsl-script-score-query.md
-          - file: query-dsl-wrapper-query.md
-          - file: query-dsl-pinned-query.md
-          - file: query-dsl-rule-query.md
-      - file: term-level-queries.md
+          - file: query-dsl/query-dsl-distance-feature-query.md
+          - file: query-dsl/query-dsl-mlt-query.md
+          - file: query-dsl/query-dsl-percolate-query.md
+          - file: query-dsl/query-dsl-rank-feature-query.md
+          - file: query-dsl/query-dsl-script-query.md
+          - file: query-dsl/query-dsl-script-score-query.md
+          - file: query-dsl/query-dsl-wrapper-query.md
+          - file: query-dsl/query-dsl-pinned-query.md
+          - file: query-dsl/query-dsl-rule-query.md
+      - file: query-dsl/term-level-queries.md
         children:
-          - file: query-dsl-exists-query.md
-          - file: query-dsl-fuzzy-query.md
-          - file: query-dsl-ids-query.md
-          - file: query-dsl-prefix-query.md
-          - file: query-dsl-range-query.md
-          - file: query-dsl-regexp-query.md
-          - file: query-dsl-term-query.md
-          - file: query-dsl-terms-query.md
-          - file: query-dsl-terms-set-query.md
-          - file: query-dsl-wildcard-query.md
-      - file: query-dsl-minimum-should-match.md
-      - file: query-dsl-multi-term-rewrite.md
-      - file: regexp-syntax.md
+          - file: query-dsl/query-dsl-exists-query.md
+          - file: query-dsl/query-dsl-fuzzy-query.md
+          - file: query-dsl/query-dsl-ids-query.md
+          - file: query-dsl/query-dsl-prefix-query.md
+          - file: query-dsl/query-dsl-range-query.md
+          - file: query-dsl/query-dsl-regexp-query.md
+          - file: query-dsl/query-dsl-term-query.md
+          - file: query-dsl/query-dsl-terms-query.md
+          - file: query-dsl/query-dsl-terms-set-query.md
+          - file: query-dsl/query-dsl-wildcard-query.md
+      - file: query-dsl/query-dsl-minimum-should-match.md
+      - file: query-dsl/query-dsl-multi-term-rewrite.md
+      - file: query-dsl/regexp-syntax.md
   - file: esql.md
-=======
-      - file: query-languages/query-dsl/query-filter-context.md
-      - file: query-languages/query-dsl/compound-queries.md
-        children:
-          - file: query-languages/query-dsl/query-dsl-bool-query.md
-          - file: query-languages/query-dsl/query-dsl-boosting-query.md
-          - file: query-languages/query-dsl/query-dsl-constant-score-query.md
-          - file: query-languages/query-dsl/query-dsl-dis-max-query.md
-          - file: query-languages/query-dsl/query-dsl-function-score-query.md
-      - file: query-languages/query-dsl/full-text-queries.md
-        children:
-          - file: query-languages/query-dsl/query-dsl-intervals-query.md
-          - file: query-languages/query-dsl/query-dsl-match-query.md
-          - file: query-languages/query-dsl/query-dsl-match-bool-prefix-query.md
-          - file: query-languages/query-dsl/query-dsl-match-query-phrase.md
-          - file: query-languages/query-dsl/query-dsl-match-query-phrase-prefix.md
-          - file: query-languages/query-dsl/query-dsl-combined-fields-query.md
-          - file: query-languages/query-dsl/query-dsl-multi-match-query.md
-          - file: query-languages/query-dsl/query-dsl-query-string-query.md
-          - file: query-languages/query-dsl/query-dsl-simple-query-string-query.md
-      - file: query-languages/query-dsl/geo-queries.md
-        children:
-          - file: query-languages/query-dsl/query-dsl-geo-bounding-box-query.md
-          - file: query-languages/query-dsl/query-dsl-geo-distance-query.md
-          - file: query-languages/query-dsl/query-dsl-geo-grid-query.md
-          - file: query-languages/query-dsl/query-dsl-geo-polygon-query.md
-          - file: query-languages/query-dsl/query-dsl-geo-shape-query.md
-      - file: query-languages/query-dsl/shape-queries.md
-        children:
-          - file: query-languages/query-dsl/query-dsl-shape-query.md
-      - file: query-languages/query-dsl/joining-queries.md
-        children:
-          - file: query-languages/query-dsl/query-dsl-nested-query.md
-          - file: query-languages/query-dsl/query-dsl-has-child-query.md
-          - file: query-languages/query-dsl/query-dsl-has-parent-query.md
-          - file: query-languages/query-dsl/query-dsl-parent-id-query.md
-      - file: query-languages/query-dsl/query-dsl-match-all-query.md
-      - file: query-languages/query-dsl/span-queries.md
-        children:
-          - file: query-languages/query-dsl/query-dsl-span-containing-query.md
-          - file: query-languages/query-dsl/query-dsl-span-field-masking-query.md
-          - file: query-languages/query-dsl/query-dsl-span-first-query.md
-          - file: query-languages/query-dsl/query-dsl-span-multi-term-query.md
-          - file: query-languages/query-dsl/query-dsl-span-near-query.md
-          - file: query-languages/query-dsl/query-dsl-span-not-query.md
-          - file: query-languages/query-dsl/query-dsl-span-query.md
-          - file: query-languages/query-dsl/query-dsl-span-term-query.md
-          - file: query-languages/query-dsl/query-dsl-span-within-query.md
-      - file: query-languages/query-dsl/vector-queries.md
-        children:
-          - file: query-languages/query-dsl/query-dsl-knn-query.md
-          - file: query-languages/query-dsl/query-dsl-sparse-vector-query.md
-          - file: query-languages/query-dsl/query-dsl-semantic-query.md
-          - file: query-languages/query-dsl/query-dsl-text-expansion-query.md
-          - file: query-languages/query-dsl/query-dsl-weighted-tokens-query.md
-      - file: query-languages/query-dsl/specialized-queries.md
-        children:
-          - file: query-languages/query-dsl/query-dsl-distance-feature-query.md
-          - file: query-languages/query-dsl/query-dsl-mlt-query.md
-          - file: query-languages/query-dsl/query-dsl-percolate-query.md
-          - file: query-languages/query-dsl/query-dsl-rank-feature-query.md
-          - file: query-languages/query-dsl/query-dsl-script-query.md
-          - file: query-languages/query-dsl/query-dsl-script-score-query.md
-          - file: query-languages/query-dsl/query-dsl-wrapper-query.md
-          - file: query-languages/query-dsl/query-dsl-pinned-query.md
-          - file: query-languages/query-dsl/query-dsl-rule-query.md
-      - file: query-languages/query-dsl/term-level-queries.md
-        children:
-          - file: query-languages/query-dsl/query-dsl-exists-query.md
-          - file: query-languages/query-dsl/query-dsl-fuzzy-query.md
-          - file: query-languages/query-dsl/query-dsl-ids-query.md
-          - file: query-languages/query-dsl/query-dsl-prefix-query.md
-          - file: query-languages/query-dsl/query-dsl-range-query.md
-          - file: query-languages/query-dsl/query-dsl-regexp-query.md
-          - file: query-languages/query-dsl/query-dsl-term-query.md
-          - file: query-languages/query-dsl/query-dsl-terms-query.md
-          - file: query-languages/query-dsl/query-dsl-terms-set-query.md
-          - file: query-languages/query-dsl/query-dsl-wildcard-query.md
-      - file: query-languages/query-dsl/query-dsl-minimum-should-match.md
-      - file: query-languages/query-dsl/query-dsl-multi-term-rewrite.md
-      - file: query-languages/query-dsl/regexp-syntax.md
-  - file: query-languages/esql.md
->>>>>>> 0e429142
     children:
       - file: esql/esql-syntax.md
       - file: esql/esql-commands.md
@@ -182,84 +98,42 @@
       - file: esql/esql-examples.md
   - file: sql.md
     children:
-<<<<<<< HEAD
-      - file: sql-spec.md
+      - file: sql/sql-spec.md
         children:
-          - file: sql-lexical-structure.md
-          - file: sql-commands.md
-          - file: sql-syntax-describe-table.md
-          - file: sql-syntax-select.md
-          - file: sql-syntax-show-catalogs.md
-          - file: sql-syntax-show-columns.md
-          - file: sql-syntax-show-functions.md
-          - file: sql-syntax-show-tables.md
-          - file: sql-data-types.md
-          - file: sql-index-patterns.md
-          - file: sql-index-frozen.md
-      - file: sql-functions.md
+          - file: sql/sql-lexical-structure.md
+          - file: sql/sql-commands.md
+          - file: sql/sql-syntax-describe-table.md
+          - file: sql/sql-syntax-select.md
+          - file: sql/sql-syntax-show-catalogs.md
+          - file: sql/sql-syntax-show-columns.md
+          - file: sql/sql-syntax-show-functions.md
+          - file: sql/sql-syntax-show-tables.md
+          - file: sql/sql-data-types.md
+          - file: sql/sql-index-patterns.md
+          - file: sql/sql-index-frozen.md
+      - file: sql/sql-functions.md
         children:
-          - file: sql-operators.md
-          - file: sql-operators-logical.md
-          - file: sql-operators-math.md
-          - file: sql-operators-cast.md
-          - file: sql-like-rlike-operators.md
-          - file: sql-functions-aggs.md
-          - file: sql-functions-grouping.md
-          - file: sql-functions-datetime.md
-          - file: sql-functions-search.md
-          - file: sql-functions-math.md
-          - file: sql-functions-string.md
-          - file: sql-functions-type-conversion.md
-          - file: sql-functions-geo.md
-          - file: sql-functions-conditional.md
-          - file: sql-functions-system.md
-      - file: sql-syntax-reserved.md
-      - file: sql-limitations.md
+          - file: sql/sql-operators.md
+          - file: sql/sql-operators-logical.md
+          - file: sql/sql-operators-math.md
+          - file: sql/sql-operators-cast.md
+          - file: sql/sql-like-rlike-operators.md
+          - file: sql/sql-functions-aggs.md
+          - file: sql/sql-functions-grouping.md
+          - file: sql/sql-functions-datetime.md
+          - file: sql/sql-functions-search.md
+          - file: sql/sql-functions-math.md
+          - file: sql/sql-functions-string.md
+          - file: sql/sql-functions-type-conversion.md
+          - file: sql/sql-functions-geo.md
+          - file: sql/sql-functions-conditional.md
+          - file: sql/sql-functions-system.md
+      - file: sql/sql-syntax-reserved.md
+      - file: sql/sql-limitations.md
   - file: eql.md
     children:
-      - file: eql-syntax.md
-      - file: eql-function-ref.md
-      - file: eql-pipe-ref.md
-      - file: eql-ex-threat-detection.md
-  - file: kql.md
-=======
-      - file: query-languages/sql/sql-spec.md
-        children:
-          - file: query-languages/sql/sql-lexical-structure.md
-          - file: query-languages/sql/sql-commands.md
-          - file: query-languages/sql/sql-syntax-describe-table.md
-          - file: query-languages/sql/sql-syntax-select.md
-          - file: query-languages/sql/sql-syntax-show-catalogs.md
-          - file: query-languages/sql/sql-syntax-show-columns.md
-          - file: query-languages/sql/sql-syntax-show-functions.md
-          - file: query-languages/sql/sql-syntax-show-tables.md
-          - file: query-languages/sql/sql-data-types.md
-          - file: query-languages/sql/sql-index-patterns.md
-          - file: query-languages/sql/sql-index-frozen.md
-      - file: query-languages/sql/sql-functions.md
-        children:
-          - file: query-languages/sql/sql-operators.md
-          - file: query-languages/sql/sql-operators-logical.md
-          - file: query-languages/sql/sql-operators-math.md
-          - file: query-languages/sql/sql-operators-cast.md
-          - file: query-languages/sql/sql-like-rlike-operators.md
-          - file: query-languages/sql/sql-functions-aggs.md
-          - file: query-languages/sql/sql-functions-grouping.md
-          - file: query-languages/sql/sql-functions-datetime.md
-          - file: query-languages/sql/sql-functions-search.md
-          - file: query-languages/sql/sql-functions-math.md
-          - file: query-languages/sql/sql-functions-string.md
-          - file: query-languages/sql/sql-functions-type-conversion.md
-          - file: query-languages/sql/sql-functions-geo.md
-          - file: query-languages/sql/sql-functions-conditional.md
-          - file: query-languages/sql/sql-functions-system.md
-      - file: query-languages/sql/sql-syntax-reserved.md
-      - file: query-languages/sql/sql-limitations.md
-  - file: query-languages/eql/eql.md
-    children:
-      - file: query-languages/eql/eql-syntax.md
-      - file: query-languages/eql/eql-function-ref.md
-      - file: query-languages/eql/eql-pipe-ref.md
-      - file: query-languages/eql/eql-ex-threat-detection.md
-  - file: query-languages/kql.md
->>>>>>> 0e429142
+      - file: eql/eql-syntax.md
+      - file: eql/eql-function-ref.md
+      - file: eql/eql-pipe-ref.md
+      - file: eql/eql-ex-threat-detection.md
+  - file: kql.md
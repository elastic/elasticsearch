--- conflicted
+++ resolved
@@ -1941,7 +1941,6 @@
 
 See <<put-synonyms-set>>
 
-<<<<<<< HEAD
 [role="exclude",id="remote-clusters-connect"]
 === Remote clusters
 
@@ -1957,7 +1956,6 @@
 ==== Configure privileges for {ccs} and {kib}
 
 Refer to <<remote-clusters>>
-=======
 [role="exclude",id="remote-clusters-api-key"]
 === Add remote clusters using API key authentication
 
@@ -1966,5 +1964,4 @@
 [role="exclude",id="remote-clusters-cert"]
 === Add remote clusters using TLS certificate authentication
 
-coming::[8.10]
->>>>>>> bd100538
+coming::[8.10]
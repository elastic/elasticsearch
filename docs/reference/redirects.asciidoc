--- conflicted
+++ resolved
@@ -3,7 +3,6 @@
 
 The following pages have moved or been deleted.
 
-<<<<<<< HEAD
 // [START] Remote clusters
 
 [role="exclude",id="ccs-clients-integrations"]
@@ -48,12 +47,11 @@
 
 // [END] Remote clusters
 
-=======
 [role="exclude",id="restore-cluster-data"]
 === Restore a cluster's data
 
 See <<restore-entire-cluster>>.
->>>>>>> 8f2a9b9f
+
 [role="exclude",id="alias"]
 === Aliases
 

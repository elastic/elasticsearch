--- conflicted
+++ resolved
@@ -971,7 +971,11 @@
 
 See <<ref-saml-ssl-settings>>. 
 
-<<<<<<< HEAD
+[role="exclude",id="configuring-file-realm"]
+=== Configuring a file realm
+
+See <<file-realm-configuration>>. 
+
 [role="exclude",id="ldap-user-search"]
 === User search mode and user DN templates mode
 
@@ -990,10 +994,4 @@
 [role="exclude",id="ldap-ssl"]
 === Setting up SSL between Elasticsearch and LDAP
 
-See <<tls-ldap>>. 
-=======
-[role="exclude",id="configuring-file-realm"]
-=== Configuring a file realm
-
-See <<file-realm-configuration>>. 
->>>>>>> d82fafdf
+See <<tls-ldap>>. 
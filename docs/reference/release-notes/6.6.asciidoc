////
// To add a release, copy and paste the following text,  uncomment the relevant
// sections, and add a link to the new section in the list of releases in
// ../release-notes.asciidoc. Note that release subheads must be floated and
// sections cannot be empty.
// TEMPLATE

// [[release-notes-n.n.n]]
// == {es} version n.n.n

// coming[n.n.n]

// Also see <<breaking-changes-n.n>>.

// [float]
// [[breaking-n.n.n]]
// === Breaking Changes

// [float]
// [[breaking-java-n.n.n]]
// === Breaking Java Changes

// [float]
// [[deprecation-n.n.n]]
// === Deprecations

// [float]
// [[feature-n.n.n]]
// === New Features

// [float]
// [[enhancement-n.n.n]]
// === Enhancements

// [float]
// [[bug-n.n.n]]
// === Bug Fixes

// [float]
// [[regression-n.n.n]]
// === Regressions

// [float]
// === Known Issues
////

[[release-notes-6.6.0]]
== {es} version 6.6.0

Also see <<breaking-changes-6.6,Breaking changes in 6.6>>.

<<<<<<< HEAD
coming[6.6.0]

[float]
[[feature-6.6.0]]
=== New features

Machine Learning::
* Store job configuration information in the new `.ml-config` index
{pull}36698[#36698] (issue: {issue}32905[#32905])
* Determine when data is missing from a bucket due to ingest latency
{pull}35387[#35387] (issue: {issue}35131[#35131])

[float]
[[enhancement-6.6.0]]
=== Enhancements

Machine Learning::
* Create the {ml} annotations index {pull}36731[#36731] (issue: {issue}33376[#33376])
* Add cluster setting to enable/disable config migration {pull}36700[#36700]
(issue: {issue}32905[#32905])
* Enable the use of endpoints starting with `_ml` instead of `_xpack/ml`
{pull}36373[#36373] (issue: {issue}36315[#36315])
* Add audits when deprecation warnings occur while datafeeds start
{pull}36233[#36233]
* Add lazy parsing for DatafeedConfig:Aggs,Query {pull}36117[#36117]
* Add support for rollup indexes in datafeeds {pull}34654[#34654]


=======
>>>>>>> bfac7103
[[bug-6.6.0]]
[float]
=== Bug fixes

Machine Learning::
* Fix cause of "Sample out of bounds" error message. {ml-pull}335[#335]
* Fix hang when closing a job or creating a forecast. This problem occurs if you
created a forecast for a large job and temporary storage was not cleaned up.
{ml-pull}352[#352] (issue: {ml-issue}350[#350])
* Wait for autodetect to be ready in the datafeed {pull}37349[#37349]
(issues: {issue}36810[#36810], {issue}37227[#37227])
* Stop datafeeds when their jobs are stale {pull}37227[#37227]
(issue: {issue}36810[#36810])
* Order get job stats API response by job id {pull}36841[#36841]
(issue: {issue}36683[#36683])<|MERGE_RESOLUTION|>--- conflicted
+++ resolved
@@ -49,9 +49,6 @@
 
 Also see <<breaking-changes-6.6,Breaking changes in 6.6>>.
 
-<<<<<<< HEAD
-coming[6.6.0]
-
 [float]
 [[feature-6.6.0]]
 === New features
@@ -77,9 +74,6 @@
 * Add lazy parsing for DatafeedConfig:Aggs,Query {pull}36117[#36117]
 * Add support for rollup indexes in datafeeds {pull}34654[#34654]
 
-
-=======
->>>>>>> bfac7103
 [[bug-6.6.0]]
 [float]
 === Bug fixes

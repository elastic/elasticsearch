[[release-notes-6.8.3]]
== {es} version 6.8.3

[[enhancement-6.8.3]]
[float]
=== Enhancements

CCR::
* Include leases in error message when operations no longer available {pull}45681[#45681]

Infra/Core::
* Add OCI annotations and adjust existing annotations {pull}45167[#45167] 

Infra/Settings::
* Normalize environment paths {pull}45179[#45179] (issue: {issue}45176[#45176])



[[bug-6.8.3]]
[float]
=== Bug fixes

Aggregations::
* Fix early termination of aggregators that run with breadth-first mode {pull}44963[#44963] (issue: {issue}44909[#44909])

Allocation::
* Avoid overshooting watermarks during relocation {pull}46079[#46079] (issue: {issue}45177[#45177])

CCR::
* Clean up ShardFollowTasks for deleted indices {pull}44702[#44702] (issue: {issue}34404[#34404])

CRUD::
* Allow _update on write alias {pull}45318[#45318] (issue: {issue}31520[#31520])

Distributed::
* Ensure AsyncTask#isScheduled remain false after close {pull}45687[#45687] (issue: {issue}45576[#45576])

Engine::
* Handle delete document level failures {pull}46100[#46100] 
* Handle no-op document level failures {pull}46083[#46083]

Features/Indices APIs::
* Check shard limit after applying index templates {pull}44619[#44619] (issue: {issue}44567[#44567])
* Prevent NullPointerException in TransportRolloverAction {pull}43353[#43353] (issue: {issue}43296[#43296])

Features/Java High Level REST Client::
* Add rest_total_hits_as_int in HLRC's search requests {pull}46076[#46076] (issue: {issue}43925[#43925])

Infra/Core::
* Add default CLI JVM options {pull}44545[#44545] (issue: {issue}42021[#42021])

Infra/Plugins::
* Do not checksum all bytes at once in plugin install {pull}44649[#44649] (issue: {issue}44545[#44545])

SQL::
* Fix URI path being lost in case of hosted ES scenario {pull}44776[#44776] (issue: {issue}44721[#44721])
* Interval arithmetics failure {pull}42014[#42014] (issue: {issue}41200[#41200])

Search::
* Prevent Leaking Search Tasks on Exceptions in FetchSearchPhase and DfsQueryPhase {pull}45500[#45500]

Security::
* Use system context for looking up connected nodes {pull}43991[#43991] (issue: {issue}43974[#43974])

<<<<<<< HEAD
=======

>>>>>>> 0a209052
[[upgrade-6.8.3]]
[float]
=== Upgrades

Infra/Packaging::
* Upgrade to JDK 12.0.2 {pull}45172[#45172]

[[release-notes-6.8.2]]
== {es} version 6.8.2

Also see <<breaking-changes-6.8,Breaking changes in 6.8>>.

[[enhancement-6.8.2]]
[float]
=== Enhancements

Machine Learning::
* Improve message when native controller cannot connect {pull}43565[#43565] (issue: {issue}42341[#42341])
* Introduce a setting for the process connect timeout {pull}43234[#43234]

Ranking::
* Fix parameter value for calling `data.advanceExact` {pull}44205[#44205]

Snapshot/Restore::
* Add SAS token authentication support to Azure Repository plugin {pull}42982[#42982] (issue: {issue}42117[#42117])



[[bug-6.8.2]]
[float]
=== Bug fixes

Allocation::
* Do not copy initial recovery filter during an index split {pull}44053[#44053] (issue: {issue}43955[#43955])

Analysis::
* Fix varying responses for `<index>/_analyze` request {pull}44342[#44342] (issues: {issue}44078[#44078], {issue}44284[#44284])

CCR::
* Skip update if leader and follower settings are identical {pull}44535[#44535] (issue: {issue}44521[#44521])
* Avoid stack overflow in auto-follow coordinator {pull}44421[#44421] (issue: {issue}43251[#43251])
* Avoid NPE when checking for CCR index privileges {pull}44397[#44397] (issue: {issue}44172[#44172])

Engine::
* Preserve thread context in AsyncIOProcessor {pull}43729[#43729]

Features/ILM::
* Fix swapped variables in error message {pull}44300[#44300]
* Account for node versions during allocation in ILM shrink {pull}43300[#43300] (issue: {issue}41879[#41879])
* Narrow period of shrink action in which ILM prevents stopping {pull}43254[#43254] (issue: {issue}43253[#43253])

Features/Indices APIs::
* Validate index settings after applying templates {pull}44612[#44612] (issues: {issue}34021[#34021], {issue}44567[#44567])

Features/Stats::
* Return 0 for negative "free" and "total" memory reported by the OS {pull}42725[#42725] (issue: {issue}42157[#42157])

Machine Learning::
* Fix ML memory tracker lockup when inner step fails {pull}44158[#44158] (issue: {issue}44156[#44156])
* Fix datafeed checks when a concrete remote index is present {pull}43923[#43923] (issue: {issue}42113[#42113])
* Don't write model size stats when job is closed without any input {ml-pull}512[#512] (issue: {ml-issue}394[#394])
* Don't persist model state at the end of lookback if the lookback did not generate any input {ml-pull}521[#521] (issue: {ml-issue}519[#519])

Mapping::
* Prevent types deprecation warning for indices.exists requests {pull}43963[#43963] (issue: {issue}43905[#43905])
* Add `include_type_name` in `indices.exists` REST API specification {pull}43910[#43910] (issue: {issue}43905[#43905])

Network::
* Reconnect remote cluster when seeds are changed {pull}43379[#43379] (issue: {issue}37799[#37799])

SQL::
* Handle the edge case of an empty array of values to return from source {pull}43868[#43868] (issue: {issue}43863[#43863])
* Fix NPE in case of subsequent scrolled requests for a CSV/TSV formatted response {pull}43365[#43365] (issue: {issue}43327[#43327])
* Increase hard limit for sorting on aggregates {pull}43220[#43220] (issue: {issue}43168[#43168])

Search::
* Fix wrong logic in `match_phrase` query with multi-word synonyms {pull}43941[#43941] (issue: {issue}43308[#43308])

Security::
* Do not swallow I/O exception getting authentication {pull}44398[#44398] (issues: {issue}44172[#44172], {issue}44397[#44397])
* `SecurityIndexSearcherWrapper` doesn't always carry over caches and similarity {pull}43436[#43436]

[[release-notes-6.8.1]]
== {es} version 6.8.1

Also see <<breaking-changes-6.8,Breaking changes in 6.8>>.

[[enhancement-6.8.1]]
[float]
=== Enhancements

Java High Level REST Client::
* Added param ignore_throttled=false when indicesOptions.ignoreThrottle {pull}42393[#42393] (issue: {issue}42358[#42358])


[[bug-6.8.1]]
[float]
=== Bug fixes

Allocation::
* Avoid bubbling up failures from a shard that is recovering {pull}42287[#42287] (issues: {issue}30919[#30919], {issue}40107[#40107])

Authentication::
* Only index into "doc" type in security index {pull}42563[#42563] (issue: {issue}42562[#42562])

Distributed::
* Do not use ifSeqNo for update requests on mixed cluster {pull}42596[#42596] (issue: {issue}42561[#42561])
* Avoid unnecessary persistence of retention leases {pull}42299[#42299]
* Execute actions under permit in primary mode only {pull}42241[#42241] (issues: {issue}40386[#40386], {issue}41686[#41686])

Engine::
* Account soft deletes for committed segments {pull}43126[#43126] (issue: {issue}43103[#43103])

Infra/Core::
* scheduleAtFixedRate would hang {pull}42993[#42993] (issue: {issue}38441[#38441])
* Only ignore IOException when fsyncing on dirs {pull}42972[#42972] (issue: {issue}42950[#42950])
* Deprecation info for joda-java migration {pull}41956[#41956] (issue: {issue}42010[#42010])

Machine Learning::
* Fix possible race condition when closing an opening job {pull}42506[#42506]

Mapping::
* Fix possible NPE in put mapping validators {pull}43000[#43000] (issue: {issue}37675[#37675])

Percolator::
* Fixed ignoring name parameter for percolator queries {pull}42598[#42598] (issue: {issue}40405[#40405])
* Exclude nested documents {pull}42554[#42554] (issue: {issue}42361[#42361])

Recovery::
* Recovery with syncId should verify seqno infos {pull}41265[#41265]

Reindex::
* Remote reindex failure parse fix {pull}42928[#42928]

Rollup::
* Fix max boundary for rollup jobs that use a delay {pull}42158[#42158]

SQL::
* Fix wrong results when sorting on aggregate {pull}43154[#43154] (issue: {issue}42851[#42851])
* Cover the Integer type when extracting values from _source {pull}42859[#42859] (issue: {issue}42858[#42858])

Search::
* SearchRequest#allowPartialSearchResults does not handle successful retries {pull}43095[#43095] (issue: {issue}40743[#40743])
* Fix auto fuzziness in query_string query {pull}42897[#42897]
* Wire query cache into sorting nested-filter computation {pull}42906[#42906] (issue: {issue}42813[#42813])
* Fix sorting on nested field with unmapped {pull}42451[#42451] (issue: {issue}33644[#33644])
* Fixes a bug in AnalyzeRequest.toXContent() {pull}42795[#42795] (issues: {issue}39670[#39670], {issue}42197[#42197])
* Fix concurrent search and index delete {pull}42621[#42621] (issue: {issue}28053[#28053])

Snapshot/Restore::
* Fix Azure List by Prefix Bug {pull}42713[#42713]

[[release-notes-6.8.0]]
== {es} version 6.8.0

Also see <<breaking-changes-6.8,Breaking changes in 6.8>>.

[[enhancement-6.8.0]]
[float]
=== Enhancements

Security::
* Moved some security features to basic. See <<release-highlights-6.8.0, 6.8.0 Release highlights>>

Authentication::
* Log warning when unlicensed realms are skipped {pull}41778[#41778]

Infra/Settings::
* Drop distinction in entries for keystore {pull}41701[#41701]

[[bug-6.8.0]]
[float]
=== Bug fixes

Features/Watcher::
* Fix Watcher deadlock that can cause in-abilty to index documents. {pull}41418[#41418] (issue: {issue}41390[#41390])

Network::
* Enforce transport TLS on Basic with Security {pull}42150[#42150]

Reindex::
* Allow reindexing into write alias {pull}41677[#41677] (issue: {issue}41667[#41667])

SQL::
* SQL: Fix issue regarding INTERVAL * number {pull}42014[#42014] (issue: {issue}41239[#41239])
* SQL: Remove CircuitBreaker from parser {pull}41835[#41835] (issue: {issue}41471[#41471])

Security::
* Remove dynamic objects from security index {pull}40499[#40499] (issue: {issue}35460[#35460])
* Add granular API key privileges {pull}41488[#41488] (issue: {issue}40031[#40031])

<|MERGE_RESOLUTION|>--- conflicted
+++ resolved
@@ -62,10 +62,7 @@
 Security::
 * Use system context for looking up connected nodes {pull}43991[#43991] (issue: {issue}43974[#43974])
 
-<<<<<<< HEAD
-=======
-
->>>>>>> 0a209052
+
 [[upgrade-6.8.3]]
 [float]
 === Upgrades

[[release-highlights-6.3.0]]
== 6.3.0 release highlights
++++
<titleabbrev>6.3.0</titleabbrev>
++++

Here are the highlights of features that were added in Elasticsearch 6.3.0.

<<<<<<< HEAD
Refer to the <<release-notes-6.3.0,{es} 6.3.0 release notes>> for the full list
of changes in this release.

NOTE: We want your feedback on the experimental features in this release! Let
us know what you’d like to see next and any problems you encounter.

=== SQL
This experimental feature enables users who are familiar with SQL to
use SQL statements to query Elasticsearch indices. In addition to querying
through the SQL API, you can use the Translate API to see how SQL queries
are translated to native ELasticsearch queries.

The included SQL CLI provides a simple way to submit SQL queries to Elasticsearch.
Similarly, the Elasticsearch JDBC driver enables you to connect your favorite
JDBC-compatible tool to Elasticsearch.

For more information, see <<xpack-sql, SQL Access>>.

=== Rollups
This experimental feature enables you to summarize and store historical data
so that is still available for analysis, but consumes significantly less
storage space. This is particularly useful when you're working with monitoring
and metrics data where it's not feasible to retain the raw data indefinitely.

When you ask Elasticsearch to store a rollup of data, it also stores the underlying
statistics. For example, if you roll up an average, the sum and count are also
stored so that the average can be recomputed at query time. This enables you to
query both rolled up data and “live” data simultaneously using the standard
query DSL.

For more information, see <<xpack-rollup, Rolling up historical data>>.

=== Java 10 Support
Java 9 was a short-term release that reached EOL in March 2018. 6.3.0 introduces
support for Java 10, which is scheduled to reach EOL in September 2018.

If you are not comfortable with the rapid release cycle of Java short term
versions (and EOL dates), you can continue to use Java 8. See the
https://www.elastic.co/support/matrix#matrix_jvm[support matrix]
for all of the JVM options for Elasticsearch.
=======
Each release of {es} brings new features and product improvements. Here are the 
highlights of the features that were added in 6.3 and how the user experience 
improved.

Refer to the <<release-notes-6.3.0, {es} 6.3 Release Notes>> for a list bug 
fixes and other changes.

[float]
=== Improvements to trend modeling and periodicity testing for forecasting

{stack-ov}/ml-overview.html#ml-forecasting[Forecasting] is now more reliable and 
has greatly improved confidence intervals--particularly for longer time ranges. 
These improvements also affect trend and seasonality modeling during anomaly 
detection. 
>>>>>>> 1865339d
<|MERGE_RESOLUTION|>--- conflicted
+++ resolved
@@ -6,13 +6,13 @@
 
 Here are the highlights of features that were added in Elasticsearch 6.3.0.
 
-<<<<<<< HEAD
 Refer to the <<release-notes-6.3.0,{es} 6.3.0 release notes>> for the full list
 of changes in this release.
 
 NOTE: We want your feedback on the experimental features in this release! Let
 us know what you’d like to see next and any problems you encounter.
 
+[float]
 === SQL
 This experimental feature enables users who are familiar with SQL to
 use SQL statements to query Elasticsearch indices. In addition to querying
@@ -25,6 +25,7 @@
 
 For more information, see <<xpack-sql, SQL Access>>.
 
+[float]
 === Rollups
 This experimental feature enables you to summarize and store historical data
 so that is still available for analysis, but consumes significantly less
@@ -39,6 +40,7 @@
 
 For more information, see <<xpack-rollup, Rolling up historical data>>.
 
+[float]
 === Java 10 Support
 Java 9 was a short-term release that reached EOL in March 2018. 6.3.0 introduces
 support for Java 10, which is scheduled to reach EOL in September 2018.
@@ -47,19 +49,11 @@
 versions (and EOL dates), you can continue to use Java 8. See the
 https://www.elastic.co/support/matrix#matrix_jvm[support matrix]
 for all of the JVM options for Elasticsearch.
-=======
-Each release of {es} brings new features and product improvements. Here are the 
-highlights of the features that were added in 6.3 and how the user experience 
-improved.
-
-Refer to the <<release-notes-6.3.0, {es} 6.3 Release Notes>> for a list bug 
-fixes and other changes.
 
 [float]
-=== Improvements to trend modeling and periodicity testing for forecasting
+=== Improved trend modeling and periodicity testing for forecasting
 
 {stack-ov}/ml-overview.html#ml-forecasting[Forecasting] is now more reliable and 
 has greatly improved confidence intervals--particularly for longer time ranges. 
 These improvements also affect trend and seasonality modeling during anomaly 
 detection. 
->>>>>>> 1865339d

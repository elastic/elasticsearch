[chapter]
[[release-highlights]]
= What's new in {minor-version}

coming::[{minor-version}]

Here are the highlights of what's new and improved in {es} {minor-version}!
ifeval::["{release-state}"!="unreleased"]
For detailed information about this release, see the <<es-release-notes>> and
<<breaking-changes>>.


endif::[]

// The notable-highlights tag marks entries that
// should be featured in the Stack Installation and Upgrade Guide:
// tag::notable-highlights[]

<<<<<<< HEAD
=======
[discrete]
[[esql_inlinestats]]
== ESQL: INLINESTATS
This adds the `INLINESTATS` command to ESQL which performs a STATS and
then enriches the results into the output stream. So, this query:

[source,esql]
----
FROM test
| INLINESTATS m=MAX(a * b) BY b
| WHERE m == a * b
| SORT a DESC, b DESC
| LIMIT 3
----

Produces output like:

|  a  |  b  |   m   |
| --- | --- | ----- |
|  99 | 999 | 98901 |
|  99 | 998 | 98802 |
|  99 | 997 | 98703 |

{es-pull}109583[#109583]

[discrete]
[[always_allow_rebalancing_by_default]]
== Always allow rebalancing by default
In earlier versions of {es} the `cluster.routing.allocation.allow_rebalance` setting defaults to
`indices_all_active` which blocks all rebalancing moves while the cluster is in `yellow` or `red` health. This was
appropriate for the legacy allocator which might do too many rebalancing moves otherwise. Today's allocator has
better support for rebalancing a cluster that is not in `green` health, and expects to be able to rebalance some
shards away from over-full nodes to avoid allocating shards to undesirable locations in the first place. From
version 8.16 `allow_rebalance` setting defaults to `always` unless the legacy allocator is explicitly enabled.

{es-pull}111015[#111015]

[discrete]
[[add_global_retention_in_data_stream_lifecycle]]
== Add global retention in data stream lifecycle
Data stream lifecycle now supports configuring retention on a cluster level,
namely global retention. Global retention \nallows us to configure two different
retentions:
>>>>>>> d8bcbb6b



<<<<<<< HEAD
=======
[discrete]
[[enable_zstandard_compression_for_indices_with_index_codec_set_to_best_compression]]
== Enable ZStandard compression for indices with index.codec set to best_compression
Before DEFLATE compression was used to compress stored fields in indices with index.codec index setting set to
best_compression, with this change ZStandard is used as compression algorithm to stored fields for indices with
index.codec index setting set to best_compression. The usage ZStandard results in less storage usage with a
similar indexing throughput depending on what options are used. Experiments with indexing logs have shown that
ZStandard offers ~12% lower storage usage and a ~14% higher indexing throughput compared to DEFLATE.
>>>>>>> d8bcbb6b


// end::notable-highlights[]

<|MERGE_RESOLUTION|>--- conflicted
+++ resolved
@@ -16,66 +16,9 @@
 // should be featured in the Stack Installation and Upgrade Guide:
 // tag::notable-highlights[]
 
-<<<<<<< HEAD
-=======
-[discrete]
-[[esql_inlinestats]]
-== ESQL: INLINESTATS
-This adds the `INLINESTATS` command to ESQL which performs a STATS and
-then enriches the results into the output stream. So, this query:
-
-[source,esql]
-----
-FROM test
-| INLINESTATS m=MAX(a * b) BY b
-| WHERE m == a * b
-| SORT a DESC, b DESC
-| LIMIT 3
-----
-
-Produces output like:
-
-|  a  |  b  |   m   |
-| --- | --- | ----- |
-|  99 | 999 | 98901 |
-|  99 | 998 | 98802 |
-|  99 | 997 | 98703 |
-
-{es-pull}109583[#109583]
-
-[discrete]
-[[always_allow_rebalancing_by_default]]
-== Always allow rebalancing by default
-In earlier versions of {es} the `cluster.routing.allocation.allow_rebalance` setting defaults to
-`indices_all_active` which blocks all rebalancing moves while the cluster is in `yellow` or `red` health. This was
-appropriate for the legacy allocator which might do too many rebalancing moves otherwise. Today's allocator has
-better support for rebalancing a cluster that is not in `green` health, and expects to be able to rebalance some
-shards away from over-full nodes to avoid allocating shards to undesirable locations in the first place. From
-version 8.16 `allow_rebalance` setting defaults to `always` unless the legacy allocator is explicitly enabled.
-
-{es-pull}111015[#111015]
-
-[discrete]
-[[add_global_retention_in_data_stream_lifecycle]]
-== Add global retention in data stream lifecycle
-Data stream lifecycle now supports configuring retention on a cluster level,
-namely global retention. Global retention \nallows us to configure two different
-retentions:
->>>>>>> d8bcbb6b
 
 
 
-<<<<<<< HEAD
-=======
-[discrete]
-[[enable_zstandard_compression_for_indices_with_index_codec_set_to_best_compression]]
-== Enable ZStandard compression for indices with index.codec set to best_compression
-Before DEFLATE compression was used to compress stored fields in indices with index.codec index setting set to
-best_compression, with this change ZStandard is used as compression algorithm to stored fields for indices with
-index.codec index setting set to best_compression. The usage ZStandard results in less storage usage with a
-similar indexing throughput depending on what options are used. Experiments with indexing logs have shown that
-ZStandard offers ~12% lower storage usage and a ~14% higher indexing throughput compared to DEFLATE.
->>>>>>> d8bcbb6b
 
 
 // end::notable-highlights[]

[[release-highlights]]
== What's new in {minor-version}

coming::[{minor-version}]

Here are the highlights of what's new and improved in {es} {minor-version}!
ifeval::[\{release-state}\"!=\"unreleased\"]
For detailed information about this release, see the <<es-release-notes>> and
<<breaking-changes>>.
endif::[]

// Add previous release to the list
Other versions:

{ref-bare}/8.5/release-highlights.html[8.5]
| {ref-bare}/8.4/release-highlights.html[8.4]
| {ref-bare}/8.3/release-highlights.html[8.3]
| {ref-bare}/8.2/release-highlights.html[8.2]
| {ref-bare}/8.1/release-highlights.html[8.1]
| {ref-bare}/8.0/release-highlights.html[8.0]

// The notable-highlights tag marks entries that
// should be featured in the Stack Installation and Upgrade Guide:
// tag::notable-highlights[]
<<<<<<< HEAD

[discrete]
[[speed_up_filters_range_date_histogram_aggs]]
=== Speed up filters/range/date_histogram aggs
This speeds up a few aggregations when they don't have child aggregations.
That's super common, for example, the histogram at the top of Kibana's
discover tab is a `date_histogram` without any child aggregations. That
particular aggregation is sped up by about 85% in our rally tests, dropping
from 250ms to 30ms.

{es-pull}81322[#81322]

[discrete]
[[minimum_conditions_for_rollover_api_ilm_actions]]
=== Minimum conditions for the rollover API and ILM actions
The rollover API and ILM actions now support minimum conditions for rollover.

Minimum conditions prevent rollover from occuring until they are met. That is, an index
will rollover once one or more max conditions are satisfied and all min conditions are satisfied.

As an example, the following ILM policy would roll an index over if it is at least 7 days old or
at least 100 gigabytes, but only as long as the index is not empty.

[source,console]
----
PUT _ilm/policy/my_policy
{
  "policy": {
    "phases": {
      "hot": {
        "actions": {
          "rollover" : {
            "max_age": "7d",
            "max_size": "100gb",
            "min_docs": 1
          }
        }
      }
    }
  }
}
----

{es-pull}83345[#83345]

[discrete]
[[infinite_adaptive_retries_for_transforms]]
=== Infinite and adaptive retries for transforms
Infinite and adaptive retries – available in 8.4 – makes it possible for 
transforms to recover after a failure without any user intervention. Retries 
can be configured per transform. The transform retries become less frequent 
progressively. The interval between retries doubles after reaching a one-hour 
threshold. This is because the possibility that retries solve the problem is 
less likely after each failed retry.

In the *Transforms* page in *{stack-manage-app}* in {kib}, the number of retries 
can be configured when creating a new transform or editing an existing one.

{es-pull}87361[#87361]

[discrete]
[[composite_aggregations_in_datafeeds_are_generally_available]]
=== Composite aggregations in datafeeds are Generally Available
The support for
{ml-docs}/ml-configuring-aggregation.html#aggs-using-composite[composite aggregations]
in datafeeds is now generally available.

[discrete]
[[early-stopping-dfa]]
=== Optimizing speed of {dfanalytics}
{dfanalytics-cap} is even faster in 8.4. The new function automatically
stops the process of hyperparameter optimization early in case the
accuracy gain for a different set of hyperparameter values would be
insignificant. The early stopping of the optimization process results in a
shorter runtime for the {dfanalytics-job}.

{es-pull}88589[#88589]

[discrete]
[[integrate_ann_into_search_endpoint]]
=== Integrate ANN into `_search` endpoint
This change adds a `knn` option to the `_search` API to support ANN
search. It's powered by the same Lucene ANN capabilities as the old
`_knn_search` endpoint. The `knn` option can be combined with other
search features like queries and aggregations.

{es-pull}88694[#88694]

[discrete]
[[synthetic_source_technical_preview]]
=== Synthetic `_source`
preview::[]
When Elasticsearch ingests documents, it creates several data structures that
enable querying and aggregating the data. One of those data structures is called
`_source`.  `_source` holds the fields of every document. It uses a lot of space
and is used for specific needs, like reindexing and presenting the document in
Kibana Discover. 

This release introduces a new feature in technical preview called synthetic
`_source`. Synthetic `_source` can significantly reduce the index size by, for
specific data types, recreating the `_source` from doc values. This is useful
when you don't need to preserve the original structure of the `_source`. While
doc values don't preserve the original structure of the `_source`, synthetic
`_source` still allows for capabilities like reindexing.

{es-pull}85649[#85649]

=======
// [discrete]
// === Heading
//
// Description.
>>>>>>> fede6585
// end::notable-highlights[]

<|MERGE_RESOLUTION|>--- conflicted
+++ resolved
@@ -22,7 +22,6 @@
 // The notable-highlights tag marks entries that
 // should be featured in the Stack Installation and Upgrade Guide:
 // tag::notable-highlights[]
-<<<<<<< HEAD
 
 [discrete]
 [[speed_up_filters_range_date_histogram_aggs]]
@@ -130,11 +129,5 @@
 
 {es-pull}85649[#85649]
 
-=======
-// [discrete]
-// === Heading
-//
-// Description.
->>>>>>> fede6585
 // end::notable-highlights[]
 

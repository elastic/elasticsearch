[chapter]
[[release-highlights]]
= What's new in {minor-version}

coming::[{minor-version}]

Here are the highlights of what's new and improved in {es} {minor-version}!
ifeval::["{release-state}"!="unreleased"]
For detailed information about this release, see the <<es-release-notes>> and
<<breaking-changes>>.

<<<<<<< HEAD
=======
// Add previous release to the list
Other versions:

{ref-bare}/8.16/release-highlights.html[8.16]
| {ref-bare}/8.15/release-highlights.html[8.15]
| {ref-bare}/8.14/release-highlights.html[8.14]
| {ref-bare}/8.13/release-highlights.html[8.13]
| {ref-bare}/8.12/release-highlights.html[8.12]
| {ref-bare}/8.11/release-highlights.html[8.11]
| {ref-bare}/8.10/release-highlights.html[8.10]
| {ref-bare}/8.9/release-highlights.html[8.9]
| {ref-bare}/8.8/release-highlights.html[8.8]
| {ref-bare}/8.7/release-highlights.html[8.7]
| {ref-bare}/8.6/release-highlights.html[8.6]
| {ref-bare}/8.5/release-highlights.html[8.5]
| {ref-bare}/8.4/release-highlights.html[8.4]
| {ref-bare}/8.3/release-highlights.html[8.3]
| {ref-bare}/8.2/release-highlights.html[8.2]
| {ref-bare}/8.1/release-highlights.html[8.1]
| {ref-bare}/8.0/release-highlights.html[8.0]

>>>>>>> 3294c679
endif::[]

// The notable-highlights tag marks entries that
// should be featured in the Stack Installation and Upgrade Guide:
// tag::notable-highlights[]

[discrete]
[[esql_inlinestats]]
== ESQL: INLINESTATS
This adds the `INLINESTATS` command to ESQL which performs a STATS and
then enriches the results into the output stream. So, this query:

[source,esql]
----
FROM test
| INLINESTATS m=MAX(a * b) BY b
| WHERE m == a * b
| SORT a DESC, b DESC
| LIMIT 3
----

Produces output like:

|  a  |  b  |   m   |
| --- | --- | ----- |
|  99 | 999 | 98901 |
|  99 | 998 | 98802 |
|  99 | 997 | 98703 |

{es-pull}109583[#109583]

[discrete]
[[always_allow_rebalancing_by_default]]
== Always allow rebalancing by default
In earlier versions of {es} the `cluster.routing.allocation.allow_rebalance` setting defaults to
`indices_all_active` which blocks all rebalancing moves while the cluster is in `yellow` or `red` health. This was
appropriate for the legacy allocator which might do too many rebalancing moves otherwise. Today's allocator has
better support for rebalancing a cluster that is not in `green` health, and expects to be able to rebalance some
shards away from over-full nodes to avoid allocating shards to undesirable locations in the first place. From
version 8.16 `allow_rebalance` setting defaults to `always` unless the legacy allocator is explicitly enabled.

{es-pull}111015[#111015]

[discrete]
[[add_global_retention_in_data_stream_lifecycle]]
== Add global retention in data stream lifecycle
Data stream lifecycle now supports configuring retention on a cluster level,
namely global retention. Global retention \nallows us to configure two different
retentions:

- `data_streams.lifecycle.retention.default` is applied to all data streams managed
by the data stream lifecycle that do not have retention defined on the data stream level.
- `data_streams.lifecycle.retention.max` is applied to all data streams managed by the
data stream lifecycle and it allows any data stream \ndata to be deleted after the `max_retention` has passed.

{es-pull}111972[#111972]

[discrete]
[[enable_zstandard_compression_for_indices_with_index_codec_set_to_best_compression]]
== Enable ZStandard compression for indices with index.codec set to best_compression
Before DEFLATE compression was used to compress stored fields in indices with index.codec index setting set to
best_compression, with this change ZStandard is used as compression algorithm to stored fields for indices with
index.codec index setting set to best_compression. The usage ZStandard results in less storage usage with a
similar indexing throughput depending on what options are used. Experiments with indexing logs have shown that
ZStandard offers ~12% lower storage usage and a ~14% higher indexing throughput compared to DEFLATE.

{es-pull}112665[#112665]

// end::notable-highlights[]

<|MERGE_RESOLUTION|>--- conflicted
+++ resolved
@@ -1,6 +1,5 @@
-[chapter]
 [[release-highlights]]
-= What's new in {minor-version}
+== What's new in {minor-version}
 
 coming::[{minor-version}]
 
@@ -9,39 +8,13 @@
 For detailed information about this release, see the <<es-release-notes>> and
 <<breaking-changes>>.
 
-<<<<<<< HEAD
-=======
-// Add previous release to the list
-Other versions:
-
-{ref-bare}/8.16/release-highlights.html[8.16]
-| {ref-bare}/8.15/release-highlights.html[8.15]
-| {ref-bare}/8.14/release-highlights.html[8.14]
-| {ref-bare}/8.13/release-highlights.html[8.13]
-| {ref-bare}/8.12/release-highlights.html[8.12]
-| {ref-bare}/8.11/release-highlights.html[8.11]
-| {ref-bare}/8.10/release-highlights.html[8.10]
-| {ref-bare}/8.9/release-highlights.html[8.9]
-| {ref-bare}/8.8/release-highlights.html[8.8]
-| {ref-bare}/8.7/release-highlights.html[8.7]
-| {ref-bare}/8.6/release-highlights.html[8.6]
-| {ref-bare}/8.5/release-highlights.html[8.5]
-| {ref-bare}/8.4/release-highlights.html[8.4]
-| {ref-bare}/8.3/release-highlights.html[8.3]
-| {ref-bare}/8.2/release-highlights.html[8.2]
-| {ref-bare}/8.1/release-highlights.html[8.1]
-| {ref-bare}/8.0/release-highlights.html[8.0]
-
->>>>>>> 3294c679
 endif::[]
 
-// The notable-highlights tag marks entries that
-// should be featured in the Stack Installation and Upgrade Guide:
 // tag::notable-highlights[]
 
 [discrete]
 [[esql_inlinestats]]
-== ESQL: INLINESTATS
+=== ESQL: INLINESTATS
 This adds the `INLINESTATS` command to ESQL which performs a STATS and
 then enriches the results into the output stream. So, this query:
 
@@ -66,7 +39,7 @@
 
 [discrete]
 [[always_allow_rebalancing_by_default]]
-== Always allow rebalancing by default
+=== Always allow rebalancing by default
 In earlier versions of {es} the `cluster.routing.allocation.allow_rebalance` setting defaults to
 `indices_all_active` which blocks all rebalancing moves while the cluster is in `yellow` or `red` health. This was
 appropriate for the legacy allocator which might do too many rebalancing moves otherwise. Today's allocator has
@@ -78,7 +51,7 @@
 
 [discrete]
 [[add_global_retention_in_data_stream_lifecycle]]
-== Add global retention in data stream lifecycle
+=== Add global retention in data stream lifecycle
 Data stream lifecycle now supports configuring retention on a cluster level,
 namely global retention. Global retention \nallows us to configure two different
 retentions:
@@ -92,7 +65,7 @@
 
 [discrete]
 [[enable_zstandard_compression_for_indices_with_index_codec_set_to_best_compression]]
-== Enable ZStandard compression for indices with index.codec set to best_compression
+=== Enable ZStandard compression for indices with index.codec set to best_compression
 Before DEFLATE compression was used to compress stored fields in indices with index.codec index setting set to
 best_compression, with this change ZStandard is used as compression algorithm to stored fields for indices with
 index.codec index setting set to best_compression. The usage ZStandard results in less storage usage with a
@@ -101,5 +74,97 @@
 
 {es-pull}112665[#112665]
 
+[discrete]
+[[esql_introduce_per_agg_filter]]
+=== ESQL: Introduce per agg filter
+Add support for aggregation scoped filters that work dynamically on the
+data in each group.
+
+[source,esql]
+----
+| STATS success = COUNT(*) WHERE 200 <= code AND code < 300,
+        redirect = COUNT(*) WHERE 300 <= code AND code < 400,
+        client_err = COUNT(*) WHERE 400 <= code AND code < 500,
+        server_err = COUNT(*) WHERE 500 <= code AND code < 600,
+        total_count = COUNT(*)
+----
+
+Implementation wise, the base AggregateFunction has been extended to 
+allow a filter to be passed on. This is required to incorporate the
+filter as part of the aggregate equality/identity which would fail with 
+the filter as an external component.
+As part of the process, the serialization for the existing aggregations
+had to be fixed so AggregateFunction implementations so that it
+delegates to their parent first.
+
+{es-pull}113735[#113735]
+
 // end::notable-highlights[]
 
+
+[discrete]
+[[esql_multi_value_fields_supported_in_geospatial_predicates]]
+=== ESQL: Multi-value fields supported in Geospatial predicates
+Supporting multi-value fields in `WHERE` predicates is a challenge due to not knowing whether `ALL` or `ANY`
+of the values in the field should pass the predicate.
+For example, should the field `age:[10,30]` pass the predicate `WHERE age>20` or not?
+This ambiguity does not exist with the spatial predicates
+`ST_INTERSECTS` and `ST_DISJOINT`, because the choice between `ANY` or `ALL`
+is implied by the predicate itself.
+Consider a predicate checking a field named `location` against a test geometry named `shape`:
+
+* `ST_INTERSECTS(field, shape)` - true if `ANY` value can intersect the shape
+* `ST_DISJOINT(field, shape)` - true only if `ALL` values are disjoint from the shape
+
+This works even if the shape argument is itself a complex or compound geometry.
+
+Similar logic exists for `ST_CONTAINS` and `ST_WITHIN` predicates, but these are not as easily solved
+with `ANY` or `ALL`, because a collection of geometries contains another collection if each of the contained
+geometries is within at least one of the containing geometries. Evaluating this requires that the multi-value
+field is first combined into a single geometry before performing the predicate check.
+
+* `ST_CONTAINS(field, shape)` - true if the combined geometry contains the shape
+* `ST_WITHIN(field, shape)` - true if the combined geometry is within the shape
+
+{es-pull}112063[#112063]
+
+[discrete]
+[[enhance_sort_push_down_to_lucene_to_cover_references_to_fields_st_distance_function]]
+=== Enhance SORT push-down to Lucene to cover references to fields and ST_DISTANCE function
+The most used and likely most valuable geospatial search query in Elasticsearch is the sorted proximity search,
+finding items within a certain distance of a point of interest and sorting the results by distance.
+This has been possible in ES|QL since 8.15.0, but the sorting was done in-memory, not pushed down to Lucene.
+Now the sorting is pushed down to Lucene, which results in a significant performance improvement.
+
+Queries that perform both filtering and sorting on distance are supported. For example:
+
+[source,esql]
+----
+FROM test
+| EVAL distance = ST_DISTANCE(location, TO_GEOPOINT("POINT(37.7749, -122.4194)"))
+| WHERE distance < 1000000
+| SORT distance ASC, name DESC
+| LIMIT 10
+----
+
+In addition, the support for sorting on EVAL expressions has been extended to cover references to fields:
+
+[source,esql]
+----
+FROM test
+| EVAL ref = field
+| SORT ref ASC
+| LIMIT 10
+----
+
+{es-pull}112938[#112938]
+
+[discrete]
+[[cross_cluster_search_telemetry]]
+=== Cross-cluster search telemetry
+The cross-cluster search telemetry is collected when cross-cluster searches
+are performed, and is returned as "ccs" field in `_cluster/stats` output.
+It also add a new parameter `include_remotes=true` to the `_cluster/stats` API
+which will collect data from connected remote clusters.
+
+{es-pull}113825[#113825]

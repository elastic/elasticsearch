--- conflicted
+++ resolved
@@ -286,11 +286,6 @@
     "data_streams" : 0,
     "indices_count" : 0
   },
-<<<<<<< HEAD
-  "aggregate_metric" : {
-    "available" : true,
-    "enabled" : true
-=======
   "data_tiers" : {
     "available" : true,
     "enabled" : true,
@@ -342,7 +337,10 @@
       "primary_shard_size_median_bytes" : 0,
       "primary_shard_size_mad_bytes" : 0
     }
->>>>>>> d613a1a1
+  },
+  "aggregate_metric" : {
+    "available" : true,
+    "enabled" : true
   }
 }
 ------------------------------------------------------------

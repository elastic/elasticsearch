--- conflicted
+++ resolved
@@ -279,17 +279,15 @@
       "moving_percentiles_usage" : 0
     }
   },
-<<<<<<< HEAD
-  "aggregate_metric" : {
-    "available" : true,
-    "enabled" : true
-=======
   "data_streams" : {
     "available" : true,
     "enabled" : true,
     "data_streams" : 0,
     "indices_count" : 0
->>>>>>> 8762cd6d
+  },
+  "aggregate_metric" : {
+    "available" : true,
+    "enabled" : true
   }
 }
 ------------------------------------------------------------

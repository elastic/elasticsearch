--- conflicted
+++ resolved
@@ -58,10 +58,7 @@
 ==== Custom formats
 
 While most fields do not support custom formats, some of them do:
-<<<<<<< HEAD
-=======
 
->>>>>>> 0c7f6570
  - <<date,Date>> fields can take any <<mapping-date-format,date format>>.
  - <<number,Numeric>> fields accept a https://docs.oracle.com/javase/8/docs/api/java/text/DecimalFormat.html[DecimalFormat pattern].
 

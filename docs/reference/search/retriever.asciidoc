[[retriever]]
=== Retriever

A retriever is a specification to describe top documents returned from a search.
A retriever replaces other elements of the <<search-search, search API>>
that also return top documents such as <<query-dsl, `query`>> and
<<search-api-knn, `knn`>>.
A retriever may have child retrievers where a retriever with two or more children is considered a compound retriever.
This allows for complex behavior to be depicted in a tree-like structure, called the retriever tree, which clarifies the order of operations that occur during a search.

[TIP]
====
Refer to <<retrievers-overview>> for a high level overview of the retrievers abstraction.
Refer to <<retrievers-examples, Retrievers examples>> for additional examples.
====

.New API reference
[sidebar]
--
For the most up-to-date API details, refer to {api-es}/group/endpoint-search[Search APIs].
--

The following retrievers are available:

`standard`::
A <<standard-retriever, retriever>> that replaces the functionality of a traditional <<query-dsl, query>>.

`knn`::
A <<knn-retriever, retriever>> that replaces the functionality of a <<search-api-knn, knn search>>.

`linear`::
A <<linear-retriever, retriever>> that linearly combines the scores of other retrievers for the top documents.

`rescorer`::
A <<rescorer-retriever, retriever>> that replaces the functionality of the <<rescore, query rescorer>>.

`rrf`::
A <<rrf-retriever, retriever>> that produces top documents from <<rrf, reciprocal rank fusion (RRF)>>.

`text_similarity_reranker`::
A <<text-similarity-reranker-retriever, retriever>> that enhances search results by re-ranking documents based on semantic similarity to a specified inference text, using a machine learning model.

`rule`::
A <<rule-retriever, retriever>> that applies contextual <<query-rules>> to pin or exclude documents for specific queries.

[[standard-retriever]]
==== Standard Retriever

A standard retriever returns top documents from a traditional <<query-dsl, query>>.

[discrete]
[[standard-retriever-parameters]]
===== Parameters:

`query`::
(Optional, <<query-dsl, query object>>)
+
Defines a query to retrieve a set of top documents.

`filter`::
(Optional, <<query-dsl, query object or list of query objects>>)
+
Applies a <<query-dsl-bool-query, boolean query filter>> to this retriever, where all documents must match this query but do not contribute to the score.

`search_after`::
(Optional, <<search-after, search after object>>)
+
Defines a search after object parameter used for pagination.

include::{es-ref-dir}/rest-api/common-parms.asciidoc[tag=terminate_after]

`sort`::
+
(Optional, <<sort-search-results, sort object>>) A sort object that specifies the order of matching documents.

`min_score`::
(Optional, `float`)
+
Minimum <<relevance-scores, `_score`>> for matching documents.
Documents with a lower `_score` are not included in the top documents.

`collapse`::
(Optional, <<collapse-search-results, collapse object>>)
+
Collapses the top documents by a specified key into a single top document per key.

===== Restrictions

When a retriever tree contains a compound retriever (a retriever with two or more child retrievers) the <<search-after, search after>> parameter is not supported.

[discrete]
[[standard-retriever-example]]
==== Example

////
[source,console]
----
PUT /restaurants
{
  "mappings": {
    "properties": {
      "region": { "type": "keyword" },
      "year": { "type": "keyword" },
      "vector": {
        "type": "dense_vector",
        "dims": 3
      }
    }
  }
}

POST /restaurants/_bulk?refresh
{"index":{}}
{"region": "Austria", "year": "2019", "vector": [10, 22, 77]}
{"index":{}}
{"region": "France", "year": "2019", "vector": [10, 22, 78]}
{"index":{}}
{"region": "Austria", "year": "2020", "vector": [10, 22, 79]}
{"index":{}}
{"region": "France", "year": "2020", "vector": [10, 22, 80]}

PUT /movies

PUT _query_rules/my-ruleset
{
    "rules": [
        {
            "rule_id": "my-rule1",
            "type": "pinned",
            "criteria": [
                {
                    "type": "exact",
                    "metadata": "query_string",
                    "values": [ "pugs" ]
                }
            ],
            "actions": {
                "ids": [
                    "id1"
                ]
            }
        }
    ]
}

----
// TESTSETUP

[source,console]
--------------------------------------------------
DELETE /restaurants

DELETE /movies
--------------------------------------------------
// TEARDOWN
////

[source,console]
----
GET /restaurants/_search
{
  "retriever": { <1>
    "standard": { <2>
      "query": { <3>
        "bool": { <4>
          "should": [ <5>
            {
              "match": { <6>
                "region": "Austria"
              }
            }
          ],
          "filter": [ <7>
            {
              "term": { <8>
                "year": "2019" <9>
              }
            }
          ]
        }
      }
    }
  }
}
----

<1> Opens the `retriever` object.
<2> The `standard` retriever is used for defining traditional {es} queries.
<3> The entry point for defining the search query.
<4> The `bool` object allows for combining multiple query clauses logically.
<5> The `should` array indicates conditions under which a document will match.
Documents matching these conditions will have increased relevancy scores.
<6> The `match` object finds documents where the `region` field contains the word "Austria."
<7> The `filter` array provides filtering conditions that must be met but do not contribute to the relevancy score.
<8> The `term` object is used for exact matches, in this case, filtering documents by the `year` field.
<9> The exact value to match in the `year` field.

[[knn-retriever]]
==== kNN Retriever

A kNN retriever returns top documents from a <<knn-search, k-nearest neighbor search (kNN)>>.

[discrete]
[[knn-retriever-parameters]]
===== Parameters

`field`::
(Required, string)
+
include::{es-ref-dir}/rest-api/common-parms.asciidoc[tag=knn-field]

`query_vector`::
(Required if `query_vector_builder` is not defined, array of `float`)
+
include::{es-ref-dir}/rest-api/common-parms.asciidoc[tag=knn-query-vector]

`query_vector_builder`::
(Required if `query_vector` is not defined, query vector builder object)
+
Defines a <<knn-semantic-search, model>> to build a query vector.

`k`::
(Required, integer)
+
Number of nearest neighbors to return as top hits.
This value must be fewer than or equal to `num_candidates`.

`num_candidates`::
(Required, integer)
+
include::{es-ref-dir}/rest-api/common-parms.asciidoc[tag=knn-num-candidates]

`filter`::
(Optional, <<query-dsl, query object or list of query objects>>)
+
include::{es-ref-dir}/rest-api/common-parms.asciidoc[tag=knn-filter]

`similarity`::
(Optional, float)
+
include::{es-ref-dir}/rest-api/common-parms.asciidoc[tag=knn-similarity]

include::{es-ref-dir}/rest-api/common-parms.asciidoc[tag=knn-rescore-vector]

===== Restrictions

The parameters `query_vector` and `query_vector_builder` cannot be used together.

[discrete]
[[knn-retriever-example]]
==== Example

[source,console]
----
GET /restaurants/_search
{
  "retriever": {
    "knn": { <1>
      "field": "vector", <2>
      "query_vector": [10, 22, 77], <3>
      "k": 10, <4>
      "num_candidates": 10 <5>
    }
  }
}
----
// TEST[continued]
<1> Configuration for k-nearest neighbor (knn) search, which is based on vector similarity.
<2> Specifies the field name that contains the vectors.
<3> The query vector against which document vectors are compared in the `knn` search.
<4> The number of nearest neighbors to return as top hits.
This value must be fewer than or equal to `num_candidates`.
<5> The size of the initial candidate set from which the final `k` nearest neighbors are selected.

[[linear-retriever]]
==== Linear Retriever
A retriever that normalizes and linearly combines the scores of other retrievers.

[discrete]
[[linear-retriever-parameters]]
===== Parameters

include::{es-ref-dir}/rest-api/common-parms.asciidoc[tag=linear-retriever-components]

include::{es-ref-dir}/rest-api/common-parms.asciidoc[tag=compound-retriever-rank-window-size]

include::{es-ref-dir}/rest-api/common-parms.asciidoc[tag=compound-retriever-filter]

[[rrf-retriever]]
==== RRF Retriever

An <<rrf, RRF>> retriever returns top documents based on the RRF formula, equally weighting two or more child retrievers.
Reciprocal rank fusion (RRF) is a method for combining multiple result sets with different relevance indicators into a single result set.

[discrete]
[[rrf-retriever-parameters]]
===== Parameters

include::{es-ref-dir}/rest-api/common-parms.asciidoc[tag=rrf-retrievers]

include::{es-ref-dir}/rest-api/common-parms.asciidoc[tag=rrf-rank-constant]

include::{es-ref-dir}/rest-api/common-parms.asciidoc[tag=compound-retriever-rank-window-size]

include::{es-ref-dir}/rest-api/common-parms.asciidoc[tag=compound-retriever-filter]

[discrete]
[[rrf-retriever-example-hybrid]]
==== Example: Hybrid search

A simple hybrid search example (lexical search + dense vector search) combining a `standard` retriever with a `knn` retriever using RRF:

[source,console]
----
GET /restaurants/_search
{
  "retriever": {
    "rrf": { <1>
      "retrievers": [ <2>
        {
          "standard": { <3>
            "query": {
              "multi_match": {
                "query": "Austria",
                "fields": [
                  "city",
                  "region"
                ]
              }
            }
          }
        },
        {
          "knn": { <4>
            "field": "vector",
            "query_vector": [10, 22, 77],
            "k": 10,
            "num_candidates": 10
          }
        }
      ],
      "rank_constant": 1, <5>
      "rank_window_size": 50  <6>
    }
  }
}
----
// TEST[continued]
<1> Defines a retriever tree with an RRF retriever.
<2> The sub-retriever array.
<3> The first sub-retriever is a `standard` retriever.
<4> The second sub-retriever is a `knn` retriever.
<5> The rank constant for the RRF retriever.
<6> The rank window size for the RRF retriever.

[discrete]
[[rrf-retriever-example-hybrid-sparse]]
==== Example: Hybrid search with sparse vectors

A more complex hybrid search example (lexical search + ELSER sparse vector search + dense vector search) using RRF:

[source,console]
----
GET movies/_search
{
  "retriever": {
    "rrf": {
      "retrievers": [
        {
          "standard": {
            "query": {
              "sparse_vector": {
                "field": "plot_embedding",
                "inference_id": "my-elser-model",
                "query": "films that explore psychological depths"
              }
            }
          }
        },
        {
          "standard": {
            "query": {
              "multi_match": {
                "query": "crime",
                "fields": [
                  "plot",
                  "title"
                ]
              }
            }
          }
        },
        {
          "knn": {
            "field": "vector",
            "query_vector": [10, 22, 77],
            "k": 10,
            "num_candidates": 10
          }
        }
      ]
    }
  }
}
----
// TEST[skip:uses ELSER]

[[rescorer-retriever]]
==== Rescorer Retriever

The `rescorer` retriever re-scores only the results produced by its child retriever.
For the `standard` and `knn` retrievers, the `window_size` parameter specifies the number of documents examined per shard.

For compound retrievers like `rrf`, the `window_size` parameter defines the total number of documents examined globally.

When using the `rescorer`, an error is returned if the following conditions are not met:

* The minimum configured rescore's `window_size` is:
** Greater than or equal to the `size` of the parent retriever for nested `rescorer` setups.
** Greater than or equal to the `size` of the search request when used as the primary retriever in the tree.

* And the maximum rescore's `window_size` is:
** Smaller than or equal to the `size` or `rank_window_size` of the child retriever.

[discrete]
[[rescorer-retriever-parameters]]
===== Parameters

`rescore`::
(Required. <<rescore, A rescorer definition or an array of rescorer definitions>>)
+
Defines the <<rescore, rescorers>> applied sequentially to the top documents returned by the child retriever.

`retriever`::
(Required. <<retriever, retriever>>)
+
Specifies the child retriever responsible for generating the initial set of top documents to be re-ranked.

`filter`::
(Optional. <<query-dsl, query object or list of query objects>>)
+
Applies a <<query-dsl-bool-query, boolean query filter>> to the retriever, ensuring that all documents match the filter criteria without affecting their scores.

[discrete]
[[rescorer-retriever-example]]
==== Example

The `rescorer` retriever can be placed at any level within the retriever tree.
The following example demonstrates a `rescorer` applied to the results produced by an `rrf` retriever:

[source,console]
----
GET movies/_search
{
  "size": 10, <1>
  "retriever": {
    "rescorer": { <2>
      "rescore": {
        "query": { <3>
          "window_size": 50, <4>
          "rescore_query": {
            "script_score": {
              "script": {
                "source": "cosineSimilarity(params.queryVector, 'product-vector_final_stage') + 1.0",
                "params": {
                  "queryVector": [-0.5, 90.0, -10, 14.8, -156.0]
                }
              }
            }
          }
        }
      },
      "retriever": { <5>
        "rrf": {
          "rank_window_size": 100, <6>
          "retrievers": [
            {
              "standard": {
                "query": {
                  "sparse_vector": {
                    "field": "plot_embedding",
                    "inference_id": "my-elser-model",
                    "query": "films that explore psychological depths"
                  }
                }
              }
            },
            {
              "standard": {
                "query": {
                  "multi_match": {
                    "query": "crime",
                    "fields": [
                      "plot",
                      "title"
                    ]
                  }
                }
              }
            },
            {
              "knn": {
                "field": "vector",
                "query_vector": [10, 22, 77],
                "k": 10,
                "num_candidates": 10
              }
            }
          ]
        }
      }
    }
  }
}
----
// TEST[skip:uses ELSER]
<1> Specifies the number of top documents to return in the final response.
<2> A `rescorer` retriever applied as the final step.
<3> The definition of the `query` rescorer.
<4> Defines the number of documents to rescore from the child retriever.
<5> Specifies the child retriever definition.
<6> Defines the number of documents returned by the `rrf` retriever, which limits the available documents to

[[text-similarity-reranker-retriever]]
==== Text Similarity Re-ranker Retriever

The `text_similarity_reranker` retriever uses an NLP model to improve search results by reordering the top-k documents based on their semantic similarity to the query.

[TIP]
====
Refer to <<semantic-reranking>> for a high level overview of semantic re-ranking.
====

===== Prerequisites

To use `text_similarity_reranker` you must first set up an inference endpoint for the `rerank` task using the <<put-inference-api, Create {infer} API>>.
The endpoint should be set up with a machine learning model that can compute text similarity.
Refer to {ml-docs}/ml-nlp-model-ref.html#ml-nlp-model-ref-text-similarity[the Elastic NLP model reference] for a list of third-party text similarity models supported by {es}.

You have the following options:

* Use the the built-in <<inference-example-elastic-reranker,Elastic Rerank>> cross-encoder model via the inference API's {es} service.
* Use the <<infer-service-cohere,Cohere Rerank inference endpoint>> with the `rerank` task type.
* Use the <<infer-service-google-vertex-ai,Google Vertex AI inference endpoint>> with the `rerank` task type.
* Upload a model to {es} with {eland-docs}/machine-learning.html#ml-nlp-pytorch[Eland] using the `text_similarity` NLP task type.
** Then set up an <<inference-example-eland,{es} service inference endpoint>> with the `rerank` task type.
** Refer to the <<text-similarity-reranker-retriever-example-eland,example>> on this page for a step-by-step guide.

<<<<<<< HEAD
[discrete]
[[text-similarity-reranker-retriever-parameters]]
=======
[IMPORTANT]
====
Scores from the re-ranking process are normalized using the following formula before returned to the user,
to avoid having negative scores.
[source,text]
----
score = max(score, 0) + min(exp(score), 1)
----
Using the above, any initially negative scores are projected to (0, 1) and positive scores to [1, infinity).
To revert back if needed, one can use:
[source, text]
----
score = score - 1, if score >= 0
score = ln(score), if score < 0
----
====

>>>>>>> 1fa1ba79
===== Parameters

`retriever`::
(Required, <<retriever, retriever>>)
+
The child retriever that generates the initial set of top documents to be re-ranked.

`field`::
(Required, `string`)
+
The document field to be used for text similarity comparisons.
This field should contain the text that will be evaluated against the `inferenceText`.

`inference_id`::
(Required, `string`)
+
Unique identifier of the inference endpoint created using the {infer} API.

`inference_text`::
(Required, `string`)
+
The text snippet used as the basis for similarity comparison.

`rank_window_size`::
(Optional, `int`)
+
The number of top documents to consider in the re-ranking process.
Defaults to `10`.

`min_score`::
(Optional, `float`)
+
Sets a minimum threshold score for including documents in the re-ranked results.
Documents with similarity scores below this threshold will be excluded.
Note that score calculations vary depending on the model used.

`filter`::
(Optional, <<query-dsl, query object or list of query objects>>)
+
Applies the specified <<query-dsl-bool-query, boolean query filter>> to the child  <<retriever, retriever>>.
If the child retriever already specifies any filters, then this top-level filter is applied in conjuction with the filter defined in the child retriever.

[discrete]
[[text-similarity-reranker-retriever-example-elastic-rerank]]
==== Example: Elastic Rerank

[TIP]
====
Refer to this https://github.com/elastic/elasticsearch-labs/blob/main/notebooks/search/12-semantic-reranking-elastic-rerank.ipynb[Python notebook] for an end-to-end example using Elastic Rerank.
====

This example demonstrates how to deploy the {ml-docs}/ml-nlp-rerank.html[Elastic Rerank] model and use it to re-rank search results using the `text_similarity_reranker` retriever.

Follow these steps:

. Create an inference endpoint for the `rerank` task using the <<put-inference-api, Create {infer} API>>.
+
[source,console]
----
PUT _inference/rerank/my-elastic-rerank
{
  "service": "elasticsearch",
  "service_settings": {
    "model_id": ".rerank-v1",
    "num_threads": 1,
    "adaptive_allocations": { <1>
      "enabled": true,
      "min_number_of_allocations": 1,
      "max_number_of_allocations": 10
    }
  }
}
----
// TEST[skip:uses ML]
<1> {ml-docs}/ml-nlp-auto-scale.html#nlp-model-adaptive-allocations[Adaptive allocations] will be enabled with the minimum of 1 and the maximum of 10 allocations.
+
. Define a `text_similarity_rerank` retriever:
+
[source,console]
----
POST _search
{
  "retriever": {
    "text_similarity_reranker": {
      "retriever": {
        "standard": {
          "query": {
            "match": {
              "text": "How often does the moon hide the sun?"
            }
          }
        }
      },
      "field": "text",
      "inference_id": "my-elastic-rerank",
      "inference_text": "How often does the moon hide the sun?",
      "rank_window_size": 100,
      "min_score": 0.5
    }
  }
}
----
// TEST[skip:uses ML]

[discrete]
[[text-similarity-reranker-retriever-example-cohere]]
==== Example: Cohere Rerank

This example enables out-of-the-box semantic search by re-ranking top documents using the Cohere Rerank API.
This approach eliminates the need to generate and store embeddings for all indexed documents.
This requires a <<infer-service-cohere,Cohere Rerank inference endpoint>> that is set up for the `rerank` task type.

[source,console]
----
GET /index/_search
{
   "retriever": {
      "text_similarity_reranker": {
         "retriever": {
            "standard": {
               "query": {
                  "match_phrase": {
                     "text": "landmark in Paris"
                  }
               }
            }
         },
         "field": "text",
         "inference_id": "my-cohere-rerank-model",
         "inference_text": "Most famous landmark in Paris",
         "rank_window_size": 100,
         "min_score": 0.5
      }
   }
}
----
// TEST[skip:uses ML]

[discrete]
[[text-similarity-reranker-retriever-example-eland]]
==== Example: Semantic re-ranking with a Hugging Face model

The following example uses the `cross-encoder/ms-marco-MiniLM-L-6-v2` model from Hugging Face to rerank search results based on semantic similarity.
The model must be uploaded to {es} using https://www.elastic.co/guide/en/elasticsearch/client/eland/current/machine-learning.html#ml-nlp-pytorch[Eland].

[TIP]
====
Refer to {ml-docs}/ml-nlp-model-ref.html#ml-nlp-model-ref-text-similarity[the Elastic NLP model reference] for a list of third party text similarity models supported by {es}.
====

Follow these steps to load the model and create a semantic re-ranker.

. Install Eland using `pip`
+
[source,sh]
----
python -m pip install eland[pytorch]
----
+
. Upload the model to {es} using Eland.
This example assumes you have an Elastic Cloud deployment and an API key.
Refer to the https://www.elastic.co/guide/en/elasticsearch/client/eland/current/machine-learning.html#ml-nlp-pytorch-auth[Eland documentation] for more authentication options.
+
[source,sh]
----
eland_import_hub_model \
  --cloud-id $CLOUD_ID \
  --es-api-key $ES_API_KEY \
  --hub-model-id cross-encoder/ms-marco-MiniLM-L-6-v2 \
  --task-type text_similarity \
  --clear-previous \
  --start
----
+
. Create an inference endpoint for the `rerank` task
+
[source,console]
----
PUT _inference/rerank/my-msmarco-minilm-model
{
  "service": "elasticsearch",
  "service_settings": {
    "num_allocations": 1,
    "num_threads": 1,
    "model_id": "cross-encoder__ms-marco-minilm-l-6-v2"
  }
}
----
// TEST[skip:uses ML]
+
. Define a `text_similarity_rerank` retriever.
+
[source,console]
----
POST movies/_search
{
  "retriever": {
    "text_similarity_reranker": {
      "retriever": {
        "standard": {
          "query": {
            "match": {
              "genre": "drama"
            }
          }
        }
      },
      "field": "plot",
      "inference_id": "my-msmarco-minilm-model",
      "inference_text": "films that explore psychological depths"
    }
  }
}
----
// TEST[skip:uses ML]
+
This retriever uses a standard `match` query to search the `movie` index for films tagged with the genre "drama".
It then re-ranks the results based on semantic similarity to the text in the `inference_text` parameter, using the model we uploaded to {es}.

[[rule-retriever]]
==== Query Rules Retriever

The `rule` retriever enables fine-grained control over search results by applying contextual <<query-rules,query rules>> to pin or exclude documents for specific queries.
This retriever has similar functionality to the <<query-dsl-rule-query, rule query>>, but works out of the box with other retrievers.

===== Prerequisites

To use the `rule` retriever you must first create one or more query rulesets using the <<query-rules-apis, query rules management APIs>>.

[discrete]
[[rule-retriever-parameters]]
===== Parameters

`retriever`::
(Required, <<retriever, retriever>>)
+
The child retriever that returns the results to apply query rules on top of.
This can be a standalone retriever such as the <<standard-retriever, standard>> or <<knn-retriever, knn>> retriever, or it can be a compound retriever.

`ruleset_ids`::
(Required, `array`)
+
An array of one or more unique <<query-rules-apis, query ruleset>> IDs with query-based rules to match and apply as applicable.
Rulesets and their associated rules are evaluated in the order in which they are specified in the query and ruleset.
The maximum number of rulesets to specify is 10.

`match_criteria`::
(Required, `object`)
+
Defines the match criteria to apply to rules in the given query ruleset(s).
Match criteria should match the keys defined in the `criteria.metadata` field of the rule.

`rank_window_size`::
(Optional, `int`)
+
The number of top documents to return from the `rule` retriever.
Defaults to `10`.

[discrete]
[[rule-retriever-example]]
==== Example: Rule retriever

This example shows the rule retriever executed without any additional retrievers.
It runs the query defined by the `retriever` and applies the rules from `my-ruleset` on top of the returned results.

[source,console]
----
GET movies/_search
{
  "retriever": {
    "rule": {
      "match_criteria": {
        "query_string": "harry potter"
      },
      "ruleset_ids": [
        "my-ruleset"
      ],
      "retriever": {
        "standard": {
          "query": {
            "query_string": {
              "query": "harry potter"
            }
          }
        }
      }
    }
  }
}
----

[discrete]
[[rule-retriever-example-rrf]]
==== Example: Rule retriever combined with RRF

This example shows how to combine the `rule` retriever with other rerank retrievers such as <<rrf-retriever, rrf>> or <<text-similarity-reranker-retriever, text_similarity_reranker>>.

[WARNING]
====
The `rule` retriever will apply rules to any documents returned from its defined `retriever` or any of its sub-retrievers.
This means that for the best results, the `rule` retriever should be the outermost defined retriever.
Nesting a `rule` retriever as a sub-retriever under a reranker such as `rrf` or `text_similarity_reranker` may not produce the expected results.
====

[source,console]
----
GET movies/_search
{
  "retriever": {
    "rule": { <1>
      "match_criteria": {
        "query_string": "harry potter"
      },
      "ruleset_ids": [
        "my-ruleset"
      ],
      "retriever": {
        "rrf": { <2>
          "retrievers": [
            {
              "standard": {
                "query": {
                  "query_string": {
                    "query": "sorcerer's stone"
                  }
                }
              }
            },
            {
              "standard": {
                "query": {
                  "query_string": {
                    "query": "chamber of secrets"
                  }
                }
              }
            }
          ]
        }
      }
    }
  }
}
----

<1> The `rule` retriever is the outermost retriever, applying rules to the search results that were previously reranked using the `rrf` retriever.
<2> The `rrf` retriever returns results from all of its sub-retrievers, and the output of the `rrf` retriever is used as input to the `rule` retriever.

[discrete]
[[retriever-common-parameters]]
=== Common usage guidelines

[discrete]
[[retriever-size-pagination]]
==== Using `from` and `size` with a retriever tree

The <<search-from-param, `from`>> and <<search-size-param, `size`>>
parameters are provided globally as part of the general
<<search-search, search API>>.
They are applied to all retrievers in a retriever tree, unless a specific retriever overrides the `size` parameter using a different parameter such as `rank_window_size`.
Though, the final search hits are always limited to `size`.

[discrete]
[[retriever-aggregations]]
==== Using aggregations with a retriever tree

<<search-aggregations, Aggregations>> are globally specified as part of a search request.
The query used for an aggregation is the combination of all leaf retrievers as `should`
clauses in a <<query-dsl-bool-query, boolean query>>.

[discrete]
[[retriever-restrictions]]
==== Restrictions on search parameters when specifying a retriever

When a retriever is specified as part of a search, the following elements are not allowed at the top-level:

* <<request-body-search-query, `query`>>
* <<search-api-knn, `knn`>>
* <<search-after, `search_after`>>
* <<request-body-search-terminate-after, `terminate_after`>>
* <<search-sort-param, `sort`>>
* <<rescore, `rescore`>> use a <<rescorer-retriever, rescorer retriever>> instead<|MERGE_RESOLUTION|>--- conflicted
+++ resolved
@@ -546,10 +546,6 @@
 ** Then set up an <<inference-example-eland,{es} service inference endpoint>> with the `rerank` task type.
 ** Refer to the <<text-similarity-reranker-retriever-example-eland,example>> on this page for a step-by-step guide.
 
-<<<<<<< HEAD
-[discrete]
-[[text-similarity-reranker-retriever-parameters]]
-=======
 [IMPORTANT]
 ====
 Scores from the re-ranking process are normalized using the following formula before returned to the user,
@@ -567,7 +563,8 @@
 ----
 ====
 
->>>>>>> 1fa1ba79
+[discrete]
+[[text-similarity-reranker-retriever-parameters]]
 ===== Parameters
 
 `retriever`::

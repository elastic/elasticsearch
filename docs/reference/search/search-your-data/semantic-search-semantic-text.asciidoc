[[semantic-search-semantic-text]]
=== Tutorial: semantic search with `semantic_text`
++++
<titleabbrev>Semantic search with `semantic_text`</titleabbrev>
++++

beta[]

This tutorial shows you how to use the semantic text feature to perform semantic search on your data.

Semantic text simplifies the {infer} workflow by providing {infer} at ingestion time and sensible default values automatically.
You don't need to define model related settings and parameters, or create {infer} ingest pipelines.

The recommended way to use <<semantic-search,semantic search>> in the {stack} is following the `semantic_text` workflow.
When you need more control over indexing and query settings, you can still use the complete {infer} workflow (refer to  <<semantic-search-inference,this tutorial>> to review the process).

This tutorial uses the <<inference-example-elser,`elser` service>> for demonstration, but you can use any service and their supported models offered by the {infer-cap} API.


[discrete]
[[semantic-text-requirements]]
==== Requirements

This tutorial uses the <<infer-service-elser,ELSER service>> for demonstration, which is created automatically as needed. 
To use the `semantic_text` field type with an {infer} service other than ELSER, you must create an inference endpoint using the <<put-inference-api>>.

<<<<<<< HEAD
=======
[discrete]
[[semantic-text-infer-endpoint]]
==== Create the {infer} endpoint

Create an inference endpoint by using the <<put-inference-api>>:

[source,console]
------------------------------------------------------------
PUT _inference/sparse_embedding/my-elser-endpoint <1>
{
  "service": "elser", <2>
  "service_settings": {
    "adaptive_allocations": { <3>
      "enabled": true,
      "min_number_of_allocations": 3,
      "max_number_of_allocations": 10
    },
    "num_threads": 1
  }
}
------------------------------------------------------------
// TEST[skip:TBD]
<1> The task type is `sparse_embedding` in the path as the `elser` service will
be used and ELSER creates sparse vectors. The `inference_id` is
`my-elser-endpoint`.
<2> The `elser` service is used in this example.
<3> This setting enables and configures {ml-docs}/ml-nlp-auto-scale.html#nlp-model-adaptive-allocations[adaptive allocations].
Adaptive allocations make it possible for ELSER to automatically scale up or down resources based on the current load on the process.

[NOTE]
====
You might see a 502 bad gateway error in the response when using the {kib} Console.
This error usually just reflects a timeout, while the model downloads in the background.
You can check the download progress in the {ml-app} UI.
If using the Python client, you can set the `timeout` parameter to a higher value.
====
>>>>>>> f6a1e36d

[discrete]
[[semantic-text-index-mapping]]
==== Create the index mapping

The mapping of the destination index - the index that contains the embeddings that the inference endpoint will generate based on your input text - must be created.
The destination index must have a field with the <<semantic-text,`semantic_text`>> field type to index the output of the used inference endpoint.

[source,console]
------------------------------------------------------------
PUT semantic-embeddings
{
  "mappings": {
    "properties": {
      "content": { <1>
        "type": "semantic_text" <2>
      }
    }
  }
}
------------------------------------------------------------
// TEST[skip:TBD]
<1> The name of the field to contain the generated embeddings.
<2> The field to contain the embeddings is a `semantic_text` field.
Since no `inference_id` is provided, the <<infer-service-elser,ELSER service>> is used by default.
To use a different {infer} service, you must create an {infer} endpoint first using the <<put-inference-api>> and then specify it in the `semantic_text` field mapping using the `inference_id` parameter.

[NOTE]
====
If you're using web crawlers or connectors to generate indices, you have to <<indices-put-mapping,update the index mappings>> for these indices to include the `semantic_text` field.
Once the mapping is updated, you'll need to run a full web crawl or a full connector sync.
This ensures that all existing documents are reprocessed and updated with the new semantic embeddings, enabling semantic search on the updated data.
====


[discrete]
[[semantic-text-load-data]]
==== Load data

In this step, you load the data that you later use to create embeddings from it.

Use the `msmarco-passagetest2019-top1000` data set, which is a subset of the MS
MARCO Passage Ranking data set. It consists of 200 queries, each accompanied by
a list of relevant text passages. All unique passages, along with their IDs,
have been extracted from that data set and compiled into a
https://github.com/elastic/stack-docs/blob/main/docs/en/stack/ml/nlp/data/msmarco-passagetest2019-unique.tsv[tsv file].

Download the file and upload it to your cluster using the {kibana-ref}/connect-to-elasticsearch.html#upload-data-kibana[Data Visualizer] in the {ml-app} UI.
After your data is analyzed, click **Override settings**.
Under **Edit field names**, assign `id` to the first column and `content` to the second.
Click **Apply**, then **Import**.
Name the index `test-data`, and click **Import**.
After the upload is complete, you will see an index named `test-data` with 182,469 documents.


[discrete]
[[semantic-text-reindex-data]]
==== Reindex the data

Create the embeddings from the text by reindexing the data from the `test-data` index to the `semantic-embeddings` index.
The data in the `content` field will be reindexed into the `content` semantic text field of the destination index.
The reindexed data will be processed by the {infer} endpoint associated with the `content` semantic text field.

[NOTE]
====
This step uses the reindex API to simulate data ingestion. If you are working with data that has already been indexed,
rather than using the test-data set, reindexing is required to ensure that the data is processed by the {infer} endpoint
and the necessary embeddings are generated.
====

[source,console]
------------------------------------------------------------
POST _reindex?wait_for_completion=false
{
  "source": { 
    "index": "test-data",
    "size": 10 <1>
  },
  "dest": {
    "index": "semantic-embeddings"
  }
}
------------------------------------------------------------
// TEST[skip:TBD]
<1> The default batch size for reindexing is 1000. Reducing size to a smaller
number makes the update of the reindexing process quicker which enables you to
follow the progress closely and detect errors early.

The call returns a task ID to monitor the progress:

[source,console]
------------------------------------------------------------
GET _tasks/<task_id>
------------------------------------------------------------
// TEST[skip:TBD]

Reindexing large datasets can take a long time.
You can test this workflow using only a subset of the dataset.
Do this by cancelling the reindexing process, and only generating embeddings for the subset that was reindexed.
The following API request will cancel the reindexing task:

[source,console]
------------------------------------------------------------
POST _tasks/<task_id>/_cancel
------------------------------------------------------------
// TEST[skip:TBD]


[discrete]
[[semantic-text-semantic-search]]
==== Semantic search

After the data set has been enriched with the embeddings, you can query the data using semantic search.
Provide the `semantic_text` field name and the query text in a `semantic` query type.
The {infer} endpoint used to generate the embeddings for the `semantic_text` field will be used to process the query text.

[source,console]
------------------------------------------------------------
GET semantic-embeddings/_search
{
  "query": {
    "semantic": { 
      "field": "content", <1>
      "query": "How to avoid muscle soreness while running?" <2>
    }
  }
}
------------------------------------------------------------
// TEST[skip:TBD]
<1> The `semantic_text` field on which you want to perform the search.
<2> The query text.

As a result, you receive the top 10 documents that are closest in meaning to the
query from the `semantic-embedding` index:

[source,console-result]
------------------------------------------------------------
"hits": [
  {
    "_index": "semantic-embeddings",
    "_id": "Jy5065EBBFPLbFsdh_f9",
    "_score": 21.487484,
    "_source": {
      "id": 8836652,
      "content": {
        "text": "There are a few foods and food groups that will help to fight inflammation and delayed onset muscle soreness (both things that are inevitable after a long, hard workout) when you incorporate them into your postworkout eats, whether immediately after your run or at a meal later in the day. Advertisement. Advertisement.",
        "inference": {
          "inference_id": "my-elser-endpoint",
          "model_settings": {
            "task_type": "sparse_embedding"
          },
          "chunks": [
            {
              "text": "There are a few foods and food groups that will help to fight inflammation and delayed onset muscle soreness (both things that are inevitable after a long, hard workout) when you incorporate them into your postworkout eats, whether immediately after your run or at a meal later in the day. Advertisement. Advertisement.",
              "embeddings": {
                (...)
              }
            }
          ]
        }
      }
    }
  },
  {
    "_index": "semantic-embeddings",
    "_id": "Ji5065EBBFPLbFsdh_f9",
    "_score": 18.211695,
    "_source": {
      "id": 8836651,
      "content": {
        "text": "During Your Workout. There are a few things you can do during your workout to help prevent muscle injury and soreness. According to personal trainer and writer for Iron Magazine, Marc David, doing warm-ups and cool-downs between sets can help keep muscle soreness to a minimum.",
        "inference": {
          "inference_id": "my-elser-endpoint",
          "model_settings": {
            "task_type": "sparse_embedding"
          },
          "chunks": [
            {
              "text": "During Your Workout. There are a few things you can do during your workout to help prevent muscle injury and soreness. According to personal trainer and writer for Iron Magazine, Marc David, doing warm-ups and cool-downs between sets can help keep muscle soreness to a minimum.",
              "embeddings": {
                (...)
              }
            }
          ]
        }
      }
    }
  },
  {
    "_index": "semantic-embeddings",
    "_id": "Wi5065EBBFPLbFsdh_b9",
    "_score": 13.089405,
    "_source": {
      "id": 8800197,
      "content": {
        "text": "This is especially important if the soreness is due to a weightlifting routine. For this time period, do not exert more than around 50% of the level of effort (weight, distance and speed) that caused the muscle groups to be sore.",
        "inference": {
          "inference_id": "my-elser-endpoint",
          "model_settings": {
            "task_type": "sparse_embedding"
          },
          "chunks": [
            {
              "text": "This is especially important if the soreness is due to a weightlifting routine. For this time period, do not exert more than around 50% of the level of effort (weight, distance and speed) that caused the muscle groups to be sore.",
              "embeddings": {
                (...)
              }
            }
          ]
        }
      }
    }
  }
]
------------------------------------------------------------
// NOTCONSOLE

[discrete]
[[semantic-text-further-examples]]
==== Further examples and reading

* If you want to use `semantic_text` in hybrid search, refer to https://colab.research.google.com/github/elastic/elasticsearch-labs/blob/main/notebooks/search/09-semantic-text.ipynb[this notebook] for a step-by-step guide.
* For more information on how to optimize your ELSER endpoints, refer to {ml-docs}/ml-nlp-elser.html#elser-recommendations[the ELSER recommendations] section in the model documentation.
* To learn more about model autoscaling, refer to the {ml-docs}/ml-nlp-auto-scale.html[trained model autoscaling] page.<|MERGE_RESOLUTION|>--- conflicted
+++ resolved
@@ -24,45 +24,6 @@
 This tutorial uses the <<infer-service-elser,ELSER service>> for demonstration, which is created automatically as needed. 
 To use the `semantic_text` field type with an {infer} service other than ELSER, you must create an inference endpoint using the <<put-inference-api>>.
 
-<<<<<<< HEAD
-=======
-[discrete]
-[[semantic-text-infer-endpoint]]
-==== Create the {infer} endpoint
-
-Create an inference endpoint by using the <<put-inference-api>>:
-
-[source,console]
-------------------------------------------------------------
-PUT _inference/sparse_embedding/my-elser-endpoint <1>
-{
-  "service": "elser", <2>
-  "service_settings": {
-    "adaptive_allocations": { <3>
-      "enabled": true,
-      "min_number_of_allocations": 3,
-      "max_number_of_allocations": 10
-    },
-    "num_threads": 1
-  }
-}
-------------------------------------------------------------
-// TEST[skip:TBD]
-<1> The task type is `sparse_embedding` in the path as the `elser` service will
-be used and ELSER creates sparse vectors. The `inference_id` is
-`my-elser-endpoint`.
-<2> The `elser` service is used in this example.
-<3> This setting enables and configures {ml-docs}/ml-nlp-auto-scale.html#nlp-model-adaptive-allocations[adaptive allocations].
-Adaptive allocations make it possible for ELSER to automatically scale up or down resources based on the current load on the process.
-
-[NOTE]
-====
-You might see a 502 bad gateway error in the response when using the {kib} Console.
-This error usually just reflects a timeout, while the model downloads in the background.
-You can check the download progress in the {ml-app} UI.
-If using the Python client, you can set the `timeout` parameter to a higher value.
-====
->>>>>>> f6a1e36d
 
 [discrete]
 [[semantic-text-index-mapping]]

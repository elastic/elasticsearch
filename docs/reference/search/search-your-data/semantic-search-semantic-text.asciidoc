--- conflicted
+++ resolved
@@ -14,24 +14,15 @@
 The recommended way to use <<semantic-search,semantic search>> in the {stack} is following the `semantic_text` workflow.
 When you need more control over indexing and query settings, you can still use the complete {infer} workflow (refer to  <<semantic-search-inference,this tutorial>> to review the process).
 
-<<<<<<< HEAD
-This tutorial uses the <<inference-example-elasticsearch,`elasticsearch` service>> for demonstration, but you can use any service and their supported models offered by the {infer-cap} API.
-=======
 This tutorial uses the <<infer-service-elasticsearch,`elasticsearch` service>> for demonstration, but you can use any service and their supported models offered by the {infer-cap} API.
->>>>>>> eb59b989
 
 
 [discrete]
 [[semantic-text-requirements]]
 ==== Requirements
 
-<<<<<<< HEAD
-This tutorial uses the <<infer-service-elasticsearch,`elasticsearch` service>> for demonstration, which is created automatically as needed.
-To use the `semantic_text` field type with an {infer} service other than elasticsearch, you must create an inference endpoint using the <<put-inference-api>>.
-=======
 This tutorial uses the <<infer-service-elasticsearch,`elasticsearch` service>> for demonstration, which is created automatically as needed. 
 To use the `semantic_text` field type with an {infer} service other than `elasticsearch` service, you must create an inference endpoint using the <<put-inference-api>>.
->>>>>>> eb59b989
 
 
 [discrete]
@@ -107,7 +98,7 @@
 ------------------------------------------------------------
 POST _reindex?wait_for_completion=false
 {
-  "source": {
+  "source": { 
     "index": "test-data",
     "size": 10 <1>
   },
@@ -154,7 +145,7 @@
 GET semantic-embeddings/_search
 {
   "query": {
-    "semantic": {
+    "semantic": { 
       "field": "content", <1>
       "query": "How to avoid muscle soreness while running?" <2>
     }

--- conflicted
+++ resolved
@@ -8,48 +8,8 @@
 
 In hybrid search, semantic search retrieves results based on the meaning of the text, while full-text search focuses on exact word matches. By combining both methods, hybrid search delivers more relevant results, particularly in cases where relying on a single approach may not be sufficient.
 
-<<<<<<< HEAD
-The recommended way to use hybrid search in the {stack} is following the `semantic_text` workflow. This tutorial uses the <<inference-example-elasticsearch,`elasticsearch` service>> for demonstration, but you can use any service and its supported models offered by the {infer-cap} API.
-
-[discrete]
-[[semantic-text-hybrid-infer-endpoint]]
-==== Create the {infer} endpoint
-
-Create an inference endpoint by using the <<put-inference-api>>:
-
-[source,console]
-------------------------------------------------------------
-PUT _inference/sparse_embedding/my-elser-endpoint <1>
-{
-  "service": "elasticsearch", <2>
-  "service_settings": {
-    "adaptive_allocations": { <3>
-      "enabled": true,
-      "min_number_of_allocations": 3,
-      "max_number_of_allocations": 10
-    },
-    "num_threads": 1
-  }
-}
-------------------------------------------------------------
-// TEST[skip:TBD]
-<1> The task type is `sparse_embedding` in the path as the `elser` service will
-be used and ELSER creates sparse vectors. The `inference_id` is
-`my-elser-endpoint`.
-<2> The `elasticsearch` service is used in this example.
-<3> This setting enables and configures adaptive allocations.
-Adaptive allocations make it possible for ELSER to automatically scale up or down resources based on the current load on the process.
-
-[NOTE]
-====
-You might see a 502 bad gateway error in the response when using the {kib} Console.
-This error usually just reflects a timeout, while the model downloads in the background.
-You can check the download progress in the {ml-app} UI.
-====
-=======
 The recommended way to use hybrid search in the {stack} is following the `semantic_text` workflow. 
 This tutorial uses the <<infer-service-elasticsearch,`elasticsearch` service>> for demonstration, but you can use any service and their supported models offered by the {infer-cap} API.
->>>>>>> eb59b989
 
 [discrete]
 [[hybrid-search-create-index-mapping]]
@@ -64,12 +24,7 @@
   "mappings": {
     "properties": {
       "semantic_text": { <1>
-<<<<<<< HEAD
-        "type": "semantic_text",
-        "inference_id": "my-elser-endpoint" <2>
-=======
         "type": "semantic_text", 
->>>>>>> eb59b989
       },
       "content": { <2>
         "type": "text",
@@ -107,7 +62,7 @@
 ==== Reindex the data for hybrid search
 
 Reindex the data from the `test-data` index into the `semantic-embeddings` index.
-The data in the `content` field of the source index is copied into the `content` field of the destination index.
+The data in the `content` field of the source index is copied into the `content` field of the destination index. 
 The `copy_to` parameter set in the index mapping creation ensures that the content is copied into the `semantic_text` field. The data is processed by the {infer} endpoint at ingest time to generate embeddings.
 
 [NOTE]
@@ -219,7 +174,7 @@
     "hits": [
       {
         "_index": "semantic-embeddings",
-        "_id": "wv65epIBEMBRnhfTsOFM",
+        "_id": "wv65epIBEMBRnhfTsOFM", 
         "_score": 0.032786883,
         "_rank": 1,
         "_source": {
@@ -245,7 +200,7 @@
                     "out": 1.0991782,
                     "##io": 1.0794281,
                     "last": 1.0474665,
-                   (...)
+                   (...) 
                   }
                 }
               ]

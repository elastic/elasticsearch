[[restore-snapshot-api]]
=== Restore snapshot API
++++
<titleabbrev>Restore snapshot</titleabbrev>
++++

Restores a <<snapshot-restore,snapshot>> of a cluster or specified data streams and indices.

////
[source,console]
----
PUT /_snapshot/my_repository
{
  "type": "fs",
  "settings": {
    "location": "my_backup_location"
  }
}

PUT /_snapshot/my_repository/my_snapshot?wait_for_completion=true

PUT /index_1

PUT /index_2

PUT /index_3

PUT /index_4

PUT _snapshot/my_repository/snapshot_2?wait_for_completion=true
{
  "indices": "index_3,index_4",
  "ignore_unavailable": true,
  "include_global_state": false,
  "metadata": {
    "taken_by": "Elastic Machine",
    "taken_because": "backup testing"
  }
}

POST /index_1/_close

POST /index_2/_close

POST /index_3/_close

POST /index_4/_close

----
// TESTSETUP
////

[source,console]
----
POST /_snapshot/my_repository/my_snapshot/_restore
----
// TEST[s/_restore/_restore?wait_for_completion=true/]

[[restore-snapshot-api-request]]
==== {api-request-title}

`POST /_snapshot/<repository>/<snapshot>/_restore`

[[restore-snapshot-api-prereqs]]
==== {api-prereq-title}

* If you use {es} security features, you must have the `manage` or
`cluster:admin/snapshot/*` cluster privilege to use this API.

// tag::restore-prereqs[]
* You can only restore a snapshot to a running cluster with an elected
<<master-node,master node>>. The snapshot's repository must be
<<snapshots-register-repository,registered>> and available to the cluster.

* The snapshot and cluster versions must be compatible. See
<<snapshot-restore-version-compatibility>>.

* To restore a snapshot, the cluster's global metadata must be writable. Ensure
there aren't any <<cluster-read-only,cluster blocks>> that prevent writes. The
restore operation ignores <<index-modules-blocks,index blocks>>.

* If you restore a data stream, ensure the cluster contains a
<<create-index-template,matching index template>> with data stream enabled.
Without a matching index template, a data stream can't roll over or create
backing indices.

* If your snapshot contains data from App Search or Workplace Search, ensure
you've restored the {enterprise-search-ref}/encryption-keys.html[Enterprise
Search encryption key] before restoring the snapshot.
// end::restore-prereqs[]

[[restore-snapshot-api-path-params]]
==== {api-path-parms-title}

`<repository>`::
(Required, string)
Name of the repository to restore a snapshot from.

`<snapshot>`::
(Required, string)
Name of the snapshot to restore.

[[restore-snapshot-api-query-params]]
==== {api-query-parms-title}

include::{es-repo-dir}/rest-api/common-parms.asciidoc[tag=master-timeout]

`wait_for_completion`::
(Optional, Boolean) If `true`, the request returns a response when the restore
operation completes. The operation is complete when it finishes all attempts to
<<monitor-restore,recover primary shards>> for restored indices.
This applies even if one or more of the recovery attempts fail.
+
If `false`, the request returns a response when the restore
operation initializes. Defaults to `false`.

[role="child_attributes"]
[[restore-snapshot-api-request-body]]
==== {api-request-body-title}

`ignore_unavailable`::
(Optional, Boolean) If `true`, the request ignores any index or data stream in
`indices` that's missing from the snapshot. If `false`, the request returns an
error for any missing index or data stream. Defaults to `false`.

`ignore_index_settings`::
(Optional, string or array of strings) Index settings to not restore from the snapshot. You can't use this option to ignore <<index-number-of-shards,`index.number_of_shards`>>.
+
For data streams, this option only applies to restored backing indices. New
backing indices are configured using the data stream's matching index template.

`include_aliases`::
(Optional, Boolean)
If `true`, the request restores aliases for any restored data streams and
indices. If `false`, the request doesn't restore aliases. Defaults to `true`.

[[restore-snapshot-api-include-global-state]]
`include_global_state`::
+
--
(Optional, Boolean)
If `true`, restore the cluster state. Defaults to `false`.

The cluster state includes:

<<<<<<< HEAD
The global state includes:

=======
>>>>>>> 879ae33b
// tag::cluster-state-contents[]
* <<cluster-setting-types,Persistent cluster settings>>
* <<index-templates,Index templates>>
* <<indices-templates-v1,Legacy index templates>>
* <<ingest,Ingest pipelines>>
* <<index-lifecycle-management,{ilm-init} policies>>
* For snapshots taken after 7.12.0, data stored in system indices, such as
  Watches and task records.
// end::cluster-state-contents[]

If `include_global_state` is `true` then the restore operation merges the
legacy index templates in your cluster with the templates contained in the
snapshot, replacing any existing ones whose name matches one in the snapshot.
It completely removes all persistent settings, non-legacy index templates,
ingest pipelines and {ilm-init} lifecycle policies that exist in your cluster
and replaces them with the corresponding items from the snapshot.

You can use the `feature_states` parameter to configure how system indices
are restored from the cluster state.
--

[[restore-snapshot-api-feature-states]]
`feature_states`::
(Optional, array of strings)
A comma-separated list of feature states you wish to restore. Each feature state contains one or more system indices. The list of feature states
available in a given snapshot are returned by the <<get-snapshot-api-feature-states, Get Snapshot API>>. Note that feature
states restored this way will completely replace any existing configuration, rather than returning an error if the system index already exists.
Providing an empty array will restore no feature states, regardless of the value of `include_global_state`.
+
By default, all available feature states will be restored if `include_global_state` is `true`, and no feature states will be restored if
`include_global_state` is `false`.

[[restore-snapshot-api-index-settings]]
`index_settings`::
(Optional, object) Index settings to add or change in restored indices,
including backing indices. You can't use this option to change
<<index-number-of-shards,`index.number_of_shards`>>.
+
For data streams, this option only applies to restored backing indices. New
backing indices are configured using the data stream's matching index template.

`indices`::
(Optional, string or array of strings) Comma-separated list of indices and data streams to restore. Supports <<api-multi-index,multi-target syntax>>. Defaults to all indices and data streams in the snapshot, including system indices.

[[restore-snapshot-api-partial]]
`partial`::
(Optional, Boolean)
If `false`, the entire restore operation will fail if one or more indices included in the snapshot do not have all primary shards available. Defaults to `false`.
+
If `true`, allows restoring a partial snapshot of indices with unavailable shards. Only shards that were successfully included in the snapshot
will be restored. All missing shards will be recreated as empty.

[[restore-snapshot-api-rename-pattern]]
`rename_pattern`::
(Optional, string)
Defines a rename pattern to apply to restored data streams and indices. Data streams and indices matching the rename pattern will be renamed according to
<<restore-snapshot-api-rename-replacement,`rename_replacement`>>.
+
The rename pattern is applied as defined by the regular expression that
supports referencing the original text, according to the https://docs.oracle.com/javase/8/docs/api/java/util/regex/Matcher.html#appendReplacement-java.lang.StringBuffer-java.lang.String-[`appendReplacement`] logic.

[[restore-snapshot-api-rename-replacement]]
`rename_replacement`::
(Optional, string)
Defines the rename replacement string. See <<restore-snapshot-api-rename-pattern,`rename_pattern`>> for more information.

[[restore-snapshot-api-example]]
==== {api-examples-title}

The following request restores `index_1` and `index_2` from `snapshot_2`. The `rename_pattern` and `rename_replacement` parameters indicate any index matching the regular expression `index_(.+)` will be renamed using the pattern `restored_index_$1` when restored.

For example, `index_1` will be renamed to `restored_index_1`. `index_2` will be renamed to `restored_index_2`.

[source,console]
----
POST /_snapshot/my_repository/snapshot_2/_restore?wait_for_completion=true
{
  "indices": "index_1,index_2",
  "ignore_unavailable": true,
  "include_global_state": false,
  "rename_pattern": "index_(.+)",
  "rename_replacement": "restored_index_$1",
  "include_aliases": false
}
----

The API returns an acknowledgement if the request succeeds. If the request encounters errors, the response indicates any issues found, such as
open indices that are blocking the restore operation from completing.<|MERGE_RESOLUTION|>--- conflicted
+++ resolved
@@ -143,11 +143,6 @@
 
 The cluster state includes:
 
-<<<<<<< HEAD
-The global state includes:
-
-=======
->>>>>>> 879ae33b
 // tag::cluster-state-contents[]
 * <<cluster-setting-types,Persistent cluster settings>>
 * <<index-templates,Index templates>>

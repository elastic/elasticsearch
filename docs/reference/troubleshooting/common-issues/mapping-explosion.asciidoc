--- conflicted
+++ resolved
@@ -41,42 +41,24 @@
 doesn't normally cause problems unless it's combined with overriding
 <<mapping-settings-limit,`index.mapping.total_fields.limit`>>. The
 default `1000` limit is considered generous, though overriding to `10000`
-<<<<<<< HEAD
 doesn't cause noticeable impact depending on use case. However, to give
-=======
-doesn't cause noticable impact depending on use case. However, to give
->>>>>>> ebd5ead9
 a bad example, overriding to `100000` and this limit being hit
 by mapping totals would usually have strong performance implications.
 
 If your index mapped fields expect to contain a large, arbitrary set of
 keys, you may instead consider:
 
-<<<<<<< HEAD
 * Setting the mapping parameter <<dynamic-parameters, `dynamic: true_until_limit`>>.
 Instead of rejecting documents that add dynamic fields when the field limit is reached, this will ignore dynamic fields beyond the limit.
 
-=======
->>>>>>> ebd5ead9
 * Using the <<flattened,flattened>> data type. Please note,
 however, that flattened objects is link:https://github.com/elastic/kibana/issues/25820[not fully supported in {kib}] yet. For example, this could apply to sub-mappings like { `host.name` ,
 `host.os`, `host.version` }. Desired fields are still accessed by
 <<runtime-search-request,runtime fields>>.
 
-<<<<<<< HEAD
-* Using the <<object,object data type>>. This is helpful when you're
-interested in storing but not searching a group of fields. This is commonly
-used for unknown upstream scenarios which may induce however many fields.
-For example, this is recommended when sub-mappings start showing new,
-unexpected fields like { `o365.a01`, `o365.a02`, `o365.b01`, `o365.c99`}.
-
-* Setting <<mapping-index,`index:false`>> to disable a particular field's
-searchability. This cannot effect current index mapping, but can apply
+* Disable <<dynamic-mapping,dynamic mappings>>.
+ This cannot effect current index mapping, but can apply
 going forward via an <<index-templates,index template>>.
-=======
-* Disable <<dynamic-mapping,dynamic mappings>>.
-This cannot effect current index mapping, but can apply going forward via an <<index-templates,index template>>.
->>>>>>> ebd5ead9
 
 Modifying to the <<nested,nested>> data type would not resolve the core
 issue.

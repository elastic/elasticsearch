--- conflicted
+++ resolved
@@ -12,18 +12,11 @@
 
 % ## Next version [elasticsearch-nextversion-breaking-changes]
 
-```{applies_to}
-stack: ga 9.1.9
-```
+## 9.2.3 [elasticsearch-9.2.3-breaking-changes]
+
+There are no breaking changes associated with this release.
+
 ## 9.1.9 [elasticsearch-9.1.9-breaking-changes]
-
-There are no breaking changes associated with this release.
-
-<<<<<<< HEAD
-## 9.2.3 [elasticsearch-9.2.3-breaking-changes]
-=======
-## 9.1.9 [elasticsearch-9.1.9-breaking-changes]
->>>>>>> e88e7c7f
 
 There are no breaking changes associated with this release.
 

---
navigation_title: "Breaking changes"
mapped_pages:
  - https://www.elastic.co/guide/en/elasticsearch/reference/current/breaking-changes.html
---

# Elasticsearch breaking changes [elasticsearch-breaking-changes]

Breaking changes can impact your Elastic applications, potentially disrupting normal operations. Before you upgrade, carefully review the Elasticsearch breaking changes and take the necessary steps to mitigate any issues.

If you are migrating from a version prior to version 9.0, you must first upgrade to the last 8.x version available. To learn how to upgrade, check out [Upgrade](docs-content://deploy-manage/upgrade.md).

% ## Next version [elasticsearch-nextversion-breaking-changes]

<<<<<<< HEAD
## 9.2.1 [elasticsearch-9.2.1-breaking-changes]
```{applies_to}
stack: ga 9.2.1
=======
## 9.1.7 [elasticsearch-9.1.7-breaking-changes]
```{applies_to}
stack: ga 9.1.7
>>>>>>> d7d002b7
```

There are no breaking changes associated with this release.

## 9.1.6 [elasticsearch-9.1.6-breaking-changes]

There are no breaking changes associated with this release.

## 9.2.0 [elasticsearch-9.2.0-breaking-changes]

Ingest Node:
* Simulate API: Return 400 on invalid processor(s) [#130325](https://github.com/elastic/elasticsearch/pull/130325) (issue: [#120731](https://github.com/elastic/elasticsearch/issues/120731))

Mapping:
* Don't enable norms for fields of type text when the index mode is LogsDB or TSDB [#131317](https://github.com/elastic/elasticsearch/pull/131317)

Vector Search:
* Enable `exclude_source_vectors` by default for new indices [#131907](https://github.com/elastic/elasticsearch/pull/131907)



## 9.0.8 [elasticsearch-9.0.8-breaking-changes]

There are no breaking changes associated with this release.

## 9.1.5 [elasticsearch-9.1.5-breaking-changes]

There are no breaking changes associated with this release.

## 9.1.4 [elasticsearch-9.1.4-breaking-changes]

There are no breaking changes associated with this release.

## 9.0.7 [elasticsearch-9.0.7-breaking-changes]

There are no breaking changes associated with this release.

## 9.0.6 [elasticsearch-9.0.6-breaking-changes]

There are no breaking changes associated with this release.

## 9.1.3 [elasticsearch-9.1.3-breaking-changes]

There are no breaking changes associated with this release.

## 9.1.2 [elasticsearch-9.1.2-breaking-changes]

There are no breaking changes associated with this release.

## 9.0.5 [elasticsearch-9.0.5-breaking-changes]

There are no breaking changes associated with this release.

## 9.1.1 [elasticsearch-9.1.1-breaking-changes]

There are no breaking changes associated with this release.

## 9.1.0 [elasticsearch-9.1.0-breaking-changes]

Discovery-Plugins:
:::{dropdown} Migrates `discovery-ec2` plugin to AWS SDK v2
The `discovery-ec2` plugin now uses AWS SDK v2 instead of v1, as AWS plans to deprecate SDK v1 before the end of Elasticsearch 8.19’s support period. AWS SDK v2 introduces several behavior changes that affect configuration.

**Impact:**
If you use the `discovery-ec2` plugin, your existing settings may no longer be compatible. Notable changes include, but may not be limited to:
- AWS SDK v2 does not support the EC2 IMDSv1 protocol.
- AWS SDK v2 does not support the `aws.secretKey` or `com.amazonaws.sdk.ec2MetadataServiceEndpointOverride` system properties.
- AWS SDK v2 does not permit specifying a choice between HTTP and HTTPS so the `discovery.ec2.protocol` setting is no longer effective.
- AWS SDK v2 does not accept an access key without a secret key or vice versa.

**Action:**
Test the upgrade in a non-production environment. Adapt your configuration to the new SDK functionality. This includes, but may not be limited to, the following items:
- If you use IMDS to determine the availability zone of a node or to obtain credentials for accessing the EC2 API, ensure that it supports the IMDSv2 protocol.
- If applicable, discontinue use of the `aws.secretKey` and `com.amazonaws.sdk.ec2MetadataServiceEndpointOverride` system properties.
- If applicable, specify that you wish to use the insecure HTTP protocol to access the EC2 API by setting `discovery.ec2.endpoint` to a URL which starts with `http://`.
- Either supply both an access key and a secret key using the `discovery.ec2.access_key` and `discovery.ec2.secret_key` keystore settings, or configure neither of these settings.

For more information, view [#122062](https://github.com/elastic/elasticsearch/pull/122062).
:::


ES|QL:
:::{dropdown} ES|QL now returns partial results by default
In previous versions, ES|QL queries failed entirely when any error occurred. As of 8.19.0, ES|QL returns partial results instead.

**Impact:**
Callers must check the `is_partial` flag in the response to determine whether the result is complete. Relying on full results without checking this flag may lead to incorrect assumptions about the response.

**Action:**
If partial results are not acceptable for your use case, you can disable this behavior by:
* Setting `allow_partial_results=false` in the query URL per request, or
* Setting the `esql.query.allow_partial_results` cluster setting to `false`.

For more information, view [#127351](https://github.com/elastic/elasticsearch/pull/127351) (issue: [#122802](https://github.com/elastic/elasticsearch/issues/122802))
:::

:::{dropdown} Disallows parentheses in unquoted index patterns in ES|QL
To avoid ambiguity with subquery syntax, ES|QL no longer allows the use of `(` and `)` in unquoted index patterns.

**Impact:**
Queries that include parentheses in unquoted index names will now result in a parsing exception.

**Action:**
Update affected queries to quote index names that contain parentheses. For example, use `FROM "("foo")"` instead of `FROM (foo)`.
For more information, view [#130427](https://github.com/elastic/elasticsearch/pull/130427) (issue: [#130378](https://github.com/elastic/elasticsearch/issues/130378))
:::

:::{dropdown} Disallows mixing quoted and unquoted components in `FROM` index patterns
ES|QL no longer allows mixing quoted and unquoted parts in `FROM` index patterns (e.g. `FROM remote:"index"`). Previously, such patterns were parsed inconsistently and could result in misleading runtime errors.

**Impact:**
Queries using partially quoted index patterns—such as quoting only the index or only the remote cluster—will now be rejected at parse time. This change simplifies grammar handling and avoids confusing validation failures.

**Action:**
Ensure index patterns are either fully quoted or fully unquoted. For example:
* Valid: `FROM "remote:index"` or `FROM remote:index`
* Invalid: `FROM remote:"index"`, `FROM "remote":index`

For more information, view [#127636](https://github.com/elastic/elasticsearch/pull/127636) (issue: [#122651](https://github.com/elastic/elasticsearch/issues/122651))
:::

:::{dropdown} `skip_unavailable` now catches all remote cluster runtime errors in ES|QL
When `skip_unavailable` is set to `true`, ES|QL now treats all runtime errors from that cluster as non-fatal. Previously, this setting only applied to connectivity issues (i.e. when a cluster was unavailable).

**Impact:**
Errors such as missing indices on a remote cluster will no longer cause the query to fail. Instead, the cluster will appear in the response metadata as `skipped` or `partial`.

**Action:**
If your workflows rely on detecting remote cluster errors, review your use of `skip_unavailable` and adjust error handling as needed.

For more information, view [#128163](https://github.com/elastic/elasticsearch/pull/128163)
:::


Snapshot/Restore:
:::{dropdown} Upgrades `repository-s3` plugin to AWS SDK v2
The `repository-s3` plugin now uses AWS SDK v2 instead of v1, as AWS will deprecate SDK v1 before the end of Elasticsearch 8.19’s support period. The two SDKs differ in behavior, which may require updates to your configuration.

**Impact:**
Existing `repository-s3` configurations may no longer be compatible. Notable differences in AWS SDK v2 include, but may not be limited to:
- AWS SDK v2 requires users to specify the region to use for signing requests, or else to run in an environment in which it can determine the correct region automatically. The older SDK used to determine the region based on the endpoint URL as specified with the `s3.client.${CLIENT_NAME}.endpoint` setting, together with other data drawn from the operating environment, and fell back to `us-east-1` if no better value was found.
- AWS SDK v2 does not support the EC2 IMDSv1 protocol.
- AWS SDK v2 does not support the `com.amazonaws.sdk.ec2MetadataServiceEndpointOverride` system property.
- AWS SDK v2 does not permit specifying a choice between HTTP and HTTPS so the `s3.client.${CLIENT_NAME}.protocol` setting is deprecated and no longer has any effect.
- AWS SDK v2 does not permit control over throttling for retries, so the `s3.client.${CLIENT_NAME}.use_throttle_retries` setting is deprecated and no longer has any effect.
- AWS SDK v2 requires the use of the V4 signature algorithm, therefore, the `s3.client.${CLIENT_NAME}.signer_override` setting is deprecated and no longer has any effect.
- AWS SDK v2 does not support the `log-delivery-write` canned ACL.
- AWS SDK v2 counts 4xx responses differently in its metrics reporting.
- AWS SDK v2 always uses the regional STS endpoint, whereas AWS SDK v2 could use either a regional endpoint or the global `https://sts.amazonaws.com` one.

**Action:**
Test the upgrade in a non-production environment. Adapt your configuration to the new SDK functionality. This includes, but may not be limited to, the following items:
- Specify the correct signing region using the `s3.client.${CLIENT_NAME}.region` setting on each node. {es} will try to determine the correct region based on the endpoint URL and other data drawn from the operating environment, but might not do so correctly in all cases.
- If you use IMDS to determine the availability zone of a node or to obtain credentials for accessing the EC2 API, ensure that it supports the IMDSv2 protocol.
- If applicable, discontinue use of the `com.amazonaws.sdk.ec2MetadataServiceEndpointOverride` system property.
- If applicable, specify that you wish to use the insecure HTTP protocol to access the S3 API by setting `s3.client.${CLIENT_NAME}.endpoint` to a URL which starts with `http://`.
- If applicable, discontinue use of the `log-delivery-write` canned ACL.

For more information, view [#126843](https://github.com/elastic/elasticsearch/pull/126843) (issue: [#120993](https://github.com/elastic/elasticsearch/issues/120993))
:::




## 9.0.4 [elasticsearch-9.0.4-breaking-changes]

There are no breaking changes associated with this release.

## 9.0.3 [elasticsearch-9.0.3-breaking-changes]

There are no breaking changes associated with this release.

## 9.0.2 [elasticsearch-9.0.2-breaking-changes]

Snapshot/Restore:
* Make S3 custom query parameter optional [#128043](https://github.com/elastic/elasticsearch/pull/128043)



## 9.0.1 [elasticsearch-9.0.1-breaking-changes]

There are no breaking changes associated with this release.

## 9.0.0 [elasticsearch-900-breaking-changes]

Aggregations:
* Remove date histogram boolean support [#118484](https://github.com/elastic/elasticsearch/pull/118484)

Allocation:
* Increase minimum threshold in shard balancer [#115831](https://github.com/elastic/elasticsearch/pull/115831)
* Remove `cluster.routing.allocation.disk.watermark.enable_for_single_data_node` setting [#114207](https://github.com/elastic/elasticsearch/pull/114207)
* Remove cluster state from `/_cluster/reroute` response [#114231](https://github.com/elastic/elasticsearch/pull/114231) (issue: [#88978](https://github.com/elastic/elasticsearch/issues/88978))

Analysis:
* Snowball stemmers have been upgraded [#114146](https://github.com/elastic/elasticsearch/pull/114146)
* The 'german2' stemmer is now an alias for the 'german' snowball stemmer [#113614](https://github.com/elastic/elasticsearch/pull/113614)
* The 'persian' analyzer has stemmer by default [#113482](https://github.com/elastic/elasticsearch/pull/113482) (issue: [#113050](https://github.com/elastic/elasticsearch/issues/113050))
* The Korean dictionary for Nori has been updated [#114124](https://github.com/elastic/elasticsearch/pull/114124)

Authentication:
* Configuring a bind DN in an LDAP or Active Directory (AD) realm without a corresponding bind password
will prevent node from starting [#118366](https://github.com/elastic/elasticsearch/pull/118366)

Cluster Coordination:
* Remove unsupported legacy value for `discovery.type` [#112903](https://github.com/elastic/elasticsearch/pull/112903)

EQL:
* Set allow_partial_search_results=true by default [#120267](https://github.com/elastic/elasticsearch/pull/120267)

Extract&Transform:
* Restrict Connector APIs to manage/monitor_connector privileges [#119863](https://github.com/elastic/elasticsearch/pull/119863)

Highlighting:
* Remove support for deprecated `force_source` highlighting parameter [#116943](https://github.com/elastic/elasticsearch/pull/116943)

Indices APIs:
* Apply more strict parsing of actions in bulk API [#115923](https://github.com/elastic/elasticsearch/pull/115923)
* Remove deprecated local attribute from alias APIs [#115393](https://github.com/elastic/elasticsearch/pull/115393)
* Remove the ability to read frozen indices [#120108](https://github.com/elastic/elasticsearch/pull/120108)
* Remove unfreeze REST endpoint [#119227](https://github.com/elastic/elasticsearch/pull/119227)

Infra/Core:
* Change Elasticsearch timeouts to 429 response instead of 5xx [#116026](https://github.com/elastic/elasticsearch/pull/116026)
* Limit `ByteSizeUnit` to 2 decimals [#120142](https://github.com/elastic/elasticsearch/pull/120142)
* Remove `client.type` setting [#118192](https://github.com/elastic/elasticsearch/pull/118192) (issue: [#104574](https://github.com/elastic/elasticsearch/issues/104574))
* Remove any references to org.elasticsearch.core.RestApiVersion#V_7 [#118103](https://github.com/elastic/elasticsearch/pull/118103)

Infra/Logging:
* Change `deprecation.elasticsearch` keyword to `elasticsearch.deprecation` [#117933](https://github.com/elastic/elasticsearch/pull/117933) (issue: [#83251](https://github.com/elastic/elasticsearch/issues/83251))
* Rename deprecation index template [#125606](https://github.com/elastic/elasticsearch/pull/125606) (issue: [#125445](https://github.com/elastic/elasticsearch/issues/125445))

Infra/Metrics:
* Deprecated tracing.apm.* settings got removed. [#119926](https://github.com/elastic/elasticsearch/pull/119926)

Infra/REST API:
* Output a consistent format when generating error json [#90529](https://github.com/elastic/elasticsearch/pull/90529) (issue: [#89387](https://github.com/elastic/elasticsearch/issues/89387))

Ingest Node:
* Remove `ecs` option on `user_agent` processor [#116077](https://github.com/elastic/elasticsearch/pull/116077)
* Remove ignored fallback option on GeoIP processor [#116112](https://github.com/elastic/elasticsearch/pull/116112)

Logs:
* Conditionally enable logsdb by default for data streams matching with logs-*-* pattern. [#121049](https://github.com/elastic/elasticsearch/pull/121049) (issue: [#106489](https://github.com/elastic/elasticsearch/issues/106489))

Machine Learning:
* Disable machine learning on macOS x86_64 [#104125](https://github.com/elastic/elasticsearch/pull/104125)

Mapping:
* Remove support for type, fields, `copy_to` and boost in metadata field definition [#118825](https://github.com/elastic/elasticsearch/pull/118825)
* Turn `_source` meta fieldmapper's mode attribute into a no-op [#119072](https://github.com/elastic/elasticsearch/pull/119072) (issue: [#118596](https://github.com/elastic/elasticsearch/issues/118596))

Search:
* Adjust `random_score` default field to `_seq_no` field [#118671](https://github.com/elastic/elasticsearch/pull/118671)
* Change Semantic Text To Act Like A Normal Text Field [#120813](https://github.com/elastic/elasticsearch/pull/120813)
* Remove legacy params from range query [#116970](https://github.com/elastic/elasticsearch/pull/116970)

Snapshot/Restore:
* Remove deprecated `xpack.searchable.snapshot.allocate_on_rolling_restart` setting [#114202](https://github.com/elastic/elasticsearch/pull/114202)

TLS:
* Drop `TLS_RSA` cipher support for JDK 24 [#123600](https://github.com/elastic/elasticsearch/pull/123600)
* Remove TLSv1.1 from default protocols [#121731](https://github.com/elastic/elasticsearch/pull/121731)

Transform:
* Remove `data_frame_transforms` roles [#117519](https://github.com/elastic/elasticsearch/pull/117519)

Vector Search:
* Remove old `_knn_search` tech preview API in v9 [#118104](https://github.com/elastic/elasticsearch/pull/118104)

Watcher:
* Removing support for types field in watcher search [#120748](https://github.com/elastic/elasticsearch/pull/120748)

<|MERGE_RESOLUTION|>--- conflicted
+++ resolved
@@ -12,15 +12,17 @@
 
 % ## Next version [elasticsearch-nextversion-breaking-changes]
 
-<<<<<<< HEAD
+
 ## 9.2.1 [elasticsearch-9.2.1-breaking-changes]
 ```{applies_to}
 stack: ga 9.2.1
-=======
+```
+
+There are no breaking changes associated with this release.
+
 ## 9.1.7 [elasticsearch-9.1.7-breaking-changes]
 ```{applies_to}
 stack: ga 9.1.7
->>>>>>> d7d002b7
 ```
 
 There are no breaking changes associated with this release.

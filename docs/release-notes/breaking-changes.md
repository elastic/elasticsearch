---
navigation_title: "Breaking changes"
mapped_pages:
  - https://www.elastic.co/guide/en/elasticsearch/reference/current/breaking-changes.html
---

# Elasticsearch breaking changes [elasticsearch-breaking-changes]

Breaking changes can impact your Elastic applications, potentially disrupting normal operations. Before you upgrade, carefully review the Elasticsearch breaking changes and take the necessary steps to mitigate any issues.

If you are migrating from a version prior to version 9.0, you must first upgrade to the last 8.x version available. To learn how to upgrade, check out [Upgrade](docs-content://deploy-manage/upgrade.md).

% ## Next version [elasticsearch-nextversion-breaking-changes]

<<<<<<< HEAD
=======
```{applies_to}
stack: coming 9.0.3
```
## 9.0.3 [elasticsearch-9.0.3-breaking-changes]

No breaking changes in this version.

```{applies_to}
stack: coming 9.0.2
```
>>>>>>> b52e5a71
## 9.0.2 [elasticsearch-9.0.2-breaking-changes]

Snapshot/Restore:
* Make S3 custom query parameter optional [#128043](https://github.com/elastic/elasticsearch/pull/128043)



## 9.0.1 [elasticsearch-9.0.1-breaking-changes]

No breaking changes in this version.

## 9.0.0 [elasticsearch-900-breaking-changes]

Aggregations:
* Remove date histogram boolean support [#118484](https://github.com/elastic/elasticsearch/pull/118484)

Allocation:
* Increase minimum threshold in shard balancer [#115831](https://github.com/elastic/elasticsearch/pull/115831)
* Remove `cluster.routing.allocation.disk.watermark.enable_for_single_data_node` setting [#114207](https://github.com/elastic/elasticsearch/pull/114207)
* Remove cluster state from `/_cluster/reroute` response [#114231](https://github.com/elastic/elasticsearch/pull/114231) (issue: [#88978](https://github.com/elastic/elasticsearch/issues/88978))

Analysis:
* Snowball stemmers have been upgraded [#114146](https://github.com/elastic/elasticsearch/pull/114146)
* The 'german2' stemmer is now an alias for the 'german' snowball stemmer [#113614](https://github.com/elastic/elasticsearch/pull/113614)
* The 'persian' analyzer has stemmer by default [#113482](https://github.com/elastic/elasticsearch/pull/113482) (issue: [#113050](https://github.com/elastic/elasticsearch/issues/113050))
* The Korean dictionary for Nori has been updated [#114124](https://github.com/elastic/elasticsearch/pull/114124)

Authentication:
* Configuring a bind DN in an LDAP or Active Directory (AD) realm without a corresponding bind password
will prevent node from starting [#118366](https://github.com/elastic/elasticsearch/pull/118366)

Cluster Coordination:
* Remove unsupported legacy value for `discovery.type` [#112903](https://github.com/elastic/elasticsearch/pull/112903)

EQL:
* Set allow_partial_search_results=true by default [#120267](https://github.com/elastic/elasticsearch/pull/120267)

Extract&Transform:
* Restrict Connector APIs to manage/monitor_connector privileges [#119863](https://github.com/elastic/elasticsearch/pull/119863)

Highlighting:
* Remove support for deprecated `force_source` highlighting parameter [#116943](https://github.com/elastic/elasticsearch/pull/116943)

Indices APIs:
* Apply more strict parsing of actions in bulk API [#115923](https://github.com/elastic/elasticsearch/pull/115923)
* Remove deprecated local attribute from alias APIs [#115393](https://github.com/elastic/elasticsearch/pull/115393)
* Remove the ability to read frozen indices [#120108](https://github.com/elastic/elasticsearch/pull/120108)
* Remove unfreeze REST endpoint [#119227](https://github.com/elastic/elasticsearch/pull/119227)

Infra/Core:
* Change Elasticsearch timeouts to 429 response instead of 5xx [#116026](https://github.com/elastic/elasticsearch/pull/116026)
* Limit `ByteSizeUnit` to 2 decimals [#120142](https://github.com/elastic/elasticsearch/pull/120142)
* Remove `client.type` setting [#118192](https://github.com/elastic/elasticsearch/pull/118192) (issue: [#104574](https://github.com/elastic/elasticsearch/issues/104574))
* Remove any references to org.elasticsearch.core.RestApiVersion#V_7 [#118103](https://github.com/elastic/elasticsearch/pull/118103)

Infra/Logging:
* Change `deprecation.elasticsearch` keyword to `elasticsearch.deprecation` [#117933](https://github.com/elastic/elasticsearch/pull/117933) (issue: [#83251](https://github.com/elastic/elasticsearch/issues/83251))
* Rename deprecation index template [#125606](https://github.com/elastic/elasticsearch/pull/125606) (issue: [#125445](https://github.com/elastic/elasticsearch/issues/125445))

Infra/Metrics:
* Deprecated tracing.apm.* settings got removed. [#119926](https://github.com/elastic/elasticsearch/pull/119926)

Infra/REST API:
* Output a consistent format when generating error json [#90529](https://github.com/elastic/elasticsearch/pull/90529) (issue: [#89387](https://github.com/elastic/elasticsearch/issues/89387))

Ingest Node:
* Remove `ecs` option on `user_agent` processor [#116077](https://github.com/elastic/elasticsearch/pull/116077)
* Remove ignored fallback option on GeoIP processor [#116112](https://github.com/elastic/elasticsearch/pull/116112)

Logs:
* Conditionally enable logsdb by default for data streams matching with logs-*-* pattern. [#121049](https://github.com/elastic/elasticsearch/pull/121049) (issue: [#106489](https://github.com/elastic/elasticsearch/issues/106489))

Machine Learning:
* Disable machine learning on macOS x86_64 [#104125](https://github.com/elastic/elasticsearch/pull/104125)

Mapping:
* Remove support for type, fields, `copy_to` and boost in metadata field definition [#118825](https://github.com/elastic/elasticsearch/pull/118825)
* Turn `_source` meta fieldmapper's mode attribute into a no-op [#119072](https://github.com/elastic/elasticsearch/pull/119072) (issue: [#118596](https://github.com/elastic/elasticsearch/issues/118596))

Search:
* Adjust `random_score` default field to `_seq_no` field [#118671](https://github.com/elastic/elasticsearch/pull/118671)
* Change Semantic Text To Act Like A Normal Text Field [#120813](https://github.com/elastic/elasticsearch/pull/120813)
* Remove legacy params from range query [#116970](https://github.com/elastic/elasticsearch/pull/116970)

Snapshot/Restore:
* Remove deprecated `xpack.searchable.snapshot.allocate_on_rolling_restart` setting [#114202](https://github.com/elastic/elasticsearch/pull/114202)

TLS:
* Drop `TLS_RSA` cipher support for JDK 24 [#123600](https://github.com/elastic/elasticsearch/pull/123600)
* Remove TLSv1.1 from default protocols [#121731](https://github.com/elastic/elasticsearch/pull/121731)

Transform:
* Remove `data_frame_transforms` roles [#117519](https://github.com/elastic/elasticsearch/pull/117519)

Vector Search:
* Remove old `_knn_search` tech preview API in v9 [#118104](https://github.com/elastic/elasticsearch/pull/118104)

Watcher:
* Removing support for types field in watcher search [#120748](https://github.com/elastic/elasticsearch/pull/120748)

<|MERGE_RESOLUTION|>--- conflicted
+++ resolved
@@ -12,8 +12,6 @@
 
 % ## Next version [elasticsearch-nextversion-breaking-changes]
 
-<<<<<<< HEAD
-=======
 ```{applies_to}
 stack: coming 9.0.3
 ```
@@ -24,7 +22,6 @@
 ```{applies_to}
 stack: coming 9.0.2
 ```
->>>>>>> b52e5a71
 ## 9.0.2 [elasticsearch-9.0.2-breaking-changes]
 
 Snapshot/Restore:

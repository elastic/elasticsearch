---
navigation_title: "Breaking changes"
mapped_pages:
  - https://www.elastic.co/guide/en/elasticsearch/reference/current/breaking-changes.html
---

# Elasticsearch breaking changes [elasticsearch-breaking-changes]

Breaking changes can impact your Elastic applications, potentially disrupting normal operations. Before you upgrade, carefully review the Elasticsearch breaking changes and take the necessary steps to mitigate any issues.

If you are migrating from a version prior to version 9.0, you must first upgrade to the last 8.x version available. To learn how to upgrade, check out [Upgrade](docs-content://deploy-manage/upgrade.md).

% ## Next version [elasticsearch-nextversion-breaking-changes]

<<<<<<< HEAD
## 9.2.2 [elasticsearch-9.2.2-breaking-changes]
```{applies_to}
stack: ga 9.2.2
=======
## 9.1.8 [elasticsearch-9.1.8-breaking-changes]
```{applies_to}
stack: ga 9.1.8
>>>>>>> 92763600
```

There are no breaking changes associated with this release.

## 9.1.7 [elasticsearch-9.1.7-breaking-changes]

There are no breaking changes associated with this release.

## 9.2.1 [elasticsearch-9.2.1-breaking-changes]

There are no breaking changes associated with this release.

## 9.1.6 [elasticsearch-9.1.6-breaking-changes]

There are no breaking changes associated with this release.

## 9.2.0 [elasticsearch-9.2.0-breaking-changes]

Ingest Node:
* Simulate API: Return 400 on invalid processor(s) [#130325](https://github.com/elastic/elasticsearch/pull/130325) (issue: [#120731](https://github.com/elastic/elasticsearch/issues/120731))

Mapping:
* Don't enable norms for fields of type text when the index mode is LogsDB or TSDB [#131317](https://github.com/elastic/elasticsearch/pull/131317)

Vector Search:
* Enable `exclude_source_vectors` by default for new indices [#131907](https://github.com/elastic/elasticsearch/pull/131907)



## 9.0.8 [elasticsearch-9.0.8-breaking-changes]

There are no breaking changes associated with this release.

## 9.1.5 [elasticsearch-9.1.5-breaking-changes]

There are no breaking changes associated with this release.

## 9.1.4 [elasticsearch-9.1.4-breaking-changes]

There are no breaking changes associated with this release.

## 9.0.7 [elasticsearch-9.0.7-breaking-changes]

There are no breaking changes associated with this release.

## 9.0.6 [elasticsearch-9.0.6-breaking-changes]

There are no breaking changes associated with this release.

## 9.1.3 [elasticsearch-9.1.3-breaking-changes]

There are no breaking changes associated with this release.

## 9.1.2 [elasticsearch-9.1.2-breaking-changes]

There are no breaking changes associated with this release.

## 9.0.5 [elasticsearch-9.0.5-breaking-changes]

There are no breaking changes associated with this release.

## 9.1.1 [elasticsearch-9.1.1-breaking-changes]

There are no breaking changes associated with this release.

## 9.1.0 [elasticsearch-9.1.0-breaking-changes]

Discovery-Plugins:
:::{dropdown} Migrates `discovery-ec2` plugin to AWS SDK v2
The `discovery-ec2` plugin now uses AWS SDK v2 instead of v1, as AWS plans to deprecate SDK v1 before the end of Elasticsearch 8.19’s support period. AWS SDK v2 introduces several behavior changes that affect configuration.

**Impact:**
If you use the `discovery-ec2` plugin, your existing settings may no longer be compatible. Notable changes include, but may not be limited to:
- AWS SDK v2 does not support the EC2 IMDSv1 protocol.
- AWS SDK v2 does not support the `aws.secretKey` or `com.amazonaws.sdk.ec2MetadataServiceEndpointOverride` system properties.
- AWS SDK v2 does not permit specifying a choice between HTTP and HTTPS so the `discovery.ec2.protocol` setting is no longer effective.
- AWS SDK v2 does not accept an access key without a secret key or vice versa.

**Action:**
Test the upgrade in a non-production environment. Adapt your configuration to the new SDK functionality. This includes, but may not be limited to, the following items:
- If you use IMDS to determine the availability zone of a node or to obtain credentials for accessing the EC2 API, ensure that it supports the IMDSv2 protocol.
- If applicable, discontinue use of the `aws.secretKey` and `com.amazonaws.sdk.ec2MetadataServiceEndpointOverride` system properties.
- If applicable, specify that you wish to use the insecure HTTP protocol to access the EC2 API by setting `discovery.ec2.endpoint` to a URL which starts with `http://`.
- Either supply both an access key and a secret key using the `discovery.ec2.access_key` and `discovery.ec2.secret_key` keystore settings, or configure neither of these settings.

For more information, view [#122062](https://github.com/elastic/elasticsearch/pull/122062).
:::


ES|QL:
:::{dropdown} ES|QL now returns partial results by default
In previous versions, ES|QL queries failed entirely when any error occurred. As of 8.19.0, ES|QL returns partial results instead.

**Impact:**
Callers must check the `is_partial` flag in the response to determine whether the result is complete. Relying on full results without checking this flag may lead to incorrect assumptions about the response.

**Action:**
If partial results are not acceptable for your use case, you can disable this behavior by:
* Setting `allow_partial_results=false` in the query URL per request, or
* Setting the `esql.query.allow_partial_results` cluster setting to `false`.

For more information, view [#127351](https://github.com/elastic/elasticsearch/pull/127351) (issue: [#122802](https://github.com/elastic/elasticsearch/issues/122802))
:::

:::{dropdown} Disallows parentheses in unquoted index patterns in ES|QL
To avoid ambiguity with subquery syntax, ES|QL no longer allows the use of `(` and `)` in unquoted index patterns.

**Impact:**
Queries that include parentheses in unquoted index names will now result in a parsing exception.

**Action:**
Update affected queries to quote index names that contain parentheses. For example, use `FROM "("foo")"` instead of `FROM (foo)`.
For more information, view [#130427](https://github.com/elastic/elasticsearch/pull/130427) (issue: [#130378](https://github.com/elastic/elasticsearch/issues/130378))
:::

:::{dropdown} Disallows mixing quoted and unquoted components in `FROM` index patterns
ES|QL no longer allows mixing quoted and unquoted parts in `FROM` index patterns (e.g. `FROM remote:"index"`). Previously, such patterns were parsed inconsistently and could result in misleading runtime errors.

**Impact:**
Queries using partially quoted index patterns—such as quoting only the index or only the remote cluster—will now be rejected at parse time. This change simplifies grammar handling and avoids confusing validation failures.

**Action:**
Ensure index patterns are either fully quoted or fully unquoted. For example:
* Valid: `FROM "remote:index"` or `FROM remote:index`
* Invalid: `FROM remote:"index"`, `FROM "remote":index`

For more information, view [#127636](https://github.com/elastic/elasticsearch/pull/127636) (issue: [#122651](https://github.com/elastic/elasticsearch/issues/122651))
:::

:::{dropdown} `skip_unavailable` now catches all remote cluster runtime errors in ES|QL
When `skip_unavailable` is set to `true`, ES|QL now treats all runtime errors from that cluster as non-fatal. Previously, this setting only applied to connectivity issues (i.e. when a cluster was unavailable).

**Impact:**
Errors such as missing indices on a remote cluster will no longer cause the query to fail. Instead, the cluster will appear in the response metadata as `skipped` or `partial`.

**Action:**
If your workflows rely on detecting remote cluster errors, review your use of `skip_unavailable` and adjust error handling as needed.

For more information, view [#128163](https://github.com/elastic/elasticsearch/pull/128163)
:::


Snapshot/Restore:
:::{dropdown} Upgrades `repository-s3` plugin to AWS SDK v2
The `repository-s3` plugin now uses AWS SDK v2 instead of v1, as AWS will deprecate SDK v1 before the end of Elasticsearch 8.19’s support period. The two SDKs differ in behavior, which may require updates to your configuration.

**Impact:**
Existing `repository-s3` configurations may no longer be compatible. Notable differences in AWS SDK v2 include, but may not be limited to:
- AWS SDK v2 requires users to specify the region to use for signing requests, or else to run in an environment in which it can determine the correct region automatically. The older SDK used to determine the region based on the endpoint URL as specified with the `s3.client.${CLIENT_NAME}.endpoint` setting, together with other data drawn from the operating environment, and fell back to `us-east-1` if no better value was found.
- AWS SDK v2 does not support the EC2 IMDSv1 protocol.
- AWS SDK v2 does not support the `com.amazonaws.sdk.ec2MetadataServiceEndpointOverride` system property.
- AWS SDK v2 does not permit specifying a choice between HTTP and HTTPS so the `s3.client.${CLIENT_NAME}.protocol` setting is deprecated and no longer has any effect.
- AWS SDK v2 does not permit control over throttling for retries, so the `s3.client.${CLIENT_NAME}.use_throttle_retries` setting is deprecated and no longer has any effect.
- AWS SDK v2 requires the use of the V4 signature algorithm, therefore, the `s3.client.${CLIENT_NAME}.signer_override` setting is deprecated and no longer has any effect.
- AWS SDK v2 does not support the `log-delivery-write` canned ACL.
- AWS SDK v2 counts 4xx responses differently in its metrics reporting.
- AWS SDK v2 always uses the regional STS endpoint, whereas AWS SDK v2 could use either a regional endpoint or the global `https://sts.amazonaws.com` one.

**Action:**
Test the upgrade in a non-production environment. Adapt your configuration to the new SDK functionality. This includes, but may not be limited to, the following items:
- Specify the correct signing region using the `s3.client.${CLIENT_NAME}.region` setting on each node. {es} will try to determine the correct region based on the endpoint URL and other data drawn from the operating environment, but might not do so correctly in all cases.
- If you use IMDS to determine the availability zone of a node or to obtain credentials for accessing the EC2 API, ensure that it supports the IMDSv2 protocol.
- If applicable, discontinue use of the `com.amazonaws.sdk.ec2MetadataServiceEndpointOverride` system property.
- If applicable, specify that you wish to use the insecure HTTP protocol to access the S3 API by setting `s3.client.${CLIENT_NAME}.endpoint` to a URL which starts with `http://`.
- If applicable, discontinue use of the `log-delivery-write` canned ACL.

For more information, view [#126843](https://github.com/elastic/elasticsearch/pull/126843) (issue: [#120993](https://github.com/elastic/elasticsearch/issues/120993))
:::




## 9.0.4 [elasticsearch-9.0.4-breaking-changes]

There are no breaking changes associated with this release.

## 9.0.3 [elasticsearch-9.0.3-breaking-changes]

There are no breaking changes associated with this release.

## 9.0.2 [elasticsearch-9.0.2-breaking-changes]

Snapshot/Restore:
* Make S3 custom query parameter optional [#128043](https://github.com/elastic/elasticsearch/pull/128043)



## 9.0.1 [elasticsearch-9.0.1-breaking-changes]

There are no breaking changes associated with this release.

## 9.0.0 [elasticsearch-900-breaking-changes]

Aggregations:
* Remove date histogram boolean support [#118484](https://github.com/elastic/elasticsearch/pull/118484)

Allocation:
* Increase minimum threshold in shard balancer [#115831](https://github.com/elastic/elasticsearch/pull/115831)
* Remove `cluster.routing.allocation.disk.watermark.enable_for_single_data_node` setting [#114207](https://github.com/elastic/elasticsearch/pull/114207)
* Remove cluster state from `/_cluster/reroute` response [#114231](https://github.com/elastic/elasticsearch/pull/114231) (issue: [#88978](https://github.com/elastic/elasticsearch/issues/88978))

Analysis:
* Snowball stemmers have been upgraded [#114146](https://github.com/elastic/elasticsearch/pull/114146)
* The 'german2' stemmer is now an alias for the 'german' snowball stemmer [#113614](https://github.com/elastic/elasticsearch/pull/113614)
* The 'persian' analyzer has stemmer by default [#113482](https://github.com/elastic/elasticsearch/pull/113482) (issue: [#113050](https://github.com/elastic/elasticsearch/issues/113050))
* The Korean dictionary for Nori has been updated [#114124](https://github.com/elastic/elasticsearch/pull/114124)

Authentication:
* Configuring a bind DN in an LDAP or Active Directory (AD) realm without a corresponding bind password
will prevent node from starting [#118366](https://github.com/elastic/elasticsearch/pull/118366)

Cluster Coordination:
* Remove unsupported legacy value for `discovery.type` [#112903](https://github.com/elastic/elasticsearch/pull/112903)

EQL:
* Set allow_partial_search_results=true by default [#120267](https://github.com/elastic/elasticsearch/pull/120267)

Extract&Transform:
* Restrict Connector APIs to manage/monitor_connector privileges [#119863](https://github.com/elastic/elasticsearch/pull/119863)

Highlighting:
* Remove support for deprecated `force_source` highlighting parameter [#116943](https://github.com/elastic/elasticsearch/pull/116943)

Indices APIs:
* Apply more strict parsing of actions in bulk API [#115923](https://github.com/elastic/elasticsearch/pull/115923)
* Remove deprecated local attribute from alias APIs [#115393](https://github.com/elastic/elasticsearch/pull/115393)
* Remove the ability to read frozen indices [#120108](https://github.com/elastic/elasticsearch/pull/120108)
* Remove unfreeze REST endpoint [#119227](https://github.com/elastic/elasticsearch/pull/119227)

Infra/Core:
* Change Elasticsearch timeouts to 429 response instead of 5xx [#116026](https://github.com/elastic/elasticsearch/pull/116026)
* Limit `ByteSizeUnit` to 2 decimals [#120142](https://github.com/elastic/elasticsearch/pull/120142)
* Remove `client.type` setting [#118192](https://github.com/elastic/elasticsearch/pull/118192) (issue: [#104574](https://github.com/elastic/elasticsearch/issues/104574))
* Remove any references to org.elasticsearch.core.RestApiVersion#V_7 [#118103](https://github.com/elastic/elasticsearch/pull/118103)

Infra/Logging:
* Change `deprecation.elasticsearch` keyword to `elasticsearch.deprecation` [#117933](https://github.com/elastic/elasticsearch/pull/117933) (issue: [#83251](https://github.com/elastic/elasticsearch/issues/83251))
* Rename deprecation index template [#125606](https://github.com/elastic/elasticsearch/pull/125606) (issue: [#125445](https://github.com/elastic/elasticsearch/issues/125445))

Infra/Metrics:
* Deprecated tracing.apm.* settings got removed. [#119926](https://github.com/elastic/elasticsearch/pull/119926)

Infra/REST API:
* Output a consistent format when generating error json [#90529](https://github.com/elastic/elasticsearch/pull/90529) (issue: [#89387](https://github.com/elastic/elasticsearch/issues/89387))

Ingest Node:
* Remove `ecs` option on `user_agent` processor [#116077](https://github.com/elastic/elasticsearch/pull/116077)
* Remove ignored fallback option on GeoIP processor [#116112](https://github.com/elastic/elasticsearch/pull/116112)

Logs:
* Conditionally enable logsdb by default for data streams matching with logs-*-* pattern. [#121049](https://github.com/elastic/elasticsearch/pull/121049) (issue: [#106489](https://github.com/elastic/elasticsearch/issues/106489))

Machine Learning:
* Disable machine learning on macOS x86_64 [#104125](https://github.com/elastic/elasticsearch/pull/104125)

Mapping:
* Remove support for type, fields, `copy_to` and boost in metadata field definition [#118825](https://github.com/elastic/elasticsearch/pull/118825)
* Turn `_source` meta fieldmapper's mode attribute into a no-op [#119072](https://github.com/elastic/elasticsearch/pull/119072) (issue: [#118596](https://github.com/elastic/elasticsearch/issues/118596))

Search:
* Adjust `random_score` default field to `_seq_no` field [#118671](https://github.com/elastic/elasticsearch/pull/118671)
* Change Semantic Text To Act Like A Normal Text Field [#120813](https://github.com/elastic/elasticsearch/pull/120813)
* Remove legacy params from range query [#116970](https://github.com/elastic/elasticsearch/pull/116970)

Snapshot/Restore:
* Remove deprecated `xpack.searchable.snapshot.allocate_on_rolling_restart` setting [#114202](https://github.com/elastic/elasticsearch/pull/114202)

TLS:
* Drop `TLS_RSA` cipher support for JDK 24 [#123600](https://github.com/elastic/elasticsearch/pull/123600)
* Remove TLSv1.1 from default protocols [#121731](https://github.com/elastic/elasticsearch/pull/121731)

Transform:
* Remove `data_frame_transforms` roles [#117519](https://github.com/elastic/elasticsearch/pull/117519)

Vector Search:
* Remove old `_knn_search` tech preview API in v9 [#118104](https://github.com/elastic/elasticsearch/pull/118104)

Watcher:
* Removing support for types field in watcher search [#120748](https://github.com/elastic/elasticsearch/pull/120748)

<|MERGE_RESOLUTION|>--- conflicted
+++ resolved
@@ -12,15 +12,17 @@
 
 % ## Next version [elasticsearch-nextversion-breaking-changes]
 
-<<<<<<< HEAD
+
 ## 9.2.2 [elasticsearch-9.2.2-breaking-changes]
 ```{applies_to}
 stack: ga 9.2.2
-=======
+```
+
+There are no breaking changes associated with this release.
+
 ## 9.1.8 [elasticsearch-9.1.8-breaking-changes]
 ```{applies_to}
 stack: ga 9.1.8
->>>>>>> 92763600
 ```
 
 There are no breaking changes associated with this release.

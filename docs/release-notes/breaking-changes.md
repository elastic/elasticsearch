---
navigation_title: "Breaking changes"
mapped_pages:
  - https://www.elastic.co/guide/en/elasticsearch/reference/current/breaking-changes.html
---

# Elasticsearch breaking changes [elasticsearch-breaking-changes]
<<<<<<< HEAD
Before you upgrade, carefully review the Elasticsearch breaking changes and take the necessary steps to mitigate any issues.
=======

Breaking changes can impact your Elastic applications, potentially disrupting normal operations. Before you upgrade, carefully review the Elasticsearch breaking changes and take the necessary steps to mitigate any issues.

If you are migrating from a version prior to version 9.0, you must first upgrade to the last 8.x version available. To learn how to upgrade, check out [Upgrade](docs-content://deploy-manage/upgrade.md).
>>>>>>> f64efbd2

To learn how to upgrade, check out <upgrade docs>.

% ## Next version [elasticsearch-nextversion-breaking-changes]

<<<<<<< HEAD
## 9.1.0 [elasticsearch-910-breaking-changes]
**Release date:** April 01, 2025
=======
## 9.0.0 [elasticsearch-900-breaking-changes]
>>>>>>> f64efbd2

Discovery-Plugins:
* Upgrade `discovery-ec2` to AWS SDK v2 [#122062](https://github.com/elastic/elasticsearch/pull/122062)

TLS:
* Drop `TLS_RSA` cipher support for JDK 24 [#123600](https://github.com/elastic/elasticsearch/pull/123600)

<|MERGE_RESOLUTION|>--- conflicted
+++ resolved
@@ -5,29 +5,20 @@
 ---
 
 # Elasticsearch breaking changes [elasticsearch-breaking-changes]
-<<<<<<< HEAD
-Before you upgrade, carefully review the Elasticsearch breaking changes and take the necessary steps to mitigate any issues.
-=======
 
 Breaking changes can impact your Elastic applications, potentially disrupting normal operations. Before you upgrade, carefully review the Elasticsearch breaking changes and take the necessary steps to mitigate any issues.
 
 If you are migrating from a version prior to version 9.0, you must first upgrade to the last 8.x version available. To learn how to upgrade, check out [Upgrade](docs-content://deploy-manage/upgrade.md).
->>>>>>> f64efbd2
 
 To learn how to upgrade, check out <upgrade docs>.
 
 % ## Next version [elasticsearch-nextversion-breaking-changes]
 
-<<<<<<< HEAD
 ## 9.1.0 [elasticsearch-910-breaking-changes]
-**Release date:** April 01, 2025
-=======
-## 9.0.0 [elasticsearch-900-breaking-changes]
->>>>>>> f64efbd2
 
 Discovery-Plugins:
 * Upgrade `discovery-ec2` to AWS SDK v2 [#122062](https://github.com/elastic/elasticsearch/pull/122062)
 
-TLS:
-* Drop `TLS_RSA` cipher support for JDK 24 [#123600](https://github.com/elastic/elasticsearch/pull/123600)
+Infra/Logging:
+* Rename deprecation index template [#125606](https://github.com/elastic/elasticsearch/pull/125606) (issue: {es-issue}125445[#125445])
 

--- conflicted
+++ resolved
@@ -16,15 +16,16 @@
 
 % ## Next version [elasticsearch-nextversion-deprecations]
 
-<<<<<<< HEAD
 ## 9.2.1 [elasticsearch-9.2.1-deprecations]
 ```{applies_to}
 stack: ga 9.2.1
-=======
+```
+
+There are no deprecations associated with this release.
+
 ## 9.1.7 [elasticsearch-9.1.7-deprecations]
 ```{applies_to}
 stack: ga 9.1.7
->>>>>>> d7d002b7
 ```
 
 There are no deprecations associated with this release.

--- conflicted
+++ resolved
@@ -16,8 +16,6 @@
 
 % ## Next version [elasticsearch-nextversion-deprecations]
 
-<<<<<<< HEAD
-=======
 ```{applies_to}
 stack: coming 9.0.3
 ```
@@ -31,7 +29,6 @@
 ```{applies_to}
 stack: coming 9.0.2
 ```
->>>>>>> b52e5a71
 ## 9.0.2 [elasticsearch-9.0.2-deprecations]
 
 No deprecations in this version.

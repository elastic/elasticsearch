--- conflicted
+++ resolved
@@ -4,13 +4,9 @@
 
 # {{es}} deprecations [elasticsearch-deprecations]
 
-<<<<<<< HEAD
-To learn how to upgrade, check out <upgrade docs>.
-=======
 Over time, certain Elastic functionality becomes outdated and is replaced or removed. To help with the transition, Elastic deprecates functionality for a period before removal, giving you time to update your applications.
 
 Review the deprecated functionality for Elasticsearch. While deprecations have no immediate impact, we strongly encourage you update your implementation after you upgrade. To learn how to upgrade, check out [Upgrade](docs-content://deploy-manage/upgrade.md).
->>>>>>> f64efbd2
 
 To give you insight into what deprecated features you’re using, {{es}}:
 
@@ -18,21 +14,8 @@
 * [Logs deprecation warnings](docs-content://deploy-manage/monitor/logging-configuration/update-elasticsearch-logging-levels.md#deprecation-logging) when deprecated functionality is used.
 * [Provides a deprecation info API](https://www.elastic.co/docs/api/doc/elasticsearch/operation/operation-migration-deprecations) that scans a cluster’s configuration and mappings for deprecated functionality.
 
-<<<<<<< HEAD
 % ## Next version [elasticsearch-nextversion-deprecations]
-% **Release date:** Month day, year
 
 ## 9.1.0 [elasticsearch-910-deprecations]
-**Release date:** April 01, 2025
-=======
-% ## Next version
 
-## 9.0.0 [elasticsearch-900-deprecations]
->>>>>>> f64efbd2
-
-Machine Learning:
-* Add deprecation warning for flush API [#121667](https://github.com/elastic/elasticsearch/pull/121667) (issue: {es-issue}121506[#121506])
-
-Search:
-* Deprecate Behavioral Analytics CRUD apis [#122960](https://github.com/elastic/elasticsearch/pull/122960)
-
+No deprecations in this version.
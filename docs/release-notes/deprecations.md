--- conflicted
+++ resolved
@@ -16,22 +16,12 @@
 
 % ## Next version [elasticsearch-nextversion-deprecations]
 
-<<<<<<< HEAD
-```{applies_to}
-stack: ga 9.1.8
-```
-## 9.1.8 [elasticsearch-9.1.8-deprecations]
 
-There are no deprecations associated with this release.
-
-## 9.2.2 [elasticsearch-9.2.2-deprecations]
-=======
 ## 9.2.2 [elasticsearch-9.2.2-deprecations]
 
 There are no deprecations associated with this release.
 
 ## 9.1.8 [elasticsearch-9.1.8-deprecations]
->>>>>>> fe5b975b
 
 There are no deprecations associated with this release.
 

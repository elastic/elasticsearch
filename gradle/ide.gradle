import org.elasticsearch.gradle.info.BuildParams
import org.jetbrains.gradle.ext.Remote
import org.jetbrains.gradle.ext.JUnit

buildscript {
  repositories {
    maven {
      url "https://plugins.gradle.org/m2/"
    }
  }
  dependencies {
    classpath "gradle.plugin.org.jetbrains.gradle.plugin.idea-ext:gradle-idea-ext:0.7"
  }
}

allprojects {
  apply plugin: 'idea'

  tasks.named('idea') {
    doFirst { throw new GradleException("Use of the 'idea' task has been deprecated. For details on importing into IntelliJ see CONTRIBUTING.md.") }
  }
}

// Applying this stuff, particularly the idea-ext plugin, has a cost so avoid it unless we're running in the IDE
if (System.getProperty('idea.active') == 'true') {
  apply plugin: org.jetbrains.gradle.ext.IdeaExtPlugin

  tasks.register('configureIdeaGradleJvm') {
    group = 'ide'
    description = 'Configures the appropriate JVM for Gradle'

    doLast {
      modifyXml('.idea/gradle.xml') { xml ->
        def gradleSettings = xml.component.find { it.'@name' == 'GradleSettings' }.option[0].GradleProjectSettings
        // Remove configured JVM option to force IntelliJ to use the project JDK for Gradle
        gradleSettings.option.findAll { it.'@name' == 'gradleJvm' }.each { it.parent().remove(it) }
      }
    }
  }

<<<<<<< HEAD
idea {
  project {
    vcs = 'Git'
    jdkName = BuildParams.minimumCompilerVersion.majorVersion
=======
  idea {
    project {
      vcs = 'Git'
      jdkName = '13'
>>>>>>> ea6152c6

      settings {
        delegateActions {
          delegateBuildRunToGradle = false
          testRunner = 'choose_per_test'
        }
        taskTriggers {
          afterSync tasks.named('configureIdeaGradleJvm')
        }
        codeStyle {
          java {
            classCountToUseImportOnDemand = 999
          }
        }
        encodings {
          encoding = 'UTF-8'
        }
        compiler {
          parallelCompilation = true
          javac {
            generateDeprecationWarnings = false
          }
        }
        runConfigurations {
          'Debug Elasticsearch'(Remote) {
            mode = 'listen'
            host = 'localhost'
            port = 5005
          }
          defaults(JUnit) {
            vmParameters = '-ea -Djava.locale.providers=SPI,COMPAT'
          }
        }
        copyright {
          useDefault = 'Apache'
          scopes = ['x-pack': 'Elastic']
          profiles {
            Apache {
              keyword = 'Licensed to Elasticsearch under one or more contributor'
              notice = '''\
               Licensed to Elasticsearch under one or more contributor
               license agreements. See the NOTICE file distributed with
               this work for additional information regarding copyright
               ownership. Elasticsearch licenses this file to you under
               the Apache License, Version 2.0 (the "License"); you may
               not use this file except in compliance with the License.
               You may obtain a copy of the License at

                   http://www.apache.org/licenses/LICENSE-2.0

               Unless required by applicable law or agreed to in writing,
               software distributed under the License is distributed on an
               "AS IS" BASIS, WITHOUT WARRANTIES OR CONDITIONS OF ANY
               KIND, either express or implied.  See the License for the
               specific language governing permissions and limitations
               under the License.'''.stripIndent()
            }
            Elastic {
              keyword = 'Licensed under the Elastic License'
              notice = '''\
               Copyright Elasticsearch B.V. and/or licensed to Elasticsearch B.V. under one
               or more contributor license agreements. Licensed under the Elastic License;
               you may not use this file except in compliance with the Elastic License.'''.stripIndent()
            }
          }
        }
      }
    }
  }
}

/**
 * Parses a given XML file, applies a set of changes, and writes those changes back to the original file.
 *
 * @param path Path to existing XML file
 * @param action Action to perform on parsed XML document
 */
void modifyXml(Object path, Action<? super Node> action) {
  File xmlFile = project.file(path)
  Node xml = new XmlParser().parse(xmlFile)
  action.execute(xml)

  xmlFile.withPrintWriter { writer ->
    new XmlNodePrinter(writer).print(xml)
  }
}<|MERGE_RESOLUTION|>--- conflicted
+++ resolved
@@ -38,17 +38,10 @@
     }
   }
 
-<<<<<<< HEAD
-idea {
-  project {
-    vcs = 'Git'
-    jdkName = BuildParams.minimumCompilerVersion.majorVersion
-=======
   idea {
     project {
       vcs = 'Git'
-      jdkName = '13'
->>>>>>> ea6152c6
+      jdkName = BuildParams.minimumCompilerVersion.majorVersion
 
       settings {
         delegateActions {

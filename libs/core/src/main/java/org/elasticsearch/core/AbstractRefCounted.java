/*
 * Copyright Elasticsearch B.V. and/or licensed to Elasticsearch B.V. under one
 * or more contributor license agreements. Licensed under the Elastic License
 * 2.0 and the Server Side Public License, v 1; you may not use this file except
 * in compliance with, at your election, the Elastic License 2.0 or the Server
 * Side Public License, v 1.
 */

package org.elasticsearch.core;

import java.lang.invoke.MethodHandles;
import java.lang.invoke.VarHandle;
import java.util.Objects;

/**
 * A basic {@link RefCounted} implementation that is initialized with a ref count of 1 and calls {@link #closeInternal()} once it reaches
 * a 0 ref count.
 */
public abstract class AbstractRefCounted implements RefCounted {

    public static final String ALREADY_CLOSED_MESSAGE = "already closed, can't increment ref count";

<<<<<<< HEAD
    public static boolean incrementIfPositive(AtomicInteger counter) {
        return counter.updateAndGet(i -> i == 0 ? 0 : i + 1) > 0;
    }

    private final AtomicInteger refCount = new AtomicInteger(1);
=======
    private static final VarHandle VH_REFCOUNT_FIELD;

    static {
        try {
            VH_REFCOUNT_FIELD = MethodHandles.lookup()
                .in(AbstractRefCounted.class)
                .findVarHandle(AbstractRefCounted.class, "refCount", int.class);
        } catch (NoSuchFieldException | IllegalAccessException e) {
            throw new RuntimeException(e);
        }
    }

    @SuppressWarnings("FieldMayBeFinal") // updated via VH_REFCOUNT_FIELD (and _only_ via VH_REFCOUNT_FIELD)
    private volatile int refCount = 1;
>>>>>>> dae0c6f8

    protected AbstractRefCounted() {}

    @Override
    public final void incRef() {
        if (tryIncRef() == false) {
            alreadyClosed();
        }
    }

    @Override
    public final boolean tryIncRef() {
<<<<<<< HEAD
        if (incrementIfPositive(refCount)) {
            touch();
            return true;
        }
        return false;
=======
        do {
            int i = refCount;
            if (i > 0) {
                if (VH_REFCOUNT_FIELD.weakCompareAndSet(this, i, i + 1)) {
                    touch();
                    return true;
                }
            } else {
                return false;
            }
        } while (true);
>>>>>>> dae0c6f8
    }

    @Override
    public final boolean decRef() {
        touch();
        int i = (int) VH_REFCOUNT_FIELD.getAndAdd(this, -1);
        assert i > 0 : "invalid decRef call: already closed";
        if (i == 1) {
            try {
                closeInternal();
            } catch (Exception e) {
                assert false : e;
                throw e;
            }
            return true;
        }
        return false;
    }

    @Override
    public final boolean hasReferences() {
        return refCount > 0;
    }

    /**
     * Called whenever the ref count is incremented or decremented. Can be overridden to record access to the instance for debugging
     * purposes.
     */
    protected void touch() {}

    protected void alreadyClosed() {
        final int currentRefCount = refCount;
        assert currentRefCount == 0 : currentRefCount;
        throw new IllegalStateException(ALREADY_CLOSED_MESSAGE);
    }

    /**
     * Returns the current reference count.
     */
    public final int refCount() {
<<<<<<< HEAD
        return refCount.get();
=======
        return refCount;
>>>>>>> dae0c6f8
    }

    /**
     * Method that is invoked once the reference count reaches zero.
     * Implementations of this method must handle all exceptions and may not throw any exceptions.
     */
    protected abstract void closeInternal();

    /**
     * Construct an {@link AbstractRefCounted} which runs the given {@link Runnable} when all references are released.
     */
    public static AbstractRefCounted of(Runnable onClose) {
        Objects.requireNonNull(onClose);
        return new AbstractRefCounted() {
            @Override
            protected void closeInternal() {
                onClose.run();
            }

            @Override
            public String toString() {
                return "refCounted[" + onClose + "]";
            }
        };
    }

}<|MERGE_RESOLUTION|>--- conflicted
+++ resolved
@@ -20,13 +20,6 @@
 
     public static final String ALREADY_CLOSED_MESSAGE = "already closed, can't increment ref count";
 
-<<<<<<< HEAD
-    public static boolean incrementIfPositive(AtomicInteger counter) {
-        return counter.updateAndGet(i -> i == 0 ? 0 : i + 1) > 0;
-    }
-
-    private final AtomicInteger refCount = new AtomicInteger(1);
-=======
     private static final VarHandle VH_REFCOUNT_FIELD;
 
     static {
@@ -41,7 +34,6 @@
 
     @SuppressWarnings("FieldMayBeFinal") // updated via VH_REFCOUNT_FIELD (and _only_ via VH_REFCOUNT_FIELD)
     private volatile int refCount = 1;
->>>>>>> dae0c6f8
 
     protected AbstractRefCounted() {}
 
@@ -54,13 +46,6 @@
 
     @Override
     public final boolean tryIncRef() {
-<<<<<<< HEAD
-        if (incrementIfPositive(refCount)) {
-            touch();
-            return true;
-        }
-        return false;
-=======
         do {
             int i = refCount;
             if (i > 0) {
@@ -72,7 +57,6 @@
                 return false;
             }
         } while (true);
->>>>>>> dae0c6f8
     }
 
     @Override
@@ -113,11 +97,7 @@
      * Returns the current reference count.
      */
     public final int refCount() {
-<<<<<<< HEAD
-        return refCount.get();
-=======
         return refCount;
->>>>>>> dae0c6f8
     }
 
     /**

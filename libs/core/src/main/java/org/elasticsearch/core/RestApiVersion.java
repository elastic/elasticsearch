--- conflicted
+++ resolved
@@ -22,19 +22,11 @@
 
     V_8(8),
 
-<<<<<<< HEAD
-    @UpdateForV9 // we need to remove all references to this version
-=======
     @UpdateForV9 // remove all references to V_7 then delete this annotation
->>>>>>> 88818869
     V_7(7);
 
     public final byte major;
 
-<<<<<<< HEAD
-
-=======
->>>>>>> 88818869
     private static final RestApiVersion CURRENT = V_9;
     private static final RestApiVersion PREVIOUS = V_8;
 

--- conflicted
+++ resolved
@@ -14,16 +14,10 @@
 import java.io.InputStreamReader;
 import java.io.UncheckedIOException;
 import java.net.MalformedURLException;
-<<<<<<< HEAD
 import java.net.URI;
 import java.net.URISyntaxException;
-=======
->>>>>>> a6177121
 import java.net.URL;
 import java.nio.charset.StandardCharsets;
-import java.nio.file.FileSystem;
-import java.nio.file.FileSystems;
-import java.nio.file.Path;
 import java.security.AccessController;
 import java.security.CodeSigner;
 import java.security.CodeSource;
@@ -35,11 +29,8 @@
 import java.util.Map;
 import java.util.NoSuchElementException;
 import java.util.Objects;
-<<<<<<< HEAD
 import java.util.Set;
 import java.util.function.Function;
-=======
->>>>>>> a6177121
 import java.util.jar.Manifest;
 
 import static java.util.jar.Attributes.Name.MULTI_RELEASE;
@@ -63,11 +54,7 @@
  * parent of an EmbeddedImplClassLoader loader. The embedded classes and resources, are located by
  * the parent loader as pure resources with a provider specific name prefix, and classes are defined
  * by the EmbeddedImplClassLoader. The list of prefixes is determined by reading the entries in the
-<<<<<<< HEAD
- * MANIFEST.TXT.
-=======
  * LISTING.TXT.
->>>>>>> a6177121
  *
  * <p> For example, the structure of the archive named x-content:
  * <pre>
@@ -238,7 +225,6 @@
         return new CompoundEnumeration<>(tmp);
     }
 
-<<<<<<< HEAD
     // -- modules
 
     /**
@@ -318,10 +304,6 @@
         }
     }
 
-=======
-    // -- infra
-
->>>>>>> a6177121
     private static Map<JarMeta, CodeSource> getProviderPrefixes(ClassLoader parent, String providerName) {
         String providerPrefix = IMPL_PREFIX + providerName;
         URL listingURL = parent.getResource(providerPrefix + JAR_LISTING_FILE);

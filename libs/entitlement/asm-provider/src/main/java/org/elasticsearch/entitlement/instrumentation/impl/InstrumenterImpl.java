--- conflicted
+++ resolved
@@ -38,11 +38,8 @@
 import static org.objectweb.asm.Opcodes.INVOKEVIRTUAL;
 
 public class InstrumenterImpl implements Instrumenter {
-<<<<<<< HEAD
-=======
     private static final Logger logger = LogManager.getLogger(InstrumenterImpl.class);
 
->>>>>>> 17278183
     private final String getCheckerClassMethodDescriptor;
     private final String handleClass;
 

/*
 * Copyright Elasticsearch B.V. and/or licensed to Elasticsearch B.V. under one
 * or more contributor license agreements. Licensed under the "Elastic License
 * 2.0", the "GNU Affero General Public License v3.0 only", and the "Server Side
 * Public License v 1"; you may not use this file except in compliance with, at
 * your election, the "Elastic License 2.0", the "GNU Affero General Public
 * License v3.0 only", or the "Server Side Public License, v 1".
 */

package org.elasticsearch.entitlement.bridge;

import java.io.File;
import java.io.FileDescriptor;
import java.io.InputStream;
import java.io.PrintStream;
import java.io.PrintWriter;
import java.net.ContentHandlerFactory;
import java.net.DatagramPacket;
import java.net.DatagramSocket;
import java.net.DatagramSocketImplFactory;
import java.net.FileNameMap;
import java.net.InetAddress;
import java.net.MulticastSocket;
import java.net.NetworkInterface;
import java.net.Proxy;
import java.net.ProxySelector;
import java.net.ResponseCache;
import java.net.ServerSocket;
import java.net.Socket;
import java.net.SocketAddress;
import java.net.SocketImplFactory;
import java.net.URL;
import java.net.URLStreamHandler;
import java.net.URLStreamHandlerFactory;
import java.nio.charset.Charset;
import java.nio.charset.CharsetDecoder;
import java.nio.file.OpenOption;
import java.nio.file.Path;
import java.util.List;

import javax.net.ssl.HostnameVerifier;
import javax.net.ssl.HttpsURLConnection;
import javax.net.ssl.SSLContext;
import javax.net.ssl.SSLSocketFactory;

@SuppressWarnings("unused") // Called from instrumentation code inserted by the Entitlements agent
public interface EntitlementChecker {

    ////////////////////
    //
    // Exit the JVM process
    //

    void check$java_lang_Runtime$exit(Class<?> callerClass, Runtime runtime, int status);

    void check$java_lang_Runtime$halt(Class<?> callerClass, Runtime runtime, int status);

    void check$java_lang_System$$exit(Class<?> callerClass, int status);

    ////////////////////
    //
    // ClassLoader ctor
    //

    void check$java_lang_ClassLoader$(Class<?> callerClass);

    void check$java_lang_ClassLoader$(Class<?> callerClass, ClassLoader parent);

    void check$java_lang_ClassLoader$(Class<?> callerClass, String name, ClassLoader parent);

    ////////////////////
    //
    // SecureClassLoader ctor
    //

    void check$java_security_SecureClassLoader$(Class<?> callerClass);

    void check$java_security_SecureClassLoader$(Class<?> callerClass, ClassLoader parent);

    void check$java_security_SecureClassLoader$(Class<?> callerClass, String name, ClassLoader parent);

    ////////////////////
    //
    // URLClassLoader constructors
    //

    void check$java_net_URLClassLoader$(Class<?> callerClass, URL[] urls);

    void check$java_net_URLClassLoader$(Class<?> callerClass, URL[] urls, ClassLoader parent);

    void check$java_net_URLClassLoader$(Class<?> callerClass, URL[] urls, ClassLoader parent, URLStreamHandlerFactory factory);

    void check$java_net_URLClassLoader$(Class<?> callerClass, String name, URL[] urls, ClassLoader parent);

    void check$java_net_URLClassLoader$(Class<?> callerClass, String name, URL[] urls, ClassLoader parent, URLStreamHandlerFactory factory);

    ////////////////////
    //
    // "setFactory" methods
    //

    void check$javax_net_ssl_HttpsURLConnection$setSSLSocketFactory(Class<?> callerClass, HttpsURLConnection conn, SSLSocketFactory sf);

    void check$javax_net_ssl_HttpsURLConnection$$setDefaultSSLSocketFactory(Class<?> callerClass, SSLSocketFactory sf);

    void check$javax_net_ssl_HttpsURLConnection$$setDefaultHostnameVerifier(Class<?> callerClass, HostnameVerifier hv);

    void check$javax_net_ssl_SSLContext$$setDefault(Class<?> callerClass, SSLContext context);

    ////////////////////
    //
    // Process creation
    //

    void check$java_lang_ProcessBuilder$start(Class<?> callerClass, ProcessBuilder that);

    void check$java_lang_ProcessBuilder$$startPipeline(Class<?> callerClass, List<ProcessBuilder> builders);

    ////////////////////
    //
    // JVM-wide state changes
    //

    void check$java_lang_System$$setIn(Class<?> callerClass, InputStream in);

    void check$java_lang_System$$setOut(Class<?> callerClass, PrintStream out);

    void check$java_lang_System$$setErr(Class<?> callerClass, PrintStream err);

    void check$java_lang_Runtime$addShutdownHook(Class<?> callerClass, Runtime runtime, Thread hook);

    void check$java_lang_Runtime$removeShutdownHook(Class<?> callerClass, Runtime runtime, Thread hook);

    void check$jdk_tools_jlink_internal_Jlink$(Class<?> callerClass);

    void check$jdk_tools_jlink_internal_Main$$run(Class<?> callerClass, PrintWriter out, PrintWriter err, String... args);

    void check$jdk_vm_ci_services_JVMCIServiceLocator$$getProviders(Class<?> callerClass, Class<?> service);

    void check$jdk_vm_ci_services_Services$$load(Class<?> callerClass, Class<?> service);

    void check$jdk_vm_ci_services_Services$$loadSingle(Class<?> callerClass, Class<?> service, boolean required);

    void check$com_sun_tools_jdi_VirtualMachineManagerImpl$$virtualMachineManager(Class<?> callerClass);

    void check$java_lang_Thread$$setDefaultUncaughtExceptionHandler(Class<?> callerClass, Thread.UncaughtExceptionHandler ueh);

    void check$java_util_spi_LocaleServiceProvider$(Class<?> callerClass);

    void check$java_text_spi_BreakIteratorProvider$(Class<?> callerClass);

    void check$java_text_spi_CollatorProvider$(Class<?> callerClass);

    void check$java_text_spi_DateFormatProvider$(Class<?> callerClass);

    void check$java_text_spi_DateFormatSymbolsProvider$(Class<?> callerClass);

    void check$java_text_spi_DecimalFormatSymbolsProvider$(Class<?> callerClass);

    void check$java_text_spi_NumberFormatProvider$(Class<?> callerClass);

    void check$java_util_spi_CalendarDataProvider$(Class<?> callerClass);

    void check$java_util_spi_CalendarNameProvider$(Class<?> callerClass);

    void check$java_util_spi_CurrencyNameProvider$(Class<?> callerClass);

    void check$java_util_spi_LocaleNameProvider$(Class<?> callerClass);

    void check$java_util_spi_TimeZoneNameProvider$(Class<?> callerClass);

    void check$java_util_logging_LogManager$(Class<?> callerClass);

    void check$java_net_DatagramSocket$$setDatagramSocketImplFactory(Class<?> callerClass, DatagramSocketImplFactory fac);

    void check$java_net_HttpURLConnection$$setFollowRedirects(Class<?> callerClass, boolean set);

    void check$java_net_ServerSocket$$setSocketFactory(Class<?> callerClass, SocketImplFactory fac);

    void check$java_net_Socket$$setSocketImplFactory(Class<?> callerClass, SocketImplFactory fac);

    void check$java_net_URL$$setURLStreamHandlerFactory(Class<?> callerClass, URLStreamHandlerFactory fac);

    void check$java_net_URLConnection$$setFileNameMap(Class<?> callerClass, FileNameMap map);

    void check$java_net_URLConnection$$setContentHandlerFactory(Class<?> callerClass, ContentHandlerFactory fac);

    ////////////////////
    //
    // Network access
    //
    void check$java_net_ProxySelector$$setDefault(Class<?> callerClass, ProxySelector ps);

    void check$java_net_ResponseCache$$setDefault(Class<?> callerClass, ResponseCache rc);

    void check$java_net_spi_InetAddressResolverProvider$(Class<?> callerClass);

    void check$java_net_spi_URLStreamHandlerProvider$(Class<?> callerClass);

    void check$java_net_URL$(Class<?> callerClass, String protocol, String host, int port, String file, URLStreamHandler handler);

    void check$java_net_URL$(Class<?> callerClass, URL context, String spec, URLStreamHandler handler);

    void check$java_net_DatagramSocket$bind(Class<?> callerClass, DatagramSocket that, SocketAddress addr);

    void check$java_net_DatagramSocket$connect(Class<?> callerClass, DatagramSocket that, InetAddress addr);

    void check$java_net_DatagramSocket$connect(Class<?> callerClass, DatagramSocket that, SocketAddress addr);

    void check$java_net_DatagramSocket$send(Class<?> callerClass, DatagramSocket that, DatagramPacket p);

    void check$java_net_DatagramSocket$receive(Class<?> callerClass, DatagramSocket that, DatagramPacket p);

    void check$java_net_DatagramSocket$joinGroup(Class<?> callerClass, DatagramSocket that, SocketAddress addr, NetworkInterface ni);

    void check$java_net_DatagramSocket$leaveGroup(Class<?> callerClass, DatagramSocket that, SocketAddress addr, NetworkInterface ni);

    void check$java_net_MulticastSocket$joinGroup(Class<?> callerClass, MulticastSocket that, InetAddress addr);

    void check$java_net_MulticastSocket$joinGroup(Class<?> callerClass, MulticastSocket that, SocketAddress addr, NetworkInterface ni);

    void check$java_net_MulticastSocket$leaveGroup(Class<?> callerClass, MulticastSocket that, InetAddress addr);

    void check$java_net_MulticastSocket$leaveGroup(Class<?> callerClass, MulticastSocket that, SocketAddress addr, NetworkInterface ni);

    void check$java_net_MulticastSocket$send(Class<?> callerClass, MulticastSocket that, DatagramPacket p, byte ttl);

<<<<<<< HEAD
    ////////////////////
    //
    // File access
    //

    void check$java_util_Scanner$(Class<?> callerClass, File source);
    void check$java_util_Scanner$(Class<?> callerClass, File source, String charsetName);
    void check$java_util_Scanner$(Class<?> callerClass, File source, Charset charset);
    void check$java_util_Scanner$(Class<?> callerClass, File source, CharsetDecoder charsetDecoder);

    void check$java_io_FileOutputStream$(Class<?> callerClass, String name);
    void check$java_io_FileOutputStream$(Class<?> callerClass, String name, boolean append);
    void check$java_io_FileOutputStream$(Class<?> callerClass, File file);
    void check$java_io_FileOutputStream$(Class<?> callerClass, File file, boolean append);
    void check$java_io_FileOutputStream$(Class<?> callerClass, FileDescriptor fdObj);

    void check$java_nio_file_Files$newInputStream(Class<?> callerClass, Path path, OpenOption... options);
    void check$java_nio_file_Files$newOutputStream(Class<?> callerClass, Path path, OpenOption... options);
=======
    // Binding/connecting ctor
    void check$java_net_ServerSocket$(Class<?> callerClass, int port);

    void check$java_net_ServerSocket$(Class<?> callerClass, int port, int backlog);

    void check$java_net_ServerSocket$(Class<?> callerClass, int port, int backlog, InetAddress bindAddr);

    void check$java_net_ServerSocket$accept(Class<?> callerClass, ServerSocket that);

    void check$java_net_ServerSocket$implAccept(Class<?> callerClass, ServerSocket that, Socket s);

    void check$java_net_ServerSocket$bind(Class<?> callerClass, ServerSocket that, SocketAddress endpoint);

    void check$java_net_ServerSocket$bind(Class<?> callerClass, ServerSocket that, SocketAddress endpoint, int backlog);

    // Binding/connecting ctors
    void check$java_net_Socket$(Class<?> callerClass, Proxy proxy);

    void check$java_net_Socket$(Class<?> callerClass, String host, int port);

    void check$java_net_Socket$(Class<?> callerClass, InetAddress address, int port);

    void check$java_net_Socket$(Class<?> callerClass, String host, int port, InetAddress localAddr, int localPort);

    void check$java_net_Socket$(Class<?> callerClass, InetAddress address, int port, InetAddress localAddr, int localPort);

    void check$java_net_Socket$(Class<?> callerClass, String host, int port, boolean stream);

    void check$java_net_Socket$(Class<?> callerClass, InetAddress host, int port, boolean stream);

    void check$java_net_Socket$bind(Class<?> callerClass, Socket that, SocketAddress endpoint);

    void check$java_net_Socket$connect(Class<?> callerClass, Socket that, SocketAddress endpoint);

    void check$java_net_Socket$connect(Class<?> callerClass, Socket that, SocketAddress endpoint, int backlog);
>>>>>>> 97ae2db6
}<|MERGE_RESOLUTION|>--- conflicted
+++ resolved
@@ -225,7 +225,42 @@
 
     void check$java_net_MulticastSocket$send(Class<?> callerClass, MulticastSocket that, DatagramPacket p, byte ttl);
 
-<<<<<<< HEAD
+    // Binding/connecting ctor
+    void check$java_net_ServerSocket$(Class<?> callerClass, int port);
+
+    void check$java_net_ServerSocket$(Class<?> callerClass, int port, int backlog);
+
+    void check$java_net_ServerSocket$(Class<?> callerClass, int port, int backlog, InetAddress bindAddr);
+
+    void check$java_net_ServerSocket$accept(Class<?> callerClass, ServerSocket that);
+
+    void check$java_net_ServerSocket$implAccept(Class<?> callerClass, ServerSocket that, Socket s);
+
+    void check$java_net_ServerSocket$bind(Class<?> callerClass, ServerSocket that, SocketAddress endpoint);
+
+    void check$java_net_ServerSocket$bind(Class<?> callerClass, ServerSocket that, SocketAddress endpoint, int backlog);
+
+    // Binding/connecting ctors
+    void check$java_net_Socket$(Class<?> callerClass, Proxy proxy);
+
+    void check$java_net_Socket$(Class<?> callerClass, String host, int port);
+
+    void check$java_net_Socket$(Class<?> callerClass, InetAddress address, int port);
+
+    void check$java_net_Socket$(Class<?> callerClass, String host, int port, InetAddress localAddr, int localPort);
+
+    void check$java_net_Socket$(Class<?> callerClass, InetAddress address, int port, InetAddress localAddr, int localPort);
+
+    void check$java_net_Socket$(Class<?> callerClass, String host, int port, boolean stream);
+
+    void check$java_net_Socket$(Class<?> callerClass, InetAddress host, int port, boolean stream);
+
+    void check$java_net_Socket$bind(Class<?> callerClass, Socket that, SocketAddress endpoint);
+
+    void check$java_net_Socket$connect(Class<?> callerClass, Socket that, SocketAddress endpoint);
+
+    void check$java_net_Socket$connect(Class<?> callerClass, Socket that, SocketAddress endpoint, int backlog);
+
     ////////////////////
     //
     // File access
@@ -244,41 +279,4 @@
 
     void check$java_nio_file_Files$newInputStream(Class<?> callerClass, Path path, OpenOption... options);
     void check$java_nio_file_Files$newOutputStream(Class<?> callerClass, Path path, OpenOption... options);
-=======
-    // Binding/connecting ctor
-    void check$java_net_ServerSocket$(Class<?> callerClass, int port);
-
-    void check$java_net_ServerSocket$(Class<?> callerClass, int port, int backlog);
-
-    void check$java_net_ServerSocket$(Class<?> callerClass, int port, int backlog, InetAddress bindAddr);
-
-    void check$java_net_ServerSocket$accept(Class<?> callerClass, ServerSocket that);
-
-    void check$java_net_ServerSocket$implAccept(Class<?> callerClass, ServerSocket that, Socket s);
-
-    void check$java_net_ServerSocket$bind(Class<?> callerClass, ServerSocket that, SocketAddress endpoint);
-
-    void check$java_net_ServerSocket$bind(Class<?> callerClass, ServerSocket that, SocketAddress endpoint, int backlog);
-
-    // Binding/connecting ctors
-    void check$java_net_Socket$(Class<?> callerClass, Proxy proxy);
-
-    void check$java_net_Socket$(Class<?> callerClass, String host, int port);
-
-    void check$java_net_Socket$(Class<?> callerClass, InetAddress address, int port);
-
-    void check$java_net_Socket$(Class<?> callerClass, String host, int port, InetAddress localAddr, int localPort);
-
-    void check$java_net_Socket$(Class<?> callerClass, InetAddress address, int port, InetAddress localAddr, int localPort);
-
-    void check$java_net_Socket$(Class<?> callerClass, String host, int port, boolean stream);
-
-    void check$java_net_Socket$(Class<?> callerClass, InetAddress host, int port, boolean stream);
-
-    void check$java_net_Socket$bind(Class<?> callerClass, Socket that, SocketAddress endpoint);
-
-    void check$java_net_Socket$connect(Class<?> callerClass, Socket that, SocketAddress endpoint);
-
-    void check$java_net_Socket$connect(Class<?> callerClass, Socket that, SocketAddress endpoint, int backlog);
->>>>>>> 97ae2db6
 }
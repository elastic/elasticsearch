--- conflicted
+++ resolved
@@ -26,7 +26,6 @@
 
     void check$java_lang_Runtime$halt(Class<?> callerClass, Runtime runtime, int status);
 
-<<<<<<< HEAD
     // ClassLoader ctor
     void check$java_lang_ClassLoader$(Class<?> callerClass);
 
@@ -41,10 +40,7 @@
 
     void check$java_security_SecureClassLoader$(Class<?> callerClass, String name, ClassLoader parent);
 
-    // URLClassLoader ctor
-=======
     // URLClassLoader constructors
->>>>>>> 10930498
     void check$java_net_URLClassLoader$(Class<?> callerClass, URL[] urls);
 
     void check$java_net_URLClassLoader$(Class<?> callerClass, URL[] urls, ClassLoader parent);

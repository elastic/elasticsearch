--- conflicted
+++ resolved
@@ -656,7 +656,6 @@
 
     void checkType(Class<?> callerClass, FileStore that);
 
-<<<<<<< HEAD
     // path
     void checkPathToRealPath(Class<?> callerClass, Path that, LinkOption... options);
 
@@ -669,7 +668,7 @@
         WatchEvent.Kind<?>[] events,
         WatchEvent.Modifier... modifiers
     );
-=======
+
     ////////////////////
     //
     // Thread management
@@ -690,6 +689,4 @@
     void check$java_lang_Thread$setUncaughtExceptionHandler(Class<?> callerClass, Thread thread, Thread.UncaughtExceptionHandler ueh);
 
     void check$java_lang_ThreadGroup$setMaxPriority(Class<?> callerClass, ThreadGroup threadGroup, int pri);
-
->>>>>>> fd25d3bd
 }
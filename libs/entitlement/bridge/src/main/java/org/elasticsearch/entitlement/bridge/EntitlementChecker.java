--- conflicted
+++ resolved
@@ -48,13 +48,9 @@
 import java.nio.channels.DatagramChannel;
 import java.nio.channels.ServerSocketChannel;
 import java.nio.channels.SocketChannel;
-<<<<<<< HEAD
 import java.nio.charset.Charset;
 import java.nio.file.Path;
 import java.nio.file.attribute.UserPrincipal;
-=======
-import java.nio.file.Path;
->>>>>>> 7400a149
 import java.security.cert.CertStoreParameters;
 import java.util.List;
 import java.util.Locale;
@@ -436,30 +432,6 @@
 
     void check$java_lang_System$$loadLibrary(Class<?> callerClass, String libname);
 
-<<<<<<< HEAD
-    /// /////////////////
-    //
-    // File access
-    //
-
-    void check$java_util_Scanner$(Class<?> callerClass, File source);
-
-    void check$java_util_Scanner$(Class<?> callerClass, File source, String charsetName);
-
-    void check$java_util_Scanner$(Class<?> callerClass, File source, Charset charset);
-
-    void check$java_io_FileOutputStream$(Class<?> callerClass, String name);
-
-    void check$java_io_FileOutputStream$(Class<?> callerClass, String name, boolean append);
-
-    void check$java_io_FileOutputStream$(Class<?> callerClass, File file);
-
-    void check$java_io_FileOutputStream$(Class<?> callerClass, File file, boolean append);
-
-    void check$java_nio_file_Files$$probeContentType(Class<?> callerClass, Path path);
-
-    void check$java_nio_file_Files$$setOwner(Class<?> callerClass, Path path, UserPrincipal principal);
-=======
     // Sealed implementation of java.lang.foreign.AddressLayout
     void check$jdk_internal_foreign_layout_ValueLayouts$OfAddressImpl$withTargetLayout(
         Class<?> callerClass,
@@ -515,5 +487,27 @@
     void check$java_lang_foreign_SymbolLookup$$libraryLookup(Class<?> callerClass, Path path, Arena arena);
 
     void check$java_lang_ModuleLayer$Controller$enableNativeAccess(Class<?> callerClass, ModuleLayer.Controller that, Module target);
->>>>>>> 7400a149
+
+    /// /////////////////
+    //
+    // File access
+    //
+
+    void check$java_util_Scanner$(Class<?> callerClass, File source);
+
+    void check$java_util_Scanner$(Class<?> callerClass, File source, String charsetName);
+
+    void check$java_util_Scanner$(Class<?> callerClass, File source, Charset charset);
+
+    void check$java_io_FileOutputStream$(Class<?> callerClass, String name);
+
+    void check$java_io_FileOutputStream$(Class<?> callerClass, String name, boolean append);
+
+    void check$java_io_FileOutputStream$(Class<?> callerClass, File file);
+
+    void check$java_io_FileOutputStream$(Class<?> callerClass, File file, boolean append);
+
+    void check$java_nio_file_Files$$probeContentType(Class<?> callerClass, Path path);
+
+    void check$java_nio_file_Files$$setOwner(Class<?> callerClass, Path path, UserPrincipal principal);
 }
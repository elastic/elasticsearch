/*
 * Copyright Elasticsearch B.V. and/or licensed to Elasticsearch B.V. under one
 * or more contributor license agreements. Licensed under the "Elastic License
 * 2.0", the "GNU Affero General Public License v3.0 only", and the "Server Side
 * Public License v 1"; you may not use this file except in compliance with, at
 * your election, the "Elastic License 2.0", the "GNU Affero General Public
 * License v3.0 only", or the "Server Side Public License, v 1".
 */

package org.elasticsearch.entitlement.bridge;

import java.io.File;
import java.io.InputStream;
import java.io.PrintStream;
import java.io.PrintWriter;
import java.lang.foreign.AddressLayout;
import java.lang.foreign.Arena;
import java.lang.foreign.FunctionDescriptor;
import java.lang.foreign.Linker;
import java.lang.foreign.MemoryLayout;
import java.lang.foreign.MemorySegment;
import java.lang.invoke.MethodHandle;
import java.net.ContentHandlerFactory;
import java.net.DatagramPacket;
import java.net.DatagramSocket;
import java.net.DatagramSocketImplFactory;
import java.net.FileNameMap;
import java.net.InetAddress;
import java.net.MulticastSocket;
import java.net.NetworkInterface;
import java.net.Proxy;
import java.net.ProxySelector;
import java.net.ResponseCache;
import java.net.ServerSocket;
import java.net.Socket;
import java.net.SocketAddress;
import java.net.SocketImplFactory;
import java.net.URL;
import java.net.URLStreamHandler;
import java.net.URLStreamHandlerFactory;
import java.net.http.HttpClient;
import java.net.http.HttpRequest;
import java.net.http.HttpResponse;
import java.nio.ByteBuffer;
import java.nio.channels.AsynchronousServerSocketChannel;
import java.nio.channels.AsynchronousSocketChannel;
import java.nio.channels.CompletionHandler;
import java.nio.channels.DatagramChannel;
import java.nio.channels.ServerSocketChannel;
import java.nio.channels.SocketChannel;
<<<<<<< HEAD
import java.nio.file.OpenOption;
import java.nio.file.Path;
import java.nio.file.spi.FileSystemProvider;
=======
import java.nio.charset.Charset;
import java.nio.file.Path;
import java.nio.file.attribute.UserPrincipal;
>>>>>>> a52c26a6
import java.security.cert.CertStoreParameters;
import java.util.List;
import java.util.Locale;
import java.util.Properties;
import java.util.TimeZone;
import java.util.function.Consumer;

import javax.net.ssl.HostnameVerifier;
import javax.net.ssl.HttpsURLConnection;
import javax.net.ssl.SSLContext;
import javax.net.ssl.SSLSocketFactory;

@SuppressWarnings("unused") // Called from instrumentation code inserted by the Entitlements agent
public interface EntitlementChecker {

    /// /////////////////
    //
    // Exit the JVM process
    //

    void check$java_lang_Runtime$exit(Class<?> callerClass, Runtime runtime, int status);

    void check$java_lang_Runtime$halt(Class<?> callerClass, Runtime runtime, int status);

    void check$java_lang_System$$exit(Class<?> callerClass, int status);

    /// /////////////////
    //
    // ClassLoader ctor
    //

    void check$java_lang_ClassLoader$(Class<?> callerClass);

    void check$java_lang_ClassLoader$(Class<?> callerClass, ClassLoader parent);

    void check$java_lang_ClassLoader$(Class<?> callerClass, String name, ClassLoader parent);

    /// /////////////////
    //
    // SecureClassLoader ctor
    //

    void check$java_security_SecureClassLoader$(Class<?> callerClass);

    void check$java_security_SecureClassLoader$(Class<?> callerClass, ClassLoader parent);

    void check$java_security_SecureClassLoader$(Class<?> callerClass, String name, ClassLoader parent);

    /// /////////////////
    //
    // URLClassLoader constructors
    //

    void check$java_net_URLClassLoader$(Class<?> callerClass, URL[] urls);

    void check$java_net_URLClassLoader$(Class<?> callerClass, URL[] urls, ClassLoader parent);

    void check$java_net_URLClassLoader$(Class<?> callerClass, URL[] urls, ClassLoader parent, URLStreamHandlerFactory factory);

    void check$java_net_URLClassLoader$(Class<?> callerClass, String name, URL[] urls, ClassLoader parent);

    void check$java_net_URLClassLoader$(Class<?> callerClass, String name, URL[] urls, ClassLoader parent, URLStreamHandlerFactory factory);

    /// /////////////////
    //
    // "setFactory" methods
    //

    void check$javax_net_ssl_HttpsURLConnection$setSSLSocketFactory(Class<?> callerClass, HttpsURLConnection conn, SSLSocketFactory sf);

    void check$javax_net_ssl_HttpsURLConnection$$setDefaultSSLSocketFactory(Class<?> callerClass, SSLSocketFactory sf);

    void check$javax_net_ssl_HttpsURLConnection$$setDefaultHostnameVerifier(Class<?> callerClass, HostnameVerifier hv);

    void check$javax_net_ssl_SSLContext$$setDefault(Class<?> callerClass, SSLContext context);

    /// /////////////////
    //
    // Process creation
    //

    void check$java_lang_ProcessBuilder$start(Class<?> callerClass, ProcessBuilder that);

    void check$java_lang_ProcessBuilder$$startPipeline(Class<?> callerClass, List<ProcessBuilder> builders);

    /// /////////////////
    //
    // System Properties and similar
    //

    void check$java_lang_System$$setProperty(Class<?> callerClass, String key, String value);

    void check$java_lang_System$$clearProperty(Class<?> callerClass, String key);

    /// /////////////////
    //
    // JVM-wide state changes
    //

    void check$java_lang_System$$setIn(Class<?> callerClass, InputStream in);

    void check$java_lang_System$$setOut(Class<?> callerClass, PrintStream out);

    void check$java_lang_System$$setErr(Class<?> callerClass, PrintStream err);

    void check$java_lang_System$$setProperties(Class<?> callerClass, Properties props);

    void check$java_lang_Runtime$addShutdownHook(Class<?> callerClass, Runtime runtime, Thread hook);

    void check$java_lang_Runtime$removeShutdownHook(Class<?> callerClass, Runtime runtime, Thread hook);

    void check$jdk_tools_jlink_internal_Jlink$(Class<?> callerClass);

    void check$jdk_tools_jlink_internal_Main$$run(Class<?> callerClass, PrintWriter out, PrintWriter err, String... args);

    void check$jdk_vm_ci_services_JVMCIServiceLocator$$getProviders(Class<?> callerClass, Class<?> service);

    void check$jdk_vm_ci_services_Services$$load(Class<?> callerClass, Class<?> service);

    void check$jdk_vm_ci_services_Services$$loadSingle(Class<?> callerClass, Class<?> service, boolean required);

    void check$com_sun_tools_jdi_VirtualMachineManagerImpl$$virtualMachineManager(Class<?> callerClass);

    void check$java_lang_Thread$$setDefaultUncaughtExceptionHandler(Class<?> callerClass, Thread.UncaughtExceptionHandler ueh);

    void check$java_util_spi_LocaleServiceProvider$(Class<?> callerClass);

    void check$java_text_spi_BreakIteratorProvider$(Class<?> callerClass);

    void check$java_text_spi_CollatorProvider$(Class<?> callerClass);

    void check$java_text_spi_DateFormatProvider$(Class<?> callerClass);

    void check$java_text_spi_DateFormatSymbolsProvider$(Class<?> callerClass);

    void check$java_text_spi_DecimalFormatSymbolsProvider$(Class<?> callerClass);

    void check$java_text_spi_NumberFormatProvider$(Class<?> callerClass);

    void check$java_util_spi_CalendarDataProvider$(Class<?> callerClass);

    void check$java_util_spi_CalendarNameProvider$(Class<?> callerClass);

    void check$java_util_spi_CurrencyNameProvider$(Class<?> callerClass);

    void check$java_util_spi_LocaleNameProvider$(Class<?> callerClass);

    void check$java_util_spi_TimeZoneNameProvider$(Class<?> callerClass);

    void check$java_util_logging_LogManager$(Class<?> callerClass);

    void check$java_util_Locale$$setDefault(Class<?> callerClass, Locale locale);

    void check$java_util_Locale$$setDefault(Class<?> callerClass, Locale.Category category, Locale locale);

    void check$java_util_TimeZone$$setDefault(Class<?> callerClass, TimeZone zone);

    void check$java_net_DatagramSocket$$setDatagramSocketImplFactory(Class<?> callerClass, DatagramSocketImplFactory fac);

    void check$java_net_HttpURLConnection$$setFollowRedirects(Class<?> callerClass, boolean set);

    void check$java_net_ServerSocket$$setSocketFactory(Class<?> callerClass, SocketImplFactory fac);

    void check$java_net_Socket$$setSocketImplFactory(Class<?> callerClass, SocketImplFactory fac);

    void check$java_net_URL$$setURLStreamHandlerFactory(Class<?> callerClass, URLStreamHandlerFactory fac);

    void check$java_net_URLConnection$$setFileNameMap(Class<?> callerClass, FileNameMap map);

    void check$java_net_URLConnection$$setContentHandlerFactory(Class<?> callerClass, ContentHandlerFactory fac);

    /// /////////////////
    //
    // Network access
    //
    void check$java_net_ProxySelector$$setDefault(Class<?> callerClass, ProxySelector ps);

    void check$java_net_ResponseCache$$setDefault(Class<?> callerClass, ResponseCache rc);

    void check$java_net_spi_InetAddressResolverProvider$(Class<?> callerClass);

    void check$java_net_spi_URLStreamHandlerProvider$(Class<?> callerClass);

    void check$java_net_URL$(Class<?> callerClass, String protocol, String host, int port, String file, URLStreamHandler handler);

    void check$java_net_URL$(Class<?> callerClass, URL context, String spec, URLStreamHandler handler);

    void check$java_net_DatagramSocket$bind(Class<?> callerClass, DatagramSocket that, SocketAddress addr);

    void check$java_net_DatagramSocket$connect(Class<?> callerClass, DatagramSocket that, InetAddress addr);

    void check$java_net_DatagramSocket$connect(Class<?> callerClass, DatagramSocket that, SocketAddress addr);

    void check$java_net_DatagramSocket$send(Class<?> callerClass, DatagramSocket that, DatagramPacket p);

    void check$java_net_DatagramSocket$receive(Class<?> callerClass, DatagramSocket that, DatagramPacket p);

    void check$java_net_DatagramSocket$joinGroup(Class<?> callerClass, DatagramSocket that, SocketAddress addr, NetworkInterface ni);

    void check$java_net_DatagramSocket$leaveGroup(Class<?> callerClass, DatagramSocket that, SocketAddress addr, NetworkInterface ni);

    void check$java_net_MulticastSocket$joinGroup(Class<?> callerClass, MulticastSocket that, InetAddress addr);

    void check$java_net_MulticastSocket$joinGroup(Class<?> callerClass, MulticastSocket that, SocketAddress addr, NetworkInterface ni);

    void check$java_net_MulticastSocket$leaveGroup(Class<?> callerClass, MulticastSocket that, InetAddress addr);

    void check$java_net_MulticastSocket$leaveGroup(Class<?> callerClass, MulticastSocket that, SocketAddress addr, NetworkInterface ni);

    void check$java_net_MulticastSocket$send(Class<?> callerClass, MulticastSocket that, DatagramPacket p, byte ttl);

    // Binding/connecting ctor
    void check$java_net_ServerSocket$(Class<?> callerClass, int port);

    void check$java_net_ServerSocket$(Class<?> callerClass, int port, int backlog);

    void check$java_net_ServerSocket$(Class<?> callerClass, int port, int backlog, InetAddress bindAddr);

    void check$java_net_ServerSocket$accept(Class<?> callerClass, ServerSocket that);

    void check$java_net_ServerSocket$implAccept(Class<?> callerClass, ServerSocket that, Socket s);

    void check$java_net_ServerSocket$bind(Class<?> callerClass, ServerSocket that, SocketAddress endpoint);

    void check$java_net_ServerSocket$bind(Class<?> callerClass, ServerSocket that, SocketAddress endpoint, int backlog);

    // Binding/connecting ctors
    void check$java_net_Socket$(Class<?> callerClass, Proxy proxy);

    void check$java_net_Socket$(Class<?> callerClass, String host, int port);

    void check$java_net_Socket$(Class<?> callerClass, InetAddress address, int port);

    void check$java_net_Socket$(Class<?> callerClass, String host, int port, InetAddress localAddr, int localPort);

    void check$java_net_Socket$(Class<?> callerClass, InetAddress address, int port, InetAddress localAddr, int localPort);

    void check$java_net_Socket$(Class<?> callerClass, String host, int port, boolean stream);

    void check$java_net_Socket$(Class<?> callerClass, InetAddress host, int port, boolean stream);

    void check$java_net_Socket$bind(Class<?> callerClass, Socket that, SocketAddress endpoint);

    void check$java_net_Socket$connect(Class<?> callerClass, Socket that, SocketAddress endpoint);

    void check$java_net_Socket$connect(Class<?> callerClass, Socket that, SocketAddress endpoint, int backlog);

    // Network miscellanea
    void check$java_net_URL$openConnection(Class<?> callerClass, java.net.URL that, Proxy proxy);

    // HttpClient#send and sendAsync are abstract, so we instrument their internal implementations
    void check$jdk_internal_net_http_HttpClientImpl$send(
        Class<?> callerClass,
        HttpClient that,
        HttpRequest request,
        HttpResponse.BodyHandler<?> responseBodyHandler
    );

    void check$jdk_internal_net_http_HttpClientImpl$sendAsync(
        Class<?> callerClass,
        HttpClient that,
        HttpRequest userRequest,
        HttpResponse.BodyHandler<?> responseHandler
    );

    void check$jdk_internal_net_http_HttpClientImpl$sendAsync(
        Class<?> callerClass,
        HttpClient that,
        HttpRequest userRequest,
        HttpResponse.BodyHandler<?> responseHandler,
        HttpResponse.PushPromiseHandler<?> pushPromiseHandler
    );

    void check$jdk_internal_net_http_HttpClientFacade$send(
        Class<?> callerClass,
        HttpClient that,
        HttpRequest request,
        HttpResponse.BodyHandler<?> responseBodyHandler
    );

    void check$jdk_internal_net_http_HttpClientFacade$sendAsync(
        Class<?> callerClass,
        HttpClient that,
        HttpRequest userRequest,
        HttpResponse.BodyHandler<?> responseHandler
    );

    void check$jdk_internal_net_http_HttpClientFacade$sendAsync(
        Class<?> callerClass,
        HttpClient that,
        HttpRequest userRequest,
        HttpResponse.BodyHandler<?> responseHandler,
        HttpResponse.PushPromiseHandler<?> pushPromiseHandler
    );

    // We need to check the LDAPCertStore, as this will connect, but this is internal/created via SPI,
    // so we instrument the general factory instead and then filter in the check method implementation
    void check$java_security_cert_CertStore$$getInstance(Class<?> callerClass, String type, CertStoreParameters params);

    /* NIO
     * For NIO, we are sometime able to check a method on the public surface/interface (e.g. AsynchronousServerSocketChannel#bind)
     * but most of the time these methods are abstract in the public classes/interfaces (e.g. ServerSocketChannel#accept,
     * NetworkChannel#bind), so we are forced to implement the "impl" classes.
     * You can distinguish the 2 cases form the namespaces: java_nio_channels for the public ones, sun_nio_ch for the implementation
     * classes. When you see a check on a sun_nio_ch class/method, this means the matching method on the public class is abstract
     * (not instrumentable).
     */

    // bind

    void check$java_nio_channels_AsynchronousServerSocketChannel$bind(
        Class<?> callerClass,
        AsynchronousServerSocketChannel that,
        SocketAddress local
    );

    void check$sun_nio_ch_AsynchronousServerSocketChannelImpl$bind(
        Class<?> callerClass,
        AsynchronousServerSocketChannel that,
        SocketAddress local,
        int backlog
    );

    void check$sun_nio_ch_AsynchronousSocketChannelImpl$bind(Class<?> callerClass, AsynchronousSocketChannel that, SocketAddress local);

    void check$sun_nio_ch_DatagramChannelImpl$bind(Class<?> callerClass, DatagramChannel that, SocketAddress local);

    void check$java_nio_channels_ServerSocketChannel$bind(Class<?> callerClass, ServerSocketChannel that, SocketAddress local);

    void check$sun_nio_ch_ServerSocketChannelImpl$bind(Class<?> callerClass, ServerSocketChannel that, SocketAddress local, int backlog);

    void check$sun_nio_ch_SocketChannelImpl$bind(Class<?> callerClass, SocketChannel that, SocketAddress local);

    // connect

    void check$sun_nio_ch_SocketChannelImpl$connect(Class<?> callerClass, SocketChannel that, SocketAddress remote);

    void check$sun_nio_ch_AsynchronousSocketChannelImpl$connect(Class<?> callerClass, AsynchronousSocketChannel that, SocketAddress remote);

    void check$sun_nio_ch_AsynchronousSocketChannelImpl$connect(
        Class<?> callerClass,
        AsynchronousSocketChannel that,
        SocketAddress remote,
        Object attachment,
        CompletionHandler<Void, Object> handler
    );

    void check$sun_nio_ch_DatagramChannelImpl$connect(Class<?> callerClass, DatagramChannel that, SocketAddress remote);

    // accept

    void check$sun_nio_ch_ServerSocketChannelImpl$accept(Class<?> callerClass, ServerSocketChannel that);

    void check$sun_nio_ch_AsynchronousServerSocketChannelImpl$accept(Class<?> callerClass, AsynchronousServerSocketChannel that);

    void check$sun_nio_ch_AsynchronousServerSocketChannelImpl$accept(
        Class<?> callerClass,
        AsynchronousServerSocketChannel that,
        Object attachment,
        CompletionHandler<AsynchronousSocketChannel, Object> handler
    );

    // send/receive

    void check$sun_nio_ch_DatagramChannelImpl$send(Class<?> callerClass, DatagramChannel that, ByteBuffer src, SocketAddress target);

    void check$sun_nio_ch_DatagramChannelImpl$receive(Class<?> callerClass, DatagramChannel that, ByteBuffer dst);

    /// /////////////////
    //
    // Load native libraries
    //
    // Using the list of restricted methods from https://download.java.net/java/early_access/jdk24/docs/api/restricted-list.html
    void check$java_lang_Runtime$load(Class<?> callerClass, Runtime that, String filename);

    void check$java_lang_Runtime$loadLibrary(Class<?> callerClass, Runtime that, String libname);

    void check$java_lang_System$$load(Class<?> callerClass, String filename);

    void check$java_lang_System$$loadLibrary(Class<?> callerClass, String libname);

<<<<<<< HEAD
    ////////////////////
    //
    // Filesystem access
    //

    // hand-wired methods
    void checkNewInputStream(Class<?> callerClass, FileSystemProvider that, Path path, OpenOption... options);
=======
    // Sealed implementation of java.lang.foreign.AddressLayout
    void check$jdk_internal_foreign_layout_ValueLayouts$OfAddressImpl$withTargetLayout(
        Class<?> callerClass,
        AddressLayout that,
        MemoryLayout memoryLayout
    );

    // Sealed implementation of java.lang.foreign.Linker
    void check$jdk_internal_foreign_abi_AbstractLinker$downcallHandle(
        Class<?> callerClass,
        Linker that,
        FunctionDescriptor function,
        Linker.Option... options
    );

    void check$jdk_internal_foreign_abi_AbstractLinker$downcallHandle(
        Class<?> callerClass,
        Linker that,
        MemorySegment address,
        FunctionDescriptor function,
        Linker.Option... options
    );

    void check$jdk_internal_foreign_abi_AbstractLinker$upcallStub(
        Class<?> callerClass,
        Linker that,
        MethodHandle target,
        FunctionDescriptor function,
        Arena arena,
        Linker.Option... options
    );

    // Sealed implementation for java.lang.foreign.MemorySegment.reinterpret(long)
    void check$jdk_internal_foreign_AbstractMemorySegmentImpl$reinterpret(Class<?> callerClass, MemorySegment that, long newSize);

    void check$jdk_internal_foreign_AbstractMemorySegmentImpl$reinterpret(
        Class<?> callerClass,
        MemorySegment that,
        long newSize,
        Arena arena,
        Consumer<MemorySegment> cleanup
    );

    void check$jdk_internal_foreign_AbstractMemorySegmentImpl$reinterpret(
        Class<?> callerClass,
        MemorySegment that,
        Arena arena,
        Consumer<MemorySegment> cleanup
    );

    void check$java_lang_foreign_SymbolLookup$$libraryLookup(Class<?> callerClass, String name, Arena arena);

    void check$java_lang_foreign_SymbolLookup$$libraryLookup(Class<?> callerClass, Path path, Arena arena);

    void check$java_lang_ModuleLayer$Controller$enableNativeAccess(Class<?> callerClass, ModuleLayer.Controller that, Module target);

    /// /////////////////
    //
    // File access
    //

    void check$java_util_Scanner$(Class<?> callerClass, File source);

    void check$java_util_Scanner$(Class<?> callerClass, File source, String charsetName);

    void check$java_util_Scanner$(Class<?> callerClass, File source, Charset charset);

    void check$java_io_FileOutputStream$(Class<?> callerClass, String name);

    void check$java_io_FileOutputStream$(Class<?> callerClass, String name, boolean append);

    void check$java_io_FileOutputStream$(Class<?> callerClass, File file);

    void check$java_io_FileOutputStream$(Class<?> callerClass, File file, boolean append);

    void check$java_nio_file_Files$$probeContentType(Class<?> callerClass, Path path);

    void check$java_nio_file_Files$$setOwner(Class<?> callerClass, Path path, UserPrincipal principal);
>>>>>>> a52c26a6
}<|MERGE_RESOLUTION|>--- conflicted
+++ resolved
@@ -48,15 +48,11 @@
 import java.nio.channels.DatagramChannel;
 import java.nio.channels.ServerSocketChannel;
 import java.nio.channels.SocketChannel;
-<<<<<<< HEAD
+import java.nio.charset.Charset;
 import java.nio.file.OpenOption;
 import java.nio.file.Path;
+import java.nio.file.attribute.UserPrincipal;
 import java.nio.file.spi.FileSystemProvider;
-=======
-import java.nio.charset.Charset;
-import java.nio.file.Path;
-import java.nio.file.attribute.UserPrincipal;
->>>>>>> a52c26a6
 import java.security.cert.CertStoreParameters;
 import java.util.List;
 import java.util.Locale;
@@ -438,15 +434,6 @@
 
     void check$java_lang_System$$loadLibrary(Class<?> callerClass, String libname);
 
-<<<<<<< HEAD
-    ////////////////////
-    //
-    // Filesystem access
-    //
-
-    // hand-wired methods
-    void checkNewInputStream(Class<?> callerClass, FileSystemProvider that, Path path, OpenOption... options);
-=======
     // Sealed implementation of java.lang.foreign.AddressLayout
     void check$jdk_internal_foreign_layout_ValueLayouts$OfAddressImpl$withTargetLayout(
         Class<?> callerClass,
@@ -525,5 +512,7 @@
     void check$java_nio_file_Files$$probeContentType(Class<?> callerClass, Path path);
 
     void check$java_nio_file_Files$$setOwner(Class<?> callerClass, Path path, UserPrincipal principal);
->>>>>>> a52c26a6
+
+    // hand-wired methods
+    void checkNewInputStream(Class<?> callerClass, FileSystemProvider that, Path path, OpenOption... options);
 }
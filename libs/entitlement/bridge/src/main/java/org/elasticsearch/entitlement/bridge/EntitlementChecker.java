--- conflicted
+++ resolved
@@ -9,14 +9,6 @@
 
 package org.elasticsearch.entitlement.bridge;
 
-<<<<<<< HEAD
-import java.net.DatagramPacket;
-import java.net.DatagramSocket;
-import java.net.InetAddress;
-import java.net.MulticastSocket;
-import java.net.NetworkInterface;
-import java.net.SocketAddress;
-=======
 import java.io.InputStream;
 import java.io.PrintStream;
 import java.io.PrintWriter;
@@ -24,7 +16,12 @@
 import java.net.DatagramSocketImplFactory;
 import java.net.FileNameMap;
 import java.net.SocketImplFactory;
->>>>>>> 9fdfc79f
+import java.net.DatagramPacket;
+import java.net.DatagramSocket;
+import java.net.InetAddress;
+import java.net.MulticastSocket;
+import java.net.NetworkInterface;
+import java.net.SocketAddress;
 import java.net.URL;
 import java.net.URLStreamHandlerFactory;
 import java.util.List;
@@ -105,8 +102,79 @@
 
     void check$java_lang_ProcessBuilder$$startPipeline(Class<?> callerClass, List<ProcessBuilder> builders);
 
-<<<<<<< HEAD
-    // Network permissions
+    ////////////////////
+    //
+    // JVM-wide state changes
+    //
+
+    void check$java_lang_System$$setIn(Class<?> callerClass, InputStream in);
+
+    void check$java_lang_System$$setOut(Class<?> callerClass, PrintStream out);
+
+    void check$java_lang_System$$setErr(Class<?> callerClass, PrintStream err);
+
+    void check$java_lang_Runtime$addShutdownHook(Class<?> callerClass, Runtime runtime, Thread hook);
+
+    void check$java_lang_Runtime$removeShutdownHook(Class<?> callerClass, Runtime runtime, Thread hook);
+
+    void check$jdk_tools_jlink_internal_Jlink$(Class<?> callerClass);
+
+    void check$jdk_tools_jlink_internal_Main$$run(Class<?> callerClass, PrintWriter out, PrintWriter err, String... args);
+
+    void check$jdk_vm_ci_services_JVMCIServiceLocator$$getProviders(Class<?> callerClass, Class<?> service);
+
+    void check$jdk_vm_ci_services_Services$$load(Class<?> callerClass, Class<?> service);
+
+    void check$jdk_vm_ci_services_Services$$loadSingle(Class<?> callerClass, Class<?> service, boolean required);
+
+    void check$com_sun_tools_jdi_VirtualMachineManagerImpl$$virtualMachineManager(Class<?> callerClass);
+
+    void check$java_lang_Thread$$setDefaultUncaughtExceptionHandler(Class<?> callerClass, Thread.UncaughtExceptionHandler ueh);
+
+    void check$java_util_spi_LocaleServiceProvider$(Class<?> callerClass);
+
+    void check$java_text_spi_BreakIteratorProvider$(Class<?> callerClass);
+
+    void check$java_text_spi_CollatorProvider$(Class<?> callerClass);
+
+    void check$java_text_spi_DateFormatProvider$(Class<?> callerClass);
+
+    void check$java_text_spi_DateFormatSymbolsProvider$(Class<?> callerClass);
+
+    void check$java_text_spi_DecimalFormatSymbolsProvider$(Class<?> callerClass);
+
+    void check$java_text_spi_NumberFormatProvider$(Class<?> callerClass);
+
+    void check$java_util_spi_CalendarDataProvider$(Class<?> callerClass);
+
+    void check$java_util_spi_CalendarNameProvider$(Class<?> callerClass);
+
+    void check$java_util_spi_CurrencyNameProvider$(Class<?> callerClass);
+
+    void check$java_util_spi_LocaleNameProvider$(Class<?> callerClass);
+
+    void check$java_util_spi_TimeZoneNameProvider$(Class<?> callerClass);
+
+    void check$java_util_logging_LogManager$(Class<?> callerClass);
+
+    void check$java_net_DatagramSocket$$setDatagramSocketImplFactory(Class<?> callerClass, DatagramSocketImplFactory fac);
+
+    void check$java_net_HttpURLConnection$$setFollowRedirects(Class<?> callerClass, boolean set);
+
+    void check$java_net_ServerSocket$$setSocketFactory(Class<?> callerClass, SocketImplFactory fac);
+
+    void check$java_net_Socket$$setSocketImplFactory(Class<?> callerClass, SocketImplFactory fac);
+
+    void check$java_net_URL$$setURLStreamHandlerFactory(Class<?> callerClass, URLStreamHandlerFactory fac);
+
+    void check$java_net_URLConnection$$setFileNameMap(Class<?> callerClass, FileNameMap map);
+
+    void check$java_net_URLConnection$$setContentHandlerFactory(Class<?> callerClass, ContentHandlerFactory fac);
+
+    ////////////////////
+    //
+    // Network access
+    //
     void check$java_net_DatagramSocket$bind(Class<?> callerClass, DatagramSocket that, SocketAddress addr);
 
     void check$java_net_DatagramSocket$connect(Class<?> callerClass, DatagramSocket that, InetAddress addr);
@@ -130,75 +198,5 @@
     void check$java_net_MulticastSocket$leaveGroup(Class<?> callerClass, MulticastSocket that, SocketAddress addr, NetworkInterface ni);
 
     void check$java_net_MulticastSocket$send(Class<?> callerClass, MulticastSocket that, DatagramPacket p, byte ttl);
-=======
-    ////////////////////
-    //
-    // JVM-wide state changes
-    //
-
-    void check$java_lang_System$$setIn(Class<?> callerClass, InputStream in);
-
-    void check$java_lang_System$$setOut(Class<?> callerClass, PrintStream out);
-
-    void check$java_lang_System$$setErr(Class<?> callerClass, PrintStream err);
-
-    void check$java_lang_Runtime$addShutdownHook(Class<?> callerClass, Runtime runtime, Thread hook);
-
-    void check$java_lang_Runtime$removeShutdownHook(Class<?> callerClass, Runtime runtime, Thread hook);
-
-    void check$jdk_tools_jlink_internal_Jlink$(Class<?> callerClass);
-
-    void check$jdk_tools_jlink_internal_Main$$run(Class<?> callerClass, PrintWriter out, PrintWriter err, String... args);
-
-    void check$jdk_vm_ci_services_JVMCIServiceLocator$$getProviders(Class<?> callerClass, Class<?> service);
-
-    void check$jdk_vm_ci_services_Services$$load(Class<?> callerClass, Class<?> service);
-
-    void check$jdk_vm_ci_services_Services$$loadSingle(Class<?> callerClass, Class<?> service, boolean required);
-
-    void check$com_sun_tools_jdi_VirtualMachineManagerImpl$$virtualMachineManager(Class<?> callerClass);
-
-    void check$java_lang_Thread$$setDefaultUncaughtExceptionHandler(Class<?> callerClass, Thread.UncaughtExceptionHandler ueh);
-
-    void check$java_util_spi_LocaleServiceProvider$(Class<?> callerClass);
-
-    void check$java_text_spi_BreakIteratorProvider$(Class<?> callerClass);
-
-    void check$java_text_spi_CollatorProvider$(Class<?> callerClass);
-
-    void check$java_text_spi_DateFormatProvider$(Class<?> callerClass);
-
-    void check$java_text_spi_DateFormatSymbolsProvider$(Class<?> callerClass);
-
-    void check$java_text_spi_DecimalFormatSymbolsProvider$(Class<?> callerClass);
-
-    void check$java_text_spi_NumberFormatProvider$(Class<?> callerClass);
-
-    void check$java_util_spi_CalendarDataProvider$(Class<?> callerClass);
-
-    void check$java_util_spi_CalendarNameProvider$(Class<?> callerClass);
-
-    void check$java_util_spi_CurrencyNameProvider$(Class<?> callerClass);
-
-    void check$java_util_spi_LocaleNameProvider$(Class<?> callerClass);
-
-    void check$java_util_spi_TimeZoneNameProvider$(Class<?> callerClass);
-
-    void check$java_util_logging_LogManager$(Class<?> callerClass);
-
-    void check$java_net_DatagramSocket$$setDatagramSocketImplFactory(Class<?> callerClass, DatagramSocketImplFactory fac);
-
-    void check$java_net_HttpURLConnection$$setFollowRedirects(Class<?> callerClass, boolean set);
-
-    void check$java_net_ServerSocket$$setSocketFactory(Class<?> callerClass, SocketImplFactory fac);
-
-    void check$java_net_Socket$$setSocketImplFactory(Class<?> callerClass, SocketImplFactory fac);
-
-    void check$java_net_URL$$setURLStreamHandlerFactory(Class<?> callerClass, URLStreamHandlerFactory fac);
-
-    void check$java_net_URLConnection$$setFileNameMap(Class<?> callerClass, FileNameMap map);
-
-    void check$java_net_URLConnection$$setContentHandlerFactory(Class<?> callerClass, ContentHandlerFactory fac);
->>>>>>> 9fdfc79f
 
 }
/*
 * Copyright Elasticsearch B.V. and/or licensed to Elasticsearch B.V. under one
 * or more contributor license agreements. Licensed under the "Elastic License
 * 2.0", the "GNU Affero General Public License v3.0 only", and the "Server Side
 * Public License v 1"; you may not use this file except in compliance with, at
 * your election, the "Elastic License 2.0", the "GNU Affero General Public
 * License v3.0 only", or the "Server Side Public License, v 1".
 */

package org.elasticsearch.entitlement.bridge;

import java.io.InputStream;
import java.io.PrintStream;
import java.io.PrintWriter;
import java.net.ContentHandlerFactory;
import java.net.DatagramPacket;
import java.net.DatagramSocket;
import java.net.DatagramSocketImplFactory;
import java.net.FileNameMap;
import java.net.InetAddress;
import java.net.MulticastSocket;
import java.net.NetworkInterface;
import java.net.Proxy;
import java.net.ProxySelector;
import java.net.ResponseCache;
import java.net.ServerSocket;
import java.net.Socket;
import java.net.SocketAddress;
import java.net.SocketImplFactory;
import java.net.URL;
import java.net.URLStreamHandler;
import java.net.URLStreamHandlerFactory;
<<<<<<< HEAD
import java.nio.ByteBuffer;
import java.nio.channels.AsynchronousServerSocketChannel;
import java.nio.channels.AsynchronousSocketChannel;
import java.nio.channels.CompletionHandler;
import java.nio.channels.DatagramChannel;
import java.nio.channels.ServerSocketChannel;
import java.nio.channels.SocketChannel;
=======
import java.net.http.HttpClient;
import java.net.http.HttpRequest;
import java.net.http.HttpResponse;
import java.security.cert.CertStoreParameters;
>>>>>>> cbb7c24a
import java.util.List;

import javax.net.ssl.HostnameVerifier;
import javax.net.ssl.HttpsURLConnection;
import javax.net.ssl.SSLContext;
import javax.net.ssl.SSLSocketFactory;

@SuppressWarnings("unused") // Called from instrumentation code inserted by the Entitlements agent
public interface EntitlementChecker {

    ////////////////////
    //
    // Exit the JVM process
    //

    void check$java_lang_Runtime$exit(Class<?> callerClass, Runtime runtime, int status);

    void check$java_lang_Runtime$halt(Class<?> callerClass, Runtime runtime, int status);

    void check$java_lang_System$$exit(Class<?> callerClass, int status);

    ////////////////////
    //
    // ClassLoader ctor
    //

    void check$java_lang_ClassLoader$(Class<?> callerClass);

    void check$java_lang_ClassLoader$(Class<?> callerClass, ClassLoader parent);

    void check$java_lang_ClassLoader$(Class<?> callerClass, String name, ClassLoader parent);

    ////////////////////
    //
    // SecureClassLoader ctor
    //

    void check$java_security_SecureClassLoader$(Class<?> callerClass);

    void check$java_security_SecureClassLoader$(Class<?> callerClass, ClassLoader parent);

    void check$java_security_SecureClassLoader$(Class<?> callerClass, String name, ClassLoader parent);

    ////////////////////
    //
    // URLClassLoader constructors
    //

    void check$java_net_URLClassLoader$(Class<?> callerClass, URL[] urls);

    void check$java_net_URLClassLoader$(Class<?> callerClass, URL[] urls, ClassLoader parent);

    void check$java_net_URLClassLoader$(Class<?> callerClass, URL[] urls, ClassLoader parent, URLStreamHandlerFactory factory);

    void check$java_net_URLClassLoader$(Class<?> callerClass, String name, URL[] urls, ClassLoader parent);

    void check$java_net_URLClassLoader$(Class<?> callerClass, String name, URL[] urls, ClassLoader parent, URLStreamHandlerFactory factory);

    ////////////////////
    //
    // "setFactory" methods
    //

    void check$javax_net_ssl_HttpsURLConnection$setSSLSocketFactory(Class<?> callerClass, HttpsURLConnection conn, SSLSocketFactory sf);

    void check$javax_net_ssl_HttpsURLConnection$$setDefaultSSLSocketFactory(Class<?> callerClass, SSLSocketFactory sf);

    void check$javax_net_ssl_HttpsURLConnection$$setDefaultHostnameVerifier(Class<?> callerClass, HostnameVerifier hv);

    void check$javax_net_ssl_SSLContext$$setDefault(Class<?> callerClass, SSLContext context);

    ////////////////////
    //
    // Process creation
    //

    void check$java_lang_ProcessBuilder$start(Class<?> callerClass, ProcessBuilder that);

    void check$java_lang_ProcessBuilder$$startPipeline(Class<?> callerClass, List<ProcessBuilder> builders);

    ////////////////////
    //
    // JVM-wide state changes
    //

    void check$java_lang_System$$setIn(Class<?> callerClass, InputStream in);

    void check$java_lang_System$$setOut(Class<?> callerClass, PrintStream out);

    void check$java_lang_System$$setErr(Class<?> callerClass, PrintStream err);

    void check$java_lang_Runtime$addShutdownHook(Class<?> callerClass, Runtime runtime, Thread hook);

    void check$java_lang_Runtime$removeShutdownHook(Class<?> callerClass, Runtime runtime, Thread hook);

    void check$jdk_tools_jlink_internal_Jlink$(Class<?> callerClass);

    void check$jdk_tools_jlink_internal_Main$$run(Class<?> callerClass, PrintWriter out, PrintWriter err, String... args);

    void check$jdk_vm_ci_services_JVMCIServiceLocator$$getProviders(Class<?> callerClass, Class<?> service);

    void check$jdk_vm_ci_services_Services$$load(Class<?> callerClass, Class<?> service);

    void check$jdk_vm_ci_services_Services$$loadSingle(Class<?> callerClass, Class<?> service, boolean required);

    void check$com_sun_tools_jdi_VirtualMachineManagerImpl$$virtualMachineManager(Class<?> callerClass);

    void check$java_lang_Thread$$setDefaultUncaughtExceptionHandler(Class<?> callerClass, Thread.UncaughtExceptionHandler ueh);

    void check$java_util_spi_LocaleServiceProvider$(Class<?> callerClass);

    void check$java_text_spi_BreakIteratorProvider$(Class<?> callerClass);

    void check$java_text_spi_CollatorProvider$(Class<?> callerClass);

    void check$java_text_spi_DateFormatProvider$(Class<?> callerClass);

    void check$java_text_spi_DateFormatSymbolsProvider$(Class<?> callerClass);

    void check$java_text_spi_DecimalFormatSymbolsProvider$(Class<?> callerClass);

    void check$java_text_spi_NumberFormatProvider$(Class<?> callerClass);

    void check$java_util_spi_CalendarDataProvider$(Class<?> callerClass);

    void check$java_util_spi_CalendarNameProvider$(Class<?> callerClass);

    void check$java_util_spi_CurrencyNameProvider$(Class<?> callerClass);

    void check$java_util_spi_LocaleNameProvider$(Class<?> callerClass);

    void check$java_util_spi_TimeZoneNameProvider$(Class<?> callerClass);

    void check$java_util_logging_LogManager$(Class<?> callerClass);

    void check$java_net_DatagramSocket$$setDatagramSocketImplFactory(Class<?> callerClass, DatagramSocketImplFactory fac);

    void check$java_net_HttpURLConnection$$setFollowRedirects(Class<?> callerClass, boolean set);

    void check$java_net_ServerSocket$$setSocketFactory(Class<?> callerClass, SocketImplFactory fac);

    void check$java_net_Socket$$setSocketImplFactory(Class<?> callerClass, SocketImplFactory fac);

    void check$java_net_URL$$setURLStreamHandlerFactory(Class<?> callerClass, URLStreamHandlerFactory fac);

    void check$java_net_URLConnection$$setFileNameMap(Class<?> callerClass, FileNameMap map);

    void check$java_net_URLConnection$$setContentHandlerFactory(Class<?> callerClass, ContentHandlerFactory fac);

    ////////////////////
    //
    // Network access
    //
    void check$java_net_ProxySelector$$setDefault(Class<?> callerClass, ProxySelector ps);

    void check$java_net_ResponseCache$$setDefault(Class<?> callerClass, ResponseCache rc);

    void check$java_net_spi_InetAddressResolverProvider$(Class<?> callerClass);

    void check$java_net_spi_URLStreamHandlerProvider$(Class<?> callerClass);

    void check$java_net_URL$(Class<?> callerClass, String protocol, String host, int port, String file, URLStreamHandler handler);

    void check$java_net_URL$(Class<?> callerClass, URL context, String spec, URLStreamHandler handler);

    void check$java_net_DatagramSocket$bind(Class<?> callerClass, DatagramSocket that, SocketAddress addr);

    void check$java_net_DatagramSocket$connect(Class<?> callerClass, DatagramSocket that, InetAddress addr);

    void check$java_net_DatagramSocket$connect(Class<?> callerClass, DatagramSocket that, SocketAddress addr);

    void check$java_net_DatagramSocket$send(Class<?> callerClass, DatagramSocket that, DatagramPacket p);

    void check$java_net_DatagramSocket$receive(Class<?> callerClass, DatagramSocket that, DatagramPacket p);

    void check$java_net_DatagramSocket$joinGroup(Class<?> callerClass, DatagramSocket that, SocketAddress addr, NetworkInterface ni);

    void check$java_net_DatagramSocket$leaveGroup(Class<?> callerClass, DatagramSocket that, SocketAddress addr, NetworkInterface ni);

    void check$java_net_MulticastSocket$joinGroup(Class<?> callerClass, MulticastSocket that, InetAddress addr);

    void check$java_net_MulticastSocket$joinGroup(Class<?> callerClass, MulticastSocket that, SocketAddress addr, NetworkInterface ni);

    void check$java_net_MulticastSocket$leaveGroup(Class<?> callerClass, MulticastSocket that, InetAddress addr);

    void check$java_net_MulticastSocket$leaveGroup(Class<?> callerClass, MulticastSocket that, SocketAddress addr, NetworkInterface ni);

    void check$java_net_MulticastSocket$send(Class<?> callerClass, MulticastSocket that, DatagramPacket p, byte ttl);

    // Binding/connecting ctor
    void check$java_net_ServerSocket$(Class<?> callerClass, int port);

    void check$java_net_ServerSocket$(Class<?> callerClass, int port, int backlog);

    void check$java_net_ServerSocket$(Class<?> callerClass, int port, int backlog, InetAddress bindAddr);

    void check$java_net_ServerSocket$accept(Class<?> callerClass, ServerSocket that);

    void check$java_net_ServerSocket$implAccept(Class<?> callerClass, ServerSocket that, Socket s);

    void check$java_net_ServerSocket$bind(Class<?> callerClass, ServerSocket that, SocketAddress endpoint);

    void check$java_net_ServerSocket$bind(Class<?> callerClass, ServerSocket that, SocketAddress endpoint, int backlog);

    // Binding/connecting ctors
    void check$java_net_Socket$(Class<?> callerClass, Proxy proxy);

    void check$java_net_Socket$(Class<?> callerClass, String host, int port);

    void check$java_net_Socket$(Class<?> callerClass, InetAddress address, int port);

    void check$java_net_Socket$(Class<?> callerClass, String host, int port, InetAddress localAddr, int localPort);

    void check$java_net_Socket$(Class<?> callerClass, InetAddress address, int port, InetAddress localAddr, int localPort);

    void check$java_net_Socket$(Class<?> callerClass, String host, int port, boolean stream);

    void check$java_net_Socket$(Class<?> callerClass, InetAddress host, int port, boolean stream);

    void check$java_net_Socket$bind(Class<?> callerClass, Socket that, SocketAddress endpoint);

    void check$java_net_Socket$connect(Class<?> callerClass, Socket that, SocketAddress endpoint);

    void check$java_net_Socket$connect(Class<?> callerClass, Socket that, SocketAddress endpoint, int backlog);

<<<<<<< HEAD
    /* NIO
     * For NIO, we are sometime able to check a method on the public surface/interface (e.g. AsynchronousServerSocketChannel#bind)
     * but most of the time these methods are abstract in the public classes/interfaces (e.g. ServerSocketChannel#accept,
     * NetworkChannel#bind), so we are forced to implement the "impl" classes.
     * You can distinguish the 2 cases form the namespaces: java_nio_channels for the public ones, sun_nio_ch for the implementation
     * classes. When you see a check on a sun_nio_ch class/method, this means the matching method on the public class is abstract
     * (not instrumentable).
     */

    // bind

    void check$java_nio_channels_AsynchronousServerSocketChannel$bind(
        Class<?> callerClass,
        AsynchronousServerSocketChannel that,
        SocketAddress local
    );

    void check$sun_nio_ch_AsynchronousServerSocketChannelImpl$bind(
        Class<?> callerClass,
        AsynchronousServerSocketChannel that,
        SocketAddress local,
        int backlog
    );

    void check$sun_nio_ch_AsynchronousSocketChannelImpl$bind(Class<?> callerClass, AsynchronousSocketChannel that, SocketAddress local);

    void check$sun_nio_ch_DatagramChannelImpl$bind(Class<?> callerClass, DatagramChannel that, SocketAddress local);

    void check$java_nio_channels_ServerSocketChannel$bind(Class<?> callerClass, ServerSocketChannel that, SocketAddress local);

    void check$sun_nio_ch_ServerSocketChannelImpl$bind(Class<?> callerClass, ServerSocketChannel that, SocketAddress local, int backlog);

    void check$sun_nio_ch_SocketChannelImpl$bind(Class<?> callerClass, SocketChannel that, SocketAddress local);

    // connect

    void check$sun_nio_ch_SocketChannelImpl$connect(Class<?> callerClass, SocketChannel that, SocketAddress remote);

    void check$sun_nio_ch_AsynchronousSocketChannelImpl$connect(Class<?> callerClass, AsynchronousSocketChannel that, SocketAddress remote);

    void check$sun_nio_ch_AsynchronousSocketChannelImpl$connect(
        Class<?> callerClass,
        AsynchronousSocketChannel that,
        SocketAddress remote,
        Object attachment,
        CompletionHandler<Void, Object> handler
    );

    void check$sun_nio_ch_DatagramChannelImpl$connect(Class<?> callerClass, DatagramChannel that, SocketAddress remote);

    // accept

    void check$sun_nio_ch_ServerSocketChannelImpl$accept(Class<?> callerClass, ServerSocketChannel that);

    void check$sun_nio_ch_AsynchronousServerSocketChannelImpl$accept(Class<?> callerClass, AsynchronousServerSocketChannel that);

    void check$sun_nio_ch_AsynchronousServerSocketChannelImpl$accept(
        Class<?> callerClass,
        AsynchronousServerSocketChannel that,
        Object attachment,
        CompletionHandler<AsynchronousSocketChannel, Object> handler
    );

    // send/receive

    void check$sun_nio_ch_DatagramChannelImpl$send(Class<?> callerClass, DatagramChannel that, ByteBuffer src, SocketAddress target);

    void check$sun_nio_ch_DatagramChannelImpl$receive(Class<?> callerClass, DatagramChannel that, ByteBuffer dst);
=======
    // Network miscellanea
    void check$java_net_URL$openConnection(Class<?> callerClass, java.net.URL that, Proxy proxy);

    // HttpClient.Builder is an interface, so we instrument its only (internal) implementation
    void check$jdk_internal_net_http_HttpClientBuilderImpl$build(Class<?> callerClass, HttpClient.Builder that);

    // HttpClient#send and sendAsync are abstract, so we instrument their internal implementation
    void check$jdk_internal_net_http_HttpClientImpl$send(
        Class<?> callerClass,
        HttpClient that,
        HttpRequest request,
        HttpResponse.BodyHandler<?> responseBodyHandler
    );

    void check$jdk_internal_net_http_HttpClientImpl$sendAsync(
        Class<?> callerClass,
        HttpClient that,
        HttpRequest userRequest,
        HttpResponse.BodyHandler<?> responseHandler
    );

    void check$jdk_internal_net_http_HttpClientImpl$sendAsync(
        Class<?> callerClass,
        HttpClient that,
        HttpRequest userRequest,
        HttpResponse.BodyHandler<?> responseHandler,
        HttpResponse.PushPromiseHandler<?> pushPromiseHandler
    );

    // We need to check the LDAPCertStore, as this will connect, but this is internal/created via SPI,
    // so we instrument the general factory instead and then filter in the check method implementation
    void check$java_security_cert_CertStore$$getInstance(Class<?> callerClass, String type, CertStoreParameters params);
>>>>>>> cbb7c24a
}<|MERGE_RESOLUTION|>--- conflicted
+++ resolved
@@ -30,7 +30,9 @@
 import java.net.URL;
 import java.net.URLStreamHandler;
 import java.net.URLStreamHandlerFactory;
-<<<<<<< HEAD
+import java.net.http.HttpClient;
+import java.net.http.HttpRequest;
+import java.net.http.HttpResponse;
 import java.nio.ByteBuffer;
 import java.nio.channels.AsynchronousServerSocketChannel;
 import java.nio.channels.AsynchronousSocketChannel;
@@ -38,12 +40,7 @@
 import java.nio.channels.DatagramChannel;
 import java.nio.channels.ServerSocketChannel;
 import java.nio.channels.SocketChannel;
-=======
-import java.net.http.HttpClient;
-import java.net.http.HttpRequest;
-import java.net.http.HttpResponse;
 import java.security.cert.CertStoreParameters;
->>>>>>> cbb7c24a
 import java.util.List;
 
 import javax.net.ssl.HostnameVerifier;
@@ -269,7 +266,39 @@
 
     void check$java_net_Socket$connect(Class<?> callerClass, Socket that, SocketAddress endpoint, int backlog);
 
-<<<<<<< HEAD
+    // Network miscellanea
+    void check$java_net_URL$openConnection(Class<?> callerClass, java.net.URL that, Proxy proxy);
+
+    // HttpClient.Builder is an interface, so we instrument its only (internal) implementation
+    void check$jdk_internal_net_http_HttpClientBuilderImpl$build(Class<?> callerClass, HttpClient.Builder that);
+
+    // HttpClient#send and sendAsync are abstract, so we instrument their internal implementation
+    void check$jdk_internal_net_http_HttpClientImpl$send(
+        Class<?> callerClass,
+        HttpClient that,
+        HttpRequest request,
+        HttpResponse.BodyHandler<?> responseBodyHandler
+    );
+
+    void check$jdk_internal_net_http_HttpClientImpl$sendAsync(
+        Class<?> callerClass,
+        HttpClient that,
+        HttpRequest userRequest,
+        HttpResponse.BodyHandler<?> responseHandler
+    );
+
+    void check$jdk_internal_net_http_HttpClientImpl$sendAsync(
+        Class<?> callerClass,
+        HttpClient that,
+        HttpRequest userRequest,
+        HttpResponse.BodyHandler<?> responseHandler,
+        HttpResponse.PushPromiseHandler<?> pushPromiseHandler
+    );
+
+    // We need to check the LDAPCertStore, as this will connect, but this is internal/created via SPI,
+    // so we instrument the general factory instead and then filter in the check method implementation
+    void check$java_security_cert_CertStore$$getInstance(Class<?> callerClass, String type, CertStoreParameters params);
+
     /* NIO
      * For NIO, we are sometime able to check a method on the public surface/interface (e.g. AsynchronousServerSocketChannel#bind)
      * but most of the time these methods are abstract in the public classes/interfaces (e.g. ServerSocketChannel#accept,
@@ -338,38 +367,4 @@
     void check$sun_nio_ch_DatagramChannelImpl$send(Class<?> callerClass, DatagramChannel that, ByteBuffer src, SocketAddress target);
 
     void check$sun_nio_ch_DatagramChannelImpl$receive(Class<?> callerClass, DatagramChannel that, ByteBuffer dst);
-=======
-    // Network miscellanea
-    void check$java_net_URL$openConnection(Class<?> callerClass, java.net.URL that, Proxy proxy);
-
-    // HttpClient.Builder is an interface, so we instrument its only (internal) implementation
-    void check$jdk_internal_net_http_HttpClientBuilderImpl$build(Class<?> callerClass, HttpClient.Builder that);
-
-    // HttpClient#send and sendAsync are abstract, so we instrument their internal implementation
-    void check$jdk_internal_net_http_HttpClientImpl$send(
-        Class<?> callerClass,
-        HttpClient that,
-        HttpRequest request,
-        HttpResponse.BodyHandler<?> responseBodyHandler
-    );
-
-    void check$jdk_internal_net_http_HttpClientImpl$sendAsync(
-        Class<?> callerClass,
-        HttpClient that,
-        HttpRequest userRequest,
-        HttpResponse.BodyHandler<?> responseHandler
-    );
-
-    void check$jdk_internal_net_http_HttpClientImpl$sendAsync(
-        Class<?> callerClass,
-        HttpClient that,
-        HttpRequest userRequest,
-        HttpResponse.BodyHandler<?> responseHandler,
-        HttpResponse.PushPromiseHandler<?> pushPromiseHandler
-    );
-
-    // We need to check the LDAPCertStore, as this will connect, but this is internal/created via SPI,
-    // so we instrument the general factory instead and then filter in the check method implementation
-    void check$java_security_cert_CertStore$$getInstance(Class<?> callerClass, String type, CertStoreParameters params);
->>>>>>> cbb7c24a
 }
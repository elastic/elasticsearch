--- conflicted
+++ resolved
@@ -206,22 +206,6 @@
 
     void check$java_net_URL$(Class<?> callerClass, URL context, String spec, URLStreamHandler handler);
 
-<<<<<<< HEAD
-    // The only implementation of SSLSession#getSessionContext(); unfortunately it's an interface, so we need to check the implementation
-    void check$sun_security_ssl_SSLSessionImpl$getSessionContext(Class<?> callerClass, SSLSession sslSession);
-
-    ////////////////////
-    //
-    // Load native libraries
-    //
-    void check$java_lang_Runtime$load(Class<?> callerClass, Runtime that, String filename);
-
-    void check$java_lang_Runtime$loadLibrary(Class<?> callerClass, Runtime that, String libname);
-
-    void check$java_lang_System$$load(Class<?> callerClass, String filename);
-
-    void check$java_lang_System$$loadLibrary(Class<?> callerClass, String libname);
-=======
     void check$java_net_DatagramSocket$bind(Class<?> callerClass, DatagramSocket that, SocketAddress addr);
 
     void check$java_net_DatagramSocket$connect(Class<?> callerClass, DatagramSocket that, InetAddress addr);
@@ -402,5 +386,16 @@
     void check$sun_nio_ch_DatagramChannelImpl$send(Class<?> callerClass, DatagramChannel that, ByteBuffer src, SocketAddress target);
 
     void check$sun_nio_ch_DatagramChannelImpl$receive(Class<?> callerClass, DatagramChannel that, ByteBuffer dst);
->>>>>>> 46401657
+
+    ////////////////////
+    //
+    // Load native libraries
+    //
+    void check$java_lang_Runtime$load(Class<?> callerClass, Runtime that, String filename);
+
+    void check$java_lang_Runtime$loadLibrary(Class<?> callerClass, Runtime that, String libname);
+
+    void check$java_lang_System$$load(Class<?> callerClass, String filename);
+
+    void check$java_lang_System$$loadLibrary(Class<?> callerClass, String libname);
 }
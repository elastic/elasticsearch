/*
 * Copyright Elasticsearch B.V. and/or licensed to Elasticsearch B.V. under one
 * or more contributor license agreements. Licensed under the "Elastic License
 * 2.0", the "GNU Affero General Public License v3.0 only", and the "Server Side
 * Public License v 1"; you may not use this file except in compliance with, at
 * your election, the "Elastic License 2.0", the "GNU Affero General Public
 * License v3.0 only", or the "Server Side Public License, v 1".
 */

package org.elasticsearch.entitlement.qa.common;

import java.io.IOException;
<<<<<<< HEAD
import java.io.InputStream;
import java.io.OutputStream;
import java.net.InetAddress;
import java.net.ServerSocket;
import java.net.Socket;
import java.net.SocketAddress;
import java.net.SocketException;
import java.net.SocketImpl;
=======
import java.net.DatagramPacket;
import java.net.DatagramSocket;
import java.net.DatagramSocketImpl;
import java.net.InetAddress;
import java.net.NetworkInterface;
import java.net.Socket;
import java.net.SocketAddress;
import java.net.SocketException;
>>>>>>> 1be92537
import java.security.cert.Certificate;
import java.text.BreakIterator;
import java.text.Collator;
import java.text.DateFormat;
import java.text.DateFormatSymbols;
import java.text.DecimalFormatSymbols;
import java.text.NumberFormat;
import java.text.spi.BreakIteratorProvider;
import java.text.spi.CollatorProvider;
import java.text.spi.DateFormatProvider;
import java.text.spi.DateFormatSymbolsProvider;
import java.text.spi.DecimalFormatSymbolsProvider;
import java.text.spi.NumberFormatProvider;
import java.util.Locale;
import java.util.Map;
import java.util.spi.CalendarDataProvider;
import java.util.spi.CalendarNameProvider;
import java.util.spi.CurrencyNameProvider;
import java.util.spi.LocaleNameProvider;
import java.util.spi.LocaleServiceProvider;
import java.util.spi.TimeZoneNameProvider;

import javax.net.ssl.HttpsURLConnection;
import javax.net.ssl.SSLSocketFactory;

/**
 * A collection of concrete subclasses that we can instantiate but that don't actually work.
 * <p>
 * A bit like Mockito but way more painful.
 */
class DummyImplementations {

    static class DummyLocaleServiceProvider extends LocaleServiceProvider {

        @Override
        public Locale[] getAvailableLocales() {
            throw unexpected();
        }
    }

    static class DummyBreakIteratorProvider extends BreakIteratorProvider {

        @Override
        public BreakIterator getWordInstance(Locale locale) {
            throw unexpected();
        }

        @Override
        public BreakIterator getLineInstance(Locale locale) {
            throw unexpected();
        }

        @Override
        public BreakIterator getCharacterInstance(Locale locale) {
            throw unexpected();
        }

        @Override
        public BreakIterator getSentenceInstance(Locale locale) {
            throw unexpected();
        }

        @Override
        public Locale[] getAvailableLocales() {
            throw unexpected();
        }
    }

    static class DummyCollatorProvider extends CollatorProvider {

        @Override
        public Collator getInstance(Locale locale) {
            throw unexpected();
        }

        @Override
        public Locale[] getAvailableLocales() {
            throw unexpected();
        }
    }

    static class DummyDateFormatProvider extends DateFormatProvider {

        @Override
        public DateFormat getTimeInstance(int style, Locale locale) {
            throw unexpected();
        }

        @Override
        public DateFormat getDateInstance(int style, Locale locale) {
            throw unexpected();
        }

        @Override
        public DateFormat getDateTimeInstance(int dateStyle, int timeStyle, Locale locale) {
            throw unexpected();
        }

        @Override
        public Locale[] getAvailableLocales() {
            throw unexpected();
        }
    }

    static class DummyDateFormatSymbolsProvider extends DateFormatSymbolsProvider {

        @Override
        public DateFormatSymbols getInstance(Locale locale) {
            throw unexpected();
        }

        @Override
        public Locale[] getAvailableLocales() {
            throw unexpected();
        }
    }

    static class DummyDecimalFormatSymbolsProvider extends DecimalFormatSymbolsProvider {

        @Override
        public DecimalFormatSymbols getInstance(Locale locale) {
            throw unexpected();
        }

        @Override
        public Locale[] getAvailableLocales() {
            throw unexpected();
        }
    }

    static class DummyNumberFormatProvider extends NumberFormatProvider {

        @Override
        public NumberFormat getCurrencyInstance(Locale locale) {
            throw unexpected();
        }

        @Override
        public NumberFormat getIntegerInstance(Locale locale) {
            throw unexpected();
        }

        @Override
        public NumberFormat getNumberInstance(Locale locale) {
            throw unexpected();
        }

        @Override
        public NumberFormat getPercentInstance(Locale locale) {
            throw unexpected();
        }

        @Override
        public Locale[] getAvailableLocales() {
            throw unexpected();
        }
    }

    static class DummyCalendarDataProvider extends CalendarDataProvider {

        @Override
        public int getFirstDayOfWeek(Locale locale) {
            throw unexpected();
        }

        @Override
        public int getMinimalDaysInFirstWeek(Locale locale) {
            throw unexpected();
        }

        @Override
        public Locale[] getAvailableLocales() {
            throw unexpected();
        }
    }

    static class DummyCalendarNameProvider extends CalendarNameProvider {

        @Override
        public String getDisplayName(String calendarType, int field, int value, int style, Locale locale) {
            throw unexpected();
        }

        @Override
        public Map<String, Integer> getDisplayNames(String calendarType, int field, int style, Locale locale) {
            throw unexpected();
        }

        @Override
        public Locale[] getAvailableLocales() {
            throw unexpected();
        }
    }

    static class DummyCurrencyNameProvider extends CurrencyNameProvider {

        @Override
        public String getSymbol(String currencyCode, Locale locale) {
            throw unexpected();
        }

        @Override
        public Locale[] getAvailableLocales() {
            throw unexpected();
        }
    }

    static class DummyLocaleNameProvider extends LocaleNameProvider {

        @Override
        public String getDisplayLanguage(String languageCode, Locale locale) {
            throw unexpected();
        }

        @Override
        public String getDisplayCountry(String countryCode, Locale locale) {
            throw unexpected();
        }

        @Override
        public String getDisplayVariant(String variant, Locale locale) {
            throw unexpected();
        }

        @Override
        public Locale[] getAvailableLocales() {
            throw unexpected();
        }
    }

    static class DummyTimeZoneNameProvider extends TimeZoneNameProvider {

        @Override
        public String getDisplayName(String ID, boolean daylight, int style, Locale locale) {
            throw unexpected();
        }

        @Override
        public Locale[] getAvailableLocales() {
            throw unexpected();
        }
    }

    static class DummyHttpsURLConnection extends HttpsURLConnection {
        DummyHttpsURLConnection() {
            super(null);
        }

        @Override
        public void connect() {
            throw unexpected();
        }

        @Override
        public void disconnect() {
            throw unexpected();
        }

        @Override
        public boolean usingProxy() {
            throw unexpected();
        }

        @Override
        public String getCipherSuite() {
            throw unexpected();
        }

        @Override
        public Certificate[] getLocalCertificates() {
            throw unexpected();
        }

        @Override
        public Certificate[] getServerCertificates() {
            throw unexpected();
        }
    }

    private static class DummySocketImpl extends SocketImpl {
        @Override
        protected void create(boolean stream) {}

        @Override
        protected void connect(String host, int port) {}

        @Override
        protected void connect(InetAddress address, int port) {}

        @Override
        protected void connect(SocketAddress address, int timeout) {}

        @Override
        protected void bind(InetAddress host, int port) {}

        @Override
        protected void listen(int backlog) {}

        @Override
        protected void accept(SocketImpl s) {}

        @Override
        protected InputStream getInputStream() {
            return null;
        }

        @Override
        protected OutputStream getOutputStream() {
            return null;
        }

        @Override
        protected int available() {
            return 0;
        }

        @Override
        protected void close() {}

        @Override
        protected void sendUrgentData(int data) {}

        @Override
        public void setOption(int optID, Object value) {}

        @Override
        public Object getOption(int optID) {
            return null;
        }
    }

    static class DummySocket extends Socket {
        DummySocket() throws SocketException {
            super(new DummySocketImpl());
        }
    }


    static class DummyServerSocket extends ServerSocket {
        DummyServerSocket() {
            super(new DummySocketImpl());
        }
    }

    static class DummySSLSocketFactory extends SSLSocketFactory {
        @Override
        public Socket createSocket(String host, int port) {
            throw unexpected();
        }

        @Override
        public Socket createSocket(String host, int port, InetAddress localHost, int localPort) {
            throw unexpected();
        }

        @Override
        public Socket createSocket(InetAddress host, int port) {
            throw unexpected();
        }

        @Override
        public Socket createSocket(InetAddress address, int port, InetAddress localAddress, int localPort) {
            throw unexpected();
        }

        @Override
        public String[] getDefaultCipherSuites() {
            throw unexpected();
        }

        @Override
        public String[] getSupportedCipherSuites() {
            throw unexpected();
        }

        @Override
        public Socket createSocket(Socket s, String host, int port, boolean autoClose) {
            throw unexpected();
        }
    }

    static class DummyDatagramSocket extends DatagramSocket {
        DummyDatagramSocket() throws SocketException {
            super(new DatagramSocketImpl() {
                @Override
                protected void create() throws SocketException {}

                @Override
                protected void bind(int lport, InetAddress laddr) throws SocketException {}

                @Override
                protected void send(DatagramPacket p) throws IOException {}

                @Override
                protected int peek(InetAddress i) throws IOException {
                    return 0;
                }

                @Override
                protected int peekData(DatagramPacket p) throws IOException {
                    return 0;
                }

                @Override
                protected void receive(DatagramPacket p) throws IOException {}

                @Override
                protected void setTTL(byte ttl) throws IOException {}

                @Override
                protected byte getTTL() throws IOException {
                    return 0;
                }

                @Override
                protected void setTimeToLive(int ttl) throws IOException {}

                @Override
                protected int getTimeToLive() throws IOException {
                    return 0;
                }

                @Override
                protected void join(InetAddress inetaddr) throws IOException {}

                @Override
                protected void leave(InetAddress inetaddr) throws IOException {}

                @Override
                protected void joinGroup(SocketAddress mcastaddr, NetworkInterface netIf) throws IOException {}

                @Override
                protected void leaveGroup(SocketAddress mcastaddr, NetworkInterface netIf) throws IOException {}

                @Override
                protected void close() {}

                @Override
                public void setOption(int optID, Object value) throws SocketException {}

                @Override
                public Object getOption(int optID) throws SocketException {
                    return null;
                }

                @Override
                protected void connect(InetAddress address, int port) throws SocketException {}
            });
        }
    }

    private static RuntimeException unexpected() {
        return new IllegalStateException("This method isn't supposed to be called");
    }
}<|MERGE_RESOLUTION|>--- conflicted
+++ resolved
@@ -10,25 +10,18 @@
 package org.elasticsearch.entitlement.qa.common;
 
 import java.io.IOException;
-<<<<<<< HEAD
 import java.io.InputStream;
 import java.io.OutputStream;
+import java.net.DatagramPacket;
+import java.net.DatagramSocket;
+import java.net.DatagramSocketImpl;
 import java.net.InetAddress;
+import java.net.NetworkInterface;
 import java.net.ServerSocket;
 import java.net.Socket;
 import java.net.SocketAddress;
 import java.net.SocketException;
 import java.net.SocketImpl;
-=======
-import java.net.DatagramPacket;
-import java.net.DatagramSocket;
-import java.net.DatagramSocketImpl;
-import java.net.InetAddress;
-import java.net.NetworkInterface;
-import java.net.Socket;
-import java.net.SocketAddress;
-import java.net.SocketException;
->>>>>>> 1be92537
 import java.security.cert.Certificate;
 import java.text.BreakIterator;
 import java.text.Collator;
@@ -366,7 +359,6 @@
         }
     }
 
-
     static class DummyServerSocket extends ServerSocket {
         DummyServerSocket() {
             super(new DummySocketImpl());

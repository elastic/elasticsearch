--- conflicted
+++ resolved
@@ -17,8 +17,12 @@
 import java.net.Proxy;
 import java.net.ServerSocket;
 import java.net.Socket;
-<<<<<<< HEAD
 import java.net.SocketException;
+import java.net.URI;
+import java.net.URISyntaxException;
+import java.net.http.HttpClient;
+import java.net.http.HttpRequest;
+import java.net.http.HttpResponse;
 import java.nio.ByteBuffer;
 import java.nio.channels.AsynchronousServerSocketChannel;
 import java.nio.channels.AsynchronousSocketChannel;
@@ -26,18 +30,11 @@
 import java.nio.channels.DatagramChannel;
 import java.nio.channels.ServerSocketChannel;
 import java.nio.channels.SocketChannel;
-import java.util.concurrent.ExecutionException;
-=======
-import java.net.URI;
-import java.net.URISyntaxException;
-import java.net.http.HttpClient;
-import java.net.http.HttpRequest;
-import java.net.http.HttpResponse;
 import java.security.InvalidAlgorithmParameterException;
 import java.security.NoSuchAlgorithmException;
 import java.security.cert.CertStore;
 import java.util.Arrays;
->>>>>>> cbb7c24a
+import java.util.concurrent.ExecutionException;
 
 @SuppressForbidden(reason = "Testing entitlement check on forbidden action")
 class NetworkAccessCheckActions {
@@ -80,142 +77,6 @@
         }
     }
 
-<<<<<<< HEAD
-    static void serverSocketChannelBind() throws IOException {
-        try (var serverSocketChannel = ServerSocketChannel.open()) {
-            serverSocketChannel.bind(new InetSocketAddress(InetAddress.getLoopbackAddress(), 0));
-        }
-    }
-
-    static void serverSocketChannelBindWithBacklog() throws IOException {
-        try (var serverSocketChannel = ServerSocketChannel.open()) {
-            serverSocketChannel.bind(new InetSocketAddress(InetAddress.getLoopbackAddress(), 0), 50);
-        }
-    }
-
-    static void serverSocketChannelAccept() throws IOException {
-        try (var serverSocketChannel = ServerSocketChannel.open()) {
-            serverSocketChannel.bind(new InetSocketAddress(InetAddress.getLoopbackAddress(), 0));
-            serverSocketChannel.configureBlocking(false);
-            serverSocketChannel.accept();
-        }
-    }
-
-    static void asynchronousServerSocketChannelBind() throws IOException {
-        try (var serverSocketChannel = AsynchronousServerSocketChannel.open()) {
-            serverSocketChannel.bind(new InetSocketAddress(InetAddress.getLoopbackAddress(), 0));
-        }
-    }
-
-    static void asynchronousServerSocketChannelBindWithBacklog() throws IOException {
-        try (var serverSocketChannel = AsynchronousServerSocketChannel.open()) {
-            serverSocketChannel.bind(new InetSocketAddress(InetAddress.getLoopbackAddress(), 0), 50);
-        }
-    }
-
-    static void asynchronousServerSocketChannelAccept() throws IOException {
-        try (var serverSocketChannel = AsynchronousServerSocketChannel.open()) {
-            serverSocketChannel.bind(new InetSocketAddress(InetAddress.getLoopbackAddress(), 0));
-            var future = serverSocketChannel.accept();
-            future.cancel(true);
-        }
-    }
-
-    static void asynchronousServerSocketChannelAcceptWithHandler() throws IOException {
-        try (var serverSocketChannel = AsynchronousServerSocketChannel.open()) {
-            serverSocketChannel.bind(new InetSocketAddress(InetAddress.getLoopbackAddress(), 0));
-            serverSocketChannel.accept(null, new CompletionHandler<>() {
-                @Override
-                public void completed(AsynchronousSocketChannel result, Object attachment) {}
-
-                @Override
-                public void failed(Throwable exc, Object attachment) {
-                    assert exc.getClass().getSimpleName().equals("NotEntitledException") == false;
-                }
-            });
-        }
-    }
-
-    static void socketChannelBind() throws IOException {
-        try (var socketChannel = SocketChannel.open()) {
-            socketChannel.bind(new InetSocketAddress(InetAddress.getLoopbackAddress(), 0));
-        }
-    }
-
-    static void socketChannelConnect() throws IOException {
-        try (var socketChannel = SocketChannel.open()) {
-            try {
-                socketChannel.connect(new InetSocketAddress(InetAddress.getLoopbackAddress(), 0));
-            } catch (SocketException e) {
-                // We expect to fail, not a valid address to connect to
-            }
-        }
-    }
-
-    static void asynchronousSocketChannelBind() throws IOException {
-        try (var socketChannel = AsynchronousSocketChannel.open()) {
-            socketChannel.bind(new InetSocketAddress(InetAddress.getLoopbackAddress(), 0));
-        }
-    }
-
-    static void asynchronousSocketChannelConnect() throws IOException, InterruptedException {
-        try (var socketChannel = AsynchronousSocketChannel.open()) {
-            var future = socketChannel.connect(new InetSocketAddress(InetAddress.getLoopbackAddress(), 0));
-            try {
-                future.get();
-            } catch (ExecutionException e) {
-                assert e.getCause().getClass().getSimpleName().equals("NotEntitledException") == false;
-            } finally {
-                future.cancel(true);
-            }
-        }
-    }
-
-    static void asynchronousSocketChannelConnectWithCompletion() throws IOException {
-        try (var socketChannel = AsynchronousSocketChannel.open()) {
-            socketChannel.connect(new InetSocketAddress(InetAddress.getLoopbackAddress(), 0), null, new CompletionHandler<>() {
-                @Override
-                public void completed(Void result, Object attachment) {}
-
-                @Override
-                public void failed(Throwable exc, Object attachment) {
-                    assert exc.getClass().getSimpleName().equals("NotEntitledException") == false;
-                }
-            });
-        }
-    }
-
-    static void datagramChannelBind() throws IOException {
-        try (var channel = DatagramChannel.open()) {
-            channel.bind(new InetSocketAddress(InetAddress.getLoopbackAddress(), 0));
-        }
-    }
-
-    static void datagramChannelConnect() throws IOException {
-        try (var channel = DatagramChannel.open()) {
-            channel.configureBlocking(false);
-            try {
-                channel.connect(new InetSocketAddress(InetAddress.getLoopbackAddress(), 0));
-            } catch (SocketException e) {
-                // We expect to fail, not a valid address to connect to
-            }
-        }
-    }
-
-    static void datagramChannelSend() throws IOException {
-        try (var channel = DatagramChannel.open()) {
-            channel.configureBlocking(false);
-            channel.send(ByteBuffer.wrap(new byte[] { 0 }), new InetSocketAddress(InetAddress.getLoopbackAddress(), 1234));
-        }
-    }
-
-    static void datagramChannelReceive() throws IOException {
-        try (var channel = DatagramChannel.open()) {
-            channel.configureBlocking(false);
-            var buffer = new byte[1];
-            channel.receive(ByteBuffer.wrap(buffer));
-=======
-    @SuppressForbidden(reason = "Testing entitlement check on forbidden action")
     static void urlOpenConnectionWithProxy() throws URISyntaxException, IOException {
         var url = new URI("http://localhost").toURL();
         var urlConnection = url.openConnection(new Proxy(Proxy.Type.HTTP, new InetSocketAddress(0)));
@@ -265,7 +126,142 @@
         } catch (InvalidAlgorithmParameterException ex) {
             // Assert we actually hit the class we care about, LDAPCertStore (or its impl)
             assert Arrays.stream(ex.getStackTrace()).anyMatch(e -> e.getClassName().endsWith("LDAPCertStore"));
->>>>>>> cbb7c24a
+        }
+    }
+
+    static void serverSocketChannelBind() throws IOException {
+        try (var serverSocketChannel = ServerSocketChannel.open()) {
+            serverSocketChannel.bind(new InetSocketAddress(InetAddress.getLoopbackAddress(), 0));
+        }
+    }
+
+    static void serverSocketChannelBindWithBacklog() throws IOException {
+        try (var serverSocketChannel = ServerSocketChannel.open()) {
+            serverSocketChannel.bind(new InetSocketAddress(InetAddress.getLoopbackAddress(), 0), 50);
+        }
+    }
+
+    static void serverSocketChannelAccept() throws IOException {
+        try (var serverSocketChannel = ServerSocketChannel.open()) {
+            serverSocketChannel.bind(new InetSocketAddress(InetAddress.getLoopbackAddress(), 0));
+            serverSocketChannel.configureBlocking(false);
+            serverSocketChannel.accept();
+        }
+    }
+
+    static void asynchronousServerSocketChannelBind() throws IOException {
+        try (var serverSocketChannel = AsynchronousServerSocketChannel.open()) {
+            serverSocketChannel.bind(new InetSocketAddress(InetAddress.getLoopbackAddress(), 0));
+        }
+    }
+
+    static void asynchronousServerSocketChannelBindWithBacklog() throws IOException {
+        try (var serverSocketChannel = AsynchronousServerSocketChannel.open()) {
+            serverSocketChannel.bind(new InetSocketAddress(InetAddress.getLoopbackAddress(), 0), 50);
+        }
+    }
+
+    static void asynchronousServerSocketChannelAccept() throws IOException {
+        try (var serverSocketChannel = AsynchronousServerSocketChannel.open()) {
+            serverSocketChannel.bind(new InetSocketAddress(InetAddress.getLoopbackAddress(), 0));
+            var future = serverSocketChannel.accept();
+            future.cancel(true);
+        }
+    }
+
+    static void asynchronousServerSocketChannelAcceptWithHandler() throws IOException {
+        try (var serverSocketChannel = AsynchronousServerSocketChannel.open()) {
+            serverSocketChannel.bind(new InetSocketAddress(InetAddress.getLoopbackAddress(), 0));
+            serverSocketChannel.accept(null, new CompletionHandler<>() {
+                @Override
+                public void completed(AsynchronousSocketChannel result, Object attachment) {}
+
+                @Override
+                public void failed(Throwable exc, Object attachment) {
+                    assert exc.getClass().getSimpleName().equals("NotEntitledException") == false;
+                }
+            });
+        }
+    }
+
+    static void socketChannelBind() throws IOException {
+        try (var socketChannel = SocketChannel.open()) {
+            socketChannel.bind(new InetSocketAddress(InetAddress.getLoopbackAddress(), 0));
+        }
+    }
+
+    static void socketChannelConnect() throws IOException {
+        try (var socketChannel = SocketChannel.open()) {
+            try {
+                socketChannel.connect(new InetSocketAddress(InetAddress.getLoopbackAddress(), 0));
+            } catch (SocketException e) {
+                // We expect to fail, not a valid address to connect to
+            }
+        }
+    }
+
+    static void asynchronousSocketChannelBind() throws IOException {
+        try (var socketChannel = AsynchronousSocketChannel.open()) {
+            socketChannel.bind(new InetSocketAddress(InetAddress.getLoopbackAddress(), 0));
+        }
+    }
+
+    static void asynchronousSocketChannelConnect() throws IOException, InterruptedException {
+        try (var socketChannel = AsynchronousSocketChannel.open()) {
+            var future = socketChannel.connect(new InetSocketAddress(InetAddress.getLoopbackAddress(), 0));
+            try {
+                future.get();
+            } catch (ExecutionException e) {
+                assert e.getCause().getClass().getSimpleName().equals("NotEntitledException") == false;
+            } finally {
+                future.cancel(true);
+            }
+        }
+    }
+
+    static void asynchronousSocketChannelConnectWithCompletion() throws IOException {
+        try (var socketChannel = AsynchronousSocketChannel.open()) {
+            socketChannel.connect(new InetSocketAddress(InetAddress.getLoopbackAddress(), 0), null, new CompletionHandler<>() {
+                @Override
+                public void completed(Void result, Object attachment) {}
+
+                @Override
+                public void failed(Throwable exc, Object attachment) {
+                    assert exc.getClass().getSimpleName().equals("NotEntitledException") == false;
+                }
+            });
+        }
+    }
+
+    static void datagramChannelBind() throws IOException {
+        try (var channel = DatagramChannel.open()) {
+            channel.bind(new InetSocketAddress(InetAddress.getLoopbackAddress(), 0));
+        }
+    }
+
+    static void datagramChannelConnect() throws IOException {
+        try (var channel = DatagramChannel.open()) {
+            channel.configureBlocking(false);
+            try {
+                channel.connect(new InetSocketAddress(InetAddress.getLoopbackAddress(), 0));
+            } catch (SocketException e) {
+                // We expect to fail, not a valid address to connect to
+            }
+        }
+    }
+
+    static void datagramChannelSend() throws IOException {
+        try (var channel = DatagramChannel.open()) {
+            channel.configureBlocking(false);
+            channel.send(ByteBuffer.wrap(new byte[] { 0 }), new InetSocketAddress(InetAddress.getLoopbackAddress(), 1234));
+        }
+    }
+
+    static void datagramChannelReceive() throws IOException {
+        try (var channel = DatagramChannel.open()) {
+            channel.configureBlocking(false);
+            var buffer = new byte[1];
+            channel.receive(ByteBuffer.wrap(buffer));
         }
     }
 }
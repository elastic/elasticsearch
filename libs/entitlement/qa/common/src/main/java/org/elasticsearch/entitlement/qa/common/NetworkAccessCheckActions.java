--- conflicted
+++ resolved
@@ -81,48 +81,7 @@
         assert urlConnection != null;
     }
 
-<<<<<<< HEAD
-    static void httpClientBuilderBuild() {
-        try (HttpClient httpClient = HttpClient.newBuilder().build()) {
-            assert httpClient != null;
-        }
-    }
-
-    static void httpClientSend() throws InterruptedException {
-        try (HttpClient httpClient = HttpClient.newBuilder().build()) {
-            // Shutdown the client, so the send action will shortcut before actually executing any network operation
-            // (but after it run our check in the prologue)
-            httpClient.shutdown();
-            try {
-                httpClient.send(HttpRequest.newBuilder(URI.create("http://localhost")).build(), HttpResponse.BodyHandlers.discarding());
-            } catch (IOException e) {
-                // Expected, since we shut down the client.
-                // "send" will be called and exercise the Entitlement check, we don't care if it fails afterward for this known reason.
-            }
-        }
-    }
-
-    static void httpClientSendAsync() {
-        try (HttpClient httpClient = HttpClient.newBuilder().build()) {
-            // Shutdown the client, so the send action will return before actually executing any network operation
-            // (but after it run our check in the prologue)
-            httpClient.shutdown();
-            var future = httpClient.sendAsync(
-                HttpRequest.newBuilder(URI.create("http://localhost")).build(),
-                HttpResponse.BodyHandlers.discarding()
-            );
-            assert future.isCompletedExceptionally();
-            future.exceptionally(ex -> {
-                assert ex instanceof IOException;
-                return null;
-            });
-        }
-    }
-
-    static void createLDAPCertStore() {
-=======
     static void createLDAPCertStore() throws NoSuchAlgorithmException {
->>>>>>> f4bbe756
         try {
             // We pass down null params to provoke a InvalidAlgorithmParameterException
             CertStore.getInstance("LDAP", null);
@@ -130,7 +89,7 @@
             // Assert we actually hit the class we care about, LDAPCertStore (or its impl)
             assert Arrays.stream(ex.getStackTrace()).anyMatch(e -> e.getClassName().endsWith("LDAPCertStore"));
         } catch (NoSuchAlgorithmException e) {
-            // In some environments (e.g. openjdk17 with FIPS enabled) the LDAPCertStore is not present, so this will fail.
+            // In some environments (e.g. with FIPS enabled) the LDAPCertStore is not present, so this will fail.
             // This is OK, as this means the class we care about (LDAPCertStore) is not even present
         }
     }

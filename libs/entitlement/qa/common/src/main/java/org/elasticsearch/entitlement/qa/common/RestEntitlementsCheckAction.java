/*
 * Copyright Elasticsearch B.V. and/or licensed to Elasticsearch B.V. under one
 * or more contributor license agreements. Licensed under the "Elastic License
 * 2.0", the "GNU Affero General Public License v3.0 only", and the "Server Side
 * Public License v 1"; you may not use this file except in compliance with, at
 * your election, the "Elastic License 2.0", the "GNU Affero General Public
 * License v3.0 only", or the "Server Side Public License, v 1".
 */

package org.elasticsearch.entitlement.qa.common;

import org.elasticsearch.client.internal.node.NodeClient;
import org.elasticsearch.common.Strings;
import org.elasticsearch.core.CheckedRunnable;
import org.elasticsearch.core.SuppressForbidden;
import org.elasticsearch.entitlement.qa.common.DummyImplementations.DummyBreakIteratorProvider;
import org.elasticsearch.entitlement.qa.common.DummyImplementations.DummyCalendarDataProvider;
import org.elasticsearch.entitlement.qa.common.DummyImplementations.DummyCalendarNameProvider;
import org.elasticsearch.entitlement.qa.common.DummyImplementations.DummyCollatorProvider;
import org.elasticsearch.entitlement.qa.common.DummyImplementations.DummyCurrencyNameProvider;
import org.elasticsearch.entitlement.qa.common.DummyImplementations.DummyDateFormatProvider;
import org.elasticsearch.entitlement.qa.common.DummyImplementations.DummyDateFormatSymbolsProvider;
import org.elasticsearch.entitlement.qa.common.DummyImplementations.DummyDecimalFormatSymbolsProvider;
import org.elasticsearch.entitlement.qa.common.DummyImplementations.DummyLocaleNameProvider;
import org.elasticsearch.entitlement.qa.common.DummyImplementations.DummyLocaleServiceProvider;
import org.elasticsearch.entitlement.qa.common.DummyImplementations.DummyNumberFormatProvider;
import org.elasticsearch.entitlement.qa.common.DummyImplementations.DummyTimeZoneNameProvider;
import org.elasticsearch.logging.LogManager;
import org.elasticsearch.logging.Logger;
import org.elasticsearch.rest.BaseRestHandler;
import org.elasticsearch.rest.RestRequest;
import org.elasticsearch.rest.RestResponse;
import org.elasticsearch.rest.RestStatus;

import java.io.IOException;
import java.net.DatagramPacket;
import java.net.DatagramSocket;
import java.net.HttpURLConnection;
import java.net.InetAddress;
import java.net.InetSocketAddress;
import java.net.MalformedURLException;
import java.net.NetworkInterface;
import java.net.ProxySelector;
import java.net.ResponseCache;
import java.net.ServerSocket;
import java.net.Socket;
import java.net.SocketException;
import java.net.URL;
import java.net.URLClassLoader;
import java.net.URLConnection;
import java.net.URLStreamHandler;
import java.net.spi.URLStreamHandlerProvider;
import java.security.NoSuchAlgorithmException;
import java.util.List;
import java.util.Map;
import java.util.Set;
import java.util.stream.Collectors;
import java.util.stream.Stream;

import javax.net.ssl.HttpsURLConnection;
import javax.net.ssl.SSLContext;

import static java.util.Map.entry;
import static org.elasticsearch.entitlement.qa.common.RestEntitlementsCheckAction.CheckAction.alwaysDenied;
import static org.elasticsearch.entitlement.qa.common.RestEntitlementsCheckAction.CheckAction.deniedToPlugins;
import static org.elasticsearch.entitlement.qa.common.RestEntitlementsCheckAction.CheckAction.forPlugins;
import static org.elasticsearch.rest.RestRequest.Method.GET;

@SuppressWarnings("unused")
public class RestEntitlementsCheckAction extends BaseRestHandler {
    private static final Logger logger = LogManager.getLogger(RestEntitlementsCheckAction.class);
    public static final Thread NO_OP_SHUTDOWN_HOOK = new Thread(() -> {}, "Shutdown hook for testing");
    private final String prefix;

    record CheckAction(CheckedRunnable<Exception> action, boolean isAlwaysDeniedToPlugins, Integer fromJavaVersion) {
        /**
         * These cannot be granted to plugins, so our test plugins cannot test the "allowed" case.
         * Used both for always-denied entitlements and those granted only to the server itself.
         */
        static CheckAction deniedToPlugins(CheckedRunnable<Exception> action) {
            return new CheckAction(action, true, null);
        }

        static CheckAction forPlugins(CheckedRunnable<Exception> action) {
            return new CheckAction(action, false, null);
        }

        static CheckAction alwaysDenied(CheckedRunnable<Exception> action) {
            return new CheckAction(action, true, null);
        }
    }

    private static final Map<String, CheckAction> checkActions = Stream.of(
        entry("runtime_exit", deniedToPlugins(RestEntitlementsCheckAction::runtimeExit)),
        entry("runtime_halt", deniedToPlugins(RestEntitlementsCheckAction::runtimeHalt)),
        entry("system_exit", deniedToPlugins(RestEntitlementsCheckAction::systemExit)),
        entry("create_classloader", forPlugins(RestEntitlementsCheckAction::createClassLoader)),
        entry("processBuilder_start", deniedToPlugins(RestEntitlementsCheckAction::processBuilder_start)),
        entry("processBuilder_startPipeline", deniedToPlugins(RestEntitlementsCheckAction::processBuilder_startPipeline)),
        entry("set_https_connection_properties", forPlugins(RestEntitlementsCheckAction::setHttpsConnectionProperties)),
        entry("set_default_ssl_socket_factory", alwaysDenied(RestEntitlementsCheckAction::setDefaultSSLSocketFactory)),
        entry("set_default_hostname_verifier", alwaysDenied(RestEntitlementsCheckAction::setDefaultHostnameVerifier)),
        entry("set_default_ssl_context", alwaysDenied(RestEntitlementsCheckAction::setDefaultSSLContext)),
        entry("system_setIn", alwaysDenied(RestEntitlementsCheckAction::system$$setIn)),
        entry("system_setOut", alwaysDenied(RestEntitlementsCheckAction::system$$setOut)),
        entry("system_setErr", alwaysDenied(RestEntitlementsCheckAction::system$$setErr)),
        entry("runtime_addShutdownHook", alwaysDenied(RestEntitlementsCheckAction::runtime$addShutdownHook)),
        entry("runtime_removeShutdownHook", alwaysDenied(RestEntitlementsCheckAction::runtime$$removeShutdownHook)),
        entry(
            "thread_setDefaultUncaughtExceptionHandler",
            alwaysDenied(RestEntitlementsCheckAction::thread$$setDefaultUncaughtExceptionHandler)
        ),
        entry("localeServiceProvider", alwaysDenied(RestEntitlementsCheckAction::localeServiceProvider$)),
        entry("breakIteratorProvider", alwaysDenied(RestEntitlementsCheckAction::breakIteratorProvider$)),
        entry("collatorProvider", alwaysDenied(RestEntitlementsCheckAction::collatorProvider$)),
        entry("dateFormatProvider", alwaysDenied(RestEntitlementsCheckAction::dateFormatProvider$)),
        entry("dateFormatSymbolsProvider", alwaysDenied(RestEntitlementsCheckAction::dateFormatSymbolsProvider$)),
        entry("decimalFormatSymbolsProvider", alwaysDenied(RestEntitlementsCheckAction::decimalFormatSymbolsProvider$)),
        entry("numberFormatProvider", alwaysDenied(RestEntitlementsCheckAction::numberFormatProvider$)),
        entry("calendarDataProvider", alwaysDenied(RestEntitlementsCheckAction::calendarDataProvider$)),
        entry("calendarNameProvider", alwaysDenied(RestEntitlementsCheckAction::calendarNameProvider$)),
        entry("currencyNameProvider", alwaysDenied(RestEntitlementsCheckAction::currencyNameProvider$)),
        entry("localeNameProvider", alwaysDenied(RestEntitlementsCheckAction::localeNameProvider$)),
        entry("timeZoneNameProvider", alwaysDenied(RestEntitlementsCheckAction::timeZoneNameProvider$)),
        entry("logManager", alwaysDenied(RestEntitlementsCheckAction::logManager$)),

        // This group is a bit nasty: if entitlements don't prevent these, then networking is
        // irreparably borked for the remainder of the test run.
        entry(
            "datagramSocket_setDatagramSocketImplFactory",
            alwaysDenied(RestEntitlementsCheckAction::datagramSocket$$setDatagramSocketImplFactory)
        ),
        entry("httpURLConnection_setFollowRedirects", alwaysDenied(RestEntitlementsCheckAction::httpURLConnection$$setFollowRedirects)),
        entry("serverSocket_setSocketFactory", alwaysDenied(RestEntitlementsCheckAction::serverSocket$$setSocketFactory)),
        entry("socket_setSocketImplFactory", alwaysDenied(RestEntitlementsCheckAction::socket$$setSocketImplFactory)),
        entry("url_setURLStreamHandlerFactory", alwaysDenied(RestEntitlementsCheckAction::url$$setURLStreamHandlerFactory)),
        entry("urlConnection_setFileNameMap", alwaysDenied(RestEntitlementsCheckAction::urlConnection$$setFileNameMap)),
        entry("urlConnection_setContentHandlerFactory", alwaysDenied(RestEntitlementsCheckAction::urlConnection$$setContentHandlerFactory)),

        entry("proxySelector_setDefault", alwaysDenied(RestEntitlementsCheckAction::setDefaultProxySelector)),
        entry("responseCache_setDefault", alwaysDenied(RestEntitlementsCheckAction::setDefaultResponseCache)),
        entry(
            "createInetAddressResolverProvider",
            new CheckAction(VersionSpecificNetworkChecks::createInetAddressResolverProvider, true, 18)
        ),
        entry("createURLStreamHandlerProvider", alwaysDenied(RestEntitlementsCheckAction::createURLStreamHandlerProvider)),
        entry("createURLWithURLStreamHandler", alwaysDenied(RestEntitlementsCheckAction::createURLWithURLStreamHandler)),
        entry("createURLWithURLStreamHandler2", alwaysDenied(RestEntitlementsCheckAction::createURLWithURLStreamHandler2)),
        entry("datagram_socket_bind", forPlugins(RestEntitlementsCheckAction::bindDatagramSocket)),
        entry("datagram_socket_connect", forPlugins(RestEntitlementsCheckAction::connectDatagramSocket)),
        entry("datagram_socket_send", forPlugins(RestEntitlementsCheckAction::sendDatagramSocket)),
        entry("datagram_socket_receive", forPlugins(RestEntitlementsCheckAction::receiveDatagramSocket)),
        entry("datagram_socket_join_group", forPlugins(RestEntitlementsCheckAction::joinGroupDatagramSocket)),
        entry("datagram_socket_leave_group", forPlugins(RestEntitlementsCheckAction::leaveGroupDatagramSocket)),

        entry("create_socket_with_proxy", forPlugins(NetworkAccessCheckActions::createSocketWithProxy)),
        entry("socket_bind", forPlugins(NetworkAccessCheckActions::socketBind)),
        entry("socket_connect", forPlugins(NetworkAccessCheckActions::socketConnect)),
        entry("server_socket_bind", forPlugins(NetworkAccessCheckActions::serverSocketBind)),
        entry("server_socket_accept", forPlugins(NetworkAccessCheckActions::serverSocketAccept)),

<<<<<<< HEAD
        entry("server_socket_channel_bind", forPlugins(NetworkAccessCheckActions::serverSocketChannelBind)),
        entry("server_socket_channel_bind_backlog", forPlugins(NetworkAccessCheckActions::serverSocketChannelBindWithBacklog)),
        entry("server_socket_channel_accept", forPlugins(NetworkAccessCheckActions::serverSocketChannelAccept)),
        entry("asynchronous_server_socket_channel_bind", forPlugins(NetworkAccessCheckActions::asynchronousServerSocketChannelBind)),
        entry(
            "asynchronous_server_socket_channel_bind_backlog",
            forPlugins(NetworkAccessCheckActions::asynchronousServerSocketChannelBindWithBacklog)
        ),
        entry("asynchronous_server_socket_channel_accept", forPlugins(NetworkAccessCheckActions::asynchronousServerSocketChannelAccept)),
        entry(
            "asynchronous_server_socket_channel_accept_with_handler",
            forPlugins(NetworkAccessCheckActions::asynchronousServerSocketChannelAcceptWithHandler)
        ),
        entry("socket_channel_bind", forPlugins(NetworkAccessCheckActions::socketChannelBind)),
        entry("socket_channel_connect", forPlugins(NetworkAccessCheckActions::socketChannelConnect)),
        entry("asynchronous_socket_channel_bind", forPlugins(NetworkAccessCheckActions::asynchronousSocketChannelBind)),
        entry("asynchronous_socket_channel_connect", forPlugins(NetworkAccessCheckActions::asynchronousSocketChannelConnect)),
        entry(
            "asynchronous_socket_channel_connect_with_completion",
            forPlugins(NetworkAccessCheckActions::asynchronousSocketChannelConnectWithCompletion)
        ),
        entry("datagram_channel_bind", forPlugins(NetworkAccessCheckActions::datagramChannelBind)),
        entry("datagram_channel_connect", forPlugins(NetworkAccessCheckActions::datagramChannelConnect)),
        entry("datagram_channel_send", forPlugins(NetworkAccessCheckActions::datagramChannelSend)),
        entry("datagram_channel_receive", forPlugins(NetworkAccessCheckActions::datagramChannelReceive))
=======
        entry("url_open_connection_proxy", forPlugins(NetworkAccessCheckActions::urlOpenConnectionWithProxy)),
        entry("http_client_builder_build", forPlugins(NetworkAccessCheckActions::httpClientBuilderBuild)),
        entry("http_client_send", forPlugins(NetworkAccessCheckActions::httpClientSend)),
        entry("http_client_send_async", forPlugins(NetworkAccessCheckActions::httpClientSendAsync)),
        entry("create_ldap_cert_store", forPlugins(NetworkAccessCheckActions::createLDAPCertStore))
>>>>>>> cbb7c24a
    )
        .filter(entry -> entry.getValue().fromJavaVersion() == null || Runtime.version().feature() >= entry.getValue().fromJavaVersion())
        .collect(Collectors.toUnmodifiableMap(Map.Entry::getKey, Map.Entry::getValue));

    private static void createURLStreamHandlerProvider() {
        var x = new URLStreamHandlerProvider() {
            @Override
            public URLStreamHandler createURLStreamHandler(String protocol) {
                return null;
            }
        };
    }

    @SuppressWarnings("deprecation")
    private static void createURLWithURLStreamHandler() throws MalformedURLException {
        var x = new URL("http", "host", 1234, "file", new URLStreamHandler() {
            @Override
            protected URLConnection openConnection(URL u) {
                return null;
            }
        });
    }

    @SuppressWarnings("deprecation")
    private static void createURLWithURLStreamHandler2() throws MalformedURLException {
        var x = new URL(null, "spec", new URLStreamHandler() {
            @Override
            protected URLConnection openConnection(URL u) {
                return null;
            }
        });
    }

    private static void setDefaultResponseCache() {
        ResponseCache.setDefault(null);
    }

    private static void setDefaultProxySelector() {
        ProxySelector.setDefault(null);
    }

    private static void setDefaultSSLContext() throws NoSuchAlgorithmException {
        SSLContext.setDefault(SSLContext.getDefault());
    }

    private static void setDefaultHostnameVerifier() {
        HttpsURLConnection.setDefaultHostnameVerifier((hostname, session) -> false);
    }

    private static void setDefaultSSLSocketFactory() {
        HttpsURLConnection.setDefaultSSLSocketFactory(new DummyImplementations.DummySSLSocketFactory());
    }

    @SuppressForbidden(reason = "Specifically testing Runtime.exit")
    private static void runtimeExit() {
        Runtime.getRuntime().exit(123);
    }

    @SuppressForbidden(reason = "Specifically testing Runtime.halt")
    private static void runtimeHalt() {
        Runtime.getRuntime().halt(123);
    }

    @SuppressForbidden(reason = "Specifically testing System.exit")
    private static void systemExit() {
        System.exit(123);
    }

    private static void createClassLoader() throws IOException {
        try (var classLoader = new URLClassLoader("test", new URL[0], RestEntitlementsCheckAction.class.getClassLoader())) {
            logger.info("Created URLClassLoader [{}]", classLoader.getName());
        }
    }

    private static void processBuilder_start() throws IOException {
        new ProcessBuilder("").start();
    }

    private static void processBuilder_startPipeline() throws IOException {
        ProcessBuilder.startPipeline(List.of());
    }

    private static void setHttpsConnectionProperties() {
        new DummyImplementations.DummyHttpsURLConnection().setSSLSocketFactory(new DummyImplementations.DummySSLSocketFactory());
    }

    private static void system$$setIn() {
        System.setIn(System.in);
    }

    @SuppressForbidden(reason = "This should be a no-op so we don't interfere with system streams")
    private static void system$$setOut() {
        System.setOut(System.out);
    }

    @SuppressForbidden(reason = "This should be a no-op so we don't interfere with system streams")
    private static void system$$setErr() {
        System.setErr(System.err);
    }

    private static void runtime$addShutdownHook() {
        Runtime.getRuntime().addShutdownHook(NO_OP_SHUTDOWN_HOOK);
    }

    private static void runtime$$removeShutdownHook() {
        Runtime.getRuntime().removeShutdownHook(NO_OP_SHUTDOWN_HOOK);
    }

    private static void thread$$setDefaultUncaughtExceptionHandler() {
        Thread.setDefaultUncaughtExceptionHandler(Thread.getDefaultUncaughtExceptionHandler());
    }

    private static void localeServiceProvider$() {
        new DummyLocaleServiceProvider();
    }

    private static void breakIteratorProvider$() {
        new DummyBreakIteratorProvider();
    }

    private static void collatorProvider$() {
        new DummyCollatorProvider();
    }

    private static void dateFormatProvider$() {
        new DummyDateFormatProvider();
    }

    private static void dateFormatSymbolsProvider$() {
        new DummyDateFormatSymbolsProvider();
    }

    private static void decimalFormatSymbolsProvider$() {
        new DummyDecimalFormatSymbolsProvider();
    }

    private static void numberFormatProvider$() {
        new DummyNumberFormatProvider();
    }

    private static void calendarDataProvider$() {
        new DummyCalendarDataProvider();
    }

    private static void calendarNameProvider$() {
        new DummyCalendarNameProvider();
    }

    private static void currencyNameProvider$() {
        new DummyCurrencyNameProvider();
    }

    private static void localeNameProvider$() {
        new DummyLocaleNameProvider();
    }

    private static void timeZoneNameProvider$() {
        new DummyTimeZoneNameProvider();
    }

    private static void logManager$() {
        new java.util.logging.LogManager() {
        };
    }

    @SuppressWarnings("deprecation")
    @SuppressForbidden(reason = "We're required to prevent calls to this forbidden API")
    private static void datagramSocket$$setDatagramSocketImplFactory() throws IOException {
        DatagramSocket.setDatagramSocketImplFactory(() -> { throw new IllegalStateException(); });
    }

    private static void httpURLConnection$$setFollowRedirects() {
        HttpURLConnection.setFollowRedirects(HttpURLConnection.getFollowRedirects());
    }

    @SuppressWarnings("deprecation")
    @SuppressForbidden(reason = "We're required to prevent calls to this forbidden API")
    private static void serverSocket$$setSocketFactory() throws IOException {
        ServerSocket.setSocketFactory(() -> { throw new IllegalStateException(); });
    }

    @SuppressWarnings("deprecation")
    @SuppressForbidden(reason = "We're required to prevent calls to this forbidden API")
    private static void socket$$setSocketImplFactory() throws IOException {
        Socket.setSocketImplFactory(() -> { throw new IllegalStateException(); });
    }

    private static void url$$setURLStreamHandlerFactory() {
        URL.setURLStreamHandlerFactory(__ -> { throw new IllegalStateException(); });
    }

    private static void urlConnection$$setFileNameMap() {
        URLConnection.setFileNameMap(__ -> { throw new IllegalStateException(); });
    }

    private static void urlConnection$$setContentHandlerFactory() {
        URLConnection.setContentHandlerFactory(__ -> { throw new IllegalStateException(); });
    }

    private static void bindDatagramSocket() throws SocketException {
        try (var socket = new DatagramSocket(null)) {
            socket.bind(null);
        }
    }

    @SuppressForbidden(reason = "testing entitlements")
    private static void connectDatagramSocket() throws SocketException {
        try (var socket = new DummyImplementations.DummyDatagramSocket()) {
            socket.connect(new InetSocketAddress(1234));
        }
    }

    private static void joinGroupDatagramSocket() throws IOException {
        try (var socket = new DummyImplementations.DummyDatagramSocket()) {
            socket.joinGroup(
                new InetSocketAddress(InetAddress.getByAddress(new byte[] { (byte) 230, 0, 0, 1 }), 1234),
                NetworkInterface.getByIndex(0)
            );
        }
    }

    private static void leaveGroupDatagramSocket() throws IOException {
        try (var socket = new DummyImplementations.DummyDatagramSocket()) {
            socket.leaveGroup(
                new InetSocketAddress(InetAddress.getByAddress(new byte[] { (byte) 230, 0, 0, 1 }), 1234),
                NetworkInterface.getByIndex(0)
            );
        }
    }

    @SuppressForbidden(reason = "testing entitlements")
    private static void sendDatagramSocket() throws IOException {
        try (var socket = new DummyImplementations.DummyDatagramSocket()) {
            socket.send(new DatagramPacket(new byte[] { 0 }, 1, InetAddress.getLocalHost(), 1234));
        }
    }

    @SuppressForbidden(reason = "testing entitlements")
    private static void receiveDatagramSocket() throws IOException {
        try (var socket = new DummyImplementations.DummyDatagramSocket()) {
            socket.receive(new DatagramPacket(new byte[1], 1, InetAddress.getLocalHost(), 1234));
        }
    }

    public RestEntitlementsCheckAction(String prefix) {
        this.prefix = prefix;
    }

    public static Set<String> getCheckActionsAllowedInPlugins() {
        return checkActions.entrySet()
            .stream()
            .filter(kv -> kv.getValue().isAlwaysDeniedToPlugins() == false)
            .map(Map.Entry::getKey)
            .collect(Collectors.toSet());
    }

    public static Set<String> getAllCheckActions() {
        return checkActions.keySet();
    }

    @Override
    public List<Route> routes() {
        return List.of(new Route(GET, "/_entitlement/" + prefix + "/_check"));
    }

    @Override
    public String getName() {
        return "check_" + prefix + "_action";
    }

    @Override
    protected RestChannelConsumer prepareRequest(RestRequest request, NodeClient client) {
        logger.info("RestEntitlementsCheckAction rest handler [{}]", request.path());
        var actionName = request.param("action");
        if (Strings.isNullOrEmpty(actionName)) {
            throw new IllegalArgumentException("Missing action parameter");
        }
        var checkAction = checkActions.get(actionName);
        if (checkAction == null) {
            throw new IllegalArgumentException(Strings.format("Unknown action [%s]", actionName));
        }

        return channel -> {
            logger.info("Calling check action [{}]", actionName);
            checkAction.action().run();
            channel.sendResponse(new RestResponse(RestStatus.OK, Strings.format("Succesfully executed action [%s]", actionName)));
        };
    }
}<|MERGE_RESOLUTION|>--- conflicted
+++ resolved
@@ -90,7 +90,7 @@
         }
     }
 
-    private static final Map<String, CheckAction> checkActions = Stream.of(
+    private static final Map<String, CheckAction> checkActions = Stream.<Map.Entry<String, CheckAction>>of(
         entry("runtime_exit", deniedToPlugins(RestEntitlementsCheckAction::runtimeExit)),
         entry("runtime_halt", deniedToPlugins(RestEntitlementsCheckAction::runtimeHalt)),
         entry("system_exit", deniedToPlugins(RestEntitlementsCheckAction::systemExit)),
@@ -159,7 +159,13 @@
         entry("server_socket_bind", forPlugins(NetworkAccessCheckActions::serverSocketBind)),
         entry("server_socket_accept", forPlugins(NetworkAccessCheckActions::serverSocketAccept)),
 
-<<<<<<< HEAD
+        entry("url_open_connection_proxy", forPlugins(NetworkAccessCheckActions::urlOpenConnectionWithProxy)),
+        entry("http_client_builder_build", forPlugins(NetworkAccessCheckActions::httpClientBuilderBuild)),
+        entry("http_client_send", forPlugins(NetworkAccessCheckActions::httpClientSend)),
+        entry("http_client_send_async", forPlugins(NetworkAccessCheckActions::httpClientSendAsync)),
+        entry("create_ldap_cert_store", forPlugins(NetworkAccessCheckActions::createLDAPCertStore)),
+        entry("server_socket_accept", forPlugins(NetworkAccessCheckActions::serverSocketAccept)),
+
         entry("server_socket_channel_bind", forPlugins(NetworkAccessCheckActions::serverSocketChannelBind)),
         entry("server_socket_channel_bind_backlog", forPlugins(NetworkAccessCheckActions::serverSocketChannelBindWithBacklog)),
         entry("server_socket_channel_accept", forPlugins(NetworkAccessCheckActions::serverSocketChannelAccept)),
@@ -185,13 +191,6 @@
         entry("datagram_channel_connect", forPlugins(NetworkAccessCheckActions::datagramChannelConnect)),
         entry("datagram_channel_send", forPlugins(NetworkAccessCheckActions::datagramChannelSend)),
         entry("datagram_channel_receive", forPlugins(NetworkAccessCheckActions::datagramChannelReceive))
-=======
-        entry("url_open_connection_proxy", forPlugins(NetworkAccessCheckActions::urlOpenConnectionWithProxy)),
-        entry("http_client_builder_build", forPlugins(NetworkAccessCheckActions::httpClientBuilderBuild)),
-        entry("http_client_send", forPlugins(NetworkAccessCheckActions::httpClientSend)),
-        entry("http_client_send_async", forPlugins(NetworkAccessCheckActions::httpClientSendAsync)),
-        entry("create_ldap_cert_store", forPlugins(NetworkAccessCheckActions::createLDAPCertStore))
->>>>>>> cbb7c24a
     )
         .filter(entry -> entry.getValue().fromJavaVersion() == null || Runtime.version().feature() >= entry.getValue().fromJavaVersion())
         .collect(Collectors.toUnmodifiableMap(Map.Entry::getKey, Map.Entry::getValue));

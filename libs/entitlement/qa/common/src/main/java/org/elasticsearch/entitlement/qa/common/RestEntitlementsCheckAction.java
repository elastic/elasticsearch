--- conflicted
+++ resolved
@@ -157,7 +157,6 @@
         entry("socket_bind", forPlugins(NetworkAccessCheckActions::socketBind)),
         entry("socket_connect", forPlugins(NetworkAccessCheckActions::socketConnect)),
         entry("server_socket_bind", forPlugins(NetworkAccessCheckActions::serverSocketBind)),
-<<<<<<< HEAD
         entry("server_socket_accept", forPlugins(NetworkAccessCheckActions::serverSocketAccept)),
 
         entry("url_open_connection_proxy", forPlugins(NetworkAccessCheckActions::urlOpenConnectionWithProxy)),
@@ -165,13 +164,9 @@
         entry("http_client_send", forPlugins(NetworkAccessCheckActions::httpClientSend)),
         entry("http_client_send_async", forPlugins(NetworkAccessCheckActions::httpClientSendAsync)),
         entry("create_ldap_cert_store", forPlugins(NetworkAccessCheckActions::createLDAPCertStore))
-    );
-=======
-        entry("server_socket_accept", forPlugins(NetworkAccessCheckActions::serverSocketAccept))
     )
         .filter(entry -> entry.getValue().fromJavaVersion() == null || Runtime.version().feature() >= entry.getValue().fromJavaVersion())
         .collect(Collectors.toUnmodifiableMap(Map.Entry::getKey, Map.Entry::getValue));
->>>>>>> be049bb6
 
     private static void createURLStreamHandlerProvider() {
         var x = new URLStreamHandlerProvider() {

--- conflicted
+++ resolved
@@ -36,14 +36,10 @@
 import java.net.DatagramPacket;
 import java.net.DatagramSocket;
 import java.net.HttpURLConnection;
-<<<<<<< HEAD
 import java.net.InetAddress;
 import java.net.InetSocketAddress;
 import java.net.MalformedURLException;
 import java.net.NetworkInterface;
-=======
-import java.net.MalformedURLException;
->>>>>>> d93011eb
 import java.net.ProxySelector;
 import java.net.ResponseCache;
 import java.net.ServerSocket;
@@ -53,11 +49,6 @@
 import java.net.URLClassLoader;
 import java.net.URLConnection;
 import java.net.URLStreamHandler;
-<<<<<<< HEAD
-import java.net.spi.InetAddressResolver;
-import java.net.spi.InetAddressResolverProvider;
-=======
->>>>>>> d93011eb
 import java.net.spi.URLStreamHandlerProvider;
 import java.security.NoSuchAlgorithmException;
 import java.util.List;
@@ -84,38 +75,21 @@
     public static final Thread NO_OP_SHUTDOWN_HOOK = new Thread(() -> {}, "Shutdown hook for testing");
     private final String prefix;
 
-<<<<<<< HEAD
-    record CheckAction(CheckedRunnable<Exception> action, boolean isAlwaysDeniedToPlugins) {
-=======
-    record CheckAction(Runnable action, boolean isAlwaysDeniedToPlugins, Integer fromJavaVersion) {
->>>>>>> d93011eb
+    record CheckAction(CheckedRunnable<Exception> action, boolean isAlwaysDeniedToPlugins, Integer fromJavaVersion) {
         /**
          * These cannot be granted to plugins, so our test plugins cannot test the "allowed" case.
          * Used both for always-denied entitlements and those granted only to the server itself.
          */
-<<<<<<< HEAD
         static CheckAction deniedToPlugins(CheckedRunnable<Exception> action) {
-            return new CheckAction(action, true);
+            return new CheckAction(action, true, null);
         }
 
         static CheckAction forPlugins(CheckedRunnable<Exception> action) {
-            return new CheckAction(action, false);
+            return new CheckAction(action, false, null);
         }
 
         static CheckAction alwaysDenied(CheckedRunnable<Exception> action) {
-            return new CheckAction(action, true);
-=======
-        static CheckAction deniedToPlugins(Runnable action) {
             return new CheckAction(action, true, null);
-        }
-
-        static CheckAction forPlugins(Runnable action) {
-            return new CheckAction(action, false, null);
-        }
-
-        static CheckAction alwaysDenied(Runnable action) {
-            return new CheckAction(action, true, null);
->>>>>>> d93011eb
         }
     }
 
@@ -168,8 +142,10 @@
 
         entry("proxySelector_setDefault", alwaysDenied(RestEntitlementsCheckAction::setDefaultProxySelector)),
         entry("responseCache_setDefault", alwaysDenied(RestEntitlementsCheckAction::setDefaultResponseCache)),
-<<<<<<< HEAD
-        entry("createInetAddressResolverProvider", alwaysDenied(RestEntitlementsCheckAction::createInetAddressResolverProvider)),
+        entry(
+            "createInetAddressResolverProvider",
+            new CheckAction(VersionSpecificNetworkChecks::createInetAddressResolverProvider, true, 18)
+        ),
         entry("createURLStreamHandlerProvider", alwaysDenied(RestEntitlementsCheckAction::createURLStreamHandlerProvider)),
         entry("createURLWithURLStreamHandler", alwaysDenied(RestEntitlementsCheckAction::createURLWithURLStreamHandler)),
         entry("createURLWithURLStreamHandler2", alwaysDenied(RestEntitlementsCheckAction::createURLWithURLStreamHandler2)),
@@ -180,76 +156,9 @@
         entry("datagram_socket_receive", forPlugins(RestEntitlementsCheckAction::receiveDatagramSocket)),
         entry("datagram_socket_join_group", forPlugins(RestEntitlementsCheckAction::joinGroupDatagramSocket)),
         entry("datagram_socket_leave_group", forPlugins(RestEntitlementsCheckAction::leaveGroupDatagramSocket))
-    );
-=======
-        entry(
-            "createInetAddressResolverProvider",
-            new CheckAction(VersionSpecificNetworkChecks::createInetAddressResolverProvider, true, 18)
-        ),
-        entry("createURLStreamHandlerProvider", alwaysDenied(RestEntitlementsCheckAction::createURLStreamHandlerProvider)),
-        entry("createURLWithURLStreamHandler", alwaysDenied(RestEntitlementsCheckAction::createURLWithURLStreamHandler)),
-        entry("createURLWithURLStreamHandler2", alwaysDenied(RestEntitlementsCheckAction::createURLWithURLStreamHandler2)),
-        entry("sslSessionImpl_getSessionContext", alwaysDenied(RestEntitlementsCheckAction::sslSessionImplGetSessionContext))
     )
         .filter(entry -> entry.getValue().fromJavaVersion() == null || Runtime.version().feature() >= entry.getValue().fromJavaVersion())
         .collect(Collectors.toUnmodifiableMap(Map.Entry::getKey, Map.Entry::getValue));
-
-    private static void createURLStreamHandlerProvider() {
-        var x = new URLStreamHandlerProvider() {
-            @Override
-            public URLStreamHandler createURLStreamHandler(String protocol) {
-                return null;
-            }
-        };
-    }
-
-    private static void sslSessionImplGetSessionContext() {
-        SSLSocketFactory factory = HttpsURLConnection.getDefaultSSLSocketFactory();
-        try (SSLSocket socket = (SSLSocket) factory.createSocket()) {
-            SSLSession session = socket.getSession();
-
-            session.getSessionContext();
-        } catch (IOException e) {
-            throw new RuntimeException(e);
-        }
-    }
-
-    @SuppressWarnings("deprecation")
-    private static void createURLWithURLStreamHandler() {
-        try {
-            var x = new URL("http", "host", 1234, "file", new URLStreamHandler() {
-                @Override
-                protected URLConnection openConnection(URL u) {
-                    return null;
-                }
-            });
-        } catch (MalformedURLException e) {
-            throw new RuntimeException(e);
-        }
-    }
-
-    @SuppressWarnings("deprecation")
-    private static void createURLWithURLStreamHandler2() {
-        try {
-            var x = new URL(null, "spec", new URLStreamHandler() {
-                @Override
-                protected URLConnection openConnection(URL u) {
-                    return null;
-                }
-            });
-        } catch (MalformedURLException e) {
-            throw new RuntimeException(e);
-        }
-    }
-
-    private static void setDefaultResponseCache() {
-        ResponseCache.setDefault(null);
-    }
-
-    private static void setDefaultProxySelector() {
-        ProxySelector.setDefault(null);
-    }
->>>>>>> d93011eb
 
     private static void createURLStreamHandlerProvider() {
         var x = new URLStreamHandlerProvider() {
@@ -289,20 +198,6 @@
         });
     }
 
-    private static void createInetAddressResolverProvider() {
-        var x = new InetAddressResolverProvider() {
-            @Override
-            public InetAddressResolver get(Configuration configuration) {
-                return null;
-            }
-
-            @Override
-            public String name() {
-                return "TEST";
-            }
-        };
-    }
-
     private static void setDefaultResponseCache() {
         ResponseCache.setDefault(null);
     }
@@ -437,17 +332,8 @@
 
     @SuppressWarnings("deprecation")
     @SuppressForbidden(reason = "We're required to prevent calls to this forbidden API")
-<<<<<<< HEAD
     private static void datagramSocket$$setDatagramSocketImplFactory() throws IOException {
         DatagramSocket.setDatagramSocketImplFactory(() -> { throw new IllegalStateException(); });
-=======
-    private static void datagramSocket$$setDatagramSocketImplFactory() {
-        try {
-            DatagramSocket.setDatagramSocketImplFactory(() -> { throw new IllegalStateException(); });
-        } catch (IOException e) {
-            throw new IllegalStateException(e);
-        }
->>>>>>> d93011eb
     }
 
     private static void httpURLConnection$$setFollowRedirects() {

--- conflicted
+++ resolved
@@ -146,15 +146,6 @@
         entry("createURLStreamHandlerProvider", alwaysDenied(RestEntitlementsCheckAction::createURLStreamHandlerProvider)),
         entry("createURLWithURLStreamHandler", alwaysDenied(RestEntitlementsCheckAction::createURLWithURLStreamHandler)),
         entry("createURLWithURLStreamHandler2", alwaysDenied(RestEntitlementsCheckAction::createURLWithURLStreamHandler2)),
-<<<<<<< HEAD
-        entry("sslSessionImpl_getSessionContext", alwaysDenied(RestEntitlementsCheckAction::sslSessionImplGetSessionContext)),
-
-        entry("runtime_load", forPlugins(LoadNativeLibrariesCheckActions::runtimeLoad)),
-        entry("runtime_load_library", forPlugins(LoadNativeLibrariesCheckActions::runtimeLoadLibrary)),
-        entry("system_load", forPlugins(LoadNativeLibrariesCheckActions::systemLoad)),
-        entry("system_load_library", forPlugins(LoadNativeLibrariesCheckActions::systemLoadLibrary))
-    );
-=======
         entry("datagram_socket_bind", forPlugins(RestEntitlementsCheckAction::bindDatagramSocket)),
         entry("datagram_socket_connect", forPlugins(RestEntitlementsCheckAction::connectDatagramSocket)),
         entry("datagram_socket_send", forPlugins(RestEntitlementsCheckAction::sendDatagramSocket)),
@@ -197,11 +188,15 @@
         entry("datagram_channel_bind", forPlugins(NetworkAccessCheckActions::datagramChannelBind)),
         entry("datagram_channel_connect", forPlugins(NetworkAccessCheckActions::datagramChannelConnect)),
         entry("datagram_channel_send", forPlugins(NetworkAccessCheckActions::datagramChannelSend)),
-        entry("datagram_channel_receive", forPlugins(NetworkAccessCheckActions::datagramChannelReceive))
+        entry("datagram_channel_receive", forPlugins(NetworkAccessCheckActions::datagramChannelReceive)),
+
+        entry("runtime_load", forPlugins(LoadNativeLibrariesCheckActions::runtimeLoad)),
+        entry("runtime_load_library", forPlugins(LoadNativeLibrariesCheckActions::runtimeLoadLibrary)),
+        entry("system_load", forPlugins(LoadNativeLibrariesCheckActions::systemLoad)),
+        entry("system_load_library", forPlugins(LoadNativeLibrariesCheckActions::systemLoadLibrary))
     )
         .filter(entry -> entry.getValue().fromJavaVersion() == null || Runtime.version().feature() >= entry.getValue().fromJavaVersion())
         .collect(Collectors.toUnmodifiableMap(Map.Entry::getKey, Map.Entry::getValue));
->>>>>>> 46401657
 
     private static void createURLStreamHandlerProvider() {
         var x = new URLStreamHandlerProvider() {

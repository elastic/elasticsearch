--- conflicted
+++ resolved
@@ -141,13 +141,6 @@
         entry("urlConnection_setFileNameMap", alwaysDenied(RestEntitlementsCheckAction::urlConnection$$setFileNameMap)),
         entry("urlConnection_setContentHandlerFactory", alwaysDenied(RestEntitlementsCheckAction::urlConnection$$setContentHandlerFactory)),
 
-<<<<<<< HEAD
-        entry("create_socket_with_proxy", forPlugins(NetworkAccessCheckActions::createSocketWithProxy)),
-        entry("socket_bind", forPlugins(NetworkAccessCheckActions::socketBind)),
-        entry("socket_connect", forPlugins(NetworkAccessCheckActions::socketConnect)),
-        entry("server_socket_bind", forPlugins(NetworkAccessCheckActions::serverSocketBind)),
-        entry("server_socket_accept", forPlugins(NetworkAccessCheckActions::serverSocketAccept))
-=======
         entry("proxySelector_setDefault", alwaysDenied(RestEntitlementsCheckAction::setDefaultProxySelector)),
         entry("responseCache_setDefault", alwaysDenied(RestEntitlementsCheckAction::setDefaultResponseCache)),
         entry("createInetAddressResolverProvider", alwaysDenied(RestEntitlementsCheckAction::createInetAddressResolverProvider)),
@@ -160,8 +153,13 @@
         entry("datagram_socket_send", forPlugins(RestEntitlementsCheckAction::sendDatagramSocket)),
         entry("datagram_socket_receive", forPlugins(RestEntitlementsCheckAction::receiveDatagramSocket)),
         entry("datagram_socket_join_group", forPlugins(RestEntitlementsCheckAction::joinGroupDatagramSocket)),
-        entry("datagram_socket_leave_group", forPlugins(RestEntitlementsCheckAction::leaveGroupDatagramSocket))
->>>>>>> 1be92537
+        entry("datagram_socket_leave_group", forPlugins(RestEntitlementsCheckAction::leaveGroupDatagramSocket)),
+
+        entry("create_socket_with_proxy", forPlugins(NetworkAccessCheckActions::createSocketWithProxy)),
+        entry("socket_bind", forPlugins(NetworkAccessCheckActions::socketBind)),
+        entry("socket_connect", forPlugins(NetworkAccessCheckActions::socketConnect)),
+        entry("server_socket_bind", forPlugins(NetworkAccessCheckActions::serverSocketBind)),
+        entry("server_socket_accept", forPlugins(NetworkAccessCheckActions::serverSocketAccept))
     );
 
     private static void createURLStreamHandlerProvider() {

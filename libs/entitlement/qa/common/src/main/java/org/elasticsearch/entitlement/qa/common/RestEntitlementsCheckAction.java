--- conflicted
+++ resolved
@@ -160,14 +160,8 @@
         entry("server_socket_accept", forPlugins(NetworkAccessCheckActions::serverSocketAccept)),
 
         entry("url_open_connection_proxy", forPlugins(NetworkAccessCheckActions::urlOpenConnectionWithProxy)),
-<<<<<<< HEAD
-        entry("http_client_builder_build", forPlugins(VersionSpecificNetworkChecks::httpClientBuilderBuild)),
         entry("http_client_send", forPlugins(VersionSpecificNetworkChecks::httpClientSend)),
         entry("http_client_send_async", forPlugins(VersionSpecificNetworkChecks::httpClientSendAsync)),
-=======
-        entry("http_client_send", forPlugins(NetworkAccessCheckActions::httpClientSend)),
-        entry("http_client_send_async", forPlugins(NetworkAccessCheckActions::httpClientSendAsync)),
->>>>>>> cd86b3b4
         entry("create_ldap_cert_store", forPlugins(NetworkAccessCheckActions::createLDAPCertStore)),
 
         entry("server_socket_channel_bind", forPlugins(NetworkAccessCheckActions::serverSocketChannelBind)),

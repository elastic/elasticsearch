--- conflicted
+++ resolved
@@ -157,7 +157,6 @@
         entry("socket_bind", forPlugins(NetworkAccessCheckActions::socketBind)),
         entry("socket_connect", forPlugins(NetworkAccessCheckActions::socketConnect)),
         entry("server_socket_bind", forPlugins(NetworkAccessCheckActions::serverSocketBind)),
-<<<<<<< HEAD
         entry("server_socket_accept", forPlugins(NetworkAccessCheckActions::serverSocketAccept)),
 
         entry("server_socket_channel_bind", forPlugins(NetworkAccessCheckActions::serverSocketChannelBind)),
@@ -185,13 +184,9 @@
         entry("datagram_channel_connect", forPlugins(NetworkAccessCheckActions::datagramChannelConnect)),
         entry("datagram_channel_send", forPlugins(NetworkAccessCheckActions::datagramChannelSend)),
         entry("datagram_channel_receive", forPlugins(NetworkAccessCheckActions::datagramChannelReceive))
-    );
-=======
-        entry("server_socket_accept", forPlugins(NetworkAccessCheckActions::serverSocketAccept))
     )
         .filter(entry -> entry.getValue().fromJavaVersion() == null || Runtime.version().feature() >= entry.getValue().fromJavaVersion())
         .collect(Collectors.toUnmodifiableMap(Map.Entry::getKey, Map.Entry::getValue));
->>>>>>> be049bb6
 
     private static void createURLStreamHandlerProvider() {
         var x = new URLStreamHandlerProvider() {

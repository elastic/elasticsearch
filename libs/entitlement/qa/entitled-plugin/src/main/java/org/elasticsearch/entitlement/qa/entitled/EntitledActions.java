--- conflicted
+++ resolved
@@ -96,8 +96,6 @@
         return fileUrl.openConnection();
     }
 
-<<<<<<< HEAD
-=======
     public static URLConnection createMailToURLConnection() throws URISyntaxException, IOException {
         return new URI("mailto", "email@example.com", null).toURL().openConnection();
     }
@@ -120,5 +118,4 @@
         var jarUrl = URI.create("jar:" + jarFileUrl + "!/a").toURL();
         return jarUrl.openConnection();
     }
->>>>>>> 29ac2611
 }
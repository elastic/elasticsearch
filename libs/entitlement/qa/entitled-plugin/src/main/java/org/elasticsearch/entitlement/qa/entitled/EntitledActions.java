/*
 * Copyright Elasticsearch B.V. and/or licensed to Elasticsearch B.V. under one
 * or more contributor license agreements. Licensed under the "Elastic License
 * 2.0", the "GNU Affero General Public License v3.0 only", and the "Server Side
 * Public License v 1"; you may not use this file except in compliance with, at
 * your election, the "Elastic License 2.0", the "GNU Affero General Public
 * License v3.0 only", or the "Server Side Public License, v 1".
 */

package org.elasticsearch.entitlement.qa.entitled;

import org.elasticsearch.core.SuppressForbidden;

import java.io.IOException;
import java.net.URI;
import java.net.URLConnection;
import java.nio.file.Files;
import java.nio.file.Path;
import java.nio.file.Paths;
import java.nio.file.attribute.UserPrincipal;
import java.security.SecureRandom;

@SuppressForbidden(reason = "Exposes forbidden APIs for testing purposes")
public final class EntitledActions {
    private EntitledActions() {}

    private static final SecureRandom random = new SecureRandom();

    private static final Path testRootDir = Paths.get(System.getProperty("es.entitlements.testdir"));

    private static Path readDir() {
        return testRootDir.resolve("read_dir");
    }

    private static Path readWriteDir() {
        return testRootDir.resolve("read_write_dir");
    }

    public static UserPrincipal getFileOwner(Path path) throws IOException {
        return Files.getOwner(path);
    }

    public static void createFile(Path path) throws IOException {
        Files.createFile(path);
    }

    public static Path createTempFileForRead() throws IOException {
        return Files.createFile(readDir().resolve("entitlements-" + random.nextLong() + ".tmp"));
    }

    public static Path createTempFileForWrite() throws IOException {
        return Files.createFile(readWriteDir().resolve("entitlements-" + random.nextLong() + ".tmp"));
    }

    public static Path createTempDirectoryForWrite() throws IOException {
        return Files.createDirectory(readWriteDir().resolve("entitlements-dir-" + random.nextLong()));
    }

    public static Path createTempSymbolicLink() throws IOException {
        return Files.createSymbolicLink(readDir().resolve("entitlements-link-" + random.nextLong()), readWriteDir());
    }

    public static URLConnection createHttpURLConnection() throws IOException {
        return URI.create("http://127.0.0.1:12345/").toURL().openConnection();
    }

<<<<<<< HEAD
    public static URLConnection createFileURLConnection() throws IOException {
        var fileUrl = createTempFileForWrite().toUri().toURL();
        return fileUrl.openConnection();
=======
    public static URLConnection createHttpsURLConnection() throws IOException {
        return URI.create("https://127.0.0.1:12345/").toURL().openConnection();
    }

    public static URLConnection createFtpURLConnection() throws IOException {
        return URI.create("ftp://127.0.0.1:12345/").toURL().openConnection();
>>>>>>> 4f2f1bc2
    }
}<|MERGE_RESOLUTION|>--- conflicted
+++ resolved
@@ -64,17 +64,16 @@
         return URI.create("http://127.0.0.1:12345/").toURL().openConnection();
     }
 
-<<<<<<< HEAD
-    public static URLConnection createFileURLConnection() throws IOException {
-        var fileUrl = createTempFileForWrite().toUri().toURL();
-        return fileUrl.openConnection();
-=======
     public static URLConnection createHttpsURLConnection() throws IOException {
         return URI.create("https://127.0.0.1:12345/").toURL().openConnection();
     }
 
     public static URLConnection createFtpURLConnection() throws IOException {
         return URI.create("ftp://127.0.0.1:12345/").toURL().openConnection();
->>>>>>> 4f2f1bc2
+    }
+
+    public static URLConnection createFileURLConnection() throws IOException {
+        var fileUrl = createTempFileForWrite().toUri().toURL();
+        return fileUrl.openConnection();
     }
 }
--- conflicted
+++ resolved
@@ -65,10 +65,6 @@
         return URI.create("http://127.0.0.1:12345/").toURL().openConnection();
     }
 
-<<<<<<< HEAD
-    public static URLConnection createMailToURLConnection() throws URISyntaxException, IOException {
-        return new URI("mailto", "email@example.com", null).toURL().openConnection();
-=======
     public static URLConnection createHttpsURLConnection() throws IOException {
         return URI.create("https://127.0.0.1:12345/").toURL().openConnection();
     }
@@ -80,6 +76,9 @@
     public static URLConnection createFileURLConnection() throws IOException {
         var fileUrl = createTempFileForWrite().toUri().toURL();
         return fileUrl.openConnection();
->>>>>>> 67d0dd4d
+    }
+
+    public static URLConnection createMailToURLConnection() throws URISyntaxException, IOException {
+        return new URI("mailto", "email@example.com", null).toURL().openConnection();
     }
 }
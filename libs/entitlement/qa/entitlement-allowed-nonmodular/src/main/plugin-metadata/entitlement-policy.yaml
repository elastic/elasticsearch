ALL-UNNAMED:
  - create_class_loader
  - set_https_connection_properties
  - inbound_network
  - outbound_network
<<<<<<< HEAD
  - load_native_libraries
=======
  - write_system_properties:
      properties:
        - es.entitlements.checkSetSystemProperty
        - es.entitlements.checkClearSystemProperty
>>>>>>> dd2fb5bd
<|MERGE_RESOLUTION|>--- conflicted
+++ resolved
@@ -3,11 +3,8 @@
   - set_https_connection_properties
   - inbound_network
   - outbound_network
-<<<<<<< HEAD
-  - load_native_libraries
-=======
   - write_system_properties:
       properties:
         - es.entitlements.checkSetSystemProperty
         - es.entitlements.checkClearSystemProperty
->>>>>>> dd2fb5bd
+  - load_native_libraries
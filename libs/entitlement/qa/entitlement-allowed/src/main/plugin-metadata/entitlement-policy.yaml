org.elasticsearch.entitlement.qa.common:
  - create_class_loader
  - set_https_connection_properties
<<<<<<< HEAD
  - network:
      actions:
        - listen
        - accept
        - connect
  - write_system_properties:
      properties:
        - es.entitlements.checkSetSystemProperty
        - es.entitlements.checkClearSystemProperty
=======
  - inbound_network
  - outbound_network
>>>>>>> 49f27e39
<|MERGE_RESOLUTION|>--- conflicted
+++ resolved
@@ -1,17 +1,9 @@
 org.elasticsearch.entitlement.qa.common:
   - create_class_loader
   - set_https_connection_properties
-<<<<<<< HEAD
-  - network:
-      actions:
-        - listen
-        - accept
-        - connect
+  - inbound_network
+  - outbound_network
   - write_system_properties:
       properties:
         - es.entitlements.checkSetSystemProperty
-        - es.entitlements.checkClearSystemProperty
-=======
-  - inbound_network
-  - outbound_network
->>>>>>> 49f27e39
+        - es.entitlements.checkClearSystemProperty
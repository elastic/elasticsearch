--- conflicted
+++ resolved
@@ -567,7 +567,6 @@
         HttpResponse.BodySubscribers.ofFile(readFile(), CREATE, WRITE);
     }
 
-<<<<<<< HEAD
     @EntitlementTest(expectedAccess = ALWAYS_ALLOWED)
     static void readAccessConfigDirectory(Environment environment) {
         Files.exists(environment.configDir());
@@ -590,14 +589,14 @@
         var sourcePath = Paths.get(EntitlementTestPlugin.class.getProtectionDomain().getCodeSource().getLocation().toURI());
         var file = sourcePath.getParent().resolve("to_create");
         Files.createFile(file);
-=======
+    }
+
     @EntitlementTest(expectedAccess = ALWAYS_DENIED)
     static void javaDesktopFileAccess() throws Exception {
         // Test file access from a java.desktop class. We explicitly exclude that module from the "system modules", so we expect
         // any sensitive operation from java.desktop to fail.
         var file = EntitledActions.createTempFileForRead();
         new FileImageInputStream(file.toFile()).close();
->>>>>>> d844c6a8
     }
 
     private FileCheckActions() {}

--- conflicted
+++ resolved
@@ -25,12 +25,8 @@
 import java.nio.charset.StandardCharsets;
 import java.nio.file.Path;
 import java.nio.file.Paths;
-<<<<<<< HEAD
-=======
-import java.nio.file.attribute.UserPrincipal;
 import java.security.GeneralSecurityException;
 import java.security.KeyStore;
->>>>>>> 877963c6
 import java.util.Scanner;
 import java.util.jar.JarFile;
 import java.util.zip.ZipException;
@@ -343,24 +339,6 @@
     @EntitlementTest(expectedAccess = PLUGINS)
     static void createRandomAccessFileReadWrite() throws IOException {
         new RandomAccessFile(readWriteFile().toFile(), "rw").close();
-    }
-
-<<<<<<< HEAD
-=======
-    @EntitlementTest(expectedAccess = PLUGINS)
-    static void filesGetOwner() throws IOException {
-        Files.getOwner(readFile());
-    }
-
-    @EntitlementTest(expectedAccess = PLUGINS)
-    static void filesProbeContentType() throws IOException {
-        Files.probeContentType(readFile());
-    }
-
-    @EntitlementTest(expectedAccess = PLUGINS)
-    static void filesSetOwner() throws IOException {
-        UserPrincipal owner = EntitledActions.getFileOwner(readWriteFile());
-        Files.setOwner(readWriteFile(), owner); // set to existing owner, just trying to execute the method
     }
 
     @EntitlementTest(expectedAccess = PLUGINS)
@@ -498,6 +476,5 @@
         new Scanner(readFile().toFile(), "UTF-8");
     }
 
->>>>>>> 877963c6
     private FileCheckActions() {}
 }
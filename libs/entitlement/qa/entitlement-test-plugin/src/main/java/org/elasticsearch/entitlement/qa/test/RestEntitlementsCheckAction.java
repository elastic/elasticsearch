/*
 * Copyright Elasticsearch B.V. and/or licensed to Elasticsearch B.V. under one
 * or more contributor license agreements. Licensed under the "Elastic License
 * 2.0", the "GNU Affero General Public License v3.0 only", and the "Server Side
 * Public License v 1"; you may not use this file except in compliance with, at
 * your election, the "Elastic License 2.0", the "GNU Affero General Public
 * License v3.0 only", or the "Server Side Public License, v 1".
 */

package org.elasticsearch.entitlement.qa.test;

import org.elasticsearch.client.internal.node.NodeClient;
import org.elasticsearch.common.Strings;
import org.elasticsearch.core.CheckedRunnable;
import org.elasticsearch.core.SuppressForbidden;
import org.elasticsearch.logging.LogManager;
import org.elasticsearch.logging.Logger;
import org.elasticsearch.rest.BaseRestHandler;
import org.elasticsearch.rest.RestRequest;
import org.elasticsearch.rest.RestResponse;
import org.elasticsearch.rest.RestStatus;

import java.io.IOException;
import java.lang.reflect.InvocationTargetException;
import java.lang.reflect.Method;
import java.lang.reflect.Modifier;
import java.net.DatagramPacket;
import java.net.DatagramSocket;
import java.net.HttpURLConnection;
import java.net.InetAddress;
import java.net.InetSocketAddress;
import java.net.MalformedURLException;
import java.net.NetworkInterface;
import java.net.ProxySelector;
import java.net.ResponseCache;
import java.net.ServerSocket;
import java.net.Socket;
import java.net.SocketException;
import java.net.URL;
import java.net.URLClassLoader;
import java.net.URLConnection;
import java.net.URLStreamHandler;
import java.net.spi.URLStreamHandlerProvider;
import java.security.NoSuchAlgorithmException;
import java.util.ArrayList;
import java.util.List;
import java.util.Map;
import java.util.Map.Entry;
import java.util.Set;
import java.util.function.Function;
import java.util.stream.Collectors;
import java.util.stream.Stream;

import javax.net.ssl.HttpsURLConnection;
import javax.net.ssl.SSLContext;

import static java.util.Map.entry;
import static org.elasticsearch.entitlement.qa.test.EntitlementTest.ExpectedAccess.PLUGINS;
import static org.elasticsearch.entitlement.qa.test.RestEntitlementsCheckAction.CheckAction.alwaysDenied;
import static org.elasticsearch.entitlement.qa.test.RestEntitlementsCheckAction.CheckAction.deniedToPlugins;
import static org.elasticsearch.entitlement.qa.test.RestEntitlementsCheckAction.CheckAction.forPlugins;
import static org.elasticsearch.rest.RestRequest.Method.GET;

@SuppressWarnings("unused")
public class RestEntitlementsCheckAction extends BaseRestHandler {
    private static final Logger logger = LogManager.getLogger(RestEntitlementsCheckAction.class);

    record CheckAction(CheckedRunnable<Exception> action, boolean isAlwaysDeniedToPlugins, Integer fromJavaVersion) {
        /**
         * These cannot be granted to plugins, so our test plugins cannot test the "allowed" case.
         */
        static CheckAction deniedToPlugins(CheckedRunnable<Exception> action) {
            return new CheckAction(action, true, null);
        }

        static CheckAction forPlugins(CheckedRunnable<Exception> action) {
            return new CheckAction(action, false, null);
        }

        static CheckAction alwaysDenied(CheckedRunnable<Exception> action) {
            return new CheckAction(action, true, null);
        }
    }

    private static final Map<String, CheckAction> checkActions = Stream.of(
        Stream.<Entry<String, CheckAction>>of(
            entry("create_classloader", forPlugins(RestEntitlementsCheckAction::createClassLoader)),
            entry("processBuilder_start", deniedToPlugins(RestEntitlementsCheckAction::processBuilder_start)),
            entry("processBuilder_startPipeline", deniedToPlugins(RestEntitlementsCheckAction::processBuilder_startPipeline)),
            entry("set_https_connection_properties", forPlugins(RestEntitlementsCheckAction::setHttpsConnectionProperties)),
            entry("set_default_ssl_socket_factory", alwaysDenied(RestEntitlementsCheckAction::setDefaultSSLSocketFactory)),
            entry("set_default_hostname_verifier", alwaysDenied(RestEntitlementsCheckAction::setDefaultHostnameVerifier)),
            entry("set_default_ssl_context", alwaysDenied(RestEntitlementsCheckAction::setDefaultSSLContext)),
            entry(
                "thread_setDefaultUncaughtExceptionHandler",
                alwaysDenied(RestEntitlementsCheckAction::thread$$setDefaultUncaughtExceptionHandler)
            ),
            entry("logManager", alwaysDenied(RestEntitlementsCheckAction::logManager$)),

            entry("locale_setDefault", alwaysDenied(WritePropertiesCheckActions::setDefaultLocale)),
            entry("locale_setDefaultForCategory", alwaysDenied(WritePropertiesCheckActions::setDefaultLocaleForCategory)),
            entry("timeZone_setDefault", alwaysDenied(WritePropertiesCheckActions::setDefaultTimeZone)),

            entry("system_setProperty", forPlugins(WritePropertiesCheckActions::setSystemProperty)),
            entry("system_clearProperty", forPlugins(WritePropertiesCheckActions::clearSystemProperty)),
            entry("system_setSystemProperties", alwaysDenied(WritePropertiesCheckActions::setSystemProperties)),

            // This group is a bit nasty: if entitlements don't prevent these, then networking is
            // irreparably borked for the remainder of the test run.
            entry(
                "datagramSocket_setDatagramSocketImplFactory",
                alwaysDenied(RestEntitlementsCheckAction::datagramSocket$$setDatagramSocketImplFactory)
            ),
            entry("httpURLConnection_setFollowRedirects", alwaysDenied(RestEntitlementsCheckAction::httpURLConnection$$setFollowRedirects)),
            entry("serverSocket_setSocketFactory", alwaysDenied(RestEntitlementsCheckAction::serverSocket$$setSocketFactory)),
            entry("socket_setSocketImplFactory", alwaysDenied(RestEntitlementsCheckAction::socket$$setSocketImplFactory)),
            entry("url_setURLStreamHandlerFactory", alwaysDenied(RestEntitlementsCheckAction::url$$setURLStreamHandlerFactory)),
            entry("urlConnection_setFileNameMap", alwaysDenied(RestEntitlementsCheckAction::urlConnection$$setFileNameMap)),
            entry(
                "urlConnection_setContentHandlerFactory",
                alwaysDenied(RestEntitlementsCheckAction::urlConnection$$setContentHandlerFactory)
            ),

            entry("proxySelector_setDefault", alwaysDenied(RestEntitlementsCheckAction::setDefaultProxySelector)),
            entry("responseCache_setDefault", alwaysDenied(RestEntitlementsCheckAction::setDefaultResponseCache)),
            entry(
                "createInetAddressResolverProvider",
                new CheckAction(VersionSpecificNetworkChecks::createInetAddressResolverProvider, true, 18)
            ),
            entry("createURLStreamHandlerProvider", alwaysDenied(RestEntitlementsCheckAction::createURLStreamHandlerProvider)),
            entry("createURLWithURLStreamHandler", alwaysDenied(RestEntitlementsCheckAction::createURLWithURLStreamHandler)),
            entry("createURLWithURLStreamHandler2", alwaysDenied(RestEntitlementsCheckAction::createURLWithURLStreamHandler2)),
            entry("datagram_socket_bind", forPlugins(RestEntitlementsCheckAction::bindDatagramSocket)),
            entry("datagram_socket_connect", forPlugins(RestEntitlementsCheckAction::connectDatagramSocket)),
            entry("datagram_socket_send", forPlugins(RestEntitlementsCheckAction::sendDatagramSocket)),
            entry("datagram_socket_receive", forPlugins(RestEntitlementsCheckAction::receiveDatagramSocket)),
            entry("datagram_socket_join_group", forPlugins(RestEntitlementsCheckAction::joinGroupDatagramSocket)),
            entry("datagram_socket_leave_group", forPlugins(RestEntitlementsCheckAction::leaveGroupDatagramSocket)),

            entry("create_socket_with_proxy", forPlugins(NetworkAccessCheckActions::createSocketWithProxy)),
            entry("socket_bind", forPlugins(NetworkAccessCheckActions::socketBind)),
            entry("socket_connect", forPlugins(NetworkAccessCheckActions::socketConnect)),
            entry("server_socket_bind", forPlugins(NetworkAccessCheckActions::serverSocketBind)),
            entry("server_socket_accept", forPlugins(NetworkAccessCheckActions::serverSocketAccept)),

            entry("url_open_connection_proxy", forPlugins(NetworkAccessCheckActions::urlOpenConnectionWithProxy)),
            entry("http_client_send", forPlugins(VersionSpecificNetworkChecks::httpClientSend)),
            entry("http_client_send_async", forPlugins(VersionSpecificNetworkChecks::httpClientSendAsync)),
            entry("create_ldap_cert_store", forPlugins(NetworkAccessCheckActions::createLDAPCertStore)),

            entry("server_socket_channel_bind", forPlugins(NetworkAccessCheckActions::serverSocketChannelBind)),
            entry("server_socket_channel_bind_backlog", forPlugins(NetworkAccessCheckActions::serverSocketChannelBindWithBacklog)),
            entry("server_socket_channel_accept", forPlugins(NetworkAccessCheckActions::serverSocketChannelAccept)),
            entry("asynchronous_server_socket_channel_bind", forPlugins(NetworkAccessCheckActions::asynchronousServerSocketChannelBind)),
            entry(
                "asynchronous_server_socket_channel_bind_backlog",
                forPlugins(NetworkAccessCheckActions::asynchronousServerSocketChannelBindWithBacklog)
            ),
            entry(
                "asynchronous_server_socket_channel_accept",
                forPlugins(NetworkAccessCheckActions::asynchronousServerSocketChannelAccept)
            ),
            entry(
                "asynchronous_server_socket_channel_accept_with_handler",
                forPlugins(NetworkAccessCheckActions::asynchronousServerSocketChannelAcceptWithHandler)
            ),
            entry("socket_channel_bind", forPlugins(NetworkAccessCheckActions::socketChannelBind)),
            entry("socket_channel_connect", forPlugins(NetworkAccessCheckActions::socketChannelConnect)),
            entry("asynchronous_socket_channel_bind", forPlugins(NetworkAccessCheckActions::asynchronousSocketChannelBind)),
            entry("asynchronous_socket_channel_connect", forPlugins(NetworkAccessCheckActions::asynchronousSocketChannelConnect)),
            entry(
                "asynchronous_socket_channel_connect_with_completion",
                forPlugins(NetworkAccessCheckActions::asynchronousSocketChannelConnectWithCompletion)
            ),
            entry("datagram_channel_bind", forPlugins(NetworkAccessCheckActions::datagramChannelBind)),
            entry("datagram_channel_connect", forPlugins(NetworkAccessCheckActions::datagramChannelConnect)),
            entry("datagram_channel_send", forPlugins(NetworkAccessCheckActions::datagramChannelSend)),
            entry("datagram_channel_receive", forPlugins(NetworkAccessCheckActions::datagramChannelReceive)),

            entry("runtime_load", forPlugins(LoadNativeLibrariesCheckActions::runtimeLoad)),
            entry("runtime_load_library", forPlugins(LoadNativeLibrariesCheckActions::runtimeLoadLibrary)),
            entry("system_load", forPlugins(LoadNativeLibrariesCheckActions::systemLoad)),
            entry("system_load_library", forPlugins(LoadNativeLibrariesCheckActions::systemLoadLibrary))

            // MAINTENANCE NOTE: Please don't add any more entries to this map.
            // Put new tests into their own "Actions" class using the @EntitlementTest annotation.
        ),
        getTestEntries(FileCheckActions.class),
        getTestEntries(FileStoreActions.class),
        getTestEntries(ManageThreadsActions.class),
        getTestEntries(NativeActions.class),
        getTestEntries(NioFileSystemActions.class),
<<<<<<< HEAD
        getTestEntries(PathActions.class)
=======
        getTestEntries(SpiActions.class),
        getTestEntries(SystemActions.class)
>>>>>>> fd25d3bd
    )
        .flatMap(Function.identity())
        .filter(entry -> entry.getValue().fromJavaVersion() == null || Runtime.version().feature() >= entry.getValue().fromJavaVersion())
        .collect(Collectors.toUnmodifiableMap(Entry::getKey, Entry::getValue));

    @SuppressForbidden(reason = "Need package private methods so we don't have to make them all public")
    private static Method[] getDeclaredMethods(Class<?> clazz) {
        return clazz.getDeclaredMethods();
    }

    private static Stream<Entry<String, CheckAction>> getTestEntries(Class<?> actionsClass) {
        List<Entry<String, CheckAction>> entries = new ArrayList<>();
        for (var method : getDeclaredMethods(actionsClass)) {
            var testAnnotation = method.getAnnotation(EntitlementTest.class);
            if (testAnnotation == null) {
                continue;
            }
            if (Modifier.isStatic(method.getModifiers()) == false) {
                throw new AssertionError("Entitlement test method [" + method + "] must be static");
            }
            if (method.getParameterTypes().length != 0) {
                throw new AssertionError("Entitlement test method [" + method + "] must not have parameters");
            }

            CheckedRunnable<Exception> runnable = () -> {
                try {
                    method.invoke(null);
                } catch (IllegalAccessException e) {
                    throw new AssertionError(e);
                } catch (InvocationTargetException e) {
                    if (e.getCause() instanceof Exception exc) {
                        throw exc;
                    } else {
                        throw new AssertionError(e);
                    }
                }
            };
            boolean deniedToPlugins = testAnnotation.expectedAccess() != PLUGINS;
            Integer fromJavaVersion = testAnnotation.fromJavaVersion() == -1 ? null : testAnnotation.fromJavaVersion();
            entries.add(entry(method.getName(), new CheckAction(runnable, deniedToPlugins, fromJavaVersion)));
        }
        return entries.stream();
    }

    private static void createURLStreamHandlerProvider() {
        var x = new URLStreamHandlerProvider() {
            @Override
            public URLStreamHandler createURLStreamHandler(String protocol) {
                return null;
            }
        };
    }

    @SuppressWarnings("deprecation")
    private static void createURLWithURLStreamHandler() throws MalformedURLException {
        var x = new URL("http", "host", 1234, "file", new URLStreamHandler() {
            @Override
            protected URLConnection openConnection(URL u) {
                return null;
            }
        });
    }

    @SuppressWarnings("deprecation")
    private static void createURLWithURLStreamHandler2() throws MalformedURLException {
        var x = new URL(null, "spec", new URLStreamHandler() {
            @Override
            protected URLConnection openConnection(URL u) {
                return null;
            }
        });
    }

    private static void setDefaultResponseCache() {
        ResponseCache.setDefault(null);
    }

    private static void setDefaultProxySelector() {
        ProxySelector.setDefault(null);
    }

    private static void setDefaultSSLContext() throws NoSuchAlgorithmException {
        SSLContext.setDefault(SSLContext.getDefault());
    }

    private static void setDefaultHostnameVerifier() {
        HttpsURLConnection.setDefaultHostnameVerifier((hostname, session) -> false);
    }

    private static void setDefaultSSLSocketFactory() {
        HttpsURLConnection.setDefaultSSLSocketFactory(new DummyImplementations.DummySSLSocketFactory());
    }

    private static void createClassLoader() throws IOException {
        try (var classLoader = new URLClassLoader("test", new URL[0], RestEntitlementsCheckAction.class.getClassLoader())) {
            logger.info("Created URLClassLoader [{}]", classLoader.getName());
        }
    }

    private static void processBuilder_start() throws IOException {
        new ProcessBuilder("").start();
    }

    private static void processBuilder_startPipeline() throws IOException {
        ProcessBuilder.startPipeline(List.of());
    }

    private static void setHttpsConnectionProperties() {
        new DummyImplementations.DummyHttpsURLConnection().setSSLSocketFactory(new DummyImplementations.DummySSLSocketFactory());
    }

    private static void thread$$setDefaultUncaughtExceptionHandler() {
        Thread.setDefaultUncaughtExceptionHandler(Thread.getDefaultUncaughtExceptionHandler());
    }

    private static void logManager$() {
        new java.util.logging.LogManager() {
        };
    }

    @SuppressWarnings("deprecation")
    @SuppressForbidden(reason = "We're required to prevent calls to this forbidden API")
    private static void datagramSocket$$setDatagramSocketImplFactory() throws IOException {
        DatagramSocket.setDatagramSocketImplFactory(() -> { throw new IllegalStateException(); });
    }

    private static void httpURLConnection$$setFollowRedirects() {
        HttpURLConnection.setFollowRedirects(HttpURLConnection.getFollowRedirects());
    }

    @SuppressWarnings("deprecation")
    @SuppressForbidden(reason = "We're required to prevent calls to this forbidden API")
    private static void serverSocket$$setSocketFactory() throws IOException {
        ServerSocket.setSocketFactory(() -> { throw new IllegalStateException(); });
    }

    @SuppressWarnings("deprecation")
    @SuppressForbidden(reason = "We're required to prevent calls to this forbidden API")
    private static void socket$$setSocketImplFactory() throws IOException {
        Socket.setSocketImplFactory(() -> { throw new IllegalStateException(); });
    }

    private static void url$$setURLStreamHandlerFactory() {
        URL.setURLStreamHandlerFactory(__ -> { throw new IllegalStateException(); });
    }

    private static void urlConnection$$setFileNameMap() {
        URLConnection.setFileNameMap(__ -> { throw new IllegalStateException(); });
    }

    private static void urlConnection$$setContentHandlerFactory() {
        URLConnection.setContentHandlerFactory(__ -> { throw new IllegalStateException(); });
    }

    private static void bindDatagramSocket() throws SocketException {
        try (var socket = new DatagramSocket(null)) {
            socket.bind(null);
        }
    }

    @SuppressForbidden(reason = "testing entitlements")
    private static void connectDatagramSocket() throws SocketException {
        try (var socket = new DummyImplementations.DummyDatagramSocket()) {
            socket.connect(new InetSocketAddress(1234));
        }
    }

    private static void joinGroupDatagramSocket() throws IOException {
        try (var socket = new DummyImplementations.DummyDatagramSocket()) {
            socket.joinGroup(
                new InetSocketAddress(InetAddress.getByAddress(new byte[] { (byte) 230, 0, 0, 1 }), 1234),
                NetworkInterface.getByIndex(0)
            );
        }
    }

    private static void leaveGroupDatagramSocket() throws IOException {
        try (var socket = new DummyImplementations.DummyDatagramSocket()) {
            socket.leaveGroup(
                new InetSocketAddress(InetAddress.getByAddress(new byte[] { (byte) 230, 0, 0, 1 }), 1234),
                NetworkInterface.getByIndex(0)
            );
        }
    }

    @SuppressForbidden(reason = "testing entitlements")
    private static void sendDatagramSocket() throws IOException {
        try (var socket = new DummyImplementations.DummyDatagramSocket()) {
            socket.send(new DatagramPacket(new byte[] { 0 }, 1, InetAddress.getLocalHost(), 1234));
        }
    }

    @SuppressForbidden(reason = "testing entitlements")
    private static void receiveDatagramSocket() throws IOException {
        try (var socket = new DummyImplementations.DummyDatagramSocket()) {
            socket.receive(new DatagramPacket(new byte[1], 1, InetAddress.getLocalHost(), 1234));
        }
    }

    public static Set<String> getCheckActionsAllowedInPlugins() {
        return checkActions.entrySet()
            .stream()
            .filter(kv -> kv.getValue().isAlwaysDeniedToPlugins() == false)
            .map(Entry::getKey)
            .collect(Collectors.toSet());
    }

    public static Set<String> getAllCheckActions() {
        return checkActions.keySet();
    }

    @Override
    public List<Route> routes() {
        return List.of(new Route(GET, "/_entitlement_check"));
    }

    @Override
    public String getName() {
        return "check_entitlement_action";
    }

    @Override
    protected RestChannelConsumer prepareRequest(RestRequest request, NodeClient client) {
        logger.debug("RestEntitlementsCheckAction rest handler [{}]", request.path());
        var actionName = request.param("action");
        if (Strings.isNullOrEmpty(actionName)) {
            throw new IllegalArgumentException("Missing action parameter");
        }
        var checkAction = checkActions.get(actionName);
        if (checkAction == null) {
            throw new IllegalArgumentException(Strings.format("Unknown action [%s]", actionName));
        }

        return channel -> {
            logger.info("Calling check action [{}]", actionName);
            checkAction.action().run();
            logger.debug("Check action [{}] returned", actionName);
            channel.sendResponse(new RestResponse(RestStatus.OK, Strings.format("Succesfully executed action [%s]", actionName)));
        };
    }

}<|MERGE_RESOLUTION|>--- conflicted
+++ resolved
@@ -190,12 +190,9 @@
         getTestEntries(ManageThreadsActions.class),
         getTestEntries(NativeActions.class),
         getTestEntries(NioFileSystemActions.class),
-<<<<<<< HEAD
-        getTestEntries(PathActions.class)
-=======
+        getTestEntries(PathActions.class),
         getTestEntries(SpiActions.class),
         getTestEntries(SystemActions.class)
->>>>>>> fd25d3bd
     )
         .flatMap(Function.identity())
         .filter(entry -> entry.getValue().fromJavaVersion() == null || Runtime.version().feature() >= entry.getValue().fromJavaVersion())

--- conflicted
+++ resolved
@@ -189,11 +189,8 @@
         getTestEntries(FileStoreActions.class),
         getTestEntries(ManageThreadsActions.class),
         getTestEntries(NativeActions.class),
-<<<<<<< HEAD
         getTestEntries(NioChannelsActions.class),
-=======
         getTestEntries(NioFilesActions.class),
->>>>>>> 20b829fc
         getTestEntries(NioFileSystemActions.class),
         getTestEntries(PathActions.class),
         getTestEntries(SpiActions.class),

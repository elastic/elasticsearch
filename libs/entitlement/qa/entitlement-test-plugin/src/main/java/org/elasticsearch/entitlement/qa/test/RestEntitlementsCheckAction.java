/*
 * Copyright Elasticsearch B.V. and/or licensed to Elasticsearch B.V. under one
 * or more contributor license agreements. Licensed under the "Elastic License
 * 2.0", the "GNU Affero General Public License v3.0 only", and the "Server Side
 * Public License v 1"; you may not use this file except in compliance with, at
 * your election, the "Elastic License 2.0", the "GNU Affero General Public
 * License v3.0 only", or the "Server Side Public License, v 1".
 */

package org.elasticsearch.entitlement.qa.test;

import org.elasticsearch.client.internal.node.NodeClient;
import org.elasticsearch.common.Strings;
import org.elasticsearch.core.CheckedRunnable;
import org.elasticsearch.core.SuppressForbidden;
import org.elasticsearch.entitlement.qa.test.DummyImplementations.DummyLocaleServiceProvider;
import org.elasticsearch.logging.LogManager;
import org.elasticsearch.logging.Logger;
import org.elasticsearch.rest.BaseRestHandler;
import org.elasticsearch.rest.RestRequest;
import org.elasticsearch.rest.RestResponse;
import org.elasticsearch.rest.RestStatus;

import java.io.IOException;
import java.lang.reflect.InvocationTargetException;
import java.lang.reflect.Method;
import java.lang.reflect.Modifier;
import java.net.DatagramPacket;
import java.net.DatagramSocket;
import java.net.HttpURLConnection;
import java.net.InetAddress;
import java.net.InetSocketAddress;
import java.net.MalformedURLException;
import java.net.NetworkInterface;
import java.net.ProxySelector;
import java.net.ResponseCache;
import java.net.ServerSocket;
import java.net.Socket;
import java.net.SocketException;
import java.net.URL;
import java.net.URLClassLoader;
import java.net.URLConnection;
import java.net.URLStreamHandler;
import java.net.spi.URLStreamHandlerProvider;
import java.security.NoSuchAlgorithmException;
import java.util.ArrayList;
import java.util.List;
import java.util.Map;
import java.util.Map.Entry;
import java.util.Set;
import java.util.stream.Collectors;
import java.util.stream.Stream;

import javax.net.ssl.HttpsURLConnection;
import javax.net.ssl.SSLContext;

import static java.util.Map.entry;
import static org.elasticsearch.entitlement.qa.test.EntitlementTest.ExpectedAccess.PLUGINS;
import static org.elasticsearch.entitlement.qa.test.RestEntitlementsCheckAction.CheckAction.alwaysDenied;
import static org.elasticsearch.entitlement.qa.test.RestEntitlementsCheckAction.CheckAction.deniedToPlugins;
import static org.elasticsearch.entitlement.qa.test.RestEntitlementsCheckAction.CheckAction.forPlugins;
import static org.elasticsearch.rest.RestRequest.Method.GET;

@SuppressWarnings("unused")
public class RestEntitlementsCheckAction extends BaseRestHandler {
    private static final Logger logger = LogManager.getLogger(RestEntitlementsCheckAction.class);

    record CheckAction(CheckedRunnable<Exception> action, boolean isAlwaysDeniedToPlugins, Integer fromJavaVersion) {
        /**
         * These cannot be granted to plugins, so our test plugins cannot test the "allowed" case.
         */
        static CheckAction deniedToPlugins(CheckedRunnable<Exception> action) {
            return new CheckAction(action, true, null);
        }

        static CheckAction forPlugins(CheckedRunnable<Exception> action) {
            return new CheckAction(action, false, null);
        }

        static CheckAction alwaysDenied(CheckedRunnable<Exception> action) {
            return new CheckAction(action, true, null);
        }
    }

    private static final Map<String, CheckAction> checkActions = Stream.concat(
        Stream.<Entry<String, CheckAction>>of(
<<<<<<< HEAD
            entry("static_reflection", deniedToPlugins(RestEntitlementsCheckAction::staticMethodNeverEntitledViaReflection)),
            entry("nonstatic_reflection", deniedToPlugins(RestEntitlementsCheckAction::nonstaticMethodNeverEntitledViaReflection)),
            entry("constructor_reflection", deniedToPlugins(RestEntitlementsCheckAction::constructorNeverEntitledViaReflection)),
=======
            entry("runtime_exit", deniedToPlugins(RestEntitlementsCheckAction::runtimeExit)),
            entry("runtime_halt", deniedToPlugins(RestEntitlementsCheckAction::runtimeHalt)),
            entry("system_exit", deniedToPlugins(RestEntitlementsCheckAction::systemExit)),
>>>>>>> 6389dfc2
            entry("create_classloader", forPlugins(RestEntitlementsCheckAction::createClassLoader)),
            entry("processBuilder_start", deniedToPlugins(RestEntitlementsCheckAction::processBuilder_start)),
            entry("processBuilder_startPipeline", deniedToPlugins(RestEntitlementsCheckAction::processBuilder_startPipeline)),
            entry("set_https_connection_properties", forPlugins(RestEntitlementsCheckAction::setHttpsConnectionProperties)),
            entry("set_default_ssl_socket_factory", alwaysDenied(RestEntitlementsCheckAction::setDefaultSSLSocketFactory)),
            entry("set_default_hostname_verifier", alwaysDenied(RestEntitlementsCheckAction::setDefaultHostnameVerifier)),
            entry("set_default_ssl_context", alwaysDenied(RestEntitlementsCheckAction::setDefaultSSLContext)),
            entry(
                "thread_setDefaultUncaughtExceptionHandler",
                alwaysDenied(RestEntitlementsCheckAction::thread$$setDefaultUncaughtExceptionHandler)
            ),
            entry("logManager", alwaysDenied(RestEntitlementsCheckAction::logManager$)),

            entry("locale_setDefault", alwaysDenied(WritePropertiesCheckActions::setDefaultLocale)),
            entry("locale_setDefaultForCategory", alwaysDenied(WritePropertiesCheckActions::setDefaultLocaleForCategory)),
            entry("timeZone_setDefault", alwaysDenied(WritePropertiesCheckActions::setDefaultTimeZone)),

            entry("system_setProperty", forPlugins(WritePropertiesCheckActions::setSystemProperty)),
            entry("system_clearProperty", forPlugins(WritePropertiesCheckActions::clearSystemProperty)),
            entry("system_setSystemProperties", alwaysDenied(WritePropertiesCheckActions::setSystemProperties)),

            // This group is a bit nasty: if entitlements don't prevent these, then networking is
            // irreparably borked for the remainder of the test run.
            entry(
                "datagramSocket_setDatagramSocketImplFactory",
                alwaysDenied(RestEntitlementsCheckAction::datagramSocket$$setDatagramSocketImplFactory)
            ),
            entry("httpURLConnection_setFollowRedirects", alwaysDenied(RestEntitlementsCheckAction::httpURLConnection$$setFollowRedirects)),
            entry("serverSocket_setSocketFactory", alwaysDenied(RestEntitlementsCheckAction::serverSocket$$setSocketFactory)),
            entry("socket_setSocketImplFactory", alwaysDenied(RestEntitlementsCheckAction::socket$$setSocketImplFactory)),
            entry("url_setURLStreamHandlerFactory", alwaysDenied(RestEntitlementsCheckAction::url$$setURLStreamHandlerFactory)),
            entry("urlConnection_setFileNameMap", alwaysDenied(RestEntitlementsCheckAction::urlConnection$$setFileNameMap)),
            entry(
                "urlConnection_setContentHandlerFactory",
                alwaysDenied(RestEntitlementsCheckAction::urlConnection$$setContentHandlerFactory)
            ),

            entry("proxySelector_setDefault", alwaysDenied(RestEntitlementsCheckAction::setDefaultProxySelector)),
            entry("responseCache_setDefault", alwaysDenied(RestEntitlementsCheckAction::setDefaultResponseCache)),
            entry(
                "createInetAddressResolverProvider",
                new CheckAction(VersionSpecificNetworkChecks::createInetAddressResolverProvider, true, 18)
            ),
            entry("createURLStreamHandlerProvider", alwaysDenied(RestEntitlementsCheckAction::createURLStreamHandlerProvider)),
            entry("createURLWithURLStreamHandler", alwaysDenied(RestEntitlementsCheckAction::createURLWithURLStreamHandler)),
            entry("createURLWithURLStreamHandler2", alwaysDenied(RestEntitlementsCheckAction::createURLWithURLStreamHandler2)),
            entry("datagram_socket_bind", forPlugins(RestEntitlementsCheckAction::bindDatagramSocket)),
            entry("datagram_socket_connect", forPlugins(RestEntitlementsCheckAction::connectDatagramSocket)),
            entry("datagram_socket_send", forPlugins(RestEntitlementsCheckAction::sendDatagramSocket)),
            entry("datagram_socket_receive", forPlugins(RestEntitlementsCheckAction::receiveDatagramSocket)),
            entry("datagram_socket_join_group", forPlugins(RestEntitlementsCheckAction::joinGroupDatagramSocket)),
            entry("datagram_socket_leave_group", forPlugins(RestEntitlementsCheckAction::leaveGroupDatagramSocket)),

            entry("create_socket_with_proxy", forPlugins(NetworkAccessCheckActions::createSocketWithProxy)),
            entry("socket_bind", forPlugins(NetworkAccessCheckActions::socketBind)),
            entry("socket_connect", forPlugins(NetworkAccessCheckActions::socketConnect)),
            entry("server_socket_bind", forPlugins(NetworkAccessCheckActions::serverSocketBind)),
            entry("server_socket_accept", forPlugins(NetworkAccessCheckActions::serverSocketAccept)),

            entry("url_open_connection_proxy", forPlugins(NetworkAccessCheckActions::urlOpenConnectionWithProxy)),
            entry("http_client_send", forPlugins(VersionSpecificNetworkChecks::httpClientSend)),
            entry("http_client_send_async", forPlugins(VersionSpecificNetworkChecks::httpClientSendAsync)),
            entry("create_ldap_cert_store", forPlugins(NetworkAccessCheckActions::createLDAPCertStore)),

            entry("server_socket_channel_bind", forPlugins(NetworkAccessCheckActions::serverSocketChannelBind)),
            entry("server_socket_channel_bind_backlog", forPlugins(NetworkAccessCheckActions::serverSocketChannelBindWithBacklog)),
            entry("server_socket_channel_accept", forPlugins(NetworkAccessCheckActions::serverSocketChannelAccept)),
            entry("asynchronous_server_socket_channel_bind", forPlugins(NetworkAccessCheckActions::asynchronousServerSocketChannelBind)),
            entry(
                "asynchronous_server_socket_channel_bind_backlog",
                forPlugins(NetworkAccessCheckActions::asynchronousServerSocketChannelBindWithBacklog)
            ),
            entry(
                "asynchronous_server_socket_channel_accept",
                forPlugins(NetworkAccessCheckActions::asynchronousServerSocketChannelAccept)
            ),
            entry(
                "asynchronous_server_socket_channel_accept_with_handler",
                forPlugins(NetworkAccessCheckActions::asynchronousServerSocketChannelAcceptWithHandler)
            ),
            entry("socket_channel_bind", forPlugins(NetworkAccessCheckActions::socketChannelBind)),
            entry("socket_channel_connect", forPlugins(NetworkAccessCheckActions::socketChannelConnect)),
            entry("asynchronous_socket_channel_bind", forPlugins(NetworkAccessCheckActions::asynchronousSocketChannelBind)),
            entry("asynchronous_socket_channel_connect", forPlugins(NetworkAccessCheckActions::asynchronousSocketChannelConnect)),
            entry(
                "asynchronous_socket_channel_connect_with_completion",
                forPlugins(NetworkAccessCheckActions::asynchronousSocketChannelConnectWithCompletion)
            ),
            entry("datagram_channel_bind", forPlugins(NetworkAccessCheckActions::datagramChannelBind)),
            entry("datagram_channel_connect", forPlugins(NetworkAccessCheckActions::datagramChannelConnect)),
            entry("datagram_channel_send", forPlugins(NetworkAccessCheckActions::datagramChannelSend)),
            entry("datagram_channel_receive", forPlugins(NetworkAccessCheckActions::datagramChannelReceive)),

            entry("runtime_load", forPlugins(LoadNativeLibrariesCheckActions::runtimeLoad)),
            entry("runtime_load_library", forPlugins(LoadNativeLibrariesCheckActions::runtimeLoadLibrary)),
            entry("system_load", forPlugins(LoadNativeLibrariesCheckActions::systemLoad)),
            entry("system_load_library", forPlugins(LoadNativeLibrariesCheckActions::systemLoadLibrary)),
            entry("enable_native_access", new CheckAction(VersionSpecificNativeChecks::enableNativeAccess, false, 22)),
            entry("address_target_layout", new CheckAction(VersionSpecificNativeChecks::addressLayoutWithTargetLayout, false, 22)),
            entry("donwncall_handle", new CheckAction(VersionSpecificNativeChecks::linkerDowncallHandle, false, 22)),
            entry(
                "donwncall_handle_with_address",
                new CheckAction(VersionSpecificNativeChecks::linkerDowncallHandleWithAddress, false, 22)
            ),
            entry("upcall_stub", new CheckAction(VersionSpecificNativeChecks::linkerUpcallStub, false, 22)),
            entry("reinterpret", new CheckAction(VersionSpecificNativeChecks::memorySegmentReinterpret, false, 22)),
            entry("reinterpret_cleanup", new CheckAction(VersionSpecificNativeChecks::memorySegmentReinterpretWithCleanup, false, 22)),
            entry(
                "reinterpret_size_cleanup",
                new CheckAction(VersionSpecificNativeChecks::memorySegmentReinterpretWithSizeAndCleanup, false, 22)
            ),
            entry("symbol_lookup_name", new CheckAction(VersionSpecificNativeChecks::symbolLookupWithName, false, 22)),
            entry("symbol_lookup_path", new CheckAction(VersionSpecificNativeChecks::symbolLookupWithPath, false, 22))
        ),
        getTestEntries(FileCheckActions.class)
    )
        .filter(entry -> entry.getValue().fromJavaVersion() == null || Runtime.version().feature() >= entry.getValue().fromJavaVersion())
        .collect(Collectors.toUnmodifiableMap(Entry::getKey, Entry::getValue));

    @SuppressForbidden(reason = "Need package private methods so we don't have to make them all public")
    private static Method[] getDeclaredMethods(Class<?> clazz) {
        return clazz.getDeclaredMethods();
    }

    private static Stream<Entry<String, CheckAction>> getTestEntries(Class<?> actionsClass) {
        List<Entry<String, CheckAction>> entries = new ArrayList<>();
        for (var method : getDeclaredMethods(actionsClass)) {
            var testAnnotation = method.getAnnotation(EntitlementTest.class);
            if (testAnnotation == null) {
                continue;
            }
            if (Modifier.isStatic(method.getModifiers()) == false) {
                throw new AssertionError("Entitlement test method [" + method + "] must be static");
            }
            if (method.getParameterTypes().length != 0) {
                throw new AssertionError("Entitlement test method [" + method + "] must not have parameters");
            }

            CheckedRunnable<Exception> runnable = () -> {
                try {
                    method.invoke(null);
                } catch (IllegalAccessException e) {
                    throw new AssertionError(e);
                } catch (InvocationTargetException e) {
                    if (e.getCause() instanceof Exception exc) {
                        throw exc;
                    } else {
                        throw new AssertionError(e);
                    }
                }
            };
            boolean deniedToPlugins = testAnnotation.expectedAccess() == PLUGINS;
            Integer fromJavaVersion = testAnnotation.fromJavaVersion() == -1 ? null : testAnnotation.fromJavaVersion();
            entries.add(entry(method.getName(), new CheckAction(runnable, deniedToPlugins, fromJavaVersion)));
        }
        return entries.stream();
    }

    private static void createURLStreamHandlerProvider() {
        var x = new URLStreamHandlerProvider() {
            @Override
            public URLStreamHandler createURLStreamHandler(String protocol) {
                return null;
            }
        };
    }

    @SuppressWarnings("deprecation")
    private static void createURLWithURLStreamHandler() throws MalformedURLException {
        var x = new URL("http", "host", 1234, "file", new URLStreamHandler() {
            @Override
            protected URLConnection openConnection(URL u) {
                return null;
            }
        });
    }

    @SuppressWarnings("deprecation")
    private static void createURLWithURLStreamHandler2() throws MalformedURLException {
        var x = new URL(null, "spec", new URLStreamHandler() {
            @Override
            protected URLConnection openConnection(URL u) {
                return null;
            }
        });
    }

    private static void setDefaultResponseCache() {
        ResponseCache.setDefault(null);
    }

    private static void setDefaultProxySelector() {
        ProxySelector.setDefault(null);
    }

    private static void setDefaultSSLContext() throws NoSuchAlgorithmException {
        SSLContext.setDefault(SSLContext.getDefault());
    }

    private static void setDefaultHostnameVerifier() {
        HttpsURLConnection.setDefaultHostnameVerifier((hostname, session) -> false);
    }

    private static void setDefaultSSLSocketFactory() {
        HttpsURLConnection.setDefaultSSLSocketFactory(new DummyImplementations.DummySSLSocketFactory());
    }

<<<<<<< HEAD
    private static void staticMethodNeverEntitledViaReflection() throws Exception {
        Method systemExit = System.class.getMethod("exit", int.class);
        systemExit.invoke(null, 123);
=======
    @SuppressForbidden(reason = "Specifically testing Runtime.exit")
    private static void runtimeExit() {
        Runtime.getRuntime().exit(123);
    }

    @SuppressForbidden(reason = "Specifically testing Runtime.halt")
    private static void runtimeHalt() {
        Runtime.getRuntime().halt(123);
    }

    @SuppressForbidden(reason = "Specifically testing System.exit")
    private static void systemExit() {
        System.exit(123);
>>>>>>> 6389dfc2
    }

    private static void createClassLoader() throws IOException {
        try (var classLoader = new URLClassLoader("test", new URL[0], RestEntitlementsCheckAction.class.getClassLoader())) {
            logger.info("Created URLClassLoader [{}]", classLoader.getName());
        }
    }

    private static void processBuilder_start() throws IOException {
        new ProcessBuilder("").start();
    }

    private static void processBuilder_startPipeline() throws IOException {
        ProcessBuilder.startPipeline(List.of());
    }

    private static void setHttpsConnectionProperties() {
        new DummyImplementations.DummyHttpsURLConnection().setSSLSocketFactory(new DummyImplementations.DummySSLSocketFactory());
    }

    private static void thread$$setDefaultUncaughtExceptionHandler() {
        Thread.setDefaultUncaughtExceptionHandler(Thread.getDefaultUncaughtExceptionHandler());
    }

<<<<<<< HEAD
    private static void constructorNeverEntitledViaReflection() throws Exception {
        DummyLocaleServiceProvider.class.getConstructor().newInstance();
=======
    private static void localeServiceProvider$() {
        new DummyLocaleServiceProvider();
    }

    private static void breakIteratorProvider$() {
        new DummyBreakIteratorProvider();
    }

    private static void collatorProvider$() {
        new DummyCollatorProvider();
    }

    private static void dateFormatProvider$() {
        new DummyDateFormatProvider();
    }

    private static void dateFormatSymbolsProvider$() {
        new DummyDateFormatSymbolsProvider();
    }

    private static void decimalFormatSymbolsProvider$() {
        new DummyDecimalFormatSymbolsProvider();
    }

    private static void numberFormatProvider$() {
        new DummyNumberFormatProvider();
    }

    private static void calendarDataProvider$() {
        new DummyCalendarDataProvider();
    }

    private static void calendarNameProvider$() {
        new DummyCalendarNameProvider();
    }

    private static void currencyNameProvider$() {
        new DummyCurrencyNameProvider();
    }

    private static void localeNameProvider$() {
        new DummyLocaleNameProvider();
    }

    private static void timeZoneNameProvider$() {
        new DummyTimeZoneNameProvider();
>>>>>>> 6389dfc2
    }

    private static void logManager$() {
        new java.util.logging.LogManager() {
        };
    }

    @SuppressWarnings("deprecation")
    @SuppressForbidden(reason = "We're required to prevent calls to this forbidden API")
    private static void datagramSocket$$setDatagramSocketImplFactory() throws IOException {
        DatagramSocket.setDatagramSocketImplFactory(() -> { throw new IllegalStateException(); });
    }

    private static void httpURLConnection$$setFollowRedirects() {
        HttpURLConnection.setFollowRedirects(HttpURLConnection.getFollowRedirects());
    }

    @SuppressWarnings("deprecation")
    @SuppressForbidden(reason = "We're required to prevent calls to this forbidden API")
    private static void serverSocket$$setSocketFactory() throws IOException {
        ServerSocket.setSocketFactory(() -> { throw new IllegalStateException(); });
    }

    @SuppressWarnings("deprecation")
    @SuppressForbidden(reason = "We're required to prevent calls to this forbidden API")
    private static void socket$$setSocketImplFactory() throws IOException {
        Socket.setSocketImplFactory(() -> { throw new IllegalStateException(); });
    }

    private static void url$$setURLStreamHandlerFactory() {
        URL.setURLStreamHandlerFactory(__ -> { throw new IllegalStateException(); });
    }

    private static void urlConnection$$setFileNameMap() {
        URLConnection.setFileNameMap(__ -> { throw new IllegalStateException(); });
    }

    private static void urlConnection$$setContentHandlerFactory() {
        URLConnection.setContentHandlerFactory(__ -> { throw new IllegalStateException(); });
    }

    private static void bindDatagramSocket() throws SocketException {
        try (var socket = new DatagramSocket(null)) {
            socket.bind(null);
        }
    }

    @SuppressForbidden(reason = "testing entitlements")
    private static void connectDatagramSocket() throws SocketException {
        try (var socket = new DummyImplementations.DummyDatagramSocket()) {
            socket.connect(new InetSocketAddress(1234));
        }
    }

    private static void joinGroupDatagramSocket() throws IOException {
        try (var socket = new DummyImplementations.DummyDatagramSocket()) {
            socket.joinGroup(
                new InetSocketAddress(InetAddress.getByAddress(new byte[] { (byte) 230, 0, 0, 1 }), 1234),
                NetworkInterface.getByIndex(0)
            );
        }
    }

    private static void leaveGroupDatagramSocket() throws IOException {
        try (var socket = new DummyImplementations.DummyDatagramSocket()) {
            socket.leaveGroup(
                new InetSocketAddress(InetAddress.getByAddress(new byte[] { (byte) 230, 0, 0, 1 }), 1234),
                NetworkInterface.getByIndex(0)
            );
        }
    }

    @SuppressForbidden(reason = "testing entitlements")
    private static void sendDatagramSocket() throws IOException {
        try (var socket = new DummyImplementations.DummyDatagramSocket()) {
            socket.send(new DatagramPacket(new byte[] { 0 }, 1, InetAddress.getLocalHost(), 1234));
        }
    }

    @SuppressForbidden(reason = "testing entitlements")
    private static void receiveDatagramSocket() throws IOException {
        try (var socket = new DummyImplementations.DummyDatagramSocket()) {
            socket.receive(new DatagramPacket(new byte[1], 1, InetAddress.getLocalHost(), 1234));
        }
    }

    public static Set<String> getCheckActionsAllowedInPlugins() {
        return checkActions.entrySet()
            .stream()
            .filter(kv -> kv.getValue().isAlwaysDeniedToPlugins() == false)
            .map(Entry::getKey)
            .collect(Collectors.toSet());
    }

    public static Set<String> getAllCheckActions() {
        return checkActions.keySet();
    }

    @Override
    public List<Route> routes() {
        return List.of(new Route(GET, "/_entitlement_check"));
    }

    @Override
    public String getName() {
        return "check_entitlement_action";
    }

    @Override
    protected RestChannelConsumer prepareRequest(RestRequest request, NodeClient client) {
        logger.debug("RestEntitlementsCheckAction rest handler [{}]", request.path());
        var actionName = request.param("action");
        if (Strings.isNullOrEmpty(actionName)) {
            throw new IllegalArgumentException("Missing action parameter");
        }
        var checkAction = checkActions.get(actionName);
        if (checkAction == null) {
            throw new IllegalArgumentException(Strings.format("Unknown action [%s]", actionName));
        }

        return channel -> {
            logger.info("Calling check action [{}]", actionName);
            checkAction.action().run();
            channel.sendResponse(new RestResponse(RestStatus.OK, Strings.format("Succesfully executed action [%s]", actionName)));
        };
    }
}<|MERGE_RESOLUTION|>--- conflicted
+++ resolved
@@ -48,6 +48,7 @@
 import java.util.Map;
 import java.util.Map.Entry;
 import java.util.Set;
+import java.util.function.Function;
 import java.util.stream.Collectors;
 import java.util.stream.Stream;
 
@@ -82,17 +83,8 @@
         }
     }
 
-    private static final Map<String, CheckAction> checkActions = Stream.concat(
+    private static final Map<String, CheckAction> checkActions = Stream.of(
         Stream.<Entry<String, CheckAction>>of(
-<<<<<<< HEAD
-            entry("static_reflection", deniedToPlugins(RestEntitlementsCheckAction::staticMethodNeverEntitledViaReflection)),
-            entry("nonstatic_reflection", deniedToPlugins(RestEntitlementsCheckAction::nonstaticMethodNeverEntitledViaReflection)),
-            entry("constructor_reflection", deniedToPlugins(RestEntitlementsCheckAction::constructorNeverEntitledViaReflection)),
-=======
-            entry("runtime_exit", deniedToPlugins(RestEntitlementsCheckAction::runtimeExit)),
-            entry("runtime_halt", deniedToPlugins(RestEntitlementsCheckAction::runtimeHalt)),
-            entry("system_exit", deniedToPlugins(RestEntitlementsCheckAction::systemExit)),
->>>>>>> 6389dfc2
             entry("create_classloader", forPlugins(RestEntitlementsCheckAction::createClassLoader)),
             entry("processBuilder_start", deniedToPlugins(RestEntitlementsCheckAction::processBuilder_start)),
             entry("processBuilder_startPipeline", deniedToPlugins(RestEntitlementsCheckAction::processBuilder_startPipeline)),
@@ -207,8 +199,11 @@
             entry("symbol_lookup_name", new CheckAction(VersionSpecificNativeChecks::symbolLookupWithName, false, 22)),
             entry("symbol_lookup_path", new CheckAction(VersionSpecificNativeChecks::symbolLookupWithPath, false, 22))
         ),
-        getTestEntries(FileCheckActions.class)
+        getTestEntries(FileCheckActions.class),
+        getTestEntries(SpiActions.class),
+        getTestEntries(SystemActions.class)
     )
+        .flatMap(Function.identity())
         .filter(entry -> entry.getValue().fromJavaVersion() == null || Runtime.version().feature() >= entry.getValue().fromJavaVersion())
         .collect(Collectors.toUnmodifiableMap(Entry::getKey, Entry::getValue));
 
@@ -300,27 +295,6 @@
         HttpsURLConnection.setDefaultSSLSocketFactory(new DummyImplementations.DummySSLSocketFactory());
     }
 
-<<<<<<< HEAD
-    private static void staticMethodNeverEntitledViaReflection() throws Exception {
-        Method systemExit = System.class.getMethod("exit", int.class);
-        systemExit.invoke(null, 123);
-=======
-    @SuppressForbidden(reason = "Specifically testing Runtime.exit")
-    private static void runtimeExit() {
-        Runtime.getRuntime().exit(123);
-    }
-
-    @SuppressForbidden(reason = "Specifically testing Runtime.halt")
-    private static void runtimeHalt() {
-        Runtime.getRuntime().halt(123);
-    }
-
-    @SuppressForbidden(reason = "Specifically testing System.exit")
-    private static void systemExit() {
-        System.exit(123);
->>>>>>> 6389dfc2
-    }
-
     private static void createClassLoader() throws IOException {
         try (var classLoader = new URLClassLoader("test", new URL[0], RestEntitlementsCheckAction.class.getClassLoader())) {
             logger.info("Created URLClassLoader [{}]", classLoader.getName());
@@ -341,59 +315,6 @@
 
     private static void thread$$setDefaultUncaughtExceptionHandler() {
         Thread.setDefaultUncaughtExceptionHandler(Thread.getDefaultUncaughtExceptionHandler());
-    }
-
-<<<<<<< HEAD
-    private static void constructorNeverEntitledViaReflection() throws Exception {
-        DummyLocaleServiceProvider.class.getConstructor().newInstance();
-=======
-    private static void localeServiceProvider$() {
-        new DummyLocaleServiceProvider();
-    }
-
-    private static void breakIteratorProvider$() {
-        new DummyBreakIteratorProvider();
-    }
-
-    private static void collatorProvider$() {
-        new DummyCollatorProvider();
-    }
-
-    private static void dateFormatProvider$() {
-        new DummyDateFormatProvider();
-    }
-
-    private static void dateFormatSymbolsProvider$() {
-        new DummyDateFormatSymbolsProvider();
-    }
-
-    private static void decimalFormatSymbolsProvider$() {
-        new DummyDecimalFormatSymbolsProvider();
-    }
-
-    private static void numberFormatProvider$() {
-        new DummyNumberFormatProvider();
-    }
-
-    private static void calendarDataProvider$() {
-        new DummyCalendarDataProvider();
-    }
-
-    private static void calendarNameProvider$() {
-        new DummyCalendarNameProvider();
-    }
-
-    private static void currencyNameProvider$() {
-        new DummyCurrencyNameProvider();
-    }
-
-    private static void localeNameProvider$() {
-        new DummyLocaleNameProvider();
-    }
-
-    private static void timeZoneNameProvider$() {
-        new DummyTimeZoneNameProvider();
->>>>>>> 6389dfc2
     }
 
     private static void logManager$() {

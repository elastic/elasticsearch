/*
 * Copyright Elasticsearch B.V. and/or licensed to Elasticsearch B.V. under one
 * or more contributor license agreements. Licensed under the "Elastic License
 * 2.0", the "GNU Affero General Public License v3.0 only", and the "Server Side
 * Public License v 1"; you may not use this file except in compliance with, at
 * your election, the "Elastic License 2.0", the "GNU Affero General Public
 * License v3.0 only", or the "Server Side Public License, v 1".
 */

package org.elasticsearch.entitlement.bootstrap;

import com.sun.tools.attach.AgentInitializationException;
import com.sun.tools.attach.AgentLoadException;
import com.sun.tools.attach.AttachNotSupportedException;
import com.sun.tools.attach.VirtualMachine;

import org.elasticsearch.core.CheckedConsumer;
import org.elasticsearch.core.SuppressForbidden;
import org.elasticsearch.entitlement.initialization.EntitlementInitialization;
import org.elasticsearch.entitlement.runtime.api.NotEntitledException;
import org.elasticsearch.entitlement.runtime.policy.Policy;
import org.elasticsearch.logging.LogManager;
import org.elasticsearch.logging.Logger;

import java.io.IOException;
import java.lang.reflect.InvocationTargetException;
import java.nio.file.Files;
import java.nio.file.Path;
import java.util.Map;
import java.util.function.Function;
import java.util.stream.Stream;

import static java.util.Objects.requireNonNull;

public class EntitlementBootstrap {

    public record BootstrapArgs(
        Map<String, Policy> pluginPolicies,
        Function<Class<?>, String> pluginResolver,
        Function<String, String> settingResolver,
        Function<String, Stream<String>> settingGlobResolver,
        Path[] dataDirs,
        Path configDir,
        Path tempDir,
        Path logsDir
    ) {
        public BootstrapArgs {
            requireNonNull(pluginPolicies);
            requireNonNull(pluginResolver);
            requireNonNull(settingResolver);
            requireNonNull(settingGlobResolver);
            requireNonNull(dataDirs);
            if (dataDirs.length == 0) {
                throw new IllegalArgumentException("must provide at least one data directory");
            }
            requireNonNull(configDir);
            requireNonNull(tempDir);
        }
    }

    private static BootstrapArgs bootstrapArgs;

    public static BootstrapArgs bootstrapArgs() {
        return bootstrapArgs;
    }

    /**
     * Activates entitlement checking. Once this method returns, calls to methods protected by Entitlements from classes without a valid
     * policy will throw {@link org.elasticsearch.entitlement.runtime.api.NotEntitledException}.
     *
     * @param pluginPolicies a map holding policies for plugins (and modules), by plugin (or module) name.
     * @param pluginResolver a functor to map a Java Class to the plugin it belongs to (the plugin name).
     * @param dataDirs       data directories for Elasticsearch
     * @param configDir      the config directory for Elasticsearch
     * @param tempDir        the temp directory for Elasticsearch
     * @param logsDir        the log directory for Elasticsearch
     */
    public static void bootstrap(
        Map<String, Policy> pluginPolicies,
        Function<Class<?>, String> pluginResolver,
        Function<String, String> settingResolver,
        Function<String, Stream<String>> settingGlobResolver,
        Path[] dataDirs,
        Path configDir,
        Path tempDir,
        Path logsDir
    ) {
        logger.debug("Loading entitlement agent");
        if (EntitlementBootstrap.bootstrapArgs != null) {
            throw new IllegalStateException("plugin data is already set");
        }
<<<<<<< HEAD
        EntitlementBootstrap.bootstrapArgs = new BootstrapArgs(
            pluginPolicies,
            pluginResolver,
            settingResolver,
            settingGlobResolver,
            dataDirs,
            configDir,
            tempDir
        );
=======
        EntitlementBootstrap.bootstrapArgs = new BootstrapArgs(pluginPolicies, pluginResolver, dataDirs, configDir, tempDir, logsDir);
>>>>>>> b1811647
        exportInitializationToAgent();
        loadAgent(findAgentJar());
        selfTest();
    }

    @SuppressForbidden(reason = "The VirtualMachine API is the only way to attach a java agent dynamically")
    private static void loadAgent(String agentPath) {
        try {
            VirtualMachine vm = VirtualMachine.attach(Long.toString(ProcessHandle.current().pid()));
            try {
                vm.loadAgent(agentPath);
            } finally {
                vm.detach();
            }
        } catch (AttachNotSupportedException | IOException | AgentLoadException | AgentInitializationException e) {
            throw new IllegalStateException("Unable to attach entitlement agent", e);
        }
    }

    private static void exportInitializationToAgent() {
        String initPkg = EntitlementInitialization.class.getPackageName();
        // agent will live in unnamed module
        Module unnamedModule = ClassLoader.getSystemClassLoader().getUnnamedModule();
        EntitlementInitialization.class.getModule().addExports(initPkg, unnamedModule);
    }

    private static String findAgentJar() {
        String propertyName = "es.entitlement.agentJar";
        String propertyValue = System.getProperty(propertyName);
        if (propertyValue != null) {
            return propertyValue;
        }

        Path dir = Path.of("lib", "entitlement-agent");
        if (Files.exists(dir) == false) {
            throw new IllegalStateException("Directory for entitlement jar does not exist: " + dir);
        }
        try (var s = Files.list(dir)) {
            var candidates = s.limit(2).toList();
            if (candidates.size() != 1) {
                throw new IllegalStateException("Expected one jar in " + dir + "; found " + candidates.size());
            }
            return candidates.get(0).toString();
        } catch (IOException e) {
            throw new IllegalStateException("Failed to list entitlement jars in: " + dir, e);
        }
    }

    /**
     * Attempt a few sensitive operations to ensure that some are permitted and some are forbidden.
     * <p>
     *
     * This serves two purposes:
     *
     * <ol>
     *     <li>
     *         a smoke test to make sure the entitlements system is not completely broken, and
     *     </li>
     *     <li>
     *         an early test of certain important operations so they don't fail later on at an awkward time.
     *     </li>
     * </ol>
     *
     * @throws IllegalStateException if the entitlements system can't prevent an unauthorized action of our choosing
     */
    private static void selfTest() {
        ensureCannotStartProcess(ProcessBuilder::start);
        // Try again with reflection
        ensureCannotStartProcess(EntitlementBootstrap::reflectiveStartProcess);
    }

    private static void ensureCannotStartProcess(CheckedConsumer<ProcessBuilder, ?> startProcess) {
        try {
            // The command doesn't matter; it doesn't even need to exist
            startProcess.accept(new ProcessBuilder(""));
        } catch (NotEntitledException e) {
            logger.debug("Success: Entitlement protection correctly prevented process creation");
            return;
        } catch (Exception e) {
            throw new IllegalStateException("Failed entitlement protection self-test", e);
        }
        throw new IllegalStateException("Entitlement protection self-test was incorrectly permitted");
    }

    private static void reflectiveStartProcess(ProcessBuilder pb) throws Exception {
        try {
            var start = ProcessBuilder.class.getMethod("start");
            start.invoke(pb);
        } catch (InvocationTargetException e) {
            throw (Exception) e.getCause();
        }
    }

    private static final Logger logger = LogManager.getLogger(EntitlementBootstrap.class);
}<|MERGE_RESOLUTION|>--- conflicted
+++ resolved
@@ -41,8 +41,8 @@
         Function<String, Stream<String>> settingGlobResolver,
         Path[] dataDirs,
         Path configDir,
-        Path tempDir,
-        Path logsDir
+        Path logsDir,
+        Path tempDir
     ) {
         public BootstrapArgs {
             requireNonNull(pluginPolicies);
@@ -54,6 +54,7 @@
                 throw new IllegalArgumentException("must provide at least one data directory");
             }
             requireNonNull(configDir);
+            requireNonNull(logsDir);
             requireNonNull(tempDir);
         }
     }
@@ -82,14 +83,13 @@
         Function<String, Stream<String>> settingGlobResolver,
         Path[] dataDirs,
         Path configDir,
-        Path tempDir,
-        Path logsDir
+        Path logsDir,
+        Path tempDir
     ) {
         logger.debug("Loading entitlement agent");
         if (EntitlementBootstrap.bootstrapArgs != null) {
             throw new IllegalStateException("plugin data is already set");
         }
-<<<<<<< HEAD
         EntitlementBootstrap.bootstrapArgs = new BootstrapArgs(
             pluginPolicies,
             pluginResolver,
@@ -97,11 +97,9 @@
             settingGlobResolver,
             dataDirs,
             configDir,
+            logsDir,
             tempDir
         );
-=======
-        EntitlementBootstrap.bootstrapArgs = new BootstrapArgs(pluginPolicies, pluginResolver, dataDirs, configDir, tempDir, logsDir);
->>>>>>> b1811647
         exportInitializationToAgent();
         loadAgent(findAgentJar());
         selfTest();

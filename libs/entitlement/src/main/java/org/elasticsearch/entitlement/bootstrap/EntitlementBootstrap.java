--- conflicted
+++ resolved
@@ -114,10 +114,6 @@
         );
         exportInitializationToAgent();
         loadAgent(findAgentJar());
-<<<<<<< HEAD
-        // selfTest();
-=======
->>>>>>> 4bd1f81e
     }
 
     @SuppressForbidden(reason = "The VirtualMachine API is the only way to attach a java agent dynamically")

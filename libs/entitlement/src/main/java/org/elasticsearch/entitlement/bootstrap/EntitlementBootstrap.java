--- conflicted
+++ resolved
@@ -40,40 +40,15 @@
     public record BootstrapArgs(
         @Nullable Policy serverPolicyPatch,
         Map<String, Policy> pluginPolicies,
-<<<<<<< HEAD
         Function<Class<?>, PolicyManager.PolicyScope> scopeResolver,
-        Function<String, Stream<String>> settingResolver,
-        Path[] dataDirs,
-        Path[] sharedRepoDirs,
-        Path configDir,
-        Path libDir,
-        Path modulesDir,
-        Path pluginsDir,
-=======
-        Function<Class<?>, String> pluginResolver,
         PathLookup pathLookup,
->>>>>>> 5b351af9
         Map<String, Path> sourcePaths,
         Set<Class<?>> suppressFailureLogClasses
     ) {
         public BootstrapArgs {
             requireNonNull(pluginPolicies);
-<<<<<<< HEAD
             requireNonNull(scopeResolver);
-            requireNonNull(settingResolver);
-            requireNonNull(dataDirs);
-            if (dataDirs.length == 0) {
-                throw new IllegalArgumentException("must provide at least one data directory");
-            }
-            requireNonNull(sharedRepoDirs);
-            requireNonNull(configDir);
-            requireNonNull(libDir);
-            requireNonNull(modulesDir);
-            requireNonNull(pluginsDir);
-=======
-            requireNonNull(pluginResolver);
             requireNonNull(pathLookup);
->>>>>>> 5b351af9
             requireNonNull(sourcePaths);
             requireNonNull(suppressFailureLogClasses);
         }
@@ -129,17 +104,7 @@
         EntitlementBootstrap.bootstrapArgs = new BootstrapArgs(
             serverPolicyPatch,
             pluginPolicies,
-<<<<<<< HEAD
             scopeResolver,
-            settingResolver,
-            dataDirs,
-            sharedRepoDirs,
-            configDir,
-            libDir,
-            modulesDir,
-            pluginsDir,
-=======
-            pluginResolver,
             new PathLookupImpl(
                 getUserHome(),
                 configDir,
@@ -153,7 +118,6 @@
                 pidFile,
                 settingResolver
             ),
->>>>>>> 5b351af9
             sourcePaths,
             suppressFailureLogClasses
         );

--- conflicted
+++ resolved
@@ -42,11 +42,7 @@
         Path libDir,
         Path modulesDir,
         Path pluginsDir,
-<<<<<<< HEAD
-        Map<String, Path> bundlesDirs,
-=======
         Map<String, Path> sourcePaths,
->>>>>>> 5948b716
         Path logsDir,
         Path tempDir,
         Path pidFile,
@@ -65,11 +61,7 @@
             requireNonNull(libDir);
             requireNonNull(modulesDir);
             requireNonNull(pluginsDir);
-<<<<<<< HEAD
-            requireNonNull(bundlesDirs);
-=======
             requireNonNull(sourcePaths);
->>>>>>> 5948b716
             requireNonNull(logsDir);
             requireNonNull(tempDir);
             requireNonNull(suppressFailureLogClasses);
@@ -95,11 +87,7 @@
      * @param libDir         the lib directory for Elasticsearch
      * @param modulesDir     the directory where Elasticsearch modules are
      * @param pluginsDir     the directory where plugins are installed for Elasticsearch
-<<<<<<< HEAD
-     * @param bundlesDirs    a map holding the path for each plugin or module, by plugin (or module) name.
-=======
      * @param sourcePaths    a map holding the path to each plugin or module jars, by plugin (or module) name.
->>>>>>> 5948b716
      * @param tempDir        the temp directory for Elasticsearch
      * @param logsDir        the log directory for Elasticsearch
      * @param pidFile        path to a pid file for Elasticsearch, or {@code null} if one was not specified
@@ -115,11 +103,7 @@
         Path libDir,
         Path modulesDir,
         Path pluginsDir,
-<<<<<<< HEAD
-        Map<String, Path> bundlesDirs,
-=======
         Map<String, Path> sourcePaths,
->>>>>>> 5948b716
         Path logsDir,
         Path tempDir,
         Path pidFile,
@@ -139,11 +123,7 @@
             libDir,
             modulesDir,
             pluginsDir,
-<<<<<<< HEAD
-            bundlesDirs,
-=======
             sourcePaths,
->>>>>>> 5948b716
             logsDir,
             tempDir,
             pidFile,

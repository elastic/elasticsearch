/*
 * Copyright Elasticsearch B.V. and/or licensed to Elasticsearch B.V. under one
 * or more contributor license agreements. Licensed under the "Elastic License
 * 2.0", the "GNU Affero General Public License v3.0 only", and the "Server Side
 * Public License v 1"; you may not use this file except in compliance with, at
 * your election, the "Elastic License 2.0", the "GNU Affero General Public
 * License v3.0 only", or the "Server Side Public License, v 1".
 */

package org.elasticsearch.entitlement.bootstrap;

import com.sun.tools.attach.AgentInitializationException;
import com.sun.tools.attach.AgentLoadException;
import com.sun.tools.attach.AttachNotSupportedException;
import com.sun.tools.attach.VirtualMachine;

import org.elasticsearch.core.CheckedConsumer;
import org.elasticsearch.core.CheckedSupplier;
import org.elasticsearch.core.SuppressForbidden;
import org.elasticsearch.entitlement.initialization.EntitlementInitialization;
import org.elasticsearch.entitlement.runtime.api.NotEntitledException;
import org.elasticsearch.entitlement.runtime.policy.Policy;
import org.elasticsearch.logging.LogManager;
import org.elasticsearch.logging.Logger;

import java.io.IOException;
import java.lang.reflect.InvocationTargetException;
import java.nio.file.Files;
import java.nio.file.Path;
import java.nio.file.attribute.FileAttribute;
import java.util.Map;
import java.util.function.Function;

import static java.util.Objects.requireNonNull;

public class EntitlementBootstrap {

    public record BootstrapArgs(
        Map<String, Policy> pluginPolicies,
        Function<Class<?>, String> pluginResolver,
        Path[] dataDirs,
        Path configDir,
        Path tempDir
    ) {
        public BootstrapArgs {
            requireNonNull(pluginPolicies);
            requireNonNull(pluginResolver);
            requireNonNull(dataDirs);
            if (dataDirs.length == 0) {
                throw new IllegalArgumentException("must provide at least one data directory");
            }
            requireNonNull(configDir);
            requireNonNull(tempDir);
        }
    }

    private static BootstrapArgs bootstrapArgs;

    public static BootstrapArgs bootstrapArgs() {
        return bootstrapArgs;
    }

    /**
     * Activates entitlement checking. Once this method returns, calls to methods protected by Entitlements from classes without a valid
     * policy will throw {@link org.elasticsearch.entitlement.runtime.api.NotEntitledException}.
     *
     * @param pluginPolicies a map holding policies for plugins (and modules), by plugin (or module) name.
     * @param pluginResolver a functor to map a Java Class to the plugin it belongs to (the plugin name).
     * @param dataDirs data directories for Elasticsearch
     * @param configDir the config directory for Elasticsearch
     * @param tempDir the temp directory for Elasticsearch
     */
    public static void bootstrap(
        Map<String, Policy> pluginPolicies,
        Function<Class<?>, String> pluginResolver,
        Path[] dataDirs,
        Path configDir,
        Path tempDir
    ) {
        logger.debug("Loading entitlement agent");
        if (EntitlementBootstrap.bootstrapArgs != null) {
            throw new IllegalStateException("plugin data is already set");
        }
        EntitlementBootstrap.bootstrapArgs = new BootstrapArgs(pluginPolicies, pluginResolver, dataDirs, configDir, tempDir);
        exportInitializationToAgent();
        loadAgent(findAgentJar());
        selfTest();
    }

    @SuppressForbidden(reason = "The VirtualMachine API is the only way to attach a java agent dynamically")
    private static void loadAgent(String agentPath) {
        try {
            VirtualMachine vm = VirtualMachine.attach(Long.toString(ProcessHandle.current().pid()));
            try {
                vm.loadAgent(agentPath);
            } finally {
                vm.detach();
            }
        } catch (AttachNotSupportedException | IOException | AgentLoadException | AgentInitializationException e) {
            throw new IllegalStateException("Unable to attach entitlement agent", e);
        }
    }

    private static void exportInitializationToAgent() {
        String initPkg = EntitlementInitialization.class.getPackageName();
        // agent will live in unnamed module
        Module unnamedModule = ClassLoader.getSystemClassLoader().getUnnamedModule();
        EntitlementInitialization.class.getModule().addExports(initPkg, unnamedModule);
    }

    private static String findAgentJar() {
        String propertyName = "es.entitlement.agentJar";
        String propertyValue = System.getProperty(propertyName);
        if (propertyValue != null) {
            return propertyValue;
        }

        Path dir = Path.of("lib", "entitlement-agent");
        if (Files.exists(dir) == false) {
            throw new IllegalStateException("Directory for entitlement jar does not exist: " + dir);
        }
        try (var s = Files.list(dir)) {
            var candidates = s.limit(2).toList();
            if (candidates.size() != 1) {
                throw new IllegalStateException("Expected one jar in " + dir + "; found " + candidates.size());
            }
            return candidates.get(0).toString();
        } catch (IOException e) {
            throw new IllegalStateException("Failed to list entitlement jars in: " + dir, e);
        }
    }

    /**
     * Attempt a few sensitive operations to ensure that some are permitted and some are forbidden.
     * <p>
     *
     * This serves two purposes:
     *
     * <ol>
     *     <li>
     *         a smoke test to make sure the entitlements system is not completely broken, and
     *     </li>
     *     <li>
     *         an early test of certain important operations so they don't fail later on at an awkward time.
     *     </li>
     * </ol>
     *
     * @throws IllegalStateException if the entitlements system can't prevent an unauthorized action of our choosing
     */
    private static void selfTest() {
        ensureCannotStartProcess(ProcessBuilder::start);
        ensureCanCreateTempFile(EntitlementBootstrap::createTempFile);

        // Try again with reflection
<<<<<<< HEAD
        ensureCannotStartProcess(EntitlementBootstrap::reflectiveStartProcess);
        ensureCanCreateTempFile(EntitlementBootstrap::reflectiveCreateTempFile);
=======
        ensureCannotStartProcess(pb -> {
            try {
                var start = ProcessBuilder.class.getMethod("start");
                start.invoke(pb);
            } catch (InvocationTargetException e) {
                throw (Exception) e.getCause();
            }
        });
        ensureCanCreateTempFile(
            () -> (Path) Files.class.getMethod("createTempFile", String.class, String.class, FileAttribute[].class)
                .invoke(null, null, null, new FileAttribute<?>[0])
        );
>>>>>>> 5ea71b49
    }

    private static void ensureCannotStartProcess(CheckedConsumer<ProcessBuilder, ?> startProcess) {
        try {
            // The command doesn't matter; it doesn't even need to exist
            startProcess.accept(new ProcessBuilder(""));
        } catch (NotEntitledException e) {
            logger.debug("Success: Entitlement protection correctly prevented process creation");
            return;
        } catch (Exception e) {
            throw new IllegalStateException("Failed entitlement protection self-test", e);
        }
        throw new IllegalStateException("Entitlement protection self-test was incorrectly permitted");
    }

    private static void ensureCanCreateTempFile(CheckedSupplier<Path, ?> createTempFile) {
        try {
            Path p = createTempFile.get();
            p.toFile().deleteOnExit();

            // Make an effort to clean up the file immediately; also, deleteOnExit leaves the file if the JVM exits abnormally.
            try {
                Files.delete(p);
            } catch (IOException ignored) {
                // Can be caused by virus scanner
            }
        } catch (NotEntitledException e) {
            throw new IllegalStateException("Entitlement protection self-test was incorrectly forbidden", e);
        } catch (Exception e) {
            throw new IllegalStateException("Unable to perform entitlement protection self-test", e);
        }
        logger.debug("Success: Entitlement protection correctly permitted temp file creation");
    }

    @SuppressForbidden(reason = "accesses jvm default tempdir as a self-test")
    private static Path createTempFile() throws Exception {
        return Files.createTempFile(null, null);
    }

    private static void reflectiveStartProcess(ProcessBuilder pb) throws Exception {
        try {
            var start = ProcessBuilder.class.getMethod("start");
            start.invoke(pb);
        } catch (InvocationTargetException e) {
            throw (Exception) e.getCause();
        }
    }

    private static Path reflectiveCreateTempFile() throws Exception {
        return (Path) Files.class.getMethod("createTempFile", String.class, String.class, FileAttribute[].class)
            .invoke(null, null, null, new FileAttribute<?>[0]);
    }

    private static final Logger logger = LogManager.getLogger(EntitlementBootstrap.class);
}<|MERGE_RESOLUTION|>--- conflicted
+++ resolved
@@ -152,23 +152,8 @@
         ensureCanCreateTempFile(EntitlementBootstrap::createTempFile);
 
         // Try again with reflection
-<<<<<<< HEAD
         ensureCannotStartProcess(EntitlementBootstrap::reflectiveStartProcess);
         ensureCanCreateTempFile(EntitlementBootstrap::reflectiveCreateTempFile);
-=======
-        ensureCannotStartProcess(pb -> {
-            try {
-                var start = ProcessBuilder.class.getMethod("start");
-                start.invoke(pb);
-            } catch (InvocationTargetException e) {
-                throw (Exception) e.getCause();
-            }
-        });
-        ensureCanCreateTempFile(
-            () -> (Path) Files.class.getMethod("createTempFile", String.class, String.class, FileAttribute[].class)
-                .invoke(null, null, null, new FileAttribute<?>[0])
-        );
->>>>>>> 5ea71b49
     }
 
     private static void ensureCannotStartProcess(CheckedConsumer<ProcessBuilder, ?> startProcess) {
@@ -184,6 +169,7 @@
         throw new IllegalStateException("Entitlement protection self-test was incorrectly permitted");
     }
 
+    @SuppressForbidden(reason = "accesses jvm default tempdir as a self-test")
     private static void ensureCanCreateTempFile(CheckedSupplier<Path, ?> createTempFile) {
         try {
             Path p = createTempFile.get();

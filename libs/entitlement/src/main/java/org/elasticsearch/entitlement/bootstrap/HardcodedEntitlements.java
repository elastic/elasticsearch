/*
 * Copyright Elasticsearch B.V. and/or licensed to Elasticsearch B.V. under one
 * or more contributor license agreements. Licensed under the "Elastic License
 * 2.0", the "GNU Affero General Public License v3.0 only", and the "Server Side
 * Public License v 1"; you may not use this file except in compliance with, at
 * your election, the "Elastic License 2.0", the "GNU Affero General Public
 * License v3.0 only", or the "Server Side Public License, v 1".
 */

package org.elasticsearch.entitlement.bootstrap;

import org.elasticsearch.entitlement.runtime.policy.Policy;
import org.elasticsearch.entitlement.runtime.policy.PolicyUtils;
import org.elasticsearch.entitlement.runtime.policy.Scope;
import org.elasticsearch.entitlement.runtime.policy.entitlements.CreateClassLoaderEntitlement;
import org.elasticsearch.entitlement.runtime.policy.entitlements.Entitlement;
import org.elasticsearch.entitlement.runtime.policy.entitlements.ExitVMEntitlement;
import org.elasticsearch.entitlement.runtime.policy.entitlements.FilesEntitlement;
import org.elasticsearch.entitlement.runtime.policy.entitlements.InboundNetworkEntitlement;
import org.elasticsearch.entitlement.runtime.policy.entitlements.LoadNativeLibrariesEntitlement;
import org.elasticsearch.entitlement.runtime.policy.entitlements.ManageThreadsEntitlement;
import org.elasticsearch.entitlement.runtime.policy.entitlements.OutboundNetworkEntitlement;
import org.elasticsearch.entitlement.runtime.policy.entitlements.ReadJdkImageEntitlement;
import org.elasticsearch.entitlement.runtime.policy.entitlements.ReadStoreAttributesEntitlement;
import org.elasticsearch.entitlement.runtime.policy.entitlements.SetHttpsConnectionPropertiesEntitlement;
import org.elasticsearch.entitlement.runtime.policy.entitlements.WriteSystemPropertiesEntitlement;

import java.nio.file.Path;
import java.util.ArrayList;
import java.util.Collections;
import java.util.List;
import java.util.Set;

import static org.elasticsearch.entitlement.runtime.policy.PathLookup.BaseDir.CONFIG;
import static org.elasticsearch.entitlement.runtime.policy.PathLookup.BaseDir.DATA;
import static org.elasticsearch.entitlement.runtime.policy.PathLookup.BaseDir.LIB;
import static org.elasticsearch.entitlement.runtime.policy.PathLookup.BaseDir.LOGS;
import static org.elasticsearch.entitlement.runtime.policy.PathLookup.BaseDir.MODULES;
import static org.elasticsearch.entitlement.runtime.policy.PathLookup.BaseDir.PLUGINS;
import static org.elasticsearch.entitlement.runtime.policy.PathLookup.BaseDir.SHARED_DATA;
import static org.elasticsearch.entitlement.runtime.policy.PathLookup.BaseDir.SHARED_REPO;
import static org.elasticsearch.entitlement.runtime.policy.Platform.LINUX;
import static org.elasticsearch.entitlement.runtime.policy.entitlements.FilesEntitlement.Mode.READ;
import static org.elasticsearch.entitlement.runtime.policy.entitlements.FilesEntitlement.Mode.READ_WRITE;

class HardcodedEntitlements {

    private static List<Scope> createServerEntitlements(Path pidFile) {

        List<Scope> serverScopes = new ArrayList<>();
        List<FilesEntitlement.FileData> serverModuleFileDatas = new ArrayList<>();
        Collections.addAll(
            serverModuleFileDatas,
            // Base ES directories
            FilesEntitlement.FileData.ofBaseDirPath(PLUGINS, READ),
            FilesEntitlement.FileData.ofBaseDirPath(MODULES, READ),
            FilesEntitlement.FileData.ofBaseDirPath(CONFIG, READ),
            FilesEntitlement.FileData.ofBaseDirPath(LOGS, READ_WRITE),
            FilesEntitlement.FileData.ofBaseDirPath(LIB, READ),
            FilesEntitlement.FileData.ofBaseDirPath(DATA, READ_WRITE),
            FilesEntitlement.FileData.ofBaseDirPath(SHARED_DATA, READ_WRITE),
            FilesEntitlement.FileData.ofBaseDirPath(SHARED_REPO, READ_WRITE),
            // exclusive settings file
            FilesEntitlement.FileData.ofRelativePath(Path.of("operator/settings.json"), CONFIG, READ_WRITE).withExclusive(true),
            // OS release on Linux
            FilesEntitlement.FileData.ofPath(Path.of("/etc/os-release"), READ).withPlatform(LINUX),
            FilesEntitlement.FileData.ofPath(Path.of("/etc/system-release"), READ).withPlatform(LINUX),
            FilesEntitlement.FileData.ofPath(Path.of("/usr/lib/os-release"), READ).withPlatform(LINUX),
            // read max virtual memory areas
            FilesEntitlement.FileData.ofPath(Path.of("/proc/sys/vm/max_map_count"), READ).withPlatform(LINUX),
            FilesEntitlement.FileData.ofPath(Path.of("/proc/meminfo"), READ).withPlatform(LINUX),
            // load averages on Linux
            FilesEntitlement.FileData.ofPath(Path.of("/proc/loadavg"), READ).withPlatform(LINUX),
            // control group stats on Linux. cgroup v2 stats are in an unpredicable
            // location under `/sys/fs/cgroup`, so unfortunately we have to allow
            // read access to the entire directory hierarchy.
            FilesEntitlement.FileData.ofPath(Path.of("/proc/self/cgroup"), READ).withPlatform(LINUX),
            FilesEntitlement.FileData.ofPath(Path.of("/sys/fs/cgroup/"), READ).withPlatform(LINUX),
            // // io stats on Linux
            FilesEntitlement.FileData.ofPath(Path.of("/proc/self/mountinfo"), READ).withPlatform(LINUX),
            FilesEntitlement.FileData.ofPath(Path.of("/proc/diskstats"), READ).withPlatform(LINUX)
        );
        if (pidFile != null) {
            serverModuleFileDatas.add(FilesEntitlement.FileData.ofPath(pidFile, READ_WRITE));
        }

        Collections.addAll(
            serverScopes,
            new Scope(
                "org.elasticsearch.base",
                List.of(
                    new CreateClassLoaderEntitlement(),
                    new FilesEntitlement(
                        List.of(
                            // necessary due to lack of delegation ES-12382
                            FilesEntitlement.FileData.ofBaseDirPath(SHARED_REPO, READ_WRITE),
                            FilesEntitlement.FileData.ofBaseDirPath(SHARED_DATA, READ_WRITE),
                            FilesEntitlement.FileData.ofBaseDirPath(DATA, READ_WRITE)
                        )
                    )
                )
            ),
            new Scope("org.elasticsearch.xcontent", List.of(new CreateClassLoaderEntitlement())),
            new Scope(
                "org.elasticsearch.server",
                List.of(
                    new ExitVMEntitlement(),
                    new ReadStoreAttributesEntitlement(),
                    new CreateClassLoaderEntitlement(),
                    new InboundNetworkEntitlement(),
                    new LoadNativeLibrariesEntitlement(),
                    new ManageThreadsEntitlement(),
                    new FilesEntitlement(serverModuleFileDatas)
                )
            ),
            new Scope(
                "java.desktop",
                List.of(
                    new LoadNativeLibrariesEntitlement(),
                    new ManageThreadsEntitlement() // For sun.java2d.Disposer. TODO: https://elasticco.atlassian.net/browse/ES-12888
                )
            ),
            new Scope(
                "java.xml",
                List.of(
                    new ReadJdkImageEntitlement(),
                    // java.xml does some reflective stuff that reads calling jars, so allow reading the codebases
                    // of any code in the system so that they can all use java.xml
                    new FilesEntitlement(
                        List.of(
                            FilesEntitlement.FileData.ofBaseDirPath(LIB, READ),
                            FilesEntitlement.FileData.ofBaseDirPath(MODULES, READ),
                            FilesEntitlement.FileData.ofBaseDirPath(PLUGINS, READ)
                        )
                    )
                )
            ),
            new Scope("org.apache.httpcomponents.httpclient", List.of(new OutboundNetworkEntitlement())),
            new Scope(
                "org.apache.lucene.core",
                List.of(
                    new LoadNativeLibrariesEntitlement(),
                    new ManageThreadsEntitlement(),
                    new FilesEntitlement(
                        List.of(
                            FilesEntitlement.FileData.ofBaseDirPath(CONFIG, READ),
                            FilesEntitlement.FileData.ofBaseDirPath(SHARED_DATA, READ_WRITE),
                            FilesEntitlement.FileData.ofBaseDirPath(DATA, READ_WRITE)
                        )
                    )
                )
            ),
            new Scope(
                "org.apache.lucene.misc",
                List.of(
                    new FilesEntitlement(
                        List.of(
                            FilesEntitlement.FileData.ofBaseDirPath(SHARED_DATA, READ_WRITE),
                            FilesEntitlement.FileData.ofBaseDirPath(DATA, READ_WRITE)
                        )
                    ),
                    new ReadStoreAttributesEntitlement()
                )
            ),
            new Scope(
                "org.apache.logging.log4j.core",
                List.of(
                    new ManageThreadsEntitlement(),
                    new FilesEntitlement(List.of(FilesEntitlement.FileData.ofBaseDirPath(LOGS, READ_WRITE)))
                )
            ),
            new Scope(
                "org.elasticsearch.nativeaccess",
                List.of(
                    new LoadNativeLibrariesEntitlement(),
                    new FilesEntitlement(
                        List.of(
                            FilesEntitlement.FileData.ofBaseDirPath(SHARED_DATA, READ_WRITE),
                            FilesEntitlement.FileData.ofBaseDirPath(DATA, READ_WRITE)
                        )
                    )
                )
            )
        );

<<<<<<< HEAD
        // Add entitlements to allow BouncyCastle to access default trust stores when it is used as a JSSE TrustManager.
        // BouncyCastle is our tested FIPS implementation
        // (see https://www.elastic.co/docs/deploy-manage/security/fips-es#java-security-provider).

        // From the JSSE reference guide:
        // - If the javax.net.ssl.trustStore property is defined, then the TrustManagerFactory attempts to find a file using
        //   the file name specified by that system property, and uses that file for the KeyStore parameter
        // - If the javax.net.ssl.trustStore property is defined but the specified file does not exist, then a default TrustManager
        //   using an empty keystore is created.
        // - If the javax.net.ssl.trustStore system property was not specified, then:
        //   - if the file java-home/lib/security/jssecacerts exists, that file is used;
        //   - if the file java-home/lib/security/cacerts exists, that file is used;
        //   - if neither of these files exists, then the TLS cipher suite is anonymous, does not perform any authentication,
        //     and thus does not need a truststore.
        String trustStore = System.getProperty("javax.net.ssl.trustStore");
        final List<FilesEntitlement.FileData> trustStoreFiles;
        if (trustStore != null) {
            trustStoreFiles = List.of(FilesEntitlement.FileData.ofPath(Path.of(trustStore), READ));
        } else {
            Path javaHome = Path.of(System.getProperty("java.home"));
            trustStoreFiles = List.of(
                FilesEntitlement.FileData.ofPath(javaHome.resolve("lib/security/jssecacerts"), READ),
                FilesEntitlement.FileData.ofPath(javaHome.resolve("lib/security/cacerts"), READ)
=======
        // conditionally add FIPS entitlements if FIPS only functionality is enforced
        if (Booleans.parseBoolean(System.getProperty("org.bouncycastle.fips.approved_only"), false)) {
            // From the JSSE reference guide:
            // - If the javax.net.ssl.trustStore property is defined, then the TrustManagerFactory attempts to find a file using
            // the file name specified by that system property, and uses that file for the KeyStore parameter
            // - If the javax.net.ssl.trustStore property is defined but the specified file does not exist, then a default TrustManager
            // using an empty keystore is created.
            // - If the javax.net.ssl.trustStore system property was not specified, then:
            // - if the file java-home/lib/security/jssecacerts exists, that file is used;
            // - if the file java-home/lib/security/cacerts exists, that file is used;
            // - if neither of these files exists, then the TLS cipher suite is anonymous, does not perform any authentication,
            // and thus does not need a truststore.
            String trustStore = System.getProperty("javax.net.ssl.trustStore");
            final List<FilesEntitlement.FileData> trustStoreFiles;
            if (trustStore != null) {
                trustStoreFiles = List.of(FilesEntitlement.FileData.ofPath(Path.of(trustStore), READ));
            } else {
                Path javaHome = Path.of(System.getProperty("java.home"));
                trustStoreFiles = List.of(
                    FilesEntitlement.FileData.ofPath(javaHome.resolve("lib/security/jssecacerts"), READ),
                    FilesEntitlement.FileData.ofPath(javaHome.resolve("lib/security/cacerts"), READ)
                );
            }

            Collections.addAll(
                serverScopes,
                new Scope(
                    "org.bouncycastle.fips.tls",
                    List.of(new FilesEntitlement(trustStoreFiles), new ManageThreadsEntitlement(), new OutboundNetworkEntitlement())
                ),
                new Scope(
                    "org.bouncycastle.fips.core",
                    // read to lib dir is required for checksum validation
                    List.of(
                        new FilesEntitlement(List.of(FilesEntitlement.FileData.ofBaseDirPath(LIB, READ))),
                        new ManageThreadsEntitlement()
                    )
                )
>>>>>>> 9b05e61e
            );
        }

        Collections.addAll(
            serverScopes,
            new Scope(
                "org.bouncycastle.fips.tls",
                List.of(
                    new FilesEntitlement(trustStoreFiles),
                    new ManageThreadsEntitlement(),
                    new OutboundNetworkEntitlement()
                )
            ),
            new Scope(
                "org.bouncycastle.fips.core",
                // read to lib dir is required for checksum validation
                List.of(
                    new FilesEntitlement(List.of(FilesEntitlement.FileData.ofBaseDirPath(LIB, READ))),
                    new ManageThreadsEntitlement()
                )
            )
        );

        return serverScopes;
    }

    static Policy serverPolicy(Path pidFile, Policy serverPolicyPatch) {
        var serverScopes = createServerEntitlements(pidFile);
        return new Policy(
            "server",
            serverPolicyPatch == null ? serverScopes : PolicyUtils.mergeScopes(serverScopes, serverPolicyPatch.scopes())
        );
    }

    // agents run without a module, so this is a special hack for the apm agent
    // this should be removed once https://github.com/elastic/elasticsearch/issues/109335 is completed
    // See also modules/apm/src/main/plugin-metadata/entitlement-policy.yaml
    static List<Entitlement> agentEntitlements() {
        return List.of(
            new CreateClassLoaderEntitlement(),
            new ManageThreadsEntitlement(),
            new SetHttpsConnectionPropertiesEntitlement(),
            new OutboundNetworkEntitlement(),
            new WriteSystemPropertiesEntitlement(Set.of("AsyncProfiler.safemode")),
            new LoadNativeLibrariesEntitlement(),
            new FilesEntitlement(
                List.of(
                    FilesEntitlement.FileData.ofBaseDirPath(LOGS, READ_WRITE),
                    FilesEntitlement.FileData.ofPath(Path.of("/proc/meminfo"), READ),
                    FilesEntitlement.FileData.ofPath(Path.of("/sys/fs/cgroup/"), READ)
                )
            )
        );
    }
}<|MERGE_RESOLUTION|>--- conflicted
+++ resolved
@@ -183,21 +183,20 @@
             )
         );
 
-<<<<<<< HEAD
         // Add entitlements to allow BouncyCastle to access default trust stores when it is used as a JSSE TrustManager.
         // BouncyCastle is our tested FIPS implementation
         // (see https://www.elastic.co/docs/deploy-manage/security/fips-es#java-security-provider).
 
         // From the JSSE reference guide:
         // - If the javax.net.ssl.trustStore property is defined, then the TrustManagerFactory attempts to find a file using
-        //   the file name specified by that system property, and uses that file for the KeyStore parameter
+        // the file name specified by that system property, and uses that file for the KeyStore parameter
         // - If the javax.net.ssl.trustStore property is defined but the specified file does not exist, then a default TrustManager
-        //   using an empty keystore is created.
+        // using an empty keystore is created.
         // - If the javax.net.ssl.trustStore system property was not specified, then:
-        //   - if the file java-home/lib/security/jssecacerts exists, that file is used;
-        //   - if the file java-home/lib/security/cacerts exists, that file is used;
-        //   - if neither of these files exists, then the TLS cipher suite is anonymous, does not perform any authentication,
-        //     and thus does not need a truststore.
+        // - if the file java-home/lib/security/jssecacerts exists, that file is used;
+        // - if the file java-home/lib/security/cacerts exists, that file is used;
+        // - if neither of these files exists, then the TLS cipher suite is anonymous, does not perform any authentication,
+        // and thus does not need a truststore.
         String trustStore = System.getProperty("javax.net.ssl.trustStore");
         final List<FilesEntitlement.FileData> trustStoreFiles;
         if (trustStore != null) {
@@ -207,46 +206,6 @@
             trustStoreFiles = List.of(
                 FilesEntitlement.FileData.ofPath(javaHome.resolve("lib/security/jssecacerts"), READ),
                 FilesEntitlement.FileData.ofPath(javaHome.resolve("lib/security/cacerts"), READ)
-=======
-        // conditionally add FIPS entitlements if FIPS only functionality is enforced
-        if (Booleans.parseBoolean(System.getProperty("org.bouncycastle.fips.approved_only"), false)) {
-            // From the JSSE reference guide:
-            // - If the javax.net.ssl.trustStore property is defined, then the TrustManagerFactory attempts to find a file using
-            // the file name specified by that system property, and uses that file for the KeyStore parameter
-            // - If the javax.net.ssl.trustStore property is defined but the specified file does not exist, then a default TrustManager
-            // using an empty keystore is created.
-            // - If the javax.net.ssl.trustStore system property was not specified, then:
-            // - if the file java-home/lib/security/jssecacerts exists, that file is used;
-            // - if the file java-home/lib/security/cacerts exists, that file is used;
-            // - if neither of these files exists, then the TLS cipher suite is anonymous, does not perform any authentication,
-            // and thus does not need a truststore.
-            String trustStore = System.getProperty("javax.net.ssl.trustStore");
-            final List<FilesEntitlement.FileData> trustStoreFiles;
-            if (trustStore != null) {
-                trustStoreFiles = List.of(FilesEntitlement.FileData.ofPath(Path.of(trustStore), READ));
-            } else {
-                Path javaHome = Path.of(System.getProperty("java.home"));
-                trustStoreFiles = List.of(
-                    FilesEntitlement.FileData.ofPath(javaHome.resolve("lib/security/jssecacerts"), READ),
-                    FilesEntitlement.FileData.ofPath(javaHome.resolve("lib/security/cacerts"), READ)
-                );
-            }
-
-            Collections.addAll(
-                serverScopes,
-                new Scope(
-                    "org.bouncycastle.fips.tls",
-                    List.of(new FilesEntitlement(trustStoreFiles), new ManageThreadsEntitlement(), new OutboundNetworkEntitlement())
-                ),
-                new Scope(
-                    "org.bouncycastle.fips.core",
-                    // read to lib dir is required for checksum validation
-                    List.of(
-                        new FilesEntitlement(List.of(FilesEntitlement.FileData.ofBaseDirPath(LIB, READ))),
-                        new ManageThreadsEntitlement()
-                    )
-                )
->>>>>>> 9b05e61e
             );
         }
 
@@ -254,19 +213,12 @@
             serverScopes,
             new Scope(
                 "org.bouncycastle.fips.tls",
-                List.of(
-                    new FilesEntitlement(trustStoreFiles),
-                    new ManageThreadsEntitlement(),
-                    new OutboundNetworkEntitlement()
-                )
+                List.of(new FilesEntitlement(trustStoreFiles), new ManageThreadsEntitlement(), new OutboundNetworkEntitlement())
             ),
             new Scope(
                 "org.bouncycastle.fips.core",
                 // read to lib dir is required for checksum validation
-                List.of(
-                    new FilesEntitlement(List.of(FilesEntitlement.FileData.ofBaseDirPath(LIB, READ))),
-                    new ManageThreadsEntitlement()
-                )
+                List.of(new FilesEntitlement(List.of(FilesEntitlement.FileData.ofBaseDirPath(LIB, READ))), new ManageThreadsEntitlement())
             )
         );
 

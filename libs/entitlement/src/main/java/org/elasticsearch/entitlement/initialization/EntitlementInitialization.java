/*
 * Copyright Elasticsearch B.V. and/or licensed to Elasticsearch B.V. under one
 * or more contributor license agreements. Licensed under the "Elastic License
 * 2.0", the "GNU Affero General Public License v3.0 only", and the "Server Side
 * Public License v 1"; you may not use this file except in compliance with, at
 * your election, the "Elastic License 2.0", the "GNU Affero General Public
 * License v3.0 only", or the "Server Side Public License, v 1".
 */

package org.elasticsearch.entitlement.initialization;

import org.elasticsearch.core.Tuple;
import org.elasticsearch.core.internal.provider.ProviderLocator;
import org.elasticsearch.entitlement.bootstrap.EntitlementBootstrap;
import org.elasticsearch.entitlement.bridge.EntitlementChecker;
import org.elasticsearch.entitlement.instrumentation.CheckerMethod;
import org.elasticsearch.entitlement.instrumentation.InstrumentationService;
import org.elasticsearch.entitlement.instrumentation.MethodKey;
import org.elasticsearch.entitlement.instrumentation.Transformer;
import org.elasticsearch.entitlement.runtime.api.ElasticsearchEntitlementChecker;
import org.elasticsearch.entitlement.runtime.policy.Policy;
import org.elasticsearch.entitlement.runtime.policy.PolicyManager;
import org.elasticsearch.entitlement.runtime.policy.PolicyParser;
import org.elasticsearch.entitlement.runtime.policy.Scope;

import java.io.IOException;
import java.lang.instrument.Instrumentation;
<<<<<<< HEAD
import java.lang.reflect.Constructor;
import java.lang.reflect.InvocationTargetException;
import java.lang.reflect.Method;
=======
import java.lang.module.ModuleFinder;
import java.lang.module.ModuleReference;
import java.nio.file.Files;
import java.nio.file.Path;
import java.nio.file.StandardOpenOption;
import java.util.Collection;
import java.util.HashMap;
import java.util.List;
>>>>>>> bead2488
import java.util.Map;
import java.util.Set;
import java.util.stream.Collectors;

import static org.elasticsearch.entitlement.runtime.policy.PolicyManager.ALL_UNNAMED;

/**
 * Called by the agent during {@code agentmain} to configure the entitlement system,
 * instantiate and configure an {@link EntitlementChecker},
 * make it available to the bootstrap library via {@link #checker()},
 * and then install the {@link org.elasticsearch.entitlement.instrumentation.Instrumenter}
 * to begin injecting our instrumentation.
 */
public class EntitlementInitialization {

    private static final String POLICY_FILE_NAME = "entitlement-policy.yaml";

    private static ElasticsearchEntitlementChecker manager;

    // Note: referenced by bridge reflectively
    public static EntitlementChecker checker() {
        return manager;
    }

    // Note: referenced by agent reflectively
    public static void initialize(Instrumentation inst) throws Exception {
<<<<<<< HEAD
        manager = initChecker();
=======
        manager = new ElasticsearchEntitlementChecker(createPolicyManager());

        Map<MethodKey, CheckerMethod> methodMap = INSTRUMENTER_FACTORY.lookupMethodsToInstrument(
            "org.elasticsearch.entitlement.bridge.EntitlementChecker"
        );

        var classesToTransform = methodMap.keySet().stream().map(MethodKey::className).collect(Collectors.toSet());

        inst.addTransformer(new Transformer(INSTRUMENTER_FACTORY.newInstrumenter("", methodMap), classesToTransform), true);
        // TODO: should we limit this array somehow?
        var classesToRetransform = classesToTransform.stream().map(EntitlementInitialization::internalNameToClass).toArray(Class[]::new);
        inst.retransformClasses(classesToRetransform);
    }

    private static Class<?> internalNameToClass(String internalName) {
        try {
            return Class.forName(internalName.replace('/', '.'), false, ClassLoader.getPlatformClassLoader());
        } catch (ClassNotFoundException e) {
            throw new RuntimeException(e);
        }
    }

    private static PolicyManager createPolicyManager() throws IOException {
        Map<String, Policy> pluginPolicies = createPluginPolicies(EntitlementBootstrap.bootstrapArgs().pluginData());

        // TODO: What should the name be?
        // TODO(ES-10031): Decide what goes in the elasticsearch default policy and extend it
        var serverPolicy = new Policy("server", List.of());
        return new PolicyManager(serverPolicy, pluginPolicies, EntitlementBootstrap.bootstrapArgs().pluginResolver());
    }

    private static Map<String, Policy> createPluginPolicies(Collection<Tuple<Path, Boolean>> pluginData) throws IOException {
        Map<String, Policy> pluginPolicies = new HashMap<>(pluginData.size());
        for (Tuple<Path, Boolean> entry : pluginData) {
            Path pluginRoot = entry.v1();
            boolean isModular = entry.v2();

            String pluginName = pluginRoot.getFileName().toString();
            final Policy policy = loadPluginPolicy(pluginRoot, isModular, pluginName);

            pluginPolicies.put(pluginName, policy);
        }
        return pluginPolicies;
    }

    private static Policy loadPluginPolicy(Path pluginRoot, boolean isModular, String pluginName) throws IOException {
        Path policyFile = pluginRoot.resolve(POLICY_FILE_NAME);

        final Set<String> moduleNames = getModuleNames(pluginRoot, isModular);
        final Policy policy = parsePolicyIfExists(pluginName, policyFile);

        // TODO: should this check actually be part of the parser?
        for (Scope scope : policy.scopes) {
            if (moduleNames.contains(scope.name) == false) {
                throw new IllegalStateException("policy [" + policyFile + "] contains invalid module [" + scope.name + "]");
            }
        }
        return policy;
    }

    private static Policy parsePolicyIfExists(String pluginName, Path policyFile) throws IOException {
        if (Files.exists(policyFile)) {
            return new PolicyParser(Files.newInputStream(policyFile, StandardOpenOption.READ), pluginName).parsePolicy();
        }
        return new Policy(pluginName, List.of());
    }
>>>>>>> bead2488

    private static Set<String> getModuleNames(Path pluginRoot, boolean isModular) {
        if (isModular) {
            ModuleFinder moduleFinder = ModuleFinder.of(pluginRoot);
            Set<ModuleReference> moduleReferences = moduleFinder.findAll();

            return moduleReferences.stream().map(mr -> mr.descriptor().name()).collect(Collectors.toUnmodifiableSet());
        }
        // When isModular == false we use the same "ALL-UNNAMED" constant as the JDK to indicate (any) unnamed module for this plugin
        return Set.of(ALL_UNNAMED);
    }

    private static ElasticsearchEntitlementChecker initChecker() {
        int javaVersion = Runtime.version().feature();
        final String classNamePrefix;
        if (javaVersion >= 23) {
            classNamePrefix = "Java23";
        } else {
            classNamePrefix = "";
        }
        final String className = "org.elasticsearch.entitlement.runtime.api." + classNamePrefix + "ElasticsearchEntitlementChecker";
        Class<?> clazz;
        try {
            clazz = Class.forName(className);
        } catch (ClassNotFoundException e) {
            throw new AssertionError("entitlement lib cannot find entitlement impl", e);
        }
        Constructor<?> constructor;
        try {
            constructor = clazz.getConstructor();
        } catch (NoSuchMethodException e) {
            throw new AssertionError("entitlement impl is missing no arg constructor", e);
        }
        try {
            return (ElasticsearchEntitlementChecker) constructor.newInstance();
        } catch (IllegalAccessException | InvocationTargetException | InstantiationException e) {
            throw new AssertionError(e);
        }
    };

    private static String internalName(Class<?> c) {
        return c.getName().replace('.', '/');
    }

    private static final InstrumentationService INSTRUMENTER_FACTORY = new ProviderLocator<>(
        "entitlement",
        InstrumentationService.class,
        "org.elasticsearch.entitlement.instrumentation",
        Set.of()
    ).get();
}<|MERGE_RESOLUTION|>--- conflicted
+++ resolved
@@ -25,20 +25,16 @@
 
 import java.io.IOException;
 import java.lang.instrument.Instrumentation;
-<<<<<<< HEAD
+import java.lang.module.ModuleFinder;
+import java.lang.module.ModuleReference;
 import java.lang.reflect.Constructor;
 import java.lang.reflect.InvocationTargetException;
-import java.lang.reflect.Method;
-=======
-import java.lang.module.ModuleFinder;
-import java.lang.module.ModuleReference;
 import java.nio.file.Files;
 import java.nio.file.Path;
 import java.nio.file.StandardOpenOption;
 import java.util.Collection;
 import java.util.HashMap;
 import java.util.List;
->>>>>>> bead2488
 import java.util.Map;
 import java.util.Set;
 import java.util.stream.Collectors;
@@ -65,10 +61,7 @@
 
     // Note: referenced by agent reflectively
     public static void initialize(Instrumentation inst) throws Exception {
-<<<<<<< HEAD
         manager = initChecker();
-=======
-        manager = new ElasticsearchEntitlementChecker(createPolicyManager());
 
         Map<MethodKey, CheckerMethod> methodMap = INSTRUMENTER_FACTORY.lookupMethodsToInstrument(
             "org.elasticsearch.entitlement.bridge.EntitlementChecker"
@@ -134,7 +127,6 @@
         }
         return new Policy(pluginName, List.of());
     }
->>>>>>> bead2488
 
     private static Set<String> getModuleNames(Path pluginRoot, boolean isModular) {
         if (isModular) {
@@ -147,7 +139,9 @@
         return Set.of(ALL_UNNAMED);
     }
 
-    private static ElasticsearchEntitlementChecker initChecker() {
+    private static ElasticsearchEntitlementChecker initChecker() throws IOException{
+        final PolicyManager policyManager = createPolicyManager();
+
         int javaVersion = Runtime.version().feature();
         final String classNamePrefix;
         if (javaVersion >= 23) {
@@ -164,16 +158,16 @@
         }
         Constructor<?> constructor;
         try {
-            constructor = clazz.getConstructor();
+            constructor = clazz.getConstructor(PolicyManager.class);
         } catch (NoSuchMethodException e) {
             throw new AssertionError("entitlement impl is missing no arg constructor", e);
         }
         try {
-            return (ElasticsearchEntitlementChecker) constructor.newInstance();
+            return (ElasticsearchEntitlementChecker) constructor.newInstance(policyManager);
         } catch (IllegalAccessException | InvocationTargetException | InstantiationException e) {
             throw new AssertionError(e);
         }
-    };
+    }
 
     private static String internalName(Class<?> c) {
         return c.getName().replace('.', '/');

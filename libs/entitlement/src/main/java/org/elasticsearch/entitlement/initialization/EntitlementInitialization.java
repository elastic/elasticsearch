--- conflicted
+++ resolved
@@ -126,16 +126,10 @@
     }
 
     private static PolicyManager createPolicyManager() {
-<<<<<<< HEAD
-        Map<String, Policy> pluginPolicies = EntitlementBootstrap.bootstrapArgs().pluginPolicies();
-        Path[] dataDirs = EntitlementBootstrap.bootstrapArgs().dataDirs();
-        Path tempDir = EntitlementBootstrap.bootstrapArgs().tempDir();
-        Path logsDir = EntitlementBootstrap.bootstrapArgs().logsDir();
-=======
         EntitlementBootstrap.BootstrapArgs bootstrapArgs = EntitlementBootstrap.bootstrapArgs();
         Map<String, Policy> pluginPolicies = bootstrapArgs.pluginPolicies();
         var pathLookup = new PathLookup(bootstrapArgs.configDir(), bootstrapArgs.dataDirs(), bootstrapArgs.tempDir());
->>>>>>> 91413351
+        Path logsDir = EntitlementBootstrap.bootstrapArgs().logsDir();
 
         // TODO(ES-10031): Decide what goes in the elasticsearch default policy and extend it
         var serverPolicy = new Policy(
@@ -154,14 +148,10 @@
                         new LoadNativeLibrariesEntitlement(),
                         new ManageThreadsEntitlement(),
                         new FilesEntitlement(
-<<<<<<< HEAD
                             List.of(
-                                new FilesEntitlement.FileData(tempDir.toString(), READ_WRITE),
-                                new FilesEntitlement.FileData(logsDir.toString(), READ_WRITE)
+                                FilesEntitlement.FileData.ofPath(EntitlementBootstrap.bootstrapArgs().tempDir(), READ_WRITE),
+                                FilesEntitlement.FileData.ofPath(EntitlementBootstrap.bootstrapArgs().logsDir(), READ_WRITE)
                             )
-=======
-                            List.of(FilesEntitlement.FileData.ofPath(EntitlementBootstrap.bootstrapArgs().tempDir(), READ_WRITE))
->>>>>>> 91413351
                         )
                     )
                 ),

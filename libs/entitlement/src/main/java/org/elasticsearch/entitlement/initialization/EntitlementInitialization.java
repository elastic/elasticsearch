--- conflicted
+++ resolved
@@ -135,77 +135,14 @@
     private static PolicyManager createPolicyManager() {
         EntitlementBootstrap.BootstrapArgs bootstrapArgs = EntitlementBootstrap.bootstrapArgs();
         Map<String, Policy> pluginPolicies = bootstrapArgs.pluginPolicies();
-<<<<<<< HEAD
-
         var pathLookup = new PathLookup(
+            getUserHome(),
             bootstrapArgs.configDir(),
             bootstrapArgs.dataDirs(),
             bootstrapArgs.tempDir(),
             bootstrapArgs.settingResolver(),
             bootstrapArgs.settingGlobResolver()
         );
-        Path logsDir = EntitlementBootstrap.bootstrapArgs().logsDir();
-
-        // TODO(ES-10031): Decide what goes in the elasticsearch default policy and extend it
-        var serverPolicy = new Policy(
-            "server",
-            List.of(
-                new Scope("org.elasticsearch.base", List.of(new CreateClassLoaderEntitlement())),
-                new Scope("org.elasticsearch.xcontent", List.of(new CreateClassLoaderEntitlement())),
-                new Scope(
-                    "org.elasticsearch.server",
-                    List.of(
-                        new ExitVMEntitlement(),
-                        new ReadStoreAttributesEntitlement(),
-                        new CreateClassLoaderEntitlement(),
-                        new InboundNetworkEntitlement(),
-                        new OutboundNetworkEntitlement(),
-                        new LoadNativeLibrariesEntitlement(),
-                        new ManageThreadsEntitlement(),
-                        new FilesEntitlement(
-                            Stream.concat(
-                                Stream.of(
-                                    FileData.ofPath(bootstrapArgs.configDir(), READ),
-                                    FileData.ofPath(bootstrapArgs.logsDir(), READ_WRITE),
-                                    // OS release on Linux
-                                    FileData.ofPath(Path.of("/etc/os-release"), READ),
-                                    FileData.ofPath(Path.of("/etc/system-release"), READ),
-                                    FileData.ofPath(Path.of("/usr/lib/os-release"), READ),
-                                    // read max virtual memory areas
-                                    FileData.ofPath(Path.of("/proc/sys/vm/max_map_count"), READ),
-                                    FileData.ofPath(Path.of("/proc/meminfo"), READ),
-                                    // load averages on Linux
-                                    FileData.ofPath(Path.of("/proc/loadavg"), READ),
-                                    // control group stats on Linux. cgroup v2 stats are in an unpredicable
-                                    // location under `/sys/fs/cgroup`, so unfortunately we have to allow
-                                    // read access to the entire directory hierarchy.
-                                    FileData.ofPath(Path.of("/proc/self/cgroup"), READ),
-                                    FileData.ofPath(Path.of("/sys/fs/cgroup/"), READ),
-                                    // // io stats on Linux
-                                    FileData.ofPath(Path.of("/proc/self/mountinfo"), READ),
-                                    FileData.ofPath(Path.of("/proc/diskstats"), READ)
-                                ),
-                                Arrays.stream(bootstrapArgs.dataDirs()).map(d -> FileData.ofPath(d, READ))
-                            ).toList()
-                        )
-                    )
-                ),
-                new Scope("org.apache.httpcomponents.httpclient", List.of(new OutboundNetworkEntitlement())),
-                new Scope("io.netty.transport", List.of(new InboundNetworkEntitlement(), new OutboundNetworkEntitlement())),
-                new Scope(
-                    "org.apache.lucene.core",
-                    List.of(
-                        new LoadNativeLibrariesEntitlement(),
-                        new ManageThreadsEntitlement(),
-                        new FilesEntitlement(
-                            Stream.concat(
-                                Stream.of(FileData.ofPath(bootstrapArgs.configDir(), READ)),
-                                Arrays.stream(bootstrapArgs.dataDirs()).map(d -> FileData.ofPath(d, READ_WRITE))
-                            ).toList()
-                        )
-=======
-        var pathLookup = new PathLookup(getUserHome(), bootstrapArgs.configDir(), bootstrapArgs.dataDirs(), bootstrapArgs.tempDir());
-        Path logsDir = EntitlementBootstrap.bootstrapArgs().logsDir();
 
         List<Scope> serverScopes = new ArrayList<>();
         Collections.addAll(
@@ -225,7 +162,6 @@
                     new FilesEntitlement(
                         Stream.concat(
                             Stream.of(
-                                FileData.ofPath(bootstrapArgs.tempDir(), READ_WRITE),
                                 FileData.ofPath(bootstrapArgs.configDir(), READ),
                                 FileData.ofPath(bootstrapArgs.logsDir(), READ_WRITE),
                                 // OS release on Linux
@@ -248,7 +184,6 @@
                             ),
                             Arrays.stream(bootstrapArgs.dataDirs()).map(d -> FileData.ofPath(d, READ))
                         ).toList()
->>>>>>> 9145ab73
                     )
                 )
             ),

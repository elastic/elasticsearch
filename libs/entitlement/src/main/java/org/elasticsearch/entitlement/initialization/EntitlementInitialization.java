/*
 * Copyright Elasticsearch B.V. and/or licensed to Elasticsearch B.V. under one
 * or more contributor license agreements. Licensed under the "Elastic License
 * 2.0", the "GNU Affero General Public License v3.0 only", and the "Server Side
 * Public License v 1"; you may not use this file except in compliance with, at
 * your election, the "Elastic License 2.0", the "GNU Affero General Public
 * License v3.0 only", or the "Server Side Public License, v 1".
 */

package org.elasticsearch.entitlement.initialization;

import org.elasticsearch.core.PathUtils;
import org.elasticsearch.core.internal.provider.ProviderLocator;
import org.elasticsearch.entitlement.bootstrap.EntitlementBootstrap;
import org.elasticsearch.entitlement.bridge.EntitlementChecker;
import org.elasticsearch.entitlement.instrumentation.CheckMethod;
import org.elasticsearch.entitlement.instrumentation.InstrumentationService;
import org.elasticsearch.entitlement.instrumentation.Instrumenter;
import org.elasticsearch.entitlement.instrumentation.MethodKey;
import org.elasticsearch.entitlement.instrumentation.Transformer;
import org.elasticsearch.entitlement.runtime.api.ElasticsearchEntitlementChecker;
import org.elasticsearch.entitlement.runtime.policy.PathLookup;
import org.elasticsearch.entitlement.runtime.policy.Policy;
import org.elasticsearch.entitlement.runtime.policy.PolicyManager;
import org.elasticsearch.entitlement.runtime.policy.Scope;
import org.elasticsearch.entitlement.runtime.policy.entitlements.CreateClassLoaderEntitlement;
import org.elasticsearch.entitlement.runtime.policy.entitlements.Entitlement;
import org.elasticsearch.entitlement.runtime.policy.entitlements.ExitVMEntitlement;
import org.elasticsearch.entitlement.runtime.policy.entitlements.FilesEntitlement;
import org.elasticsearch.entitlement.runtime.policy.entitlements.FilesEntitlement.FileData;
import org.elasticsearch.entitlement.runtime.policy.entitlements.InboundNetworkEntitlement;
import org.elasticsearch.entitlement.runtime.policy.entitlements.LoadNativeLibrariesEntitlement;
import org.elasticsearch.entitlement.runtime.policy.entitlements.ManageThreadsEntitlement;
import org.elasticsearch.entitlement.runtime.policy.entitlements.OutboundNetworkEntitlement;
import org.elasticsearch.entitlement.runtime.policy.entitlements.ReadStoreAttributesEntitlement;

import java.lang.instrument.Instrumentation;
import java.lang.reflect.Constructor;
import java.lang.reflect.InvocationTargetException;
import java.net.URI;
import java.nio.channels.spi.SelectorProvider;
import java.nio.file.AccessMode;
import java.nio.file.CopyOption;
import java.nio.file.DirectoryStream;
import java.nio.file.FileStore;
import java.nio.file.FileSystems;
import java.nio.file.LinkOption;
import java.nio.file.OpenOption;
import java.nio.file.Path;
import java.nio.file.WatchEvent;
import java.nio.file.WatchService;
import java.nio.file.attribute.FileAttribute;
import java.nio.file.spi.FileSystemProvider;
import java.util.ArrayList;
import java.util.Collections;
import java.util.HashMap;
import java.util.List;
import java.util.Map;
import java.util.Set;
import java.util.concurrent.ExecutorService;
import java.util.function.Function;
import java.util.stream.Collectors;
import java.util.stream.Stream;
import java.util.stream.StreamSupport;

import static org.elasticsearch.entitlement.runtime.policy.entitlements.FilesEntitlement.BaseDir.DATA;
import static org.elasticsearch.entitlement.runtime.policy.entitlements.FilesEntitlement.BaseDir.SHARED_REPO;
import static org.elasticsearch.entitlement.runtime.policy.entitlements.FilesEntitlement.Mode.READ;
import static org.elasticsearch.entitlement.runtime.policy.entitlements.FilesEntitlement.Mode.READ_WRITE;
import static org.elasticsearch.entitlement.runtime.policy.entitlements.FilesEntitlement.Platform.LINUX;

/**
 * Called by the agent during {@code agentmain} to configure the entitlement system,
 * instantiate and configure an {@link EntitlementChecker},
 * make it available to the bootstrap library via {@link #checker()},
 * and then install the {@link org.elasticsearch.entitlement.instrumentation.Instrumenter}
 * to begin injecting our instrumentation.
 */
public class EntitlementInitialization {

    private static final String AGENTS_PACKAGE_NAME = "co.elastic.apm.agent";
    private static final Module ENTITLEMENTS_MODULE = PolicyManager.class.getModule();

    private static ElasticsearchEntitlementChecker manager;

    interface InstrumentationInfoFactory {
        InstrumentationService.InstrumentationInfo of(String methodName, Class<?>... parameterTypes) throws ClassNotFoundException,
            NoSuchMethodException;
    }

    // Note: referenced by bridge reflectively
    public static EntitlementChecker checker() {
        return manager;
    }

    // Note: referenced by agent reflectively
    public static void initialize(Instrumentation inst) throws Exception {
        manager = initChecker();

        var latestCheckerInterface = getVersionSpecificCheckerClass(EntitlementChecker.class);

        Map<MethodKey, CheckMethod> checkMethods = new HashMap<>(INSTRUMENTATION_SERVICE.lookupMethods(latestCheckerInterface));
        Stream.of(
            fileSystemProviderChecks(),
            fileStoreChecks(),
            pathChecks(),
            Stream.of(
                INSTRUMENTATION_SERVICE.lookupImplementationMethod(
                    SelectorProvider.class,
                    "inheritedChannel",
                    SelectorProvider.provider().getClass(),
                    EntitlementChecker.class,
                    "checkSelectorProviderInheritedChannel"
                )
            )
        )
            .flatMap(Function.identity())
            .forEach(instrumentation -> checkMethods.put(instrumentation.targetMethod(), instrumentation.checkMethod()));

        var classesToTransform = checkMethods.keySet().stream().map(MethodKey::className).collect(Collectors.toSet());

        Instrumenter instrumenter = INSTRUMENTATION_SERVICE.newInstrumenter(latestCheckerInterface, checkMethods);
        inst.addTransformer(new Transformer(instrumenter, classesToTransform), true);
        inst.retransformClasses(findClassesToRetransform(inst.getAllLoadedClasses(), classesToTransform));
    }

    private static Class<?>[] findClassesToRetransform(Class<?>[] loadedClasses, Set<String> classesToTransform) {
        List<Class<?>> retransform = new ArrayList<>();
        for (Class<?> loadedClass : loadedClasses) {
            if (classesToTransform.contains(loadedClass.getName().replace(".", "/"))) {
                retransform.add(loadedClass);
            }
        }
        return retransform.toArray(new Class<?>[0]);
    }

    private static PolicyManager createPolicyManager() {
        EntitlementBootstrap.BootstrapArgs bootstrapArgs = EntitlementBootstrap.bootstrapArgs();
        Map<String, Policy> pluginPolicies = bootstrapArgs.pluginPolicies();
        var pathLookup = new PathLookup(
            getUserHome(),
            bootstrapArgs.configDir(),
            bootstrapArgs.dataDirs(),
            bootstrapArgs.sharedRepoDirs(),
            bootstrapArgs.tempDir(),
            bootstrapArgs.settingResolver(),
            bootstrapArgs.settingGlobResolver()
        );

        List<Scope> serverScopes = new ArrayList<>();
        List<FileData> serverModuleFileDatas = new ArrayList<>();
        Collections.addAll(
            serverModuleFileDatas,
            // Base ES directories
            FileData.ofPath(bootstrapArgs.tempDir(), READ_WRITE),
            FileData.ofPath(bootstrapArgs.configDir(), READ),
            FileData.ofPath(bootstrapArgs.logsDir(), READ_WRITE),
            FileData.ofRelativePath(Path.of(""), DATA, READ_WRITE),
            FileData.ofRelativePath(Path.of(""), SHARED_REPO, READ_WRITE),

            // OS release on Linux
            FileData.ofPath(Path.of("/etc/os-release"), READ),
            FileData.ofPath(Path.of("/etc/system-release"), READ),
            FileData.ofPath(Path.of("/usr/lib/os-release"), READ),
            // read max virtual memory areas
            FileData.ofPath(Path.of("/proc/sys/vm/max_map_count"), READ),
            FileData.ofPath(Path.of("/proc/meminfo"), READ),
            // load averages on Linux
            FileData.ofPath(Path.of("/proc/loadavg"), READ),
            // control group stats on Linux. cgroup v2 stats are in an unpredicable
            // location under `/sys/fs/cgroup`, so unfortunately we have to allow
            // read access to the entire directory hierarchy.
            FileData.ofPath(Path.of("/proc/self/cgroup"), READ),
            FileData.ofPath(Path.of("/sys/fs/cgroup/"), READ),
            // // io stats on Linux
            FileData.ofPath(Path.of("/proc/self/mountinfo"), READ),
            FileData.ofPath(Path.of("/proc/diskstats"), READ)
        );
        if (bootstrapArgs.pidFile() != null) {
            serverModuleFileDatas.add(FileData.ofPath(bootstrapArgs.pidFile(), READ_WRITE));
        }
        Collections.addAll(
            serverScopes,
            new Scope(
                "org.elasticsearch.base",
                List.of(
                    new CreateClassLoaderEntitlement(),
                    new FilesEntitlement(
                        List.of(
                            FileData.ofRelativePath(Path.of(""), SHARED_REPO, READ_WRITE),
                            FileData.ofRelativePath(Path.of(""), DATA, READ_WRITE)
                        )
                    )
                )
            ),
            new Scope("org.elasticsearch.xcontent", List.of(new CreateClassLoaderEntitlement())),
            new Scope(
                "org.elasticsearch.server",
                List.of(
                    new ExitVMEntitlement(),
                    new ReadStoreAttributesEntitlement(),
                    new CreateClassLoaderEntitlement(),
                    new InboundNetworkEntitlement(),
                    new OutboundNetworkEntitlement(),
                    new LoadNativeLibrariesEntitlement(),
                    new ManageThreadsEntitlement(),
<<<<<<< HEAD
                    new FilesEntitlement(serverModuleFileDatas)
=======
                    new FilesEntitlement(
                        List.of(
                            // Base ES directories
                            FileData.ofPath(bootstrapArgs.tempDir(), READ_WRITE),
                            FileData.ofPath(bootstrapArgs.configDir(), READ),
                            FileData.ofPath(bootstrapArgs.logsDir(), READ_WRITE),
                            FileData.ofRelativePath(Path.of(""), DATA, READ_WRITE),
                            FileData.ofRelativePath(Path.of(""), SHARED_REPO, READ_WRITE),

                            // OS release on Linux
                            FileData.ofPath(Path.of("/etc/os-release"), READ).withPlatform(LINUX),
                            FileData.ofPath(Path.of("/etc/system-release"), READ).withPlatform(LINUX),
                            FileData.ofPath(Path.of("/usr/lib/os-release"), READ).withPlatform(LINUX),
                            // read max virtual memory areas
                            FileData.ofPath(Path.of("/proc/sys/vm/max_map_count"), READ).withPlatform(LINUX),
                            FileData.ofPath(Path.of("/proc/meminfo"), READ).withPlatform(LINUX),
                            // load averages on Linux
                            FileData.ofPath(Path.of("/proc/loadavg"), READ).withPlatform(LINUX),
                            // control group stats on Linux. cgroup v2 stats are in an unpredicable
                            // location under `/sys/fs/cgroup`, so unfortunately we have to allow
                            // read access to the entire directory hierarchy.
                            FileData.ofPath(Path.of("/proc/self/cgroup"), READ).withPlatform(LINUX),
                            FileData.ofPath(Path.of("/sys/fs/cgroup/"), READ).withPlatform(LINUX),
                            // // io stats on Linux
                            FileData.ofPath(Path.of("/proc/self/mountinfo"), READ).withPlatform(LINUX),
                            FileData.ofPath(Path.of("/proc/diskstats"), READ).withPlatform(LINUX)
                        )
                    )
>>>>>>> 6315b8a8
                )
            ),
            new Scope("org.apache.httpcomponents.httpclient", List.of(new OutboundNetworkEntitlement())),
            new Scope("io.netty.transport", List.of(new InboundNetworkEntitlement(), new OutboundNetworkEntitlement())),
            new Scope(
                "org.apache.lucene.core",
                List.of(
                    new LoadNativeLibrariesEntitlement(),
                    new ManageThreadsEntitlement(),
                    new FilesEntitlement(
                        List.of(
                            FileData.ofPath(bootstrapArgs.configDir(), READ),
                            FileData.ofPath(bootstrapArgs.tempDir(), READ),
                            FileData.ofRelativePath(Path.of(""), DATA, READ_WRITE)
                        )
                    )
                )
            ),
            new Scope(
                "org.apache.lucene.misc",
                List.of(new FilesEntitlement(List.of(FileData.ofRelativePath(Path.of(""), DATA, READ_WRITE))))
            ),
            new Scope("org.apache.logging.log4j.core", List.of(new ManageThreadsEntitlement())),
            new Scope(
                "org.elasticsearch.nativeaccess",
                List.of(
                    new LoadNativeLibrariesEntitlement(),
                    new FilesEntitlement(List.of(FileData.ofRelativePath(Path.of(""), DATA, READ_WRITE)))
                )
            )
        );

        Path trustStorePath = trustStorePath();
        if (trustStorePath != null) {
            Collections.addAll(
                serverScopes,
                new Scope("org.bouncycastle.fips.tls", List.of(new FilesEntitlement(List.of(FileData.ofPath(trustStorePath, READ))))),
                new Scope(
                    "org.bouncycastle.fips.core",
                    // read to lib dir is required for checksum validation
                    List.of(new FilesEntitlement(List.of(FileData.ofPath(bootstrapArgs.libDir(), READ))), new ManageThreadsEntitlement())
                )
            );
        }

        // TODO(ES-10031): Decide what goes in the elasticsearch default policy and extend it
        var serverPolicy = new Policy("server", serverScopes);
        // agents run without a module, so this is a special hack for the apm agent
        // this should be removed once https://github.com/elastic/elasticsearch/issues/109335 is completed
        List<Entitlement> agentEntitlements = List.of(
            new CreateClassLoaderEntitlement(),
            new ManageThreadsEntitlement(),
            new FilesEntitlement(
                List.of(
                    FileData.ofPath(Path.of("/co/elastic/apm/agent/"), READ),
                    FileData.ofPath(Path.of("/agent/co/elastic/apm/agent/"), READ)
                )
            )
        );
        var resolver = EntitlementBootstrap.bootstrapArgs().pluginResolver();
        return new PolicyManager(
            serverPolicy,
            agentEntitlements,
            pluginPolicies,
            resolver,
            AGENTS_PACKAGE_NAME,
            ENTITLEMENTS_MODULE,
            pathLookup
        );
    }

    private static Path getUserHome() {
        String userHome = System.getProperty("user.home");
        if (userHome == null) {
            throw new IllegalStateException("user.home system property is required");
        }
        return PathUtils.get(userHome);
    }

    private static Path trustStorePath() {
        String trustStore = System.getProperty("javax.net.ssl.trustStore");
        return trustStore != null ? Path.of(trustStore) : null;
    }

    private static Stream<InstrumentationService.InstrumentationInfo> fileSystemProviderChecks() throws ClassNotFoundException,
        NoSuchMethodException {
        var fileSystemProviderClass = FileSystems.getDefault().provider().getClass();

        var instrumentation = new InstrumentationInfoFactory() {
            @Override
            public InstrumentationService.InstrumentationInfo of(String methodName, Class<?>... parameterTypes)
                throws ClassNotFoundException, NoSuchMethodException {
                return INSTRUMENTATION_SERVICE.lookupImplementationMethod(
                    FileSystemProvider.class,
                    methodName,
                    fileSystemProviderClass,
                    EntitlementChecker.class,
                    "check" + Character.toUpperCase(methodName.charAt(0)) + methodName.substring(1),
                    parameterTypes
                );
            }
        };

        return Stream.of(
            instrumentation.of("newFileSystem", URI.class, Map.class),
            instrumentation.of("newFileSystem", Path.class, Map.class),
            instrumentation.of("newInputStream", Path.class, OpenOption[].class),
            instrumentation.of("newOutputStream", Path.class, OpenOption[].class),
            instrumentation.of("newFileChannel", Path.class, Set.class, FileAttribute[].class),
            instrumentation.of("newAsynchronousFileChannel", Path.class, Set.class, ExecutorService.class, FileAttribute[].class),
            instrumentation.of("newByteChannel", Path.class, Set.class, FileAttribute[].class),
            instrumentation.of("newDirectoryStream", Path.class, DirectoryStream.Filter.class),
            instrumentation.of("createDirectory", Path.class, FileAttribute[].class),
            instrumentation.of("createSymbolicLink", Path.class, Path.class, FileAttribute[].class),
            instrumentation.of("createLink", Path.class, Path.class),
            instrumentation.of("delete", Path.class),
            instrumentation.of("deleteIfExists", Path.class),
            instrumentation.of("readSymbolicLink", Path.class),
            instrumentation.of("copy", Path.class, Path.class, CopyOption[].class),
            instrumentation.of("move", Path.class, Path.class, CopyOption[].class),
            instrumentation.of("isSameFile", Path.class, Path.class),
            instrumentation.of("isHidden", Path.class),
            instrumentation.of("getFileStore", Path.class),
            instrumentation.of("checkAccess", Path.class, AccessMode[].class),
            instrumentation.of("getFileAttributeView", Path.class, Class.class, LinkOption[].class),
            instrumentation.of("readAttributes", Path.class, Class.class, LinkOption[].class),
            instrumentation.of("readAttributes", Path.class, String.class, LinkOption[].class),
            instrumentation.of("readAttributesIfExists", Path.class, Class.class, LinkOption[].class),
            instrumentation.of("setAttribute", Path.class, String.class, Object.class, LinkOption[].class),
            instrumentation.of("exists", Path.class, LinkOption[].class)
        );
    }

    private static Stream<InstrumentationService.InstrumentationInfo> fileStoreChecks() {
        var fileStoreClasses = StreamSupport.stream(FileSystems.getDefault().getFileStores().spliterator(), false)
            .map(FileStore::getClass)
            .distinct();
        return fileStoreClasses.flatMap(fileStoreClass -> {
            var instrumentation = new InstrumentationInfoFactory() {
                @Override
                public InstrumentationService.InstrumentationInfo of(String methodName, Class<?>... parameterTypes)
                    throws ClassNotFoundException, NoSuchMethodException {
                    return INSTRUMENTATION_SERVICE.lookupImplementationMethod(
                        FileStore.class,
                        methodName,
                        fileStoreClass,
                        EntitlementChecker.class,
                        "check" + Character.toUpperCase(methodName.charAt(0)) + methodName.substring(1),
                        parameterTypes
                    );
                }
            };

            try {
                return Stream.of(
                    instrumentation.of("getFileStoreAttributeView", Class.class),
                    instrumentation.of("getAttribute", String.class),
                    instrumentation.of("getBlockSize"),
                    instrumentation.of("getTotalSpace"),
                    instrumentation.of("getUnallocatedSpace"),
                    instrumentation.of("getUsableSpace"),
                    instrumentation.of("isReadOnly"),
                    instrumentation.of("name"),
                    instrumentation.of("type")

                );
            } catch (NoSuchMethodException | ClassNotFoundException e) {
                throw new RuntimeException(e);
            }
        });
    }

    private static Stream<InstrumentationService.InstrumentationInfo> pathChecks() {
        var pathClasses = StreamSupport.stream(FileSystems.getDefault().getRootDirectories().spliterator(), false)
            .map(Path::getClass)
            .distinct();
        return pathClasses.flatMap(pathClass -> {
            InstrumentationInfoFactory instrumentation = (String methodName, Class<?>... parameterTypes) -> INSTRUMENTATION_SERVICE
                .lookupImplementationMethod(
                    Path.class,
                    methodName,
                    pathClass,
                    EntitlementChecker.class,
                    "checkPath" + Character.toUpperCase(methodName.charAt(0)) + methodName.substring(1),
                    parameterTypes
                );

            try {
                return Stream.of(
                    instrumentation.of("toRealPath", LinkOption[].class),
                    instrumentation.of("register", WatchService.class, WatchEvent.Kind[].class),
                    instrumentation.of("register", WatchService.class, WatchEvent.Kind[].class, WatchEvent.Modifier[].class)
                );
            } catch (NoSuchMethodException | ClassNotFoundException e) {
                throw new RuntimeException(e);
            }
        });
    }

    /**
     * Returns the "most recent" checker class compatible with the current runtime Java version.
     * For checkers, we have (optionally) version specific classes, each with a prefix (e.g. Java23).
     * The mapping cannot be automatic, as it depends on the actual presence of these classes in the final Jar (see
     * the various mainXX source sets).
     */
    private static Class<?> getVersionSpecificCheckerClass(Class<?> baseClass) {
        String packageName = baseClass.getPackageName();
        String baseClassName = baseClass.getSimpleName();
        int javaVersion = Runtime.version().feature();

        final String classNamePrefix;
        if (javaVersion >= 23) {
            // All Java version from 23 onwards will be able to use che checks in the Java23EntitlementChecker interface and implementation
            classNamePrefix = "Java23";
        } else {
            // For any other Java version, the basic EntitlementChecker interface and implementation contains all the supported checks
            classNamePrefix = "";
        }
        final String className = packageName + "." + classNamePrefix + baseClassName;
        Class<?> clazz;
        try {
            clazz = Class.forName(className);
        } catch (ClassNotFoundException e) {
            throw new AssertionError("entitlement lib cannot find entitlement class " + className, e);
        }
        return clazz;
    }

    private static ElasticsearchEntitlementChecker initChecker() {
        final PolicyManager policyManager = createPolicyManager();

        final Class<?> clazz = getVersionSpecificCheckerClass(ElasticsearchEntitlementChecker.class);

        Constructor<?> constructor;
        try {
            constructor = clazz.getConstructor(PolicyManager.class);
        } catch (NoSuchMethodException e) {
            throw new AssertionError("entitlement impl is missing no arg constructor", e);
        }
        try {
            return (ElasticsearchEntitlementChecker) constructor.newInstance(policyManager);
        } catch (IllegalAccessException | InvocationTargetException | InstantiationException e) {
            throw new AssertionError(e);
        }
    }

    private static final InstrumentationService INSTRUMENTATION_SERVICE = new ProviderLocator<>(
        "entitlement",
        InstrumentationService.class,
        "org.elasticsearch.entitlement.instrumentation",
        Set.of()
    ).get();
}<|MERGE_RESOLUTION|>--- conflicted
+++ resolved
@@ -159,22 +159,22 @@
             FileData.ofRelativePath(Path.of(""), SHARED_REPO, READ_WRITE),
 
             // OS release on Linux
-            FileData.ofPath(Path.of("/etc/os-release"), READ),
-            FileData.ofPath(Path.of("/etc/system-release"), READ),
-            FileData.ofPath(Path.of("/usr/lib/os-release"), READ),
+            FileData.ofPath(Path.of("/etc/os-release"), READ).withPlatform(LINUX),
+            FileData.ofPath(Path.of("/etc/system-release"), READ).withPlatform(LINUX),
+            FileData.ofPath(Path.of("/usr/lib/os-release"), READ).withPlatform(LINUX),
             // read max virtual memory areas
-            FileData.ofPath(Path.of("/proc/sys/vm/max_map_count"), READ),
-            FileData.ofPath(Path.of("/proc/meminfo"), READ),
+            FileData.ofPath(Path.of("/proc/sys/vm/max_map_count"), READ).withPlatform(LINUX),
+            FileData.ofPath(Path.of("/proc/meminfo"), READ).withPlatform(LINUX),
             // load averages on Linux
-            FileData.ofPath(Path.of("/proc/loadavg"), READ),
+            FileData.ofPath(Path.of("/proc/loadavg"), READ).withPlatform(LINUX),
             // control group stats on Linux. cgroup v2 stats are in an unpredicable
             // location under `/sys/fs/cgroup`, so unfortunately we have to allow
             // read access to the entire directory hierarchy.
-            FileData.ofPath(Path.of("/proc/self/cgroup"), READ),
-            FileData.ofPath(Path.of("/sys/fs/cgroup/"), READ),
+            FileData.ofPath(Path.of("/proc/self/cgroup"), READ).withPlatform(LINUX),
+            FileData.ofPath(Path.of("/sys/fs/cgroup/"), READ).withPlatform(LINUX),
             // // io stats on Linux
-            FileData.ofPath(Path.of("/proc/self/mountinfo"), READ),
-            FileData.ofPath(Path.of("/proc/diskstats"), READ)
+            FileData.ofPath(Path.of("/proc/self/mountinfo"), READ).withPlatform(LINUX),
+            FileData.ofPath(Path.of("/proc/diskstats"), READ).withPlatform(LINUX)
         );
         if (bootstrapArgs.pidFile() != null) {
             serverModuleFileDatas.add(FileData.ofPath(bootstrapArgs.pidFile(), READ_WRITE));
@@ -204,38 +204,7 @@
                     new OutboundNetworkEntitlement(),
                     new LoadNativeLibrariesEntitlement(),
                     new ManageThreadsEntitlement(),
-<<<<<<< HEAD
                     new FilesEntitlement(serverModuleFileDatas)
-=======
-                    new FilesEntitlement(
-                        List.of(
-                            // Base ES directories
-                            FileData.ofPath(bootstrapArgs.tempDir(), READ_WRITE),
-                            FileData.ofPath(bootstrapArgs.configDir(), READ),
-                            FileData.ofPath(bootstrapArgs.logsDir(), READ_WRITE),
-                            FileData.ofRelativePath(Path.of(""), DATA, READ_WRITE),
-                            FileData.ofRelativePath(Path.of(""), SHARED_REPO, READ_WRITE),
-
-                            // OS release on Linux
-                            FileData.ofPath(Path.of("/etc/os-release"), READ).withPlatform(LINUX),
-                            FileData.ofPath(Path.of("/etc/system-release"), READ).withPlatform(LINUX),
-                            FileData.ofPath(Path.of("/usr/lib/os-release"), READ).withPlatform(LINUX),
-                            // read max virtual memory areas
-                            FileData.ofPath(Path.of("/proc/sys/vm/max_map_count"), READ).withPlatform(LINUX),
-                            FileData.ofPath(Path.of("/proc/meminfo"), READ).withPlatform(LINUX),
-                            // load averages on Linux
-                            FileData.ofPath(Path.of("/proc/loadavg"), READ).withPlatform(LINUX),
-                            // control group stats on Linux. cgroup v2 stats are in an unpredicable
-                            // location under `/sys/fs/cgroup`, so unfortunately we have to allow
-                            // read access to the entire directory hierarchy.
-                            FileData.ofPath(Path.of("/proc/self/cgroup"), READ).withPlatform(LINUX),
-                            FileData.ofPath(Path.of("/sys/fs/cgroup/"), READ).withPlatform(LINUX),
-                            // // io stats on Linux
-                            FileData.ofPath(Path.of("/proc/self/mountinfo"), READ).withPlatform(LINUX),
-                            FileData.ofPath(Path.of("/proc/diskstats"), READ).withPlatform(LINUX)
-                        )
-                    )
->>>>>>> 6315b8a8
                 )
             ),
             new Scope("org.apache.httpcomponents.httpclient", List.of(new OutboundNetworkEntitlement())),

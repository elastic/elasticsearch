--- conflicted
+++ resolved
@@ -119,23 +119,17 @@
         final Policy policy = parsePolicyIfExists(pluginName, policyFile, isExternalPlugin);
 
         // TODO: should this check actually be part of the parser?
-<<<<<<< HEAD
         for (Scope scope : policy.scopes()) {
             if (moduleNames.contains(scope.name()) == false) {
-                throw new IllegalStateException("policy [" + policyFile + "] contains invalid module [" + scope.name() + "]");
-=======
-        for (Scope scope : policy.scopes) {
-            if (moduleNames.contains(scope.name) == false) {
                 throw new IllegalStateException(
                     Strings.format(
                         "Invalid module name in policy: plugin [%s] does not have module [%s]; available modules [%s]; policy file [%s]",
                         pluginName,
-                        scope.name,
+                        scope.name(),
                         String.join(", ", moduleNames),
                         policyFile
                     )
                 );
->>>>>>> 10930498
             }
         }
         return policy;

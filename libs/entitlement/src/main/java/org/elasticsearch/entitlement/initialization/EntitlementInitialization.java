--- conflicted
+++ resolved
@@ -63,23 +63,16 @@
     public static void initialize(Instrumentation inst) throws Exception {
         manager = initChecker();
 
-<<<<<<< HEAD
         var latestCheckerInterface = EntitlementCheckerUtils.getVersionSpecificCheckerClass(
             EntitlementChecker.class,
             Runtime.version().feature()
         );
-=======
->>>>>>> 8820e029
         var verifyBytecode = Booleans.parseBoolean(System.getProperty("es.entitlements.verify_bytecode", "false"));
         if (verifyBytecode) {
             ensureClassesSensitiveToVerificationAreInitialized();
         }
 
-        DynamicInstrumentation.initialize(
-            inst,
-            getVersionSpecificCheckerClass(EntitlementChecker.class, Runtime.version().feature()),
-            verifyBytecode
-        );
+        DynamicInstrumentation.initialize(inst, latestCheckerInterface, verifyBytecode);
     }
 
     private static PolicyManager createPolicyManager() {
@@ -101,225 +94,6 @@
         );
     }
 
-<<<<<<< HEAD
-    // package visible for tests
-    static void validateFilesEntitlements(Map<String, Policy> pluginPolicies, PathLookup pathLookup) {
-        Set<Path> readAccessForbidden = new HashSet<>();
-        pathLookup.getBaseDirPaths(PLUGINS).forEach(p -> readAccessForbidden.add(p.toAbsolutePath().normalize()));
-        pathLookup.getBaseDirPaths(MODULES).forEach(p -> readAccessForbidden.add(p.toAbsolutePath().normalize()));
-        pathLookup.getBaseDirPaths(LIB).forEach(p -> readAccessForbidden.add(p.toAbsolutePath().normalize()));
-        Set<Path> writeAccessForbidden = new HashSet<>();
-        pathLookup.getBaseDirPaths(CONFIG).forEach(p -> writeAccessForbidden.add(p.toAbsolutePath().normalize()));
-        for (var pluginPolicy : pluginPolicies.entrySet()) {
-            for (var scope : pluginPolicy.getValue().scopes()) {
-                var filesEntitlement = scope.entitlements()
-                    .stream()
-                    .filter(x -> x instanceof FilesEntitlement)
-                    .map(x -> ((FilesEntitlement) x))
-                    .findFirst();
-                if (filesEntitlement.isPresent()) {
-                    var fileAccessTree = FileAccessTree.withoutExclusivePaths(filesEntitlement.get(), pathLookup, null);
-                    validateReadFilesEntitlements(pluginPolicy.getKey(), scope.moduleName(), fileAccessTree, readAccessForbidden);
-                    validateWriteFilesEntitlements(pluginPolicy.getKey(), scope.moduleName(), fileAccessTree, writeAccessForbidden);
-                }
-            }
-        }
-    }
-
-    private static IllegalArgumentException buildValidationException(
-        String componentName,
-        String moduleName,
-        Path forbiddenPath,
-        FilesEntitlement.Mode mode
-    ) {
-        return new IllegalArgumentException(
-            Strings.format(
-                "policy for module [%s] in [%s] has an invalid file entitlement. Any path under [%s] is forbidden for mode [%s].",
-                moduleName,
-                componentName,
-                forbiddenPath,
-                mode
-            )
-        );
-    }
-
-    private static void validateReadFilesEntitlements(
-        String componentName,
-        String moduleName,
-        FileAccessTree fileAccessTree,
-        Set<Path> readForbiddenPaths
-    ) {
-
-        for (Path forbiddenPath : readForbiddenPaths) {
-            if (fileAccessTree.canRead(forbiddenPath)) {
-                throw buildValidationException(componentName, moduleName, forbiddenPath, READ);
-            }
-        }
-    }
-
-    private static void validateWriteFilesEntitlements(
-        String componentName,
-        String moduleName,
-        FileAccessTree fileAccessTree,
-        Set<Path> writeForbiddenPaths
-    ) {
-        for (Path forbiddenPath : writeForbiddenPaths) {
-            if (fileAccessTree.canWrite(forbiddenPath)) {
-                throw buildValidationException(componentName, moduleName, forbiddenPath, READ_WRITE);
-            }
-        }
-    }
-
-    private static Path getUserHome() {
-        String userHome = System.getProperty("user.home");
-        if (userHome == null) {
-            throw new IllegalStateException("user.home system property is required");
-        }
-        return PathUtils.get(userHome);
-    }
-
-    private static Stream<InstrumentationService.InstrumentationInfo> fileSystemProviderChecks() throws ClassNotFoundException,
-        NoSuchMethodException {
-        var fileSystemProviderClass = FileSystems.getDefault().provider().getClass();
-
-        var instrumentation = new InstrumentationInfoFactory() {
-            @Override
-            public InstrumentationService.InstrumentationInfo of(String methodName, Class<?>... parameterTypes)
-                throws ClassNotFoundException, NoSuchMethodException {
-                return INSTRUMENTATION_SERVICE.lookupImplementationMethod(
-                    FileSystemProvider.class,
-                    methodName,
-                    fileSystemProviderClass,
-                    EntitlementChecker.class,
-                    "check" + Character.toUpperCase(methodName.charAt(0)) + methodName.substring(1),
-                    parameterTypes
-                );
-            }
-        };
-
-        var allVersionsMethods = Stream.of(
-            instrumentation.of("newFileSystem", URI.class, Map.class),
-            instrumentation.of("newFileSystem", Path.class, Map.class),
-            instrumentation.of("newInputStream", Path.class, OpenOption[].class),
-            instrumentation.of("newOutputStream", Path.class, OpenOption[].class),
-            instrumentation.of("newFileChannel", Path.class, Set.class, FileAttribute[].class),
-            instrumentation.of("newAsynchronousFileChannel", Path.class, Set.class, ExecutorService.class, FileAttribute[].class),
-            instrumentation.of("newByteChannel", Path.class, Set.class, FileAttribute[].class),
-            instrumentation.of("newDirectoryStream", Path.class, DirectoryStream.Filter.class),
-            instrumentation.of("createDirectory", Path.class, FileAttribute[].class),
-            instrumentation.of("createSymbolicLink", Path.class, Path.class, FileAttribute[].class),
-            instrumentation.of("createLink", Path.class, Path.class),
-            instrumentation.of("delete", Path.class),
-            instrumentation.of("deleteIfExists", Path.class),
-            instrumentation.of("readSymbolicLink", Path.class),
-            instrumentation.of("copy", Path.class, Path.class, CopyOption[].class),
-            instrumentation.of("move", Path.class, Path.class, CopyOption[].class),
-            instrumentation.of("isSameFile", Path.class, Path.class),
-            instrumentation.of("isHidden", Path.class),
-            instrumentation.of("getFileStore", Path.class),
-            instrumentation.of("checkAccess", Path.class, AccessMode[].class),
-            instrumentation.of("getFileAttributeView", Path.class, Class.class, LinkOption[].class),
-            instrumentation.of("readAttributes", Path.class, Class.class, LinkOption[].class),
-            instrumentation.of("readAttributes", Path.class, String.class, LinkOption[].class),
-            instrumentation.of("setAttribute", Path.class, String.class, Object.class, LinkOption[].class)
-        );
-
-        if (Runtime.version().feature() >= 20) {
-            var java20EntitlementCheckerClass = EntitlementCheckerUtils.getVersionSpecificCheckerClass(EntitlementChecker.class, 20);
-            var java20Methods = Stream.of(
-                INSTRUMENTATION_SERVICE.lookupImplementationMethod(
-                    FileSystemProvider.class,
-                    "readAttributesIfExists",
-                    fileSystemProviderClass,
-                    java20EntitlementCheckerClass,
-                    "checkReadAttributesIfExists",
-                    Path.class,
-                    Class.class,
-                    LinkOption[].class
-                ),
-                INSTRUMENTATION_SERVICE.lookupImplementationMethod(
-                    FileSystemProvider.class,
-                    "exists",
-                    fileSystemProviderClass,
-                    java20EntitlementCheckerClass,
-                    "checkExists",
-                    Path.class,
-                    LinkOption[].class
-                )
-            );
-            return Stream.concat(allVersionsMethods, java20Methods);
-        }
-        return allVersionsMethods;
-    }
-
-    private static Stream<InstrumentationService.InstrumentationInfo> fileStoreChecks() {
-        var fileStoreClasses = StreamSupport.stream(FileSystems.getDefault().getFileStores().spliterator(), false)
-            .map(FileStore::getClass)
-            .distinct();
-        return fileStoreClasses.flatMap(fileStoreClass -> {
-            var instrumentation = new InstrumentationInfoFactory() {
-                @Override
-                public InstrumentationService.InstrumentationInfo of(String methodName, Class<?>... parameterTypes)
-                    throws ClassNotFoundException, NoSuchMethodException {
-                    return INSTRUMENTATION_SERVICE.lookupImplementationMethod(
-                        FileStore.class,
-                        methodName,
-                        fileStoreClass,
-                        EntitlementChecker.class,
-                        "check" + Character.toUpperCase(methodName.charAt(0)) + methodName.substring(1),
-                        parameterTypes
-                    );
-                }
-            };
-
-            try {
-                return Stream.of(
-                    instrumentation.of("getFileStoreAttributeView", Class.class),
-                    instrumentation.of("getAttribute", String.class),
-                    instrumentation.of("getBlockSize"),
-                    instrumentation.of("getTotalSpace"),
-                    instrumentation.of("getUnallocatedSpace"),
-                    instrumentation.of("getUsableSpace"),
-                    instrumentation.of("isReadOnly"),
-                    instrumentation.of("name"),
-                    instrumentation.of("type")
-
-                );
-            } catch (NoSuchMethodException | ClassNotFoundException e) {
-                throw new RuntimeException(e);
-            }
-        });
-    }
-
-    private static Stream<InstrumentationService.InstrumentationInfo> pathChecks() {
-        var pathClasses = StreamSupport.stream(FileSystems.getDefault().getRootDirectories().spliterator(), false)
-            .map(Path::getClass)
-            .distinct();
-        return pathClasses.flatMap(pathClass -> {
-            InstrumentationInfoFactory instrumentation = (String methodName, Class<?>... parameterTypes) -> INSTRUMENTATION_SERVICE
-                .lookupImplementationMethod(
-                    Path.class,
-                    methodName,
-                    pathClass,
-                    EntitlementChecker.class,
-                    "checkPath" + Character.toUpperCase(methodName.charAt(0)) + methodName.substring(1),
-                    parameterTypes
-                );
-
-            try {
-                return Stream.of(
-                    instrumentation.of("toRealPath", LinkOption[].class),
-                    instrumentation.of("register", WatchService.class, WatchEvent.Kind[].class),
-                    instrumentation.of("register", WatchService.class, WatchEvent.Kind[].class, WatchEvent.Modifier[].class)
-                );
-            } catch (NoSuchMethodException | ClassNotFoundException e) {
-                throw new RuntimeException(e);
-            }
-        });
-    }
-
-=======
->>>>>>> 8820e029
     /**
      * If bytecode verification is enabled, ensure these classes get loaded before transforming/retransforming them.
      * For these classes, the order in which we transform and verify them matters. Verification during class transformation is at least an
@@ -342,40 +116,6 @@
         }
     }
 
-<<<<<<< HEAD
-=======
-    /**
-     * Returns the "most recent" checker class compatible with the current runtime Java version.
-     * For checkers, we have (optionally) version specific classes, each with a prefix (e.g. Java23).
-     * The mapping cannot be automatic, as it depends on the actual presence of these classes in the final Jar (see
-     * the various mainXX source sets).
-     */
-    static Class<?> getVersionSpecificCheckerClass(Class<?> baseClass, int javaVersion) {
-        String packageName = baseClass.getPackageName();
-        String baseClassName = baseClass.getSimpleName();
-
-        final String classNamePrefix;
-        if (javaVersion < 19) {
-            // For older Java versions, the basic EntitlementChecker interface and implementation contains all the supported checks
-            classNamePrefix = "";
-        } else if (javaVersion < 23) {
-            classNamePrefix = "Java" + javaVersion;
-        } else {
-            // All Java version from 23 onwards will be able to use che checks in the Java23EntitlementChecker interface and implementation
-            classNamePrefix = "Java23";
-        }
-
-        final String className = packageName + "." + classNamePrefix + baseClassName;
-        Class<?> clazz;
-        try {
-            clazz = Class.forName(className);
-        } catch (ClassNotFoundException e) {
-            throw new AssertionError("entitlement lib cannot find entitlement class " + className, e);
-        }
-        return clazz;
-    }
-
->>>>>>> 8820e029
     private static ElasticsearchEntitlementChecker initChecker() {
         final PolicyManager policyManager = createPolicyManager();
 

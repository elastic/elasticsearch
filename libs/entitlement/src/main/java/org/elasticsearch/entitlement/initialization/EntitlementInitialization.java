/*
 * Copyright Elasticsearch B.V. and/or licensed to Elasticsearch B.V. under one
 * or more contributor license agreements. Licensed under the "Elastic License
 * 2.0", the "GNU Affero General Public License v3.0 only", and the "Server Side
 * Public License v 1"; you may not use this file except in compliance with, at
 * your election, the "Elastic License 2.0", the "GNU Affero General Public
 * License v3.0 only", or the "Server Side Public License, v 1".
 */

package org.elasticsearch.entitlement.initialization;

import org.elasticsearch.core.Strings;
import org.elasticsearch.core.internal.provider.ProviderLocator;
import org.elasticsearch.entitlement.bootstrap.EntitlementBootstrap;
import org.elasticsearch.entitlement.bridge.EntitlementChecker;
import org.elasticsearch.entitlement.instrumentation.CheckMethod;
import org.elasticsearch.entitlement.instrumentation.InstrumentationService;
import org.elasticsearch.entitlement.instrumentation.Instrumenter;
import org.elasticsearch.entitlement.instrumentation.MethodKey;
import org.elasticsearch.entitlement.instrumentation.Transformer;
import org.elasticsearch.entitlement.runtime.api.ElasticsearchEntitlementChecker;
import org.elasticsearch.entitlement.runtime.policy.CreateClassLoaderEntitlement;
import org.elasticsearch.entitlement.runtime.policy.Entitlement;
import org.elasticsearch.entitlement.runtime.policy.ExitVMEntitlement;
<<<<<<< HEAD
import org.elasticsearch.entitlement.runtime.policy.LoadNativeLibrariesEntitlement;
=======
import org.elasticsearch.entitlement.runtime.policy.InboundNetworkEntitlement;
import org.elasticsearch.entitlement.runtime.policy.OutboundNetworkEntitlement;
>>>>>>> 46401657
import org.elasticsearch.entitlement.runtime.policy.Policy;
import org.elasticsearch.entitlement.runtime.policy.PolicyManager;
import org.elasticsearch.entitlement.runtime.policy.PolicyParser;
import org.elasticsearch.entitlement.runtime.policy.Scope;

import java.io.IOException;
import java.lang.instrument.Instrumentation;
import java.lang.module.ModuleFinder;
import java.lang.module.ModuleReference;
import java.lang.reflect.Constructor;
import java.lang.reflect.InvocationTargetException;
import java.nio.file.Files;
import java.nio.file.Path;
import java.nio.file.StandardOpenOption;
import java.util.ArrayList;
import java.util.Collection;
import java.util.HashMap;
import java.util.List;
import java.util.Map;
import java.util.Set;
import java.util.stream.Collectors;

import static org.elasticsearch.entitlement.runtime.policy.PolicyManager.ALL_UNNAMED;

/**
 * Called by the agent during {@code agentmain} to configure the entitlement system,
 * instantiate and configure an {@link EntitlementChecker},
 * make it available to the bootstrap library via {@link #checker()},
 * and then install the {@link org.elasticsearch.entitlement.instrumentation.Instrumenter}
 * to begin injecting our instrumentation.
 */
public class EntitlementInitialization {

    private static final String POLICY_FILE_NAME = "entitlement-policy.yaml";
    private static final Module ENTITLEMENTS_MODULE = PolicyManager.class.getModule();

    private static ElasticsearchEntitlementChecker manager;

    // Note: referenced by bridge reflectively
    public static EntitlementChecker checker() {
        return manager;
    }

    // Note: referenced by agent reflectively
    public static void initialize(Instrumentation inst) throws Exception {
        manager = initChecker();

        Map<MethodKey, CheckMethod> checkMethods = INSTRUMENTER_FACTORY.lookupMethods(EntitlementChecker.class);

        var classesToTransform = checkMethods.keySet().stream().map(MethodKey::className).collect(Collectors.toSet());

        Instrumenter instrumenter = INSTRUMENTER_FACTORY.newInstrumenter(EntitlementChecker.class, checkMethods);
        inst.addTransformer(new Transformer(instrumenter, classesToTransform), true);
        inst.retransformClasses(findClassesToRetransform(inst.getAllLoadedClasses(), classesToTransform));
    }

    private static Class<?>[] findClassesToRetransform(Class<?>[] loadedClasses, Set<String> classesToTransform) {
        List<Class<?>> retransform = new ArrayList<>();
        for (Class<?> loadedClass : loadedClasses) {
            if (classesToTransform.contains(loadedClass.getName().replace(".", "/"))) {
                retransform.add(loadedClass);
            }
        }
        return retransform.toArray(new Class<?>[0]);
    }

    private static PolicyManager createPolicyManager() throws IOException {
        Map<String, Policy> pluginPolicies = createPluginPolicies(EntitlementBootstrap.bootstrapArgs().pluginData());

        // TODO(ES-10031): Decide what goes in the elasticsearch default policy and extend it
        var serverPolicy = new Policy(
            "server",
            List.of(
                new Scope("org.elasticsearch.base", List.of(new CreateClassLoaderEntitlement())),
                new Scope("org.elasticsearch.xcontent", List.of(new CreateClassLoaderEntitlement())),
                new Scope(
                    "org.elasticsearch.server",
<<<<<<< HEAD
                    List.of(new ExitVMEntitlement(), new CreateClassLoaderEntitlement(), new LoadNativeLibrariesEntitlement())
                )
=======
                    List.of(
                        new ExitVMEntitlement(),
                        new CreateClassLoaderEntitlement(),
                        new InboundNetworkEntitlement(),
                        new OutboundNetworkEntitlement()
                    )
                ),
                new Scope("org.apache.httpcomponents.httpclient", List.of(new OutboundNetworkEntitlement())),
                new Scope("io.netty.transport", List.of(new InboundNetworkEntitlement(), new OutboundNetworkEntitlement()))
>>>>>>> 46401657
            )
        );
        // agents run without a module, so this is a special hack for the apm agent
        // this should be removed once https://github.com/elastic/elasticsearch/issues/109335 is completed
        List<Entitlement> agentEntitlements = List.of(new CreateClassLoaderEntitlement());
        var resolver = EntitlementBootstrap.bootstrapArgs().pluginResolver();
        return new PolicyManager(serverPolicy, agentEntitlements, pluginPolicies, resolver, ENTITLEMENTS_MODULE);
    }

    private static Map<String, Policy> createPluginPolicies(Collection<EntitlementBootstrap.PluginData> pluginData) throws IOException {
        Map<String, Policy> pluginPolicies = new HashMap<>(pluginData.size());
        for (var entry : pluginData) {
            Path pluginRoot = entry.pluginPath();
            String pluginName = pluginRoot.getFileName().toString();

            final Policy policy = loadPluginPolicy(pluginRoot, entry.isModular(), pluginName, entry.isExternalPlugin());

            pluginPolicies.put(pluginName, policy);
        }
        return pluginPolicies;
    }

    private static Policy loadPluginPolicy(Path pluginRoot, boolean isModular, String pluginName, boolean isExternalPlugin)
        throws IOException {
        Path policyFile = pluginRoot.resolve(POLICY_FILE_NAME);

        final Set<String> moduleNames = getModuleNames(pluginRoot, isModular);
        final Policy policy = parsePolicyIfExists(pluginName, policyFile, isExternalPlugin);

        // TODO: should this check actually be part of the parser?
        for (Scope scope : policy.scopes()) {
            if (moduleNames.contains(scope.moduleName()) == false) {
                throw new IllegalStateException(
                    Strings.format(
                        "Invalid module name in policy: plugin [%s] does not have module [%s]; available modules [%s]; policy file [%s]",
                        pluginName,
                        scope.moduleName(),
                        String.join(", ", moduleNames),
                        policyFile
                    )
                );
            }
        }
        return policy;
    }

    private static Policy parsePolicyIfExists(String pluginName, Path policyFile, boolean isExternalPlugin) throws IOException {
        if (Files.exists(policyFile)) {
            return new PolicyParser(Files.newInputStream(policyFile, StandardOpenOption.READ), pluginName, isExternalPlugin).parsePolicy();
        }
        return new Policy(pluginName, List.of());
    }

    private static Set<String> getModuleNames(Path pluginRoot, boolean isModular) {
        if (isModular) {
            ModuleFinder moduleFinder = ModuleFinder.of(pluginRoot);
            Set<ModuleReference> moduleReferences = moduleFinder.findAll();

            return moduleReferences.stream().map(mr -> mr.descriptor().name()).collect(Collectors.toUnmodifiableSet());
        }
        // When isModular == false we use the same "ALL-UNNAMED" constant as the JDK to indicate (any) unnamed module for this plugin
        return Set.of(ALL_UNNAMED);
    }

    private static ElasticsearchEntitlementChecker initChecker() throws IOException {
        final PolicyManager policyManager = createPolicyManager();

        int javaVersion = Runtime.version().feature();
        final String classNamePrefix;
        if (javaVersion >= 23) {
            classNamePrefix = "Java23";
        } else {
            classNamePrefix = "";
        }
        final String className = "org.elasticsearch.entitlement.runtime.api." + classNamePrefix + "ElasticsearchEntitlementChecker";
        Class<?> clazz;
        try {
            clazz = Class.forName(className);
        } catch (ClassNotFoundException e) {
            throw new AssertionError("entitlement lib cannot find entitlement impl", e);
        }
        Constructor<?> constructor;
        try {
            constructor = clazz.getConstructor(PolicyManager.class);
        } catch (NoSuchMethodException e) {
            throw new AssertionError("entitlement impl is missing no arg constructor", e);
        }
        try {
            return (ElasticsearchEntitlementChecker) constructor.newInstance(policyManager);
        } catch (IllegalAccessException | InvocationTargetException | InstantiationException e) {
            throw new AssertionError(e);
        }
    }

    private static final InstrumentationService INSTRUMENTER_FACTORY = new ProviderLocator<>(
        "entitlement",
        InstrumentationService.class,
        "org.elasticsearch.entitlement.instrumentation",
        Set.of()
    ).get();
}<|MERGE_RESOLUTION|>--- conflicted
+++ resolved
@@ -22,12 +22,9 @@
 import org.elasticsearch.entitlement.runtime.policy.CreateClassLoaderEntitlement;
 import org.elasticsearch.entitlement.runtime.policy.Entitlement;
 import org.elasticsearch.entitlement.runtime.policy.ExitVMEntitlement;
-<<<<<<< HEAD
+import org.elasticsearch.entitlement.runtime.policy.InboundNetworkEntitlement;
 import org.elasticsearch.entitlement.runtime.policy.LoadNativeLibrariesEntitlement;
-=======
-import org.elasticsearch.entitlement.runtime.policy.InboundNetworkEntitlement;
 import org.elasticsearch.entitlement.runtime.policy.OutboundNetworkEntitlement;
->>>>>>> 46401657
 import org.elasticsearch.entitlement.runtime.policy.Policy;
 import org.elasticsearch.entitlement.runtime.policy.PolicyManager;
 import org.elasticsearch.entitlement.runtime.policy.PolicyParser;
@@ -105,20 +102,16 @@
                 new Scope("org.elasticsearch.xcontent", List.of(new CreateClassLoaderEntitlement())),
                 new Scope(
                     "org.elasticsearch.server",
-<<<<<<< HEAD
-                    List.of(new ExitVMEntitlement(), new CreateClassLoaderEntitlement(), new LoadNativeLibrariesEntitlement())
-                )
-=======
                     List.of(
                         new ExitVMEntitlement(),
                         new CreateClassLoaderEntitlement(),
                         new InboundNetworkEntitlement(),
-                        new OutboundNetworkEntitlement()
+                        new OutboundNetworkEntitlement(),
+                        new LoadNativeLibrariesEntitlement()
                     )
                 ),
                 new Scope("org.apache.httpcomponents.httpclient", List.of(new OutboundNetworkEntitlement())),
                 new Scope("io.netty.transport", List.of(new InboundNetworkEntitlement(), new OutboundNetworkEntitlement()))
->>>>>>> 46401657
             )
         );
         // agents run without a module, so this is a special hack for the apm agent

--- conflicted
+++ resolved
@@ -16,29 +16,12 @@
 import org.elasticsearch.entitlement.runtime.policy.PathLookup;
 import org.elasticsearch.entitlement.runtime.policy.Policy;
 import org.elasticsearch.entitlement.runtime.policy.PolicyManager;
-import org.elasticsearch.entitlement.runtime.policy.entitlements.FilesEntitlement;
 
 import java.lang.instrument.Instrumentation;
 import java.lang.reflect.Constructor;
 import java.lang.reflect.InvocationTargetException;
-import java.nio.file.Path;
-import java.util.ArrayList;
-<<<<<<< HEAD
-import java.util.HashMap;
-import java.util.HashSet;
-=======
-import java.util.Collections;
->>>>>>> 15c461d8
-import java.util.List;
 import java.util.Map;
 import java.util.Set;
-
-import static org.elasticsearch.entitlement.runtime.policy.PathLookup.BaseDir.CONFIG;
-import static org.elasticsearch.entitlement.runtime.policy.PathLookup.BaseDir.LIB;
-import static org.elasticsearch.entitlement.runtime.policy.PathLookup.BaseDir.MODULES;
-import static org.elasticsearch.entitlement.runtime.policy.PathLookup.BaseDir.PLUGINS;
-import static org.elasticsearch.entitlement.runtime.policy.entitlements.FilesEntitlement.Mode.READ;
-import static org.elasticsearch.entitlement.runtime.policy.entitlements.FilesEntitlement.Mode.READ_WRITE;
 
 /**
  * Called by the agent during {@code agentmain} to configure the entitlement system,
@@ -93,151 +76,7 @@
         Map<String, Policy> pluginPolicies = bootstrapArgs.pluginPolicies();
         PathLookup pathLookup = bootstrapArgs.pathLookup();
 
-<<<<<<< HEAD
-        validateFilesEntitlements(pluginPolicies, pathLookup);
-=======
-        List<Scope> serverScopes = new ArrayList<>();
-        List<FileData> serverModuleFileDatas = new ArrayList<>();
-        Collections.addAll(
-            serverModuleFileDatas,
-            // Base ES directories
-            FileData.ofBaseDirPath(PLUGINS, READ),
-            FileData.ofBaseDirPath(MODULES, READ),
-            FileData.ofBaseDirPath(CONFIG, READ),
-            FileData.ofBaseDirPath(LOGS, READ_WRITE),
-            FileData.ofBaseDirPath(LIB, READ),
-            FileData.ofBaseDirPath(DATA, READ_WRITE),
-            FileData.ofBaseDirPath(SHARED_REPO, READ_WRITE),
-            // exclusive settings file
-            FileData.ofRelativePath(Path.of("operator/settings.json"), CONFIG, READ_WRITE).withExclusive(true),
-            // OS release on Linux
-            FileData.ofPath(Path.of("/etc/os-release"), READ).withPlatform(LINUX),
-            FileData.ofPath(Path.of("/etc/system-release"), READ).withPlatform(LINUX),
-            FileData.ofPath(Path.of("/usr/lib/os-release"), READ).withPlatform(LINUX),
-            // read max virtual memory areas
-            FileData.ofPath(Path.of("/proc/sys/vm/max_map_count"), READ).withPlatform(LINUX),
-            FileData.ofPath(Path.of("/proc/meminfo"), READ).withPlatform(LINUX),
-            // load averages on Linux
-            FileData.ofPath(Path.of("/proc/loadavg"), READ).withPlatform(LINUX),
-            // control group stats on Linux. cgroup v2 stats are in an unpredicable
-            // location under `/sys/fs/cgroup`, so unfortunately we have to allow
-            // read access to the entire directory hierarchy.
-            FileData.ofPath(Path.of("/proc/self/cgroup"), READ).withPlatform(LINUX),
-            FileData.ofPath(Path.of("/sys/fs/cgroup/"), READ).withPlatform(LINUX),
-            // // io stats on Linux
-            FileData.ofPath(Path.of("/proc/self/mountinfo"), READ).withPlatform(LINUX),
-            FileData.ofPath(Path.of("/proc/diskstats"), READ).withPlatform(LINUX)
-        );
-        if (pathLookup.pidFile() != null) {
-            serverModuleFileDatas.add(FileData.ofPath(pathLookup.pidFile(), READ_WRITE));
-        }
-
-        Collections.addAll(
-            serverScopes,
-            new Scope(
-                "org.elasticsearch.base",
-                List.of(
-                    new CreateClassLoaderEntitlement(),
-                    new FilesEntitlement(
-                        List.of(
-                            // TODO: what in es.base is accessing shared repo?
-                            FileData.ofBaseDirPath(SHARED_REPO, READ_WRITE),
-                            FileData.ofBaseDirPath(DATA, READ_WRITE)
-                        )
-                    )
-                )
-            ),
-            new Scope("org.elasticsearch.xcontent", List.of(new CreateClassLoaderEntitlement())),
-            new Scope(
-                "org.elasticsearch.server",
-                List.of(
-                    new ExitVMEntitlement(),
-                    new ReadStoreAttributesEntitlement(),
-                    new CreateClassLoaderEntitlement(),
-                    new InboundNetworkEntitlement(),
-                    new LoadNativeLibrariesEntitlement(),
-                    new ManageThreadsEntitlement(),
-                    new FilesEntitlement(serverModuleFileDatas)
-                )
-            ),
-            new Scope("java.desktop", List.of(new LoadNativeLibrariesEntitlement())),
-            new Scope("org.apache.httpcomponents.httpclient", List.of(new OutboundNetworkEntitlement())),
-            new Scope(
-                "org.apache.lucene.core",
-                List.of(
-                    new LoadNativeLibrariesEntitlement(),
-                    new ManageThreadsEntitlement(),
-                    new FilesEntitlement(List.of(FileData.ofBaseDirPath(CONFIG, READ), FileData.ofBaseDirPath(DATA, READ_WRITE)))
-                )
-            ),
-            new Scope(
-                "org.apache.lucene.misc",
-                List.of(new FilesEntitlement(List.of(FileData.ofBaseDirPath(DATA, READ_WRITE))), new ReadStoreAttributesEntitlement())
-            ),
-            new Scope(
-                "org.apache.logging.log4j.core",
-                List.of(new ManageThreadsEntitlement(), new FilesEntitlement(List.of(FileData.ofBaseDirPath(LOGS, READ_WRITE))))
-            ),
-            new Scope(
-                "org.elasticsearch.nativeaccess",
-                List.of(new LoadNativeLibrariesEntitlement(), new FilesEntitlement(List.of(FileData.ofBaseDirPath(DATA, READ_WRITE))))
-            )
-        );
-
-        // conditionally add FIPS entitlements if FIPS only functionality is enforced
-        if (Booleans.parseBoolean(System.getProperty("org.bouncycastle.fips.approved_only"), false)) {
-            // if custom trust store is set, grant read access to its location, otherwise use the default JDK trust store
-            String trustStore = System.getProperty("javax.net.ssl.trustStore");
-            Path trustStorePath = trustStore != null
-                ? Path.of(trustStore)
-                : Path.of(System.getProperty("java.home")).resolve("lib/security/jssecacerts");
-
-            Collections.addAll(
-                serverScopes,
-                new Scope(
-                    "org.bouncycastle.fips.tls",
-                    List.of(
-                        new FilesEntitlement(List.of(FileData.ofPath(trustStorePath, READ))),
-                        new ManageThreadsEntitlement(),
-                        new OutboundNetworkEntitlement()
-                    )
-                ),
-                new Scope(
-                    "org.bouncycastle.fips.core",
-                    // read to lib dir is required for checksum validation
-                    List.of(new FilesEntitlement(List.of(FileData.ofBaseDirPath(LIB, READ))), new ManageThreadsEntitlement())
-                )
-            );
-        }
-
-        var serverPolicy = new Policy(
-            "server",
-            bootstrapArgs.serverPolicyPatch() == null
-                ? serverScopes
-                : PolicyUtils.mergeScopes(serverScopes, bootstrapArgs.serverPolicyPatch().scopes())
-        );
-
-        // agents run without a module, so this is a special hack for the apm agent
-        // this should be removed once https://github.com/elastic/elasticsearch/issues/109335 is completed
-        // See also modules/apm/src/main/plugin-metadata/entitlement-policy.yaml
-        List<Entitlement> agentEntitlements = List.of(
-            new CreateClassLoaderEntitlement(),
-            new ManageThreadsEntitlement(),
-            new SetHttpsConnectionPropertiesEntitlement(),
-            new OutboundNetworkEntitlement(),
-            new WriteSystemPropertiesEntitlement(Set.of("AsyncProfiler.safemode")),
-            new LoadNativeLibrariesEntitlement(),
-            new FilesEntitlement(
-                List.of(
-                    FileData.ofBaseDirPath(LOGS, READ_WRITE),
-                    FileData.ofPath(Path.of("/proc/meminfo"), READ),
-                    FileData.ofPath(Path.of("/sys/fs/cgroup/"), READ)
-                )
-            )
-        );
-
         FilesEntitlementsValidation.validate(pluginPolicies, pathLookup);
->>>>>>> 15c461d8
 
         return new PolicyManager(
             HardcodedEntitlements.serverPolicy(pathLookup.pidFile(), bootstrapArgs.serverPolicyPatch()),

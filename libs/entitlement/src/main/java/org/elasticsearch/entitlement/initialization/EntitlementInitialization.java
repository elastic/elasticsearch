/*
 * Copyright Elasticsearch B.V. and/or licensed to Elasticsearch B.V. under one
 * or more contributor license agreements. Licensed under the "Elastic License
 * 2.0", the "GNU Affero General Public License v3.0 only", and the "Server Side
 * Public License v 1"; you may not use this file except in compliance with, at
 * your election, the "Elastic License 2.0", the "GNU Affero General Public
 * License v3.0 only", or the "Server Side Public License, v 1".
 */

package org.elasticsearch.entitlement.initialization;

import org.elasticsearch.core.Strings;
import org.elasticsearch.core.internal.provider.ProviderLocator;
import org.elasticsearch.entitlement.bootstrap.EntitlementBootstrap;
import org.elasticsearch.entitlement.bridge.EntitlementChecker;
import org.elasticsearch.entitlement.instrumentation.CheckMethod;
import org.elasticsearch.entitlement.instrumentation.InstrumentationService;
import org.elasticsearch.entitlement.instrumentation.Instrumenter;
import org.elasticsearch.entitlement.instrumentation.MethodKey;
import org.elasticsearch.entitlement.instrumentation.Transformer;
import org.elasticsearch.entitlement.runtime.api.ElasticsearchEntitlementChecker;
import org.elasticsearch.entitlement.runtime.policy.CreateClassLoaderEntitlement;
import org.elasticsearch.entitlement.runtime.policy.Entitlement;
import org.elasticsearch.entitlement.runtime.policy.ExitVMEntitlement;
import org.elasticsearch.entitlement.runtime.policy.Policy;
import org.elasticsearch.entitlement.runtime.policy.PolicyManager;
import org.elasticsearch.entitlement.runtime.policy.PolicyParser;
import org.elasticsearch.entitlement.runtime.policy.Scope;

import java.io.IOException;
import java.lang.instrument.Instrumentation;
import java.lang.module.ModuleFinder;
import java.lang.module.ModuleReference;
import java.lang.reflect.Constructor;
import java.lang.reflect.InvocationTargetException;
import java.nio.file.Files;
import java.nio.file.Path;
import java.nio.file.StandardOpenOption;
import java.util.ArrayList;
import java.util.Collection;
import java.util.HashMap;
import java.util.List;
import java.util.Map;
import java.util.Set;
import java.util.stream.Collectors;

import static org.elasticsearch.entitlement.runtime.policy.PolicyManager.ALL_UNNAMED;

/**
 * Called by the agent during {@code agentmain} to configure the entitlement system,
 * instantiate and configure an {@link EntitlementChecker},
 * make it available to the bootstrap library via {@link #checker()},
 * and then install the {@link org.elasticsearch.entitlement.instrumentation.Instrumenter}
 * to begin injecting our instrumentation.
 */
public class EntitlementInitialization {

    private static final String POLICY_FILE_NAME = "entitlement-policy.yaml";
    private static final Module ENTITLEMENTS_MODULE = PolicyManager.class.getModule();

    private static ElasticsearchEntitlementChecker manager;

    // Note: referenced by bridge reflectively
    public static EntitlementChecker checker() {
        return manager;
    }

    // Note: referenced by agent reflectively
    public static void initialize(Instrumentation inst) throws Exception {
        manager = initChecker();

        Map<MethodKey, CheckMethod> checkMethods = INSTRUMENTER_FACTORY.lookupMethods(EntitlementChecker.class);

        var classesToTransform = checkMethods.keySet().stream().map(MethodKey::className).collect(Collectors.toSet());

        Instrumenter instrumenter = INSTRUMENTER_FACTORY.newInstrumenter(EntitlementChecker.class, checkMethods);
        inst.addTransformer(new Transformer(instrumenter, classesToTransform), true);
        inst.retransformClasses(findClassesToRetransform(inst.getAllLoadedClasses(), classesToTransform));
    }

    private static Class<?>[] findClassesToRetransform(Class<?>[] loadedClasses, Set<String> classesToTransform) {
        List<Class<?>> retransform = new ArrayList<>();
        for (Class<?> loadedClass : loadedClasses) {
            if (classesToTransform.contains(loadedClass.getName().replace(".", "/"))) {
                retransform.add(loadedClass);
            }
        }
        return retransform.toArray(new Class<?>[0]);
    }

    private static PolicyManager createPolicyManager() throws IOException {
        Map<String, Policy> pluginPolicies = createPluginPolicies(EntitlementBootstrap.bootstrapArgs().pluginData());

        // TODO(ES-10031): Decide what goes in the elasticsearch default policy and extend it
        var serverPolicy = new Policy(
            "server",
            List.of(
                new Scope("org.elasticsearch.base", List.of(new CreateClassLoaderEntitlement())),
                new Scope("org.elasticsearch.xcontent", List.of(new CreateClassLoaderEntitlement())),
                new Scope("org.elasticsearch.server", List.of(new ExitVMEntitlement(), new CreateClassLoaderEntitlement()))
            )
        );
        // agents run without a module, so this is a special hack for the apm agent
        // this should be removed once https://github.com/elastic/elasticsearch/issues/109335 is completed
        List<Entitlement> agentEntitlements = List.of(new CreateClassLoaderEntitlement());
        var resolver = EntitlementBootstrap.bootstrapArgs().pluginResolver();
        return new PolicyManager(serverPolicy, agentEntitlements, pluginPolicies, resolver, ENTITLEMENTS_MODULE);
    }

    private static Map<String, Policy> createPluginPolicies(Collection<EntitlementBootstrap.PluginData> pluginData) throws IOException {
        Map<String, Policy> pluginPolicies = new HashMap<>(pluginData.size());
        for (var entry : pluginData) {
            Path pluginRoot = entry.pluginPath();
            String pluginName = pluginRoot.getFileName().toString();

            final Policy policy = loadPluginPolicy(pluginRoot, entry.isModular(), pluginName, entry.isExternalPlugin());

            pluginPolicies.put(pluginName, policy);
        }
        return pluginPolicies;
    }

    private static Policy loadPluginPolicy(Path pluginRoot, boolean isModular, String pluginName, boolean isExternalPlugin)
        throws IOException {
        Path policyFile = pluginRoot.resolve(POLICY_FILE_NAME);

        final Set<String> moduleNames = getModuleNames(pluginRoot, isModular);
        final Policy policy = parsePolicyIfExists(pluginName, policyFile, isExternalPlugin);

        // TODO: should this check actually be part of the parser?
        for (Scope scope : policy.scopes) {
<<<<<<< HEAD
            if (moduleNames.contains(scope.moduleName) == false) {
                throw new IllegalStateException("policy [" + policyFile + "] contains invalid module [" + scope.moduleName + "]");
=======
            if (moduleNames.contains(scope.name) == false) {
                throw new IllegalStateException(
                    Strings.format(
                        "Invalid module name in policy: plugin [%s] does not have module [%s]; available modules [%s]; policy file [%s]",
                        pluginName,
                        scope.name,
                        String.join(", ", moduleNames),
                        policyFile
                    )
                );
>>>>>>> 10930498
            }
        }
        return policy;
    }

    private static Policy parsePolicyIfExists(String pluginName, Path policyFile, boolean isExternalPlugin) throws IOException {
        if (Files.exists(policyFile)) {
            return new PolicyParser(Files.newInputStream(policyFile, StandardOpenOption.READ), pluginName, isExternalPlugin).parsePolicy();
        }
        return new Policy(pluginName, List.of());
    }

    private static Set<String> getModuleNames(Path pluginRoot, boolean isModular) {
        if (isModular) {
            ModuleFinder moduleFinder = ModuleFinder.of(pluginRoot);
            Set<ModuleReference> moduleReferences = moduleFinder.findAll();

            return moduleReferences.stream().map(mr -> mr.descriptor().name()).collect(Collectors.toUnmodifiableSet());
        }
        // When isModular == false we use the same "ALL-UNNAMED" constant as the JDK to indicate (any) unnamed module for this plugin
        return Set.of(ALL_UNNAMED);
    }

    private static ElasticsearchEntitlementChecker initChecker() throws IOException {
        final PolicyManager policyManager = createPolicyManager();

        int javaVersion = Runtime.version().feature();
        final String classNamePrefix;
        if (javaVersion >= 23) {
            classNamePrefix = "Java23";
        } else {
            classNamePrefix = "";
        }
        final String className = "org.elasticsearch.entitlement.runtime.api." + classNamePrefix + "ElasticsearchEntitlementChecker";
        Class<?> clazz;
        try {
            clazz = Class.forName(className);
        } catch (ClassNotFoundException e) {
            throw new AssertionError("entitlement lib cannot find entitlement impl", e);
        }
        Constructor<?> constructor;
        try {
            constructor = clazz.getConstructor(PolicyManager.class);
        } catch (NoSuchMethodException e) {
            throw new AssertionError("entitlement impl is missing no arg constructor", e);
        }
        try {
            return (ElasticsearchEntitlementChecker) constructor.newInstance(policyManager);
        } catch (IllegalAccessException | InvocationTargetException | InstantiationException e) {
            throw new AssertionError(e);
        }
    }

    private static final InstrumentationService INSTRUMENTER_FACTORY = new ProviderLocator<>(
        "entitlement",
        InstrumentationService.class,
        "org.elasticsearch.entitlement.instrumentation",
        Set.of()
    ).get();
}<|MERGE_RESOLUTION|>--- conflicted
+++ resolved
@@ -129,21 +129,16 @@
 
         // TODO: should this check actually be part of the parser?
         for (Scope scope : policy.scopes) {
-<<<<<<< HEAD
             if (moduleNames.contains(scope.moduleName) == false) {
-                throw new IllegalStateException("policy [" + policyFile + "] contains invalid module [" + scope.moduleName + "]");
-=======
-            if (moduleNames.contains(scope.name) == false) {
                 throw new IllegalStateException(
                     Strings.format(
                         "Invalid module name in policy: plugin [%s] does not have module [%s]; available modules [%s]; policy file [%s]",
                         pluginName,
-                        scope.name,
+                        scope.moduleName,
                         String.join(", ", moduleNames),
                         policyFile
                     )
                 );
->>>>>>> 10930498
             }
         }
         return policy;

--- conflicted
+++ resolved
@@ -66,16 +66,9 @@
     public static void initialize(Instrumentation inst) throws Exception {
         manager = initChecker();
 
-<<<<<<< HEAD
         var latestCheckerInterface = getVersionSpecificCheckerClass("org.elasticsearch.entitlement.bridge", "EntitlementChecker");
 
-        Map<MethodKey, CheckMethod> checkMethods = INSTRUMENTER_FACTORY.lookupMethods(latestCheckerInterface);
-
-        var classesToTransform = checkMethods.keySet().stream().map(MethodKey::className).collect(Collectors.toSet());
-
-        Instrumenter instrumenter = INSTRUMENTER_FACTORY.newInstrumenter(latestCheckerInterface, checkMethods);
-=======
-        Map<MethodKey, CheckMethod> checkMethods = new HashMap<>(INSTRUMENTATION_SERVICE.lookupMethods(EntitlementChecker.class));
+        Map<MethodKey, CheckMethod> checkMethods = new HashMap<>(INSTRUMENTATION_SERVICE.lookupMethods(latestCheckerInterface));
 
         var fileSystemProviderClass = FileSystems.getDefault().provider().getClass();
         Stream.of(
@@ -92,8 +85,7 @@
 
         var classesToTransform = checkMethods.keySet().stream().map(MethodKey::className).collect(Collectors.toSet());
 
-        Instrumenter instrumenter = INSTRUMENTATION_SERVICE.newInstrumenter(EntitlementChecker.class, checkMethods);
->>>>>>> e260f294
+        Instrumenter instrumenter = INSTRUMENTATION_SERVICE.newInstrumenter(latestCheckerInterface, checkMethods);
         inst.addTransformer(new Transformer(instrumenter, classesToTransform), true);
         inst.retransformClasses(findClassesToRetransform(inst.getAllLoadedClasses(), classesToTransform));
     }

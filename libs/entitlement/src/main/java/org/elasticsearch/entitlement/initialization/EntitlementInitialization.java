--- conflicted
+++ resolved
@@ -149,12 +149,8 @@
                 ),
                 new Scope("org.apache.httpcomponents.httpclient", List.of(new OutboundNetworkEntitlement())),
                 new Scope("io.netty.transport", List.of(new InboundNetworkEntitlement(), new OutboundNetworkEntitlement())),
-<<<<<<< HEAD
                 new Scope("org.apache.lucene.core", List.of(new LoadNativeLibrariesEntitlement(), new ManageThreadsEntitlement())),
                 new Scope("org.apache.logging.log4j.core", List.of(new ManageThreadsEntitlement())),
-                new Scope("org.elasticsearch.nativeaccess", List.of(new LoadNativeLibrariesEntitlement()))
-=======
-                new Scope("org.apache.lucene.core", List.of(new LoadNativeLibrariesEntitlement())),
                 new Scope(
                     "org.elasticsearch.nativeaccess",
                     List.of(
@@ -162,7 +158,6 @@
                         new FilesEntitlement(Arrays.stream(dataDirs).map(d -> new FileData(d.toString(), READ_WRITE)).toList())
                     )
                 )
->>>>>>> d1bbc4ce
             )
         );
         // agents run without a module, so this is a special hack for the apm agent

/*
 * Copyright Elasticsearch B.V. and/or licensed to Elasticsearch B.V. under one
 * or more contributor license agreements. Licensed under the "Elastic License
 * 2.0", the "GNU Affero General Public License v3.0 only", and the "Server Side
 * Public License v 1"; you may not use this file except in compliance with, at
 * your election, the "Elastic License 2.0", the "GNU Affero General Public
 * License v3.0 only", or the "Server Side Public License, v 1".
 */

package org.elasticsearch.entitlement.initialization;

import org.elasticsearch.core.internal.provider.ProviderLocator;
import org.elasticsearch.entitlement.bootstrap.EntitlementBootstrap;
import org.elasticsearch.entitlement.bridge.EntitlementChecker;
import org.elasticsearch.entitlement.instrumentation.CheckMethod;
import org.elasticsearch.entitlement.instrumentation.InstrumentationService;
import org.elasticsearch.entitlement.instrumentation.Instrumenter;
import org.elasticsearch.entitlement.instrumentation.MethodKey;
import org.elasticsearch.entitlement.instrumentation.Transformer;
import org.elasticsearch.entitlement.runtime.api.ElasticsearchEntitlementChecker;
import org.elasticsearch.entitlement.runtime.policy.PathLookup;
import org.elasticsearch.entitlement.runtime.policy.Policy;
import org.elasticsearch.entitlement.runtime.policy.PolicyManager;
import org.elasticsearch.entitlement.runtime.policy.Scope;
import org.elasticsearch.entitlement.runtime.policy.entitlements.CreateClassLoaderEntitlement;
import org.elasticsearch.entitlement.runtime.policy.entitlements.Entitlement;
import org.elasticsearch.entitlement.runtime.policy.entitlements.ExitVMEntitlement;
import org.elasticsearch.entitlement.runtime.policy.entitlements.FilesEntitlement;
import org.elasticsearch.entitlement.runtime.policy.entitlements.FilesEntitlement.FileData;
import org.elasticsearch.entitlement.runtime.policy.entitlements.InboundNetworkEntitlement;
import org.elasticsearch.entitlement.runtime.policy.entitlements.LoadNativeLibrariesEntitlement;
import org.elasticsearch.entitlement.runtime.policy.entitlements.ManageThreadsEntitlement;
import org.elasticsearch.entitlement.runtime.policy.entitlements.OutboundNetworkEntitlement;
import org.elasticsearch.entitlement.runtime.policy.entitlements.ReadStoreAttributesEntitlement;

import java.lang.instrument.Instrumentation;
import java.lang.reflect.Constructor;
import java.lang.reflect.InvocationTargetException;
import java.net.URI;
import java.nio.channels.spi.SelectorProvider;
import java.nio.file.AccessMode;
import java.nio.file.CopyOption;
import java.nio.file.DirectoryStream;
import java.nio.file.FileStore;
import java.nio.file.FileSystems;
import java.nio.file.LinkOption;
import java.nio.file.OpenOption;
import java.nio.file.Path;
import java.nio.file.WatchEvent;
import java.nio.file.WatchService;
import java.nio.file.attribute.FileAttribute;
import java.nio.file.spi.FileSystemProvider;
import java.util.ArrayList;
import java.util.Arrays;
import java.util.HashMap;
import java.util.List;
import java.util.Map;
import java.util.Set;
import java.util.concurrent.ExecutorService;
import java.util.function.Function;
import java.util.stream.Collectors;
import java.util.stream.Stream;
import java.util.stream.StreamSupport;

import static org.elasticsearch.entitlement.runtime.policy.entitlements.FilesEntitlement.Mode.READ;
import static org.elasticsearch.entitlement.runtime.policy.entitlements.FilesEntitlement.Mode.READ_WRITE;

/**
 * Called by the agent during {@code agentmain} to configure the entitlement system,
 * instantiate and configure an {@link EntitlementChecker},
 * make it available to the bootstrap library via {@link #checker()},
 * and then install the {@link org.elasticsearch.entitlement.instrumentation.Instrumenter}
 * to begin injecting our instrumentation.
 */
public class EntitlementInitialization {

    private static final String AGENTS_PACKAGE_NAME = "co.elastic.apm.agent";
    private static final Module ENTITLEMENTS_MODULE = PolicyManager.class.getModule();

    private static ElasticsearchEntitlementChecker manager;

    interface InstrumentationInfoFactory {
        InstrumentationService.InstrumentationInfo of(String methodName, Class<?>... parameterTypes) throws ClassNotFoundException,
            NoSuchMethodException;
    }

    // Note: referenced by bridge reflectively
    public static EntitlementChecker checker() {
        return manager;
    }

    // Note: referenced by agent reflectively
    public static void initialize(Instrumentation inst) throws Exception {
        manager = initChecker();

        var latestCheckerInterface = getVersionSpecificCheckerClass(EntitlementChecker.class);

        Map<MethodKey, CheckMethod> checkMethods = new HashMap<>(INSTRUMENTATION_SERVICE.lookupMethods(latestCheckerInterface));
        Stream.of(
            fileSystemProviderChecks(),
            fileStoreChecks(),
            pathChecks(),
            Stream.of(
                INSTRUMENTATION_SERVICE.lookupImplementationMethod(
                    SelectorProvider.class,
                    "inheritedChannel",
                    SelectorProvider.provider().getClass(),
                    EntitlementChecker.class,
                    "checkSelectorProviderInheritedChannel"
                )
            )
        )
            .flatMap(Function.identity())
            .forEach(instrumentation -> checkMethods.put(instrumentation.targetMethod(), instrumentation.checkMethod()));

        var classesToTransform = checkMethods.keySet().stream().map(MethodKey::className).collect(Collectors.toSet());

        Instrumenter instrumenter = INSTRUMENTATION_SERVICE.newInstrumenter(latestCheckerInterface, checkMethods);
        inst.addTransformer(new Transformer(instrumenter, classesToTransform), true);
        inst.retransformClasses(findClassesToRetransform(inst.getAllLoadedClasses(), classesToTransform));
    }

    private static Class<?>[] findClassesToRetransform(Class<?>[] loadedClasses, Set<String> classesToTransform) {
        List<Class<?>> retransform = new ArrayList<>();
        for (Class<?> loadedClass : loadedClasses) {
            if (classesToTransform.contains(loadedClass.getName().replace(".", "/"))) {
                retransform.add(loadedClass);
            }
        }
        return retransform.toArray(new Class<?>[0]);
    }

    private static PolicyManager createPolicyManager() {
        EntitlementBootstrap.BootstrapArgs bootstrapArgs = EntitlementBootstrap.bootstrapArgs();
        Map<String, Policy> pluginPolicies = bootstrapArgs.pluginPolicies();
        var pathLookup = new PathLookup(bootstrapArgs.configDir(), bootstrapArgs.dataDirs(), bootstrapArgs.tempDir());
        Path logsDir = EntitlementBootstrap.bootstrapArgs().logsDir();

        // TODO(ES-10031): Decide what goes in the elasticsearch default policy and extend it
        var serverPolicy = new Policy(
            "server",
            List.of(
                new Scope("org.elasticsearch.base", List.of(new CreateClassLoaderEntitlement())),
                new Scope("org.elasticsearch.xcontent", List.of(new CreateClassLoaderEntitlement())),
                new Scope(
                    "org.elasticsearch.server",
                    List.of(
                        new ExitVMEntitlement(),
                        new ReadStoreAttributesEntitlement(),
                        new CreateClassLoaderEntitlement(),
                        new InboundNetworkEntitlement(),
                        new OutboundNetworkEntitlement(),
                        new LoadNativeLibrariesEntitlement(),
                        new ManageThreadsEntitlement(),
                        new FilesEntitlement(
<<<<<<< HEAD
                            List.of(
                                FileData.ofPath(bootstrapArgs.tempDir(), READ_WRITE),
                                FileData.ofPath(bootstrapArgs.configDir(), READ_WRITE),
                                FileData.ofPath(bootstrapArgs.logsDir(), READ_WRITE),
                                // for OsProbe
                                FileData.ofPath(Path.of("/etc/os-release"), READ),
                                FileData.ofPath(Path.of("/usr/lib/os-release"), READ),
                                FileData.ofPath(Path.of("/etc/system-release"), READ),
                                FileData.ofPath(Path.of("/proc/meminfo"), READ),
                                FileData.ofPath(Path.of("/sys/fs/cgroup/"), READ),
                                FileData.ofPath(Path.of("/proc/self/"), READ),
                                FileData.ofPath(Path.of("/proc/loadavg"), READ),
                                // for BootstrapCheck
                                FileData.ofPath(Path.of("/proc/sys/vm/max_map_count"), READ),
                                // for ESFileStore
                                FileData.ofPath(Path.of("/proc/self/mountinfo"), READ),
                                FileData.ofPath(Path.of("/proc/diskstats"), READ),

                                FileData.ofRelativePath(Path.of(""), FilesEntitlement.BaseDir.DATA, READ_WRITE)
                            )
=======
                            Stream.concat(
                                Stream.of(
                                    FileData.ofPath(bootstrapArgs.tempDir(), READ_WRITE),
                                    FileData.ofPath(bootstrapArgs.configDir(), READ),
                                    FileData.ofPath(bootstrapArgs.logsDir(), READ_WRITE),
                                    // OS release on Linux
                                    FileData.ofPath(Path.of("/etc/os-release"), READ),
                                    FileData.ofPath(Path.of("/etc/system-release"), READ),
                                    FileData.ofPath(Path.of("/usr/lib/os-release"), READ),
                                    // read max virtual memory areas
                                    FileData.ofPath(Path.of("/proc/sys/vm/max_map_count"), READ),
                                    FileData.ofPath(Path.of("/proc/meminfo"), READ),
                                    // load averages on Linux
                                    FileData.ofPath(Path.of("/proc/loadavg"), READ),
                                    // control group stats on Linux. cgroup v2 stats are in an unpredicable
                                    // location under `/sys/fs/cgroup`, so unfortunately we have to allow
                                    // read access to the entire directory hierarchy.
                                    FileData.ofPath(Path.of("/proc/self/cgroup"), READ),
                                    FileData.ofPath(Path.of("/sys/fs/cgroup/"), READ),
                                    // // io stats on Linux
                                    FileData.ofPath(Path.of("/proc/self/mountinfo"), READ),
                                    FileData.ofPath(Path.of("/proc/diskstats"), READ)
                                ),
                                Arrays.stream(bootstrapArgs.dataDirs()).map(d -> FileData.ofPath(d, READ))
                            ).toList()
>>>>>>> b1811647
                        )
                    )
                ),
                new Scope("org.apache.httpcomponents.httpclient", List.of(new OutboundNetworkEntitlement())),
                new Scope("io.netty.transport", List.of(new InboundNetworkEntitlement(), new OutboundNetworkEntitlement())),
                new Scope(
                    "org.apache.lucene.core",
                    List.of(
                        new LoadNativeLibrariesEntitlement(),
                        new ManageThreadsEntitlement(),
<<<<<<< HEAD
                        new FilesEntitlement(List.of(FileData.ofRelativePath(Path.of(""), FilesEntitlement.BaseDir.DATA, READ_WRITE)))
=======
                        new FilesEntitlement(
                            Stream.concat(
                                Stream.of(FileData.ofPath(bootstrapArgs.configDir(), READ)),
                                Arrays.stream(bootstrapArgs.dataDirs()).map(d -> FileData.ofPath(d, READ_WRITE))
                            ).toList()
                        )
>>>>>>> b1811647
                    )
                ),
                new Scope("org.apache.logging.log4j.core", List.of(new ManageThreadsEntitlement())),
                new Scope(
                    "org.elasticsearch.nativeaccess",
                    List.of(
                        new LoadNativeLibrariesEntitlement(),
                        new FilesEntitlement(List.of(FileData.ofRelativePath(Path.of(""), FilesEntitlement.BaseDir.DATA, READ_WRITE)))
                    )
                )
            )
        );
        // agents run without a module, so this is a special hack for the apm agent
        // this should be removed once https://github.com/elastic/elasticsearch/issues/109335 is completed
        List<Entitlement> agentEntitlements = List.of(new CreateClassLoaderEntitlement(), new ManageThreadsEntitlement());
        var resolver = EntitlementBootstrap.bootstrapArgs().pluginResolver();
        return new PolicyManager(
            serverPolicy,
            agentEntitlements,
            pluginPolicies,
            resolver,
            AGENTS_PACKAGE_NAME,
            ENTITLEMENTS_MODULE,
            pathLookup
        );
    }

    private static Stream<InstrumentationService.InstrumentationInfo> fileSystemProviderChecks() throws ClassNotFoundException,
        NoSuchMethodException {
        var fileSystemProviderClass = FileSystems.getDefault().provider().getClass();

        var instrumentation = new InstrumentationInfoFactory() {
            @Override
            public InstrumentationService.InstrumentationInfo of(String methodName, Class<?>... parameterTypes)
                throws ClassNotFoundException, NoSuchMethodException {
                return INSTRUMENTATION_SERVICE.lookupImplementationMethod(
                    FileSystemProvider.class,
                    methodName,
                    fileSystemProviderClass,
                    EntitlementChecker.class,
                    "check" + Character.toUpperCase(methodName.charAt(0)) + methodName.substring(1),
                    parameterTypes
                );
            }
        };

        return Stream.of(
            instrumentation.of("newFileSystem", URI.class, Map.class),
            instrumentation.of("newFileSystem", Path.class, Map.class),
            instrumentation.of("newInputStream", Path.class, OpenOption[].class),
            instrumentation.of("newOutputStream", Path.class, OpenOption[].class),
            instrumentation.of("newFileChannel", Path.class, Set.class, FileAttribute[].class),
            instrumentation.of("newAsynchronousFileChannel", Path.class, Set.class, ExecutorService.class, FileAttribute[].class),
            instrumentation.of("newByteChannel", Path.class, Set.class, FileAttribute[].class),
            instrumentation.of("newDirectoryStream", Path.class, DirectoryStream.Filter.class),
            instrumentation.of("createDirectory", Path.class, FileAttribute[].class),
            instrumentation.of("createSymbolicLink", Path.class, Path.class, FileAttribute[].class),
            instrumentation.of("createLink", Path.class, Path.class),
            instrumentation.of("delete", Path.class),
            instrumentation.of("deleteIfExists", Path.class),
            instrumentation.of("readSymbolicLink", Path.class),
            instrumentation.of("copy", Path.class, Path.class, CopyOption[].class),
            instrumentation.of("move", Path.class, Path.class, CopyOption[].class),
            instrumentation.of("isSameFile", Path.class, Path.class),
            instrumentation.of("isHidden", Path.class),
            instrumentation.of("getFileStore", Path.class),
            instrumentation.of("checkAccess", Path.class, AccessMode[].class),
            instrumentation.of("getFileAttributeView", Path.class, Class.class, LinkOption[].class),
            instrumentation.of("readAttributes", Path.class, Class.class, LinkOption[].class),
            instrumentation.of("readAttributes", Path.class, String.class, LinkOption[].class),
            instrumentation.of("readAttributesIfExists", Path.class, Class.class, LinkOption[].class),
            instrumentation.of("setAttribute", Path.class, String.class, Object.class, LinkOption[].class),
            instrumentation.of("exists", Path.class, LinkOption[].class)
        );
    }

    private static Stream<InstrumentationService.InstrumentationInfo> fileStoreChecks() {
        var fileStoreClasses = StreamSupport.stream(FileSystems.getDefault().getFileStores().spliterator(), false)
            .map(FileStore::getClass)
            .distinct();
        return fileStoreClasses.flatMap(fileStoreClass -> {
            var instrumentation = new InstrumentationInfoFactory() {
                @Override
                public InstrumentationService.InstrumentationInfo of(String methodName, Class<?>... parameterTypes)
                    throws ClassNotFoundException, NoSuchMethodException {
                    return INSTRUMENTATION_SERVICE.lookupImplementationMethod(
                        FileStore.class,
                        methodName,
                        fileStoreClass,
                        EntitlementChecker.class,
                        "check" + Character.toUpperCase(methodName.charAt(0)) + methodName.substring(1),
                        parameterTypes
                    );
                }
            };

            try {
                return Stream.of(
                    instrumentation.of("getFileStoreAttributeView", Class.class),
                    instrumentation.of("getAttribute", String.class),
                    instrumentation.of("getBlockSize"),
                    instrumentation.of("getTotalSpace"),
                    instrumentation.of("getUnallocatedSpace"),
                    instrumentation.of("getUsableSpace"),
                    instrumentation.of("isReadOnly"),
                    instrumentation.of("name"),
                    instrumentation.of("type")

                );
            } catch (NoSuchMethodException | ClassNotFoundException e) {
                throw new RuntimeException(e);
            }
        });
    }

    private static Stream<InstrumentationService.InstrumentationInfo> pathChecks() {
        var pathClasses = StreamSupport.stream(FileSystems.getDefault().getRootDirectories().spliterator(), false)
            .map(Path::getClass)
            .distinct();
        return pathClasses.flatMap(pathClass -> {
            InstrumentationInfoFactory instrumentation = (String methodName, Class<?>... parameterTypes) -> INSTRUMENTATION_SERVICE
                .lookupImplementationMethod(
                    Path.class,
                    methodName,
                    pathClass,
                    EntitlementChecker.class,
                    "checkPath" + Character.toUpperCase(methodName.charAt(0)) + methodName.substring(1),
                    parameterTypes
                );

            try {
                return Stream.of(
                    instrumentation.of("toRealPath", LinkOption[].class),
                    instrumentation.of("register", WatchService.class, WatchEvent.Kind[].class),
                    instrumentation.of("register", WatchService.class, WatchEvent.Kind[].class, WatchEvent.Modifier[].class)
                );
            } catch (NoSuchMethodException | ClassNotFoundException e) {
                throw new RuntimeException(e);
            }
        });
    }

    /**
     * Returns the "most recent" checker class compatible with the current runtime Java version.
     * For checkers, we have (optionally) version specific classes, each with a prefix (e.g. Java23).
     * The mapping cannot be automatic, as it depends on the actual presence of these classes in the final Jar (see
     * the various mainXX source sets).
     */
    private static Class<?> getVersionSpecificCheckerClass(Class<?> baseClass) {
        String packageName = baseClass.getPackageName();
        String baseClassName = baseClass.getSimpleName();
        int javaVersion = Runtime.version().feature();

        final String classNamePrefix;
        if (javaVersion >= 23) {
            // All Java version from 23 onwards will be able to use che checks in the Java23EntitlementChecker interface and implementation
            classNamePrefix = "Java23";
        } else {
            // For any other Java version, the basic EntitlementChecker interface and implementation contains all the supported checks
            classNamePrefix = "";
        }
        final String className = packageName + "." + classNamePrefix + baseClassName;
        Class<?> clazz;
        try {
            clazz = Class.forName(className);
        } catch (ClassNotFoundException e) {
            throw new AssertionError("entitlement lib cannot find entitlement class " + className, e);
        }
        return clazz;
    }

    private static ElasticsearchEntitlementChecker initChecker() {
        final PolicyManager policyManager = createPolicyManager();

        final Class<?> clazz = getVersionSpecificCheckerClass(ElasticsearchEntitlementChecker.class);

        Constructor<?> constructor;
        try {
            constructor = clazz.getConstructor(PolicyManager.class);
        } catch (NoSuchMethodException e) {
            throw new AssertionError("entitlement impl is missing no arg constructor", e);
        }
        try {
            return (ElasticsearchEntitlementChecker) constructor.newInstance(policyManager);
        } catch (IllegalAccessException | InvocationTargetException | InstantiationException e) {
            throw new AssertionError(e);
        }
    }

    private static final InstrumentationService INSTRUMENTATION_SERVICE = new ProviderLocator<>(
        "entitlement",
        InstrumentationService.class,
        "org.elasticsearch.entitlement.instrumentation",
        Set.of()
    ).get();
}<|MERGE_RESOLUTION|>--- conflicted
+++ resolved
@@ -134,7 +134,6 @@
         EntitlementBootstrap.BootstrapArgs bootstrapArgs = EntitlementBootstrap.bootstrapArgs();
         Map<String, Policy> pluginPolicies = bootstrapArgs.pluginPolicies();
         var pathLookup = new PathLookup(bootstrapArgs.configDir(), bootstrapArgs.dataDirs(), bootstrapArgs.tempDir());
-        Path logsDir = EntitlementBootstrap.bootstrapArgs().logsDir();
 
         // TODO(ES-10031): Decide what goes in the elasticsearch default policy and extend it
         var serverPolicy = new Policy(
@@ -153,54 +152,31 @@
                         new LoadNativeLibrariesEntitlement(),
                         new ManageThreadsEntitlement(),
                         new FilesEntitlement(
-<<<<<<< HEAD
                             List.of(
                                 FileData.ofPath(bootstrapArgs.tempDir(), READ_WRITE),
-                                FileData.ofPath(bootstrapArgs.configDir(), READ_WRITE),
+                                FileData.ofPath(bootstrapArgs.configDir(), READ),
                                 FileData.ofPath(bootstrapArgs.logsDir(), READ_WRITE),
-                                // for OsProbe
+
+                                // OS release on Linux
                                 FileData.ofPath(Path.of("/etc/os-release"), READ),
+                                FileData.ofPath(Path.of("/etc/system-release"), READ),
                                 FileData.ofPath(Path.of("/usr/lib/os-release"), READ),
-                                FileData.ofPath(Path.of("/etc/system-release"), READ),
+                                // read max virtual memory areas
+                                FileData.ofPath(Path.of("/proc/sys/vm/max_map_count"), READ),
                                 FileData.ofPath(Path.of("/proc/meminfo"), READ),
+                                // load averages on Linux
+                                FileData.ofPath(Path.of("/proc/loadavg"), READ),
+                                // control group stats on Linux. cgroup v2 stats are in an unpredicable
+                                // location under `/sys/fs/cgroup`, so unfortunately we have to allow
+                                // read access to the entire directory hierarchy.
+                                FileData.ofPath(Path.of("/proc/self/cgroup"), READ),
                                 FileData.ofPath(Path.of("/sys/fs/cgroup/"), READ),
-                                FileData.ofPath(Path.of("/proc/self/"), READ),
-                                FileData.ofPath(Path.of("/proc/loadavg"), READ),
-                                // for BootstrapCheck
-                                FileData.ofPath(Path.of("/proc/sys/vm/max_map_count"), READ),
-                                // for ESFileStore
+                                // // io stats on Linux
                                 FileData.ofPath(Path.of("/proc/self/mountinfo"), READ),
-                                FileData.ofPath(Path.of("/proc/diskstats"), READ),
+                                FileData.ofPath(Path.of("/proc/diskstats"), READ)
 
                                 FileData.ofRelativePath(Path.of(""), FilesEntitlement.BaseDir.DATA, READ_WRITE)
                             )
-=======
-                            Stream.concat(
-                                Stream.of(
-                                    FileData.ofPath(bootstrapArgs.tempDir(), READ_WRITE),
-                                    FileData.ofPath(bootstrapArgs.configDir(), READ),
-                                    FileData.ofPath(bootstrapArgs.logsDir(), READ_WRITE),
-                                    // OS release on Linux
-                                    FileData.ofPath(Path.of("/etc/os-release"), READ),
-                                    FileData.ofPath(Path.of("/etc/system-release"), READ),
-                                    FileData.ofPath(Path.of("/usr/lib/os-release"), READ),
-                                    // read max virtual memory areas
-                                    FileData.ofPath(Path.of("/proc/sys/vm/max_map_count"), READ),
-                                    FileData.ofPath(Path.of("/proc/meminfo"), READ),
-                                    // load averages on Linux
-                                    FileData.ofPath(Path.of("/proc/loadavg"), READ),
-                                    // control group stats on Linux. cgroup v2 stats are in an unpredicable
-                                    // location under `/sys/fs/cgroup`, so unfortunately we have to allow
-                                    // read access to the entire directory hierarchy.
-                                    FileData.ofPath(Path.of("/proc/self/cgroup"), READ),
-                                    FileData.ofPath(Path.of("/sys/fs/cgroup/"), READ),
-                                    // // io stats on Linux
-                                    FileData.ofPath(Path.of("/proc/self/mountinfo"), READ),
-                                    FileData.ofPath(Path.of("/proc/diskstats"), READ)
-                                ),
-                                Arrays.stream(bootstrapArgs.dataDirs()).map(d -> FileData.ofPath(d, READ))
-                            ).toList()
->>>>>>> b1811647
                         )
                     )
                 ),
@@ -211,16 +187,12 @@
                     List.of(
                         new LoadNativeLibrariesEntitlement(),
                         new ManageThreadsEntitlement(),
-<<<<<<< HEAD
-                        new FilesEntitlement(List.of(FileData.ofRelativePath(Path.of(""), FilesEntitlement.BaseDir.DATA, READ_WRITE)))
-=======
                         new FilesEntitlement(
-                            Stream.concat(
-                                Stream.of(FileData.ofPath(bootstrapArgs.configDir(), READ)),
-                                Arrays.stream(bootstrapArgs.dataDirs()).map(d -> FileData.ofPath(d, READ_WRITE))
-                            ).toList()
+                            List.of(
+                                FileData.ofPath(bootstrapArgs.configDir(), READ),
+                                FileData.ofRelativePath(Path.of(""), FilesEntitlement.BaseDir.DATA, READ_WRITE)
+                            )
                         )
->>>>>>> b1811647
                     )
                 ),
                 new Scope("org.apache.logging.log4j.core", List.of(new ManageThreadsEntitlement())),

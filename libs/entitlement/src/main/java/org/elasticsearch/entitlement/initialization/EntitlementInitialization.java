--- conflicted
+++ resolved
@@ -130,12 +130,8 @@
     private static PolicyManager createPolicyManager() {
         EntitlementBootstrap.BootstrapArgs bootstrapArgs = EntitlementBootstrap.bootstrapArgs();
         Map<String, Policy> pluginPolicies = bootstrapArgs.pluginPolicies();
-<<<<<<< HEAD
         var pathLookup = new PathLookup(getUserHome(), bootstrapArgs.configDir(), bootstrapArgs.dataDirs(), bootstrapArgs.tempDir());
-=======
-        var pathLookup = new PathLookup(bootstrapArgs.configDir(), bootstrapArgs.dataDirs(), bootstrapArgs.tempDir());
         Path logsDir = EntitlementBootstrap.bootstrapArgs().logsDir();
->>>>>>> 191f801f
 
         // TODO(ES-10031): Decide what goes in the elasticsearch default policy and extend it
         var serverPolicy = new Policy(

/*
 * Copyright Elasticsearch B.V. and/or licensed to Elasticsearch B.V. under one
 * or more contributor license agreements. Licensed under the "Elastic License
 * 2.0", the "GNU Affero General Public License v3.0 only", and the "Server Side
 * Public License v 1"; you may not use this file except in compliance with, at
 * your election, the "Elastic License 2.0", the "GNU Affero General Public
 * License v3.0 only", or the "Server Side Public License, v 1".
 */

package org.elasticsearch.entitlement.runtime.api;

import org.elasticsearch.entitlement.bridge.EntitlementChecker;
import org.elasticsearch.entitlement.runtime.policy.NetworkEntitlement;
import org.elasticsearch.entitlement.runtime.policy.PolicyManager;

import java.io.InputStream;
import java.io.PrintStream;
import java.io.PrintWriter;
import java.net.ContentHandlerFactory;
import java.net.DatagramPacket;
import java.net.DatagramSocket;
import java.net.DatagramSocketImplFactory;
import java.net.FileNameMap;
import java.net.InetAddress;
import java.net.InetSocketAddress;
import java.net.MulticastSocket;
import java.net.NetworkInterface;
import java.net.Proxy;
import java.net.ProxySelector;
import java.net.ResponseCache;
import java.net.ServerSocket;
import java.net.Socket;
import java.net.SocketAddress;
import java.net.SocketImplFactory;
import java.net.URL;
import java.net.URLStreamHandler;
import java.net.URLStreamHandlerFactory;
import java.nio.ByteBuffer;
import java.nio.channels.AsynchronousServerSocketChannel;
import java.nio.channels.AsynchronousSocketChannel;
import java.nio.channels.CompletionHandler;
import java.nio.channels.DatagramChannel;
import java.nio.channels.ServerSocketChannel;
import java.nio.channels.SocketChannel;
import java.util.List;

import javax.net.ssl.HostnameVerifier;
import javax.net.ssl.HttpsURLConnection;
import javax.net.ssl.SSLContext;
import javax.net.ssl.SSLSocketFactory;

/**
 * Implementation of the {@link EntitlementChecker} interface, providing additional
 * API methods for managing the checks.
 * The trampoline module loads this object via SPI.
 */
public class ElasticsearchEntitlementChecker implements EntitlementChecker {

    private final PolicyManager policyManager;

    public ElasticsearchEntitlementChecker(PolicyManager policyManager) {
        this.policyManager = policyManager;
    }

    @Override
    public void check$java_lang_Runtime$exit(Class<?> callerClass, Runtime runtime, int status) {
        policyManager.checkExitVM(callerClass);
    }

    @Override
    public void check$java_lang_Runtime$halt(Class<?> callerClass, Runtime runtime, int status) {
        policyManager.checkExitVM(callerClass);
    }

    @Override
    public void check$java_lang_System$$exit(Class<?> callerClass, int status) {
        policyManager.checkExitVM(callerClass);
    }

    @Override
    public void check$java_lang_ClassLoader$(Class<?> callerClass) {
        policyManager.checkCreateClassLoader(callerClass);
    }

    @Override
    public void check$java_lang_ClassLoader$(Class<?> callerClass, ClassLoader parent) {
        policyManager.checkCreateClassLoader(callerClass);
    }

    @Override
    public void check$java_lang_ClassLoader$(Class<?> callerClass, String name, ClassLoader parent) {
        policyManager.checkCreateClassLoader(callerClass);
    }

    @Override
    public void check$java_security_SecureClassLoader$(Class<?> callerClass) {
        policyManager.checkCreateClassLoader(callerClass);
    }

    @Override
    public void check$java_security_SecureClassLoader$(Class<?> callerClass, ClassLoader parent) {
        policyManager.checkCreateClassLoader(callerClass);
    }

    @Override
    public void check$java_security_SecureClassLoader$(Class<?> callerClass, String name, ClassLoader parent) {
        policyManager.checkCreateClassLoader(callerClass);
    }

    @Override
    public void check$java_net_URLClassLoader$(Class<?> callerClass, URL[] urls) {
        policyManager.checkCreateClassLoader(callerClass);
    }

    @Override
    public void check$java_net_URLClassLoader$(Class<?> callerClass, URL[] urls, ClassLoader parent) {
        policyManager.checkCreateClassLoader(callerClass);
    }

    @Override
    public void check$java_net_URLClassLoader$(Class<?> callerClass, URL[] urls, ClassLoader parent, URLStreamHandlerFactory factory) {
        policyManager.checkCreateClassLoader(callerClass);
    }

    @Override
    public void check$java_net_URLClassLoader$(Class<?> callerClass, String name, URL[] urls, ClassLoader parent) {
        policyManager.checkCreateClassLoader(callerClass);
    }

    @Override
    public void check$java_net_URLClassLoader$(
        Class<?> callerClass,
        String name,
        URL[] urls,
        ClassLoader parent,
        URLStreamHandlerFactory factory
    ) {
        policyManager.checkCreateClassLoader(callerClass);
    }

    @Override
    public void check$java_lang_ProcessBuilder$start(Class<?> callerClass, ProcessBuilder processBuilder) {
        policyManager.checkStartProcess(callerClass);
    }

    @Override
    public void check$java_lang_ProcessBuilder$$startPipeline(Class<?> callerClass, List<ProcessBuilder> builders) {
        policyManager.checkStartProcess(callerClass);
    }

    @Override
    public void check$java_lang_System$$setIn(Class<?> callerClass, InputStream in) {
        policyManager.checkChangeJVMGlobalState(callerClass);
    }

    @Override
    public void check$java_lang_System$$setOut(Class<?> callerClass, PrintStream out) {
        policyManager.checkChangeJVMGlobalState(callerClass);
    }

    @Override
    public void check$java_lang_System$$setErr(Class<?> callerClass, PrintStream err) {
        policyManager.checkChangeJVMGlobalState(callerClass);
    }

    @Override
    public void check$java_lang_Runtime$addShutdownHook(Class<?> callerClass, Runtime runtime, Thread hook) {
        policyManager.checkChangeJVMGlobalState(callerClass);
    }

    @Override
    public void check$java_lang_Runtime$removeShutdownHook(Class<?> callerClass, Runtime runtime, Thread hook) {
        policyManager.checkChangeJVMGlobalState(callerClass);
    }

    @Override
    public void check$jdk_tools_jlink_internal_Jlink$(Class<?> callerClass) {
        policyManager.checkChangeJVMGlobalState(callerClass);
    }

    @Override
    public void check$jdk_tools_jlink_internal_Main$$run(Class<?> callerClass, PrintWriter out, PrintWriter err, String... args) {
        policyManager.checkChangeJVMGlobalState(callerClass);
    }

    @Override
    public void check$jdk_vm_ci_services_JVMCIServiceLocator$$getProviders(Class<?> callerClass, Class<?> service) {
        policyManager.checkChangeJVMGlobalState(callerClass);
    }

    @Override
    public void check$jdk_vm_ci_services_Services$$load(Class<?> callerClass, Class<?> service) {
        policyManager.checkChangeJVMGlobalState(callerClass);
    }

    @Override
    public void check$jdk_vm_ci_services_Services$$loadSingle(Class<?> callerClass, Class<?> service, boolean required) {
        policyManager.checkChangeJVMGlobalState(callerClass);
    }

    @Override
    public void check$com_sun_tools_jdi_VirtualMachineManagerImpl$$virtualMachineManager(Class<?> callerClass) {
        policyManager.checkChangeJVMGlobalState(callerClass);
    }

    @Override
    public void check$java_lang_Thread$$setDefaultUncaughtExceptionHandler(Class<?> callerClass, Thread.UncaughtExceptionHandler ueh) {
        policyManager.checkChangeJVMGlobalState(callerClass);
    }

    @Override
    public void check$java_util_spi_LocaleServiceProvider$(Class<?> callerClass) {
        policyManager.checkChangeJVMGlobalState(callerClass);
    }

    @Override
    public void check$java_text_spi_BreakIteratorProvider$(Class<?> callerClass) {
        policyManager.checkChangeJVMGlobalState(callerClass);
    }

    @Override
    public void check$java_text_spi_CollatorProvider$(Class<?> callerClass) {
        policyManager.checkChangeJVMGlobalState(callerClass);
    }

    @Override
    public void check$java_text_spi_DateFormatProvider$(Class<?> callerClass) {
        policyManager.checkChangeJVMGlobalState(callerClass);
    }

    @Override
    public void check$java_text_spi_DateFormatSymbolsProvider$(Class<?> callerClass) {
        policyManager.checkChangeJVMGlobalState(callerClass);
    }

    @Override
    public void check$java_text_spi_DecimalFormatSymbolsProvider$(Class<?> callerClass) {
        policyManager.checkChangeJVMGlobalState(callerClass);
    }

    @Override
    public void check$java_text_spi_NumberFormatProvider$(Class<?> callerClass) {
        policyManager.checkChangeJVMGlobalState(callerClass);
    }

    @Override
    public void check$java_util_spi_CalendarDataProvider$(Class<?> callerClass) {
        policyManager.checkChangeJVMGlobalState(callerClass);
    }

    @Override
    public void check$java_util_spi_CalendarNameProvider$(Class<?> callerClass) {
        policyManager.checkChangeJVMGlobalState(callerClass);
    }

    @Override
    public void check$java_util_spi_CurrencyNameProvider$(Class<?> callerClass) {
        policyManager.checkChangeJVMGlobalState(callerClass);
    }

    @Override
    public void check$java_util_spi_LocaleNameProvider$(Class<?> callerClass) {
        policyManager.checkChangeJVMGlobalState(callerClass);
    }

    @Override
    public void check$java_util_spi_TimeZoneNameProvider$(Class<?> callerClass) {
        policyManager.checkChangeJVMGlobalState(callerClass);
    }

    @Override
    public void check$java_util_logging_LogManager$(Class<?> callerClass) {
        policyManager.checkChangeJVMGlobalState(callerClass);
    }

    @Override
    public void check$java_net_DatagramSocket$$setDatagramSocketImplFactory(Class<?> callerClass, DatagramSocketImplFactory fac) {
        policyManager.checkChangeJVMGlobalState(callerClass);
    }

    @Override
    public void check$java_net_HttpURLConnection$$setFollowRedirects(Class<?> callerClass, boolean set) {
        policyManager.checkChangeJVMGlobalState(callerClass);
    }

    @Override
    public void check$java_net_ServerSocket$$setSocketFactory(Class<?> callerClass, SocketImplFactory fac) {
        policyManager.checkChangeJVMGlobalState(callerClass);
    }

    @Override
    public void check$java_net_Socket$$setSocketImplFactory(Class<?> callerClass, SocketImplFactory fac) {
        policyManager.checkChangeJVMGlobalState(callerClass);
    }

    @Override
    public void check$java_net_URL$$setURLStreamHandlerFactory(Class<?> callerClass, URLStreamHandlerFactory fac) {
        policyManager.checkChangeJVMGlobalState(callerClass);
    }

    @Override
    public void check$java_net_URLConnection$$setFileNameMap(Class<?> callerClass, FileNameMap map) {
        policyManager.checkChangeJVMGlobalState(callerClass);
    }

    @Override
    public void check$java_net_URLConnection$$setContentHandlerFactory(Class<?> callerClass, ContentHandlerFactory fac) {
        policyManager.checkChangeJVMGlobalState(callerClass);
    }

    @Override
    public void check$javax_net_ssl_HttpsURLConnection$setSSLSocketFactory(
        Class<?> callerClass,
        HttpsURLConnection connection,
        SSLSocketFactory sf
    ) {
        policyManager.checkSetHttpsConnectionProperties(callerClass);
    }

    @Override
    public void check$javax_net_ssl_HttpsURLConnection$$setDefaultSSLSocketFactory(Class<?> callerClass, SSLSocketFactory sf) {
        policyManager.checkChangeJVMGlobalState(callerClass);
    }

    @Override
    public void check$javax_net_ssl_HttpsURLConnection$$setDefaultHostnameVerifier(Class<?> callerClass, HostnameVerifier hv) {
        policyManager.checkChangeJVMGlobalState(callerClass);
    }

    @Override
    public void check$javax_net_ssl_SSLContext$$setDefault(Class<?> callerClass, SSLContext context) {
        policyManager.checkChangeJVMGlobalState(callerClass);
    }

    @Override
    public void check$java_net_ProxySelector$$setDefault(Class<?> callerClass, ProxySelector ps) {
        policyManager.checkChangeNetworkHandling(callerClass);
    }

    @Override
    public void check$java_net_ResponseCache$$setDefault(Class<?> callerClass, ResponseCache rc) {
        policyManager.checkChangeNetworkHandling(callerClass);
    }

    @Override
    public void check$java_net_spi_InetAddressResolverProvider$(Class<?> callerClass) {
        policyManager.checkChangeNetworkHandling(callerClass);
    }

    @Override
    public void check$java_net_spi_URLStreamHandlerProvider$(Class<?> callerClass) {
        policyManager.checkChangeNetworkHandling(callerClass);
    }

    @Override
    public void check$java_net_URL$(Class<?> callerClass, String protocol, String host, int port, String file, URLStreamHandler handler) {
        policyManager.checkChangeNetworkHandling(callerClass);
    }

    @Override
    public void check$java_net_URL$(Class<?> callerClass, URL context, String spec, URLStreamHandler handler) {
        policyManager.checkChangeNetworkHandling(callerClass);
    }

    @Override
    public void check$java_net_DatagramSocket$bind(Class<?> callerClass, DatagramSocket that, SocketAddress addr) {
        policyManager.checkNetworkAccess(callerClass, NetworkEntitlement.LISTEN_ACTION);
    }

    @Override
    public void check$java_net_DatagramSocket$connect(Class<?> callerClass, DatagramSocket that, InetAddress addr) {
        policyManager.checkNetworkAccess(callerClass, NetworkEntitlement.CONNECT_ACTION | NetworkEntitlement.ACCEPT_ACTION);
    }

    @Override
    public void check$java_net_DatagramSocket$connect(Class<?> callerClass, DatagramSocket that, SocketAddress addr) {
        policyManager.checkNetworkAccess(callerClass, NetworkEntitlement.CONNECT_ACTION | NetworkEntitlement.ACCEPT_ACTION);
    }

    @Override
    public void check$java_net_DatagramSocket$send(Class<?> callerClass, DatagramSocket that, DatagramPacket p) {
        var actions = NetworkEntitlement.CONNECT_ACTION;
        if (p.getAddress().isMulticastAddress()) {
            actions |= NetworkEntitlement.ACCEPT_ACTION;
        }
        policyManager.checkNetworkAccess(callerClass, actions);
    }

    @Override
    public void check$java_net_DatagramSocket$receive(Class<?> callerClass, DatagramSocket that, DatagramPacket p) {
        policyManager.checkNetworkAccess(callerClass, NetworkEntitlement.ACCEPT_ACTION);
    }

    @Override
    public void check$java_net_DatagramSocket$joinGroup(Class<?> caller, DatagramSocket that, SocketAddress addr, NetworkInterface ni) {
        policyManager.checkNetworkAccess(caller, NetworkEntitlement.CONNECT_ACTION | NetworkEntitlement.ACCEPT_ACTION);
    }

    @Override
    public void check$java_net_DatagramSocket$leaveGroup(Class<?> caller, DatagramSocket that, SocketAddress addr, NetworkInterface ni) {
        policyManager.checkNetworkAccess(caller, NetworkEntitlement.CONNECT_ACTION | NetworkEntitlement.ACCEPT_ACTION);
    }

    @Override
    public void check$java_net_MulticastSocket$joinGroup(Class<?> callerClass, MulticastSocket that, InetAddress addr) {
        policyManager.checkNetworkAccess(callerClass, NetworkEntitlement.CONNECT_ACTION | NetworkEntitlement.ACCEPT_ACTION);
    }

    @Override
    public void check$java_net_MulticastSocket$joinGroup(Class<?> caller, MulticastSocket that, SocketAddress addr, NetworkInterface ni) {
        policyManager.checkNetworkAccess(caller, NetworkEntitlement.CONNECT_ACTION | NetworkEntitlement.ACCEPT_ACTION);
    }

    @Override
    public void check$java_net_MulticastSocket$leaveGroup(Class<?> caller, MulticastSocket that, InetAddress addr) {
        policyManager.checkNetworkAccess(caller, NetworkEntitlement.CONNECT_ACTION | NetworkEntitlement.ACCEPT_ACTION);
    }

    @Override
    public void check$java_net_MulticastSocket$leaveGroup(Class<?> caller, MulticastSocket that, SocketAddress addr, NetworkInterface ni) {
        policyManager.checkNetworkAccess(caller, NetworkEntitlement.CONNECT_ACTION | NetworkEntitlement.ACCEPT_ACTION);
    }

    @Override
    public void check$java_net_MulticastSocket$send(Class<?> callerClass, MulticastSocket that, DatagramPacket p, byte ttl) {
        policyManager.checkNetworkAccess(callerClass, NetworkEntitlement.CONNECT_ACTION | NetworkEntitlement.ACCEPT_ACTION);
    }

    @Override
<<<<<<< HEAD
    public void check$java_nio_channels_AsynchronousServerSocketChannel$bind(
        Class<?> callerClass,
        AsynchronousServerSocketChannel that,
        SocketAddress local
    ) {
=======
    public void check$java_net_ServerSocket$(Class<?> callerClass, int port) {
>>>>>>> cd6d5e5c
        policyManager.checkNetworkAccess(callerClass, NetworkEntitlement.LISTEN_ACTION);
    }

    @Override
<<<<<<< HEAD
    public void check$sun_nio_ch_AsynchronousServerSocketChannelImpl$bind(
        Class<?> callerClass,
        AsynchronousServerSocketChannel that,
        SocketAddress local,
        int backlog
    ) {
=======
    public void check$java_net_ServerSocket$(Class<?> callerClass, int port, int backlog) {
>>>>>>> cd6d5e5c
        policyManager.checkNetworkAccess(callerClass, NetworkEntitlement.LISTEN_ACTION);
    }

    @Override
<<<<<<< HEAD
    public void check$sun_nio_ch_AsynchronousSocketChannelImpl$bind(
        Class<?> callerClass,
        AsynchronousSocketChannel that,
        SocketAddress local
    ) {
=======
    public void check$java_net_ServerSocket$(Class<?> callerClass, int port, int backlog, InetAddress bindAddr) {
>>>>>>> cd6d5e5c
        policyManager.checkNetworkAccess(callerClass, NetworkEntitlement.LISTEN_ACTION);
    }

    @Override
<<<<<<< HEAD
    public void check$sun_nio_ch_DatagramChannelImpl$bind(Class<?> callerClass, DatagramChannel that, SocketAddress local) {
        policyManager.checkNetworkAccess(callerClass, NetworkEntitlement.LISTEN_ACTION);
    }

    @Override
    public void check$java_nio_channels_ServerSocketChannel$bind(Class<?> callerClass, ServerSocketChannel that, SocketAddress local) {
        policyManager.checkNetworkAccess(callerClass, NetworkEntitlement.LISTEN_ACTION);
    }

    @Override
    public void check$sun_nio_ch_ServerSocketChannelImpl$bind(
        Class<?> callerClass,
        ServerSocketChannel that,
        SocketAddress local,
        int backlog
    ) {
=======
    public void check$java_net_ServerSocket$accept(Class<?> callerClass, ServerSocket that) {
        policyManager.checkNetworkAccess(callerClass, NetworkEntitlement.ACCEPT_ACTION);
    }

    @Override
    public void check$java_net_ServerSocket$implAccept(Class<?> callerClass, ServerSocket that, Socket s) {
        policyManager.checkNetworkAccess(callerClass, NetworkEntitlement.ACCEPT_ACTION);
    }

    @Override
    public void check$java_net_ServerSocket$bind(Class<?> callerClass, ServerSocket that, SocketAddress endpoint) {
>>>>>>> cd6d5e5c
        policyManager.checkNetworkAccess(callerClass, NetworkEntitlement.LISTEN_ACTION);
    }

    @Override
<<<<<<< HEAD
    public void check$sun_nio_ch_SocketChannelImpl$bind(Class<?> callerClass, SocketChannel that, SocketAddress local) {
=======
    public void check$java_net_ServerSocket$bind(Class<?> callerClass, ServerSocket that, SocketAddress endpoint, int backlog) {
>>>>>>> cd6d5e5c
        policyManager.checkNetworkAccess(callerClass, NetworkEntitlement.LISTEN_ACTION);
    }

    @Override
<<<<<<< HEAD
    public void check$sun_nio_ch_SocketChannelImpl$connect(Class<?> callerClass, SocketChannel that, SocketAddress remote) {
        policyManager.checkNetworkAccess(callerClass, NetworkEntitlement.CONNECT_ACTION);
    }

    @Override
    public void check$sun_nio_ch_AsynchronousSocketChannelImpl$connect(
        Class<?> callerClass,
        AsynchronousSocketChannel that,
        SocketAddress remote
    ) {
        policyManager.checkNetworkAccess(callerClass, NetworkEntitlement.CONNECT_ACTION);
    }

    @Override
    public void check$sun_nio_ch_AsynchronousSocketChannelImpl$connect(
        Class<?> callerClass,
        AsynchronousSocketChannel that,
        SocketAddress remote,
        Object attachment,
        CompletionHandler<Void, Object> handler
    ) {
        policyManager.checkNetworkAccess(callerClass, NetworkEntitlement.CONNECT_ACTION);
    }

    @Override
    public void check$sun_nio_ch_DatagramChannelImpl$connect(Class<?> callerClass, DatagramChannel that, SocketAddress remote) {
        policyManager.checkNetworkAccess(callerClass, NetworkEntitlement.CONNECT_ACTION);
    }

    @Override
    public void check$sun_nio_ch_ServerSocketChannelImpl$accept(Class<?> callerClass, ServerSocketChannel that) {
        policyManager.checkNetworkAccess(callerClass, NetworkEntitlement.ACCEPT_ACTION);
    }

    @Override
    public void check$sun_nio_ch_AsynchronousServerSocketChannelImpl$accept(Class<?> callerClass, AsynchronousServerSocketChannel that) {
        policyManager.checkNetworkAccess(callerClass, NetworkEntitlement.ACCEPT_ACTION);
    }

    @Override
    public void check$sun_nio_ch_AsynchronousServerSocketChannelImpl$accept(
        Class<?> callerClass,
        AsynchronousServerSocketChannel that,
        Object attachment,
        CompletionHandler<AsynchronousSocketChannel, Object> handler
    ) {
        policyManager.checkNetworkAccess(callerClass, NetworkEntitlement.ACCEPT_ACTION);
    }

    @Override
    public void check$sun_nio_ch_DatagramChannelImpl$send(
        Class<?> callerClass,
        DatagramChannel that,
        ByteBuffer src,
        SocketAddress target
    ) {
        if (target instanceof InetSocketAddress isa && isa.getAddress().isMulticastAddress()) {
            policyManager.checkNetworkAccess(callerClass, NetworkEntitlement.ACCEPT_ACTION | NetworkEntitlement.CONNECT_ACTION);
        }
=======
    public void check$java_net_Socket$(Class<?> callerClass, Proxy proxy) {
        if (proxy.type() == Proxy.Type.SOCKS || proxy.type() == Proxy.Type.HTTP) {
            policyManager.checkNetworkAccess(callerClass, NetworkEntitlement.CONNECT_ACTION);
        }
    }

    @Override
    public void check$java_net_Socket$(Class<?> callerClass, String host, int port) {
        policyManager.checkNetworkAccess(callerClass, NetworkEntitlement.LISTEN_ACTION | NetworkEntitlement.CONNECT_ACTION);
    }

    @Override
    public void check$java_net_Socket$(Class<?> callerClass, InetAddress address, int port) {
        policyManager.checkNetworkAccess(callerClass, NetworkEntitlement.LISTEN_ACTION | NetworkEntitlement.CONNECT_ACTION);
    }

    @Override
    public void check$java_net_Socket$(Class<?> callerClass, String host, int port, InetAddress localAddr, int localPort) {
        policyManager.checkNetworkAccess(callerClass, NetworkEntitlement.LISTEN_ACTION | NetworkEntitlement.CONNECT_ACTION);
    }

    @Override
    public void check$java_net_Socket$(Class<?> callerClass, InetAddress address, int port, InetAddress localAddr, int localPort) {
        policyManager.checkNetworkAccess(callerClass, NetworkEntitlement.LISTEN_ACTION | NetworkEntitlement.CONNECT_ACTION);
    }

    @Override
    public void check$java_net_Socket$(Class<?> callerClass, String host, int port, boolean stream) {
        policyManager.checkNetworkAccess(callerClass, NetworkEntitlement.LISTEN_ACTION | NetworkEntitlement.CONNECT_ACTION);
    }

    @Override
    public void check$java_net_Socket$(Class<?> callerClass, InetAddress host, int port, boolean stream) {
        policyManager.checkNetworkAccess(callerClass, NetworkEntitlement.LISTEN_ACTION | NetworkEntitlement.CONNECT_ACTION);
    }

    @Override
    public void check$java_net_Socket$bind(Class<?> callerClass, Socket that, SocketAddress endpoint) {
        policyManager.checkNetworkAccess(callerClass, NetworkEntitlement.LISTEN_ACTION);
    }

    @Override
    public void check$java_net_Socket$connect(Class<?> callerClass, Socket that, SocketAddress endpoint) {
>>>>>>> cd6d5e5c
        policyManager.checkNetworkAccess(callerClass, NetworkEntitlement.CONNECT_ACTION);
    }

    @Override
<<<<<<< HEAD
    public void check$sun_nio_ch_DatagramChannelImpl$receive(Class<?> callerClass, DatagramChannel that, ByteBuffer dst) {
        policyManager.checkNetworkAccess(callerClass, NetworkEntitlement.ACCEPT_ACTION);
=======
    public void check$java_net_Socket$connect(Class<?> callerClass, Socket that, SocketAddress endpoint, int backlog) {
        policyManager.checkNetworkAccess(callerClass, NetworkEntitlement.CONNECT_ACTION);
>>>>>>> cd6d5e5c
    }
}<|MERGE_RESOLUTION|>--- conflicted
+++ resolved
@@ -427,47 +427,121 @@
     }
 
     @Override
-<<<<<<< HEAD
+    public void check$java_net_ServerSocket$(Class<?> callerClass, int port) {
+        policyManager.checkNetworkAccess(callerClass, NetworkEntitlement.LISTEN_ACTION);
+    }
+
+    @Override
+    public void check$java_net_ServerSocket$(Class<?> callerClass, int port, int backlog) {
+        policyManager.checkNetworkAccess(callerClass, NetworkEntitlement.LISTEN_ACTION);
+    }
+
+    @Override
+    public void check$java_net_ServerSocket$(Class<?> callerClass, int port, int backlog, InetAddress bindAddr) {
+        policyManager.checkNetworkAccess(callerClass, NetworkEntitlement.LISTEN_ACTION);
+    }
+
+    @Override
+    public void check$java_net_ServerSocket$accept(Class<?> callerClass, ServerSocket that) {
+        policyManager.checkNetworkAccess(callerClass, NetworkEntitlement.ACCEPT_ACTION);
+    }
+
+    @Override
+    public void check$java_net_ServerSocket$implAccept(Class<?> callerClass, ServerSocket that, Socket s) {
+        policyManager.checkNetworkAccess(callerClass, NetworkEntitlement.ACCEPT_ACTION);
+    }
+
+    @Override
+    public void check$java_net_ServerSocket$bind(Class<?> callerClass, ServerSocket that, SocketAddress endpoint) {
+        policyManager.checkNetworkAccess(callerClass, NetworkEntitlement.LISTEN_ACTION);
+    }
+
+    @Override
+    public void check$java_net_ServerSocket$bind(Class<?> callerClass, ServerSocket that, SocketAddress endpoint, int backlog) {
+        policyManager.checkNetworkAccess(callerClass, NetworkEntitlement.LISTEN_ACTION);
+    }
+
+    @Override
+    public void check$java_net_Socket$(Class<?> callerClass, Proxy proxy) {
+        if (proxy.type() == Proxy.Type.SOCKS || proxy.type() == Proxy.Type.HTTP) {
+            policyManager.checkNetworkAccess(callerClass, NetworkEntitlement.CONNECT_ACTION);
+        }
+    }
+
+    @Override
+    public void check$java_net_Socket$(Class<?> callerClass, String host, int port) {
+        policyManager.checkNetworkAccess(callerClass, NetworkEntitlement.LISTEN_ACTION | NetworkEntitlement.CONNECT_ACTION);
+    }
+
+    @Override
+    public void check$java_net_Socket$(Class<?> callerClass, InetAddress address, int port) {
+        policyManager.checkNetworkAccess(callerClass, NetworkEntitlement.LISTEN_ACTION | NetworkEntitlement.CONNECT_ACTION);
+    }
+
+    @Override
+    public void check$java_net_Socket$(Class<?> callerClass, String host, int port, InetAddress localAddr, int localPort) {
+        policyManager.checkNetworkAccess(callerClass, NetworkEntitlement.LISTEN_ACTION | NetworkEntitlement.CONNECT_ACTION);
+    }
+
+    @Override
+    public void check$java_net_Socket$(Class<?> callerClass, InetAddress address, int port, InetAddress localAddr, int localPort) {
+        policyManager.checkNetworkAccess(callerClass, NetworkEntitlement.LISTEN_ACTION | NetworkEntitlement.CONNECT_ACTION);
+    }
+
+    @Override
+    public void check$java_net_Socket$(Class<?> callerClass, String host, int port, boolean stream) {
+        policyManager.checkNetworkAccess(callerClass, NetworkEntitlement.LISTEN_ACTION | NetworkEntitlement.CONNECT_ACTION);
+    }
+
+    @Override
+    public void check$java_net_Socket$(Class<?> callerClass, InetAddress host, int port, boolean stream) {
+        policyManager.checkNetworkAccess(callerClass, NetworkEntitlement.LISTEN_ACTION | NetworkEntitlement.CONNECT_ACTION);
+    }
+
+    @Override
+    public void check$java_net_Socket$bind(Class<?> callerClass, Socket that, SocketAddress endpoint) {
+        policyManager.checkNetworkAccess(callerClass, NetworkEntitlement.LISTEN_ACTION);
+    }
+
+    @Override
+    public void check$java_net_Socket$connect(Class<?> callerClass, Socket that, SocketAddress endpoint) {
+        policyManager.checkNetworkAccess(callerClass, NetworkEntitlement.CONNECT_ACTION);
+    }
+
+    @Override
+    public void check$java_net_Socket$connect(Class<?> callerClass, Socket that, SocketAddress endpoint, int backlog) {
+        policyManager.checkNetworkAccess(callerClass, NetworkEntitlement.CONNECT_ACTION);
+    }
+
+    @Override
     public void check$java_nio_channels_AsynchronousServerSocketChannel$bind(
         Class<?> callerClass,
         AsynchronousServerSocketChannel that,
         SocketAddress local
     ) {
-=======
-    public void check$java_net_ServerSocket$(Class<?> callerClass, int port) {
->>>>>>> cd6d5e5c
-        policyManager.checkNetworkAccess(callerClass, NetworkEntitlement.LISTEN_ACTION);
-    }
-
-    @Override
-<<<<<<< HEAD
+        policyManager.checkNetworkAccess(callerClass, NetworkEntitlement.LISTEN_ACTION);
+    }
+
+    @Override
     public void check$sun_nio_ch_AsynchronousServerSocketChannelImpl$bind(
         Class<?> callerClass,
         AsynchronousServerSocketChannel that,
         SocketAddress local,
         int backlog
     ) {
-=======
-    public void check$java_net_ServerSocket$(Class<?> callerClass, int port, int backlog) {
->>>>>>> cd6d5e5c
-        policyManager.checkNetworkAccess(callerClass, NetworkEntitlement.LISTEN_ACTION);
-    }
-
-    @Override
-<<<<<<< HEAD
+        policyManager.checkNetworkAccess(callerClass, NetworkEntitlement.LISTEN_ACTION);
+    }
+
+    @Override
     public void check$sun_nio_ch_AsynchronousSocketChannelImpl$bind(
         Class<?> callerClass,
         AsynchronousSocketChannel that,
         SocketAddress local
     ) {
-=======
-    public void check$java_net_ServerSocket$(Class<?> callerClass, int port, int backlog, InetAddress bindAddr) {
->>>>>>> cd6d5e5c
-        policyManager.checkNetworkAccess(callerClass, NetworkEntitlement.LISTEN_ACTION);
-    }
-
-    @Override
-<<<<<<< HEAD
+        policyManager.checkNetworkAccess(callerClass, NetworkEntitlement.LISTEN_ACTION);
+    }
+
+    @Override
     public void check$sun_nio_ch_DatagramChannelImpl$bind(Class<?> callerClass, DatagramChannel that, SocketAddress local) {
         policyManager.checkNetworkAccess(callerClass, NetworkEntitlement.LISTEN_ACTION);
     }
@@ -484,33 +558,15 @@
         SocketAddress local,
         int backlog
     ) {
-=======
-    public void check$java_net_ServerSocket$accept(Class<?> callerClass, ServerSocket that) {
-        policyManager.checkNetworkAccess(callerClass, NetworkEntitlement.ACCEPT_ACTION);
-    }
-
-    @Override
-    public void check$java_net_ServerSocket$implAccept(Class<?> callerClass, ServerSocket that, Socket s) {
-        policyManager.checkNetworkAccess(callerClass, NetworkEntitlement.ACCEPT_ACTION);
-    }
-
-    @Override
-    public void check$java_net_ServerSocket$bind(Class<?> callerClass, ServerSocket that, SocketAddress endpoint) {
->>>>>>> cd6d5e5c
-        policyManager.checkNetworkAccess(callerClass, NetworkEntitlement.LISTEN_ACTION);
-    }
-
-    @Override
-<<<<<<< HEAD
+        policyManager.checkNetworkAccess(callerClass, NetworkEntitlement.LISTEN_ACTION);
+    }
+
+    @Override
     public void check$sun_nio_ch_SocketChannelImpl$bind(Class<?> callerClass, SocketChannel that, SocketAddress local) {
-=======
-    public void check$java_net_ServerSocket$bind(Class<?> callerClass, ServerSocket that, SocketAddress endpoint, int backlog) {
->>>>>>> cd6d5e5c
-        policyManager.checkNetworkAccess(callerClass, NetworkEntitlement.LISTEN_ACTION);
-    }
-
-    @Override
-<<<<<<< HEAD
+        policyManager.checkNetworkAccess(callerClass, NetworkEntitlement.LISTEN_ACTION);
+    }
+
+    @Override
     public void check$sun_nio_ch_SocketChannelImpl$connect(Class<?> callerClass, SocketChannel that, SocketAddress remote) {
         policyManager.checkNetworkAccess(callerClass, NetworkEntitlement.CONNECT_ACTION);
     }
@@ -570,61 +626,11 @@
         if (target instanceof InetSocketAddress isa && isa.getAddress().isMulticastAddress()) {
             policyManager.checkNetworkAccess(callerClass, NetworkEntitlement.ACCEPT_ACTION | NetworkEntitlement.CONNECT_ACTION);
         }
-=======
-    public void check$java_net_Socket$(Class<?> callerClass, Proxy proxy) {
-        if (proxy.type() == Proxy.Type.SOCKS || proxy.type() == Proxy.Type.HTTP) {
-            policyManager.checkNetworkAccess(callerClass, NetworkEntitlement.CONNECT_ACTION);
-        }
-    }
-
-    @Override
-    public void check$java_net_Socket$(Class<?> callerClass, String host, int port) {
-        policyManager.checkNetworkAccess(callerClass, NetworkEntitlement.LISTEN_ACTION | NetworkEntitlement.CONNECT_ACTION);
-    }
-
-    @Override
-    public void check$java_net_Socket$(Class<?> callerClass, InetAddress address, int port) {
-        policyManager.checkNetworkAccess(callerClass, NetworkEntitlement.LISTEN_ACTION | NetworkEntitlement.CONNECT_ACTION);
-    }
-
-    @Override
-    public void check$java_net_Socket$(Class<?> callerClass, String host, int port, InetAddress localAddr, int localPort) {
-        policyManager.checkNetworkAccess(callerClass, NetworkEntitlement.LISTEN_ACTION | NetworkEntitlement.CONNECT_ACTION);
-    }
-
-    @Override
-    public void check$java_net_Socket$(Class<?> callerClass, InetAddress address, int port, InetAddress localAddr, int localPort) {
-        policyManager.checkNetworkAccess(callerClass, NetworkEntitlement.LISTEN_ACTION | NetworkEntitlement.CONNECT_ACTION);
-    }
-
-    @Override
-    public void check$java_net_Socket$(Class<?> callerClass, String host, int port, boolean stream) {
-        policyManager.checkNetworkAccess(callerClass, NetworkEntitlement.LISTEN_ACTION | NetworkEntitlement.CONNECT_ACTION);
-    }
-
-    @Override
-    public void check$java_net_Socket$(Class<?> callerClass, InetAddress host, int port, boolean stream) {
-        policyManager.checkNetworkAccess(callerClass, NetworkEntitlement.LISTEN_ACTION | NetworkEntitlement.CONNECT_ACTION);
-    }
-
-    @Override
-    public void check$java_net_Socket$bind(Class<?> callerClass, Socket that, SocketAddress endpoint) {
-        policyManager.checkNetworkAccess(callerClass, NetworkEntitlement.LISTEN_ACTION);
-    }
-
-    @Override
-    public void check$java_net_Socket$connect(Class<?> callerClass, Socket that, SocketAddress endpoint) {
->>>>>>> cd6d5e5c
         policyManager.checkNetworkAccess(callerClass, NetworkEntitlement.CONNECT_ACTION);
     }
 
     @Override
-<<<<<<< HEAD
     public void check$sun_nio_ch_DatagramChannelImpl$receive(Class<?> callerClass, DatagramChannel that, ByteBuffer dst) {
         policyManager.checkNetworkAccess(callerClass, NetworkEntitlement.ACCEPT_ACTION);
-=======
-    public void check$java_net_Socket$connect(Class<?> callerClass, Socket that, SocketAddress endpoint, int backlog) {
-        policyManager.checkNetworkAccess(callerClass, NetworkEntitlement.CONNECT_ACTION);
->>>>>>> cd6d5e5c
     }
 }
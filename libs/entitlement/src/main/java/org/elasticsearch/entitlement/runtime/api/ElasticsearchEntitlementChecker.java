--- conflicted
+++ resolved
@@ -57,13 +57,6 @@
     }
 
     private static boolean isTriviallyAllowed(Module requestingModule) {
-<<<<<<< HEAD
-        // if (isActive == false) {
-        // logger.debug("Trivially allowed: entitlements are inactive");
-        // return true;
-        // }
-=======
->>>>>>> f88a0040
         if (requestingModule == null) {
             logger.debug("Trivially allowed: Entire call stack is in the boot module layer");
             return true;

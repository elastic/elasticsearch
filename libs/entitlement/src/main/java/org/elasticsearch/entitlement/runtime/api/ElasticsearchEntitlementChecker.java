/*
 * Copyright Elasticsearch B.V. and/or licensed to Elasticsearch B.V. under one
 * or more contributor license agreements. Licensed under the "Elastic License
 * 2.0", the "GNU Affero General Public License v3.0 only", and the "Server Side
 * Public License v 1"; you may not use this file except in compliance with, at
 * your election, the "Elastic License 2.0", the "GNU Affero General Public
 * License v3.0 only", or the "Server Side Public License, v 1".
 */

package org.elasticsearch.entitlement.runtime.api;

import org.elasticsearch.entitlement.bridge.EntitlementChecker;
import org.elasticsearch.entitlement.runtime.policy.NetworkEntitlement;
import org.elasticsearch.entitlement.runtime.policy.PolicyManager;

import java.io.InputStream;
import java.io.PrintStream;
import java.io.PrintWriter;
import java.net.ContentHandlerFactory;
import java.net.DatagramPacket;
import java.net.DatagramSocket;
import java.net.DatagramSocketImplFactory;
import java.net.FileNameMap;
import java.net.InetAddress;
import java.net.InetSocketAddress;
import java.net.MulticastSocket;
import java.net.NetworkInterface;
import java.net.Proxy;
import java.net.ProxySelector;
import java.net.ResponseCache;
import java.net.ServerSocket;
import java.net.Socket;
import java.net.SocketAddress;
import java.net.SocketImplFactory;
import java.net.URL;
import java.net.URLStreamHandler;
import java.net.URLStreamHandlerFactory;
<<<<<<< HEAD
import java.nio.ByteBuffer;
import java.nio.channels.AsynchronousServerSocketChannel;
import java.nio.channels.AsynchronousSocketChannel;
import java.nio.channels.CompletionHandler;
import java.nio.channels.DatagramChannel;
import java.nio.channels.ServerSocketChannel;
import java.nio.channels.SocketChannel;
=======
import java.net.http.HttpClient;
import java.net.http.HttpRequest;
import java.net.http.HttpResponse;
import java.security.cert.CertStoreParameters;
>>>>>>> cbb7c24a
import java.util.List;

import javax.net.ssl.HostnameVerifier;
import javax.net.ssl.HttpsURLConnection;
import javax.net.ssl.SSLContext;
import javax.net.ssl.SSLSocketFactory;

/**
 * Implementation of the {@link EntitlementChecker} interface, providing additional
 * API methods for managing the checks.
 * The trampoline module loads this object via SPI.
 */
public class ElasticsearchEntitlementChecker implements EntitlementChecker {

    private final PolicyManager policyManager;

    public ElasticsearchEntitlementChecker(PolicyManager policyManager) {
        this.policyManager = policyManager;
    }

    @Override
    public void check$java_lang_Runtime$exit(Class<?> callerClass, Runtime runtime, int status) {
        policyManager.checkExitVM(callerClass);
    }

    @Override
    public void check$java_lang_Runtime$halt(Class<?> callerClass, Runtime runtime, int status) {
        policyManager.checkExitVM(callerClass);
    }

    @Override
    public void check$java_lang_System$$exit(Class<?> callerClass, int status) {
        policyManager.checkExitVM(callerClass);
    }

    @Override
    public void check$java_lang_ClassLoader$(Class<?> callerClass) {
        policyManager.checkCreateClassLoader(callerClass);
    }

    @Override
    public void check$java_lang_ClassLoader$(Class<?> callerClass, ClassLoader parent) {
        policyManager.checkCreateClassLoader(callerClass);
    }

    @Override
    public void check$java_lang_ClassLoader$(Class<?> callerClass, String name, ClassLoader parent) {
        policyManager.checkCreateClassLoader(callerClass);
    }

    @Override
    public void check$java_security_SecureClassLoader$(Class<?> callerClass) {
        policyManager.checkCreateClassLoader(callerClass);
    }

    @Override
    public void check$java_security_SecureClassLoader$(Class<?> callerClass, ClassLoader parent) {
        policyManager.checkCreateClassLoader(callerClass);
    }

    @Override
    public void check$java_security_SecureClassLoader$(Class<?> callerClass, String name, ClassLoader parent) {
        policyManager.checkCreateClassLoader(callerClass);
    }

    @Override
    public void check$java_net_URLClassLoader$(Class<?> callerClass, URL[] urls) {
        policyManager.checkCreateClassLoader(callerClass);
    }

    @Override
    public void check$java_net_URLClassLoader$(Class<?> callerClass, URL[] urls, ClassLoader parent) {
        policyManager.checkCreateClassLoader(callerClass);
    }

    @Override
    public void check$java_net_URLClassLoader$(Class<?> callerClass, URL[] urls, ClassLoader parent, URLStreamHandlerFactory factory) {
        policyManager.checkCreateClassLoader(callerClass);
    }

    @Override
    public void check$java_net_URLClassLoader$(Class<?> callerClass, String name, URL[] urls, ClassLoader parent) {
        policyManager.checkCreateClassLoader(callerClass);
    }

    @Override
    public void check$java_net_URLClassLoader$(
        Class<?> callerClass,
        String name,
        URL[] urls,
        ClassLoader parent,
        URLStreamHandlerFactory factory
    ) {
        policyManager.checkCreateClassLoader(callerClass);
    }

    @Override
    public void check$java_lang_ProcessBuilder$start(Class<?> callerClass, ProcessBuilder processBuilder) {
        policyManager.checkStartProcess(callerClass);
    }

    @Override
    public void check$java_lang_ProcessBuilder$$startPipeline(Class<?> callerClass, List<ProcessBuilder> builders) {
        policyManager.checkStartProcess(callerClass);
    }

    @Override
    public void check$java_lang_System$$setIn(Class<?> callerClass, InputStream in) {
        policyManager.checkChangeJVMGlobalState(callerClass);
    }

    @Override
    public void check$java_lang_System$$setOut(Class<?> callerClass, PrintStream out) {
        policyManager.checkChangeJVMGlobalState(callerClass);
    }

    @Override
    public void check$java_lang_System$$setErr(Class<?> callerClass, PrintStream err) {
        policyManager.checkChangeJVMGlobalState(callerClass);
    }

    @Override
    public void check$java_lang_Runtime$addShutdownHook(Class<?> callerClass, Runtime runtime, Thread hook) {
        policyManager.checkChangeJVMGlobalState(callerClass);
    }

    @Override
    public void check$java_lang_Runtime$removeShutdownHook(Class<?> callerClass, Runtime runtime, Thread hook) {
        policyManager.checkChangeJVMGlobalState(callerClass);
    }

    @Override
    public void check$jdk_tools_jlink_internal_Jlink$(Class<?> callerClass) {
        policyManager.checkChangeJVMGlobalState(callerClass);
    }

    @Override
    public void check$jdk_tools_jlink_internal_Main$$run(Class<?> callerClass, PrintWriter out, PrintWriter err, String... args) {
        policyManager.checkChangeJVMGlobalState(callerClass);
    }

    @Override
    public void check$jdk_vm_ci_services_JVMCIServiceLocator$$getProviders(Class<?> callerClass, Class<?> service) {
        policyManager.checkChangeJVMGlobalState(callerClass);
    }

    @Override
    public void check$jdk_vm_ci_services_Services$$load(Class<?> callerClass, Class<?> service) {
        policyManager.checkChangeJVMGlobalState(callerClass);
    }

    @Override
    public void check$jdk_vm_ci_services_Services$$loadSingle(Class<?> callerClass, Class<?> service, boolean required) {
        policyManager.checkChangeJVMGlobalState(callerClass);
    }

    @Override
    public void check$com_sun_tools_jdi_VirtualMachineManagerImpl$$virtualMachineManager(Class<?> callerClass) {
        policyManager.checkChangeJVMGlobalState(callerClass);
    }

    @Override
    public void check$java_lang_Thread$$setDefaultUncaughtExceptionHandler(Class<?> callerClass, Thread.UncaughtExceptionHandler ueh) {
        policyManager.checkChangeJVMGlobalState(callerClass);
    }

    @Override
    public void check$java_util_spi_LocaleServiceProvider$(Class<?> callerClass) {
        policyManager.checkChangeJVMGlobalState(callerClass);
    }

    @Override
    public void check$java_text_spi_BreakIteratorProvider$(Class<?> callerClass) {
        policyManager.checkChangeJVMGlobalState(callerClass);
    }

    @Override
    public void check$java_text_spi_CollatorProvider$(Class<?> callerClass) {
        policyManager.checkChangeJVMGlobalState(callerClass);
    }

    @Override
    public void check$java_text_spi_DateFormatProvider$(Class<?> callerClass) {
        policyManager.checkChangeJVMGlobalState(callerClass);
    }

    @Override
    public void check$java_text_spi_DateFormatSymbolsProvider$(Class<?> callerClass) {
        policyManager.checkChangeJVMGlobalState(callerClass);
    }

    @Override
    public void check$java_text_spi_DecimalFormatSymbolsProvider$(Class<?> callerClass) {
        policyManager.checkChangeJVMGlobalState(callerClass);
    }

    @Override
    public void check$java_text_spi_NumberFormatProvider$(Class<?> callerClass) {
        policyManager.checkChangeJVMGlobalState(callerClass);
    }

    @Override
    public void check$java_util_spi_CalendarDataProvider$(Class<?> callerClass) {
        policyManager.checkChangeJVMGlobalState(callerClass);
    }

    @Override
    public void check$java_util_spi_CalendarNameProvider$(Class<?> callerClass) {
        policyManager.checkChangeJVMGlobalState(callerClass);
    }

    @Override
    public void check$java_util_spi_CurrencyNameProvider$(Class<?> callerClass) {
        policyManager.checkChangeJVMGlobalState(callerClass);
    }

    @Override
    public void check$java_util_spi_LocaleNameProvider$(Class<?> callerClass) {
        policyManager.checkChangeJVMGlobalState(callerClass);
    }

    @Override
    public void check$java_util_spi_TimeZoneNameProvider$(Class<?> callerClass) {
        policyManager.checkChangeJVMGlobalState(callerClass);
    }

    @Override
    public void check$java_util_logging_LogManager$(Class<?> callerClass) {
        policyManager.checkChangeJVMGlobalState(callerClass);
    }

    @Override
    public void check$java_net_DatagramSocket$$setDatagramSocketImplFactory(Class<?> callerClass, DatagramSocketImplFactory fac) {
        policyManager.checkChangeJVMGlobalState(callerClass);
    }

    @Override
    public void check$java_net_HttpURLConnection$$setFollowRedirects(Class<?> callerClass, boolean set) {
        policyManager.checkChangeJVMGlobalState(callerClass);
    }

    @Override
    public void check$java_net_ServerSocket$$setSocketFactory(Class<?> callerClass, SocketImplFactory fac) {
        policyManager.checkChangeJVMGlobalState(callerClass);
    }

    @Override
    public void check$java_net_Socket$$setSocketImplFactory(Class<?> callerClass, SocketImplFactory fac) {
        policyManager.checkChangeJVMGlobalState(callerClass);
    }

    @Override
    public void check$java_net_URL$$setURLStreamHandlerFactory(Class<?> callerClass, URLStreamHandlerFactory fac) {
        policyManager.checkChangeJVMGlobalState(callerClass);
    }

    @Override
    public void check$java_net_URLConnection$$setFileNameMap(Class<?> callerClass, FileNameMap map) {
        policyManager.checkChangeJVMGlobalState(callerClass);
    }

    @Override
    public void check$java_net_URLConnection$$setContentHandlerFactory(Class<?> callerClass, ContentHandlerFactory fac) {
        policyManager.checkChangeJVMGlobalState(callerClass);
    }

    @Override
    public void check$javax_net_ssl_HttpsURLConnection$setSSLSocketFactory(
        Class<?> callerClass,
        HttpsURLConnection connection,
        SSLSocketFactory sf
    ) {
        policyManager.checkSetHttpsConnectionProperties(callerClass);
    }

    @Override
    public void check$javax_net_ssl_HttpsURLConnection$$setDefaultSSLSocketFactory(Class<?> callerClass, SSLSocketFactory sf) {
        policyManager.checkChangeJVMGlobalState(callerClass);
    }

    @Override
    public void check$javax_net_ssl_HttpsURLConnection$$setDefaultHostnameVerifier(Class<?> callerClass, HostnameVerifier hv) {
        policyManager.checkChangeJVMGlobalState(callerClass);
    }

    @Override
    public void check$javax_net_ssl_SSLContext$$setDefault(Class<?> callerClass, SSLContext context) {
        policyManager.checkChangeJVMGlobalState(callerClass);
    }

    @Override
    public void check$java_net_ProxySelector$$setDefault(Class<?> callerClass, ProxySelector ps) {
        policyManager.checkChangeNetworkHandling(callerClass);
    }

    @Override
    public void check$java_net_ResponseCache$$setDefault(Class<?> callerClass, ResponseCache rc) {
        policyManager.checkChangeNetworkHandling(callerClass);
    }

    @Override
    public void check$java_net_spi_InetAddressResolverProvider$(Class<?> callerClass) {
        policyManager.checkChangeNetworkHandling(callerClass);
    }

    @Override
    public void check$java_net_spi_URLStreamHandlerProvider$(Class<?> callerClass) {
        policyManager.checkChangeNetworkHandling(callerClass);
    }

    @Override
    public void check$java_net_URL$(Class<?> callerClass, String protocol, String host, int port, String file, URLStreamHandler handler) {
        policyManager.checkChangeNetworkHandling(callerClass);
    }

    @Override
    public void check$java_net_URL$(Class<?> callerClass, URL context, String spec, URLStreamHandler handler) {
        policyManager.checkChangeNetworkHandling(callerClass);
    }

    @Override
    public void check$java_net_DatagramSocket$bind(Class<?> callerClass, DatagramSocket that, SocketAddress addr) {
        policyManager.checkNetworkAccess(callerClass, NetworkEntitlement.LISTEN_ACTION);
    }

    @Override
    public void check$java_net_DatagramSocket$connect(Class<?> callerClass, DatagramSocket that, InetAddress addr) {
        policyManager.checkNetworkAccess(callerClass, NetworkEntitlement.CONNECT_ACTION | NetworkEntitlement.ACCEPT_ACTION);
    }

    @Override
    public void check$java_net_DatagramSocket$connect(Class<?> callerClass, DatagramSocket that, SocketAddress addr) {
        policyManager.checkNetworkAccess(callerClass, NetworkEntitlement.CONNECT_ACTION | NetworkEntitlement.ACCEPT_ACTION);
    }

    @Override
    public void check$java_net_DatagramSocket$send(Class<?> callerClass, DatagramSocket that, DatagramPacket p) {
        var actions = NetworkEntitlement.CONNECT_ACTION;
        if (p.getAddress().isMulticastAddress()) {
            actions |= NetworkEntitlement.ACCEPT_ACTION;
        }
        policyManager.checkNetworkAccess(callerClass, actions);
    }

    @Override
    public void check$java_net_DatagramSocket$receive(Class<?> callerClass, DatagramSocket that, DatagramPacket p) {
        policyManager.checkNetworkAccess(callerClass, NetworkEntitlement.ACCEPT_ACTION);
    }

    @Override
    public void check$java_net_DatagramSocket$joinGroup(Class<?> caller, DatagramSocket that, SocketAddress addr, NetworkInterface ni) {
        policyManager.checkNetworkAccess(caller, NetworkEntitlement.CONNECT_ACTION | NetworkEntitlement.ACCEPT_ACTION);
    }

    @Override
    public void check$java_net_DatagramSocket$leaveGroup(Class<?> caller, DatagramSocket that, SocketAddress addr, NetworkInterface ni) {
        policyManager.checkNetworkAccess(caller, NetworkEntitlement.CONNECT_ACTION | NetworkEntitlement.ACCEPT_ACTION);
    }

    @Override
    public void check$java_net_MulticastSocket$joinGroup(Class<?> callerClass, MulticastSocket that, InetAddress addr) {
        policyManager.checkNetworkAccess(callerClass, NetworkEntitlement.CONNECT_ACTION | NetworkEntitlement.ACCEPT_ACTION);
    }

    @Override
    public void check$java_net_MulticastSocket$joinGroup(Class<?> caller, MulticastSocket that, SocketAddress addr, NetworkInterface ni) {
        policyManager.checkNetworkAccess(caller, NetworkEntitlement.CONNECT_ACTION | NetworkEntitlement.ACCEPT_ACTION);
    }

    @Override
    public void check$java_net_MulticastSocket$leaveGroup(Class<?> caller, MulticastSocket that, InetAddress addr) {
        policyManager.checkNetworkAccess(caller, NetworkEntitlement.CONNECT_ACTION | NetworkEntitlement.ACCEPT_ACTION);
    }

    @Override
    public void check$java_net_MulticastSocket$leaveGroup(Class<?> caller, MulticastSocket that, SocketAddress addr, NetworkInterface ni) {
        policyManager.checkNetworkAccess(caller, NetworkEntitlement.CONNECT_ACTION | NetworkEntitlement.ACCEPT_ACTION);
    }

    @Override
    public void check$java_net_MulticastSocket$send(Class<?> callerClass, MulticastSocket that, DatagramPacket p, byte ttl) {
        policyManager.checkNetworkAccess(callerClass, NetworkEntitlement.CONNECT_ACTION | NetworkEntitlement.ACCEPT_ACTION);
    }

    @Override
    public void check$java_net_ServerSocket$(Class<?> callerClass, int port) {
        policyManager.checkNetworkAccess(callerClass, NetworkEntitlement.LISTEN_ACTION);
    }

    @Override
    public void check$java_net_ServerSocket$(Class<?> callerClass, int port, int backlog) {
        policyManager.checkNetworkAccess(callerClass, NetworkEntitlement.LISTEN_ACTION);
    }

    @Override
    public void check$java_net_ServerSocket$(Class<?> callerClass, int port, int backlog, InetAddress bindAddr) {
        policyManager.checkNetworkAccess(callerClass, NetworkEntitlement.LISTEN_ACTION);
    }

    @Override
    public void check$java_net_ServerSocket$accept(Class<?> callerClass, ServerSocket that) {
        policyManager.checkNetworkAccess(callerClass, NetworkEntitlement.ACCEPT_ACTION);
    }

    @Override
    public void check$java_net_ServerSocket$implAccept(Class<?> callerClass, ServerSocket that, Socket s) {
        policyManager.checkNetworkAccess(callerClass, NetworkEntitlement.ACCEPT_ACTION);
    }

    @Override
    public void check$java_net_ServerSocket$bind(Class<?> callerClass, ServerSocket that, SocketAddress endpoint) {
        policyManager.checkNetworkAccess(callerClass, NetworkEntitlement.LISTEN_ACTION);
    }

    @Override
    public void check$java_net_ServerSocket$bind(Class<?> callerClass, ServerSocket that, SocketAddress endpoint, int backlog) {
        policyManager.checkNetworkAccess(callerClass, NetworkEntitlement.LISTEN_ACTION);
    }

    @Override
    public void check$java_net_Socket$(Class<?> callerClass, Proxy proxy) {
        if (proxy.type() == Proxy.Type.SOCKS || proxy.type() == Proxy.Type.HTTP) {
            policyManager.checkNetworkAccess(callerClass, NetworkEntitlement.CONNECT_ACTION);
        }
    }

    @Override
    public void check$java_net_Socket$(Class<?> callerClass, String host, int port) {
        policyManager.checkNetworkAccess(callerClass, NetworkEntitlement.LISTEN_ACTION | NetworkEntitlement.CONNECT_ACTION);
    }

    @Override
    public void check$java_net_Socket$(Class<?> callerClass, InetAddress address, int port) {
        policyManager.checkNetworkAccess(callerClass, NetworkEntitlement.LISTEN_ACTION | NetworkEntitlement.CONNECT_ACTION);
    }

    @Override
    public void check$java_net_Socket$(Class<?> callerClass, String host, int port, InetAddress localAddr, int localPort) {
        policyManager.checkNetworkAccess(callerClass, NetworkEntitlement.LISTEN_ACTION | NetworkEntitlement.CONNECT_ACTION);
    }

    @Override
    public void check$java_net_Socket$(Class<?> callerClass, InetAddress address, int port, InetAddress localAddr, int localPort) {
        policyManager.checkNetworkAccess(callerClass, NetworkEntitlement.LISTEN_ACTION | NetworkEntitlement.CONNECT_ACTION);
    }

    @Override
    public void check$java_net_Socket$(Class<?> callerClass, String host, int port, boolean stream) {
        policyManager.checkNetworkAccess(callerClass, NetworkEntitlement.LISTEN_ACTION | NetworkEntitlement.CONNECT_ACTION);
    }

    @Override
    public void check$java_net_Socket$(Class<?> callerClass, InetAddress host, int port, boolean stream) {
        policyManager.checkNetworkAccess(callerClass, NetworkEntitlement.LISTEN_ACTION | NetworkEntitlement.CONNECT_ACTION);
    }

    @Override
    public void check$java_net_Socket$bind(Class<?> callerClass, Socket that, SocketAddress endpoint) {
        policyManager.checkNetworkAccess(callerClass, NetworkEntitlement.LISTEN_ACTION);
    }

    @Override
    public void check$java_net_Socket$connect(Class<?> callerClass, Socket that, SocketAddress endpoint) {
        policyManager.checkNetworkAccess(callerClass, NetworkEntitlement.CONNECT_ACTION);
    }

    @Override
    public void check$java_net_Socket$connect(Class<?> callerClass, Socket that, SocketAddress endpoint, int backlog) {
        policyManager.checkNetworkAccess(callerClass, NetworkEntitlement.CONNECT_ACTION);
    }

    @Override
<<<<<<< HEAD
    public void check$java_nio_channels_AsynchronousServerSocketChannel$bind(
        Class<?> callerClass,
        AsynchronousServerSocketChannel that,
        SocketAddress local
    ) {
        policyManager.checkNetworkAccess(callerClass, NetworkEntitlement.LISTEN_ACTION);
    }

    @Override
    public void check$sun_nio_ch_AsynchronousServerSocketChannelImpl$bind(
        Class<?> callerClass,
        AsynchronousServerSocketChannel that,
        SocketAddress local,
        int backlog
    ) {
        policyManager.checkNetworkAccess(callerClass, NetworkEntitlement.LISTEN_ACTION);
    }

    @Override
    public void check$sun_nio_ch_AsynchronousSocketChannelImpl$bind(
        Class<?> callerClass,
        AsynchronousSocketChannel that,
        SocketAddress local
    ) {
        policyManager.checkNetworkAccess(callerClass, NetworkEntitlement.LISTEN_ACTION);
    }

    @Override
    public void check$sun_nio_ch_DatagramChannelImpl$bind(Class<?> callerClass, DatagramChannel that, SocketAddress local) {
        policyManager.checkNetworkAccess(callerClass, NetworkEntitlement.LISTEN_ACTION);
    }

    @Override
    public void check$java_nio_channels_ServerSocketChannel$bind(Class<?> callerClass, ServerSocketChannel that, SocketAddress local) {
=======
    public void check$java_net_URL$openConnection(Class<?> callerClass, URL that, Proxy proxy) {
        if (proxy.type() != Proxy.Type.DIRECT) {
            policyManager.checkNetworkAccess(callerClass, NetworkEntitlement.CONNECT_ACTION);
        }
    }

    @Override
    public void check$jdk_internal_net_http_HttpClientBuilderImpl$build(Class<?> callerClass, HttpClient.Builder that) {
>>>>>>> cbb7c24a
        policyManager.checkNetworkAccess(callerClass, NetworkEntitlement.LISTEN_ACTION);
    }

    @Override
<<<<<<< HEAD
    public void check$sun_nio_ch_ServerSocketChannelImpl$bind(
        Class<?> callerClass,
        ServerSocketChannel that,
        SocketAddress local,
        int backlog
    ) {
        policyManager.checkNetworkAccess(callerClass, NetworkEntitlement.LISTEN_ACTION);
    }

    @Override
    public void check$sun_nio_ch_SocketChannelImpl$bind(Class<?> callerClass, SocketChannel that, SocketAddress local) {
        policyManager.checkNetworkAccess(callerClass, NetworkEntitlement.LISTEN_ACTION);
    }

    @Override
    public void check$sun_nio_ch_SocketChannelImpl$connect(Class<?> callerClass, SocketChannel that, SocketAddress remote) {
=======
    public void check$jdk_internal_net_http_HttpClientImpl$send(
        Class<?> callerClass,
        HttpClient that,
        HttpRequest request,
        HttpResponse.BodyHandler<?> responseBodyHandler
    ) {
>>>>>>> cbb7c24a
        policyManager.checkNetworkAccess(callerClass, NetworkEntitlement.CONNECT_ACTION);
    }

    @Override
<<<<<<< HEAD
    public void check$sun_nio_ch_AsynchronousSocketChannelImpl$connect(
        Class<?> callerClass,
        AsynchronousSocketChannel that,
        SocketAddress remote
=======
    public void check$jdk_internal_net_http_HttpClientImpl$sendAsync(
        Class<?> callerClass,
        HttpClient that,
        HttpRequest userRequest,
        HttpResponse.BodyHandler<?> responseHandler
>>>>>>> cbb7c24a
    ) {
        policyManager.checkNetworkAccess(callerClass, NetworkEntitlement.CONNECT_ACTION);
    }

    @Override
<<<<<<< HEAD
    public void check$sun_nio_ch_AsynchronousSocketChannelImpl$connect(
        Class<?> callerClass,
        AsynchronousSocketChannel that,
        SocketAddress remote,
        Object attachment,
        CompletionHandler<Void, Object> handler
=======
    public void check$jdk_internal_net_http_HttpClientImpl$sendAsync(
        Class<?> callerClass,
        HttpClient that,
        HttpRequest userRequest,
        HttpResponse.BodyHandler<?> responseHandler,
        HttpResponse.PushPromiseHandler<?> pushPromiseHandler
>>>>>>> cbb7c24a
    ) {
        policyManager.checkNetworkAccess(callerClass, NetworkEntitlement.CONNECT_ACTION);
    }

    @Override
<<<<<<< HEAD
    public void check$sun_nio_ch_DatagramChannelImpl$connect(Class<?> callerClass, DatagramChannel that, SocketAddress remote) {
        policyManager.checkNetworkAccess(callerClass, NetworkEntitlement.CONNECT_ACTION);
    }

    @Override
    public void check$sun_nio_ch_ServerSocketChannelImpl$accept(Class<?> callerClass, ServerSocketChannel that) {
        policyManager.checkNetworkAccess(callerClass, NetworkEntitlement.ACCEPT_ACTION);
    }

    @Override
    public void check$sun_nio_ch_AsynchronousServerSocketChannelImpl$accept(Class<?> callerClass, AsynchronousServerSocketChannel that) {
        policyManager.checkNetworkAccess(callerClass, NetworkEntitlement.ACCEPT_ACTION);
    }

    @Override
    public void check$sun_nio_ch_AsynchronousServerSocketChannelImpl$accept(
        Class<?> callerClass,
        AsynchronousServerSocketChannel that,
        Object attachment,
        CompletionHandler<AsynchronousSocketChannel, Object> handler
    ) {
        policyManager.checkNetworkAccess(callerClass, NetworkEntitlement.ACCEPT_ACTION);
    }

    @Override
    public void check$sun_nio_ch_DatagramChannelImpl$send(
        Class<?> callerClass,
        DatagramChannel that,
        ByteBuffer src,
        SocketAddress target
    ) {
        if (target instanceof InetSocketAddress isa && isa.getAddress().isMulticastAddress()) {
            policyManager.checkNetworkAccess(callerClass, NetworkEntitlement.ACCEPT_ACTION | NetworkEntitlement.CONNECT_ACTION);
        }
        policyManager.checkNetworkAccess(callerClass, NetworkEntitlement.CONNECT_ACTION);
    }

    @Override
    public void check$sun_nio_ch_DatagramChannelImpl$receive(Class<?> callerClass, DatagramChannel that, ByteBuffer dst) {
        policyManager.checkNetworkAccess(callerClass, NetworkEntitlement.ACCEPT_ACTION);
=======
    public void check$java_security_cert_CertStore$$getInstance(Class<?> callerClass, String type, CertStoreParameters params) {
        // We need to check "just" the LDAPCertStore instantiation: this is the CertStore that will try to perform a network operation
        // (connect to an LDAP server). But LDAPCertStore is internal (created via SPI), so we instrument the general factory instead and
        // then do the check only for the path that leads to sensitive code (by looking at the `type` parameter).
        if ("LDAP".equals(type)) {
            policyManager.checkNetworkAccess(callerClass, NetworkEntitlement.CONNECT_ACTION);
        }
>>>>>>> cbb7c24a
    }
}<|MERGE_RESOLUTION|>--- conflicted
+++ resolved
@@ -35,7 +35,9 @@
 import java.net.URL;
 import java.net.URLStreamHandler;
 import java.net.URLStreamHandlerFactory;
-<<<<<<< HEAD
+import java.net.http.HttpClient;
+import java.net.http.HttpRequest;
+import java.net.http.HttpResponse;
 import java.nio.ByteBuffer;
 import java.nio.channels.AsynchronousServerSocketChannel;
 import java.nio.channels.AsynchronousSocketChannel;
@@ -43,12 +45,7 @@
 import java.nio.channels.DatagramChannel;
 import java.nio.channels.ServerSocketChannel;
 import java.nio.channels.SocketChannel;
-=======
-import java.net.http.HttpClient;
-import java.net.http.HttpRequest;
-import java.net.http.HttpResponse;
 import java.security.cert.CertStoreParameters;
->>>>>>> cbb7c24a
 import java.util.List;
 
 import javax.net.ssl.HostnameVerifier;
@@ -521,42 +518,6 @@
     }
 
     @Override
-<<<<<<< HEAD
-    public void check$java_nio_channels_AsynchronousServerSocketChannel$bind(
-        Class<?> callerClass,
-        AsynchronousServerSocketChannel that,
-        SocketAddress local
-    ) {
-        policyManager.checkNetworkAccess(callerClass, NetworkEntitlement.LISTEN_ACTION);
-    }
-
-    @Override
-    public void check$sun_nio_ch_AsynchronousServerSocketChannelImpl$bind(
-        Class<?> callerClass,
-        AsynchronousServerSocketChannel that,
-        SocketAddress local,
-        int backlog
-    ) {
-        policyManager.checkNetworkAccess(callerClass, NetworkEntitlement.LISTEN_ACTION);
-    }
-
-    @Override
-    public void check$sun_nio_ch_AsynchronousSocketChannelImpl$bind(
-        Class<?> callerClass,
-        AsynchronousSocketChannel that,
-        SocketAddress local
-    ) {
-        policyManager.checkNetworkAccess(callerClass, NetworkEntitlement.LISTEN_ACTION);
-    }
-
-    @Override
-    public void check$sun_nio_ch_DatagramChannelImpl$bind(Class<?> callerClass, DatagramChannel that, SocketAddress local) {
-        policyManager.checkNetworkAccess(callerClass, NetworkEntitlement.LISTEN_ACTION);
-    }
-
-    @Override
-    public void check$java_nio_channels_ServerSocketChannel$bind(Class<?> callerClass, ServerSocketChannel that, SocketAddress local) {
-=======
     public void check$java_net_URL$openConnection(Class<?> callerClass, URL that, Proxy proxy) {
         if (proxy.type() != Proxy.Type.DIRECT) {
             policyManager.checkNetworkAccess(callerClass, NetworkEntitlement.CONNECT_ACTION);
@@ -565,119 +526,41 @@
 
     @Override
     public void check$jdk_internal_net_http_HttpClientBuilderImpl$build(Class<?> callerClass, HttpClient.Builder that) {
->>>>>>> cbb7c24a
-        policyManager.checkNetworkAccess(callerClass, NetworkEntitlement.LISTEN_ACTION);
-    }
-
-    @Override
-<<<<<<< HEAD
-    public void check$sun_nio_ch_ServerSocketChannelImpl$bind(
-        Class<?> callerClass,
-        ServerSocketChannel that,
-        SocketAddress local,
-        int backlog
-    ) {
-        policyManager.checkNetworkAccess(callerClass, NetworkEntitlement.LISTEN_ACTION);
-    }
-
-    @Override
-    public void check$sun_nio_ch_SocketChannelImpl$bind(Class<?> callerClass, SocketChannel that, SocketAddress local) {
-        policyManager.checkNetworkAccess(callerClass, NetworkEntitlement.LISTEN_ACTION);
-    }
-
-    @Override
-    public void check$sun_nio_ch_SocketChannelImpl$connect(Class<?> callerClass, SocketChannel that, SocketAddress remote) {
-=======
+        policyManager.checkNetworkAccess(callerClass, NetworkEntitlement.LISTEN_ACTION);
+    }
+
+    @Override
     public void check$jdk_internal_net_http_HttpClientImpl$send(
         Class<?> callerClass,
         HttpClient that,
         HttpRequest request,
         HttpResponse.BodyHandler<?> responseBodyHandler
     ) {
->>>>>>> cbb7c24a
-        policyManager.checkNetworkAccess(callerClass, NetworkEntitlement.CONNECT_ACTION);
-    }
-
-    @Override
-<<<<<<< HEAD
-    public void check$sun_nio_ch_AsynchronousSocketChannelImpl$connect(
-        Class<?> callerClass,
-        AsynchronousSocketChannel that,
-        SocketAddress remote
-=======
+        policyManager.checkNetworkAccess(callerClass, NetworkEntitlement.CONNECT_ACTION);
+    }
+
+    @Override
     public void check$jdk_internal_net_http_HttpClientImpl$sendAsync(
         Class<?> callerClass,
         HttpClient that,
         HttpRequest userRequest,
         HttpResponse.BodyHandler<?> responseHandler
->>>>>>> cbb7c24a
-    ) {
-        policyManager.checkNetworkAccess(callerClass, NetworkEntitlement.CONNECT_ACTION);
-    }
-
-    @Override
-<<<<<<< HEAD
-    public void check$sun_nio_ch_AsynchronousSocketChannelImpl$connect(
-        Class<?> callerClass,
-        AsynchronousSocketChannel that,
-        SocketAddress remote,
-        Object attachment,
-        CompletionHandler<Void, Object> handler
-=======
+    ) {
+        policyManager.checkNetworkAccess(callerClass, NetworkEntitlement.CONNECT_ACTION);
+    }
+
+    @Override
     public void check$jdk_internal_net_http_HttpClientImpl$sendAsync(
         Class<?> callerClass,
         HttpClient that,
         HttpRequest userRequest,
         HttpResponse.BodyHandler<?> responseHandler,
         HttpResponse.PushPromiseHandler<?> pushPromiseHandler
->>>>>>> cbb7c24a
-    ) {
-        policyManager.checkNetworkAccess(callerClass, NetworkEntitlement.CONNECT_ACTION);
-    }
-
-    @Override
-<<<<<<< HEAD
-    public void check$sun_nio_ch_DatagramChannelImpl$connect(Class<?> callerClass, DatagramChannel that, SocketAddress remote) {
-        policyManager.checkNetworkAccess(callerClass, NetworkEntitlement.CONNECT_ACTION);
-    }
-
-    @Override
-    public void check$sun_nio_ch_ServerSocketChannelImpl$accept(Class<?> callerClass, ServerSocketChannel that) {
-        policyManager.checkNetworkAccess(callerClass, NetworkEntitlement.ACCEPT_ACTION);
-    }
-
-    @Override
-    public void check$sun_nio_ch_AsynchronousServerSocketChannelImpl$accept(Class<?> callerClass, AsynchronousServerSocketChannel that) {
-        policyManager.checkNetworkAccess(callerClass, NetworkEntitlement.ACCEPT_ACTION);
-    }
-
-    @Override
-    public void check$sun_nio_ch_AsynchronousServerSocketChannelImpl$accept(
-        Class<?> callerClass,
-        AsynchronousServerSocketChannel that,
-        Object attachment,
-        CompletionHandler<AsynchronousSocketChannel, Object> handler
-    ) {
-        policyManager.checkNetworkAccess(callerClass, NetworkEntitlement.ACCEPT_ACTION);
-    }
-
-    @Override
-    public void check$sun_nio_ch_DatagramChannelImpl$send(
-        Class<?> callerClass,
-        DatagramChannel that,
-        ByteBuffer src,
-        SocketAddress target
-    ) {
-        if (target instanceof InetSocketAddress isa && isa.getAddress().isMulticastAddress()) {
-            policyManager.checkNetworkAccess(callerClass, NetworkEntitlement.ACCEPT_ACTION | NetworkEntitlement.CONNECT_ACTION);
-        }
-        policyManager.checkNetworkAccess(callerClass, NetworkEntitlement.CONNECT_ACTION);
-    }
-
-    @Override
-    public void check$sun_nio_ch_DatagramChannelImpl$receive(Class<?> callerClass, DatagramChannel that, ByteBuffer dst) {
-        policyManager.checkNetworkAccess(callerClass, NetworkEntitlement.ACCEPT_ACTION);
-=======
+    ) {
+        policyManager.checkNetworkAccess(callerClass, NetworkEntitlement.CONNECT_ACTION);
+    }
+
+    @Override
     public void check$java_security_cert_CertStore$$getInstance(Class<?> callerClass, String type, CertStoreParameters params) {
         // We need to check "just" the LDAPCertStore instantiation: this is the CertStore that will try to perform a network operation
         // (connect to an LDAP server). But LDAPCertStore is internal (created via SPI), so we instrument the general factory instead and
@@ -685,6 +568,126 @@
         if ("LDAP".equals(type)) {
             policyManager.checkNetworkAccess(callerClass, NetworkEntitlement.CONNECT_ACTION);
         }
->>>>>>> cbb7c24a
+    }
+
+    @Override
+    public void check$java_nio_channels_AsynchronousServerSocketChannel$bind(
+        Class<?> callerClass,
+        AsynchronousServerSocketChannel that,
+        SocketAddress local
+    ) {
+        policyManager.checkNetworkAccess(callerClass, NetworkEntitlement.LISTEN_ACTION);
+    }
+
+    @Override
+    public void check$sun_nio_ch_AsynchronousServerSocketChannelImpl$bind(
+        Class<?> callerClass,
+        AsynchronousServerSocketChannel that,
+        SocketAddress local,
+        int backlog
+    ) {
+        policyManager.checkNetworkAccess(callerClass, NetworkEntitlement.LISTEN_ACTION);
+    }
+
+    @Override
+    public void check$sun_nio_ch_AsynchronousSocketChannelImpl$bind(
+        Class<?> callerClass,
+        AsynchronousSocketChannel that,
+        SocketAddress local
+    ) {
+        policyManager.checkNetworkAccess(callerClass, NetworkEntitlement.LISTEN_ACTION);
+    }
+
+    @Override
+    public void check$sun_nio_ch_DatagramChannelImpl$bind(Class<?> callerClass, DatagramChannel that, SocketAddress local) {
+        policyManager.checkNetworkAccess(callerClass, NetworkEntitlement.LISTEN_ACTION);
+    }
+
+    @Override
+    public void check$java_nio_channels_ServerSocketChannel$bind(Class<?> callerClass, ServerSocketChannel that, SocketAddress local) {
+        policyManager.checkNetworkAccess(callerClass, NetworkEntitlement.LISTEN_ACTION);
+    }
+
+    @Override
+    public void check$sun_nio_ch_ServerSocketChannelImpl$bind(
+        Class<?> callerClass,
+        ServerSocketChannel that,
+        SocketAddress local,
+        int backlog
+    ) {
+        policyManager.checkNetworkAccess(callerClass, NetworkEntitlement.LISTEN_ACTION);
+    }
+
+    @Override
+    public void check$sun_nio_ch_SocketChannelImpl$bind(Class<?> callerClass, SocketChannel that, SocketAddress local) {
+        policyManager.checkNetworkAccess(callerClass, NetworkEntitlement.LISTEN_ACTION);
+    }
+
+    @Override
+    public void check$sun_nio_ch_SocketChannelImpl$connect(Class<?> callerClass, SocketChannel that, SocketAddress remote) {
+        policyManager.checkNetworkAccess(callerClass, NetworkEntitlement.CONNECT_ACTION);
+    }
+
+    @Override
+    public void check$sun_nio_ch_AsynchronousSocketChannelImpl$connect(
+        Class<?> callerClass,
+        AsynchronousSocketChannel that,
+        SocketAddress remote
+    ) {
+        policyManager.checkNetworkAccess(callerClass, NetworkEntitlement.CONNECT_ACTION);
+    }
+
+    @Override
+    public void check$sun_nio_ch_AsynchronousSocketChannelImpl$connect(
+        Class<?> callerClass,
+        AsynchronousSocketChannel that,
+        SocketAddress remote,
+        Object attachment,
+        CompletionHandler<Void, Object> handler
+    ) {
+        policyManager.checkNetworkAccess(callerClass, NetworkEntitlement.CONNECT_ACTION);
+    }
+
+    @Override
+    public void check$sun_nio_ch_DatagramChannelImpl$connect(Class<?> callerClass, DatagramChannel that, SocketAddress remote) {
+        policyManager.checkNetworkAccess(callerClass, NetworkEntitlement.CONNECT_ACTION);
+    }
+
+    @Override
+    public void check$sun_nio_ch_ServerSocketChannelImpl$accept(Class<?> callerClass, ServerSocketChannel that) {
+        policyManager.checkNetworkAccess(callerClass, NetworkEntitlement.ACCEPT_ACTION);
+    }
+
+    @Override
+    public void check$sun_nio_ch_AsynchronousServerSocketChannelImpl$accept(Class<?> callerClass, AsynchronousServerSocketChannel that) {
+        policyManager.checkNetworkAccess(callerClass, NetworkEntitlement.ACCEPT_ACTION);
+    }
+
+    @Override
+    public void check$sun_nio_ch_AsynchronousServerSocketChannelImpl$accept(
+        Class<?> callerClass,
+        AsynchronousServerSocketChannel that,
+        Object attachment,
+        CompletionHandler<AsynchronousSocketChannel, Object> handler
+    ) {
+        policyManager.checkNetworkAccess(callerClass, NetworkEntitlement.ACCEPT_ACTION);
+    }
+
+    @Override
+    public void check$sun_nio_ch_DatagramChannelImpl$send(
+        Class<?> callerClass,
+        DatagramChannel that,
+        ByteBuffer src,
+        SocketAddress target
+    ) {
+        if (target instanceof InetSocketAddress isa && isa.getAddress().isMulticastAddress()) {
+            policyManager.checkNetworkAccess(callerClass, NetworkEntitlement.ACCEPT_ACTION | NetworkEntitlement.CONNECT_ACTION);
+        }
+        policyManager.checkNetworkAccess(callerClass, NetworkEntitlement.CONNECT_ACTION);
+    }
+
+    @Override
+    public void check$sun_nio_ch_DatagramChannelImpl$receive(Class<?> callerClass, DatagramChannel that, ByteBuffer dst) {
+        policyManager.checkNetworkAccess(callerClass, NetworkEntitlement.ACCEPT_ACTION);
     }
 }
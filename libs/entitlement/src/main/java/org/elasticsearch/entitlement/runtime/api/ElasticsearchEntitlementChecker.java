/*
 * Copyright Elasticsearch B.V. and/or licensed to Elasticsearch B.V. under one
 * or more contributor license agreements. Licensed under the "Elastic License
 * 2.0", the "GNU Affero General Public License v3.0 only", and the "Server Side
 * Public License v 1"; you may not use this file except in compliance with, at
 * your election, the "Elastic License 2.0", the "GNU Affero General Public
 * License v3.0 only", or the "Server Side Public License, v 1".
 */

package org.elasticsearch.entitlement.runtime.api;

import org.elasticsearch.core.SuppressForbidden;
import org.elasticsearch.entitlement.bridge.EntitlementChecker;
import org.elasticsearch.entitlement.runtime.policy.PolicyManager;

import java.io.File;
import java.io.InputStream;
import java.io.PrintStream;
import java.io.PrintWriter;
import java.lang.foreign.AddressLayout;
import java.lang.foreign.Arena;
import java.lang.foreign.FunctionDescriptor;
import java.lang.foreign.Linker;
import java.lang.foreign.MemoryLayout;
import java.lang.foreign.MemorySegment;
import java.lang.invoke.MethodHandle;
import java.net.ContentHandlerFactory;
import java.net.DatagramPacket;
import java.net.DatagramSocket;
import java.net.DatagramSocketImplFactory;
import java.net.FileNameMap;
import java.net.InetAddress;
import java.net.InetSocketAddress;
import java.net.MulticastSocket;
import java.net.NetworkInterface;
import java.net.Proxy;
import java.net.ProxySelector;
import java.net.ResponseCache;
import java.net.ServerSocket;
import java.net.Socket;
import java.net.SocketAddress;
import java.net.SocketImplFactory;
import java.net.URL;
import java.net.URLStreamHandler;
import java.net.URLStreamHandlerFactory;
import java.net.http.HttpClient;
import java.net.http.HttpRequest;
import java.net.http.HttpResponse;
import java.nio.ByteBuffer;
import java.nio.channels.AsynchronousServerSocketChannel;
import java.nio.channels.AsynchronousSocketChannel;
import java.nio.channels.CompletionHandler;
import java.nio.channels.DatagramChannel;
import java.nio.channels.ServerSocketChannel;
import java.nio.channels.SocketChannel;
<<<<<<< HEAD
import java.nio.file.OpenOption;
import java.nio.file.Path;
import java.nio.file.spi.FileSystemProvider;
=======
import java.nio.charset.Charset;
import java.nio.file.Path;
import java.nio.file.attribute.UserPrincipal;
>>>>>>> a52c26a6
import java.security.cert.CertStoreParameters;
import java.util.List;
import java.util.Locale;
import java.util.Properties;
import java.util.TimeZone;
import java.util.function.Consumer;

import javax.net.ssl.HostnameVerifier;
import javax.net.ssl.HttpsURLConnection;
import javax.net.ssl.SSLContext;
import javax.net.ssl.SSLSocketFactory;

/**
 * Implementation of the {@link EntitlementChecker} interface, providing additional
 * API methods for managing the checks.
 * The trampoline module loads this object via SPI.
 */
@SuppressForbidden(reason = "Explicitly checking APIs that are forbidden")
public class ElasticsearchEntitlementChecker implements EntitlementChecker {

    private final PolicyManager policyManager;

    public ElasticsearchEntitlementChecker(PolicyManager policyManager) {
        this.policyManager = policyManager;
    }

    @Override
    public void check$java_lang_Runtime$exit(Class<?> callerClass, Runtime runtime, int status) {
        policyManager.checkExitVM(callerClass);
    }

    @Override
    public void check$java_lang_Runtime$halt(Class<?> callerClass, Runtime runtime, int status) {
        policyManager.checkExitVM(callerClass);
    }

    @Override
    public void check$java_lang_System$$exit(Class<?> callerClass, int status) {
        policyManager.checkExitVM(callerClass);
    }

    @Override
    public void check$java_lang_ClassLoader$(Class<?> callerClass) {
        policyManager.checkCreateClassLoader(callerClass);
    }

    @Override
    public void check$java_lang_ClassLoader$(Class<?> callerClass, ClassLoader parent) {
        policyManager.checkCreateClassLoader(callerClass);
    }

    @Override
    public void check$java_lang_ClassLoader$(Class<?> callerClass, String name, ClassLoader parent) {
        policyManager.checkCreateClassLoader(callerClass);
    }

    @Override
    public void check$java_security_SecureClassLoader$(Class<?> callerClass) {
        policyManager.checkCreateClassLoader(callerClass);
    }

    @Override
    public void check$java_security_SecureClassLoader$(Class<?> callerClass, ClassLoader parent) {
        policyManager.checkCreateClassLoader(callerClass);
    }

    @Override
    public void check$java_security_SecureClassLoader$(Class<?> callerClass, String name, ClassLoader parent) {
        policyManager.checkCreateClassLoader(callerClass);
    }

    @Override
    public void check$java_net_URLClassLoader$(Class<?> callerClass, URL[] urls) {
        policyManager.checkCreateClassLoader(callerClass);
    }

    @Override
    public void check$java_net_URLClassLoader$(Class<?> callerClass, URL[] urls, ClassLoader parent) {
        policyManager.checkCreateClassLoader(callerClass);
    }

    @Override
    public void check$java_net_URLClassLoader$(Class<?> callerClass, URL[] urls, ClassLoader parent, URLStreamHandlerFactory factory) {
        policyManager.checkCreateClassLoader(callerClass);
    }

    @Override
    public void check$java_net_URLClassLoader$(Class<?> callerClass, String name, URL[] urls, ClassLoader parent) {
        policyManager.checkCreateClassLoader(callerClass);
    }

    @Override
    public void check$java_net_URLClassLoader$(
        Class<?> callerClass,
        String name,
        URL[] urls,
        ClassLoader parent,
        URLStreamHandlerFactory factory
    ) {
        policyManager.checkCreateClassLoader(callerClass);
    }

    @Override
    public void check$java_lang_ProcessBuilder$start(Class<?> callerClass, ProcessBuilder processBuilder) {
        policyManager.checkStartProcess(callerClass);
    }

    @Override
    public void check$java_lang_ProcessBuilder$$startPipeline(Class<?> callerClass, List<ProcessBuilder> builders) {
        policyManager.checkStartProcess(callerClass);
    }

    @Override
    public void check$java_lang_System$$setIn(Class<?> callerClass, InputStream in) {
        policyManager.checkChangeJVMGlobalState(callerClass);
    }

    @Override
    public void check$java_lang_System$$setOut(Class<?> callerClass, PrintStream out) {
        policyManager.checkChangeJVMGlobalState(callerClass);
    }

    @Override
    public void check$java_lang_System$$setErr(Class<?> callerClass, PrintStream err) {
        policyManager.checkChangeJVMGlobalState(callerClass);
    }

    @Override
    public void check$java_lang_Runtime$addShutdownHook(Class<?> callerClass, Runtime runtime, Thread hook) {
        policyManager.checkChangeJVMGlobalState(callerClass);
    }

    @Override
    public void check$java_lang_Runtime$removeShutdownHook(Class<?> callerClass, Runtime runtime, Thread hook) {
        policyManager.checkChangeJVMGlobalState(callerClass);
    }

    @Override
    public void check$jdk_tools_jlink_internal_Jlink$(Class<?> callerClass) {
        policyManager.checkChangeJVMGlobalState(callerClass);
    }

    @Override
    public void check$jdk_tools_jlink_internal_Main$$run(Class<?> callerClass, PrintWriter out, PrintWriter err, String... args) {
        policyManager.checkChangeJVMGlobalState(callerClass);
    }

    @Override
    public void check$jdk_vm_ci_services_JVMCIServiceLocator$$getProviders(Class<?> callerClass, Class<?> service) {
        policyManager.checkChangeJVMGlobalState(callerClass);
    }

    @Override
    public void check$jdk_vm_ci_services_Services$$load(Class<?> callerClass, Class<?> service) {
        policyManager.checkChangeJVMGlobalState(callerClass);
    }

    @Override
    public void check$jdk_vm_ci_services_Services$$loadSingle(Class<?> callerClass, Class<?> service, boolean required) {
        policyManager.checkChangeJVMGlobalState(callerClass);
    }

    @Override
    public void check$com_sun_tools_jdi_VirtualMachineManagerImpl$$virtualMachineManager(Class<?> callerClass) {
        policyManager.checkChangeJVMGlobalState(callerClass);
    }

    @Override
    public void check$java_lang_Thread$$setDefaultUncaughtExceptionHandler(Class<?> callerClass, Thread.UncaughtExceptionHandler ueh) {
        policyManager.checkChangeJVMGlobalState(callerClass);
    }

    @Override
    public void check$java_lang_System$$clearProperty(Class<?> callerClass, String key) {
        policyManager.checkWriteProperty(callerClass, key);
    }

    @Override
    public void check$java_lang_System$$setProperty(Class<?> callerClass, String key, String value) {
        policyManager.checkWriteProperty(callerClass, key);
    }

    @Override
    public void check$java_lang_System$$setProperties(Class<?> callerClass, Properties props) {
        policyManager.checkChangeJVMGlobalState(callerClass);
    }

    @Override
    public void check$java_util_spi_LocaleServiceProvider$(Class<?> callerClass) {
        policyManager.checkChangeJVMGlobalState(callerClass);
    }

    @Override
    public void check$java_text_spi_BreakIteratorProvider$(Class<?> callerClass) {
        policyManager.checkChangeJVMGlobalState(callerClass);
    }

    @Override
    public void check$java_text_spi_CollatorProvider$(Class<?> callerClass) {
        policyManager.checkChangeJVMGlobalState(callerClass);
    }

    @Override
    public void check$java_text_spi_DateFormatProvider$(Class<?> callerClass) {
        policyManager.checkChangeJVMGlobalState(callerClass);
    }

    @Override
    public void check$java_text_spi_DateFormatSymbolsProvider$(Class<?> callerClass) {
        policyManager.checkChangeJVMGlobalState(callerClass);
    }

    @Override
    public void check$java_text_spi_DecimalFormatSymbolsProvider$(Class<?> callerClass) {
        policyManager.checkChangeJVMGlobalState(callerClass);
    }

    @Override
    public void check$java_text_spi_NumberFormatProvider$(Class<?> callerClass) {
        policyManager.checkChangeJVMGlobalState(callerClass);
    }

    @Override
    public void check$java_util_spi_CalendarDataProvider$(Class<?> callerClass) {
        policyManager.checkChangeJVMGlobalState(callerClass);
    }

    @Override
    public void check$java_util_spi_CalendarNameProvider$(Class<?> callerClass) {
        policyManager.checkChangeJVMGlobalState(callerClass);
    }

    @Override
    public void check$java_util_spi_CurrencyNameProvider$(Class<?> callerClass) {
        policyManager.checkChangeJVMGlobalState(callerClass);
    }

    @Override
    public void check$java_util_spi_LocaleNameProvider$(Class<?> callerClass) {
        policyManager.checkChangeJVMGlobalState(callerClass);
    }

    @Override
    public void check$java_util_spi_TimeZoneNameProvider$(Class<?> callerClass) {
        policyManager.checkChangeJVMGlobalState(callerClass);
    }

    @Override
    public void check$java_util_logging_LogManager$(Class<?> callerClass) {
        policyManager.checkChangeJVMGlobalState(callerClass);
    }

    @Override
    public void check$java_util_Locale$$setDefault(Class<?> callerClass, Locale.Category category, Locale locale) {
        policyManager.checkChangeJVMGlobalState(callerClass);
    }

    @Override
    public void check$java_util_Locale$$setDefault(Class<?> callerClass, Locale locale) {
        policyManager.checkChangeJVMGlobalState(callerClass);
    }

    @Override
    public void check$java_util_TimeZone$$setDefault(Class<?> callerClass, TimeZone zone) {
        policyManager.checkChangeJVMGlobalState(callerClass);
    }

    @Override
    public void check$java_net_DatagramSocket$$setDatagramSocketImplFactory(Class<?> callerClass, DatagramSocketImplFactory fac) {
        policyManager.checkChangeJVMGlobalState(callerClass);
    }

    @Override
    public void check$java_net_HttpURLConnection$$setFollowRedirects(Class<?> callerClass, boolean set) {
        policyManager.checkChangeJVMGlobalState(callerClass);
    }

    @Override
    public void check$java_net_ServerSocket$$setSocketFactory(Class<?> callerClass, SocketImplFactory fac) {
        policyManager.checkChangeJVMGlobalState(callerClass);
    }

    @Override
    public void check$java_net_Socket$$setSocketImplFactory(Class<?> callerClass, SocketImplFactory fac) {
        policyManager.checkChangeJVMGlobalState(callerClass);
    }

    @Override
    public void check$java_net_URL$$setURLStreamHandlerFactory(Class<?> callerClass, URLStreamHandlerFactory fac) {
        policyManager.checkChangeJVMGlobalState(callerClass);
    }

    @Override
    public void check$java_net_URLConnection$$setFileNameMap(Class<?> callerClass, FileNameMap map) {
        policyManager.checkChangeJVMGlobalState(callerClass);
    }

    @Override
    public void check$java_net_URLConnection$$setContentHandlerFactory(Class<?> callerClass, ContentHandlerFactory fac) {
        policyManager.checkChangeJVMGlobalState(callerClass);
    }

    @Override
    public void check$javax_net_ssl_HttpsURLConnection$setSSLSocketFactory(
        Class<?> callerClass,
        HttpsURLConnection connection,
        SSLSocketFactory sf
    ) {
        policyManager.checkSetHttpsConnectionProperties(callerClass);
    }

    @Override
    public void check$javax_net_ssl_HttpsURLConnection$$setDefaultSSLSocketFactory(Class<?> callerClass, SSLSocketFactory sf) {
        policyManager.checkChangeJVMGlobalState(callerClass);
    }

    @Override
    public void check$javax_net_ssl_HttpsURLConnection$$setDefaultHostnameVerifier(Class<?> callerClass, HostnameVerifier hv) {
        policyManager.checkChangeJVMGlobalState(callerClass);
    }

    @Override
    public void check$javax_net_ssl_SSLContext$$setDefault(Class<?> callerClass, SSLContext context) {
        policyManager.checkChangeJVMGlobalState(callerClass);
    }

    @Override
    public void check$java_net_ProxySelector$$setDefault(Class<?> callerClass, ProxySelector ps) {
        policyManager.checkChangeNetworkHandling(callerClass);
    }

    @Override
    public void check$java_net_ResponseCache$$setDefault(Class<?> callerClass, ResponseCache rc) {
        policyManager.checkChangeNetworkHandling(callerClass);
    }

    @Override
    public void check$java_net_spi_InetAddressResolverProvider$(Class<?> callerClass) {
        policyManager.checkChangeNetworkHandling(callerClass);
    }

    @Override
    public void check$java_net_spi_URLStreamHandlerProvider$(Class<?> callerClass) {
        policyManager.checkChangeNetworkHandling(callerClass);
    }

    @Override
    public void check$java_net_URL$(Class<?> callerClass, String protocol, String host, int port, String file, URLStreamHandler handler) {
        policyManager.checkChangeNetworkHandling(callerClass);
    }

    @Override
    public void check$java_net_URL$(Class<?> callerClass, URL context, String spec, URLStreamHandler handler) {
        policyManager.checkChangeNetworkHandling(callerClass);
    }

    @Override
    public void check$java_net_DatagramSocket$bind(Class<?> callerClass, DatagramSocket that, SocketAddress addr) {
        policyManager.checkInboundNetworkAccess(callerClass);
    }

    @Override
    public void check$java_net_DatagramSocket$connect(Class<?> callerClass, DatagramSocket that, InetAddress addr) {
        policyManager.checkAllNetworkAccess(callerClass);
    }

    @Override
    public void check$java_net_DatagramSocket$connect(Class<?> callerClass, DatagramSocket that, SocketAddress addr) {
        policyManager.checkAllNetworkAccess(callerClass);
    }

    @Override
    public void check$java_net_DatagramSocket$send(Class<?> callerClass, DatagramSocket that, DatagramPacket p) {
        if (p.getAddress().isMulticastAddress()) {
            policyManager.checkAllNetworkAccess(callerClass);
        } else {
            policyManager.checkOutboundNetworkAccess(callerClass);
        }
    }

    @Override
    public void check$java_net_DatagramSocket$receive(Class<?> callerClass, DatagramSocket that, DatagramPacket p) {
        policyManager.checkInboundNetworkAccess(callerClass);
    }

    @Override
    public void check$java_net_DatagramSocket$joinGroup(Class<?> caller, DatagramSocket that, SocketAddress addr, NetworkInterface ni) {
        policyManager.checkAllNetworkAccess(caller);
    }

    @Override
    public void check$java_net_DatagramSocket$leaveGroup(Class<?> caller, DatagramSocket that, SocketAddress addr, NetworkInterface ni) {
        policyManager.checkAllNetworkAccess(caller);
    }

    @Override
    public void check$java_net_MulticastSocket$joinGroup(Class<?> caller, MulticastSocket that, InetAddress addr) {
        policyManager.checkAllNetworkAccess(caller);
    }

    @Override
    public void check$java_net_MulticastSocket$joinGroup(Class<?> caller, MulticastSocket that, SocketAddress addr, NetworkInterface ni) {
        policyManager.checkAllNetworkAccess(caller);
    }

    @Override
    public void check$java_net_MulticastSocket$leaveGroup(Class<?> caller, MulticastSocket that, InetAddress addr) {
        policyManager.checkAllNetworkAccess(caller);
    }

    @Override
    public void check$java_net_MulticastSocket$leaveGroup(Class<?> caller, MulticastSocket that, SocketAddress addr, NetworkInterface ni) {
        policyManager.checkAllNetworkAccess(caller);
    }

    @Override
    public void check$java_net_MulticastSocket$send(Class<?> callerClass, MulticastSocket that, DatagramPacket p, byte ttl) {
        policyManager.checkAllNetworkAccess(callerClass);
    }

    @Override
    public void check$java_net_ServerSocket$(Class<?> callerClass, int port) {
        policyManager.checkInboundNetworkAccess(callerClass);
    }

    @Override
    public void check$java_net_ServerSocket$(Class<?> callerClass, int port, int backlog) {
        policyManager.checkInboundNetworkAccess(callerClass);
    }

    @Override
    public void check$java_net_ServerSocket$(Class<?> callerClass, int port, int backlog, InetAddress bindAddr) {
        policyManager.checkInboundNetworkAccess(callerClass);
    }

    @Override
    public void check$java_net_ServerSocket$accept(Class<?> callerClass, ServerSocket that) {
        policyManager.checkInboundNetworkAccess(callerClass);
    }

    @Override
    public void check$java_net_ServerSocket$implAccept(Class<?> callerClass, ServerSocket that, Socket s) {
        policyManager.checkInboundNetworkAccess(callerClass);
    }

    @Override
    public void check$java_net_ServerSocket$bind(Class<?> callerClass, ServerSocket that, SocketAddress endpoint) {
        policyManager.checkInboundNetworkAccess(callerClass);
    }

    @Override
    public void check$java_net_ServerSocket$bind(Class<?> callerClass, ServerSocket that, SocketAddress endpoint, int backlog) {
        policyManager.checkInboundNetworkAccess(callerClass);
    }

    @Override
    public void check$java_net_Socket$(Class<?> callerClass, Proxy proxy) {
        if (proxy.type() == Proxy.Type.SOCKS || proxy.type() == Proxy.Type.HTTP) {
            policyManager.checkOutboundNetworkAccess(callerClass);
        }
    }

    @Override
    public void check$java_net_Socket$(Class<?> callerClass, String host, int port) {
        policyManager.checkOutboundNetworkAccess(callerClass);
    }

    @Override
    public void check$java_net_Socket$(Class<?> callerClass, InetAddress address, int port) {
        policyManager.checkOutboundNetworkAccess(callerClass);
    }

    @Override
    public void check$java_net_Socket$(Class<?> callerClass, String host, int port, InetAddress localAddr, int localPort) {
        policyManager.checkOutboundNetworkAccess(callerClass);
    }

    @Override
    public void check$java_net_Socket$(Class<?> callerClass, InetAddress address, int port, InetAddress localAddr, int localPort) {
        policyManager.checkOutboundNetworkAccess(callerClass);
    }

    @Override
    public void check$java_net_Socket$(Class<?> callerClass, String host, int port, boolean stream) {
        policyManager.checkOutboundNetworkAccess(callerClass);
    }

    @Override
    public void check$java_net_Socket$(Class<?> callerClass, InetAddress host, int port, boolean stream) {
        policyManager.checkOutboundNetworkAccess(callerClass);
    }

    @Override
    public void check$java_net_Socket$bind(Class<?> callerClass, Socket that, SocketAddress endpoint) {
        policyManager.checkOutboundNetworkAccess(callerClass);
    }

    @Override
    public void check$java_net_Socket$connect(Class<?> callerClass, Socket that, SocketAddress endpoint) {
        policyManager.checkOutboundNetworkAccess(callerClass);
    }

    @Override
    public void check$java_net_Socket$connect(Class<?> callerClass, Socket that, SocketAddress endpoint, int backlog) {
        policyManager.checkOutboundNetworkAccess(callerClass);
    }

    @Override
    public void check$java_net_URL$openConnection(Class<?> callerClass, URL that, Proxy proxy) {
        if (proxy.type() != Proxy.Type.DIRECT) {
            policyManager.checkOutboundNetworkAccess(callerClass);
        }
    }

    @Override
    public void check$jdk_internal_net_http_HttpClientImpl$send(
        Class<?> callerClass,
        HttpClient that,
        HttpRequest request,
        HttpResponse.BodyHandler<?> responseBodyHandler
    ) {
        policyManager.checkOutboundNetworkAccess(callerClass);
    }

    @Override
    public void check$jdk_internal_net_http_HttpClientImpl$sendAsync(
        Class<?> callerClass,
        HttpClient that,
        HttpRequest userRequest,
        HttpResponse.BodyHandler<?> responseHandler
    ) {
        policyManager.checkOutboundNetworkAccess(callerClass);
    }

    @Override
    public void check$jdk_internal_net_http_HttpClientImpl$sendAsync(
        Class<?> callerClass,
        HttpClient that,
        HttpRequest userRequest,
        HttpResponse.BodyHandler<?> responseHandler,
        HttpResponse.PushPromiseHandler<?> pushPromiseHandler
    ) {
        policyManager.checkOutboundNetworkAccess(callerClass);
    }

    @Override
    public void check$jdk_internal_net_http_HttpClientFacade$send(
        Class<?> callerClass,
        HttpClient that,
        HttpRequest request,
        HttpResponse.BodyHandler<?> responseBodyHandler
    ) {
        check$jdk_internal_net_http_HttpClientImpl$send(callerClass, that, request, responseBodyHandler);
    }

    @Override
    public void check$jdk_internal_net_http_HttpClientFacade$sendAsync(
        Class<?> callerClass,
        HttpClient that,
        HttpRequest userRequest,
        HttpResponse.BodyHandler<?> responseHandler
    ) {
        check$jdk_internal_net_http_HttpClientImpl$sendAsync(callerClass, that, userRequest, responseHandler);
    }

    @Override
    public void check$jdk_internal_net_http_HttpClientFacade$sendAsync(
        Class<?> callerClass,
        HttpClient that,
        HttpRequest userRequest,
        HttpResponse.BodyHandler<?> responseHandler,
        HttpResponse.PushPromiseHandler<?> pushPromiseHandler
    ) {
        check$jdk_internal_net_http_HttpClientImpl$sendAsync(callerClass, that, userRequest, responseHandler, pushPromiseHandler);
    }

    @Override
    public void check$java_security_cert_CertStore$$getInstance(Class<?> callerClass, String type, CertStoreParameters params) {
        // We need to check "just" the LDAPCertStore instantiation: this is the CertStore that will try to perform a network operation
        // (connect to an LDAP server). But LDAPCertStore is internal (created via SPI), so we instrument the general factory instead and
        // then do the check only for the path that leads to sensitive code (by looking at the `type` parameter).
        if ("LDAP".equals(type)) {
            policyManager.checkOutboundNetworkAccess(callerClass);
        }
    }

    @Override
    public void check$java_nio_channels_AsynchronousServerSocketChannel$bind(
        Class<?> callerClass,
        AsynchronousServerSocketChannel that,
        SocketAddress local
    ) {
        policyManager.checkInboundNetworkAccess(callerClass);
    }

    @Override
    public void check$sun_nio_ch_AsynchronousServerSocketChannelImpl$bind(
        Class<?> callerClass,
        AsynchronousServerSocketChannel that,
        SocketAddress local,
        int backlog
    ) {
        policyManager.checkInboundNetworkAccess(callerClass);
    }

    @Override
    public void check$sun_nio_ch_AsynchronousSocketChannelImpl$bind(
        Class<?> callerClass,
        AsynchronousSocketChannel that,
        SocketAddress local
    ) {
        policyManager.checkInboundNetworkAccess(callerClass);
    }

    @Override
    public void check$sun_nio_ch_DatagramChannelImpl$bind(Class<?> callerClass, DatagramChannel that, SocketAddress local) {
        policyManager.checkInboundNetworkAccess(callerClass);
    }

    @Override
    public void check$java_nio_channels_ServerSocketChannel$bind(Class<?> callerClass, ServerSocketChannel that, SocketAddress local) {
        policyManager.checkInboundNetworkAccess(callerClass);
    }

    @Override
    public void check$sun_nio_ch_ServerSocketChannelImpl$bind(
        Class<?> callerClass,
        ServerSocketChannel that,
        SocketAddress local,
        int backlog
    ) {
        policyManager.checkInboundNetworkAccess(callerClass);
    }

    @Override
    public void check$sun_nio_ch_SocketChannelImpl$bind(Class<?> callerClass, SocketChannel that, SocketAddress local) {
        policyManager.checkOutboundNetworkAccess(callerClass);
    }

    @Override
    public void check$sun_nio_ch_SocketChannelImpl$connect(Class<?> callerClass, SocketChannel that, SocketAddress remote) {
        policyManager.checkOutboundNetworkAccess(callerClass);
    }

    @Override
    public void check$sun_nio_ch_AsynchronousSocketChannelImpl$connect(
        Class<?> callerClass,
        AsynchronousSocketChannel that,
        SocketAddress remote
    ) {
        policyManager.checkOutboundNetworkAccess(callerClass);
    }

    @Override
    public void check$sun_nio_ch_AsynchronousSocketChannelImpl$connect(
        Class<?> callerClass,
        AsynchronousSocketChannel that,
        SocketAddress remote,
        Object attachment,
        CompletionHandler<Void, Object> handler
    ) {
        policyManager.checkOutboundNetworkAccess(callerClass);
    }

    @Override
    public void check$sun_nio_ch_DatagramChannelImpl$connect(Class<?> callerClass, DatagramChannel that, SocketAddress remote) {
        policyManager.checkOutboundNetworkAccess(callerClass);
    }

    @Override
    public void check$sun_nio_ch_ServerSocketChannelImpl$accept(Class<?> callerClass, ServerSocketChannel that) {
        policyManager.checkInboundNetworkAccess(callerClass);
    }

    @Override
    public void check$sun_nio_ch_AsynchronousServerSocketChannelImpl$accept(Class<?> callerClass, AsynchronousServerSocketChannel that) {
        policyManager.checkInboundNetworkAccess(callerClass);
    }

    @Override
    public void check$sun_nio_ch_AsynchronousServerSocketChannelImpl$accept(
        Class<?> callerClass,
        AsynchronousServerSocketChannel that,
        Object attachment,
        CompletionHandler<AsynchronousSocketChannel, Object> handler
    ) {
        policyManager.checkInboundNetworkAccess(callerClass);
    }

    @Override
    public void check$sun_nio_ch_DatagramChannelImpl$send(
        Class<?> callerClass,
        DatagramChannel that,
        ByteBuffer src,
        SocketAddress target
    ) {
        if (target instanceof InetSocketAddress isa && isa.getAddress().isMulticastAddress()) {
            policyManager.checkAllNetworkAccess(callerClass);
        } else {
            policyManager.checkOutboundNetworkAccess(callerClass);
        }
    }

    @Override
    public void check$sun_nio_ch_DatagramChannelImpl$receive(Class<?> callerClass, DatagramChannel that, ByteBuffer dst) {
        policyManager.checkInboundNetworkAccess(callerClass);
    }

    @Override
    public void check$java_lang_Runtime$load(Class<?> callerClass, Runtime that, String filename) {
        // TODO: check filesystem entitlement READ
        policyManager.checkLoadingNativeLibraries(callerClass);
    }

    @Override
    public void check$java_lang_Runtime$loadLibrary(Class<?> callerClass, Runtime that, String libname) {
        policyManager.checkLoadingNativeLibraries(callerClass);
    }

    @Override
    public void check$java_lang_System$$load(Class<?> callerClass, String filename) {
        // TODO: check filesystem entitlement READ
        policyManager.checkLoadingNativeLibraries(callerClass);
    }

    @Override
    public void check$java_lang_System$$loadLibrary(Class<?> callerClass, String libname) {
        policyManager.checkLoadingNativeLibraries(callerClass);
    }

    @Override
<<<<<<< HEAD
    public void checkNewInputStream(Class<?> callerClass, FileSystemProvider that, Path path, OpenOption... options) {
        // TODO: policyManger.checkFileSystemRead(path);
=======
    public void check$jdk_internal_foreign_layout_ValueLayouts$OfAddressImpl$withTargetLayout(
        Class<?> callerClass,
        AddressLayout that,
        MemoryLayout memoryLayout
    ) {
        policyManager.checkLoadingNativeLibraries(callerClass);
    }

    @Override
    public void check$jdk_internal_foreign_abi_AbstractLinker$downcallHandle(
        Class<?> callerClass,
        Linker that,
        FunctionDescriptor function,
        Linker.Option... options
    ) {
        policyManager.checkLoadingNativeLibraries(callerClass);
    }

    @Override
    public void check$jdk_internal_foreign_abi_AbstractLinker$downcallHandle(
        Class<?> callerClass,
        Linker that,
        MemorySegment address,
        FunctionDescriptor function,
        Linker.Option... options
    ) {
        policyManager.checkLoadingNativeLibraries(callerClass);
    }

    @Override
    public void check$jdk_internal_foreign_abi_AbstractLinker$upcallStub(
        Class<?> callerClass,
        Linker that,
        MethodHandle target,
        FunctionDescriptor function,
        Arena arena,
        Linker.Option... options
    ) {
        policyManager.checkLoadingNativeLibraries(callerClass);
    }

    @Override
    public void check$jdk_internal_foreign_AbstractMemorySegmentImpl$reinterpret(Class<?> callerClass, MemorySegment that, long newSize) {
        policyManager.checkLoadingNativeLibraries(callerClass);
    }

    @Override
    public void check$jdk_internal_foreign_AbstractMemorySegmentImpl$reinterpret(
        Class<?> callerClass,
        MemorySegment that,
        long newSize,
        Arena arena,
        Consumer<MemorySegment> cleanup
    ) {
        policyManager.checkLoadingNativeLibraries(callerClass);
    }

    @Override
    public void check$jdk_internal_foreign_AbstractMemorySegmentImpl$reinterpret(
        Class<?> callerClass,
        MemorySegment that,
        Arena arena,
        Consumer<MemorySegment> cleanup
    ) {
        policyManager.checkLoadingNativeLibraries(callerClass);
    }

    @Override
    public void check$java_lang_foreign_SymbolLookup$$libraryLookup(Class<?> callerClass, String name, Arena arena) {
        policyManager.checkLoadingNativeLibraries(callerClass);
    }

    @Override
    public void check$java_lang_foreign_SymbolLookup$$libraryLookup(Class<?> callerClass, Path path, Arena arena) {
        // TODO: check filesystem entitlement READ
        policyManager.checkLoadingNativeLibraries(callerClass);
    }

    @Override
    public void check$java_lang_ModuleLayer$Controller$enableNativeAccess(
        Class<?> callerClass,
        ModuleLayer.Controller that,
        Module target
    ) {
        policyManager.checkLoadingNativeLibraries(callerClass);
    }

    @Override
    public void check$java_util_Scanner$(Class<?> callerClass, File source) {
        policyManager.checkFileRead(callerClass, source);
    }

    @Override
    public void check$java_util_Scanner$(Class<?> callerClass, File source, String charsetName) {
        policyManager.checkFileRead(callerClass, source);
    }

    @Override
    public void check$java_util_Scanner$(Class<?> callerClass, File source, Charset charset) {
        policyManager.checkFileRead(callerClass, source);
    }

    @Override
    public void check$java_io_FileOutputStream$(Class<?> callerClass, String name) {
        policyManager.checkFileWrite(callerClass, new File(name));
    }

    @Override
    public void check$java_io_FileOutputStream$(Class<?> callerClass, String name, boolean append) {
        policyManager.checkFileWrite(callerClass, new File(name));
    }

    @Override
    public void check$java_io_FileOutputStream$(Class<?> callerClass, File file) {
        policyManager.checkFileWrite(callerClass, file);
    }

    @Override
    public void check$java_io_FileOutputStream$(Class<?> callerClass, File file, boolean append) {
        policyManager.checkFileWrite(callerClass, file);
    }

    @Override
    public void check$java_nio_file_Files$$probeContentType(Class<?> callerClass, Path path) {
        policyManager.checkFileRead(callerClass, path);
    }

    @Override
    public void check$java_nio_file_Files$$setOwner(Class<?> callerClass, Path path, UserPrincipal principal) {
        policyManager.checkFileWrite(callerClass, path);
>>>>>>> a52c26a6
    }
}<|MERGE_RESOLUTION|>--- conflicted
+++ resolved
@@ -53,15 +53,11 @@
 import java.nio.channels.DatagramChannel;
 import java.nio.channels.ServerSocketChannel;
 import java.nio.channels.SocketChannel;
-<<<<<<< HEAD
+import java.nio.charset.Charset;
 import java.nio.file.OpenOption;
 import java.nio.file.Path;
+import java.nio.file.attribute.UserPrincipal;
 import java.nio.file.spi.FileSystemProvider;
-=======
-import java.nio.charset.Charset;
-import java.nio.file.Path;
-import java.nio.file.attribute.UserPrincipal;
->>>>>>> a52c26a6
 import java.security.cert.CertStoreParameters;
 import java.util.List;
 import java.util.Locale;
@@ -793,10 +789,6 @@
     }
 
     @Override
-<<<<<<< HEAD
-    public void checkNewInputStream(Class<?> callerClass, FileSystemProvider that, Path path, OpenOption... options) {
-        // TODO: policyManger.checkFileSystemRead(path);
-=======
     public void check$jdk_internal_foreign_layout_ValueLayouts$OfAddressImpl$withTargetLayout(
         Class<?> callerClass,
         AddressLayout that,
@@ -927,6 +919,10 @@
     @Override
     public void check$java_nio_file_Files$$setOwner(Class<?> callerClass, Path path, UserPrincipal principal) {
         policyManager.checkFileWrite(callerClass, path);
->>>>>>> a52c26a6
+    }
+
+    @Override
+    public void checkNewInputStream(Class<?> callerClass, FileSystemProvider that, Path path, OpenOption... options) {
+        // TODO: policyManger.checkFileSystemRead(path);
     }
 }
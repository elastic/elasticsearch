--- conflicted
+++ resolved
@@ -917,18 +917,11 @@
     }
 
     @Override
-<<<<<<< HEAD
-    public void check$sun_net_www_protocol_mailto_MailToURLConnection$connect(Class<?> callerClass, java.net.URLConnection that) {
-=======
     public void check$sun_net_www_protocol_ftp_FtpURLConnection$connect(Class<?> callerClass, java.net.URLConnection that) {
->>>>>>> 67d0dd4d
-        policyManager.checkOutboundNetworkAccess(callerClass);
-    }
-
-    @Override
-<<<<<<< HEAD
-    public void check$sun_net_www_protocol_mailto_MailToURLConnection$getOutputStream(Class<?> callerClass, java.net.URLConnection that) {
-=======
+        policyManager.checkOutboundNetworkAccess(callerClass);
+    }
+
+    @Override
     public void check$sun_net_www_protocol_ftp_FtpURLConnection$getInputStream(Class<?> callerClass, java.net.URLConnection that) {
         policyManager.checkOutboundNetworkAccess(callerClass);
     }
@@ -1189,7 +1182,16 @@
         Class<?> callerClass,
         javax.net.ssl.HttpsURLConnection that
     ) {
->>>>>>> 67d0dd4d
+        policyManager.checkOutboundNetworkAccess(callerClass);
+    }
+
+    @Override
+    public void check$sun_net_www_protocol_mailto_MailToURLConnection$connect(Class<?> callerClass, java.net.URLConnection that) {
+        policyManager.checkOutboundNetworkAccess(callerClass);
+    }
+
+    @Override
+    public void check$sun_net_www_protocol_mailto_MailToURLConnection$getOutputStream(Class<?> callerClass, java.net.URLConnection that) {
         policyManager.checkOutboundNetworkAccess(callerClass);
     }
 

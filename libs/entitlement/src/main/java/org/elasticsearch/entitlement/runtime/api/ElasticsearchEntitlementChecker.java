--- conflicted
+++ resolved
@@ -24,22 +24,12 @@
 public class ElasticsearchEntitlementChecker implements EntitlementChecker {
     private static final Logger logger = LogManager.getLogger(ElasticsearchEntitlementChecker.class);
 
-<<<<<<< HEAD
     private final PolicyManager policyManager;
 
     public ElasticsearchEntitlementChecker(PolicyManager policyManager) {
         this.policyManager = policyManager;
     }
 
-    /**
-     * Causes entitlements to be enforced.
-     */
-    public void activate() {
-        isActive = true;
-    }
-
-=======
->>>>>>> 1bc5e33a
     @Override
     public void checkSystemExit(Class<?> callerClass, int status) {
         var requestingModule = requestingModule(callerClass);

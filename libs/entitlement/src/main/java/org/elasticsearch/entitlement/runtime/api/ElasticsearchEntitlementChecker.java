/*
 * Copyright Elasticsearch B.V. and/or licensed to Elasticsearch B.V. under one
 * or more contributor license agreements. Licensed under the "Elastic License
 * 2.0", the "GNU Affero General Public License v3.0 only", and the "Server Side
 * Public License v 1"; you may not use this file except in compliance with, at
 * your election, the "Elastic License 2.0", the "GNU Affero General Public
 * License v3.0 only", or the "Server Side Public License, v 1".
 */

package org.elasticsearch.entitlement.runtime.api;

import org.elasticsearch.core.SuppressForbidden;
import org.elasticsearch.entitlement.bridge.EntitlementChecker;
import org.elasticsearch.entitlement.runtime.policy.PolicyManager;

import java.io.File;
import java.io.InputStream;
import java.io.PrintStream;
import java.io.PrintWriter;
import java.lang.foreign.AddressLayout;
import java.lang.foreign.Arena;
import java.lang.foreign.FunctionDescriptor;
import java.lang.foreign.Linker;
import java.lang.foreign.MemoryLayout;
import java.lang.foreign.MemorySegment;
import java.lang.invoke.MethodHandle;
import java.net.ContentHandlerFactory;
import java.net.DatagramPacket;
import java.net.DatagramSocket;
import java.net.DatagramSocketImplFactory;
import java.net.FileNameMap;
import java.net.InetAddress;
import java.net.InetSocketAddress;
import java.net.MulticastSocket;
import java.net.NetworkInterface;
import java.net.Proxy;
import java.net.ProxySelector;
import java.net.ResponseCache;
import java.net.ServerSocket;
import java.net.Socket;
import java.net.SocketAddress;
import java.net.SocketImplFactory;
import java.net.URL;
import java.net.URLStreamHandler;
import java.net.URLStreamHandlerFactory;
import java.net.http.HttpClient;
import java.net.http.HttpRequest;
import java.net.http.HttpResponse;
import java.nio.ByteBuffer;
import java.nio.channels.AsynchronousServerSocketChannel;
import java.nio.channels.AsynchronousSocketChannel;
import java.nio.channels.CompletionHandler;
import java.nio.channels.DatagramChannel;
import java.nio.channels.ServerSocketChannel;
import java.nio.channels.SocketChannel;
<<<<<<< HEAD
import java.nio.charset.Charset;
import java.nio.file.Path;
import java.nio.file.attribute.UserPrincipal;
=======
import java.nio.file.Path;
>>>>>>> 7400a149
import java.security.cert.CertStoreParameters;
import java.util.List;
import java.util.Locale;
import java.util.Properties;
import java.util.TimeZone;
import java.util.function.Consumer;

import javax.net.ssl.HostnameVerifier;
import javax.net.ssl.HttpsURLConnection;
import javax.net.ssl.SSLContext;
import javax.net.ssl.SSLSocketFactory;

/**
 * Implementation of the {@link EntitlementChecker} interface, providing additional
 * API methods for managing the checks.
 * The trampoline module loads this object via SPI.
 */
@SuppressForbidden(reason = "Explicitly checking APIs that are forbidden")
public class ElasticsearchEntitlementChecker implements EntitlementChecker {

    private final PolicyManager policyManager;

    public ElasticsearchEntitlementChecker(PolicyManager policyManager) {
        this.policyManager = policyManager;
    }

    @Override
    public void check$java_lang_Runtime$exit(Class<?> callerClass, Runtime runtime, int status) {
        policyManager.checkExitVM(callerClass);
    }

    @Override
    public void check$java_lang_Runtime$halt(Class<?> callerClass, Runtime runtime, int status) {
        policyManager.checkExitVM(callerClass);
    }

    @Override
    public void check$java_lang_System$$exit(Class<?> callerClass, int status) {
        policyManager.checkExitVM(callerClass);
    }

    @Override
    public void check$java_lang_ClassLoader$(Class<?> callerClass) {
        policyManager.checkCreateClassLoader(callerClass);
    }

    @Override
    public void check$java_lang_ClassLoader$(Class<?> callerClass, ClassLoader parent) {
        policyManager.checkCreateClassLoader(callerClass);
    }

    @Override
    public void check$java_lang_ClassLoader$(Class<?> callerClass, String name, ClassLoader parent) {
        policyManager.checkCreateClassLoader(callerClass);
    }

    @Override
    public void check$java_security_SecureClassLoader$(Class<?> callerClass) {
        policyManager.checkCreateClassLoader(callerClass);
    }

    @Override
    public void check$java_security_SecureClassLoader$(Class<?> callerClass, ClassLoader parent) {
        policyManager.checkCreateClassLoader(callerClass);
    }

    @Override
    public void check$java_security_SecureClassLoader$(Class<?> callerClass, String name, ClassLoader parent) {
        policyManager.checkCreateClassLoader(callerClass);
    }

    @Override
    public void check$java_net_URLClassLoader$(Class<?> callerClass, URL[] urls) {
        policyManager.checkCreateClassLoader(callerClass);
    }

    @Override
    public void check$java_net_URLClassLoader$(Class<?> callerClass, URL[] urls, ClassLoader parent) {
        policyManager.checkCreateClassLoader(callerClass);
    }

    @Override
    public void check$java_net_URLClassLoader$(Class<?> callerClass, URL[] urls, ClassLoader parent, URLStreamHandlerFactory factory) {
        policyManager.checkCreateClassLoader(callerClass);
    }

    @Override
    public void check$java_net_URLClassLoader$(Class<?> callerClass, String name, URL[] urls, ClassLoader parent) {
        policyManager.checkCreateClassLoader(callerClass);
    }

    @Override
    public void check$java_net_URLClassLoader$(
        Class<?> callerClass,
        String name,
        URL[] urls,
        ClassLoader parent,
        URLStreamHandlerFactory factory
    ) {
        policyManager.checkCreateClassLoader(callerClass);
    }

    @Override
    public void check$java_lang_ProcessBuilder$start(Class<?> callerClass, ProcessBuilder processBuilder) {
        policyManager.checkStartProcess(callerClass);
    }

    @Override
    public void check$java_lang_ProcessBuilder$$startPipeline(Class<?> callerClass, List<ProcessBuilder> builders) {
        policyManager.checkStartProcess(callerClass);
    }

    @Override
    public void check$java_lang_System$$setIn(Class<?> callerClass, InputStream in) {
        policyManager.checkChangeJVMGlobalState(callerClass);
    }

    @Override
    public void check$java_lang_System$$setOut(Class<?> callerClass, PrintStream out) {
        policyManager.checkChangeJVMGlobalState(callerClass);
    }

    @Override
    public void check$java_lang_System$$setErr(Class<?> callerClass, PrintStream err) {
        policyManager.checkChangeJVMGlobalState(callerClass);
    }

    @Override
    public void check$java_lang_Runtime$addShutdownHook(Class<?> callerClass, Runtime runtime, Thread hook) {
        policyManager.checkChangeJVMGlobalState(callerClass);
    }

    @Override
    public void check$java_lang_Runtime$removeShutdownHook(Class<?> callerClass, Runtime runtime, Thread hook) {
        policyManager.checkChangeJVMGlobalState(callerClass);
    }

    @Override
    public void check$jdk_tools_jlink_internal_Jlink$(Class<?> callerClass) {
        policyManager.checkChangeJVMGlobalState(callerClass);
    }

    @Override
    public void check$jdk_tools_jlink_internal_Main$$run(Class<?> callerClass, PrintWriter out, PrintWriter err, String... args) {
        policyManager.checkChangeJVMGlobalState(callerClass);
    }

    @Override
    public void check$jdk_vm_ci_services_JVMCIServiceLocator$$getProviders(Class<?> callerClass, Class<?> service) {
        policyManager.checkChangeJVMGlobalState(callerClass);
    }

    @Override
    public void check$jdk_vm_ci_services_Services$$load(Class<?> callerClass, Class<?> service) {
        policyManager.checkChangeJVMGlobalState(callerClass);
    }

    @Override
    public void check$jdk_vm_ci_services_Services$$loadSingle(Class<?> callerClass, Class<?> service, boolean required) {
        policyManager.checkChangeJVMGlobalState(callerClass);
    }

    @Override
    public void check$com_sun_tools_jdi_VirtualMachineManagerImpl$$virtualMachineManager(Class<?> callerClass) {
        policyManager.checkChangeJVMGlobalState(callerClass);
    }

    @Override
    public void check$java_lang_Thread$$setDefaultUncaughtExceptionHandler(Class<?> callerClass, Thread.UncaughtExceptionHandler ueh) {
        policyManager.checkChangeJVMGlobalState(callerClass);
    }

    @Override
    public void check$java_lang_System$$clearProperty(Class<?> callerClass, String key) {
        policyManager.checkWriteProperty(callerClass, key);
    }

    @Override
    public void check$java_lang_System$$setProperty(Class<?> callerClass, String key, String value) {
        policyManager.checkWriteProperty(callerClass, key);
    }

    @Override
    public void check$java_lang_System$$setProperties(Class<?> callerClass, Properties props) {
        policyManager.checkChangeJVMGlobalState(callerClass);
    }

    @Override
    public void check$java_util_spi_LocaleServiceProvider$(Class<?> callerClass) {
        policyManager.checkChangeJVMGlobalState(callerClass);
    }

    @Override
    public void check$java_text_spi_BreakIteratorProvider$(Class<?> callerClass) {
        policyManager.checkChangeJVMGlobalState(callerClass);
    }

    @Override
    public void check$java_text_spi_CollatorProvider$(Class<?> callerClass) {
        policyManager.checkChangeJVMGlobalState(callerClass);
    }

    @Override
    public void check$java_text_spi_DateFormatProvider$(Class<?> callerClass) {
        policyManager.checkChangeJVMGlobalState(callerClass);
    }

    @Override
    public void check$java_text_spi_DateFormatSymbolsProvider$(Class<?> callerClass) {
        policyManager.checkChangeJVMGlobalState(callerClass);
    }

    @Override
    public void check$java_text_spi_DecimalFormatSymbolsProvider$(Class<?> callerClass) {
        policyManager.checkChangeJVMGlobalState(callerClass);
    }

    @Override
    public void check$java_text_spi_NumberFormatProvider$(Class<?> callerClass) {
        policyManager.checkChangeJVMGlobalState(callerClass);
    }

    @Override
    public void check$java_util_spi_CalendarDataProvider$(Class<?> callerClass) {
        policyManager.checkChangeJVMGlobalState(callerClass);
    }

    @Override
    public void check$java_util_spi_CalendarNameProvider$(Class<?> callerClass) {
        policyManager.checkChangeJVMGlobalState(callerClass);
    }

    @Override
    public void check$java_util_spi_CurrencyNameProvider$(Class<?> callerClass) {
        policyManager.checkChangeJVMGlobalState(callerClass);
    }

    @Override
    public void check$java_util_spi_LocaleNameProvider$(Class<?> callerClass) {
        policyManager.checkChangeJVMGlobalState(callerClass);
    }

    @Override
    public void check$java_util_spi_TimeZoneNameProvider$(Class<?> callerClass) {
        policyManager.checkChangeJVMGlobalState(callerClass);
    }

    @Override
    public void check$java_util_logging_LogManager$(Class<?> callerClass) {
        policyManager.checkChangeJVMGlobalState(callerClass);
    }

    @Override
    public void check$java_util_Locale$$setDefault(Class<?> callerClass, Locale.Category category, Locale locale) {
        policyManager.checkChangeJVMGlobalState(callerClass);
    }

    @Override
    public void check$java_util_Locale$$setDefault(Class<?> callerClass, Locale locale) {
        policyManager.checkChangeJVMGlobalState(callerClass);
    }

    @Override
    public void check$java_util_TimeZone$$setDefault(Class<?> callerClass, TimeZone zone) {
        policyManager.checkChangeJVMGlobalState(callerClass);
    }

    @Override
    public void check$java_net_DatagramSocket$$setDatagramSocketImplFactory(Class<?> callerClass, DatagramSocketImplFactory fac) {
        policyManager.checkChangeJVMGlobalState(callerClass);
    }

    @Override
    public void check$java_net_HttpURLConnection$$setFollowRedirects(Class<?> callerClass, boolean set) {
        policyManager.checkChangeJVMGlobalState(callerClass);
    }

    @Override
    public void check$java_net_ServerSocket$$setSocketFactory(Class<?> callerClass, SocketImplFactory fac) {
        policyManager.checkChangeJVMGlobalState(callerClass);
    }

    @Override
    public void check$java_net_Socket$$setSocketImplFactory(Class<?> callerClass, SocketImplFactory fac) {
        policyManager.checkChangeJVMGlobalState(callerClass);
    }

    @Override
    public void check$java_net_URL$$setURLStreamHandlerFactory(Class<?> callerClass, URLStreamHandlerFactory fac) {
        policyManager.checkChangeJVMGlobalState(callerClass);
    }

    @Override
    public void check$java_net_URLConnection$$setFileNameMap(Class<?> callerClass, FileNameMap map) {
        policyManager.checkChangeJVMGlobalState(callerClass);
    }

    @Override
    public void check$java_net_URLConnection$$setContentHandlerFactory(Class<?> callerClass, ContentHandlerFactory fac) {
        policyManager.checkChangeJVMGlobalState(callerClass);
    }

    @Override
    public void check$javax_net_ssl_HttpsURLConnection$setSSLSocketFactory(
        Class<?> callerClass,
        HttpsURLConnection connection,
        SSLSocketFactory sf
    ) {
        policyManager.checkSetHttpsConnectionProperties(callerClass);
    }

    @Override
    public void check$javax_net_ssl_HttpsURLConnection$$setDefaultSSLSocketFactory(Class<?> callerClass, SSLSocketFactory sf) {
        policyManager.checkChangeJVMGlobalState(callerClass);
    }

    @Override
    public void check$javax_net_ssl_HttpsURLConnection$$setDefaultHostnameVerifier(Class<?> callerClass, HostnameVerifier hv) {
        policyManager.checkChangeJVMGlobalState(callerClass);
    }

    @Override
    public void check$javax_net_ssl_SSLContext$$setDefault(Class<?> callerClass, SSLContext context) {
        policyManager.checkChangeJVMGlobalState(callerClass);
    }

    @Override
    public void check$java_net_ProxySelector$$setDefault(Class<?> callerClass, ProxySelector ps) {
        policyManager.checkChangeNetworkHandling(callerClass);
    }

    @Override
    public void check$java_net_ResponseCache$$setDefault(Class<?> callerClass, ResponseCache rc) {
        policyManager.checkChangeNetworkHandling(callerClass);
    }

    @Override
    public void check$java_net_spi_InetAddressResolverProvider$(Class<?> callerClass) {
        policyManager.checkChangeNetworkHandling(callerClass);
    }

    @Override
    public void check$java_net_spi_URLStreamHandlerProvider$(Class<?> callerClass) {
        policyManager.checkChangeNetworkHandling(callerClass);
    }

    @Override
    public void check$java_net_URL$(Class<?> callerClass, String protocol, String host, int port, String file, URLStreamHandler handler) {
        policyManager.checkChangeNetworkHandling(callerClass);
    }

    @Override
    public void check$java_net_URL$(Class<?> callerClass, URL context, String spec, URLStreamHandler handler) {
        policyManager.checkChangeNetworkHandling(callerClass);
    }

    @Override
    public void check$java_net_DatagramSocket$bind(Class<?> callerClass, DatagramSocket that, SocketAddress addr) {
        policyManager.checkInboundNetworkAccess(callerClass);
    }

    @Override
    public void check$java_net_DatagramSocket$connect(Class<?> callerClass, DatagramSocket that, InetAddress addr) {
        policyManager.checkAllNetworkAccess(callerClass);
    }

    @Override
    public void check$java_net_DatagramSocket$connect(Class<?> callerClass, DatagramSocket that, SocketAddress addr) {
        policyManager.checkAllNetworkAccess(callerClass);
    }

    @Override
    public void check$java_net_DatagramSocket$send(Class<?> callerClass, DatagramSocket that, DatagramPacket p) {
        if (p.getAddress().isMulticastAddress()) {
            policyManager.checkAllNetworkAccess(callerClass);
        } else {
            policyManager.checkOutboundNetworkAccess(callerClass);
        }
    }

    @Override
    public void check$java_net_DatagramSocket$receive(Class<?> callerClass, DatagramSocket that, DatagramPacket p) {
        policyManager.checkInboundNetworkAccess(callerClass);
    }

    @Override
    public void check$java_net_DatagramSocket$joinGroup(Class<?> caller, DatagramSocket that, SocketAddress addr, NetworkInterface ni) {
        policyManager.checkAllNetworkAccess(caller);
    }

    @Override
    public void check$java_net_DatagramSocket$leaveGroup(Class<?> caller, DatagramSocket that, SocketAddress addr, NetworkInterface ni) {
        policyManager.checkAllNetworkAccess(caller);
    }

    @Override
    public void check$java_net_MulticastSocket$joinGroup(Class<?> caller, MulticastSocket that, InetAddress addr) {
        policyManager.checkAllNetworkAccess(caller);
    }

    @Override
    public void check$java_net_MulticastSocket$joinGroup(Class<?> caller, MulticastSocket that, SocketAddress addr, NetworkInterface ni) {
        policyManager.checkAllNetworkAccess(caller);
    }

    @Override
    public void check$java_net_MulticastSocket$leaveGroup(Class<?> caller, MulticastSocket that, InetAddress addr) {
        policyManager.checkAllNetworkAccess(caller);
    }

    @Override
    public void check$java_net_MulticastSocket$leaveGroup(Class<?> caller, MulticastSocket that, SocketAddress addr, NetworkInterface ni) {
        policyManager.checkAllNetworkAccess(caller);
    }

    @Override
    public void check$java_net_MulticastSocket$send(Class<?> callerClass, MulticastSocket that, DatagramPacket p, byte ttl) {
        policyManager.checkAllNetworkAccess(callerClass);
    }

    @Override
    public void check$java_net_ServerSocket$(Class<?> callerClass, int port) {
        policyManager.checkInboundNetworkAccess(callerClass);
    }

    @Override
    public void check$java_net_ServerSocket$(Class<?> callerClass, int port, int backlog) {
        policyManager.checkInboundNetworkAccess(callerClass);
    }

    @Override
    public void check$java_net_ServerSocket$(Class<?> callerClass, int port, int backlog, InetAddress bindAddr) {
        policyManager.checkInboundNetworkAccess(callerClass);
    }

    @Override
    public void check$java_net_ServerSocket$accept(Class<?> callerClass, ServerSocket that) {
        policyManager.checkInboundNetworkAccess(callerClass);
    }

    @Override
    public void check$java_net_ServerSocket$implAccept(Class<?> callerClass, ServerSocket that, Socket s) {
        policyManager.checkInboundNetworkAccess(callerClass);
    }

    @Override
    public void check$java_net_ServerSocket$bind(Class<?> callerClass, ServerSocket that, SocketAddress endpoint) {
        policyManager.checkInboundNetworkAccess(callerClass);
    }

    @Override
    public void check$java_net_ServerSocket$bind(Class<?> callerClass, ServerSocket that, SocketAddress endpoint, int backlog) {
        policyManager.checkInboundNetworkAccess(callerClass);
    }

    @Override
    public void check$java_net_Socket$(Class<?> callerClass, Proxy proxy) {
        if (proxy.type() == Proxy.Type.SOCKS || proxy.type() == Proxy.Type.HTTP) {
            policyManager.checkOutboundNetworkAccess(callerClass);
        }
    }

    @Override
    public void check$java_net_Socket$(Class<?> callerClass, String host, int port) {
        policyManager.checkOutboundNetworkAccess(callerClass);
    }

    @Override
    public void check$java_net_Socket$(Class<?> callerClass, InetAddress address, int port) {
        policyManager.checkOutboundNetworkAccess(callerClass);
    }

    @Override
    public void check$java_net_Socket$(Class<?> callerClass, String host, int port, InetAddress localAddr, int localPort) {
        policyManager.checkOutboundNetworkAccess(callerClass);
    }

    @Override
    public void check$java_net_Socket$(Class<?> callerClass, InetAddress address, int port, InetAddress localAddr, int localPort) {
        policyManager.checkOutboundNetworkAccess(callerClass);
    }

    @Override
    public void check$java_net_Socket$(Class<?> callerClass, String host, int port, boolean stream) {
        policyManager.checkOutboundNetworkAccess(callerClass);
    }

    @Override
    public void check$java_net_Socket$(Class<?> callerClass, InetAddress host, int port, boolean stream) {
        policyManager.checkOutboundNetworkAccess(callerClass);
    }

    @Override
    public void check$java_net_Socket$bind(Class<?> callerClass, Socket that, SocketAddress endpoint) {
        policyManager.checkOutboundNetworkAccess(callerClass);
    }

    @Override
    public void check$java_net_Socket$connect(Class<?> callerClass, Socket that, SocketAddress endpoint) {
        policyManager.checkOutboundNetworkAccess(callerClass);
    }

    @Override
    public void check$java_net_Socket$connect(Class<?> callerClass, Socket that, SocketAddress endpoint, int backlog) {
        policyManager.checkOutboundNetworkAccess(callerClass);
    }

    @Override
    public void check$java_net_URL$openConnection(Class<?> callerClass, URL that, Proxy proxy) {
        if (proxy.type() != Proxy.Type.DIRECT) {
            policyManager.checkOutboundNetworkAccess(callerClass);
        }
    }

    @Override
    public void check$jdk_internal_net_http_HttpClientImpl$send(
        Class<?> callerClass,
        HttpClient that,
        HttpRequest request,
        HttpResponse.BodyHandler<?> responseBodyHandler
    ) {
        policyManager.checkOutboundNetworkAccess(callerClass);
    }

    @Override
    public void check$jdk_internal_net_http_HttpClientImpl$sendAsync(
        Class<?> callerClass,
        HttpClient that,
        HttpRequest userRequest,
        HttpResponse.BodyHandler<?> responseHandler
    ) {
        policyManager.checkOutboundNetworkAccess(callerClass);
    }

    @Override
    public void check$jdk_internal_net_http_HttpClientImpl$sendAsync(
        Class<?> callerClass,
        HttpClient that,
        HttpRequest userRequest,
        HttpResponse.BodyHandler<?> responseHandler,
        HttpResponse.PushPromiseHandler<?> pushPromiseHandler
    ) {
        policyManager.checkOutboundNetworkAccess(callerClass);
    }

    @Override
    public void check$jdk_internal_net_http_HttpClientFacade$send(
        Class<?> callerClass,
        HttpClient that,
        HttpRequest request,
        HttpResponse.BodyHandler<?> responseBodyHandler
    ) {
        check$jdk_internal_net_http_HttpClientImpl$send(callerClass, that, request, responseBodyHandler);
    }

    @Override
    public void check$jdk_internal_net_http_HttpClientFacade$sendAsync(
        Class<?> callerClass,
        HttpClient that,
        HttpRequest userRequest,
        HttpResponse.BodyHandler<?> responseHandler
    ) {
        check$jdk_internal_net_http_HttpClientImpl$sendAsync(callerClass, that, userRequest, responseHandler);
    }

    @Override
    public void check$jdk_internal_net_http_HttpClientFacade$sendAsync(
        Class<?> callerClass,
        HttpClient that,
        HttpRequest userRequest,
        HttpResponse.BodyHandler<?> responseHandler,
        HttpResponse.PushPromiseHandler<?> pushPromiseHandler
    ) {
        check$jdk_internal_net_http_HttpClientImpl$sendAsync(callerClass, that, userRequest, responseHandler, pushPromiseHandler);
    }

    @Override
    public void check$java_security_cert_CertStore$$getInstance(Class<?> callerClass, String type, CertStoreParameters params) {
        // We need to check "just" the LDAPCertStore instantiation: this is the CertStore that will try to perform a network operation
        // (connect to an LDAP server). But LDAPCertStore is internal (created via SPI), so we instrument the general factory instead and
        // then do the check only for the path that leads to sensitive code (by looking at the `type` parameter).
        if ("LDAP".equals(type)) {
            policyManager.checkOutboundNetworkAccess(callerClass);
        }
    }

    @Override
    public void check$java_nio_channels_AsynchronousServerSocketChannel$bind(
        Class<?> callerClass,
        AsynchronousServerSocketChannel that,
        SocketAddress local
    ) {
        policyManager.checkInboundNetworkAccess(callerClass);
    }

    @Override
    public void check$sun_nio_ch_AsynchronousServerSocketChannelImpl$bind(
        Class<?> callerClass,
        AsynchronousServerSocketChannel that,
        SocketAddress local,
        int backlog
    ) {
        policyManager.checkInboundNetworkAccess(callerClass);
    }

    @Override
    public void check$sun_nio_ch_AsynchronousSocketChannelImpl$bind(
        Class<?> callerClass,
        AsynchronousSocketChannel that,
        SocketAddress local
    ) {
        policyManager.checkInboundNetworkAccess(callerClass);
    }

    @Override
    public void check$sun_nio_ch_DatagramChannelImpl$bind(Class<?> callerClass, DatagramChannel that, SocketAddress local) {
        policyManager.checkInboundNetworkAccess(callerClass);
    }

    @Override
    public void check$java_nio_channels_ServerSocketChannel$bind(Class<?> callerClass, ServerSocketChannel that, SocketAddress local) {
        policyManager.checkInboundNetworkAccess(callerClass);
    }

    @Override
    public void check$sun_nio_ch_ServerSocketChannelImpl$bind(
        Class<?> callerClass,
        ServerSocketChannel that,
        SocketAddress local,
        int backlog
    ) {
        policyManager.checkInboundNetworkAccess(callerClass);
    }

    @Override
    public void check$sun_nio_ch_SocketChannelImpl$bind(Class<?> callerClass, SocketChannel that, SocketAddress local) {
        policyManager.checkOutboundNetworkAccess(callerClass);
    }

    @Override
    public void check$sun_nio_ch_SocketChannelImpl$connect(Class<?> callerClass, SocketChannel that, SocketAddress remote) {
        policyManager.checkOutboundNetworkAccess(callerClass);
    }

    @Override
    public void check$sun_nio_ch_AsynchronousSocketChannelImpl$connect(
        Class<?> callerClass,
        AsynchronousSocketChannel that,
        SocketAddress remote
    ) {
        policyManager.checkOutboundNetworkAccess(callerClass);
    }

    @Override
    public void check$sun_nio_ch_AsynchronousSocketChannelImpl$connect(
        Class<?> callerClass,
        AsynchronousSocketChannel that,
        SocketAddress remote,
        Object attachment,
        CompletionHandler<Void, Object> handler
    ) {
        policyManager.checkOutboundNetworkAccess(callerClass);
    }

    @Override
    public void check$sun_nio_ch_DatagramChannelImpl$connect(Class<?> callerClass, DatagramChannel that, SocketAddress remote) {
        policyManager.checkOutboundNetworkAccess(callerClass);
    }

    @Override
    public void check$sun_nio_ch_ServerSocketChannelImpl$accept(Class<?> callerClass, ServerSocketChannel that) {
        policyManager.checkInboundNetworkAccess(callerClass);
    }

    @Override
    public void check$sun_nio_ch_AsynchronousServerSocketChannelImpl$accept(Class<?> callerClass, AsynchronousServerSocketChannel that) {
        policyManager.checkInboundNetworkAccess(callerClass);
    }

    @Override
    public void check$sun_nio_ch_AsynchronousServerSocketChannelImpl$accept(
        Class<?> callerClass,
        AsynchronousServerSocketChannel that,
        Object attachment,
        CompletionHandler<AsynchronousSocketChannel, Object> handler
    ) {
        policyManager.checkInboundNetworkAccess(callerClass);
    }

    @Override
    public void check$sun_nio_ch_DatagramChannelImpl$send(
        Class<?> callerClass,
        DatagramChannel that,
        ByteBuffer src,
        SocketAddress target
    ) {
        if (target instanceof InetSocketAddress isa && isa.getAddress().isMulticastAddress()) {
            policyManager.checkAllNetworkAccess(callerClass);
        } else {
            policyManager.checkOutboundNetworkAccess(callerClass);
        }
    }

    @Override
    public void check$sun_nio_ch_DatagramChannelImpl$receive(Class<?> callerClass, DatagramChannel that, ByteBuffer dst) {
        policyManager.checkInboundNetworkAccess(callerClass);
    }

    @Override
    public void check$java_lang_Runtime$load(Class<?> callerClass, Runtime that, String filename) {
        // TODO: check filesystem entitlement READ
        policyManager.checkLoadingNativeLibraries(callerClass);
    }

    @Override
    public void check$java_lang_Runtime$loadLibrary(Class<?> callerClass, Runtime that, String libname) {
        policyManager.checkLoadingNativeLibraries(callerClass);
    }

    @Override
    public void check$java_lang_System$$load(Class<?> callerClass, String filename) {
        // TODO: check filesystem entitlement READ
        policyManager.checkLoadingNativeLibraries(callerClass);
    }

    @Override
    public void check$java_lang_System$$loadLibrary(Class<?> callerClass, String libname) {
        policyManager.checkLoadingNativeLibraries(callerClass);
    }

    @Override
<<<<<<< HEAD
    public void check$java_util_Scanner$(Class<?> callerClass, File source) {
        policyManager.checkFileRead(callerClass, source);
    }

    @Override
    public void check$java_util_Scanner$(Class<?> callerClass, File source, String charsetName) {
        policyManager.checkFileRead(callerClass, source);
    }

    @Override
    public void check$java_util_Scanner$(Class<?> callerClass, File source, Charset charset) {
        policyManager.checkFileRead(callerClass, source);
    }

    @Override
    public void check$java_io_FileOutputStream$(Class<?> callerClass, String name) {
        policyManager.checkFileWrite(callerClass, new File(name));
    }

    @Override
    public void check$java_io_FileOutputStream$(Class<?> callerClass, String name, boolean append) {
        policyManager.checkFileWrite(callerClass, new File(name));
    }

    @Override
    public void check$java_io_FileOutputStream$(Class<?> callerClass, File file) {
        policyManager.checkFileWrite(callerClass, file);
    }

    @Override
    public void check$java_io_FileOutputStream$(Class<?> callerClass, File file, boolean append) {
        policyManager.checkFileWrite(callerClass, file);
    }

    @Override
    public void check$java_nio_file_Files$$probeContentType(Class<?> callerClass, Path path) {
        policyManager.checkFileRead(callerClass, path);
    }

    @Override
    public void check$java_nio_file_Files$$setOwner(Class<?> callerClass, Path path, UserPrincipal principal) {
        policyManager.checkFileWrite(callerClass, path);
=======
    public void check$jdk_internal_foreign_layout_ValueLayouts$OfAddressImpl$withTargetLayout(
        Class<?> callerClass,
        AddressLayout that,
        MemoryLayout memoryLayout
    ) {
        policyManager.checkLoadingNativeLibraries(callerClass);
    }

    @Override
    public void check$jdk_internal_foreign_abi_AbstractLinker$downcallHandle(
        Class<?> callerClass,
        Linker that,
        FunctionDescriptor function,
        Linker.Option... options
    ) {
        policyManager.checkLoadingNativeLibraries(callerClass);
    }

    @Override
    public void check$jdk_internal_foreign_abi_AbstractLinker$downcallHandle(
        Class<?> callerClass,
        Linker that,
        MemorySegment address,
        FunctionDescriptor function,
        Linker.Option... options
    ) {
        policyManager.checkLoadingNativeLibraries(callerClass);
    }

    @Override
    public void check$jdk_internal_foreign_abi_AbstractLinker$upcallStub(
        Class<?> callerClass,
        Linker that,
        MethodHandle target,
        FunctionDescriptor function,
        Arena arena,
        Linker.Option... options
    ) {
        policyManager.checkLoadingNativeLibraries(callerClass);
    }

    @Override
    public void check$jdk_internal_foreign_AbstractMemorySegmentImpl$reinterpret(Class<?> callerClass, MemorySegment that, long newSize) {
        policyManager.checkLoadingNativeLibraries(callerClass);
    }

    @Override
    public void check$jdk_internal_foreign_AbstractMemorySegmentImpl$reinterpret(
        Class<?> callerClass,
        MemorySegment that,
        long newSize,
        Arena arena,
        Consumer<MemorySegment> cleanup
    ) {
        policyManager.checkLoadingNativeLibraries(callerClass);
    }

    @Override
    public void check$jdk_internal_foreign_AbstractMemorySegmentImpl$reinterpret(
        Class<?> callerClass,
        MemorySegment that,
        Arena arena,
        Consumer<MemorySegment> cleanup
    ) {
        policyManager.checkLoadingNativeLibraries(callerClass);
    }

    @Override
    public void check$java_lang_foreign_SymbolLookup$$libraryLookup(Class<?> callerClass, String name, Arena arena) {
        policyManager.checkLoadingNativeLibraries(callerClass);
    }

    @Override
    public void check$java_lang_foreign_SymbolLookup$$libraryLookup(Class<?> callerClass, Path path, Arena arena) {
        // TODO: check filesystem entitlement READ
        policyManager.checkLoadingNativeLibraries(callerClass);
    }

    @Override
    public void check$java_lang_ModuleLayer$Controller$enableNativeAccess(
        Class<?> callerClass,
        ModuleLayer.Controller that,
        Module target
    ) {
        policyManager.checkLoadingNativeLibraries(callerClass);
>>>>>>> 7400a149
    }
}<|MERGE_RESOLUTION|>--- conflicted
+++ resolved
@@ -53,13 +53,9 @@
 import java.nio.channels.DatagramChannel;
 import java.nio.channels.ServerSocketChannel;
 import java.nio.channels.SocketChannel;
-<<<<<<< HEAD
 import java.nio.charset.Charset;
 import java.nio.file.Path;
 import java.nio.file.attribute.UserPrincipal;
-=======
-import java.nio.file.Path;
->>>>>>> 7400a149
 import java.security.cert.CertStoreParameters;
 import java.util.List;
 import java.util.Locale;
@@ -791,50 +787,6 @@
     }
 
     @Override
-<<<<<<< HEAD
-    public void check$java_util_Scanner$(Class<?> callerClass, File source) {
-        policyManager.checkFileRead(callerClass, source);
-    }
-
-    @Override
-    public void check$java_util_Scanner$(Class<?> callerClass, File source, String charsetName) {
-        policyManager.checkFileRead(callerClass, source);
-    }
-
-    @Override
-    public void check$java_util_Scanner$(Class<?> callerClass, File source, Charset charset) {
-        policyManager.checkFileRead(callerClass, source);
-    }
-
-    @Override
-    public void check$java_io_FileOutputStream$(Class<?> callerClass, String name) {
-        policyManager.checkFileWrite(callerClass, new File(name));
-    }
-
-    @Override
-    public void check$java_io_FileOutputStream$(Class<?> callerClass, String name, boolean append) {
-        policyManager.checkFileWrite(callerClass, new File(name));
-    }
-
-    @Override
-    public void check$java_io_FileOutputStream$(Class<?> callerClass, File file) {
-        policyManager.checkFileWrite(callerClass, file);
-    }
-
-    @Override
-    public void check$java_io_FileOutputStream$(Class<?> callerClass, File file, boolean append) {
-        policyManager.checkFileWrite(callerClass, file);
-    }
-
-    @Override
-    public void check$java_nio_file_Files$$probeContentType(Class<?> callerClass, Path path) {
-        policyManager.checkFileRead(callerClass, path);
-    }
-
-    @Override
-    public void check$java_nio_file_Files$$setOwner(Class<?> callerClass, Path path, UserPrincipal principal) {
-        policyManager.checkFileWrite(callerClass, path);
-=======
     public void check$jdk_internal_foreign_layout_ValueLayouts$OfAddressImpl$withTargetLayout(
         Class<?> callerClass,
         AddressLayout that,
@@ -920,6 +872,50 @@
         Module target
     ) {
         policyManager.checkLoadingNativeLibraries(callerClass);
->>>>>>> 7400a149
+    }
+
+    @Override
+    public void check$java_util_Scanner$(Class<?> callerClass, File source) {
+        policyManager.checkFileRead(callerClass, source);
+    }
+
+    @Override
+    public void check$java_util_Scanner$(Class<?> callerClass, File source, String charsetName) {
+        policyManager.checkFileRead(callerClass, source);
+    }
+
+    @Override
+    public void check$java_util_Scanner$(Class<?> callerClass, File source, Charset charset) {
+        policyManager.checkFileRead(callerClass, source);
+    }
+
+    @Override
+    public void check$java_io_FileOutputStream$(Class<?> callerClass, String name) {
+        policyManager.checkFileWrite(callerClass, new File(name));
+    }
+
+    @Override
+    public void check$java_io_FileOutputStream$(Class<?> callerClass, String name, boolean append) {
+        policyManager.checkFileWrite(callerClass, new File(name));
+    }
+
+    @Override
+    public void check$java_io_FileOutputStream$(Class<?> callerClass, File file) {
+        policyManager.checkFileWrite(callerClass, file);
+    }
+
+    @Override
+    public void check$java_io_FileOutputStream$(Class<?> callerClass, File file, boolean append) {
+        policyManager.checkFileWrite(callerClass, file);
+    }
+
+    @Override
+    public void check$java_nio_file_Files$$probeContentType(Class<?> callerClass, Path path) {
+        policyManager.checkFileRead(callerClass, path);
+    }
+
+    @Override
+    public void check$java_nio_file_Files$$setOwner(Class<?> callerClass, Path path, UserPrincipal principal) {
+        policyManager.checkFileWrite(callerClass, path);
     }
 }
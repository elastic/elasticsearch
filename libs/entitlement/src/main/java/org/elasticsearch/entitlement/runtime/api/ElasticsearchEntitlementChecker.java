/*
 * Copyright Elasticsearch B.V. and/or licensed to Elasticsearch B.V. under one
 * or more contributor license agreements. Licensed under the "Elastic License
 * 2.0", the "GNU Affero General Public License v3.0 only", and the "Server Side
 * Public License v 1"; you may not use this file except in compliance with, at
 * your election, the "Elastic License 2.0", the "GNU Affero General Public
 * License v3.0 only", or the "Server Side Public License, v 1".
 */

package org.elasticsearch.entitlement.runtime.api;

import org.elasticsearch.entitlement.bridge.EntitlementChecker;
import org.elasticsearch.entitlement.runtime.policy.NetworkEntitlement;
import org.elasticsearch.entitlement.runtime.policy.PolicyManager;

import java.io.InputStream;
import java.io.PrintStream;
import java.io.PrintWriter;
import java.net.ContentHandlerFactory;
import java.net.DatagramPacket;
import java.net.DatagramSocket;
import java.net.DatagramSocketImplFactory;
import java.net.FileNameMap;
import java.net.InetAddress;
import java.net.MulticastSocket;
import java.net.NetworkInterface;
import java.net.Proxy;
import java.net.ProxySelector;
import java.net.ResponseCache;
import java.net.ServerSocket;
import java.net.Socket;
import java.net.SocketAddress;
import java.net.SocketImplFactory;
import java.net.URL;
import java.net.URLStreamHandler;
import java.net.URLStreamHandlerFactory;
import java.net.http.HttpClient;
import java.net.http.HttpRequest;
import java.net.http.HttpResponse;
import java.security.cert.CertStoreParameters;
import java.util.List;

import javax.net.ssl.HostnameVerifier;
import javax.net.ssl.HttpsURLConnection;
import javax.net.ssl.SSLContext;
import javax.net.ssl.SSLSocketFactory;

/**
 * Implementation of the {@link EntitlementChecker} interface, providing additional
 * API methods for managing the checks.
 * The trampoline module loads this object via SPI.
 */
public class ElasticsearchEntitlementChecker implements EntitlementChecker {

    private final PolicyManager policyManager;

    public ElasticsearchEntitlementChecker(PolicyManager policyManager) {
        this.policyManager = policyManager;
    }

    @Override
    public void check$java_lang_Runtime$exit(Class<?> callerClass, Runtime runtime, int status) {
        policyManager.checkExitVM(callerClass);
    }

    @Override
    public void check$java_lang_Runtime$halt(Class<?> callerClass, Runtime runtime, int status) {
        policyManager.checkExitVM(callerClass);
    }

    @Override
    public void check$java_lang_System$$exit(Class<?> callerClass, int status) {
        policyManager.checkExitVM(callerClass);
    }

    @Override
    public void check$java_lang_ClassLoader$(Class<?> callerClass) {
        policyManager.checkCreateClassLoader(callerClass);
    }

    @Override
    public void check$java_lang_ClassLoader$(Class<?> callerClass, ClassLoader parent) {
        policyManager.checkCreateClassLoader(callerClass);
    }

    @Override
    public void check$java_lang_ClassLoader$(Class<?> callerClass, String name, ClassLoader parent) {
        policyManager.checkCreateClassLoader(callerClass);
    }

    @Override
    public void check$java_security_SecureClassLoader$(Class<?> callerClass) {
        policyManager.checkCreateClassLoader(callerClass);
    }

    @Override
    public void check$java_security_SecureClassLoader$(Class<?> callerClass, ClassLoader parent) {
        policyManager.checkCreateClassLoader(callerClass);
    }

    @Override
    public void check$java_security_SecureClassLoader$(Class<?> callerClass, String name, ClassLoader parent) {
        policyManager.checkCreateClassLoader(callerClass);
    }

    @Override
    public void check$java_net_URLClassLoader$(Class<?> callerClass, URL[] urls) {
        policyManager.checkCreateClassLoader(callerClass);
    }

    @Override
    public void check$java_net_URLClassLoader$(Class<?> callerClass, URL[] urls, ClassLoader parent) {
        policyManager.checkCreateClassLoader(callerClass);
    }

    @Override
    public void check$java_net_URLClassLoader$(Class<?> callerClass, URL[] urls, ClassLoader parent, URLStreamHandlerFactory factory) {
        policyManager.checkCreateClassLoader(callerClass);
    }

    @Override
    public void check$java_net_URLClassLoader$(Class<?> callerClass, String name, URL[] urls, ClassLoader parent) {
        policyManager.checkCreateClassLoader(callerClass);
    }

    @Override
    public void check$java_net_URLClassLoader$(
        Class<?> callerClass,
        String name,
        URL[] urls,
        ClassLoader parent,
        URLStreamHandlerFactory factory
    ) {
        policyManager.checkCreateClassLoader(callerClass);
    }

    @Override
    public void check$java_lang_ProcessBuilder$start(Class<?> callerClass, ProcessBuilder processBuilder) {
        policyManager.checkStartProcess(callerClass);
    }

    @Override
    public void check$java_lang_ProcessBuilder$$startPipeline(Class<?> callerClass, List<ProcessBuilder> builders) {
        policyManager.checkStartProcess(callerClass);
    }

    @Override
    public void check$java_lang_System$$setIn(Class<?> callerClass, InputStream in) {
        policyManager.checkChangeJVMGlobalState(callerClass);
    }

    @Override
    public void check$java_lang_System$$setOut(Class<?> callerClass, PrintStream out) {
        policyManager.checkChangeJVMGlobalState(callerClass);
    }

    @Override
    public void check$java_lang_System$$setErr(Class<?> callerClass, PrintStream err) {
        policyManager.checkChangeJVMGlobalState(callerClass);
    }

    @Override
    public void check$java_lang_Runtime$addShutdownHook(Class<?> callerClass, Runtime runtime, Thread hook) {
        policyManager.checkChangeJVMGlobalState(callerClass);
    }

    @Override
    public void check$java_lang_Runtime$removeShutdownHook(Class<?> callerClass, Runtime runtime, Thread hook) {
        policyManager.checkChangeJVMGlobalState(callerClass);
    }

    @Override
    public void check$jdk_tools_jlink_internal_Jlink$(Class<?> callerClass) {
        policyManager.checkChangeJVMGlobalState(callerClass);
    }

    @Override
    public void check$jdk_tools_jlink_internal_Main$$run(Class<?> callerClass, PrintWriter out, PrintWriter err, String... args) {
        policyManager.checkChangeJVMGlobalState(callerClass);
    }

    @Override
    public void check$jdk_vm_ci_services_JVMCIServiceLocator$$getProviders(Class<?> callerClass, Class<?> service) {
        policyManager.checkChangeJVMGlobalState(callerClass);
    }

    @Override
    public void check$jdk_vm_ci_services_Services$$load(Class<?> callerClass, Class<?> service) {
        policyManager.checkChangeJVMGlobalState(callerClass);
    }

    @Override
    public void check$jdk_vm_ci_services_Services$$loadSingle(Class<?> callerClass, Class<?> service, boolean required) {
        policyManager.checkChangeJVMGlobalState(callerClass);
    }

    @Override
    public void check$com_sun_tools_jdi_VirtualMachineManagerImpl$$virtualMachineManager(Class<?> callerClass) {
        policyManager.checkChangeJVMGlobalState(callerClass);
    }

    @Override
    public void check$java_lang_Thread$$setDefaultUncaughtExceptionHandler(Class<?> callerClass, Thread.UncaughtExceptionHandler ueh) {
        policyManager.checkChangeJVMGlobalState(callerClass);
    }

    @Override
    public void check$java_util_spi_LocaleServiceProvider$(Class<?> callerClass) {
        policyManager.checkChangeJVMGlobalState(callerClass);
    }

    @Override
    public void check$java_text_spi_BreakIteratorProvider$(Class<?> callerClass) {
        policyManager.checkChangeJVMGlobalState(callerClass);
    }

    @Override
    public void check$java_text_spi_CollatorProvider$(Class<?> callerClass) {
        policyManager.checkChangeJVMGlobalState(callerClass);
    }

    @Override
    public void check$java_text_spi_DateFormatProvider$(Class<?> callerClass) {
        policyManager.checkChangeJVMGlobalState(callerClass);
    }

    @Override
    public void check$java_text_spi_DateFormatSymbolsProvider$(Class<?> callerClass) {
        policyManager.checkChangeJVMGlobalState(callerClass);
    }

    @Override
    public void check$java_text_spi_DecimalFormatSymbolsProvider$(Class<?> callerClass) {
        policyManager.checkChangeJVMGlobalState(callerClass);
    }

    @Override
    public void check$java_text_spi_NumberFormatProvider$(Class<?> callerClass) {
        policyManager.checkChangeJVMGlobalState(callerClass);
    }

    @Override
    public void check$java_util_spi_CalendarDataProvider$(Class<?> callerClass) {
        policyManager.checkChangeJVMGlobalState(callerClass);
    }

    @Override
    public void check$java_util_spi_CalendarNameProvider$(Class<?> callerClass) {
        policyManager.checkChangeJVMGlobalState(callerClass);
    }

    @Override
    public void check$java_util_spi_CurrencyNameProvider$(Class<?> callerClass) {
        policyManager.checkChangeJVMGlobalState(callerClass);
    }

    @Override
    public void check$java_util_spi_LocaleNameProvider$(Class<?> callerClass) {
        policyManager.checkChangeJVMGlobalState(callerClass);
    }

    @Override
    public void check$java_util_spi_TimeZoneNameProvider$(Class<?> callerClass) {
        policyManager.checkChangeJVMGlobalState(callerClass);
    }

    @Override
    public void check$java_util_logging_LogManager$(Class<?> callerClass) {
        policyManager.checkChangeJVMGlobalState(callerClass);
    }

    @Override
    public void check$java_net_DatagramSocket$$setDatagramSocketImplFactory(Class<?> callerClass, DatagramSocketImplFactory fac) {
        policyManager.checkChangeJVMGlobalState(callerClass);
    }

    @Override
    public void check$java_net_HttpURLConnection$$setFollowRedirects(Class<?> callerClass, boolean set) {
        policyManager.checkChangeJVMGlobalState(callerClass);
    }

    @Override
    public void check$java_net_ServerSocket$$setSocketFactory(Class<?> callerClass, SocketImplFactory fac) {
        policyManager.checkChangeJVMGlobalState(callerClass);
    }

    @Override
    public void check$java_net_Socket$$setSocketImplFactory(Class<?> callerClass, SocketImplFactory fac) {
        policyManager.checkChangeJVMGlobalState(callerClass);
    }

    @Override
    public void check$java_net_URL$$setURLStreamHandlerFactory(Class<?> callerClass, URLStreamHandlerFactory fac) {
        policyManager.checkChangeJVMGlobalState(callerClass);
    }

    @Override
    public void check$java_net_URLConnection$$setFileNameMap(Class<?> callerClass, FileNameMap map) {
        policyManager.checkChangeJVMGlobalState(callerClass);
    }

    @Override
    public void check$java_net_URLConnection$$setContentHandlerFactory(Class<?> callerClass, ContentHandlerFactory fac) {
        policyManager.checkChangeJVMGlobalState(callerClass);
    }

    @Override
    public void check$javax_net_ssl_HttpsURLConnection$setSSLSocketFactory(
        Class<?> callerClass,
        HttpsURLConnection connection,
        SSLSocketFactory sf
    ) {
        policyManager.checkSetHttpsConnectionProperties(callerClass);
    }

    @Override
    public void check$javax_net_ssl_HttpsURLConnection$$setDefaultSSLSocketFactory(Class<?> callerClass, SSLSocketFactory sf) {
        policyManager.checkChangeJVMGlobalState(callerClass);
    }

    @Override
    public void check$javax_net_ssl_HttpsURLConnection$$setDefaultHostnameVerifier(Class<?> callerClass, HostnameVerifier hv) {
        policyManager.checkChangeJVMGlobalState(callerClass);
    }

    @Override
    public void check$javax_net_ssl_SSLContext$$setDefault(Class<?> callerClass, SSLContext context) {
        policyManager.checkChangeJVMGlobalState(callerClass);
    }

    @Override
    public void check$java_net_ProxySelector$$setDefault(Class<?> callerClass, ProxySelector ps) {
        policyManager.checkChangeNetworkHandling(callerClass);
    }

    @Override
    public void check$java_net_ResponseCache$$setDefault(Class<?> callerClass, ResponseCache rc) {
        policyManager.checkChangeNetworkHandling(callerClass);
    }

    @Override
    public void check$java_net_spi_InetAddressResolverProvider$(Class<?> callerClass) {
        policyManager.checkChangeNetworkHandling(callerClass);
    }

    @Override
    public void check$java_net_spi_URLStreamHandlerProvider$(Class<?> callerClass) {
        policyManager.checkChangeNetworkHandling(callerClass);
    }

    @Override
    public void check$java_net_URL$(Class<?> callerClass, String protocol, String host, int port, String file, URLStreamHandler handler) {
        policyManager.checkChangeNetworkHandling(callerClass);
    }

    @Override
    public void check$java_net_URL$(Class<?> callerClass, URL context, String spec, URLStreamHandler handler) {
        policyManager.checkChangeNetworkHandling(callerClass);
    }

    @Override
    public void check$java_net_DatagramSocket$bind(Class<?> callerClass, DatagramSocket that, SocketAddress addr) {
        policyManager.checkNetworkAccess(callerClass, NetworkEntitlement.LISTEN_ACTION);
    }

    @Override
    public void check$java_net_DatagramSocket$connect(Class<?> callerClass, DatagramSocket that, InetAddress addr) {
        policyManager.checkNetworkAccess(callerClass, NetworkEntitlement.CONNECT_ACTION | NetworkEntitlement.ACCEPT_ACTION);
    }

    @Override
    public void check$java_net_DatagramSocket$connect(Class<?> callerClass, DatagramSocket that, SocketAddress addr) {
        policyManager.checkNetworkAccess(callerClass, NetworkEntitlement.CONNECT_ACTION | NetworkEntitlement.ACCEPT_ACTION);
    }

    @Override
    public void check$java_net_DatagramSocket$send(Class<?> callerClass, DatagramSocket that, DatagramPacket p) {
        var actions = NetworkEntitlement.CONNECT_ACTION;
        if (p.getAddress().isMulticastAddress()) {
            actions |= NetworkEntitlement.ACCEPT_ACTION;
        }
        policyManager.checkNetworkAccess(callerClass, actions);
    }

    @Override
    public void check$java_net_DatagramSocket$receive(Class<?> callerClass, DatagramSocket that, DatagramPacket p) {
        policyManager.checkNetworkAccess(callerClass, NetworkEntitlement.ACCEPT_ACTION);
    }

    @Override
    public void check$java_net_DatagramSocket$joinGroup(Class<?> caller, DatagramSocket that, SocketAddress addr, NetworkInterface ni) {
        policyManager.checkNetworkAccess(caller, NetworkEntitlement.CONNECT_ACTION | NetworkEntitlement.ACCEPT_ACTION);
    }

    @Override
    public void check$java_net_DatagramSocket$leaveGroup(Class<?> caller, DatagramSocket that, SocketAddress addr, NetworkInterface ni) {
        policyManager.checkNetworkAccess(caller, NetworkEntitlement.CONNECT_ACTION | NetworkEntitlement.ACCEPT_ACTION);
    }

    @Override
    public void check$java_net_MulticastSocket$joinGroup(Class<?> callerClass, MulticastSocket that, InetAddress addr) {
        policyManager.checkNetworkAccess(callerClass, NetworkEntitlement.CONNECT_ACTION | NetworkEntitlement.ACCEPT_ACTION);
    }

    @Override
    public void check$java_net_MulticastSocket$joinGroup(Class<?> caller, MulticastSocket that, SocketAddress addr, NetworkInterface ni) {
        policyManager.checkNetworkAccess(caller, NetworkEntitlement.CONNECT_ACTION | NetworkEntitlement.ACCEPT_ACTION);
    }

    @Override
    public void check$java_net_MulticastSocket$leaveGroup(Class<?> caller, MulticastSocket that, InetAddress addr) {
        policyManager.checkNetworkAccess(caller, NetworkEntitlement.CONNECT_ACTION | NetworkEntitlement.ACCEPT_ACTION);
    }

    @Override
    public void check$java_net_MulticastSocket$leaveGroup(Class<?> caller, MulticastSocket that, SocketAddress addr, NetworkInterface ni) {
        policyManager.checkNetworkAccess(caller, NetworkEntitlement.CONNECT_ACTION | NetworkEntitlement.ACCEPT_ACTION);
    }

    @Override
    public void check$java_net_MulticastSocket$send(Class<?> callerClass, MulticastSocket that, DatagramPacket p, byte ttl) {
        policyManager.checkNetworkAccess(callerClass, NetworkEntitlement.CONNECT_ACTION | NetworkEntitlement.ACCEPT_ACTION);
    }

    @Override
<<<<<<< HEAD
    public void check$java_net_URL$openConnection(Class<?> callerClass, URL that, Proxy proxy) {
        if (proxy.type() != Proxy.Type.DIRECT) {
=======
    public void check$java_net_ServerSocket$(Class<?> callerClass, int port) {
        policyManager.checkNetworkAccess(callerClass, NetworkEntitlement.LISTEN_ACTION);
    }

    @Override
    public void check$java_net_ServerSocket$(Class<?> callerClass, int port, int backlog) {
        policyManager.checkNetworkAccess(callerClass, NetworkEntitlement.LISTEN_ACTION);
    }

    @Override
    public void check$java_net_ServerSocket$(Class<?> callerClass, int port, int backlog, InetAddress bindAddr) {
        policyManager.checkNetworkAccess(callerClass, NetworkEntitlement.LISTEN_ACTION);
    }

    @Override
    public void check$java_net_ServerSocket$accept(Class<?> callerClass, ServerSocket that) {
        policyManager.checkNetworkAccess(callerClass, NetworkEntitlement.ACCEPT_ACTION);
    }

    @Override
    public void check$java_net_ServerSocket$implAccept(Class<?> callerClass, ServerSocket that, Socket s) {
        policyManager.checkNetworkAccess(callerClass, NetworkEntitlement.ACCEPT_ACTION);
    }

    @Override
    public void check$java_net_ServerSocket$bind(Class<?> callerClass, ServerSocket that, SocketAddress endpoint) {
        policyManager.checkNetworkAccess(callerClass, NetworkEntitlement.LISTEN_ACTION);
    }

    @Override
    public void check$java_net_ServerSocket$bind(Class<?> callerClass, ServerSocket that, SocketAddress endpoint, int backlog) {
        policyManager.checkNetworkAccess(callerClass, NetworkEntitlement.LISTEN_ACTION);
    }

    @Override
    public void check$java_net_Socket$(Class<?> callerClass, Proxy proxy) {
        if (proxy.type() == Proxy.Type.SOCKS || proxy.type() == Proxy.Type.HTTP) {
>>>>>>> 1ee0be8b
            policyManager.checkNetworkAccess(callerClass, NetworkEntitlement.CONNECT_ACTION);
        }
    }

    @Override
<<<<<<< HEAD
    public void check$jdk_internal_net_http_HttpClientBuilderImpl$build(Class<?> callerClass, HttpClient.Builder that) {
        policyManager.checkNetworkAccess(callerClass, NetworkEntitlement.LISTEN_ACTION);
    }

    @Override
    public void check$jdk_internal_net_http_HttpClientImpl$send(
        Class<?> callerClass,
        HttpClient that,
        HttpRequest request,
        HttpResponse.BodyHandler<?> responseBodyHandler
    ) {
        policyManager.checkNetworkAccess(callerClass, NetworkEntitlement.CONNECT_ACTION);
    }

    @Override
    public void check$jdk_internal_net_http_HttpClientImpl$sendAsync(
        Class<?> callerClass,
        HttpClient that,
        HttpRequest userRequest,
        HttpResponse.BodyHandler<?> responseHandler
    ) {
        policyManager.checkNetworkAccess(callerClass, NetworkEntitlement.CONNECT_ACTION);
    }

    @Override
    public void check$jdk_internal_net_http_HttpClientImpl$sendAsync(
        Class<?> callerClass,
        HttpClient that,
        HttpRequest userRequest,
        HttpResponse.BodyHandler<?> responseHandler,
        HttpResponse.PushPromiseHandler<?> pushPromiseHandler
    ) {
=======
    public void check$java_net_Socket$(Class<?> callerClass, String host, int port) {
        policyManager.checkNetworkAccess(callerClass, NetworkEntitlement.LISTEN_ACTION | NetworkEntitlement.CONNECT_ACTION);
    }

    @Override
    public void check$java_net_Socket$(Class<?> callerClass, InetAddress address, int port) {
        policyManager.checkNetworkAccess(callerClass, NetworkEntitlement.LISTEN_ACTION | NetworkEntitlement.CONNECT_ACTION);
    }

    @Override
    public void check$java_net_Socket$(Class<?> callerClass, String host, int port, InetAddress localAddr, int localPort) {
        policyManager.checkNetworkAccess(callerClass, NetworkEntitlement.LISTEN_ACTION | NetworkEntitlement.CONNECT_ACTION);
    }

    @Override
    public void check$java_net_Socket$(Class<?> callerClass, InetAddress address, int port, InetAddress localAddr, int localPort) {
        policyManager.checkNetworkAccess(callerClass, NetworkEntitlement.LISTEN_ACTION | NetworkEntitlement.CONNECT_ACTION);
    }

    @Override
    public void check$java_net_Socket$(Class<?> callerClass, String host, int port, boolean stream) {
        policyManager.checkNetworkAccess(callerClass, NetworkEntitlement.LISTEN_ACTION | NetworkEntitlement.CONNECT_ACTION);
    }

    @Override
    public void check$java_net_Socket$(Class<?> callerClass, InetAddress host, int port, boolean stream) {
        policyManager.checkNetworkAccess(callerClass, NetworkEntitlement.LISTEN_ACTION | NetworkEntitlement.CONNECT_ACTION);
    }

    @Override
    public void check$java_net_Socket$bind(Class<?> callerClass, Socket that, SocketAddress endpoint) {
        policyManager.checkNetworkAccess(callerClass, NetworkEntitlement.LISTEN_ACTION);
    }

    @Override
    public void check$java_net_Socket$connect(Class<?> callerClass, Socket that, SocketAddress endpoint) {
>>>>>>> 1ee0be8b
        policyManager.checkNetworkAccess(callerClass, NetworkEntitlement.CONNECT_ACTION);
    }

    @Override
<<<<<<< HEAD
    public void check$sun_security_provider_certpath_ldap_LDAPCertStore$(Class<?> callerClass, CertStoreParameters params) {
=======
    public void check$java_net_Socket$connect(Class<?> callerClass, Socket that, SocketAddress endpoint, int backlog) {
>>>>>>> 1ee0be8b
        policyManager.checkNetworkAccess(callerClass, NetworkEntitlement.CONNECT_ACTION);
    }
}<|MERGE_RESOLUTION|>--- conflicted
+++ resolved
@@ -423,54 +423,100 @@
     }
 
     @Override
-<<<<<<< HEAD
+    public void check$java_net_ServerSocket$(Class<?> callerClass, int port) {
+        policyManager.checkNetworkAccess(callerClass, NetworkEntitlement.LISTEN_ACTION);
+    }
+
+    @Override
+    public void check$java_net_ServerSocket$(Class<?> callerClass, int port, int backlog) {
+        policyManager.checkNetworkAccess(callerClass, NetworkEntitlement.LISTEN_ACTION);
+    }
+
+    @Override
+    public void check$java_net_ServerSocket$(Class<?> callerClass, int port, int backlog, InetAddress bindAddr) {
+        policyManager.checkNetworkAccess(callerClass, NetworkEntitlement.LISTEN_ACTION);
+    }
+
+    @Override
+    public void check$java_net_ServerSocket$accept(Class<?> callerClass, ServerSocket that) {
+        policyManager.checkNetworkAccess(callerClass, NetworkEntitlement.ACCEPT_ACTION);
+    }
+
+    @Override
+    public void check$java_net_ServerSocket$implAccept(Class<?> callerClass, ServerSocket that, Socket s) {
+        policyManager.checkNetworkAccess(callerClass, NetworkEntitlement.ACCEPT_ACTION);
+    }
+
+    @Override
+    public void check$java_net_ServerSocket$bind(Class<?> callerClass, ServerSocket that, SocketAddress endpoint) {
+        policyManager.checkNetworkAccess(callerClass, NetworkEntitlement.LISTEN_ACTION);
+    }
+
+    @Override
+    public void check$java_net_ServerSocket$bind(Class<?> callerClass, ServerSocket that, SocketAddress endpoint, int backlog) {
+        policyManager.checkNetworkAccess(callerClass, NetworkEntitlement.LISTEN_ACTION);
+    }
+
+    @Override
+    public void check$java_net_Socket$(Class<?> callerClass, Proxy proxy) {
+        if (proxy.type() == Proxy.Type.SOCKS || proxy.type() == Proxy.Type.HTTP) {
+            policyManager.checkNetworkAccess(callerClass, NetworkEntitlement.CONNECT_ACTION);
+        }
+    }
+
+    @Override
+    public void check$java_net_Socket$(Class<?> callerClass, String host, int port) {
+        policyManager.checkNetworkAccess(callerClass, NetworkEntitlement.LISTEN_ACTION | NetworkEntitlement.CONNECT_ACTION);
+    }
+
+    @Override
+    public void check$java_net_Socket$(Class<?> callerClass, InetAddress address, int port) {
+        policyManager.checkNetworkAccess(callerClass, NetworkEntitlement.LISTEN_ACTION | NetworkEntitlement.CONNECT_ACTION);
+    }
+
+    @Override
+    public void check$java_net_Socket$(Class<?> callerClass, String host, int port, InetAddress localAddr, int localPort) {
+        policyManager.checkNetworkAccess(callerClass, NetworkEntitlement.LISTEN_ACTION | NetworkEntitlement.CONNECT_ACTION);
+    }
+
+    @Override
+    public void check$java_net_Socket$(Class<?> callerClass, InetAddress address, int port, InetAddress localAddr, int localPort) {
+        policyManager.checkNetworkAccess(callerClass, NetworkEntitlement.LISTEN_ACTION | NetworkEntitlement.CONNECT_ACTION);
+    }
+
+    @Override
+    public void check$java_net_Socket$(Class<?> callerClass, String host, int port, boolean stream) {
+        policyManager.checkNetworkAccess(callerClass, NetworkEntitlement.LISTEN_ACTION | NetworkEntitlement.CONNECT_ACTION);
+    }
+
+    @Override
+    public void check$java_net_Socket$(Class<?> callerClass, InetAddress host, int port, boolean stream) {
+        policyManager.checkNetworkAccess(callerClass, NetworkEntitlement.LISTEN_ACTION | NetworkEntitlement.CONNECT_ACTION);
+    }
+
+    @Override
+    public void check$java_net_Socket$bind(Class<?> callerClass, Socket that, SocketAddress endpoint) {
+        policyManager.checkNetworkAccess(callerClass, NetworkEntitlement.LISTEN_ACTION);
+    }
+
+    @Override
+    public void check$java_net_Socket$connect(Class<?> callerClass, Socket that, SocketAddress endpoint) {
+        policyManager.checkNetworkAccess(callerClass, NetworkEntitlement.CONNECT_ACTION);
+    }
+
+    @Override
+    public void check$java_net_Socket$connect(Class<?> callerClass, Socket that, SocketAddress endpoint, int backlog) {
+        policyManager.checkNetworkAccess(callerClass, NetworkEntitlement.CONNECT_ACTION);
+    }
+
+    @Override
     public void check$java_net_URL$openConnection(Class<?> callerClass, URL that, Proxy proxy) {
         if (proxy.type() != Proxy.Type.DIRECT) {
-=======
-    public void check$java_net_ServerSocket$(Class<?> callerClass, int port) {
-        policyManager.checkNetworkAccess(callerClass, NetworkEntitlement.LISTEN_ACTION);
-    }
-
-    @Override
-    public void check$java_net_ServerSocket$(Class<?> callerClass, int port, int backlog) {
-        policyManager.checkNetworkAccess(callerClass, NetworkEntitlement.LISTEN_ACTION);
-    }
-
-    @Override
-    public void check$java_net_ServerSocket$(Class<?> callerClass, int port, int backlog, InetAddress bindAddr) {
-        policyManager.checkNetworkAccess(callerClass, NetworkEntitlement.LISTEN_ACTION);
-    }
-
-    @Override
-    public void check$java_net_ServerSocket$accept(Class<?> callerClass, ServerSocket that) {
-        policyManager.checkNetworkAccess(callerClass, NetworkEntitlement.ACCEPT_ACTION);
-    }
-
-    @Override
-    public void check$java_net_ServerSocket$implAccept(Class<?> callerClass, ServerSocket that, Socket s) {
-        policyManager.checkNetworkAccess(callerClass, NetworkEntitlement.ACCEPT_ACTION);
-    }
-
-    @Override
-    public void check$java_net_ServerSocket$bind(Class<?> callerClass, ServerSocket that, SocketAddress endpoint) {
-        policyManager.checkNetworkAccess(callerClass, NetworkEntitlement.LISTEN_ACTION);
-    }
-
-    @Override
-    public void check$java_net_ServerSocket$bind(Class<?> callerClass, ServerSocket that, SocketAddress endpoint, int backlog) {
-        policyManager.checkNetworkAccess(callerClass, NetworkEntitlement.LISTEN_ACTION);
-    }
-
-    @Override
-    public void check$java_net_Socket$(Class<?> callerClass, Proxy proxy) {
-        if (proxy.type() == Proxy.Type.SOCKS || proxy.type() == Proxy.Type.HTTP) {
->>>>>>> 1ee0be8b
             policyManager.checkNetworkAccess(callerClass, NetworkEntitlement.CONNECT_ACTION);
         }
     }
 
     @Override
-<<<<<<< HEAD
     public void check$jdk_internal_net_http_HttpClientBuilderImpl$build(Class<?> callerClass, HttpClient.Builder that) {
         policyManager.checkNetworkAccess(callerClass, NetworkEntitlement.LISTEN_ACTION);
     }
@@ -503,53 +549,11 @@
         HttpResponse.BodyHandler<?> responseHandler,
         HttpResponse.PushPromiseHandler<?> pushPromiseHandler
     ) {
-=======
-    public void check$java_net_Socket$(Class<?> callerClass, String host, int port) {
-        policyManager.checkNetworkAccess(callerClass, NetworkEntitlement.LISTEN_ACTION | NetworkEntitlement.CONNECT_ACTION);
-    }
-
-    @Override
-    public void check$java_net_Socket$(Class<?> callerClass, InetAddress address, int port) {
-        policyManager.checkNetworkAccess(callerClass, NetworkEntitlement.LISTEN_ACTION | NetworkEntitlement.CONNECT_ACTION);
-    }
-
-    @Override
-    public void check$java_net_Socket$(Class<?> callerClass, String host, int port, InetAddress localAddr, int localPort) {
-        policyManager.checkNetworkAccess(callerClass, NetworkEntitlement.LISTEN_ACTION | NetworkEntitlement.CONNECT_ACTION);
-    }
-
-    @Override
-    public void check$java_net_Socket$(Class<?> callerClass, InetAddress address, int port, InetAddress localAddr, int localPort) {
-        policyManager.checkNetworkAccess(callerClass, NetworkEntitlement.LISTEN_ACTION | NetworkEntitlement.CONNECT_ACTION);
-    }
-
-    @Override
-    public void check$java_net_Socket$(Class<?> callerClass, String host, int port, boolean stream) {
-        policyManager.checkNetworkAccess(callerClass, NetworkEntitlement.LISTEN_ACTION | NetworkEntitlement.CONNECT_ACTION);
-    }
-
-    @Override
-    public void check$java_net_Socket$(Class<?> callerClass, InetAddress host, int port, boolean stream) {
-        policyManager.checkNetworkAccess(callerClass, NetworkEntitlement.LISTEN_ACTION | NetworkEntitlement.CONNECT_ACTION);
-    }
-
-    @Override
-    public void check$java_net_Socket$bind(Class<?> callerClass, Socket that, SocketAddress endpoint) {
-        policyManager.checkNetworkAccess(callerClass, NetworkEntitlement.LISTEN_ACTION);
-    }
-
-    @Override
-    public void check$java_net_Socket$connect(Class<?> callerClass, Socket that, SocketAddress endpoint) {
->>>>>>> 1ee0be8b
         policyManager.checkNetworkAccess(callerClass, NetworkEntitlement.CONNECT_ACTION);
     }
 
     @Override
-<<<<<<< HEAD
     public void check$sun_security_provider_certpath_ldap_LDAPCertStore$(Class<?> callerClass, CertStoreParameters params) {
-=======
-    public void check$java_net_Socket$connect(Class<?> callerClass, Socket that, SocketAddress endpoint, int backlog) {
->>>>>>> 1ee0be8b
         policyManager.checkNetworkAccess(callerClass, NetworkEntitlement.CONNECT_ACTION);
     }
 }
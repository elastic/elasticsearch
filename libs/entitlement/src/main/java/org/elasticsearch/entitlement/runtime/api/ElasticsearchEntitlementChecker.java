/*
 * Copyright Elasticsearch B.V. and/or licensed to Elasticsearch B.V. under one
 * or more contributor license agreements. Licensed under the "Elastic License
 * 2.0", the "GNU Affero General Public License v3.0 only", and the "Server Side
 * Public License v 1"; you may not use this file except in compliance with, at
 * your election, the "Elastic License 2.0", the "GNU Affero General Public
 * License v3.0 only", or the "Server Side Public License, v 1".
 */

package org.elasticsearch.entitlement.runtime.api;

import org.elasticsearch.entitlement.bridge.EntitlementChecker;
<<<<<<< HEAD
import org.elasticsearch.entitlement.runtime.policy.FlagEntitlementType;
import org.elasticsearch.entitlement.runtime.policy.PolicyManager;
=======
import org.elasticsearch.logging.LogManager;
import org.elasticsearch.logging.Logger;

import java.lang.module.ModuleFinder;
import java.lang.module.ModuleReference;
import java.util.Optional;
import java.util.Set;
import java.util.stream.Collectors;
>>>>>>> adcc5bed

/**
 * Implementation of the {@link EntitlementChecker} interface, providing additional
 * API methods for managing the checks.
 * The trampoline module loads this object via SPI.
 */
public class ElasticsearchEntitlementChecker implements EntitlementChecker {

<<<<<<< HEAD
    private final PolicyManager policyManager;

    public ElasticsearchEntitlementChecker(PolicyManager policyManager) {
        this.policyManager = policyManager;
    }

    @Override
    public void checkSystemExit(Class<?> callerClass, int status) {
        policyManager.checkFlagEntitlement(callerClass, FlagEntitlementType.SYSTEM_EXIT);
=======
    private static final Set<Module> systemModules = findSystemModules();

    private static Set<Module> findSystemModules() {
        var systemModulesDescriptors = ModuleFinder.ofSystem()
            .findAll()
            .stream()
            .map(ModuleReference::descriptor)
            .collect(Collectors.toUnmodifiableSet());

        return ModuleLayer.boot()
            .modules()
            .stream()
            .filter(m -> systemModulesDescriptors.contains(m.getDescriptor()))
            .collect(Collectors.toUnmodifiableSet());
    }

    @Override
    public void check$java_lang_System$exit(Class<?> callerClass, int status) {
        var requestingModule = requestingModule(callerClass);
        if (isTriviallyAllowed(requestingModule)) {
            return;
        }

        // TODO: this will be checked using policies
        if (requestingModule.isNamed() && requestingModule.getName().equals("org.elasticsearch.server")) {
            logger.debug("Allowed: caller in {} is entitled to exit the JVM", requestingModule.getName());
            return;
        }

        // Hard-forbidden until we develop the permission granting scheme
        throw new NotEntitledException("Missing entitlement for " + requestingModule);
    }

    private static Module requestingModule(Class<?> callerClass) {
        if (callerClass != null) {
            Module callerModule = callerClass.getModule();
            if (systemModules.contains(callerModule) == false) {
                // fast path
                return callerModule;
            }
        }
        int framesToSkip = 1  // getCallingClass (this method)
            + 1  // the checkXxx method
            + 1  // the runtime config method
            + 1  // the instrumented method
        ;
        Optional<Module> module = StackWalker.getInstance(StackWalker.Option.RETAIN_CLASS_REFERENCE)
            .walk(
                s -> s.skip(framesToSkip)
                    .map(f -> f.getDeclaringClass().getModule())
                    .filter(m -> systemModules.contains(m) == false)
                    .findFirst()
            );
        return module.orElse(null);
    }

    private static boolean isTriviallyAllowed(Module requestingModule) {
        if (requestingModule == null) {
            logger.debug("Trivially allowed: entire call stack is in composed of classes in system modules");
            return true;
        }
        logger.trace("Not trivially allowed");
        return false;
>>>>>>> adcc5bed
    }
}<|MERGE_RESOLUTION|>--- conflicted
+++ resolved
@@ -10,10 +10,6 @@
 package org.elasticsearch.entitlement.runtime.api;
 
 import org.elasticsearch.entitlement.bridge.EntitlementChecker;
-<<<<<<< HEAD
-import org.elasticsearch.entitlement.runtime.policy.FlagEntitlementType;
-import org.elasticsearch.entitlement.runtime.policy.PolicyManager;
-=======
 import org.elasticsearch.logging.LogManager;
 import org.elasticsearch.logging.Logger;
 
@@ -22,7 +18,8 @@
 import java.util.Optional;
 import java.util.Set;
 import java.util.stream.Collectors;
->>>>>>> adcc5bed
+import org.elasticsearch.entitlement.runtime.policy.FlagEntitlementType;
+import org.elasticsearch.entitlement.runtime.policy.PolicyManager;
 
 /**
  * Implementation of the {@link EntitlementChecker} interface, providing additional
@@ -31,17 +28,12 @@
  */
 public class ElasticsearchEntitlementChecker implements EntitlementChecker {
 
-<<<<<<< HEAD
     private final PolicyManager policyManager;
 
     public ElasticsearchEntitlementChecker(PolicyManager policyManager) {
         this.policyManager = policyManager;
     }
 
-    @Override
-    public void checkSystemExit(Class<?> callerClass, int status) {
-        policyManager.checkFlagEntitlement(callerClass, FlagEntitlementType.SYSTEM_EXIT);
-=======
     private static final Set<Module> systemModules = findSystemModules();
 
     private static Set<Module> findSystemModules() {
@@ -105,6 +97,7 @@
         }
         logger.trace("Not trivially allowed");
         return false;
->>>>>>> adcc5bed
+    public void checkSystemExit(Class<?> callerClass, int status) {
+        policyManager.checkFlagEntitlement(callerClass, FlagEntitlementType.SYSTEM_EXIT);
     }
 }
/*
 * Copyright Elasticsearch B.V. and/or licensed to Elasticsearch B.V. under one
 * or more contributor license agreements. Licensed under the "Elastic License
 * 2.0", the "GNU Affero General Public License v3.0 only", and the "Server Side
 * Public License v 1"; you may not use this file except in compliance with, at
 * your election, the "Elastic License 2.0", the "GNU Affero General Public
 * License v3.0 only", or the "Server Side Public License, v 1".
 */

package org.elasticsearch.entitlement.runtime.policy;

import org.elasticsearch.entitlement.runtime.policy.entitlements.FilesEntitlement;
import org.elasticsearch.entitlement.runtime.policy.entitlements.FilesEntitlement.Mode;
import org.elasticsearch.logging.LogManager;
import org.elasticsearch.logging.Logger;

import java.io.IOException;
import java.io.UncheckedIOException;
import java.nio.file.Files;
import java.nio.file.Path;
import java.nio.file.Paths;
import java.util.ArrayList;
import java.util.Arrays;
import java.util.Comparator;
import java.util.List;
import java.util.Objects;
import java.util.function.BiConsumer;

import static org.elasticsearch.core.PathUtils.getDefaultFileSystem;

public final class FileAccessTree {

<<<<<<< HEAD
    record ExclusiveFileEntitlement(String componentName, String moduleName, FilesEntitlement filesEntitlement) {}

    record ExclusivePath(String componentName, String moduleName, String path) {}

    static List<ExclusivePath> buildExclusivePathList(List<ExclusiveFileEntitlement> exclusiveFileEntitlements, PathLookup pathLookup) {
        List<ExclusivePath> exclusivePaths = new ArrayList<>();
        for (ExclusiveFileEntitlement efe : exclusiveFileEntitlements) {
            for (FilesEntitlement.FileData fd : efe.filesEntitlement().filesData()) {
                if (fd.exclusive()) {
                    List<Path> paths = fd.resolvePaths(pathLookup).toList();
                    for (Path path : paths) {
                        exclusivePaths.add(new ExclusivePath(efe.componentName(), efe.moduleName(), normalizePath(path)));
                    }
                }
            }
        }
        exclusivePaths.sort((ep1, ep2) -> PATH_ORDER.compare(ep1.path(), ep2.path()));
        return exclusivePaths;
    }

    static void validateExclusivePaths(List<ExclusivePath> exclusivePaths) {
        if (exclusivePaths.isEmpty() == false) {
            ExclusivePath currentExclusivePath = exclusivePaths.get(0);
            for (int i = 1; i < exclusivePaths.size(); ++i) {
                ExclusivePath nextPath = exclusivePaths.get(i);
                if (isParent(currentExclusivePath.path(), nextPath.path())) {

                }
                currentExclusivePath = nextPath;
            }
        }
    }

=======
    private static final Logger logger = LogManager.getLogger(FileAccessTree.class);
>>>>>>> b5e482bc
    private static final String FILE_SEPARATOR = getDefaultFileSystem().getSeparator();

    private final String[] exclusivePaths;
    private final String[] readPaths;
    private final String[] writePaths;

    private FileAccessTree(
        String componentName,
        String moduleName,
        FilesEntitlement filesEntitlement,
        PathLookup pathLookup,
        List<ExclusivePath> exclusivePaths
    ) {
        List<String> updatedExclusivePaths = new ArrayList<>();
        for (ExclusivePath exclusivePath : exclusivePaths) {
            if (exclusivePath.componentName().equals(componentName) == false || exclusivePath.moduleName().equals(moduleName) == false) {
                updatedExclusivePaths.add(exclusivePath.path());
            }
        }

        List<String> readPaths = new ArrayList<>();
        List<String> writePaths = new ArrayList<>();
        BiConsumer<Path, Mode> addPath = (path, mode) -> {
            var normalized = normalizePath(path);
            if (mode == Mode.READ_WRITE) {
                writePaths.add(normalized);
            }
            readPaths.add(normalized);
        };
        BiConsumer<Path, Mode> addPathAndMaybeLink = (path, mode) -> {
            addPath.accept(path, mode);
            // also try to follow symlinks. Lucene does this and writes to the target path.
            if (Files.exists(path)) {
                try {
                    Path realPath = path.toRealPath();
                    if (realPath.equals(path) == false) {
                        addPath.accept(realPath, mode);
                    }
                } catch (IOException e) {
                    throw new UncheckedIOException(e);
                }
            }
        };
        for (FilesEntitlement.FileData fileData : filesEntitlement.filesData()) {
            var platform = fileData.platform();
            if (platform != null && platform.isCurrent() == false) {
                continue;
            }
            var mode = fileData.mode();
            var paths = fileData.resolvePaths(pathLookup);
            paths.forEach(path -> {
<<<<<<< HEAD
                var normalized = normalizePath(path);
                for (String exclusivePath : updatedExclusivePaths) {
                    if (isParent(exclusivePath, normalized)) {
                        throw new IllegalArgumentException(
                            "[" + componentName + "] [" + moduleName + "] cannot use exclusive path [" + exclusivePath + "]"
                        );
                    }
                }
                if (mode == FilesEntitlement.Mode.READ_WRITE) {
                    writePaths.add(normalized);
=======
                if (path == null) {
                    // TODO: null paths shouldn't be allowed, but they can occur due to repo paths
                    return;
>>>>>>> b5e482bc
                }
                addPathAndMaybeLink.accept(path, mode);
            });
        }

        // everything has access to the temp dir and the jdk
        addPathAndMaybeLink.accept(pathLookup.tempDir(), Mode.READ_WRITE);

        // TODO: watcher uses javax.activation which looks for known mime types configuration, should this be global or explicit in watcher?
        Path jdk = Paths.get(System.getProperty("java.home"));
        addPathAndMaybeLink.accept(jdk.resolve("conf"), Mode.READ);

        updatedExclusivePaths.sort(PATH_ORDER);
        readPaths.sort(PATH_ORDER);
        writePaths.sort(PATH_ORDER);

        this.exclusivePaths = updatedExclusivePaths.toArray(new String[0]);
        this.readPaths = pruneSortedPaths(readPaths).toArray(new String[0]);
        this.writePaths = pruneSortedPaths(writePaths).toArray(new String[0]);
    }

    private static List<String> pruneSortedPaths(List<String> paths) {
        List<String> prunedReadPaths = new ArrayList<>();
        if (paths.isEmpty() == false) {
            String currentPath = paths.get(0);
            prunedReadPaths.add(currentPath);
            for (int i = 1; i < paths.size(); ++i) {
                String nextPath = paths.get(i);
                if (isParent(currentPath, nextPath) == false) {
                    prunedReadPaths.add(nextPath);
                    currentPath = nextPath;
                }
            }
        }
        return prunedReadPaths;
    }

    public static FileAccessTree of(
        String componentName,
        String moduleName,
        FilesEntitlement filesEntitlement,
        PathLookup pathLookup,
        List<ExclusivePath> exclusivePaths
    ) {
        return new FileAccessTree(componentName, moduleName, filesEntitlement, pathLookup, exclusivePaths);
    }

    boolean canRead(Path path) {
        return checkPath(normalizePath(path), readPaths);
    }

    boolean canWrite(Path path) {
        return checkPath(normalizePath(path), writePaths);
    }

    /**
     * @return the "canonical" form of the given {@code path}, to be used for entitlement checks.
     */
    static String normalizePath(Path path) {
        // Note that toAbsolutePath produces paths separated by the default file separator,
        // so on Windows, if the given path uses forward slashes, this consistently
        // converts it to backslashes.
        String result = path.toAbsolutePath().normalize().toString();
        while (result.endsWith(FILE_SEPARATOR)) {
            result = result.substring(0, result.length() - FILE_SEPARATOR.length());
        }
        return result;
    }

    private boolean checkPath(String path, String[] paths) {
        if (paths.length == 0 || Arrays.binarySearch(exclusivePaths, path) >= 0) {
            return false;
        }
        int ndx = Arrays.binarySearch(paths, path, PATH_ORDER);
        if (ndx < -1) {
            return isParent(paths[-ndx - 2], path);
        }
        return ndx >= 0;
    }

    private static boolean isParent(String maybeParent, String path) {
        return path.startsWith(maybeParent) && path.startsWith(FILE_SEPARATOR, maybeParent.length());
    }

    @Override
    public boolean equals(Object o) {
        if (o == null || getClass() != o.getClass()) return false;
        FileAccessTree that = (FileAccessTree) o;
        return Objects.deepEquals(readPaths, that.readPaths) && Objects.deepEquals(writePaths, that.writePaths);
    }

    @Override
    public int hashCode() {
        return Objects.hash(Arrays.hashCode(readPaths), Arrays.hashCode(writePaths));
    }

    /**
     * For our lexicographic sort trick to work correctly, we must have path separators sort before
     * any other character so that files in a directory appear immediately after that directory.
     * For example, we require [/a, /a/b, /a.xml] rather than the natural order [/a, /a.xml, /a/b].
     */
    private static final Comparator<String> PATH_ORDER = (s1, s2) -> {
        Path p1 = Path.of(s1);
        Path p2 = Path.of(s2);
        var i1 = p1.iterator();
        var i2 = p2.iterator();
        while (i1.hasNext() && i2.hasNext()) {
            int cmp = i1.next().compareTo(i2.next());
            if (cmp != 0) {
                return cmp;
            }
        }
        if (i1.hasNext()) {
            return 1;
        } else if (i2.hasNext()) {
            return -1;
        } else {
            assert p1.equals(p2);
            return 0;
        }
    };
}<|MERGE_RESOLUTION|>--- conflicted
+++ resolved
@@ -30,7 +30,6 @@
 
 public final class FileAccessTree {
 
-<<<<<<< HEAD
     record ExclusiveFileEntitlement(String componentName, String moduleName, FilesEntitlement filesEntitlement) {}
 
     record ExclusivePath(String componentName, String moduleName, String path) {}
@@ -64,9 +63,7 @@
         }
     }
 
-=======
     private static final Logger logger = LogManager.getLogger(FileAccessTree.class);
->>>>>>> b5e482bc
     private static final String FILE_SEPARATOR = getDefaultFileSystem().getSeparator();
 
     private final String[] exclusivePaths;
@@ -91,6 +88,13 @@
         List<String> writePaths = new ArrayList<>();
         BiConsumer<Path, Mode> addPath = (path, mode) -> {
             var normalized = normalizePath(path);
+            for (String exclusivePath : updatedExclusivePaths) {
+                if (isParent(exclusivePath, normalized)) {
+                    throw new IllegalArgumentException(
+                        "[" + componentName + "] [" + moduleName + "] cannot use exclusive path [" + exclusivePath + "]"
+                    );
+                }
+            }
             if (mode == Mode.READ_WRITE) {
                 writePaths.add(normalized);
             }
@@ -118,22 +122,9 @@
             var mode = fileData.mode();
             var paths = fileData.resolvePaths(pathLookup);
             paths.forEach(path -> {
-<<<<<<< HEAD
-                var normalized = normalizePath(path);
-                for (String exclusivePath : updatedExclusivePaths) {
-                    if (isParent(exclusivePath, normalized)) {
-                        throw new IllegalArgumentException(
-                            "[" + componentName + "] [" + moduleName + "] cannot use exclusive path [" + exclusivePath + "]"
-                        );
-                    }
-                }
-                if (mode == FilesEntitlement.Mode.READ_WRITE) {
-                    writePaths.add(normalized);
-=======
                 if (path == null) {
                     // TODO: null paths shouldn't be allowed, but they can occur due to repo paths
                     return;
->>>>>>> b5e482bc
                 }
                 addPathAndMaybeLink.accept(path, mode);
             });

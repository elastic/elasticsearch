--- conflicted
+++ resolved
@@ -59,11 +59,7 @@
         readPaths.sort(String::compareTo);
         writePaths.sort(String::compareTo);
 
-<<<<<<< HEAD
         this.exclusivePaths = updatedExclusivePaths.toArray(new String[0]);
-        this.readPaths = pruneSortedPaths(readPaths).toArray(new String[0]);
-        this.writePaths = pruneSortedPaths(writePaths).toArray(new String[0]);
-=======
         this.readPaths = pruneSortedPaths(readPaths).toArray(new String[0]);
         this.writePaths = pruneSortedPaths(writePaths).toArray(new String[0]);
     }
@@ -82,7 +78,7 @@
             }
         }
         return prunedReadPaths;
->>>>>>> 67293ba8
+
     }
 
     public static FileAccessTree of(FilesEntitlement filesEntitlement, PathLookup pathLookup, List<String> exclusivePaths) {

--- conflicted
+++ resolved
@@ -135,14 +135,10 @@
         if (ndx < -1) {
             // logger.warn("Couldn't find path [{}] in paths:\n{}", path, Arrays.asList(paths));
             String maybeParent = paths[-ndx - 2];
-<<<<<<< HEAD
             // logger.warn("Possible parent path: [{}]", maybeParent);
-            return path.startsWith(maybeParent) && path.startsWith(FILE_SEPARATOR, maybeParent.length());
-=======
             // Normalization on Windows does not allways remove trailing backslashes, we need to check both patterns
             return path.startsWith(maybeParent)
                 && (maybeParent.endsWith(FILE_SEPARATOR) || path.startsWith(FILE_SEPARATOR, maybeParent.length()));
->>>>>>> 62b3718d
         }
         return ndx >= 0;
     }

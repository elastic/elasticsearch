--- conflicted
+++ resolved
@@ -13,14 +13,11 @@
 import java.util.function.Function;
 import java.util.stream.Stream;
 
-<<<<<<< HEAD
 public record PathLookup(
+    Path homeDir,
     Path configDir,
     Path[] dataDirs,
     Path tempDir,
     Function<String, String> settingResolver,
     Function<String, Stream<String>> settingGlobResolver
-) {}
-=======
-public record PathLookup(Path homeDir, Path configDir, Path[] dataDirs, Path tempDir) {}
->>>>>>> 9145ab73
+) {}
/*
 * Copyright Elasticsearch B.V. and/or licensed to Elasticsearch B.V. under one
 * or more contributor license agreements. Licensed under the "Elastic License
 * 2.0", the "GNU Affero General Public License v3.0 only", and the "Server Side
 * Public License v 1"; you may not use this file except in compliance with, at
 * your election, the "Elastic License 2.0", the "GNU Affero General Public
 * License v3.0 only", or the "Server Side Public License, v 1".
 */

package org.elasticsearch.entitlement.runtime.policy;

import org.elasticsearch.core.PathUtils;
import org.elasticsearch.core.Strings;
import org.elasticsearch.core.SuppressForbidden;
import org.elasticsearch.entitlement.instrumentation.InstrumentationService;
import org.elasticsearch.entitlement.runtime.api.NotEntitledException;
import org.elasticsearch.entitlement.runtime.policy.FileAccessTree.ExclusiveFileEntitlement;
import org.elasticsearch.entitlement.runtime.policy.FileAccessTree.ExclusivePath;
import org.elasticsearch.entitlement.runtime.policy.entitlements.CreateClassLoaderEntitlement;
import org.elasticsearch.entitlement.runtime.policy.entitlements.Entitlement;
import org.elasticsearch.entitlement.runtime.policy.entitlements.ExitVMEntitlement;
import org.elasticsearch.entitlement.runtime.policy.entitlements.FilesEntitlement;
import org.elasticsearch.entitlement.runtime.policy.entitlements.InboundNetworkEntitlement;
import org.elasticsearch.entitlement.runtime.policy.entitlements.LoadNativeLibrariesEntitlement;
import org.elasticsearch.entitlement.runtime.policy.entitlements.ManageThreadsEntitlement;
import org.elasticsearch.entitlement.runtime.policy.entitlements.OutboundNetworkEntitlement;
import org.elasticsearch.entitlement.runtime.policy.entitlements.ReadStoreAttributesEntitlement;
import org.elasticsearch.entitlement.runtime.policy.entitlements.SetHttpsConnectionPropertiesEntitlement;
import org.elasticsearch.entitlement.runtime.policy.entitlements.WriteSystemPropertiesEntitlement;
import org.elasticsearch.logging.LogManager;
import org.elasticsearch.logging.Logger;

import java.io.File;
import java.io.IOException;
import java.lang.StackWalker.StackFrame;
import java.lang.module.ModuleFinder;
import java.lang.module.ModuleReference;
import java.nio.file.NoSuchFileException;
import java.nio.file.Path;
import java.nio.file.Paths;
import java.util.ArrayList;
import java.util.HashSet;
import java.util.List;
import java.util.Map;
import java.util.Optional;
import java.util.Set;
import java.util.concurrent.ConcurrentHashMap;
import java.util.function.Function;
import java.util.function.Supplier;
import java.util.stream.Collectors;
import java.util.stream.Stream;

import static java.lang.StackWalker.Option.RETAIN_CLASS_REFERENCE;
import static java.util.Objects.requireNonNull;
import static java.util.function.Predicate.not;
import static java.util.stream.Collectors.groupingBy;
import static java.util.stream.Collectors.toUnmodifiableMap;
import static java.util.zip.ZipFile.OPEN_DELETE;
import static java.util.zip.ZipFile.OPEN_READ;

public class PolicyManager {
    /**
     * Use this if you don't have a {@link ModuleEntitlements} in hand.
     */
    private static final Logger generalLogger = LogManager.getLogger(PolicyManager.class);

    static final String UNKNOWN_COMPONENT_NAME = "(unknown)";
    static final String SERVER_COMPONENT_NAME = "(server)";
    static final String APM_AGENT_COMPONENT_NAME = "(APM agent)";

    static final Class<?> DEFAULT_FILESYSTEM_CLASS = PathUtils.getDefaultFileSystem().getClass();

    static final Set<String> MODULES_EXCLUDED_FROM_SYSTEM_MODULES = Set.of("java.desktop");

    /**
     * @param componentName the plugin name; or else one of the special component names
     *                      like {@link #SERVER_COMPONENT_NAME} or {@link #APM_AGENT_COMPONENT_NAME}.
     */
    record ModuleEntitlements(
        String componentName,
        Map<Class<? extends Entitlement>, List<Entitlement>> entitlementsByType,
        FileAccessTree fileAccess,
        Logger logger
    ) {

        ModuleEntitlements {
            entitlementsByType = Map.copyOf(entitlementsByType);
        }

        public boolean hasEntitlement(Class<? extends Entitlement> entitlementClass) {
            return entitlementsByType.containsKey(entitlementClass);
        }

        public <E extends Entitlement> Stream<E> getEntitlements(Class<E> entitlementClass) {
            var entitlements = entitlementsByType.get(entitlementClass);
            if (entitlements == null) {
                return Stream.empty();
            }
            return entitlements.stream().map(entitlementClass::cast);
        }
    }

    private FileAccessTree getDefaultFileAccess(String componentName, Path componentPath) {
        return FileAccessTree.of(componentName, UNKNOWN_COMPONENT_NAME, FilesEntitlement.EMPTY, pathLookup, componentPath, List.of());
    }

    // pkg private for testing
    ModuleEntitlements defaultEntitlements(String componentName, Path componentPath, String moduleName) {
        return new ModuleEntitlements(
            componentName,
            Map.of(),
            getDefaultFileAccess(componentName, componentPath),
            getLogger(componentName, moduleName)
        );
    }

    // pkg private for testing
    ModuleEntitlements policyEntitlements(String componentName, Path componentPath, String moduleName, List<Entitlement> entitlements) {
        FilesEntitlement filesEntitlement = FilesEntitlement.EMPTY;
        for (Entitlement entitlement : entitlements) {
            if (entitlement instanceof FilesEntitlement) {
                filesEntitlement = (FilesEntitlement) entitlement;
            }
        }
        return new ModuleEntitlements(
            componentName,
            entitlements.stream().collect(groupingBy(Entitlement::getClass)),
            FileAccessTree.of(componentName, moduleName, filesEntitlement, pathLookup, componentPath, exclusivePaths),
            getLogger(componentName, moduleName)
        );
    }

    final Map<Module, ModuleEntitlements> moduleEntitlementsMap = new ConcurrentHashMap<>();

    private final Map<String, List<Entitlement>> serverEntitlements;
    private final List<Entitlement> apmAgentEntitlements;
    private final Map<String, Map<String, List<Entitlement>>> pluginsEntitlements;
    private final Function<Class<?>, String> pluginResolver;
    private final PathLookup pathLookup;
    private final Set<Class<?>> mutedClasses;

    public static final String ALL_UNNAMED = "ALL-UNNAMED";

    private static final Set<Module> SYSTEM_LAYER_MODULES = findSystemLayerModules();

    private static Set<Module> findSystemLayerModules() {
        var systemModulesDescriptors = ModuleFinder.ofSystem()
            .findAll()
            .stream()
            .map(ModuleReference::descriptor)
            .collect(Collectors.toUnmodifiableSet());
        return Stream.concat(
            // entitlements is a "system" module, we can do anything from it
            Stream.of(PolicyManager.class.getModule()),
            // anything in the boot layer is also part of the system
            ModuleLayer.boot()
                .modules()
                .stream()
                .filter(
                    m -> systemModulesDescriptors.contains(m.getDescriptor())
                        && MODULES_EXCLUDED_FROM_SYSTEM_MODULES.contains(m.getName()) == false
                )
        ).collect(Collectors.toUnmodifiableSet());
    }

    // Anything in the boot layer that is not in the system layer, is in the server layer
    public static final Set<Module> SERVER_LAYER_MODULES = ModuleLayer.boot()
        .modules()
        .stream()
        .filter(m -> SYSTEM_LAYER_MODULES.contains(m) == false)
        .collect(Collectors.toUnmodifiableSet());

    private final Map<String, Path> sourcePaths;
    /**
     * The package name containing classes from the APM agent.
     */
    private final String apmAgentPackageName;

    /**
     * Frames originating from this module are ignored in the permission logic.
     */
    private final Module entitlementsModule;

    /**
     * Paths that are only allowed for a single module. Used to generate
     * structures to indicate other modules aren't allowed to use these
     * files in {@link FileAccessTree}s.
     */
    private final List<ExclusivePath> exclusivePaths;

    public PolicyManager(
        Policy serverPolicy,
        List<Entitlement> apmAgentEntitlements,
        Map<String, Policy> pluginPolicies,
        Function<Class<?>, String> pluginResolver,
        Map<String, Path> sourcePaths,
        String apmAgentPackageName,
        Module entitlementsModule,
        PathLookup pathLookup,
        Set<Class<?>> suppressFailureLogClasses
    ) {
        this.serverEntitlements = buildScopeEntitlementsMap(requireNonNull(serverPolicy));
        this.apmAgentEntitlements = apmAgentEntitlements;
        this.pluginsEntitlements = requireNonNull(pluginPolicies).entrySet()
            .stream()
            .collect(toUnmodifiableMap(Map.Entry::getKey, e -> buildScopeEntitlementsMap(e.getValue())));
        this.pluginResolver = pluginResolver;
        this.sourcePaths = sourcePaths;
        this.apmAgentPackageName = apmAgentPackageName;
        this.entitlementsModule = entitlementsModule;
        this.pathLookup = requireNonNull(pathLookup);
        this.mutedClasses = suppressFailureLogClasses;

        List<ExclusiveFileEntitlement> exclusiveFileEntitlements = new ArrayList<>();
        for (var e : serverEntitlements.entrySet()) {
            validateEntitlementsPerModule(SERVER_COMPONENT_NAME, e.getKey(), e.getValue(), exclusiveFileEntitlements);
        }
        validateEntitlementsPerModule(APM_AGENT_COMPONENT_NAME, ALL_UNNAMED, apmAgentEntitlements, exclusiveFileEntitlements);
        for (var p : pluginsEntitlements.entrySet()) {
            for (var m : p.getValue().entrySet()) {
                validateEntitlementsPerModule(p.getKey(), m.getKey(), m.getValue(), exclusiveFileEntitlements);
            }
        }
        List<ExclusivePath> exclusivePaths = FileAccessTree.buildExclusivePathList(exclusiveFileEntitlements, pathLookup);
        FileAccessTree.validateExclusivePaths(exclusivePaths);
        this.exclusivePaths = exclusivePaths;
    }

    private static Map<String, List<Entitlement>> buildScopeEntitlementsMap(Policy policy) {
        return policy.scopes().stream().collect(toUnmodifiableMap(Scope::moduleName, Scope::entitlements));
    }

    private static void validateEntitlementsPerModule(
        String componentName,
        String moduleName,
        List<Entitlement> entitlements,
        List<ExclusiveFileEntitlement> exclusiveFileEntitlements
    ) {
        Set<Class<? extends Entitlement>> found = new HashSet<>();
        for (var e : entitlements) {
            if (found.contains(e.getClass())) {
                throw new IllegalArgumentException(
                    "[" + componentName + "] using module [" + moduleName + "] found duplicate entitlement [" + e.getClass().getName() + "]"
                );
            }
            found.add(e.getClass());
            if (e instanceof FilesEntitlement fe) {
                exclusiveFileEntitlements.add(new ExclusiveFileEntitlement(componentName, moduleName, fe));
            }
        }
    }

    public void checkStartProcess(Class<?> callerClass) {
        neverEntitled(callerClass, () -> "start process");
    }

    public void checkWriteStoreAttributes(Class<?> callerClass) {
        neverEntitled(callerClass, () -> "change file store attributes");
    }

    public void checkReadStoreAttributes(Class<?> callerClass) {
        checkEntitlementPresent(callerClass, ReadStoreAttributesEntitlement.class);
    }

    /**
     * @param operationDescription is only called when the operation is not trivially allowed, meaning the check is about to fail;
     *                            therefore, its performance is not a major concern.
     */
    private void neverEntitled(Class<?> callerClass, Supplier<String> operationDescription) {
        var requestingClass = requestingClass(callerClass);
        if (isTriviallyAllowed(requestingClass)) {
            return;
        }

        ModuleEntitlements entitlements = getEntitlements(requestingClass);
        notEntitled(
            Strings.format(
                "component [%s], module [%s], class [%s], operation [%s]",
                entitlements.componentName(),
                requestingClass.getModule().getName(),
                requestingClass,
                operationDescription.get()
            ),
            callerClass,
            entitlements
        );
    }

    public void checkExitVM(Class<?> callerClass) {
        checkEntitlementPresent(callerClass, ExitVMEntitlement.class);
    }

    public void checkCreateClassLoader(Class<?> callerClass) {
        checkEntitlementPresent(callerClass, CreateClassLoaderEntitlement.class);
    }

    public void checkSetHttpsConnectionProperties(Class<?> callerClass) {
        checkEntitlementPresent(callerClass, SetHttpsConnectionPropertiesEntitlement.class);
    }

    public void checkChangeJVMGlobalState(Class<?> callerClass) {
        neverEntitled(callerClass, () -> walkStackForCheckMethodName().orElse("change JVM global state"));
    }

    public void checkLoggingFileHandler(Class<?> callerClass) {
        neverEntitled(callerClass, () -> walkStackForCheckMethodName().orElse("create logging file handler"));
    }

    private Optional<String> walkStackForCheckMethodName() {
        // Look up the check$ method to compose an informative error message.
        // This way, we don't need to painstakingly describe every individual global-state change.
        return StackWalker.getInstance()
            .walk(
                frames -> frames.map(StackFrame::getMethodName)
                    .dropWhile(not(methodName -> methodName.startsWith(InstrumentationService.CHECK_METHOD_PREFIX)))
                    .findFirst()
            )
            .map(this::operationDescription);
    }

    /**
     * Check for operations that can modify the way network operations are handled
     */
    public void checkChangeNetworkHandling(Class<?> callerClass) {
        checkChangeJVMGlobalState(callerClass);
    }

    /**
     * Check for operations that can modify the way file operations are handled
     */
    public void checkChangeFilesHandling(Class<?> callerClass) {
        checkChangeJVMGlobalState(callerClass);
    }

    @SuppressForbidden(reason = "Explicitly checking File apis")
    public void checkFileRead(Class<?> callerClass, File file) {
        checkFileRead(callerClass, file.toPath());
    }

    private static boolean isPathOnDefaultFilesystem(Path path) {
        var pathFileSystemClass = path.getFileSystem().getClass();
        if (path.getFileSystem().getClass() != DEFAULT_FILESYSTEM_CLASS) {
            generalLogger.trace(
                () -> Strings.format(
                    "File entitlement trivially allowed: path [%s] is for a different FileSystem class [%s], default is [%s]",
                    path.toString(),
                    pathFileSystemClass.getName(),
                    DEFAULT_FILESYSTEM_CLASS.getName()
                )
            );
            return false;
        }
        return true;
    }

    public void checkFileRead(Class<?> callerClass, Path path) {
        try {
            checkFileRead(callerClass, path, false);
        } catch (NoSuchFileException e) {
            assert false : "NoSuchFileException should only be thrown when following links";
            var notEntitledException = new NotEntitledException(e.getMessage());
            notEntitledException.addSuppressed(e);
            throw notEntitledException;
        }
    }

    public void checkFileRead(Class<?> callerClass, Path path, boolean followLinks) throws NoSuchFileException {
        if (isPathOnDefaultFilesystem(path) == false) {
            return;
        }
        var requestingClass = requestingClass(callerClass);
        if (isTriviallyAllowed(requestingClass)) {
            return;
        }

        ModuleEntitlements entitlements = getEntitlements(requestingClass);

        Path realPath = null;
        boolean canRead = entitlements.fileAccess().canRead(path);
        if (canRead && followLinks) {
            try {
                realPath = path.toRealPath();
                if (realPath.equals(path) == false) {
                    canRead = entitlements.fileAccess().canRead(realPath);
                }
            } catch (NoSuchFileException e) {
                throw e; // rethrow
            } catch (IOException e) {
                canRead = false;
            }
        }

        if (canRead == false) {
            notEntitled(
                Strings.format(
                    "component [%s], module [%s], class [%s], entitlement [file], operation [read], path [%s]",
                    entitlements.componentName(),
                    requestingClass.getModule().getName(),
                    requestingClass,
                    realPath == null ? path : Strings.format("%s -> %s", path, realPath)
                ),
                callerClass,
                entitlements
            );
        }
    }

    @SuppressForbidden(reason = "Explicitly checking File apis")
    public void checkFileWrite(Class<?> callerClass, File file) {
        checkFileWrite(callerClass, file.toPath());
    }

    public void checkFileWrite(Class<?> callerClass, Path path) {
        if (isPathOnDefaultFilesystem(path) == false) {
            return;
        }
        var requestingClass = requestingClass(callerClass);
        if (isTriviallyAllowed(requestingClass)) {
            return;
        }

        ModuleEntitlements entitlements = getEntitlements(requestingClass);
        if (entitlements.fileAccess().canWrite(path) == false) {
            notEntitled(
                Strings.format(
                    "component [%s], module [%s], class [%s], entitlement [file], operation [write], path [%s]",
                    entitlements.componentName(),
                    requestingClass.getModule().getName(),
                    requestingClass,
                    path
                ),
                callerClass,
                entitlements
            );
        }
    }

    public void checkCreateTempFile(Class<?> callerClass) {
        checkFileWrite(callerClass, pathLookup.tempDir());
    }

    @SuppressForbidden(reason = "Explicitly checking File apis")
    public void checkFileWithZipMode(Class<?> callerClass, File file, int zipMode) {
        assert zipMode == OPEN_READ || zipMode == (OPEN_READ | OPEN_DELETE);
        if ((zipMode & OPEN_DELETE) == OPEN_DELETE) {
            // This needs both read and write, but we happen to know that checkFileWrite
            // actually checks both.
            checkFileWrite(callerClass, file);
        } else {
            checkFileRead(callerClass, file);
        }
    }

    public void checkFileDescriptorRead(Class<?> callerClass) {
        neverEntitled(callerClass, () -> "read file descriptor");
    }

    public void checkFileDescriptorWrite(Class<?> callerClass) {
        neverEntitled(callerClass, () -> "write file descriptor");
    }

    /**
     * Invoked when we try to get an arbitrary {@code FileAttributeView} class. Such a class can modify attributes, like owner etc.;
     * we could think about introducing checks for each of the operations, but for now we over-approximate this and simply deny when it is
     * used directly.
     */
    public void checkGetFileAttributeView(Class<?> callerClass) {
        neverEntitled(callerClass, () -> "get file attribute view");
    }

    /**
     * Check for operations that can access sensitive network information, e.g. secrets, tokens or SSL sessions
     */
    public void checkLoadingNativeLibraries(Class<?> callerClass) {
        checkEntitlementPresent(callerClass, LoadNativeLibrariesEntitlement.class);
    }

    private String operationDescription(String methodName) {
        // TODO: Use a more human-readable description. Perhaps share code with InstrumentationServiceImpl.parseCheckerMethodName
        return methodName.substring(methodName.indexOf('$'));
    }

    public void checkInboundNetworkAccess(Class<?> callerClass) {
        checkEntitlementPresent(callerClass, InboundNetworkEntitlement.class);
    }

    public void checkOutboundNetworkAccess(Class<?> callerClass) {
        checkEntitlementPresent(callerClass, OutboundNetworkEntitlement.class);
    }

    public void checkAllNetworkAccess(Class<?> callerClass) {
        var requestingClass = requestingClass(callerClass);
        if (isTriviallyAllowed(requestingClass)) {
            return;
        }

        var classEntitlements = getEntitlements(requestingClass);
        checkFlagEntitlement(classEntitlements, InboundNetworkEntitlement.class, requestingClass, callerClass);
        checkFlagEntitlement(classEntitlements, OutboundNetworkEntitlement.class, requestingClass, callerClass);
    }

    public void checkUnsupportedURLProtocolConnection(Class<?> callerClass, String protocol) {
        neverEntitled(callerClass, () -> Strings.format("unsupported URL protocol [%s]", protocol));
    }

    private void checkFlagEntitlement(
        ModuleEntitlements classEntitlements,
        Class<? extends Entitlement> entitlementClass,
        Class<?> requestingClass,
        Class<?> callerClass
    ) {
        if (classEntitlements.hasEntitlement(entitlementClass) == false) {
            notEntitled(
                Strings.format(
                    "component [%s], module [%s], class [%s], entitlement [%s]",
                    classEntitlements.componentName(),
                    requestingClass.getModule().getName(),
                    requestingClass,
                    PolicyParser.getEntitlementTypeName(entitlementClass)
                ),
                callerClass,
                classEntitlements
            );
        }
        classEntitlements.logger()
            .debug(
                () -> Strings.format(
                    "Entitled: component [%s], module [%s], class [%s], entitlement [%s]",
                    classEntitlements.componentName(),
                    requestingClass.getModule().getName(),
                    requestingClass,
                    PolicyParser.getEntitlementTypeName(entitlementClass)
                )
            );
    }

    public void checkWriteProperty(Class<?> callerClass, String property) {
        var requestingClass = requestingClass(callerClass);
        if (isTriviallyAllowed(requestingClass)) {
            return;
        }

        ModuleEntitlements entitlements = getEntitlements(requestingClass);
        if (entitlements.getEntitlements(WriteSystemPropertiesEntitlement.class).anyMatch(e -> e.properties().contains(property))) {
            entitlements.logger()
                .debug(
                    () -> Strings.format(
                        "Entitled: component [%s], module [%s], class [%s], entitlement [write_system_properties], property [%s]",
                        entitlements.componentName(),
                        requestingClass.getModule().getName(),
                        requestingClass,
                        property
                    )
                );
            return;
        }
        notEntitled(
            Strings.format(
                "component [%s], module [%s], class [%s], entitlement [write_system_properties], property [%s]",
                entitlements.componentName(),
                requestingClass.getModule().getName(),
                requestingClass,
                property
            ),
            callerClass,
            entitlements
        );
    }

    private void notEntitled(String message, Class<?> callerClass, ModuleEntitlements entitlements) {
        var exception = new NotEntitledException(message);
        // Don't emit a log for muted classes, e.g. classes containing self tests
        if (mutedClasses.contains(callerClass) == false) {
            entitlements.logger().warn("Not entitled:", exception);
        }
        throw exception;
    }

    private static Logger getLogger(String componentName, String moduleName) {
        var loggerSuffix = "." + componentName + "." + ((moduleName == null) ? ALL_UNNAMED : moduleName);
        return MODULE_LOGGERS.computeIfAbsent(PolicyManager.class.getName() + loggerSuffix, LogManager::getLogger);
    }

    /**
     * We want to use the same {@link Logger} object for a given name, because we want {@link ModuleEntitlements}
     * {@code equals} and {@code hashCode} to work.
     * <p>
     * This would not be required if LogManager
     * <a href="https://github.com/elastic/elasticsearch/issues/87511">memoized the loggers</a>,
     * but here we are.
     */
    private static final ConcurrentHashMap<String, Logger> MODULE_LOGGERS = new ConcurrentHashMap<>();

    public void checkManageThreadsEntitlement(Class<?> callerClass) {
        checkEntitlementPresent(callerClass, ManageThreadsEntitlement.class);
    }

    private void checkEntitlementPresent(Class<?> callerClass, Class<? extends Entitlement> entitlementClass) {
        var requestingClass = requestingClass(callerClass);
        if (isTriviallyAllowed(requestingClass)) {
            return;
        }
        checkFlagEntitlement(getEntitlements(requestingClass), entitlementClass, requestingClass, callerClass);
    }

    ModuleEntitlements getEntitlements(Class<?> requestingClass) {
        return moduleEntitlementsMap.computeIfAbsent(requestingClass.getModule(), m -> computeEntitlements(requestingClass));
    }

    private ModuleEntitlements computeEntitlements(Class<?> requestingClass) {
        Module requestingModule = requestingClass.getModule();
        if (isServerModule(requestingModule)) {
            return getModuleScopeEntitlements(
                serverEntitlements,
                requestingModule.getName(),
                SERVER_COMPONENT_NAME,
                getComponentPathFromClass(requestingClass)
            );
        }

        // plugins
        var pluginName = pluginResolver.apply(requestingClass);
        if (pluginName != null) {
            var pluginEntitlements = pluginsEntitlements.get(pluginName);
            if (pluginEntitlements == null) {
                return defaultEntitlements(pluginName, sourcePaths.get(pluginName), requestingModule.getName());
            } else {
                return getModuleScopeEntitlements(
                    pluginEntitlements,
                    getScopeName(requestingModule),
                    pluginName,
                    sourcePaths.get(pluginName)
                );
            }
        }

        if (requestingModule.isNamed() == false && requestingClass.getPackageName().startsWith(apmAgentPackageName)) {
            // The APM agent is the only thing running non-modular in the system classloader
            return policyEntitlements(
                APM_AGENT_COMPONENT_NAME,
                getComponentPathFromClass(requestingClass),
                ALL_UNNAMED,
                apmAgentEntitlements
            );
        }

        return defaultEntitlements(UNKNOWN_COMPONENT_NAME, null, requestingModule.getName());
    }

    private static String getScopeName(Module requestingModule) {
        if (requestingModule.isNamed() == false) {
            return ALL_UNNAMED;
        } else {
            return requestingModule.getName();
        }
    }

    // pkg private for testing
    static Path getComponentPathFromClass(Class<?> requestingClass) {
        var codeSource = requestingClass.getProtectionDomain().getCodeSource();
        if (codeSource == null) {
            return null;
        }
        try {
            return Paths.get(codeSource.getLocation().toURI());
        } catch (Exception e) {
            // If we get a URISyntaxException, or any other Exception due to an invalid URI, we return null to safely skip this location
            generalLogger.info(
                "Cannot get component path for [{}]: [{}] cannot be converted to a valid Path",
                requestingClass.getName(),
                codeSource.getLocation().toString()
            );
            return null;
        }
    }

    private ModuleEntitlements getModuleScopeEntitlements(
        Map<String, List<Entitlement>> scopeEntitlements,
        String scopeName,
        String componentName,
        Path componentPath
    ) {
        var entitlements = scopeEntitlements.get(scopeName);
        if (entitlements == null) {
            return defaultEntitlements(componentName, componentPath, scopeName);
        }
        return policyEntitlements(componentName, componentPath, scopeName, entitlements);
    }

    private static boolean isServerModule(Module requestingModule) {
        return requestingModule.isNamed() && requestingModule.getLayer() == ModuleLayer.boot();
    }

    /**
     * Walks the stack to determine which class should be checked for entitlements.
     *
     * @param callerClass when non-null will be returned;
     *                    this is a fast-path check that can avoid the stack walk
     *                    in cases where the caller class is available.
     * @return the requesting class, or {@code null} if the entire call stack
     * comes from the entitlement library itself.
     */
    Class<?> requestingClass(Class<?> callerClass) {
        if (callerClass != null) {
            // fast path
            return callerClass;
        }
        Optional<Class<?>> result = StackWalker.getInstance(RETAIN_CLASS_REFERENCE)
            .walk(frames -> findRequestingFrame(frames).map(StackFrame::getDeclaringClass));
        return result.orElse(null);
    }

    /**
     * Given a stream of {@link StackFrame}s, identify the one whose entitlements should be checked.
     *
     * @throws NullPointerException if the requesting module is {@code null}
     */
    Optional<StackFrame> findRequestingFrame(Stream<StackFrame> frames) {
        return frames.filter(f -> f.getDeclaringClass().getModule() != entitlementsModule) // ignore entitlements library
            .skip(1) // Skip the sensitive caller method
            .findFirst();
    }

    /**
     * @return true if permission is granted regardless of the entitlement
     */
    private static boolean isTriviallyAllowed(Class<?> requestingClass) {
        if (generalLogger.isTraceEnabled()) {
            generalLogger.trace("Stack trace for upcoming trivially-allowed check", new Exception());
        }
        if (requestingClass == null) {
            generalLogger.debug("Entitlement trivially allowed: no caller frames outside the entitlement library");
            return true;
        }
<<<<<<< HEAD
        if (SYSTEM_LAYER_MODULES.contains(requestingClass.getModule())) {
            logger.debug("Entitlement trivially allowed from system module [{}]", requestingClass.getModule().getName());
=======
        if (systemModules.contains(requestingClass.getModule())) {
            generalLogger.debug("Entitlement trivially allowed from system module [{}]", requestingClass.getModule().getName());
>>>>>>> a77bf7f1
            return true;
        }
        generalLogger.trace("Entitlement not trivially allowed");
        return false;
    }

    @Override
    public String toString() {
        return "PolicyManager{" + "serverEntitlements=" + serverEntitlements + ", pluginsEntitlements=" + pluginsEntitlements + '}';
    }
}<|MERGE_RESOLUTION|>--- conflicted
+++ resolved
@@ -732,13 +732,8 @@
             generalLogger.debug("Entitlement trivially allowed: no caller frames outside the entitlement library");
             return true;
         }
-<<<<<<< HEAD
         if (SYSTEM_LAYER_MODULES.contains(requestingClass.getModule())) {
-            logger.debug("Entitlement trivially allowed from system module [{}]", requestingClass.getModule().getName());
-=======
-        if (systemModules.contains(requestingClass.getModule())) {
             generalLogger.debug("Entitlement trivially allowed from system module [{}]", requestingClass.getModule().getName());
->>>>>>> a77bf7f1
             return true;
         }
         generalLogger.trace("Entitlement not trivially allowed");

--- conflicted
+++ resolved
@@ -172,12 +172,8 @@
         this.apmAgentPackageName = apmAgentPackageName;
         this.entitlementsModule = entitlementsModule;
         this.pathLookup = requireNonNull(pathLookup);
-<<<<<<< HEAD
         this.defaultFileAccess = FileAccessTree.of("", "", FilesEntitlement.EMPTY, pathLookup, List.of());
-=======
-        this.defaultFileAccess = FileAccessTree.of(FilesEntitlement.EMPTY, pathLookup);
         this.mutedClasses = suppressFailureLogClasses;
->>>>>>> b5e482bc
 
         List<ExclusiveFileEntitlement> exclusiveFileEntitlements = new ArrayList<>();
         for (var e : serverEntitlements.entrySet()) {

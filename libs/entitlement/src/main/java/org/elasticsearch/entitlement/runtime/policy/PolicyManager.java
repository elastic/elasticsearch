--- conflicted
+++ resolved
@@ -198,14 +198,13 @@
         neverEntitled(callerClass, "access sensitive network information");
     }
 
-<<<<<<< HEAD
     public void checkFileRead(Class<?> callerClass, File file) {
         var requestingClass = requestingClass(callerClass);
         if (isTriviallyAllowed(requestingClass)) {
             return;
         }
 
-        ModuleEntitlements entitlements = getEntitlements(requestingClass, FileEntitlement.class);
+        ModuleEntitlements entitlements = getEntitlements(requestingClass);
         if (entitlements.fileAccess().canRead(file) == false) {
             throw new NotEntitledException(
                 Strings.format(
@@ -225,7 +224,7 @@
             return;
         }
 
-        ModuleEntitlements entitlements = getEntitlements(requestingClass, FileEntitlement.class);
+        ModuleEntitlements entitlements = getEntitlements(requestingClass);
         if (entitlements.fileAccess().canRead(path) == false) {
             throw new NotEntitledException(
                 Strings.format(
@@ -245,7 +244,7 @@
             return;
         }
 
-        ModuleEntitlements entitlements = getEntitlements(requestingClass, FileEntitlement.class);
+        ModuleEntitlements entitlements = getEntitlements(requestingClass);
         if (entitlements.fileAccess().canWrite(file) == false) {
             throw new NotEntitledException(
                 Strings.format(
@@ -264,7 +263,7 @@
             return;
         }
 
-        ModuleEntitlements entitlements = getEntitlements(requestingClass, FileEntitlement.class);
+        ModuleEntitlements entitlements = getEntitlements(requestingClass);
         if (entitlements.fileAccess().canWrite(path) == false) {
             throw new NotEntitledException(
                 Strings.format(
@@ -275,13 +274,13 @@
                 )
             );
         }
-=======
+    }
+
     /**
      * Check for operations that can access sensitive network information, e.g. secrets, tokens or SSL sessions
      */
     public void checkLoadingNativeLibraries(Class<?> callerClass) {
         checkEntitlementPresent(callerClass, LoadNativeLibrariesEntitlement.class);
->>>>>>> 0b65bc15
     }
 
     private String operationDescription(String methodName) {

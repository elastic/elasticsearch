/*
 * Copyright Elasticsearch B.V. and/or licensed to Elasticsearch B.V. under one
 * or more contributor license agreements. Licensed under the "Elastic License
 * 2.0", the "GNU Affero General Public License v3.0 only", and the "Server Side
 * Public License v 1"; you may not use this file except in compliance with, at
 * your election, the "Elastic License 2.0", the "GNU Affero General Public
 * License v3.0 only", or the "Server Side Public License, v 1".
 */

package org.elasticsearch.entitlement.runtime.policy;

import org.elasticsearch.core.PathUtils;
import org.elasticsearch.core.Strings;
import org.elasticsearch.core.SuppressForbidden;
import org.elasticsearch.entitlement.instrumentation.InstrumentationService;
import org.elasticsearch.entitlement.runtime.api.NotEntitledException;
import org.elasticsearch.entitlement.runtime.policy.FileAccessTree.ExclusiveFileEntitlement;
import org.elasticsearch.entitlement.runtime.policy.FileAccessTree.ExclusivePath;
import org.elasticsearch.entitlement.runtime.policy.entitlements.CreateClassLoaderEntitlement;
import org.elasticsearch.entitlement.runtime.policy.entitlements.Entitlement;
import org.elasticsearch.entitlement.runtime.policy.entitlements.ExitVMEntitlement;
import org.elasticsearch.entitlement.runtime.policy.entitlements.FilesEntitlement;
import org.elasticsearch.entitlement.runtime.policy.entitlements.InboundNetworkEntitlement;
import org.elasticsearch.entitlement.runtime.policy.entitlements.LoadNativeLibrariesEntitlement;
import org.elasticsearch.entitlement.runtime.policy.entitlements.ManageThreadsEntitlement;
import org.elasticsearch.entitlement.runtime.policy.entitlements.OutboundNetworkEntitlement;
import org.elasticsearch.entitlement.runtime.policy.entitlements.ReadStoreAttributesEntitlement;
import org.elasticsearch.entitlement.runtime.policy.entitlements.SetHttpsConnectionPropertiesEntitlement;
import org.elasticsearch.entitlement.runtime.policy.entitlements.WriteSystemPropertiesEntitlement;
import org.elasticsearch.logging.LogManager;
import org.elasticsearch.logging.Logger;

import java.io.File;
import java.io.IOException;
import java.lang.StackWalker.StackFrame;
import java.lang.module.ModuleFinder;
import java.lang.module.ModuleReference;
import java.nio.file.NoSuchFileException;
import java.nio.file.Path;
import java.nio.file.Paths;
import java.util.ArrayList;
import java.util.HashSet;
import java.util.List;
import java.util.Map;
import java.util.Optional;
import java.util.Set;
import java.util.concurrent.ConcurrentHashMap;
import java.util.function.Function;
import java.util.function.Supplier;
import java.util.stream.Collectors;
import java.util.stream.Stream;

import static java.lang.StackWalker.Option.RETAIN_CLASS_REFERENCE;
import static java.util.Objects.requireNonNull;
import static java.util.function.Predicate.not;
import static java.util.stream.Collectors.groupingBy;
import static java.util.stream.Collectors.toUnmodifiableMap;
import static java.util.zip.ZipFile.OPEN_DELETE;
import static java.util.zip.ZipFile.OPEN_READ;
import static org.elasticsearch.entitlement.bridge.Util.NO_CLASS;
import static org.elasticsearch.entitlement.runtime.policy.PathLookup.BaseDir.TEMP;
import static org.elasticsearch.entitlement.runtime.policy.PolicyManager.ComponentKind.APM_AGENT;
import static org.elasticsearch.entitlement.runtime.policy.PolicyManager.ComponentKind.PLUGIN;
import static org.elasticsearch.entitlement.runtime.policy.PolicyManager.ComponentKind.SERVER;
import static org.elasticsearch.entitlement.runtime.policy.PolicyManager.ComponentKind.UNKNOWN;

/**
 * This class is responsible for finding the <strong>component</strong> (system, server, plugin, agent) for a caller class to check,
 * retrieve the policy and entitlements for that component, and check them against the action(s) the caller wants to perform.
 * <p>
 * To find a component:
 * <ul>
 * <li>
 * For plugins, we use the Module -> Plugin name (String) passed to the ctor
 * </li>
 * <li>
 * For the system component, we build a set ({@link PolicyManager#SYSTEM_LAYER_MODULES}) of references to modules that belong that
 * component, i.e. the component containing what we consider system modules. These are the modules that:
 * <ul>
 * <li>
 * are in the boot module layer ({@link ModuleLayer#boot()});
 * </li>
 * <li>
 * are defined in {@link ModuleFinder#ofSystem()};
 * </li>
 * <li>
 * are not in the ({@link PolicyManager#MODULES_EXCLUDED_FROM_SYSTEM_MODULES}) (currently: {@code java.desktop})
 * </li>
 * </ul>
 * </li>
 * <li>
 * For the server component, we build a set ({@link PolicyManager#SERVER_LAYER_MODULES}) as the set of modules that are in the boot module
 * layer but not in the system component.
 * </li>
 * </ul>
 * <p>
 * When a check is performed (e.g. {@link PolicyManager#checkExitVM(Class)}, we get the module the caller class belongs to via
 * {@link Class#getModule} and try (in order) to see if that class belongs to:
 * <ol>
 * <li>
 * The system component - if a module is contained in {@link PolicyManager#SYSTEM_LAYER_MODULES}
 * </li>
 * <li>
 * The server component - if a module is contained in {@link PolicyManager#SERVER_LAYER_MODULES}
 * </li>
 * <li>
 * One of the plugins or modules - if the module is present in the {@code PluginsResolver} map
 * </li>
 * <li>
 * A known agent (APM)
 * </li>
 * <li>
 * Something else
 * </li>
 * </ol>
 * <p>
 * Once it has a component, this class maps it to a policy and check the action performed by the caller class against its entitlements,
 * either allowing it to proceed or raising a {@link NotEntitledException} if the caller class is not entitled to perform the action.
 * </p>
 * <p>
 * All these methods start in the same way: the components identified in the previous section are used to establish if and how to check:
 * If the caller class belongs to {@link PolicyManager#SYSTEM_LAYER_MODULES}, no check is performed (the call is trivially allowed, see
 * {@link PolicyManager#isTriviallyAllowed}).
 * Otherwise, we lazily compute and create a {@link PolicyManager.ModuleEntitlements} record (see
 * {@link PolicyManager#computeEntitlements}). The record is cached so it can be used in following checks, stored in a
 * {@code Module -> ModuleEntitlement} map.
 * </p>
 */
public class PolicyManager {
    /**
     * Use this if you don't have a {@link ModuleEntitlements} in hand.
     */
    private static final Logger generalLogger = LogManager.getLogger(PolicyManager.class);

    static final Class<?> DEFAULT_FILESYSTEM_CLASS = PathUtils.getDefaultFileSystem().getClass();

    static final Set<String> MODULES_EXCLUDED_FROM_SYSTEM_MODULES = Set.of("java.desktop");

    /**
<<<<<<< HEAD
     * This class contains all the entitlements by type, plus the {@link FileAccessTree} for the special case of filesystem entitlements.
     * <p>
     * We use layers when computing {@link ModuleEntitlements}; first, we check whether the module we are building it for is in the
     * server layer ({@link PolicyManager#SERVER_LAYER_MODULES}) (*).
     * If it is, we use the server policy, using the same caller class module name as the scope, and read the entitlements for that scope.
     * Otherwise, we use the {@code PluginResolver} to identify the correct plugin layer and find the policy for it (if any).
     * If the plugin is modular, we again use the same caller class module name as the scope, and read the entitlements for that scope.
     * If it's not, we use the single {@code ALL-UNNAMED} scope – in this case there is one scope and all entitlements apply
     * to all the plugin code.
     * </p>
     * <p>
     * (*) implementation detail: this is currently done in an indirect way: we know the module is not in the system layer
     * (otherwise the check would have been already trivially allowed), so we just check that the module is named, and it belongs to the
     * boot {@link ModuleLayer}. We might want to change this in the future to make it more consistent/easier to maintain.
     * </p>
     *
     * @param componentName the plugin name; or else one of the special component names
     *                      like {@link #SERVER_COMPONENT_NAME} or {@link #APM_AGENT_COMPONENT_NAME}.
=======
     * Identifies a particular entitlement {@link Scope} within a {@link Policy}.
>>>>>>> 987e9f75
     */
    public record PolicyScope(ComponentKind kind, String componentName, String moduleName) {
        public PolicyScope {
            requireNonNull(kind);
            requireNonNull(componentName);
            requireNonNull(moduleName);
            assert kind.componentName == null || kind.componentName.equals(componentName);
        }

        public static PolicyScope unknown(String moduleName) {
            return new PolicyScope(UNKNOWN, UNKNOWN.componentName, moduleName);
        }

        public static PolicyScope server(String moduleName) {
            return new PolicyScope(SERVER, SERVER.componentName, moduleName);
        }

        public static PolicyScope apmAgent(String moduleName) {
            return new PolicyScope(APM_AGENT, APM_AGENT.componentName, moduleName);
        }

        public static PolicyScope plugin(String componentName, String moduleName) {
            return new PolicyScope(PLUGIN, componentName, moduleName);
        }
    }

    public enum ComponentKind {
        UNKNOWN("(unknown)"),
        SERVER("(server)"),
        APM_AGENT("(APM agent)"),
        PLUGIN(null);

        /**
         * If this kind corresponds to a single component, this is that component's name;
         * otherwise null.
         */
        final String componentName;

        ComponentKind(String componentName) {
            this.componentName = componentName;
        }
    }

    record ModuleEntitlements(
        String componentName,
        Map<Class<? extends Entitlement>, List<Entitlement>> entitlementsByType,
        FileAccessTree fileAccess,
        Logger logger
    ) {

        ModuleEntitlements {
            entitlementsByType = Map.copyOf(entitlementsByType);
        }

        public boolean hasEntitlement(Class<? extends Entitlement> entitlementClass) {
            return entitlementsByType.containsKey(entitlementClass);
        }

        public <E extends Entitlement> Stream<E> getEntitlements(Class<E> entitlementClass) {
            var entitlements = entitlementsByType.get(entitlementClass);
            if (entitlements == null) {
                return Stream.empty();
            }
            return entitlements.stream().map(entitlementClass::cast);
        }
    }

    private FileAccessTree getDefaultFileAccess(Path componentPath) {
        return FileAccessTree.withoutExclusivePaths(FilesEntitlement.EMPTY, pathLookup, componentPath);
    }

    // pkg private for testing
    ModuleEntitlements defaultEntitlements(String componentName, Path componentPath, String moduleName) {
        return new ModuleEntitlements(componentName, Map.of(), getDefaultFileAccess(componentPath), getLogger(componentName, moduleName));
    }

    // pkg private for testing
    ModuleEntitlements policyEntitlements(String componentName, Path componentPath, String moduleName, List<Entitlement> entitlements) {
        FilesEntitlement filesEntitlement = FilesEntitlement.EMPTY;
        for (Entitlement entitlement : entitlements) {
            if (entitlement instanceof FilesEntitlement) {
                filesEntitlement = (FilesEntitlement) entitlement;
            }
        }
        return new ModuleEntitlements(
            componentName,
            entitlements.stream().collect(groupingBy(Entitlement::getClass)),
            FileAccessTree.of(componentName, moduleName, filesEntitlement, pathLookup, componentPath, exclusivePaths),
            getLogger(componentName, moduleName)
        );
    }

    final Map<Module, ModuleEntitlements> moduleEntitlementsMap = new ConcurrentHashMap<>();

    private final Map<String, List<Entitlement>> serverEntitlements;
    private final List<Entitlement> apmAgentEntitlements;
    private final Map<String, Map<String, List<Entitlement>>> pluginsEntitlements;
    private final Function<Class<?>, PolicyScope> scopeResolver;
    private final PathLookup pathLookup;
    private final Set<Class<?>> mutedClasses;

    public static final String ALL_UNNAMED = "ALL-UNNAMED";

    private static final Set<Module> SYSTEM_LAYER_MODULES = findSystemLayerModules();

    private static Set<Module> findSystemLayerModules() {
        var systemModulesDescriptors = ModuleFinder.ofSystem()
            .findAll()
            .stream()
            .map(ModuleReference::descriptor)
            .collect(Collectors.toUnmodifiableSet());
        return Stream.concat(
            // entitlements is a "system" module, we can do anything from it
            Stream.of(PolicyManager.class.getModule()),
            // anything in the boot layer is also part of the system
            ModuleLayer.boot()
                .modules()
                .stream()
                .filter(
                    m -> systemModulesDescriptors.contains(m.getDescriptor())
                        && MODULES_EXCLUDED_FROM_SYSTEM_MODULES.contains(m.getName()) == false
                )
        ).collect(Collectors.toUnmodifiableSet());
    }

    // Anything in the boot layer that is not in the system layer, is in the server layer
    public static final Set<Module> SERVER_LAYER_MODULES = ModuleLayer.boot()
        .modules()
        .stream()
        .filter(m -> SYSTEM_LAYER_MODULES.contains(m) == false)
        .collect(Collectors.toUnmodifiableSet());

    private final Map<String, Path> sourcePaths;

    /**
     * Frames originating from this module are ignored in the permission logic.
     */
    private final Module entitlementsModule;

    /**
     * Paths that are only allowed for a single module. Used to generate
     * structures to indicate other modules aren't allowed to use these
     * files in {@link FileAccessTree}s.
     */
    private final List<ExclusivePath> exclusivePaths;

    public PolicyManager(
        Policy serverPolicy,
        List<Entitlement> apmAgentEntitlements,
        Map<String, Policy> pluginPolicies,
        Function<Class<?>, PolicyScope> scopeResolver,
        Map<String, Path> sourcePaths,
        Module entitlementsModule,
        PathLookup pathLookup,
        Set<Class<?>> suppressFailureLogClasses
    ) {
        this.serverEntitlements = buildScopeEntitlementsMap(requireNonNull(serverPolicy));
        this.apmAgentEntitlements = apmAgentEntitlements;
        this.pluginsEntitlements = requireNonNull(pluginPolicies).entrySet()
            .stream()
            .collect(toUnmodifiableMap(Map.Entry::getKey, e -> buildScopeEntitlementsMap(e.getValue())));
        this.scopeResolver = scopeResolver;
        this.sourcePaths = sourcePaths;
        this.entitlementsModule = entitlementsModule;
        this.pathLookup = requireNonNull(pathLookup);
        this.mutedClasses = suppressFailureLogClasses;

        List<ExclusiveFileEntitlement> exclusiveFileEntitlements = new ArrayList<>();
        for (var e : serverEntitlements.entrySet()) {
            validateEntitlementsPerModule(SERVER.componentName, e.getKey(), e.getValue(), exclusiveFileEntitlements);
        }
        validateEntitlementsPerModule(APM_AGENT.componentName, ALL_UNNAMED, apmAgentEntitlements, exclusiveFileEntitlements);
        for (var p : pluginsEntitlements.entrySet()) {
            for (var m : p.getValue().entrySet()) {
                validateEntitlementsPerModule(p.getKey(), m.getKey(), m.getValue(), exclusiveFileEntitlements);
            }
        }
        List<ExclusivePath> exclusivePaths = FileAccessTree.buildExclusivePathList(exclusiveFileEntitlements, pathLookup);
        FileAccessTree.validateExclusivePaths(exclusivePaths);
        this.exclusivePaths = exclusivePaths;
    }

    private static Map<String, List<Entitlement>> buildScopeEntitlementsMap(Policy policy) {
        return policy.scopes().stream().collect(toUnmodifiableMap(Scope::moduleName, Scope::entitlements));
    }

    private static void validateEntitlementsPerModule(
        String componentName,
        String moduleName,
        List<Entitlement> entitlements,
        List<ExclusiveFileEntitlement> exclusiveFileEntitlements
    ) {
        Set<Class<? extends Entitlement>> found = new HashSet<>();
        for (var e : entitlements) {
            if (found.contains(e.getClass())) {
                throw new IllegalArgumentException(
                    "[" + componentName + "] using module [" + moduleName + "] found duplicate entitlement [" + e.getClass().getName() + "]"
                );
            }
            found.add(e.getClass());
            if (e instanceof FilesEntitlement fe) {
                exclusiveFileEntitlements.add(new ExclusiveFileEntitlement(componentName, moduleName, fe));
            }
        }
    }

    public void checkStartProcess(Class<?> callerClass) {
        neverEntitled(callerClass, () -> "start process");
    }

    public void checkWriteStoreAttributes(Class<?> callerClass) {
        neverEntitled(callerClass, () -> "change file store attributes");
    }

    public void checkReadStoreAttributes(Class<?> callerClass) {
        checkEntitlementPresent(callerClass, ReadStoreAttributesEntitlement.class);
    }

    /**
     * @param operationDescription is only called when the operation is not trivially allowed, meaning the check is about to fail;
     *                            therefore, its performance is not a major concern.
     */
    private void neverEntitled(Class<?> callerClass, Supplier<String> operationDescription) {
        var requestingClass = requestingClass(callerClass);
        if (isTriviallyAllowed(requestingClass)) {
            return;
        }

        ModuleEntitlements entitlements = getEntitlements(requestingClass);
        notEntitled(
            Strings.format(
                "component [%s], module [%s], class [%s], operation [%s]",
                entitlements.componentName(),
                getModuleName(requestingClass),
                requestingClass,
                operationDescription.get()
            ),
            callerClass,
            entitlements
        );
    }

    public void checkExitVM(Class<?> callerClass) {
        checkEntitlementPresent(callerClass, ExitVMEntitlement.class);
    }

    public void checkCreateClassLoader(Class<?> callerClass) {
        checkEntitlementPresent(callerClass, CreateClassLoaderEntitlement.class);
    }

    public void checkSetHttpsConnectionProperties(Class<?> callerClass) {
        checkEntitlementPresent(callerClass, SetHttpsConnectionPropertiesEntitlement.class);
    }

    public void checkChangeJVMGlobalState(Class<?> callerClass) {
        neverEntitled(callerClass, () -> walkStackForCheckMethodName().orElse("change JVM global state"));
    }

    public void checkLoggingFileHandler(Class<?> callerClass) {
        neverEntitled(callerClass, () -> walkStackForCheckMethodName().orElse("create logging file handler"));
    }

    private Optional<String> walkStackForCheckMethodName() {
        // Look up the check$ method to compose an informative error message.
        // This way, we don't need to painstakingly describe every individual global-state change.
        return StackWalker.getInstance()
            .walk(
                frames -> frames.map(StackFrame::getMethodName)
                    .dropWhile(not(methodName -> methodName.startsWith(InstrumentationService.CHECK_METHOD_PREFIX)))
                    .findFirst()
            )
            .map(this::operationDescription);
    }

    /**
     * Check for operations that can modify the way network operations are handled
     */
    public void checkChangeNetworkHandling(Class<?> callerClass) {
        checkChangeJVMGlobalState(callerClass);
    }

    /**
     * Check for operations that can modify the way file operations are handled
     */
    public void checkChangeFilesHandling(Class<?> callerClass) {
        checkChangeJVMGlobalState(callerClass);
    }

    @SuppressForbidden(reason = "Explicitly checking File apis")
    public void checkFileRead(Class<?> callerClass, File file) {
        checkFileRead(callerClass, file.toPath());
    }

    private static boolean isPathOnDefaultFilesystem(Path path) {
        var pathFileSystemClass = path.getFileSystem().getClass();
        if (path.getFileSystem().getClass() != DEFAULT_FILESYSTEM_CLASS) {
            generalLogger.trace(
                () -> Strings.format(
                    "File entitlement trivially allowed: path [%s] is for a different FileSystem class [%s], default is [%s]",
                    path.toString(),
                    pathFileSystemClass.getName(),
                    DEFAULT_FILESYSTEM_CLASS.getName()
                )
            );
            return false;
        }
        return true;
    }

    public void checkFileRead(Class<?> callerClass, Path path) {
        try {
            checkFileRead(callerClass, path, false);
        } catch (NoSuchFileException e) {
            assert false : "NoSuchFileException should only be thrown when following links";
            var notEntitledException = new NotEntitledException(e.getMessage());
            notEntitledException.addSuppressed(e);
            throw notEntitledException;
        }
    }

    public void checkFileRead(Class<?> callerClass, Path path, boolean followLinks) throws NoSuchFileException {
        if (isPathOnDefaultFilesystem(path) == false) {
            return;
        }
        var requestingClass = requestingClass(callerClass);
        if (isTriviallyAllowed(requestingClass)) {
            return;
        }

        ModuleEntitlements entitlements = getEntitlements(requestingClass);

        Path realPath = null;
        boolean canRead = entitlements.fileAccess().canRead(path);
        if (canRead && followLinks) {
            try {
                realPath = path.toRealPath();
                if (realPath.equals(path) == false) {
                    canRead = entitlements.fileAccess().canRead(realPath);
                }
            } catch (NoSuchFileException e) {
                throw e; // rethrow
            } catch (IOException e) {
                canRead = false;
            }
        }

        if (canRead == false) {
            notEntitled(
                Strings.format(
                    "component [%s], module [%s], class [%s], entitlement [file], operation [read], path [%s]",
                    entitlements.componentName(),
                    getModuleName(requestingClass),
                    requestingClass,
                    realPath == null ? path : Strings.format("%s -> %s", path, realPath)
                ),
                callerClass,
                entitlements
            );
        }
    }

    @SuppressForbidden(reason = "Explicitly checking File apis")
    public void checkFileWrite(Class<?> callerClass, File file) {
        checkFileWrite(callerClass, file.toPath());
    }

    public void checkFileWrite(Class<?> callerClass, Path path) {
        if (isPathOnDefaultFilesystem(path) == false) {
            return;
        }
        var requestingClass = requestingClass(callerClass);
        if (isTriviallyAllowed(requestingClass)) {
            return;
        }

        ModuleEntitlements entitlements = getEntitlements(requestingClass);
        if (entitlements.fileAccess().canWrite(path) == false) {
            notEntitled(
                Strings.format(
                    "component [%s], module [%s], class [%s], entitlement [file], operation [write], path [%s]",
                    entitlements.componentName(),
                    getModuleName(requestingClass),
                    requestingClass,
                    path
                ),
                callerClass,
                entitlements
            );
        }
    }

    public void checkCreateTempFile(Class<?> callerClass) {
        // in production there should only ever be a single temp directory
        // so we can safely assume we only need to check the sole element in this stream
        checkFileWrite(callerClass, pathLookup.getBaseDirPaths(TEMP).findFirst().get());
    }

    @SuppressForbidden(reason = "Explicitly checking File apis")
    public void checkFileWithZipMode(Class<?> callerClass, File file, int zipMode) {
        assert zipMode == OPEN_READ || zipMode == (OPEN_READ | OPEN_DELETE);
        if ((zipMode & OPEN_DELETE) == OPEN_DELETE) {
            // This needs both read and write, but we happen to know that checkFileWrite
            // actually checks both.
            checkFileWrite(callerClass, file);
        } else {
            checkFileRead(callerClass, file);
        }
    }

    public void checkFileDescriptorRead(Class<?> callerClass) {
        neverEntitled(callerClass, () -> "read file descriptor");
    }

    public void checkFileDescriptorWrite(Class<?> callerClass) {
        neverEntitled(callerClass, () -> "write file descriptor");
    }

    /**
     * Invoked when we try to get an arbitrary {@code FileAttributeView} class. Such a class can modify attributes, like owner etc.;
     * we could think about introducing checks for each of the operations, but for now we over-approximate this and simply deny when it is
     * used directly.
     */
    public void checkGetFileAttributeView(Class<?> callerClass) {
        neverEntitled(callerClass, () -> "get file attribute view");
    }

    /**
     * Check for operations that can access sensitive network information, e.g. secrets, tokens or SSL sessions
     */
    public void checkLoadingNativeLibraries(Class<?> callerClass) {
        checkEntitlementPresent(callerClass, LoadNativeLibrariesEntitlement.class);
    }

    private String operationDescription(String methodName) {
        // TODO: Use a more human-readable description. Perhaps share code with InstrumentationServiceImpl.parseCheckerMethodName
        return methodName.substring(methodName.indexOf('$'));
    }

    public void checkInboundNetworkAccess(Class<?> callerClass) {
        checkEntitlementPresent(callerClass, InboundNetworkEntitlement.class);
    }

    public void checkOutboundNetworkAccess(Class<?> callerClass) {
        checkEntitlementPresent(callerClass, OutboundNetworkEntitlement.class);
    }

    public void checkAllNetworkAccess(Class<?> callerClass) {
        var requestingClass = requestingClass(callerClass);
        if (isTriviallyAllowed(requestingClass)) {
            return;
        }

        var classEntitlements = getEntitlements(requestingClass);
        checkFlagEntitlement(classEntitlements, InboundNetworkEntitlement.class, requestingClass, callerClass);
        checkFlagEntitlement(classEntitlements, OutboundNetworkEntitlement.class, requestingClass, callerClass);
    }

    public void checkUnsupportedURLProtocolConnection(Class<?> callerClass, String protocol) {
        neverEntitled(callerClass, () -> Strings.format("unsupported URL protocol [%s]", protocol));
    }

    private void checkFlagEntitlement(
        ModuleEntitlements classEntitlements,
        Class<? extends Entitlement> entitlementClass,
        Class<?> requestingClass,
        Class<?> callerClass
    ) {
        if (classEntitlements.hasEntitlement(entitlementClass) == false) {
            notEntitled(
                Strings.format(
                    "component [%s], module [%s], class [%s], entitlement [%s]",
                    classEntitlements.componentName(),
                    getModuleName(requestingClass),
                    requestingClass,
                    PolicyParser.buildEntitlementNameFromClass(entitlementClass)
                ),
                callerClass,
                classEntitlements
            );
        }
        classEntitlements.logger()
            .debug(
                () -> Strings.format(
                    "Entitled: component [%s], module [%s], class [%s], entitlement [%s]",
                    classEntitlements.componentName(),
                    getModuleName(requestingClass),
                    requestingClass,
                    PolicyParser.buildEntitlementNameFromClass(entitlementClass)
                )
            );
    }

    public void checkWriteProperty(Class<?> callerClass, String property) {
        var requestingClass = requestingClass(callerClass);
        if (isTriviallyAllowed(requestingClass)) {
            return;
        }

        ModuleEntitlements entitlements = getEntitlements(requestingClass);
        if (entitlements.getEntitlements(WriteSystemPropertiesEntitlement.class).anyMatch(e -> e.properties().contains(property))) {
            entitlements.logger()
                .debug(
                    () -> Strings.format(
                        "Entitled: component [%s], module [%s], class [%s], entitlement [write_system_properties], property [%s]",
                        entitlements.componentName(),
                        getModuleName(requestingClass),
                        requestingClass,
                        property
                    )
                );
            return;
        }
        notEntitled(
            Strings.format(
                "component [%s], module [%s], class [%s], entitlement [write_system_properties], property [%s]",
                entitlements.componentName(),
                getModuleName(requestingClass),
                requestingClass,
                property
            ),
            callerClass,
            entitlements
        );
    }

    private void notEntitled(String message, Class<?> callerClass, ModuleEntitlements entitlements) {
        var exception = new NotEntitledException(message);
        // Don't emit a log for muted classes, e.g. classes containing self tests
        if (mutedClasses.contains(callerClass) == false) {
            entitlements.logger().warn("Not entitled: {}", message, exception);
        }
        throw exception;
    }

    private static Logger getLogger(String componentName, String moduleName) {
        var loggerSuffix = "." + componentName + "." + ((moduleName == null) ? ALL_UNNAMED : moduleName);
        return MODULE_LOGGERS.computeIfAbsent(PolicyManager.class.getName() + loggerSuffix, LogManager::getLogger);
    }

    /**
     * We want to use the same {@link Logger} object for a given name, because we want {@link ModuleEntitlements}
     * {@code equals} and {@code hashCode} to work.
     * <p>
     * This would not be required if LogManager
     * <a href="https://github.com/elastic/elasticsearch/issues/87511">memoized the loggers</a>,
     * but here we are.
     */
    private static final ConcurrentHashMap<String, Logger> MODULE_LOGGERS = new ConcurrentHashMap<>();

    public void checkManageThreadsEntitlement(Class<?> callerClass) {
        checkEntitlementPresent(callerClass, ManageThreadsEntitlement.class);
    }

    private void checkEntitlementPresent(Class<?> callerClass, Class<? extends Entitlement> entitlementClass) {
        var requestingClass = requestingClass(callerClass);
        if (isTriviallyAllowed(requestingClass)) {
            return;
        }
        checkFlagEntitlement(getEntitlements(requestingClass), entitlementClass, requestingClass, callerClass);
    }

    ModuleEntitlements getEntitlements(Class<?> requestingClass) {
        return moduleEntitlementsMap.computeIfAbsent(requestingClass.getModule(), m -> computeEntitlements(requestingClass));
    }

    private ModuleEntitlements computeEntitlements(Class<?> requestingClass) {
        var policyScope = scopeResolver.apply(requestingClass);
        var componentName = policyScope.componentName();
        var moduleName = policyScope.moduleName();

        switch (policyScope.kind()) {
            case SERVER -> {
                return getModuleScopeEntitlements(
                    serverEntitlements,
                    moduleName,
                    SERVER.componentName,
                    getComponentPathFromClass(requestingClass)
                );
            }
            case APM_AGENT -> {
                // The APM agent is the only thing running non-modular in the system classloader
                return policyEntitlements(
                    APM_AGENT.componentName,
                    getComponentPathFromClass(requestingClass),
                    ALL_UNNAMED,
                    apmAgentEntitlements
                );
            }
            case UNKNOWN -> {
                return defaultEntitlements(UNKNOWN.componentName, null, moduleName);
            }
            default -> {
                assert policyScope.kind() == PLUGIN;
                var pluginEntitlements = pluginsEntitlements.get(componentName);
                if (pluginEntitlements == null) {
                    return defaultEntitlements(componentName, sourcePaths.get(componentName), moduleName);
                } else {
                    return getModuleScopeEntitlements(pluginEntitlements, moduleName, componentName, sourcePaths.get(componentName));
                }
            }
        }
    }

    // pkg private for testing
    static Path getComponentPathFromClass(Class<?> requestingClass) {
        var codeSource = requestingClass.getProtectionDomain().getCodeSource();
        if (codeSource == null) {
            return null;
        }
        try {
            return Paths.get(codeSource.getLocation().toURI());
        } catch (Exception e) {
            // If we get a URISyntaxException, or any other Exception due to an invalid URI, we return null to safely skip this location
            generalLogger.info(
                "Cannot get component path for [{}]: [{}] cannot be converted to a valid Path",
                requestingClass.getName(),
                codeSource.getLocation().toString()
            );
            return null;
        }
    }

    private ModuleEntitlements getModuleScopeEntitlements(
        Map<String, List<Entitlement>> scopeEntitlements,
        String scopeName,
        String componentName,
        Path componentPath
    ) {
        var entitlements = scopeEntitlements.get(scopeName);
        if (entitlements == null) {
            return defaultEntitlements(componentName, componentPath, scopeName);
        }
        return policyEntitlements(componentName, componentPath, scopeName, entitlements);
    }

    /**
     * Walks the stack to determine which class should be checked for entitlements.
     *
     * @param callerClass when non-null will be returned;
     *                    this is a fast-path check that can avoid the stack walk
     *                    in cases where the caller class is available.
     * @return the requesting class, or {@code null} if the entire call stack
     * comes from the entitlement library itself.
     */
    Class<?> requestingClass(Class<?> callerClass) {
        if (callerClass != null) {
            // fast path
            return callerClass;
        }
        Optional<Class<?>> result = StackWalker.getInstance(RETAIN_CLASS_REFERENCE)
            .walk(frames -> findRequestingFrame(frames).map(StackFrame::getDeclaringClass));
        return result.orElse(null);
    }

    /**
     * Given a stream of {@link StackFrame}s, identify the one whose entitlements should be checked.
     */
    Optional<StackFrame> findRequestingFrame(Stream<StackFrame> frames) {
        return frames.filter(f -> f.getDeclaringClass().getModule() != entitlementsModule) // ignore entitlements library
            .skip(1) // Skip the sensitive caller method
            .findFirst();
    }

    /**
     * @return true if permission is granted regardless of the entitlement
     */
    private static boolean isTriviallyAllowed(Class<?> requestingClass) {
        if (generalLogger.isTraceEnabled()) {
            generalLogger.trace("Stack trace for upcoming trivially-allowed check", new Exception());
        }
        if (requestingClass == null) {
            generalLogger.debug("Entitlement trivially allowed: no caller frames outside the entitlement library");
            return true;
        }
        if (requestingClass == NO_CLASS) {
            generalLogger.debug("Entitlement trivially allowed from outermost frame");
            return true;
        }
        if (SYSTEM_LAYER_MODULES.contains(requestingClass.getModule())) {
            generalLogger.debug("Entitlement trivially allowed from system module [{}]", requestingClass.getModule().getName());
            return true;
        }
        generalLogger.trace("Entitlement not trivially allowed");
        return false;
    }

    /**
     * @return the {@code requestingClass}'s module name as it would appear in an entitlement policy file
     */
    private static String getModuleName(Class<?> requestingClass) {
        String name = requestingClass.getModule().getName();
        return (name == null) ? ALL_UNNAMED : name;
    }

    @Override
    public String toString() {
        return "PolicyManager{" + "serverEntitlements=" + serverEntitlements + ", pluginsEntitlements=" + pluginsEntitlements + '}';
    }
}<|MERGE_RESOLUTION|>--- conflicted
+++ resolved
@@ -137,7 +137,51 @@
     static final Set<String> MODULES_EXCLUDED_FROM_SYSTEM_MODULES = Set.of("java.desktop");
 
     /**
-<<<<<<< HEAD
+     * Identifies a particular entitlement {@link Scope} within a {@link Policy}.
+     */
+    public record PolicyScope(ComponentKind kind, String componentName, String moduleName) {
+        public PolicyScope {
+            requireNonNull(kind);
+            requireNonNull(componentName);
+            requireNonNull(moduleName);
+            assert kind.componentName == null || kind.componentName.equals(componentName);
+        }
+
+        public static PolicyScope unknown(String moduleName) {
+            return new PolicyScope(UNKNOWN, UNKNOWN.componentName, moduleName);
+        }
+
+        public static PolicyScope server(String moduleName) {
+            return new PolicyScope(SERVER, SERVER.componentName, moduleName);
+        }
+
+        public static PolicyScope apmAgent(String moduleName) {
+            return new PolicyScope(APM_AGENT, APM_AGENT.componentName, moduleName);
+        }
+
+        public static PolicyScope plugin(String componentName, String moduleName) {
+            return new PolicyScope(PLUGIN, componentName, moduleName);
+        }
+    }
+
+    public enum ComponentKind {
+        UNKNOWN("(unknown)"),
+        SERVER("(server)"),
+        APM_AGENT("(APM agent)"),
+        PLUGIN(null);
+
+        /**
+         * If this kind corresponds to a single component, this is that component's name;
+         * otherwise null.
+         */
+        final String componentName;
+
+        ComponentKind(String componentName) {
+            this.componentName = componentName;
+        }
+    }
+
+    /**
      * This class contains all the entitlements by type, plus the {@link FileAccessTree} for the special case of filesystem entitlements.
      * <p>
      * We use layers when computing {@link ModuleEntitlements}; first, we check whether the module we are building it for is in the
@@ -154,54 +198,8 @@
      * boot {@link ModuleLayer}. We might want to change this in the future to make it more consistent/easier to maintain.
      * </p>
      *
-     * @param componentName the plugin name; or else one of the special component names
-     *                      like {@link #SERVER_COMPONENT_NAME} or {@link #APM_AGENT_COMPONENT_NAME}.
-=======
-     * Identifies a particular entitlement {@link Scope} within a {@link Policy}.
->>>>>>> 987e9f75
-     */
-    public record PolicyScope(ComponentKind kind, String componentName, String moduleName) {
-        public PolicyScope {
-            requireNonNull(kind);
-            requireNonNull(componentName);
-            requireNonNull(moduleName);
-            assert kind.componentName == null || kind.componentName.equals(componentName);
-        }
-
-        public static PolicyScope unknown(String moduleName) {
-            return new PolicyScope(UNKNOWN, UNKNOWN.componentName, moduleName);
-        }
-
-        public static PolicyScope server(String moduleName) {
-            return new PolicyScope(SERVER, SERVER.componentName, moduleName);
-        }
-
-        public static PolicyScope apmAgent(String moduleName) {
-            return new PolicyScope(APM_AGENT, APM_AGENT.componentName, moduleName);
-        }
-
-        public static PolicyScope plugin(String componentName, String moduleName) {
-            return new PolicyScope(PLUGIN, componentName, moduleName);
-        }
-    }
-
-    public enum ComponentKind {
-        UNKNOWN("(unknown)"),
-        SERVER("(server)"),
-        APM_AGENT("(APM agent)"),
-        PLUGIN(null);
-
-        /**
-         * If this kind corresponds to a single component, this is that component's name;
-         * otherwise null.
-         */
-        final String componentName;
-
-        ComponentKind(String componentName) {
-            this.componentName = componentName;
-        }
-    }
-
+     * @param componentName the plugin name or else one of the special component names like "(server)".
+     */
     record ModuleEntitlements(
         String componentName,
         Map<Class<? extends Entitlement>, List<Entitlement>> entitlementsByType,

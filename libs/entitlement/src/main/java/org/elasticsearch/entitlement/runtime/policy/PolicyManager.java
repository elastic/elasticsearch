--- conflicted
+++ resolved
@@ -307,10 +307,10 @@
         }
     }
 
-<<<<<<< HEAD
     public void checkCreateTempFile(Class<?> callerClass) {
         checkFileWrite(callerClass, pathLookup.tempDir());
-=======
+    }
+
     @SuppressForbidden(reason = "Explicitly checking File apis")
     public void checkFileWithZipMode(Class<?> callerClass, File file, int zipMode) {
         assert zipMode == OPEN_READ || zipMode == (OPEN_READ | OPEN_DELETE);
@@ -321,7 +321,6 @@
         } else {
             checkFileRead(callerClass, file);
         }
->>>>>>> 877963c6
     }
 
     public void checkFileDescriptorRead(Class<?> callerClass) {

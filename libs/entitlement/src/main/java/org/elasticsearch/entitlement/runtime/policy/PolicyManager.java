/*
 * Copyright Elasticsearch B.V. and/or licensed to Elasticsearch B.V. under one
 * or more contributor license agreements. Licensed under the "Elastic License
 * 2.0", the "GNU Affero General Public License v3.0 only", and the "Server Side
 * Public License v 1"; you may not use this file except in compliance with, at
 * your election, the "Elastic License 2.0", the "GNU Affero General Public
 * License v3.0 only", or the "Server Side Public License, v 1".
 */

package org.elasticsearch.entitlement.runtime.policy;

import org.elasticsearch.core.PathUtils;
import org.elasticsearch.core.Strings;
import org.elasticsearch.core.SuppressForbidden;
import org.elasticsearch.entitlement.instrumentation.InstrumentationService;
import org.elasticsearch.entitlement.runtime.api.NotEntitledException;
import org.elasticsearch.entitlement.runtime.policy.FileAccessTree.ExclusiveFileEntitlement;
import org.elasticsearch.entitlement.runtime.policy.FileAccessTree.ExclusivePath;
import org.elasticsearch.entitlement.runtime.policy.entitlements.CreateClassLoaderEntitlement;
import org.elasticsearch.entitlement.runtime.policy.entitlements.Entitlement;
import org.elasticsearch.entitlement.runtime.policy.entitlements.ExitVMEntitlement;
import org.elasticsearch.entitlement.runtime.policy.entitlements.FilesEntitlement;
import org.elasticsearch.entitlement.runtime.policy.entitlements.InboundNetworkEntitlement;
import org.elasticsearch.entitlement.runtime.policy.entitlements.LoadNativeLibrariesEntitlement;
import org.elasticsearch.entitlement.runtime.policy.entitlements.ManageThreadsEntitlement;
import org.elasticsearch.entitlement.runtime.policy.entitlements.OutboundNetworkEntitlement;
import org.elasticsearch.entitlement.runtime.policy.entitlements.ReadStoreAttributesEntitlement;
import org.elasticsearch.entitlement.runtime.policy.entitlements.SetHttpsConnectionPropertiesEntitlement;
import org.elasticsearch.entitlement.runtime.policy.entitlements.WriteSystemPropertiesEntitlement;
import org.elasticsearch.logging.LogManager;
import org.elasticsearch.logging.Logger;

import java.io.File;
import java.io.IOException;
import java.lang.StackWalker.StackFrame;
import java.lang.module.ModuleFinder;
import java.lang.module.ModuleReference;
import java.nio.file.NoSuchFileException;
import java.nio.file.Path;
import java.nio.file.Paths;
import java.util.ArrayList;
import java.util.HashSet;
import java.util.List;
import java.util.Map;
import java.util.Optional;
import java.util.Set;
import java.util.concurrent.ConcurrentHashMap;
import java.util.function.Function;
import java.util.function.Supplier;
import java.util.stream.Collectors;
import java.util.stream.Stream;

import static java.lang.StackWalker.Option.RETAIN_CLASS_REFERENCE;
import static java.util.Objects.requireNonNull;
import static java.util.function.Predicate.not;
import static java.util.stream.Collectors.groupingBy;
import static java.util.stream.Collectors.toUnmodifiableMap;
import static java.util.zip.ZipFile.OPEN_DELETE;
import static java.util.zip.ZipFile.OPEN_READ;

public class PolicyManager {
    /**
     * Use this if you don't have a {@link ModuleEntitlements} in hand.
     */
    private static final Logger generalLogger = LogManager.getLogger(PolicyManager.class);

    static final String UNKNOWN_COMPONENT_NAME = "(unknown)";
    static final String SERVER_COMPONENT_NAME = "(server)";
    static final String APM_AGENT_COMPONENT_NAME = "(APM agent)";

    static final Class<?> DEFAULT_FILESYSTEM_CLASS = PathUtils.getDefaultFileSystem().getClass();

    static final Set<String> MODULES_EXCLUDED_FROM_SYSTEM_MODULES = Set.of("java.desktop");

    /**
     * @param componentName the plugin name; or else one of the special component names
     *                      like {@link #SERVER_COMPONENT_NAME} or {@link #APM_AGENT_COMPONENT_NAME}.
     */
    record ModuleEntitlements(
        String componentName,
        Map<Class<? extends Entitlement>, List<Entitlement>> entitlementsByType,
        FileAccessTree fileAccess,
        Logger logger
    ) {

        ModuleEntitlements {
            entitlementsByType = Map.copyOf(entitlementsByType);
        }

        public boolean hasEntitlement(Class<? extends Entitlement> entitlementClass) {
            return entitlementsByType.containsKey(entitlementClass);
        }

        public <E extends Entitlement> Stream<E> getEntitlements(Class<E> entitlementClass) {
            var entitlements = entitlementsByType.get(entitlementClass);
            if (entitlements == null) {
                return Stream.empty();
            }
            return entitlements.stream().map(entitlementClass::cast);
        }
    }

    private FileAccessTree getDefaultFileAccess(String componentName, Path componentPath) {
        return FileAccessTree.of(componentName, UNKNOWN_COMPONENT_NAME, FilesEntitlement.EMPTY, pathLookup, componentPath, List.of());
    }

    // pkg private for testing
    ModuleEntitlements defaultEntitlements(String componentName, Path componentPath, String moduleName) {
        return new ModuleEntitlements(
            componentName,
            Map.of(),
            getDefaultFileAccess(componentName, componentPath),
            getLogger(componentName, moduleName)
        );
    }

    // pkg private for testing
    ModuleEntitlements policyEntitlements(String componentName, Path componentPath, String moduleName, List<Entitlement> entitlements) {
        FilesEntitlement filesEntitlement = FilesEntitlement.EMPTY;
        for (Entitlement entitlement : entitlements) {
            if (entitlement instanceof FilesEntitlement) {
                filesEntitlement = (FilesEntitlement) entitlement;
            }
        }
        return new ModuleEntitlements(
            componentName,
            entitlements.stream().collect(groupingBy(Entitlement::getClass)),
            FileAccessTree.of(componentName, moduleName, filesEntitlement, pathLookup, componentPath, exclusivePaths),
            getLogger(componentName, moduleName)
        );
    }

    final Map<Module, ModuleEntitlements> moduleEntitlementsMap = new ConcurrentHashMap<>();

    private final Map<String, List<Entitlement>> serverEntitlements;
    private final List<Entitlement> apmAgentEntitlements;
    private final Map<String, Map<String, List<Entitlement>>> pluginsEntitlements;
    private final Function<Class<?>, String> pluginResolver;
    private final PathLookup pathLookup;
    private final Set<Class<?>> mutedClasses;

    public static final String ALL_UNNAMED = "ALL-UNNAMED";

    private static final Set<Module> SYSTEM_LAYER_MODULES = findSystemLayerModules();

    private static Set<Module> findSystemLayerModules() {
        var systemModulesDescriptors = ModuleFinder.ofSystem()
            .findAll()
            .stream()
            .map(ModuleReference::descriptor)
            .collect(Collectors.toUnmodifiableSet());
        return Stream.concat(
            // entitlements is a "system" module, we can do anything from it
            Stream.of(PolicyManager.class.getModule()),
            // anything in the boot layer is also part of the system
            ModuleLayer.boot()
                .modules()
                .stream()
                .filter(
                    m -> systemModulesDescriptors.contains(m.getDescriptor())
                        && MODULES_EXCLUDED_FROM_SYSTEM_MODULES.contains(m.getName()) == false
                )
        ).collect(Collectors.toUnmodifiableSet());
    }

    // Anything in the boot layer that is not in the system layer, is in the server layer
    public static final Set<Module> SERVER_LAYER_MODULES = ModuleLayer.boot()
        .modules()
        .stream()
        .filter(m -> SYSTEM_LAYER_MODULES.contains(m) == false)
        .collect(Collectors.toUnmodifiableSet());

    private final Map<String, Path> sourcePaths;
    /**
     * The package name containing classes from the APM agent.
     */
    private final String apmAgentPackageName;

    /**
     * Frames originating from this module are ignored in the permission logic.
     */
    private final Module entitlementsModule;

    /**
     * Paths that are only allowed for a single module. Used to generate
     * structures to indicate other modules aren't allowed to use these
     * files in {@link FileAccessTree}s.
     */
    private final List<ExclusivePath> exclusivePaths;

    public PolicyManager(
        Policy serverPolicy,
        List<Entitlement> apmAgentEntitlements,
        Map<String, Policy> pluginPolicies,
        Function<Class<?>, String> pluginResolver,
        Map<String, Path> sourcePaths,
        String apmAgentPackageName,
        Module entitlementsModule,
        PathLookup pathLookup,
        Set<Class<?>> suppressFailureLogClasses
    ) {
        this.serverEntitlements = buildScopeEntitlementsMap(requireNonNull(serverPolicy));
        this.apmAgentEntitlements = apmAgentEntitlements;
        this.pluginsEntitlements = requireNonNull(pluginPolicies).entrySet()
            .stream()
            .collect(toUnmodifiableMap(Map.Entry::getKey, e -> buildScopeEntitlementsMap(e.getValue())));
        this.pluginResolver = pluginResolver;
        this.sourcePaths = sourcePaths;
        this.apmAgentPackageName = apmAgentPackageName;
        this.entitlementsModule = entitlementsModule;
        this.pathLookup = requireNonNull(pathLookup);
        this.mutedClasses = suppressFailureLogClasses;

        List<ExclusiveFileEntitlement> exclusiveFileEntitlements = new ArrayList<>();
        for (var e : serverEntitlements.entrySet()) {
            validateEntitlementsPerModule(SERVER_COMPONENT_NAME, e.getKey(), e.getValue(), exclusiveFileEntitlements);
        }
        validateEntitlementsPerModule(APM_AGENT_COMPONENT_NAME, ALL_UNNAMED, apmAgentEntitlements, exclusiveFileEntitlements);
        for (var p : pluginsEntitlements.entrySet()) {
            for (var m : p.getValue().entrySet()) {
                validateEntitlementsPerModule(p.getKey(), m.getKey(), m.getValue(), exclusiveFileEntitlements);
            }
        }
        List<ExclusivePath> exclusivePaths = FileAccessTree.buildExclusivePathList(exclusiveFileEntitlements, pathLookup);
        FileAccessTree.validateExclusivePaths(exclusivePaths);
        this.exclusivePaths = exclusivePaths;
    }

    private static Map<String, List<Entitlement>> buildScopeEntitlementsMap(Policy policy) {
        return policy.scopes().stream().collect(toUnmodifiableMap(Scope::moduleName, Scope::entitlements));
    }

    private static void validateEntitlementsPerModule(
        String componentName,
        String moduleName,
        List<Entitlement> entitlements,
        List<ExclusiveFileEntitlement> exclusiveFileEntitlements
    ) {
        Set<Class<? extends Entitlement>> found = new HashSet<>();
        for (var e : entitlements) {
            if (found.contains(e.getClass())) {
                throw new IllegalArgumentException(
                    "[" + componentName + "] using module [" + moduleName + "] found duplicate entitlement [" + e.getClass().getName() + "]"
                );
            }
            found.add(e.getClass());
            if (e instanceof FilesEntitlement fe) {
                exclusiveFileEntitlements.add(new ExclusiveFileEntitlement(componentName, moduleName, fe));
            }
        }
    }

    public void checkStartProcess(Class<?> callerClass) {
        neverEntitled(callerClass, () -> "start process");
    }

    public void checkWriteStoreAttributes(Class<?> callerClass) {
        neverEntitled(callerClass, () -> "change file store attributes");
    }

    public void checkReadStoreAttributes(Class<?> callerClass) {
        checkEntitlementPresent(callerClass, ReadStoreAttributesEntitlement.class);
    }

    /**
     * @param operationDescription is only called when the operation is not trivially allowed, meaning the check is about to fail;
     *                            therefore, its performance is not a major concern.
     */
    private void neverEntitled(Class<?> callerClass, Supplier<String> operationDescription) {
        var requestingClass = requestingClass(callerClass);
        if (isTriviallyAllowed(requestingClass)) {
            return;
        }

        ModuleEntitlements entitlements = getEntitlements(requestingClass);
        notEntitled(
            Strings.format(
                "component [%s], module [%s], class [%s], operation [%s]",
                entitlements.componentName(),
                requestingClass.getModule().getName(),
                requestingClass,
                operationDescription.get()
            ),
            callerClass,
            entitlements
        );
    }

    public void checkExitVM(Class<?> callerClass) {
        checkEntitlementPresent(callerClass, ExitVMEntitlement.class);
    }

    public void checkCreateClassLoader(Class<?> callerClass) {
        checkEntitlementPresent(callerClass, CreateClassLoaderEntitlement.class);
    }

    public void checkSetHttpsConnectionProperties(Class<?> callerClass) {
        checkEntitlementPresent(callerClass, SetHttpsConnectionPropertiesEntitlement.class);
    }

    public void checkChangeJVMGlobalState(Class<?> callerClass) {
        neverEntitled(callerClass, () -> walkStackForCheckMethodName().orElse("change JVM global state"));
    }

    public void checkLoggingFileHandler(Class<?> callerClass) {
        neverEntitled(callerClass, () -> walkStackForCheckMethodName().orElse("create logging file handler"));
    }

    private Optional<String> walkStackForCheckMethodName() {
        // Look up the check$ method to compose an informative error message.
        // This way, we don't need to painstakingly describe every individual global-state change.
        return StackWalker.getInstance()
            .walk(
                frames -> frames.map(StackFrame::getMethodName)
                    .dropWhile(not(methodName -> methodName.startsWith(InstrumentationService.CHECK_METHOD_PREFIX)))
                    .findFirst()
            )
            .map(this::operationDescription);
    }

    /**
     * Check for operations that can modify the way network operations are handled
     */
    public void checkChangeNetworkHandling(Class<?> callerClass) {
        checkChangeJVMGlobalState(callerClass);
    }

    /**
     * Check for operations that can modify the way file operations are handled
     */
    public void checkChangeFilesHandling(Class<?> callerClass) {
        checkChangeJVMGlobalState(callerClass);
    }

    @SuppressForbidden(reason = "Explicitly checking File apis")
    public void checkFileRead(Class<?> callerClass, File file) {
        checkFileRead(callerClass, file.toPath());
    }

    private static boolean isPathOnDefaultFilesystem(Path path) {
        var pathFileSystemClass = path.getFileSystem().getClass();
        if (path.getFileSystem().getClass() != DEFAULT_FILESYSTEM_CLASS) {
            generalLogger.trace(
                () -> Strings.format(
                    "File entitlement trivially allowed: path [%s] is for a different FileSystem class [%s], default is [%s]",
                    path.toString(),
                    pathFileSystemClass.getName(),
                    DEFAULT_FILESYSTEM_CLASS.getName()
                )
            );
            return false;
        }
        return true;
    }

    public void checkFileRead(Class<?> callerClass, Path path) {
        try {
            checkFileRead(callerClass, path, false);
        } catch (NoSuchFileException e) {
            assert false : "NoSuchFileException should only be thrown when following links";
            var notEntitledException = new NotEntitledException(e.getMessage());
            notEntitledException.addSuppressed(e);
            throw notEntitledException;
        }
    }

    public void checkFileRead(Class<?> callerClass, Path path, boolean followLinks) throws NoSuchFileException {
        if (isPathOnDefaultFilesystem(path) == false) {
            return;
        }
        var requestingClass = requestingClass(callerClass);
        if (isTriviallyAllowed(requestingClass)) {
            return;
        }

        ModuleEntitlements entitlements = getEntitlements(requestingClass);

        Path realPath = null;
        boolean canRead = entitlements.fileAccess().canRead(path);
        if (canRead && followLinks) {
            try {
                realPath = path.toRealPath();
                if (realPath.equals(path) == false) {
                    canRead = entitlements.fileAccess().canRead(realPath);
                }
            } catch (NoSuchFileException e) {
                throw e; // rethrow
            } catch (IOException e) {
                canRead = false;
            }
        }

        if (canRead == false) {
            notEntitled(
                Strings.format(
                    "component [%s], module [%s], class [%s], entitlement [file], operation [read], path [%s]",
                    entitlements.componentName(),
                    requestingClass.getModule().getName(),
                    requestingClass,
                    realPath == null ? path : Strings.format("%s -> %s", path, realPath)
                ),
                callerClass,
                entitlements
            );
        }
    }

    @SuppressForbidden(reason = "Explicitly checking File apis")
    public void checkFileWrite(Class<?> callerClass, File file) {
        checkFileWrite(callerClass, file.toPath());
    }

    public void checkFileWrite(Class<?> callerClass, Path path) {
        if (isPathOnDefaultFilesystem(path) == false) {
            return;
        }
        var requestingClass = requestingClass(callerClass);
        if (isTriviallyAllowed(requestingClass)) {
            return;
        }

        ModuleEntitlements entitlements = getEntitlements(requestingClass);
        if (entitlements.fileAccess().canWrite(path) == false) {
            notEntitled(
                Strings.format(
                    "component [%s], module [%s], class [%s], entitlement [file], operation [write], path [%s]",
                    entitlements.componentName(),
                    requestingClass.getModule().getName(),
                    requestingClass,
                    path
                ),
                callerClass,
                entitlements
            );
        }
    }

    public void checkCreateTempFile(Class<?> callerClass) {
        checkFileWrite(callerClass, pathLookup.tempDir());
    }

    @SuppressForbidden(reason = "Explicitly checking File apis")
    public void checkFileWithZipMode(Class<?> callerClass, File file, int zipMode) {
        assert zipMode == OPEN_READ || zipMode == (OPEN_READ | OPEN_DELETE);
        if ((zipMode & OPEN_DELETE) == OPEN_DELETE) {
            // This needs both read and write, but we happen to know that checkFileWrite
            // actually checks both.
            checkFileWrite(callerClass, file);
        } else {
            checkFileRead(callerClass, file);
        }
    }

    public void checkFileDescriptorRead(Class<?> callerClass) {
        neverEntitled(callerClass, () -> "read file descriptor");
    }

    public void checkFileDescriptorWrite(Class<?> callerClass) {
        neverEntitled(callerClass, () -> "write file descriptor");
    }

    /**
     * Invoked when we try to get an arbitrary {@code FileAttributeView} class. Such a class can modify attributes, like owner etc.;
     * we could think about introducing checks for each of the operations, but for now we over-approximate this and simply deny when it is
     * used directly.
     */
    public void checkGetFileAttributeView(Class<?> callerClass) {
        neverEntitled(callerClass, () -> "get file attribute view");
    }

    /**
     * Check for operations that can access sensitive network information, e.g. secrets, tokens or SSL sessions
     */
    public void checkLoadingNativeLibraries(Class<?> callerClass) {
        checkEntitlementPresent(callerClass, LoadNativeLibrariesEntitlement.class);
    }

    private String operationDescription(String methodName) {
        // TODO: Use a more human-readable description. Perhaps share code with InstrumentationServiceImpl.parseCheckerMethodName
        return methodName.substring(methodName.indexOf('$'));
    }

    public void checkInboundNetworkAccess(Class<?> callerClass) {
        checkEntitlementPresent(callerClass, InboundNetworkEntitlement.class);
    }

    public void checkOutboundNetworkAccess(Class<?> callerClass) {
        checkEntitlementPresent(callerClass, OutboundNetworkEntitlement.class);
    }

    public void checkAllNetworkAccess(Class<?> callerClass) {
        var requestingClass = requestingClass(callerClass);
        if (isTriviallyAllowed(requestingClass)) {
            return;
        }

        var classEntitlements = getEntitlements(requestingClass);
        checkFlagEntitlement(classEntitlements, InboundNetworkEntitlement.class, requestingClass, callerClass);
        checkFlagEntitlement(classEntitlements, OutboundNetworkEntitlement.class, requestingClass, callerClass);
    }

    public void checkUnsupportedURLProtocolConnection(Class<?> callerClass, String protocol) {
        neverEntitled(callerClass, () -> Strings.format("unsupported URL protocol [%s]", protocol));
    }

    private void checkFlagEntitlement(
        ModuleEntitlements classEntitlements,
        Class<? extends Entitlement> entitlementClass,
        Class<?> requestingClass,
        Class<?> callerClass
    ) {
        if (classEntitlements.hasEntitlement(entitlementClass) == false) {
            notEntitled(
                Strings.format(
                    "component [%s], module [%s], class [%s], entitlement [%s]",
                    classEntitlements.componentName(),
                    requestingClass.getModule().getName(),
                    requestingClass,
                    PolicyParser.buildEntitlementNameFromClass(entitlementClass)
                ),
                callerClass,
                classEntitlements
            );
        }
<<<<<<< HEAD
        logger.debug(
            () -> Strings.format(
                "Entitled: component [%s], module [%s], class [%s], entitlement [%s]",
                classEntitlements.componentName(),
                requestingClass.getModule().getName(),
                requestingClass,
                PolicyParser.buildEntitlementNameFromClass(entitlementClass)
            )
        );
=======
        classEntitlements.logger()
            .debug(
                () -> Strings.format(
                    "Entitled: component [%s], module [%s], class [%s], entitlement [%s]",
                    classEntitlements.componentName(),
                    requestingClass.getModule().getName(),
                    requestingClass,
                    PolicyParser.getEntitlementTypeName(entitlementClass)
                )
            );
>>>>>>> 033d28e7
    }

    public void checkWriteProperty(Class<?> callerClass, String property) {
        var requestingClass = requestingClass(callerClass);
        if (isTriviallyAllowed(requestingClass)) {
            return;
        }

        ModuleEntitlements entitlements = getEntitlements(requestingClass);
        if (entitlements.getEntitlements(WriteSystemPropertiesEntitlement.class).anyMatch(e -> e.properties().contains(property))) {
            entitlements.logger()
                .debug(
                    () -> Strings.format(
                        "Entitled: component [%s], module [%s], class [%s], entitlement [write_system_properties], property [%s]",
                        entitlements.componentName(),
                        requestingClass.getModule().getName(),
                        requestingClass,
                        property
                    )
                );
            return;
        }
        notEntitled(
            Strings.format(
                "component [%s], module [%s], class [%s], entitlement [write_system_properties], property [%s]",
                entitlements.componentName(),
                requestingClass.getModule().getName(),
                requestingClass,
                property
            ),
            callerClass,
            entitlements
        );
    }

    private void notEntitled(String message, Class<?> callerClass, ModuleEntitlements entitlements) {
        var exception = new NotEntitledException(message);
        // Don't emit a log for muted classes, e.g. classes containing self tests
        if (mutedClasses.contains(callerClass) == false) {
            entitlements.logger().warn("Not entitled:", exception);
        }
        throw exception;
    }

    private static Logger getLogger(String componentName, String moduleName) {
        var loggerSuffix = "." + componentName + "." + ((moduleName == null) ? ALL_UNNAMED : moduleName);
        return MODULE_LOGGERS.computeIfAbsent(PolicyManager.class.getName() + loggerSuffix, LogManager::getLogger);
    }

    /**
     * We want to use the same {@link Logger} object for a given name, because we want {@link ModuleEntitlements}
     * {@code equals} and {@code hashCode} to work.
     * <p>
     * This would not be required if LogManager
     * <a href="https://github.com/elastic/elasticsearch/issues/87511">memoized the loggers</a>,
     * but here we are.
     */
    private static final ConcurrentHashMap<String, Logger> MODULE_LOGGERS = new ConcurrentHashMap<>();

    public void checkManageThreadsEntitlement(Class<?> callerClass) {
        checkEntitlementPresent(callerClass, ManageThreadsEntitlement.class);
    }

    private void checkEntitlementPresent(Class<?> callerClass, Class<? extends Entitlement> entitlementClass) {
        var requestingClass = requestingClass(callerClass);
        if (isTriviallyAllowed(requestingClass)) {
            return;
        }
        checkFlagEntitlement(getEntitlements(requestingClass), entitlementClass, requestingClass, callerClass);
    }

    ModuleEntitlements getEntitlements(Class<?> requestingClass) {
        return moduleEntitlementsMap.computeIfAbsent(requestingClass.getModule(), m -> computeEntitlements(requestingClass));
    }

    private ModuleEntitlements computeEntitlements(Class<?> requestingClass) {
        Module requestingModule = requestingClass.getModule();
        if (isServerModule(requestingModule)) {
            return getModuleScopeEntitlements(
                serverEntitlements,
                requestingModule.getName(),
                SERVER_COMPONENT_NAME,
                getComponentPathFromClass(requestingClass)
            );
        }

        // plugins
        var pluginName = pluginResolver.apply(requestingClass);
        if (pluginName != null) {
            var pluginEntitlements = pluginsEntitlements.get(pluginName);
            if (pluginEntitlements == null) {
                return defaultEntitlements(pluginName, sourcePaths.get(pluginName), requestingModule.getName());
            } else {
                return getModuleScopeEntitlements(
                    pluginEntitlements,
                    getScopeName(requestingModule),
                    pluginName,
                    sourcePaths.get(pluginName)
                );
            }
        }

        if (requestingModule.isNamed() == false && requestingClass.getPackageName().startsWith(apmAgentPackageName)) {
            // The APM agent is the only thing running non-modular in the system classloader
            return policyEntitlements(
                APM_AGENT_COMPONENT_NAME,
                getComponentPathFromClass(requestingClass),
                ALL_UNNAMED,
                apmAgentEntitlements
            );
        }

        return defaultEntitlements(UNKNOWN_COMPONENT_NAME, null, requestingModule.getName());
    }

    private static String getScopeName(Module requestingModule) {
        if (requestingModule.isNamed() == false) {
            return ALL_UNNAMED;
        } else {
            return requestingModule.getName();
        }
    }

    // pkg private for testing
    static Path getComponentPathFromClass(Class<?> requestingClass) {
        var codeSource = requestingClass.getProtectionDomain().getCodeSource();
        if (codeSource == null) {
            return null;
        }
        try {
            return Paths.get(codeSource.getLocation().toURI());
        } catch (Exception e) {
            // If we get a URISyntaxException, or any other Exception due to an invalid URI, we return null to safely skip this location
            generalLogger.info(
                "Cannot get component path for [{}]: [{}] cannot be converted to a valid Path",
                requestingClass.getName(),
                codeSource.getLocation().toString()
            );
            return null;
        }
    }

    private ModuleEntitlements getModuleScopeEntitlements(
        Map<String, List<Entitlement>> scopeEntitlements,
        String scopeName,
        String componentName,
        Path componentPath
    ) {
        var entitlements = scopeEntitlements.get(scopeName);
        if (entitlements == null) {
            return defaultEntitlements(componentName, componentPath, scopeName);
        }
        return policyEntitlements(componentName, componentPath, scopeName, entitlements);
    }

    private static boolean isServerModule(Module requestingModule) {
        return requestingModule.isNamed() && requestingModule.getLayer() == ModuleLayer.boot();
    }

    /**
     * Walks the stack to determine which class should be checked for entitlements.
     *
     * @param callerClass when non-null will be returned;
     *                    this is a fast-path check that can avoid the stack walk
     *                    in cases where the caller class is available.
     * @return the requesting class, or {@code null} if the entire call stack
     * comes from the entitlement library itself.
     */
    Class<?> requestingClass(Class<?> callerClass) {
        if (callerClass != null) {
            // fast path
            return callerClass;
        }
        Optional<Class<?>> result = StackWalker.getInstance(RETAIN_CLASS_REFERENCE)
            .walk(frames -> findRequestingFrame(frames).map(StackFrame::getDeclaringClass));
        return result.orElse(null);
    }

    /**
     * Given a stream of {@link StackFrame}s, identify the one whose entitlements should be checked.
     *
     * @throws NullPointerException if the requesting module is {@code null}
     */
    Optional<StackFrame> findRequestingFrame(Stream<StackFrame> frames) {
        return frames.filter(f -> f.getDeclaringClass().getModule() != entitlementsModule) // ignore entitlements library
            .skip(1) // Skip the sensitive caller method
            .findFirst();
    }

    /**
     * @return true if permission is granted regardless of the entitlement
     */
    private static boolean isTriviallyAllowed(Class<?> requestingClass) {
        if (generalLogger.isTraceEnabled()) {
            generalLogger.trace("Stack trace for upcoming trivially-allowed check", new Exception());
        }
        if (requestingClass == null) {
            generalLogger.debug("Entitlement trivially allowed: no caller frames outside the entitlement library");
            return true;
        }
        if (SYSTEM_LAYER_MODULES.contains(requestingClass.getModule())) {
            generalLogger.debug("Entitlement trivially allowed from system module [{}]", requestingClass.getModule().getName());
            return true;
        }
        generalLogger.trace("Entitlement not trivially allowed");
        return false;
    }

    @Override
    public String toString() {
        return "PolicyManager{" + "serverEntitlements=" + serverEntitlements + ", pluginsEntitlements=" + pluginsEntitlements + '}';
    }
}<|MERGE_RESOLUTION|>--- conflicted
+++ resolved
@@ -522,17 +522,6 @@
                 classEntitlements
             );
         }
-<<<<<<< HEAD
-        logger.debug(
-            () -> Strings.format(
-                "Entitled: component [%s], module [%s], class [%s], entitlement [%s]",
-                classEntitlements.componentName(),
-                requestingClass.getModule().getName(),
-                requestingClass,
-                PolicyParser.buildEntitlementNameFromClass(entitlementClass)
-            )
-        );
-=======
         classEntitlements.logger()
             .debug(
                 () -> Strings.format(
@@ -540,10 +529,9 @@
                     classEntitlements.componentName(),
                     requestingClass.getModule().getName(),
                     requestingClass,
-                    PolicyParser.getEntitlementTypeName(entitlementClass)
+                    PolicyParser.buildEntitlementNameFromClass(entitlementClass)
                 )
             );
->>>>>>> 033d28e7
     }
 
     public void checkWriteProperty(Class<?> callerClass, String property) {

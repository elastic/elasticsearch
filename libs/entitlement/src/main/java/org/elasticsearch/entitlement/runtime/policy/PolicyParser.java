/*
 * Copyright Elasticsearch B.V. and/or licensed to Elasticsearch B.V. under one
 * or more contributor license agreements. Licensed under the "Elastic License
 * 2.0", the "GNU Affero General Public License v3.0 only", and the "Server Side
 * Public License v 1"; you may not use this file except in compliance with, at
 * your election, the "Elastic License 2.0", the "GNU Affero General Public
 * License v3.0 only", or the "Server Side Public License, v 1".
 */

package org.elasticsearch.entitlement.runtime.policy;

import org.elasticsearch.xcontent.XContentLocation;
import org.elasticsearch.xcontent.XContentParser;
import org.elasticsearch.xcontent.XContentParserConfiguration;
import org.elasticsearch.xcontent.yaml.YamlXContent;

import java.io.IOException;
import java.io.InputStream;
import java.io.UncheckedIOException;
import java.lang.reflect.Constructor;
import java.lang.reflect.InvocationTargetException;
import java.util.ArrayList;
import java.util.Arrays;
import java.util.List;
import java.util.Locale;
import java.util.Map;
import java.util.Objects;
import java.util.function.Function;
import java.util.function.Predicate;
import java.util.stream.Collectors;
import java.util.stream.Stream;

/**
 * A parser to parse policy files for entitlements.
 */
public class PolicyParser {

    private static final Map<String, Class<?>> EXTERNAL_ENTITLEMENTS = Stream.of(
        FileEntitlement.class,
        CreateClassLoaderEntitlement.class,
        SetHttpsConnectionPropertiesEntitlement.class,
<<<<<<< HEAD
        LoadNativeLibrariesEntitlement.class
=======
        OutboundNetworkEntitlement.class,
        InboundNetworkEntitlement.class
>>>>>>> 46401657
    ).collect(Collectors.toUnmodifiableMap(PolicyParser::getEntitlementTypeName, Function.identity()));

    protected final XContentParser policyParser;
    protected final String policyName;
    private final boolean isExternalPlugin;

    static String getEntitlementTypeName(Class<? extends Entitlement> entitlementClass) {
        var entitlementClassName = entitlementClass.getSimpleName();

        if (entitlementClassName.endsWith("Entitlement") == false) {
            throw new IllegalArgumentException(
                entitlementClassName + " is not a valid Entitlement class name. A valid class name must end with 'Entitlement'"
            );
        }

        var strippedClassName = entitlementClassName.substring(0, entitlementClassName.indexOf("Entitlement"));
        return Arrays.stream(strippedClassName.split("(?=\\p{Lu})"))
            .filter(Predicate.not(String::isEmpty))
            .map(s -> s.toLowerCase(Locale.ROOT))
            .collect(Collectors.joining("_"));
    }

    public PolicyParser(InputStream inputStream, String policyName, boolean isExternalPlugin) throws IOException {
        this.policyParser = YamlXContent.yamlXContent.createParser(XContentParserConfiguration.EMPTY, Objects.requireNonNull(inputStream));
        this.policyName = policyName;
        this.isExternalPlugin = isExternalPlugin;
    }

    public Policy parsePolicy() {
        try {
            if (policyParser.nextToken() != XContentParser.Token.START_OBJECT) {
                throw newPolicyParserException("expected object <scope name>");
            }
            List<Scope> scopes = new ArrayList<>();
            while (policyParser.nextToken() != XContentParser.Token.END_OBJECT) {
                if (policyParser.currentToken() != XContentParser.Token.FIELD_NAME) {
                    throw newPolicyParserException("expected object <scope name>");
                }
                String scopeName = policyParser.currentName();
                Scope scope = parseScope(scopeName);
                scopes.add(scope);
            }
            return new Policy(policyName, scopes);
        } catch (IOException ioe) {
            throw new UncheckedIOException(ioe);
        }
    }

    protected Scope parseScope(String scopeName) throws IOException {
        try {
            if (policyParser.nextToken() != XContentParser.Token.START_ARRAY) {
                throw newPolicyParserException(scopeName, "expected array of <entitlement type>");
            }
            List<Entitlement> entitlements = new ArrayList<>();
            while (policyParser.nextToken() != XContentParser.Token.END_ARRAY) {
                if (policyParser.currentToken() == XContentParser.Token.VALUE_STRING) {
                    String entitlementType = policyParser.text();
                    Entitlement entitlement = parseEntitlement(scopeName, entitlementType);
                    entitlements.add(entitlement);
                } else if (policyParser.currentToken() == XContentParser.Token.START_OBJECT) {
                    if (policyParser.nextToken() != XContentParser.Token.FIELD_NAME) {
                        throw newPolicyParserException(scopeName, "expected object <entitlement type>");
                    }
                    String entitlementType = policyParser.currentName();
                    Entitlement entitlement = parseEntitlement(scopeName, entitlementType);
                    entitlements.add(entitlement);
                    if (policyParser.nextToken() != XContentParser.Token.END_OBJECT) {
                        throw newPolicyParserException(scopeName, "expected closing object");
                    }
                } else {
                    throw newPolicyParserException(scopeName, "expected object <entitlement type>");
                }
            }
            return new Scope(scopeName, entitlements);
        } catch (IOException ioe) {
            throw new UncheckedIOException(ioe);
        }
    }

    protected Entitlement parseEntitlement(String scopeName, String entitlementType) throws IOException {
        XContentLocation startLocation = policyParser.getTokenLocation();
        Class<?> entitlementClass = EXTERNAL_ENTITLEMENTS.get(entitlementType);

        if (entitlementClass == null) {
            throw newPolicyParserException(scopeName, "unknown entitlement type [" + entitlementType + "]");
        }

        Constructor<?> entitlementConstructor = entitlementClass.getConstructors()[0];
        ExternalEntitlement entitlementMetadata = entitlementConstructor.getAnnotation(ExternalEntitlement.class);
        if (entitlementMetadata == null) {
            throw newPolicyParserException(scopeName, "unknown entitlement type [" + entitlementType + "]");
        }

        if (entitlementMetadata.esModulesOnly() && isExternalPlugin) {
            throw newPolicyParserException("entitlement type [" + entitlementType + "] is allowed only on modules");
        }

        Class<?>[] parameterTypes = entitlementConstructor.getParameterTypes();
        String[] parametersNames = entitlementMetadata.parameterNames();

        if (parameterTypes.length != 0 || parametersNames.length != 0) {
            if (policyParser.nextToken() != XContentParser.Token.START_OBJECT) {
                throw newPolicyParserException(scopeName, entitlementType, "expected entitlement parameters");
            }
        }

        Map<String, Object> parsedValues = policyParser.map();

        Object[] parameterValues = new Object[parameterTypes.length];
        for (int parameterIndex = 0; parameterIndex < parameterTypes.length; ++parameterIndex) {
            String parameterName = parametersNames[parameterIndex];
            Object parameterValue = parsedValues.remove(parameterName);
            if (parameterValue == null) {
                throw newPolicyParserException(scopeName, entitlementType, "missing entitlement parameter [" + parameterName + "]");
            }
            Class<?> parameterType = parameterTypes[parameterIndex];
            if (parameterType.isAssignableFrom(parameterValue.getClass()) == false) {
                throw newPolicyParserException(
                    scopeName,
                    entitlementType,
                    "unexpected parameter type [" + parameterType.getSimpleName() + "] for entitlement parameter [" + parameterName + "]"
                );
            }
            parameterValues[parameterIndex] = parameterValue;
        }
        if (parsedValues.isEmpty() == false) {
            throw newPolicyParserException(scopeName, entitlementType, "extraneous entitlement parameter(s) " + parsedValues);
        }

        try {
            return (Entitlement) entitlementConstructor.newInstance(parameterValues);
        } catch (InvocationTargetException | InstantiationException | IllegalAccessException e) {
            if (e.getCause() instanceof PolicyValidationException piae) {
                throw newPolicyParserException(startLocation, scopeName, entitlementType, piae);
            }
            throw new IllegalStateException("internal error", e);
        }
    }

    protected PolicyParserException newPolicyParserException(String message) {
        return PolicyParserException.newPolicyParserException(policyParser.getTokenLocation(), policyName, message);
    }

    protected PolicyParserException newPolicyParserException(String scopeName, String message) {
        return PolicyParserException.newPolicyParserException(policyParser.getTokenLocation(), policyName, scopeName, message);
    }

    protected PolicyParserException newPolicyParserException(String scopeName, String entitlementType, String message) {
        return PolicyParserException.newPolicyParserException(
            policyParser.getTokenLocation(),
            policyName,
            scopeName,
            entitlementType,
            message
        );
    }

    protected PolicyParserException newPolicyParserException(
        XContentLocation location,
        String scopeName,
        String entitlementType,
        PolicyValidationException cause
    ) {
        return PolicyParserException.newPolicyParserException(location, policyName, scopeName, entitlementType, cause);
    }
}<|MERGE_RESOLUTION|>--- conflicted
+++ resolved
@@ -39,12 +39,9 @@
         FileEntitlement.class,
         CreateClassLoaderEntitlement.class,
         SetHttpsConnectionPropertiesEntitlement.class,
-<<<<<<< HEAD
+        OutboundNetworkEntitlement.class,
+        InboundNetworkEntitlement.class,
         LoadNativeLibrariesEntitlement.class
-=======
-        OutboundNetworkEntitlement.class,
-        InboundNetworkEntitlement.class
->>>>>>> 46401657
     ).collect(Collectors.toUnmodifiableMap(PolicyParser::getEntitlementTypeName, Function.identity()));
 
     protected final XContentParser policyParser;

/*
 * Copyright Elasticsearch B.V. and/or licensed to Elasticsearch B.V. under one
 * or more contributor license agreements. Licensed under the "Elastic License
 * 2.0", the "GNU Affero General Public License v3.0 only", and the "Server Side
 * Public License v 1"; you may not use this file except in compliance with, at
 * your election, the "Elastic License 2.0", the "GNU Affero General Public
 * License v3.0 only", or the "Server Side Public License, v 1".
 */

package org.elasticsearch.entitlement.runtime.policy;

import org.elasticsearch.xcontent.XContentParser;
import org.elasticsearch.xcontent.XContentParserConfiguration;
import org.elasticsearch.xcontent.yaml.YamlXContent;

import java.io.IOException;
import java.io.InputStream;
import java.io.UncheckedIOException;
import java.lang.reflect.Constructor;
import java.lang.reflect.InvocationTargetException;
import java.util.ArrayList;
import java.util.Arrays;
import java.util.List;
import java.util.Locale;
import java.util.Map;
import java.util.Objects;
import java.util.function.Function;
import java.util.function.Predicate;
import java.util.stream.Collectors;
import java.util.stream.Stream;

/**
 * A parser to parse policy files for entitlements.
 */
public class PolicyParser {

    private static final Map<String, Class<?>> EXTERNAL_ENTITLEMENTS = Stream.of(FileEntitlement.class, CreateClassLoaderEntitlement.class)
        .collect(Collectors.toUnmodifiableMap(PolicyParser::getEntitlementTypeName, Function.identity()));

    protected final XContentParser policyParser;
    protected final String policyName;
    private final boolean isExternalPlugin;

<<<<<<< HEAD
    public PolicyParser(InputStream inputStream, String policyName, boolean isExternalPlugin) throws IOException {
=======
    static String getEntitlementTypeName(Class<? extends Entitlement> entitlementClass) {
        var entitlementClassName = entitlementClass.getSimpleName();

        if (entitlementClassName.endsWith("Entitlement") == false) {
            throw new IllegalArgumentException(
                entitlementClassName + " is not a valid Entitlement class name. A valid class name must end with 'Entitlement'"
            );
        }

        var strippedClassName = entitlementClassName.substring(0, entitlementClassName.indexOf("Entitlement"));
        return Arrays.stream(strippedClassName.split("(?=\\p{Lu})"))
            .filter(Predicate.not(String::isEmpty))
            .map(s -> s.toLowerCase(Locale.ROOT))
            .collect(Collectors.joining("_"));
    }

    public PolicyParser(InputStream inputStream, String policyName) throws IOException {
>>>>>>> 435a0cc2
        this.policyParser = YamlXContent.yamlXContent.createParser(XContentParserConfiguration.EMPTY, Objects.requireNonNull(inputStream));
        this.policyName = policyName;
        this.isExternalPlugin = isExternalPlugin;
    }

    public Policy parsePolicy() {
        try {
            if (policyParser.nextToken() != XContentParser.Token.START_OBJECT) {
                throw newPolicyParserException("expected object <scope name>");
            }
            List<Scope> scopes = new ArrayList<>();
            while (policyParser.nextToken() != XContentParser.Token.END_OBJECT) {
                if (policyParser.currentToken() != XContentParser.Token.FIELD_NAME) {
                    throw newPolicyParserException("expected object <scope name>");
                }
                String scopeName = policyParser.currentName();
                Scope scope = parseScope(scopeName);
                scopes.add(scope);
            }
            return new Policy(policyName, scopes);
        } catch (IOException ioe) {
            throw new UncheckedIOException(ioe);
        }
    }

    protected Scope parseScope(String scopeName) throws IOException {
        try {
            if (policyParser.nextToken() != XContentParser.Token.START_ARRAY) {
                throw newPolicyParserException(scopeName, "expected array of <entitlement type>");
            }
            List<Entitlement> entitlements = new ArrayList<>();
            while (policyParser.nextToken() != XContentParser.Token.END_ARRAY) {
                if (policyParser.currentToken() == XContentParser.Token.VALUE_STRING) {
                    String entitlementType = policyParser.text();
                    Entitlement entitlement = parseEntitlement(scopeName, entitlementType);
                    entitlements.add(entitlement);
                } else if (policyParser.currentToken() == XContentParser.Token.START_OBJECT) {
                    if (policyParser.nextToken() != XContentParser.Token.FIELD_NAME) {
                        throw newPolicyParserException(scopeName, "expected object <entitlement type>");
                    }
                    String entitlementType = policyParser.currentName();
                    Entitlement entitlement = parseEntitlement(scopeName, entitlementType);
                    entitlements.add(entitlement);
                    if (policyParser.nextToken() != XContentParser.Token.END_OBJECT) {
                        throw newPolicyParserException(scopeName, "expected closing object");
                    }
                } else {
                    throw newPolicyParserException(scopeName, "expected object <entitlement type>");
                }
            }
            return new Scope(scopeName, entitlements);
        } catch (IOException ioe) {
            throw new UncheckedIOException(ioe);
        }
    }

    protected Entitlement parseEntitlement(String scopeName, String entitlementType) throws IOException {
        Class<?> entitlementClass = EXTERNAL_ENTITLEMENTS.get(entitlementType);

        if (entitlementClass == null) {
            throw newPolicyParserException(scopeName, "unknown entitlement type [" + entitlementType + "]");
        }

        Constructor<?> entitlementConstructor = entitlementClass.getConstructors()[0];
        ExternalEntitlement entitlementMetadata = entitlementConstructor.getAnnotation(ExternalEntitlement.class);
        if (entitlementMetadata == null) {
            throw newPolicyParserException(scopeName, "unknown entitlement type [" + entitlementType + "]");
        }

<<<<<<< HEAD
        if (entitlementMetadata.modulesOnly() && isExternalPlugin) {
            throw newPolicyParserException("entitlement type [" + entitlementType + "] is allowed only on modules");
        }

        if (policyParser.nextToken() != XContentParser.Token.START_OBJECT) {
            throw newPolicyParserException(scopeName, entitlementType, "expected entitlement parameters");
=======
        Class<?>[] parameterTypes = entitlementConstructor.getParameterTypes();
        String[] parametersNames = entitlementMetadata.parameterNames();

        if (parameterTypes.length != 0 || parametersNames.length != 0) {
            if (policyParser.nextToken() != XContentParser.Token.START_OBJECT) {
                throw newPolicyParserException(scopeName, entitlementType, "expected entitlement parameters");
            }
>>>>>>> 435a0cc2
        }

        Map<String, Object> parsedValues = policyParser.map();

        Object[] parameterValues = new Object[parameterTypes.length];
        for (int parameterIndex = 0; parameterIndex < parameterTypes.length; ++parameterIndex) {
            String parameterName = parametersNames[parameterIndex];
            Object parameterValue = parsedValues.remove(parameterName);
            if (parameterValue == null) {
                throw newPolicyParserException(scopeName, entitlementType, "missing entitlement parameter [" + parameterName + "]");
            }
            Class<?> parameterType = parameterTypes[parameterIndex];
            if (parameterType.isAssignableFrom(parameterValue.getClass()) == false) {
                throw newPolicyParserException(
                    scopeName,
                    entitlementType,
                    "unexpected parameter type [" + parameterType.getSimpleName() + "] for entitlement parameter [" + parameterName + "]"
                );
            }
            parameterValues[parameterIndex] = parameterValue;
        }
        if (parsedValues.isEmpty() == false) {
            throw newPolicyParserException(scopeName, entitlementType, "extraneous entitlement parameter(s) " + parsedValues);
        }

        try {
            return (Entitlement) entitlementConstructor.newInstance(parameterValues);
        } catch (InvocationTargetException | InstantiationException | IllegalAccessException e) {
            throw new IllegalStateException("internal error");
        }
    }

    protected PolicyParserException newPolicyParserException(String message) {
        return PolicyParserException.newPolicyParserException(policyParser.getTokenLocation(), policyName, message);
    }

    protected PolicyParserException newPolicyParserException(String scopeName, String message) {
        return PolicyParserException.newPolicyParserException(policyParser.getTokenLocation(), policyName, scopeName, message);
    }

    protected PolicyParserException newPolicyParserException(String scopeName, String entitlementType, String message) {
        return PolicyParserException.newPolicyParserException(
            policyParser.getTokenLocation(),
            policyName,
            scopeName,
            entitlementType,
            message
        );
    }
}<|MERGE_RESOLUTION|>--- conflicted
+++ resolved
@@ -41,9 +41,6 @@
     protected final String policyName;
     private final boolean isExternalPlugin;
 
-<<<<<<< HEAD
-    public PolicyParser(InputStream inputStream, String policyName, boolean isExternalPlugin) throws IOException {
-=======
     static String getEntitlementTypeName(Class<? extends Entitlement> entitlementClass) {
         var entitlementClassName = entitlementClass.getSimpleName();
 
@@ -60,8 +57,7 @@
             .collect(Collectors.joining("_"));
     }
 
-    public PolicyParser(InputStream inputStream, String policyName) throws IOException {
->>>>>>> 435a0cc2
+    public PolicyParser(InputStream inputStream, String policyName, boolean isExternalPlugin) throws IOException {
         this.policyParser = YamlXContent.yamlXContent.createParser(XContentParserConfiguration.EMPTY, Objects.requireNonNull(inputStream));
         this.policyName = policyName;
         this.isExternalPlugin = isExternalPlugin;
@@ -131,14 +127,10 @@
             throw newPolicyParserException(scopeName, "unknown entitlement type [" + entitlementType + "]");
         }
 
-<<<<<<< HEAD
         if (entitlementMetadata.modulesOnly() && isExternalPlugin) {
             throw newPolicyParserException("entitlement type [" + entitlementType + "] is allowed only on modules");
         }
 
-        if (policyParser.nextToken() != XContentParser.Token.START_OBJECT) {
-            throw newPolicyParserException(scopeName, entitlementType, "expected entitlement parameters");
-=======
         Class<?>[] parameterTypes = entitlementConstructor.getParameterTypes();
         String[] parametersNames = entitlementMetadata.parameterNames();
 
@@ -146,7 +138,6 @@
             if (policyParser.nextToken() != XContentParser.Token.START_OBJECT) {
                 throw newPolicyParserException(scopeName, entitlementType, "expected entitlement parameters");
             }
->>>>>>> 435a0cc2
         }
 
         Map<String, Object> parsedValues = policyParser.map();

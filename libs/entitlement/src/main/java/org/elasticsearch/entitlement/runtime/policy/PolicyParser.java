/*
 * Copyright Elasticsearch B.V. and/or licensed to Elasticsearch B.V. under one
 * or more contributor license agreements. Licensed under the "Elastic License
 * 2.0", the "GNU Affero General Public License v3.0 only", and the "Server Side
 * Public License v 1"; you may not use this file except in compliance with, at
 * your election, the "Elastic License 2.0", the "GNU Affero General Public
 * License v3.0 only", or the "Server Side Public License, v 1".
 */

package org.elasticsearch.entitlement.runtime.policy;

import org.elasticsearch.xcontent.XContentLocation;
import org.elasticsearch.xcontent.XContentParser;
import org.elasticsearch.xcontent.XContentParserConfiguration;
import org.elasticsearch.xcontent.yaml.YamlXContent;

import java.io.IOException;
import java.io.InputStream;
import java.io.UncheckedIOException;
import java.lang.reflect.Constructor;
import java.lang.reflect.InvocationTargetException;
import java.util.ArrayList;
import java.util.Arrays;
import java.util.List;
import java.util.Locale;
import java.util.Map;
import java.util.Objects;
import java.util.function.Function;
import java.util.function.Predicate;
import java.util.stream.Collectors;
import java.util.stream.Stream;

/**
 * A parser to parse policy files for entitlements.
 */
public class PolicyParser {

    private static final Map<String, Class<?>> EXTERNAL_ENTITLEMENTS = Stream.of(
        FileEntitlement.class,
        CreateClassLoaderEntitlement.class,
        SetHttpsConnectionPropertiesEntitlement.class,
        OutboundNetworkEntitlement.class,
        InboundNetworkEntitlement.class,
<<<<<<< HEAD
        LoadNativeLibrariesEntitlement.class
=======
        WriteSystemPropertiesEntitlement.class
>>>>>>> dd2fb5bd
    ).collect(Collectors.toUnmodifiableMap(PolicyParser::getEntitlementTypeName, Function.identity()));

    protected final XContentParser policyParser;
    protected final String policyName;
    private final boolean isExternalPlugin;

    static String getEntitlementTypeName(Class<? extends Entitlement> entitlementClass) {
        var entitlementClassName = entitlementClass.getSimpleName();

        if (entitlementClassName.endsWith("Entitlement") == false) {
            throw new IllegalArgumentException(
                entitlementClassName + " is not a valid Entitlement class name. A valid class name must end with 'Entitlement'"
            );
        }

        var strippedClassName = entitlementClassName.substring(0, entitlementClassName.indexOf("Entitlement"));
        return Arrays.stream(strippedClassName.split("(?=\\p{Lu})"))
            .filter(Predicate.not(String::isEmpty))
            .map(s -> s.toLowerCase(Locale.ROOT))
            .collect(Collectors.joining("_"));
    }

    public PolicyParser(InputStream inputStream, String policyName, boolean isExternalPlugin) throws IOException {
        this.policyParser = YamlXContent.yamlXContent.createParser(XContentParserConfiguration.EMPTY, Objects.requireNonNull(inputStream));
        this.policyName = policyName;
        this.isExternalPlugin = isExternalPlugin;
    }

    public Policy parsePolicy() {
        try {
            if (policyParser.nextToken() != XContentParser.Token.START_OBJECT) {
                throw newPolicyParserException("expected object <scope name>");
            }
            List<Scope> scopes = new ArrayList<>();
            while (policyParser.nextToken() != XContentParser.Token.END_OBJECT) {
                if (policyParser.currentToken() != XContentParser.Token.FIELD_NAME) {
                    throw newPolicyParserException("expected object <scope name>");
                }
                String scopeName = policyParser.currentName();
                Scope scope = parseScope(scopeName);
                scopes.add(scope);
            }
            return new Policy(policyName, scopes);
        } catch (IOException ioe) {
            throw new UncheckedIOException(ioe);
        }
    }

    protected Scope parseScope(String scopeName) throws IOException {
        try {
            if (policyParser.nextToken() != XContentParser.Token.START_ARRAY) {
                throw newPolicyParserException(scopeName, "expected array of <entitlement type>");
            }
            List<Entitlement> entitlements = new ArrayList<>();
            while (policyParser.nextToken() != XContentParser.Token.END_ARRAY) {
                if (policyParser.currentToken() == XContentParser.Token.VALUE_STRING) {
                    String entitlementType = policyParser.text();
                    Entitlement entitlement = parseEntitlement(scopeName, entitlementType);
                    entitlements.add(entitlement);
                } else if (policyParser.currentToken() == XContentParser.Token.START_OBJECT) {
                    if (policyParser.nextToken() != XContentParser.Token.FIELD_NAME) {
                        throw newPolicyParserException(scopeName, "expected object <entitlement type>");
                    }
                    String entitlementType = policyParser.currentName();
                    Entitlement entitlement = parseEntitlement(scopeName, entitlementType);
                    entitlements.add(entitlement);
                    if (policyParser.nextToken() != XContentParser.Token.END_OBJECT) {
                        throw newPolicyParserException(scopeName, "expected closing object");
                    }
                } else {
                    throw newPolicyParserException(scopeName, "expected object <entitlement type>");
                }
            }
            return new Scope(scopeName, entitlements);
        } catch (IOException ioe) {
            throw new UncheckedIOException(ioe);
        }
    }

    protected Entitlement parseEntitlement(String scopeName, String entitlementType) throws IOException {
        XContentLocation startLocation = policyParser.getTokenLocation();
        Class<?> entitlementClass = EXTERNAL_ENTITLEMENTS.get(entitlementType);

        if (entitlementClass == null) {
            throw newPolicyParserException(scopeName, "unknown entitlement type [" + entitlementType + "]");
        }

        Constructor<?> entitlementConstructor = entitlementClass.getConstructors()[0];
        ExternalEntitlement entitlementMetadata = entitlementConstructor.getAnnotation(ExternalEntitlement.class);
        if (entitlementMetadata == null) {
            throw newPolicyParserException(scopeName, "unknown entitlement type [" + entitlementType + "]");
        }

        if (entitlementMetadata.esModulesOnly() && isExternalPlugin) {
            throw newPolicyParserException("entitlement type [" + entitlementType + "] is allowed only on modules");
        }

        Class<?>[] parameterTypes = entitlementConstructor.getParameterTypes();
        String[] parametersNames = entitlementMetadata.parameterNames();

        if (parameterTypes.length != 0 || parametersNames.length != 0) {
            if (policyParser.nextToken() != XContentParser.Token.START_OBJECT) {
                throw newPolicyParserException(scopeName, entitlementType, "expected entitlement parameters");
            }
        }

        Map<String, Object> parsedValues = policyParser.map();

        Object[] parameterValues = new Object[parameterTypes.length];
        for (int parameterIndex = 0; parameterIndex < parameterTypes.length; ++parameterIndex) {
            String parameterName = parametersNames[parameterIndex];
            Object parameterValue = parsedValues.remove(parameterName);
            if (parameterValue == null) {
                throw newPolicyParserException(scopeName, entitlementType, "missing entitlement parameter [" + parameterName + "]");
            }
            Class<?> parameterType = parameterTypes[parameterIndex];
            if (parameterType.isAssignableFrom(parameterValue.getClass()) == false) {
                throw newPolicyParserException(
                    scopeName,
                    entitlementType,
                    "unexpected parameter type [" + parameterType.getSimpleName() + "] for entitlement parameter [" + parameterName + "]"
                );
            }
            parameterValues[parameterIndex] = parameterValue;
        }
        if (parsedValues.isEmpty() == false) {
            throw newPolicyParserException(scopeName, entitlementType, "extraneous entitlement parameter(s) " + parsedValues);
        }

        try {
            return (Entitlement) entitlementConstructor.newInstance(parameterValues);
        } catch (InvocationTargetException | InstantiationException | IllegalAccessException e) {
            if (e.getCause() instanceof PolicyValidationException piae) {
                throw newPolicyParserException(startLocation, scopeName, entitlementType, piae);
            }
            throw new IllegalStateException("internal error", e);
        }
    }

    protected PolicyParserException newPolicyParserException(String message) {
        return PolicyParserException.newPolicyParserException(policyParser.getTokenLocation(), policyName, message);
    }

    protected PolicyParserException newPolicyParserException(String scopeName, String message) {
        return PolicyParserException.newPolicyParserException(policyParser.getTokenLocation(), policyName, scopeName, message);
    }

    protected PolicyParserException newPolicyParserException(String scopeName, String entitlementType, String message) {
        return PolicyParserException.newPolicyParserException(
            policyParser.getTokenLocation(),
            policyName,
            scopeName,
            entitlementType,
            message
        );
    }

    protected PolicyParserException newPolicyParserException(
        XContentLocation location,
        String scopeName,
        String entitlementType,
        PolicyValidationException cause
    ) {
        return PolicyParserException.newPolicyParserException(location, policyName, scopeName, entitlementType, cause);
    }
}<|MERGE_RESOLUTION|>--- conflicted
+++ resolved
@@ -41,11 +41,8 @@
         SetHttpsConnectionPropertiesEntitlement.class,
         OutboundNetworkEntitlement.class,
         InboundNetworkEntitlement.class,
-<<<<<<< HEAD
+        WriteSystemPropertiesEntitlement.class,
         LoadNativeLibrariesEntitlement.class
-=======
-        WriteSystemPropertiesEntitlement.class
->>>>>>> dd2fb5bd
     ).collect(Collectors.toUnmodifiableMap(PolicyParser::getEntitlementTypeName, Function.identity()));
 
     protected final XContentParser policyParser;

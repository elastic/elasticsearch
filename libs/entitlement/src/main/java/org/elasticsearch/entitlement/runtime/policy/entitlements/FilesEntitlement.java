--- conflicted
+++ resolved
@@ -91,21 +91,12 @@
             return new RelativePathFileData(relativePath, baseDir, mode, null, false);
         }
 
-<<<<<<< HEAD
-        static FileData ofPathSetting(String setting, Mode mode) {
-            return new PathSettingFileData(setting, mode, null, false);
-        }
-
-        static FileData ofRelativePathSetting(String setting, BaseDir baseDir, Mode mode) {
-            return new RelativePathSettingFileData(setting, baseDir, mode, null, false);
-=======
         static FileData ofPathSetting(String setting, Mode mode, boolean ignoreUrl) {
-            return new PathSettingFileData(setting, mode, ignoreUrl, null);
+            return new PathSettingFileData(setting, mode, ignoreUrl, null, false);
         }
 
         static FileData ofRelativePathSetting(String setting, BaseDir baseDir, Mode mode, boolean ignoreUrl) {
-            return new RelativePathSettingFileData(setting, baseDir, mode, ignoreUrl, null);
->>>>>>> c118ab94
+            return new RelativePathSettingFileData(setting, baseDir, mode, ignoreUrl, null, false);
         }
 
         /**
@@ -234,17 +225,15 @@
         }
     }
 
-<<<<<<< HEAD
-    private record PathSettingFileData(String setting, Mode mode, Platform platform, boolean exclusive) implements FileData {
+    private record PathSettingFileData(String setting, Mode mode, boolean ignoreUrl, Platform platform, boolean exclusive)
+        implements
+            FileData {
 
         @Override
         public PathSettingFileData withExclusive(boolean exclusive) {
-            return new PathSettingFileData(setting, mode, platform, exclusive);
-        }
-
-=======
-    private record PathSettingFileData(String setting, Mode mode, boolean ignoreUrl, Platform platform) implements FileData {
->>>>>>> c118ab94
+            return new PathSettingFileData(setting, mode, ignoreUrl, platform, exclusive);
+        }
+
         @Override
         public Stream<Path> resolvePaths(PathLookup pathLookup) {
             return resolvePathSettings(pathLookup, setting, ignoreUrl);
@@ -255,26 +244,22 @@
             if (platform == platform()) {
                 return this;
             }
-<<<<<<< HEAD
-            return new PathSettingFileData(setting, mode, platform, exclusive);
-        }
-    }
-
-    private record RelativePathSettingFileData(String setting, BaseDir baseDir, Mode mode, Platform platform, boolean exclusive)
-=======
-            return new PathSettingFileData(setting, mode, ignoreUrl, platform);
-        }
-    }
-
-    private record RelativePathSettingFileData(String setting, BaseDir baseDir, Mode mode, boolean ignoreUrl, Platform platform)
->>>>>>> c118ab94
-        implements
-            FileData,
-            RelativeFileData {
+            return new PathSettingFileData(setting, mode, ignoreUrl, platform, exclusive);
+        }
+    }
+
+    private record RelativePathSettingFileData(
+        String setting,
+        BaseDir baseDir,
+        Mode mode,
+        boolean ignoreUrl,
+        Platform platform,
+        boolean exclusive
+    ) implements FileData, RelativeFileData {
 
         @Override
         public RelativePathSettingFileData withExclusive(boolean exclusive) {
-            return new RelativePathSettingFileData(setting, baseDir, mode, platform, exclusive);
+            return new RelativePathSettingFileData(setting, baseDir, mode, ignoreUrl, platform, exclusive);
         }
 
         @Override
@@ -287,11 +272,7 @@
             if (platform == platform()) {
                 return this;
             }
-<<<<<<< HEAD
-            return new RelativePathSettingFileData(setting, baseDir, mode, platform, exclusive);
-=======
-            return new RelativePathSettingFileData(setting, baseDir, mode, ignoreUrl, platform);
->>>>>>> c118ab94
+            return new RelativePathSettingFileData(setting, baseDir, mode, ignoreUrl, platform, exclusive);
         }
     }
 
@@ -351,8 +332,7 @@
         }
         List<FileData> filesData = new ArrayList<>();
         for (Object object : paths) {
-<<<<<<< HEAD
-            Map<String, Object> file = new HashMap<>((Map<String, Object>) object);
+            Map<String, Object> file = new HashMap<>((Map<String, String>) object);
             String pathAsString = (String) file.remove("path");
             String relativePathAsString = (String) file.remove("relative_path");
             String relativeTo = (String) file.remove("relative_to");
@@ -360,19 +340,9 @@
             String relativePathSetting = (String) file.remove("relative_path_setting");
             String modeAsString = (String) file.remove("mode");
             String platformAsString = (String) file.remove("platform");
+            String ignoreUrlAsString = (String) file.remove("ignore_url");
             Boolean exclusiveBoolean = (Boolean) file.remove("exclusive");
             boolean exclusive = exclusiveBoolean != null && exclusiveBoolean;
-=======
-            Map<String, String> file = new HashMap<>((Map<String, String>) object);
-            String pathAsString = file.remove("path");
-            String relativePathAsString = file.remove("relative_path");
-            String relativeTo = file.remove("relative_to");
-            String pathSetting = file.remove("path_setting");
-            String relativePathSetting = file.remove("relative_path_setting");
-            String modeAsString = file.remove("mode");
-            String platformAsString = file.remove("platform");
-            String ignoreUrlAsString = file.remove("ignore_url");
->>>>>>> c118ab94
 
             if (file.isEmpty() == false) {
                 throw new PolicyValidationException("unknown key(s) [" + file + "] in a listed file for files entitlement");

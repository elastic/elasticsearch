/*
 * Copyright Elasticsearch B.V. and/or licensed to Elasticsearch B.V. under one
 * or more contributor license agreements. Licensed under the "Elastic License
 * 2.0", the "GNU Affero General Public License v3.0 only", and the "Server Side
 * Public License v 1"; you may not use this file except in compliance with, at
 * your election, the "Elastic License 2.0", the "GNU Affero General Public
 * License v3.0 only", or the "Server Side Public License, v 1".
 */

package org.elasticsearch.entitlement.runtime.policy.entitlements;

import org.elasticsearch.entitlement.runtime.policy.ExternalEntitlement;
import org.elasticsearch.entitlement.runtime.policy.PathLookup;
import org.elasticsearch.entitlement.runtime.policy.PolicyValidationException;

import java.nio.file.Path;
import java.util.ArrayList;
import java.util.HashMap;
import java.util.List;
import java.util.Map;
import java.util.Objects;
import java.util.stream.Stream;

import static java.lang.Character.isLetter;

/**
 * Describes a file entitlement with a path and mode.
 */
public record FilesEntitlement(List<FileData> filesData) implements Entitlement {

    public static final FilesEntitlement EMPTY = new FilesEntitlement(List.of());

    public enum Mode {
        READ,
        READ_WRITE
    }

    public enum BaseDir {
        CONFIG,
        DATA,
        SHARED_REPO,
        HOME
    }

    public enum Platform {
        LINUX,
        MACOS,
        WINDOWS;

        private static final Platform current = findCurrent();

        private static Platform findCurrent() {
            String os = System.getProperty("os.name");
            if (os.startsWith("Linux")) {
                return LINUX;
            } else if (os.startsWith("Mac OS")) {
                return MACOS;
            } else if (os.startsWith("Windows")) {
                return WINDOWS;
            } else {
                throw new AssertionError("Unsupported platform [" + os + "]");
            }
        }

        public boolean isCurrent() {
            return this == current;
        }
    }

    public sealed interface FileData {

        Stream<Path> resolvePaths(PathLookup pathLookup);

        Mode mode();

<<<<<<< HEAD
        boolean exclusive();

        FileData withExclusive();

        static FileData ofPath(Path path, Mode mode) {
            return new AbsolutePathFileData(path, mode, false);
        }

        static FileData ofRelativePath(Path relativePath, BaseDir baseDir, Mode mode) {
            return new RelativePathFileData(relativePath, baseDir, mode, false);
        }

        static FileData ofPathSetting(String setting, Mode mode) {
            return new PathSettingFileData(setting, mode, false);
        }

        static FileData ofRelativePathSetting(String setting, BaseDir baseDir, Mode mode) {
            return new RelativePathSettingFileData(setting, baseDir, mode, false);
=======
        Platform platform();

        FileData withPlatform(Platform platform);

        static FileData ofPath(Path path, Mode mode) {
            return new AbsolutePathFileData(path, mode, null);
        }

        static FileData ofRelativePath(Path relativePath, BaseDir baseDir, Mode mode) {
            return new RelativePathFileData(relativePath, baseDir, mode, null);
        }

        static FileData ofPathSetting(String setting, Mode mode) {
            return new PathSettingFileData(setting, mode, null);
        }

        static FileData ofRelativePathSetting(String setting, BaseDir baseDir, Mode mode) {
            return new RelativePathSettingFileData(setting, baseDir, mode, null);
>>>>>>> 6315b8a8
        }

        /**
         * Tests if a path is absolute or relative, taking into consideration both Unix and Windows conventions.
         * Note that this leads to a conflict, resolved in favor of Unix rules: `/foo` can be either a Unix absolute path, or a Windows
         * relative path with "wrong" directory separator (using non-canonical slash in Windows).
         */
        static boolean isAbsolutePath(String path) {
            if (path.isEmpty()) {
                return false;
            }
            if (path.charAt(0) == '/') {
                // Unix/BSD absolute
                return true;
            }

            return isWindowsAbsolutePath(path);
        }

        private static boolean isSlash(char c) {
            return (c == '\\') || (c == '/');
        }

        private static boolean isWindowsAbsolutePath(String input) {
            // if a prefix is present, we expected (long) UNC or (long) absolute
            if (input.startsWith("\\\\?\\")) {
                return true;
            }

            if (input.length() > 1) {
                char c0 = input.charAt(0);
                char c1 = input.charAt(1);
                char c = 0;
                int next = 2;
                if (isSlash(c0) && isSlash(c1)) {
                    // Two slashes or more: UNC
                    return true;
                }
                if (isLetter(c0) && c1 == ':') {
                    // A drive: absolute
                    return true;
                }
            }
            // Otherwise relative
            return false;
        }
    }

    private sealed interface RelativeFileData extends FileData {
        BaseDir baseDir();

        Stream<Path> resolveRelativePaths(PathLookup pathLookup);

        @Override
        default Stream<Path> resolvePaths(PathLookup pathLookup) {
            Objects.requireNonNull(pathLookup);
            var relativePaths = resolveRelativePaths(pathLookup);
            switch (baseDir()) {
                case CONFIG:
                    return relativePaths.map(relativePath -> pathLookup.configDir().resolve(relativePath));
                case DATA:
                    return relativePathsCombination(pathLookup.dataDirs(), relativePaths);
                case SHARED_REPO:
                    return relativePathsCombination(pathLookup.sharedRepoDirs(), relativePaths);
                case HOME:
                    return relativePaths.map(relativePath -> pathLookup.homeDir().resolve(relativePath));
                default:
                    throw new IllegalArgumentException();
            }
        }
    }

    private static Stream<Path> relativePathsCombination(Path[] baseDirs, Stream<Path> relativePaths) {
        // multiple base dirs are a pain...we need the combination of the base dirs and relative paths
        List<Path> paths = new ArrayList<>();
        for (var relativePath : relativePaths.toList()) {
            for (var dataDir : baseDirs) {
                paths.add(dataDir.resolve(relativePath));
            }
        }
        return paths.stream();
    }

<<<<<<< HEAD
    private record AbsolutePathFileData(Path path, Mode mode, boolean exclusive) implements FileData {

        @Override
        public AbsolutePathFileData withExclusive() {
            return new AbsolutePathFileData(path, mode, true);
        }

=======
    private record AbsolutePathFileData(Path path, Mode mode, Platform platform) implements FileData {
>>>>>>> 6315b8a8
        @Override
        public Stream<Path> resolvePaths(PathLookup pathLookup) {
            return Stream.of(path);
        }

        @Override
        public FileData withPlatform(Platform platform) {
            if (platform == platform()) {
                return this;
            }
            return new AbsolutePathFileData(path, mode, platform);
        }
    }

<<<<<<< HEAD
    private record RelativePathFileData(Path relativePath, BaseDir baseDir, Mode mode, boolean exclusive)
        implements
            FileData,
            RelativeFileData {

        @Override
        public RelativePathFileData withExclusive() {
            return new RelativePathFileData(relativePath, baseDir, mode, true);
        }

=======
    private record RelativePathFileData(Path relativePath, BaseDir baseDir, Mode mode, Platform platform)
        implements
            FileData,
            RelativeFileData {
>>>>>>> 6315b8a8
        @Override
        public Stream<Path> resolveRelativePaths(PathLookup pathLookup) {
            return Stream.of(relativePath);
        }

        @Override
        public FileData withPlatform(Platform platform) {
            if (platform == platform()) {
                return this;
            }
            return new RelativePathFileData(relativePath, baseDir, mode, platform);
        }
    }

<<<<<<< HEAD
    private record PathSettingFileData(String setting, Mode mode, boolean exclusive) implements FileData {

        @Override
        public PathSettingFileData withExclusive() {
            return new PathSettingFileData(setting, mode, true);
        }

=======
    private record PathSettingFileData(String setting, Mode mode, Platform platform) implements FileData {
>>>>>>> 6315b8a8
        @Override
        public Stream<Path> resolvePaths(PathLookup pathLookup) {
            return resolvePathSettings(pathLookup, setting);
        }

        @Override
        public FileData withPlatform(Platform platform) {
            if (platform == platform()) {
                return this;
            }
            return new PathSettingFileData(setting, mode, platform);
        }
    }

<<<<<<< HEAD
    private record RelativePathSettingFileData(String setting, BaseDir baseDir, Mode mode, boolean exclusive)
        implements
            FileData,
            RelativeFileData {

        @Override
        public RelativePathSettingFileData withExclusive() {
            return new RelativePathSettingFileData(setting, baseDir, mode, true);
        }

=======
    private record RelativePathSettingFileData(String setting, BaseDir baseDir, Mode mode, Platform platform)
        implements
            FileData,
            RelativeFileData {
>>>>>>> 6315b8a8
        @Override
        public Stream<Path> resolveRelativePaths(PathLookup pathLookup) {
            return resolvePathSettings(pathLookup, setting);
        }

        @Override
        public FileData withPlatform(Platform platform) {
            if (platform == platform()) {
                return this;
            }
            return new RelativePathSettingFileData(setting, baseDir, mode, platform);
        }
    }

    private static Stream<Path> resolvePathSettings(PathLookup pathLookup, String setting) {
        if (setting.contains("*")) {
            return pathLookup.settingGlobResolver().apply(setting).map(Path::of);
        }
        String path = pathLookup.settingResolver().apply(setting);
        return path == null ? Stream.of() : Stream.of(Path.of(path));
    }

    private static Mode parseMode(String mode) {
        if (mode.equals("read")) {
            return Mode.READ;
        } else if (mode.equals("read_write")) {
            return Mode.READ_WRITE;
        } else {
            throw new PolicyValidationException("invalid mode: " + mode + ", valid values: [read, read_write]");
        }
    }

    private static Platform parsePlatform(String platform) {
        if (platform.equals("linux")) {
            return Platform.LINUX;
        } else if (platform.equals("macos")) {
            return Platform.MACOS;
        } else if (platform.equals("windows")) {
            return Platform.WINDOWS;
        } else {
            throw new PolicyValidationException("invalid platform: " + platform + ", valid values: [linux, macos, windows]");
        }
    }

    private static BaseDir parseBaseDir(String baseDir) {
        return switch (baseDir) {
            case "config" -> BaseDir.CONFIG;
            case "data" -> BaseDir.DATA;
            case "home" -> BaseDir.HOME;
            // NOTE: shared_repo is _not_ accessible to policy files, only internally
            default -> throw new PolicyValidationException(
                "invalid relative directory: " + baseDir + ", valid values: [config, data, home]"
            );
        };
    }

    @ExternalEntitlement(parameterNames = { "paths" }, esModulesOnly = false)
    @SuppressWarnings("unchecked")
    public static FilesEntitlement build(List<Object> paths) {
        if (paths == null || paths.isEmpty()) {
            throw new PolicyValidationException("must specify at least one path");
        }
        List<FileData> filesData = new ArrayList<>();
        for (Object object : paths) {
<<<<<<< HEAD
            Map<String, Object> file = new HashMap<>((Map<String, Object>) object);
            String pathAsString = (String) file.remove("path");
            String relativePathAsString = (String) file.remove("relative_path");
            String relativeTo = (String) file.remove("relative_to");
            String pathSetting = (String) file.remove("path_setting");
            String relativePathSetting = (String) file.remove("relative_path_setting");
            String modeAsString = (String) file.remove("mode");
            Boolean exclusiveBoolean = (Boolean) file.remove("exclusive");
            boolean exclusive = exclusiveBoolean != null && exclusiveBoolean;
=======
            Map<String, String> file = new HashMap<>((Map<String, String>) object);
            String pathAsString = file.remove("path");
            String relativePathAsString = file.remove("relative_path");
            String relativeTo = file.remove("relative_to");
            String pathSetting = file.remove("path_setting");
            String relativePathSetting = file.remove("relative_path_setting");
            String modeAsString = file.remove("mode");
            String platformAsString = file.remove("platform");
>>>>>>> 6315b8a8

            if (file.isEmpty() == false) {
                throw new PolicyValidationException("unknown key(s) [" + file + "] in a listed file for files entitlement");
            }
            int foundKeys = (pathAsString != null ? 1 : 0) + (relativePathAsString != null ? 1 : 0) + (pathSetting != null ? 1 : 0)
                + (relativePathSetting != null ? 1 : 0);
            if (foundKeys != 1) {
                throw new PolicyValidationException(
                    "a files entitlement entry must contain one of " + "[path, relative_path, path_setting, relative_path_setting]"
                );
            }

            if (modeAsString == null) {
                throw new PolicyValidationException("files entitlement must contain 'mode' for every listed file");
            }
            Mode mode = parseMode(modeAsString);
            Platform platform = null;
            if (platformAsString != null) {
                platform = parsePlatform(platformAsString);
            }

            BaseDir baseDir = null;
            if (relativeTo != null) {
                baseDir = parseBaseDir(relativeTo);
            }

<<<<<<< HEAD
            FileData fileData;
=======
            final FileData fileData;
>>>>>>> 6315b8a8
            if (relativePathAsString != null) {
                if (baseDir == null) {
                    throw new PolicyValidationException("files entitlement with a 'relative_path' must specify 'relative_to'");
                }

                Path relativePath = Path.of(relativePathAsString);
                if (FileData.isAbsolutePath(relativePathAsString)) {
                    throw new PolicyValidationException("'relative_path' [" + relativePathAsString + "] must be relative");
                }
<<<<<<< HEAD
                fileData = FileData.ofRelativePath(Path.of(relativePathAsString), baseDir, mode);
=======
                fileData = FileData.ofRelativePath(relativePath, baseDir, mode);
>>>>>>> 6315b8a8
            } else if (pathAsString != null) {
                Path path = Path.of(pathAsString);
                if (FileData.isAbsolutePath(pathAsString) == false) {
                    throw new PolicyValidationException("'path' [" + pathAsString + "] must be absolute");
                }
<<<<<<< HEAD
                fileData = FileData.ofPath(Path.of(pathAsString), mode);
=======
                fileData = FileData.ofPath(path, mode);
>>>>>>> 6315b8a8
            } else if (pathSetting != null) {
                fileData = FileData.ofPathSetting(pathSetting, mode);
            } else if (relativePathSetting != null) {
                if (baseDir == null) {
                    throw new PolicyValidationException("files entitlement with a 'relative_path_setting' must specify 'relative_to'");
                }
                fileData = FileData.ofRelativePathSetting(relativePathSetting, baseDir, mode);
            } else {
                throw new AssertionError("File entry validation error");
            }
<<<<<<< HEAD
            filesData.add(exclusive ? fileData.withExclusive() : fileData);
=======

            filesData.add(fileData.withPlatform(platform));
>>>>>>> 6315b8a8
        }
        return new FilesEntitlement(filesData);
    }
}<|MERGE_RESOLUTION|>--- conflicted
+++ resolved
@@ -73,45 +73,28 @@
 
         Mode mode();
 
-<<<<<<< HEAD
         boolean exclusive();
 
-        FileData withExclusive();
+        FileData withExclusive(boolean exclusive);
+
+        Platform platform();
+
+        FileData withPlatform(Platform platform);
 
         static FileData ofPath(Path path, Mode mode) {
-            return new AbsolutePathFileData(path, mode, false);
+            return new AbsolutePathFileData(path, mode, null, false);
         }
 
         static FileData ofRelativePath(Path relativePath, BaseDir baseDir, Mode mode) {
-            return new RelativePathFileData(relativePath, baseDir, mode, false);
+            return new RelativePathFileData(relativePath, baseDir, mode, null, false);
         }
 
         static FileData ofPathSetting(String setting, Mode mode) {
-            return new PathSettingFileData(setting, mode, false);
+            return new PathSettingFileData(setting, mode, null, false);
         }
 
         static FileData ofRelativePathSetting(String setting, BaseDir baseDir, Mode mode) {
-            return new RelativePathSettingFileData(setting, baseDir, mode, false);
-=======
-        Platform platform();
-
-        FileData withPlatform(Platform platform);
-
-        static FileData ofPath(Path path, Mode mode) {
-            return new AbsolutePathFileData(path, mode, null);
-        }
-
-        static FileData ofRelativePath(Path relativePath, BaseDir baseDir, Mode mode) {
-            return new RelativePathFileData(relativePath, baseDir, mode, null);
-        }
-
-        static FileData ofPathSetting(String setting, Mode mode) {
-            return new PathSettingFileData(setting, mode, null);
-        }
-
-        static FileData ofRelativePathSetting(String setting, BaseDir baseDir, Mode mode) {
-            return new RelativePathSettingFileData(setting, baseDir, mode, null);
->>>>>>> 6315b8a8
+            return new RelativePathSettingFileData(setting, baseDir, mode, null, false);
         }
 
         /**
@@ -195,17 +178,13 @@
         return paths.stream();
     }
 
-<<<<<<< HEAD
-    private record AbsolutePathFileData(Path path, Mode mode, boolean exclusive) implements FileData {
-
-        @Override
-        public AbsolutePathFileData withExclusive() {
-            return new AbsolutePathFileData(path, mode, true);
-        }
-
-=======
-    private record AbsolutePathFileData(Path path, Mode mode, Platform platform) implements FileData {
->>>>>>> 6315b8a8
+    private record AbsolutePathFileData(Path path, Mode mode, Platform platform, boolean exclusive) implements FileData {
+
+        @Override
+        public AbsolutePathFileData withExclusive(boolean exclusive) {
+            return new AbsolutePathFileData(path, mode, platform, exclusive);
+        }
+
         @Override
         public Stream<Path> resolvePaths(PathLookup pathLookup) {
             return Stream.of(path);
@@ -216,30 +195,68 @@
             if (platform == platform()) {
                 return this;
             }
-            return new AbsolutePathFileData(path, mode, platform);
-        }
-    }
-
-<<<<<<< HEAD
-    private record RelativePathFileData(Path relativePath, BaseDir baseDir, Mode mode, boolean exclusive)
+            return new AbsolutePathFileData(path, mode, platform, exclusive);
+        }
+    }
+
+    private record RelativePathFileData(Path relativePath, BaseDir baseDir, Mode mode, Platform platform, boolean exclusive)
         implements
             FileData,
             RelativeFileData {
 
         @Override
-        public RelativePathFileData withExclusive() {
-            return new RelativePathFileData(relativePath, baseDir, mode, true);
-        }
-
-=======
-    private record RelativePathFileData(Path relativePath, BaseDir baseDir, Mode mode, Platform platform)
+        public RelativePathFileData withExclusive(boolean exclusive) {
+            return new RelativePathFileData(relativePath, baseDir, mode, platform, exclusive);
+        }
+
+        @Override
+        public Stream<Path> resolveRelativePaths(PathLookup pathLookup) {
+            return Stream.of(relativePath);
+        }
+
+        @Override
+        public FileData withPlatform(Platform platform) {
+            if (platform == platform()) {
+                return this;
+            }
+            return new RelativePathFileData(relativePath, baseDir, mode, platform, exclusive);
+        }
+    }
+
+    private record PathSettingFileData(String setting, Mode mode, Platform platform, boolean exclusive) implements FileData {
+
+        @Override
+        public PathSettingFileData withExclusive(boolean exclusive) {
+            return new PathSettingFileData(setting, mode, platform, exclusive);
+        }
+
+        @Override
+        public Stream<Path> resolvePaths(PathLookup pathLookup) {
+            return resolvePathSettings(pathLookup, setting);
+        }
+
+        @Override
+        public FileData withPlatform(Platform platform) {
+            if (platform == platform()) {
+                return this;
+            }
+            return new PathSettingFileData(setting, mode, platform, exclusive);
+        }
+    }
+
+    private record RelativePathSettingFileData(String setting, BaseDir baseDir, Mode mode, Platform platform, boolean exclusive)
         implements
             FileData,
             RelativeFileData {
->>>>>>> 6315b8a8
+
+        @Override
+        public RelativePathSettingFileData withExclusive(boolean exclusive) {
+            return new RelativePathSettingFileData(setting, baseDir, mode, platform, exclusive);
+        }
+
         @Override
         public Stream<Path> resolveRelativePaths(PathLookup pathLookup) {
-            return Stream.of(relativePath);
+            return resolvePathSettings(pathLookup, setting);
         }
 
         @Override
@@ -247,63 +264,7 @@
             if (platform == platform()) {
                 return this;
             }
-            return new RelativePathFileData(relativePath, baseDir, mode, platform);
-        }
-    }
-
-<<<<<<< HEAD
-    private record PathSettingFileData(String setting, Mode mode, boolean exclusive) implements FileData {
-
-        @Override
-        public PathSettingFileData withExclusive() {
-            return new PathSettingFileData(setting, mode, true);
-        }
-
-=======
-    private record PathSettingFileData(String setting, Mode mode, Platform platform) implements FileData {
->>>>>>> 6315b8a8
-        @Override
-        public Stream<Path> resolvePaths(PathLookup pathLookup) {
-            return resolvePathSettings(pathLookup, setting);
-        }
-
-        @Override
-        public FileData withPlatform(Platform platform) {
-            if (platform == platform()) {
-                return this;
-            }
-            return new PathSettingFileData(setting, mode, platform);
-        }
-    }
-
-<<<<<<< HEAD
-    private record RelativePathSettingFileData(String setting, BaseDir baseDir, Mode mode, boolean exclusive)
-        implements
-            FileData,
-            RelativeFileData {
-
-        @Override
-        public RelativePathSettingFileData withExclusive() {
-            return new RelativePathSettingFileData(setting, baseDir, mode, true);
-        }
-
-=======
-    private record RelativePathSettingFileData(String setting, BaseDir baseDir, Mode mode, Platform platform)
-        implements
-            FileData,
-            RelativeFileData {
->>>>>>> 6315b8a8
-        @Override
-        public Stream<Path> resolveRelativePaths(PathLookup pathLookup) {
-            return resolvePathSettings(pathLookup, setting);
-        }
-
-        @Override
-        public FileData withPlatform(Platform platform) {
-            if (platform == platform()) {
-                return this;
-            }
-            return new RelativePathSettingFileData(setting, baseDir, mode, platform);
+            return new RelativePathSettingFileData(setting, baseDir, mode, platform, exclusive);
         }
     }
 
@@ -357,7 +318,6 @@
         }
         List<FileData> filesData = new ArrayList<>();
         for (Object object : paths) {
-<<<<<<< HEAD
             Map<String, Object> file = new HashMap<>((Map<String, Object>) object);
             String pathAsString = (String) file.remove("path");
             String relativePathAsString = (String) file.remove("relative_path");
@@ -365,18 +325,9 @@
             String pathSetting = (String) file.remove("path_setting");
             String relativePathSetting = (String) file.remove("relative_path_setting");
             String modeAsString = (String) file.remove("mode");
+            String platformAsString = (String) file.remove("platform");
             Boolean exclusiveBoolean = (Boolean) file.remove("exclusive");
             boolean exclusive = exclusiveBoolean != null && exclusiveBoolean;
-=======
-            Map<String, String> file = new HashMap<>((Map<String, String>) object);
-            String pathAsString = file.remove("path");
-            String relativePathAsString = file.remove("relative_path");
-            String relativeTo = file.remove("relative_to");
-            String pathSetting = file.remove("path_setting");
-            String relativePathSetting = file.remove("relative_path_setting");
-            String modeAsString = file.remove("mode");
-            String platformAsString = file.remove("platform");
->>>>>>> 6315b8a8
 
             if (file.isEmpty() == false) {
                 throw new PolicyValidationException("unknown key(s) [" + file + "] in a listed file for files entitlement");
@@ -403,35 +354,22 @@
                 baseDir = parseBaseDir(relativeTo);
             }
 
-<<<<<<< HEAD
-            FileData fileData;
-=======
             final FileData fileData;
->>>>>>> 6315b8a8
             if (relativePathAsString != null) {
                 if (baseDir == null) {
                     throw new PolicyValidationException("files entitlement with a 'relative_path' must specify 'relative_to'");
                 }
-
                 Path relativePath = Path.of(relativePathAsString);
                 if (FileData.isAbsolutePath(relativePathAsString)) {
                     throw new PolicyValidationException("'relative_path' [" + relativePathAsString + "] must be relative");
                 }
-<<<<<<< HEAD
-                fileData = FileData.ofRelativePath(Path.of(relativePathAsString), baseDir, mode);
-=======
                 fileData = FileData.ofRelativePath(relativePath, baseDir, mode);
->>>>>>> 6315b8a8
             } else if (pathAsString != null) {
                 Path path = Path.of(pathAsString);
                 if (FileData.isAbsolutePath(pathAsString) == false) {
                     throw new PolicyValidationException("'path' [" + pathAsString + "] must be absolute");
                 }
-<<<<<<< HEAD
-                fileData = FileData.ofPath(Path.of(pathAsString), mode);
-=======
                 fileData = FileData.ofPath(path, mode);
->>>>>>> 6315b8a8
             } else if (pathSetting != null) {
                 fileData = FileData.ofPathSetting(pathSetting, mode);
             } else if (relativePathSetting != null) {
@@ -442,12 +380,7 @@
             } else {
                 throw new AssertionError("File entry validation error");
             }
-<<<<<<< HEAD
-            filesData.add(exclusive ? fileData.withExclusive() : fileData);
-=======
-
-            filesData.add(fileData.withPlatform(platform));
->>>>>>> 6315b8a8
+            filesData.add(fileData.withPlatform(platform).withExclusive(exclusive));
         }
         return new FilesEntitlement(filesData);
     }

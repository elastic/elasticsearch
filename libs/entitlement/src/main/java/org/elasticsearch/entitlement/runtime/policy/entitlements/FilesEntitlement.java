/*
 * Copyright Elasticsearch B.V. and/or licensed to Elasticsearch B.V. under one
 * or more contributor license agreements. Licensed under the "Elastic License
 * 2.0", the "GNU Affero General Public License v3.0 only", and the "Server Side
 * Public License v 1"; you may not use this file except in compliance with, at
 * your election, the "Elastic License 2.0", the "GNU Affero General Public
 * License v3.0 only", or the "Server Side Public License, v 1".
 */

package org.elasticsearch.entitlement.runtime.policy.entitlements;

import org.elasticsearch.entitlement.runtime.policy.ExternalEntitlement;
import org.elasticsearch.entitlement.runtime.policy.PathLookup;
import org.elasticsearch.entitlement.runtime.policy.PolicyValidationException;

import java.nio.file.Path;
import java.util.ArrayList;
import java.util.Arrays;
import java.util.HashMap;
import java.util.List;
import java.util.Map;
import java.util.Objects;
import java.util.stream.Stream;

/**
 * Describes a file entitlement with a path and mode.
 */
public record FilesEntitlement(List<FileData> filesData) implements Entitlement {

    public static final FilesEntitlement EMPTY = new FilesEntitlement(List.of());

    public enum Mode {
        READ,
        READ_WRITE
    }

    public enum BaseDir {
        CONFIG,
        DATA
    }

    public sealed interface FileData {

<<<<<<< HEAD
        sealed interface RelativeFileData extends FileData {
            BaseDir baseDir();

            Stream<Path> resolveRelativePaths(PathLookup pathLookup);

            @Override
            default Stream<Path> resolvePaths(PathLookup pathLookup) {
                Objects.requireNonNull(pathLookup);
                var relativePaths = resolveRelativePaths(pathLookup);
                switch (baseDir()) {
                    case CONFIG:
                        return relativePaths.map(relativePath -> pathLookup.configDir().resolve(relativePath));
                    case DATA:
                        // multiple data dirs are a pain...we need the combination of relative paths and data dirs
                        List<Path> paths = new ArrayList<>();
                        for (var relativePath : relativePaths.toList()) {
                            for (var dataDir : pathLookup.dataDirs()) {
                                paths.add(dataDir.resolve(relativePath));
                            }
                        }
                        return paths.stream();
                    default:
                        throw new IllegalArgumentException();
                }
            }
        }

        final class AbsolutePathFileData implements FileData {
            private final Path path;
            private final Mode mode;

            private AbsolutePathFileData(Path path, Mode mode) {
                this.path = path;
                this.mode = mode;
            }

            @Override
            public Stream<Path> resolvePaths(PathLookup pathLookup) {
                return Stream.of(path);
            }

            @Override
            public Mode mode() {
                return mode;
            }

            @Override
            public boolean equals(Object obj) {
                if (obj == this) return true;
                if (obj == null || obj.getClass() != this.getClass()) return false;
                var that = (AbsolutePathFileData) obj;
                return Objects.equals(this.path, that.path) && Objects.equals(this.mode, that.mode);
            }

            @Override
            public int hashCode() {
                return Objects.hash(path, mode);
            }
        }

        final class RelativePathFileData implements FileData {
            private final Path relativePath;
            private final BaseDir baseDir;
            private final Mode mode;

            private RelativePathFileData(Path relativePath, BaseDir baseDir, Mode mode) {
                this.relativePath = relativePath;
                this.baseDir = baseDir;
                this.mode = mode;
            }

            @Override
            public Stream<Path> resolvePaths(PathLookup pathLookup) {
                Objects.requireNonNull(pathLookup);
                switch (baseDir) {
                    case CONFIG:
                        return Stream.of(pathLookup.configDir().resolve(relativePath));
                    case DATA:
                        return Arrays.stream(pathLookup.dataDirs()).map(d -> d.resolve(relativePath));
                    default:
                        throw new IllegalArgumentException();
                }
            }

            @Override
            public Mode mode() {
                return mode;
            }

            @Override
            public boolean equals(Object obj) {
                if (obj == this) return true;
                if (obj == null || obj.getClass() != this.getClass()) return false;
                var that = (RelativePathFileData) obj;
                return Objects.equals(this.mode, that.mode)
                    && Objects.equals(this.relativePath, that.relativePath)
                    && Objects.equals(this.baseDir, that.baseDir);
            }
=======
        Stream<Path> resolvePaths(PathLookup pathLookup);
>>>>>>> c2110404

        Mode mode();

        record PathSettingFileData(String setting, Mode mode) implements FileData {
            @Override
            public Stream<Path> resolvePaths(PathLookup pathLookup) {
                return FileData.resolvePathSettings(pathLookup, setting);
            }
        }

        record RelativePathSettingFileData(String setting, BaseDir baseDir, Mode mode) implements FileData, RelativeFileData {
            @Override
            public Stream<Path> resolveRelativePaths(PathLookup pathLookup) {
                return FileData.resolvePathSettings(pathLookup, setting);
            }
        }

        private static Stream<Path> resolvePathSettings(PathLookup pathLookup, String setting) {
            if (setting.contains("*")) {
                return pathLookup.settingGlobResolver().apply(setting).map(Path::of);
            }
            String path = pathLookup.settingResolver().apply(setting);
            return path == null ? Stream.of() : Stream.of(Path.of(path));
        }

        static FileData ofPath(Path path, Mode mode) {
            assert path.isAbsolute();
            return new AbsolutePathFileData(path, mode);
        }

        static FileData ofRelativePath(Path relativePath, BaseDir baseDir, Mode mode) {
            assert relativePath.isAbsolute() == false;
            return new RelativePathFileData(relativePath, baseDir, mode);
        }
    }

<<<<<<< HEAD
        static FileData ofPathSetting(String setting, Mode mode) {
            return new PathSettingFileData(setting, mode);
        }

        static FileData ofRelativePathSetting(String setting, BaseDir baseDir, Mode mode) {
            return new RelativePathSettingFileData(setting, baseDir, mode);
        }

        Stream<Path> resolvePaths(PathLookup pathLookup);
=======
    private record AbsolutePathFileData(Path path, Mode mode) implements FileData {
        @Override
        public Stream<Path> resolvePaths(PathLookup pathLookup) {
            return Stream.of(path);
        }
    }
>>>>>>> c2110404

    private record RelativePathFileData(Path relativePath, BaseDir baseDir, Mode mode) implements FileData {

        @Override
        public Stream<Path> resolvePaths(PathLookup pathLookup) {
            Objects.requireNonNull(pathLookup);
            switch (baseDir) {
                case CONFIG:
                    return Stream.of(pathLookup.configDir().resolve(relativePath));
                case DATA:
                    return Arrays.stream(pathLookup.dataDirs()).map(d -> d.resolve(relativePath));
                default:
                    throw new IllegalArgumentException();
            }
        }
    }

    private static Mode parseMode(String mode) {
        if (mode.equals("read")) {
            return Mode.READ;
        } else if (mode.equals("read_write")) {
            return Mode.READ_WRITE;
        } else {
            throw new PolicyValidationException("invalid mode: " + mode + ", valid values: [read, read_write]");
        }
    }

    private static BaseDir parseBaseDir(String baseDir) {
        if (baseDir.equals("config")) {
            return BaseDir.CONFIG;
        } else if (baseDir.equals("data")) {
            return BaseDir.DATA;
        }
        throw new PolicyValidationException("invalid relative directory: " + baseDir + ", valid values: [config, data]");
    }

    @ExternalEntitlement(parameterNames = { "paths" }, esModulesOnly = false)
    @SuppressWarnings("unchecked")
    public static FilesEntitlement build(List<Object> paths) {
        if (paths == null || paths.isEmpty()) {
            throw new PolicyValidationException("must specify at least one path");
        }
        List<FileData> filesData = new ArrayList<>();
        for (Object object : paths) {
            Map<String, String> file = new HashMap<>((Map<String, String>) object);
            String pathAsString = file.remove("path");
            String relativePathAsString = file.remove("relative_path");
            String relativeTo = file.remove("relative_to");
            String pathSetting = file.remove("path_setting");
            String relativePathSetting = file.remove("relative_path_setting");
            String modeAsString = file.remove("mode");

            if (file.isEmpty() == false) {
                throw new PolicyValidationException("unknown key(s) [" + file + "] in a listed file for files entitlement");
            }
            int foundKeys = (pathAsString != null ? 1 : 0) + (relativePathAsString != null ? 1 : 0) + (pathSetting != null ? 1 : 0)
                + (relativePathSetting != null ? 1 : 0);
            if (foundKeys != 1) {
                throw new PolicyValidationException(
                    "a files entitlement entry must contain one of " + "[path, relative_path, path_setting, relative_path_setting]"
                );
            }

            if (modeAsString == null) {
                throw new PolicyValidationException("files entitlement must contain 'mode' for every listed file");
            }
            Mode mode = parseMode(modeAsString);

            BaseDir baseDir = null;
            if (relativeTo != null) {
                baseDir = parseBaseDir(relativeTo);
            }

            if (relativePathAsString != null) {
                if (baseDir == null) {
                    throw new PolicyValidationException("files entitlement with a 'relative_path' must specify 'relative_to'");
                }

                Path relativePath = Path.of(relativePathAsString);
                if (relativePath.isAbsolute()) {
                    throw new PolicyValidationException("'relative_path' [" + relativePathAsString + "] must be relative");
                }
                filesData.add(FileData.ofRelativePath(relativePath, baseDir, mode));
            } else if (pathAsString != null) {
                Path path = Path.of(pathAsString);
                if (path.isAbsolute() == false) {
                    throw new PolicyValidationException("'path' [" + pathAsString + "] must be absolute");
                }
                filesData.add(FileData.ofPath(path, mode));
            } else if (pathSetting != null) {
                filesData.add(FileData.ofPathSetting(pathSetting, mode));
            } else if (relativePathSetting != null) {
                if (baseDir == null) {
                    throw new PolicyValidationException("files entitlement with a 'relative_path_setting' must specify 'relative_to'");
                }
                filesData.add(FileData.ofRelativePathSetting(relativePathSetting, baseDir, mode));
            } else {
                throw new AssertionError("File entry validation error");
            }
        }
        return new FilesEntitlement(filesData);
    }
}<|MERGE_RESOLUTION|>--- conflicted
+++ resolved
@@ -15,7 +15,6 @@
 
 import java.nio.file.Path;
 import java.util.ArrayList;
-import java.util.Arrays;
 import java.util.HashMap;
 import java.util.List;
 import java.util.Map;
@@ -41,132 +40,9 @@
 
     public sealed interface FileData {
 
-<<<<<<< HEAD
-        sealed interface RelativeFileData extends FileData {
-            BaseDir baseDir();
-
-            Stream<Path> resolveRelativePaths(PathLookup pathLookup);
-
-            @Override
-            default Stream<Path> resolvePaths(PathLookup pathLookup) {
-                Objects.requireNonNull(pathLookup);
-                var relativePaths = resolveRelativePaths(pathLookup);
-                switch (baseDir()) {
-                    case CONFIG:
-                        return relativePaths.map(relativePath -> pathLookup.configDir().resolve(relativePath));
-                    case DATA:
-                        // multiple data dirs are a pain...we need the combination of relative paths and data dirs
-                        List<Path> paths = new ArrayList<>();
-                        for (var relativePath : relativePaths.toList()) {
-                            for (var dataDir : pathLookup.dataDirs()) {
-                                paths.add(dataDir.resolve(relativePath));
-                            }
-                        }
-                        return paths.stream();
-                    default:
-                        throw new IllegalArgumentException();
-                }
-            }
-        }
-
-        final class AbsolutePathFileData implements FileData {
-            private final Path path;
-            private final Mode mode;
-
-            private AbsolutePathFileData(Path path, Mode mode) {
-                this.path = path;
-                this.mode = mode;
-            }
-
-            @Override
-            public Stream<Path> resolvePaths(PathLookup pathLookup) {
-                return Stream.of(path);
-            }
-
-            @Override
-            public Mode mode() {
-                return mode;
-            }
-
-            @Override
-            public boolean equals(Object obj) {
-                if (obj == this) return true;
-                if (obj == null || obj.getClass() != this.getClass()) return false;
-                var that = (AbsolutePathFileData) obj;
-                return Objects.equals(this.path, that.path) && Objects.equals(this.mode, that.mode);
-            }
-
-            @Override
-            public int hashCode() {
-                return Objects.hash(path, mode);
-            }
-        }
-
-        final class RelativePathFileData implements FileData {
-            private final Path relativePath;
-            private final BaseDir baseDir;
-            private final Mode mode;
-
-            private RelativePathFileData(Path relativePath, BaseDir baseDir, Mode mode) {
-                this.relativePath = relativePath;
-                this.baseDir = baseDir;
-                this.mode = mode;
-            }
-
-            @Override
-            public Stream<Path> resolvePaths(PathLookup pathLookup) {
-                Objects.requireNonNull(pathLookup);
-                switch (baseDir) {
-                    case CONFIG:
-                        return Stream.of(pathLookup.configDir().resolve(relativePath));
-                    case DATA:
-                        return Arrays.stream(pathLookup.dataDirs()).map(d -> d.resolve(relativePath));
-                    default:
-                        throw new IllegalArgumentException();
-                }
-            }
-
-            @Override
-            public Mode mode() {
-                return mode;
-            }
-
-            @Override
-            public boolean equals(Object obj) {
-                if (obj == this) return true;
-                if (obj == null || obj.getClass() != this.getClass()) return false;
-                var that = (RelativePathFileData) obj;
-                return Objects.equals(this.mode, that.mode)
-                    && Objects.equals(this.relativePath, that.relativePath)
-                    && Objects.equals(this.baseDir, that.baseDir);
-            }
-=======
         Stream<Path> resolvePaths(PathLookup pathLookup);
->>>>>>> c2110404
 
         Mode mode();
-
-        record PathSettingFileData(String setting, Mode mode) implements FileData {
-            @Override
-            public Stream<Path> resolvePaths(PathLookup pathLookup) {
-                return FileData.resolvePathSettings(pathLookup, setting);
-            }
-        }
-
-        record RelativePathSettingFileData(String setting, BaseDir baseDir, Mode mode) implements FileData, RelativeFileData {
-            @Override
-            public Stream<Path> resolveRelativePaths(PathLookup pathLookup) {
-                return FileData.resolvePathSettings(pathLookup, setting);
-            }
-        }
-
-        private static Stream<Path> resolvePathSettings(PathLookup pathLookup, String setting) {
-            if (setting.contains("*")) {
-                return pathLookup.settingGlobResolver().apply(setting).map(Path::of);
-            }
-            String path = pathLookup.settingResolver().apply(setting);
-            return path == null ? Stream.of() : Stream.of(Path.of(path));
-        }
 
         static FileData ofPath(Path path, Mode mode) {
             assert path.isAbsolute();
@@ -177,9 +53,7 @@
             assert relativePath.isAbsolute() == false;
             return new RelativePathFileData(relativePath, baseDir, mode);
         }
-    }
-
-<<<<<<< HEAD
+
         static FileData ofPathSetting(String setting, Mode mode) {
             return new PathSettingFileData(setting, mode);
         }
@@ -187,31 +61,69 @@
         static FileData ofRelativePathSetting(String setting, BaseDir baseDir, Mode mode) {
             return new RelativePathSettingFileData(setting, baseDir, mode);
         }
-
-        Stream<Path> resolvePaths(PathLookup pathLookup);
-=======
+    }
+
+    private sealed interface RelativeFileData extends FileData {
+        BaseDir baseDir();
+
+        Stream<Path> resolveRelativePaths(PathLookup pathLookup);
+
+        @Override
+        default Stream<Path> resolvePaths(PathLookup pathLookup) {
+            Objects.requireNonNull(pathLookup);
+            var relativePaths = resolveRelativePaths(pathLookup);
+            switch (baseDir()) {
+                case CONFIG:
+                    return relativePaths.map(relativePath -> pathLookup.configDir().resolve(relativePath));
+                case DATA:
+                    // multiple data dirs are a pain...we need the combination of relative paths and data dirs
+                    List<Path> paths = new ArrayList<>();
+                    for (var relativePath : relativePaths.toList()) {
+                        for (var dataDir : pathLookup.dataDirs()) {
+                            paths.add(dataDir.resolve(relativePath));
+                        }
+                    }
+                    return paths.stream();
+                default:
+                    throw new IllegalArgumentException();
+            }
+        }
+    }
+
     private record AbsolutePathFileData(Path path, Mode mode) implements FileData {
         @Override
         public Stream<Path> resolvePaths(PathLookup pathLookup) {
             return Stream.of(path);
         }
     }
->>>>>>> c2110404
-
-    private record RelativePathFileData(Path relativePath, BaseDir baseDir, Mode mode) implements FileData {
-
+
+    private record RelativePathFileData(Path relativePath, BaseDir baseDir, Mode mode) implements FileData, RelativeFileData {
+        @Override
+        public Stream<Path> resolveRelativePaths(PathLookup pathLookup) {
+            return Stream.of(relativePath);
+        }
+    }
+
+    private record PathSettingFileData(String setting, Mode mode) implements FileData {
         @Override
         public Stream<Path> resolvePaths(PathLookup pathLookup) {
-            Objects.requireNonNull(pathLookup);
-            switch (baseDir) {
-                case CONFIG:
-                    return Stream.of(pathLookup.configDir().resolve(relativePath));
-                case DATA:
-                    return Arrays.stream(pathLookup.dataDirs()).map(d -> d.resolve(relativePath));
-                default:
-                    throw new IllegalArgumentException();
-            }
-        }
+            return resolvePathSettings(pathLookup, setting);
+        }
+    }
+
+    private record RelativePathSettingFileData(String setting, BaseDir baseDir, Mode mode) implements FileData, RelativeFileData {
+        @Override
+        public Stream<Path> resolveRelativePaths(PathLookup pathLookup) {
+            return resolvePathSettings(pathLookup, setting);
+        }
+    }
+
+    private static Stream<Path> resolvePathSettings(PathLookup pathLookup, String setting) {
+        if (setting.contains("*")) {
+            return pathLookup.settingGlobResolver().apply(setting).map(Path::of);
+        }
+        String path = pathLookup.settingResolver().apply(setting);
+        return path == null ? Stream.of() : Stream.of(Path.of(path));
     }
 
     private static Mode parseMode(String mode) {

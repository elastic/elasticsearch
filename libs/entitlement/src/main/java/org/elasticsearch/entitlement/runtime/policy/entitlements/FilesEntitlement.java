--- conflicted
+++ resolved
@@ -231,22 +231,9 @@
 
         @Override
         public Stream<Path> resolveRelativePaths(PathLookup pathLookup) {
-<<<<<<< HEAD
-            Stream<String> result;
-            if (setting.contains("*")) {
-                result = pathLookup.settingGlobResolver().apply(setting);
-            } else {
-                String path = pathLookup.settingResolver().apply(setting);
-                result = path == null ? Stream.of() : Stream.of(path);
-            }
-            result = result.filter(s -> s.toLowerCase(Locale.ROOT).startsWith("https://") == false);
-=======
-            Stream<String> result = pathLookup.settingResolver().apply(setting);
-            if (ignoreUrl) {
-                result = result.filter(s -> s.toLowerCase(Locale.ROOT).startsWith("https://") == false);
-            }
->>>>>>> 39a2e889
-            return result.map(pathLookup.configDir()::resolve);
+            Stream<String> result = pathLookup.settingResolver().apply(setting)
+                .filter(s -> s.toLowerCase(Locale.ROOT).startsWith("https://") == false);
+            return result.map(Path::of);
         }
 
         @Override

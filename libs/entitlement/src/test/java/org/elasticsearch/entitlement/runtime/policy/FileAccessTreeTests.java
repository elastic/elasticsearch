/*
 * Copyright Elasticsearch B.V. and/or licensed to Elasticsearch B.V. under one
 * or more contributor license agreements. Licensed under the "Elastic License
 * 2.0", the "GNU Affero General Public License v3.0 only", and the "Server Side
 * Public License v 1"; you may not use this file except in compliance with, at
 * your election, the "Elastic License 2.0", the "GNU Affero General Public
 * License v3.0 only", or the "Server Side Public License, v 1".
 */

package org.elasticsearch.entitlement.runtime.policy;

import org.elasticsearch.common.settings.Settings;
import org.elasticsearch.core.SuppressForbidden;
import org.elasticsearch.entitlement.runtime.policy.FileAccessTree.ExclusivePath;
import org.elasticsearch.entitlement.runtime.policy.entitlements.FilesEntitlement;
import org.elasticsearch.test.ESTestCase;
import org.junit.BeforeClass;

import java.io.IOException;
import java.nio.file.Files;
import java.nio.file.Path;
import java.nio.file.Paths;
import java.util.ArrayList;
import java.util.HashMap;
import java.util.List;
import java.util.Map;

import static org.elasticsearch.core.PathUtils.getDefaultFileSystem;
import static org.hamcrest.Matchers.equalTo;
import static org.hamcrest.Matchers.is;

@ESTestCase.WithoutSecurityManager
public class FileAccessTreeTests extends ESTestCase {

    static Path root;
    static Settings settings;

    @BeforeClass
    public static void setupRoot() {
        root = createTempDir();
        settings = Settings.EMPTY;
    }

    private static Path path(String s) {
        return root.resolve(s);
    }

    private static final PathLookup TEST_PATH_LOOKUP = new PathLookup(
        Path.of("/home"),
        Path.of("/config"),
        new Path[] { Path.of("/data1"), Path.of("/data2") },
        new Path[] { Path.of("/shared1"), Path.of("/shared2") },
        Path.of("/tmp"),
        pattern -> settings.getValues(pattern)
    );

    public void testEmpty() {
        var tree = accessTree(FilesEntitlement.EMPTY, List.of());
        assertThat(tree.canRead(path("path")), is(false));
        assertThat(tree.canWrite(path("path")), is(false));
    }

    public void testRead() {
        var tree = accessTree(entitlement("foo", "read"), List.of());
        assertThat(tree.canRead(path("foo")), is(true));
        assertThat(tree.canRead(path("foo/subdir")), is(true));
        assertThat(tree.canRead(path("food")), is(false));
        assertThat(tree.canWrite(path("foo")), is(false));
        assertThat(tree.canWrite(path("food")), is(false));

        assertThat(tree.canRead(path("before")), is(false));
        assertThat(tree.canRead(path("later")), is(false));
    }

    public void testWrite() {
        var tree = accessTree(entitlement("foo", "read_write"), List.of());
        assertThat(tree.canWrite(path("foo")), is(true));
        assertThat(tree.canWrite(path("foo/subdir")), is(true));
        assertThat(tree.canWrite(path("food")), is(false));
        assertThat(tree.canRead(path("foo")), is(true));
        assertThat(tree.canRead(path("food")), is(false));

        assertThat(tree.canWrite(path("before")), is(false));
        assertThat(tree.canWrite(path("later")), is(false));
    }

    public void testTwoPaths() {
        var tree = accessTree(entitlement("foo", "read", "bar", "read"), List.of());
        assertThat(tree.canRead(path("a")), is(false));
        assertThat(tree.canRead(path("bar")), is(true));
        assertThat(tree.canRead(path("bar/subdir")), is(true));
        assertThat(tree.canRead(path("c")), is(false));
        assertThat(tree.canRead(path("foo")), is(true));
        assertThat(tree.canRead(path("foo/subdir")), is(true));
        assertThat(tree.canRead(path("z")), is(false));
    }

    public void testReadWriteUnderRead() {
        var tree = accessTree(entitlement("foo", "read", "foo/bar", "read_write"), List.of());
        assertThat(tree.canRead(path("foo")), is(true));
        assertThat(tree.canWrite(path("foo")), is(false));
        assertThat(tree.canRead(path("foo/bar")), is(true));
        assertThat(tree.canWrite(path("foo/bar")), is(true));
        assertThat(tree.canRead(path("foo/baz")), is(true));
        assertThat(tree.canWrite(path("foo/baz")), is(false));
    }

    public void testPrunedPaths() {
        var tree = accessTree(entitlement("foo", "read", "foo/baz", "read", "foo/bar", "read"), List.of());
        assertThat(tree.canRead(path("foo")), is(true));
        assertThat(tree.canWrite(path("foo")), is(false));
        assertThat(tree.canRead(path("foo/bar")), is(true));
        assertThat(tree.canWrite(path("foo/bar")), is(false));
        assertThat(tree.canRead(path("foo/baz")), is(true));
        assertThat(tree.canWrite(path("foo/baz")), is(false));
        // also test a non-existent subpath
        assertThat(tree.canRead(path("foo/barf")), is(true));
        assertThat(tree.canWrite(path("foo/barf")), is(false));

        tree = accessTree(entitlement("foo", "read", "foo/bar", "read_write"), List.of());
        assertThat(tree.canRead(path("foo")), is(true));
        assertThat(tree.canWrite(path("foo")), is(false));
        assertThat(tree.canRead(path("foo/bar")), is(true));
        assertThat(tree.canWrite(path("foo/bar")), is(true));
        assertThat(tree.canRead(path("foo/baz")), is(true));
        assertThat(tree.canWrite(path("foo/baz")), is(false));
    }

    public void testPathAndFileWithSamePrefix() {
        var tree = accessTree(entitlement("foo/bar/", "read", "foo/bar.xml", "read"), List.of());
        assertThat(tree.canRead(path("foo")), is(false));
        assertThat(tree.canRead(path("foo/bar")), is(true));
        assertThat(tree.canRead(path("foo/bar/baz")), is(true));
        assertThat(tree.canRead(path("foo/bar.xml")), is(true));
        assertThat(tree.canRead(path("foo/bar.txt")), is(false));
    }

    public void testReadWithRelativePath() {
        for (var dir : List.of("config", "home")) {
            var tree = accessTree(entitlement(Map.of("relative_path", "foo", "mode", "read", "relative_to", dir)), List.of());
            assertThat(tree.canRead(path("foo")), is(false));

            assertThat(tree.canRead(path("/" + dir + "/foo")), is(true));

            assertThat(tree.canRead(path("/" + dir + "/foo/subdir")), is(true));
            assertThat(tree.canRead(path("/" + dir + "/food")), is(false));
            assertThat(tree.canWrite(path("/" + dir + "/foo")), is(false));

            assertThat(tree.canRead(path("/" + dir)), is(false));
            assertThat(tree.canRead(path("/" + dir + "/before")), is(false));
            assertThat(tree.canRead(path("/" + dir + "/later")), is(false));
        }
    }

    public void testWriteWithRelativePath() {
        for (var dir : List.of("config", "home")) {
            var tree = accessTree(entitlement(Map.of("relative_path", "foo", "mode", "read_write", "relative_to", dir)), List.of());
            assertThat(tree.canWrite(path("/" + dir + "/foo")), is(true));
            assertThat(tree.canWrite(path("/" + dir + "/foo/subdir")), is(true));
            assertThat(tree.canWrite(path("/" + dir)), is(false));
            assertThat(tree.canWrite(path("/" + dir + "/food")), is(false));
            assertThat(tree.canRead(path("/" + dir + "/foo")), is(true));
            assertThat(tree.canRead(path("/" + dir)), is(false));

            assertThat(tree.canWrite(path("/" + dir)), is(false));
            assertThat(tree.canWrite(path("/" + dir + "/before")), is(false));
            assertThat(tree.canWrite(path("/" + dir + "/later")), is(false));
        }
    }

    public void testMultipleDataDirs() {
        var tree = accessTree(entitlement(Map.of("relative_path", "foo", "mode", "read_write", "relative_to", "data")), List.of());
        assertThat(tree.canWrite(path("/data1/foo")), is(true));
        assertThat(tree.canWrite(path("/data2/foo")), is(true));
        assertThat(tree.canWrite(path("/data3/foo")), is(false));
        assertThat(tree.canWrite(path("/data1/foo/subdir")), is(true));
        assertThat(tree.canWrite(path("foo")), is(false));
        assertThat(tree.canWrite(path("/data1/food")), is(false));
        assertThat(tree.canRead(path("/data1/foo")), is(true));
        assertThat(tree.canRead(path("/data2/foo")), is(true));
        assertThat(tree.canRead(path("foo")), is(false));

        assertThat(tree.canWrite(path("/data1")), is(false));
        assertThat(tree.canWrite(path("/data2")), is(false));
        assertThat(tree.canWrite(path("/config/before")), is(false));
        assertThat(tree.canWrite(path("/config/later")), is(false));
    }

    public void testNormalizePath() {
        var tree = accessTree(entitlement("foo/../bar", "read"), List.of());
        assertThat(tree.canRead(path("foo/../bar")), is(true));
        assertThat(tree.canRead(path("foo/../bar/")), is(true));
        assertThat(tree.canRead(path("foo")), is(false));
        assertThat(tree.canRead(path("")), is(false));
    }

    public void testNormalizeDirectorySeparatorWindows() {
        assumeTrue("normalization of windows paths", Platform.WINDOWS.isCurrent());

        assertThat(FileAccessTree.normalizePath(Path.of("C:\\a\\b")), equalTo("C:\\a\\b"));
        assertThat(FileAccessTree.normalizePath(Path.of("C:/a.xml")), equalTo("C:\\a.xml"));
        assertThat(FileAccessTree.normalizePath(Path.of("C:/a/b.txt")), equalTo("C:\\a\\b.txt"));
        assertThat(FileAccessTree.normalizePath(Path.of("C:/a/c\\foo.txt")), equalTo("C:\\a\\c\\foo.txt"));

        var tree = accessTree(
            entitlement("C:\\a\\b", "read", "C:/a.xml", "read", "C:/a/b.txt", "read", "C:/a/c\\foo.txt", "read"),
            List.of()
        );

        assertThat(tree.canRead(Path.of("C:/a.xml")), is(true));
        assertThat(tree.canRead(Path.of("C:\\a.xml")), is(true));
        assertThat(tree.canRead(Path.of("C:/a/")), is(false));
        assertThat(tree.canRead(Path.of("C:/a/b.txt")), is(true));
        assertThat(tree.canRead(Path.of("C:/a/b/c.txt")), is(true));
        assertThat(tree.canRead(Path.of("C:\\a\\b\\c.txt")), is(true));
        assertThat(tree.canRead(Path.of("C:\\a\\c\\")), is(false));
        assertThat(tree.canRead(Path.of("C:\\a\\c\\foo.txt")), is(true));
    }

    public void testNormalizeTrailingSlashes() {
        var tree = accessTree(entitlement("/trailing/slash/", "read", "/no/trailing/slash", "read"), List.of());
        assertThat(tree.canRead(path("/trailing/slash")), is(true));
        assertThat(tree.canRead(path("/trailing/slash/")), is(true));
        assertThat(tree.canRead(path("/trailing/slash.xml")), is(false));
        assertThat(tree.canRead(path("/trailing/slash/file.xml")), is(true));
        assertThat(tree.canRead(path("/no/trailing/slash")), is(true));
        assertThat(tree.canRead(path("/no/trailing/slash/")), is(true));
        assertThat(tree.canRead(path("/no/trailing/slash.xml")), is(false));
        assertThat(tree.canRead(path("/no/trailing/slash/file.xml")), is(true));
    }

    public void testForwardSlashes() {
        String sep = getDefaultFileSystem().getSeparator();
        var tree = accessTree(entitlement("a/b", "read", "m" + sep + "n", "read"), List.of());

        // Native separators work
        assertThat(tree.canRead(path("a" + sep + "b")), is(true));
        assertThat(tree.canRead(path("m" + sep + "n")), is(true));

        // Forward slashes also work
        assertThat(tree.canRead(path("a/b")), is(true));
        assertThat(tree.canRead(path("m/n")), is(true));
    }

    public void testJdkAccess() {
        Path jdkDir = Paths.get(System.getProperty("java.home"));
        var confDir = jdkDir.resolve("conf");
        var tree = accessTree(FilesEntitlement.EMPTY, List.of());

        assertThat(tree.canRead(confDir), is(true));
        assertThat(tree.canWrite(confDir), is(false));
        assertThat(tree.canRead(jdkDir), is(false));
    }

    @SuppressForbidden(reason = "don't care about the directory location in tests")
    public void testFollowLinks() throws IOException {
        assumeFalse("Windows requires admin right to create symbolic links", Platform.WINDOWS.isCurrent());

        Path baseSourceDir = Files.createTempDirectory("fileaccess_source");
        Path source1Dir = baseSourceDir.resolve("source1");
        Files.createDirectory(source1Dir);
        Path source2Dir = baseSourceDir.resolve("source2");
        Files.createDirectory(source2Dir);

        Path baseTargetDir = Files.createTempDirectory("fileaccess_target");
        Path readTarget = baseTargetDir.resolve("read_link");
        Path writeTarget = baseTargetDir.resolve("write_link");
        Files.createSymbolicLink(readTarget, source1Dir);
        Files.createSymbolicLink(writeTarget, source2Dir);
        var tree = accessTree(entitlement(readTarget.toString(), "read", writeTarget.toString(), "read_write"), List.of());

        assertThat(tree.canRead(baseSourceDir), is(false));
        assertThat(tree.canRead(baseTargetDir), is(false));

        assertThat(tree.canRead(readTarget), is(true));
        assertThat(tree.canWrite(readTarget), is(false));
        assertThat(tree.canRead(source1Dir), is(true));
        assertThat(tree.canWrite(source1Dir), is(false));

        assertThat(tree.canRead(writeTarget), is(true));
        assertThat(tree.canWrite(writeTarget), is(true));
        assertThat(tree.canRead(source2Dir), is(true));
        assertThat(tree.canWrite(source2Dir), is(true));
    }

    public void testTempDirAccess() {
        var tree = FileAccessTree.of("test-component", "test-module", FilesEntitlement.EMPTY, TEST_PATH_LOOKUP, List.of());
        assertThat(tree.canRead(TEST_PATH_LOOKUP.tempDir()), is(true));
        assertThat(tree.canWrite(TEST_PATH_LOOKUP.tempDir()), is(true));
    }

    public void testBasicExclusiveAccess() {
        var tree = accessTree(entitlement("foo", "read"), exclusivePaths("test-component", "test-module", "foo"));
        assertThat(tree.canRead(path("foo")), is(true));
        assertThat(tree.canWrite(path("foo")), is(false));
        tree = accessTree(entitlement("foo", "read_write"), exclusivePaths("test-component", "test-module", "foo"));
        assertThat(tree.canRead(path("foo")), is(true));
        assertThat(tree.canWrite(path("foo")), is(true));
        tree = accessTree(entitlement("foo", "read"), exclusivePaths("test-component", "diff-module", "foo/bar"));
        assertThat(tree.canRead(path("foo")), is(true));
        assertThat(tree.canWrite(path("foo")), is(false));
        assertThat(tree.canRead(path("foo/baz")), is(true));
        assertThat(tree.canWrite(path("foo/baz")), is(false));
        assertThat(tree.canRead(path("foo/bar")), is(false));
        assertThat(tree.canWrite(path("foo/bar")), is(false));
        tree = accessTree(
            entitlement("foo", "read", "foo.xml", "read", "foo/bar.xml", "read_write"),
            exclusivePaths("test-component", "diff-module", "foo/bar", "foo/baz", "other")
        );
        assertThat(tree.canRead(path("foo")), is(true));
        assertThat(tree.canWrite(path("foo")), is(false));
        assertThat(tree.canRead(path("foo.xml")), is(true));
        assertThat(tree.canWrite(path("foo.xml")), is(false));
        assertThat(tree.canRead(path("foo/baz")), is(false));
        assertThat(tree.canWrite(path("foo/baz")), is(false));
        assertThat(tree.canRead(path("foo/bar")), is(false));
        assertThat(tree.canWrite(path("foo/bar")), is(false));
        assertThat(tree.canRead(path("foo/bar.xml")), is(true));
        assertThat(tree.canWrite(path("foo/bar.xml")), is(true));
        assertThat(tree.canRead(path("foo/bar.baz")), is(true));
        assertThat(tree.canWrite(path("foo/bar.baz")), is(false));
        assertThat(tree.canRead(path("foo/biz/bar.xml")), is(true));
        assertThat(tree.canWrite(path("foo/biz/bar.xml")), is(false));
    }

    public void testInvalidExclusiveAccess() {
        var tree = accessTree(entitlement("a", "read"), exclusivePaths("diff-component", "diff-module", "a/b"));
        assertThat(tree.canRead(path("a")), is(true));
        assertThat(tree.canWrite(path("a")), is(false));
        assertThat(tree.canRead(path("a/b")), is(false));
        assertThat(tree.canWrite(path("a/b")), is(false));
        assertThat(tree.canRead(path("a/b/c")), is(false));
        assertThat(tree.canWrite(path("a/b/c")), is(false));
        tree = accessTree(entitlement("a/b", "read"), exclusivePaths("diff-component", "diff-module", "a"));
        assertThat(tree.canRead(path("a")), is(false));
        assertThat(tree.canWrite(path("a")), is(false));
        assertThat(tree.canRead(path("a/b")), is(false));
        assertThat(tree.canWrite(path("a/b")), is(false));
        tree = accessTree(entitlement("a", "read"), exclusivePaths("diff-component", "diff-module", "a"));
        assertThat(tree.canRead(path("a")), is(false));
        assertThat(tree.canWrite(path("a")), is(false));
    }

<<<<<<< HEAD
    public void testDuplicatePrunedPaths() {
        List<String> paths = List.of("/a", "/a", "/a/b", "/a/b", "/b/c", "b/c/d", "b/c/d", "b/c/d", "e/f", "e/f");
        paths = FileAccessTree.pruneSortedPaths(paths);
        assertEquals(List.of("/a", "/b/c", "b/c/d", "e/f"), paths);
=======
    public void testWindowsAbsolutPathAccess() {
        assumeTrue("Specific to windows for paths with a root (DOS or UNC)", Platform.WINDOWS.isCurrent());

        var fileAccessTree = FileAccessTree.of(
            "test",
            "test",
            new FilesEntitlement(
                List.of(
                    FilesEntitlement.FileData.ofPath(Path.of("\\\\.\\pipe\\"), FilesEntitlement.Mode.READ),
                    FilesEntitlement.FileData.ofPath(Path.of("D:\\.gradle"), FilesEntitlement.Mode.READ),
                    FilesEntitlement.FileData.ofPath(Path.of("D:\\foo"), FilesEntitlement.Mode.READ),
                    FilesEntitlement.FileData.ofPath(Path.of("C:\\foo"), FilesEntitlement.Mode.READ_WRITE)
                )
            ),
            TEST_PATH_LOOKUP,
            List.of()
        );

        assertThat(fileAccessTree.canRead(Path.of("\\\\.\\pipe\\bar")), is(true));
        assertThat(fileAccessTree.canRead(Path.of("C:\\foo")), is(true));
        assertThat(fileAccessTree.canWrite(Path.of("C:\\foo")), is(true));
        assertThat(fileAccessTree.canRead(Path.of("D:\\foo")), is(true));
        assertThat(fileAccessTree.canWrite(Path.of("D:\\foo")), is(false));
>>>>>>> 08aa668c
    }

    FileAccessTree accessTree(FilesEntitlement entitlement, List<ExclusivePath> exclusivePaths) {
        return FileAccessTree.of("test-component", "test-module", entitlement, TEST_PATH_LOOKUP, exclusivePaths);
    }

    static FilesEntitlement entitlement(String... values) {
        List<Object> filesData = new ArrayList<>();
        for (int i = 0; i < values.length; i += 2) {
            Map<String, String> fileData = new HashMap<>();
            fileData.put("path", path(values[i]).toString());
            fileData.put("mode", values[i + 1]);
            filesData.add(fileData);
        }
        return FilesEntitlement.build(filesData);
    }

    static FilesEntitlement entitlement(Map<String, String> value) {
        return FilesEntitlement.build(List.of(value));
    }

    static List<ExclusivePath> exclusivePaths(String componentName, String moduleName, String... paths) {
        List<ExclusivePath> exclusivePaths = new ArrayList<>();
        for (String path : paths) {
            exclusivePaths.add(new ExclusivePath(componentName, moduleName, path(path).toString()));
        }
        return exclusivePaths;
    }
}<|MERGE_RESOLUTION|>--- conflicted
+++ resolved
@@ -341,12 +341,12 @@
         assertThat(tree.canWrite(path("a")), is(false));
     }
 
-<<<<<<< HEAD
     public void testDuplicatePrunedPaths() {
         List<String> paths = List.of("/a", "/a", "/a/b", "/a/b", "/b/c", "b/c/d", "b/c/d", "b/c/d", "e/f", "e/f");
         paths = FileAccessTree.pruneSortedPaths(paths);
         assertEquals(List.of("/a", "/b/c", "b/c/d", "e/f"), paths);
-=======
+    }
+
     public void testWindowsAbsolutPathAccess() {
         assumeTrue("Specific to windows for paths with a root (DOS or UNC)", Platform.WINDOWS.isCurrent());
 
@@ -370,7 +370,6 @@
         assertThat(fileAccessTree.canWrite(Path.of("C:\\foo")), is(true));
         assertThat(fileAccessTree.canRead(Path.of("D:\\foo")), is(true));
         assertThat(fileAccessTree.canWrite(Path.of("D:\\foo")), is(false));
->>>>>>> 08aa668c
     }
 
     FileAccessTree accessTree(FilesEntitlement entitlement, List<ExclusivePath> exclusivePaths) {

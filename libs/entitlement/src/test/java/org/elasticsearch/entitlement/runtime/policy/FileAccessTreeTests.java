--- conflicted
+++ resolved
@@ -91,20 +91,9 @@
         assertThat(tree.canRead(path("")), is(false));
     }
 
-<<<<<<< HEAD
-    FilesEntitlement entitlement(String... values) {
-        List<Object> filesData = new ArrayList<>();
-        for (int i = 0; i < values.length; i += 2) {
-            Map<String, String> fileData = new HashMap<>();
-            fileData.put("path", path(values[i]).toString());
-            fileData.put("mode", values[i + 1]);
-            filesData.add(fileData);
-        }
-        return FilesEntitlement.build(filesData);
-=======
     public void testForwardSlashes() {
         String sep = getDefaultFileSystem().getSeparator();
-        var tree = FileAccessTree.of(List.of(entitlement("a/b", "read"), entitlement("m" + sep + "n", "read")));
+        var tree = FileAccessTree.of(entitlement("a/b", "read", "m" + sep + "n", "read"));
 
         // Native separators work
         assertThat(tree.canRead(path("a" + sep + "b")), is(true));
@@ -118,9 +107,14 @@
         assertThat(tree.canRead(path("m\n")), is(false));
     }
 
-    FileEntitlement entitlement(String path, String mode) {
-        Path p = path(path);
-        return FileEntitlement.create(p.toString(), mode);
->>>>>>> ba343c15
+    FilesEntitlement entitlement(String... values) {
+        List<Object> filesData = new ArrayList<>();
+        for (int i = 0; i < values.length; i += 2) {
+            Map<String, String> fileData = new HashMap<>();
+            fileData.put("path", path(values[i]).toString());
+            fileData.put("mode", values[i + 1]);
+            filesData.add(fileData);
+        }
+        return FilesEntitlement.build(filesData);
     }
 }
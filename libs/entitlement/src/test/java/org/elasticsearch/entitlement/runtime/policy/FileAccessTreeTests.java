--- conflicted
+++ resolved
@@ -35,26 +35,20 @@
         return root.resolve(s);
     }
 
-    private static PathLookup createTestPathLookup() {
-        return new PathLookup(Path.of("/config"), new Path[] { Path.of("/data1"), Path.of("/data2") }, Path.of("/tmp"));
-    }
+    private static final PathLookup TEST_PATH_LOOKUP = new PathLookup(
+        Path.of("/config"),
+        new Path[] { Path.of("/data1"), Path.of("/data2") },
+        Path.of("/tmp")
+    );
 
     public void testEmpty() {
-<<<<<<< HEAD
-        var tree = FileAccessTree.of(FilesEntitlement.EMPTY, createTestPathLookup());
-=======
         var tree = accessTree(FilesEntitlement.EMPTY);
->>>>>>> 1bcb68d0
         assertThat(tree.canRead(path("path")), is(false));
         assertThat(tree.canWrite(path("path")), is(false));
     }
 
     public void testRead() {
-<<<<<<< HEAD
-        var tree = FileAccessTree.of(entitlement("foo", "read"), createTestPathLookup());
-=======
         var tree = accessTree(entitlement("foo", "read"));
->>>>>>> 1bcb68d0
         assertThat(tree.canRead(path("foo")), is(true));
         assertThat(tree.canRead(path("foo/subdir")), is(true));
         assertThat(tree.canRead(path("food")), is(false));
@@ -66,11 +60,7 @@
     }
 
     public void testWrite() {
-<<<<<<< HEAD
-        var tree = FileAccessTree.of(entitlement("foo", "read_write"), createTestPathLookup());
-=======
         var tree = accessTree(entitlement("foo", "read_write"));
->>>>>>> 1bcb68d0
         assertThat(tree.canWrite(path("foo")), is(true));
         assertThat(tree.canWrite(path("foo/subdir")), is(true));
         assertThat(tree.canWrite(path("food")), is(false));
@@ -82,11 +72,7 @@
     }
 
     public void testTwoPaths() {
-<<<<<<< HEAD
-        var tree = FileAccessTree.of(entitlement("foo", "read", "bar", "read"), createTestPathLookup());
-=======
         var tree = accessTree(entitlement("foo", "read", "bar", "read"));
->>>>>>> 1bcb68d0
         assertThat(tree.canRead(path("a")), is(false));
         assertThat(tree.canRead(path("bar")), is(true));
         assertThat(tree.canRead(path("bar/subdir")), is(true));
@@ -97,11 +83,7 @@
     }
 
     public void testReadWriteUnderRead() {
-<<<<<<< HEAD
-        var tree = FileAccessTree.of(entitlement("foo", "read", "foo/bar", "read_write"), createTestPathLookup());
-=======
         var tree = accessTree(entitlement("foo", "read", "foo/bar", "read_write"));
->>>>>>> 1bcb68d0
         assertThat(tree.canRead(path("foo")), is(true));
         assertThat(tree.canWrite(path("foo")), is(false));
         assertThat(tree.canRead(path("foo/bar")), is(true));
@@ -109,8 +91,7 @@
     }
 
     public void testReadWithRelativePath() {
-        var resolver = createTestPathLookup();
-        var tree = FileAccessTree.of(entitlement(Map.of("relative_path", "foo", "mode", "read", "relative_to", "config")), resolver);
+        var tree = accessTree(entitlement(Map.of("relative_path", "foo", "mode", "read", "relative_to", "config")));
         assertThat(tree.canRead(path("foo")), is(false));
 
         assertThat(tree.canRead(path("/config/foo")), is(true));
@@ -125,8 +106,7 @@
     }
 
     public void testWriteWithRelativePath() {
-        var resolver = createTestPathLookup();
-        var tree = FileAccessTree.of(entitlement(Map.of("relative_path", "foo", "mode", "read_write", "relative_to", "config")), resolver);
+        var tree = accessTree(entitlement(Map.of("relative_path", "foo", "mode", "read_write", "relative_to", "config")));
         assertThat(tree.canWrite(path("/config/foo")), is(true));
         assertThat(tree.canWrite(path("/config/foo/subdir")), is(true));
         assertThat(tree.canWrite(path("foo")), is(false));
@@ -140,8 +120,7 @@
     }
 
     public void testMultipleDataDirs() {
-        var resolver = createTestPathLookup();
-        var tree = FileAccessTree.of(entitlement(Map.of("relative_path", "foo", "mode", "read_write", "relative_to", "data")), resolver);
+        var tree = accessTree(entitlement(Map.of("relative_path", "foo", "mode", "read_write", "relative_to", "data")));
         assertThat(tree.canWrite(path("/data1/foo")), is(true));
         assertThat(tree.canWrite(path("/data2/foo")), is(true));
         assertThat(tree.canWrite(path("/data3/foo")), is(false));
@@ -159,11 +138,7 @@
     }
 
     public void testNormalizePath() {
-<<<<<<< HEAD
-        var tree = FileAccessTree.of(entitlement("foo/../bar", "read"), createTestPathLookup());
-=======
         var tree = accessTree(entitlement("foo/../bar", "read"));
->>>>>>> 1bcb68d0
         assertThat(tree.canRead(path("foo/../bar")), is(true));
         assertThat(tree.canRead(path("foo")), is(false));
         assertThat(tree.canRead(path("")), is(false));
@@ -171,11 +146,7 @@
 
     public void testForwardSlashes() {
         String sep = getDefaultFileSystem().getSeparator();
-<<<<<<< HEAD
-        var tree = FileAccessTree.of(entitlement("a/b", "read", "m" + sep + "n", "read"), createTestPathLookup());
-=======
         var tree = accessTree(entitlement("a/b", "read", "m" + sep + "n", "read"));
->>>>>>> 1bcb68d0
 
         // Native separators work
         assertThat(tree.canRead(path("a" + sep + "b")), is(true));
@@ -186,23 +157,21 @@
         assertThat(tree.canRead(path("m/n")), is(true));
     }
 
-<<<<<<< HEAD
-    static FilesEntitlement entitlement(String... values) {
-=======
     public void testTempDirAccess() {
         Path tempDir = createTempDir();
-        var tree = FileAccessTree.of(FilesEntitlement.EMPTY, tempDir);
-
+        var tree = FileAccessTree.of(
+            FilesEntitlement.EMPTY,
+            new PathLookup(Path.of("/config"), new Path[] { Path.of("/data1"), Path.of("/data2") }, tempDir)
+        );
         assertThat(tree.canRead(tempDir), is(true));
         assertThat(tree.canWrite(tempDir), is(true));
     }
 
     FileAccessTree accessTree(FilesEntitlement entitlement) {
-        return FileAccessTree.of(entitlement, createTempDir());
+        return FileAccessTree.of(entitlement, TEST_PATH_LOOKUP);
     }
 
-    FilesEntitlement entitlement(String... values) {
->>>>>>> 1bcb68d0
+    static FilesEntitlement entitlement(String... values) {
         List<Object> filesData = new ArrayList<>();
         for (int i = 0; i < values.length; i += 2) {
             Map<String, String> fileData = new HashMap<>();

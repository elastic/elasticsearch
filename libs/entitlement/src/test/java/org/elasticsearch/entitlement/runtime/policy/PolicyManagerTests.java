--- conflicted
+++ resolved
@@ -53,18 +53,9 @@
      */
     private static Module NO_ENTITLEMENTS_MODULE;
 
-<<<<<<< HEAD
     private static Path TEST_BASE_DIR;
 
     private static PathLookup TEST_PATH_LOOKUP;
-=======
-    private static final PathLookup TEST_PATH_LOOKUP = new PathLookup(
-        Path.of("/user/home"),
-        Path.of("/config"),
-        new Path[] { Path.of("/data1/"), Path.of("/data2") },
-        Path.of("/temp")
-    );
->>>>>>> 67dc1995
 
     @BeforeClass
     public static void beforeClass() {
@@ -74,6 +65,7 @@
 
             TEST_BASE_DIR = createTempDir().toAbsolutePath();
             TEST_PATH_LOOKUP = new PathLookup(
+                TEST_BASE_DIR.resolve("/user/home"),
                 TEST_BASE_DIR.resolve("/config"),
                 new Path[] { TEST_BASE_DIR.resolve("/data1/"), TEST_BASE_DIR.resolve("/data2") },
                 TEST_BASE_DIR.resolve("/temp")

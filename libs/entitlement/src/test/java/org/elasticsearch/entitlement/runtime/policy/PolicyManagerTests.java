/*
 * Copyright Elasticsearch B.V. and/or licensed to Elasticsearch B.V. under one
 * or more contributor license agreements. Licensed under the "Elastic License
 * 2.0", the "GNU Affero General Public License v3.0 only", and the "Server Side
 * Public License v 1"; you may not use this file except in compliance with, at
 * your election, the "Elastic License 2.0", the "GNU Affero General Public
 * License v3.0 only", or the "Server Side Public License, v 1".
 */

package org.elasticsearch.entitlement.runtime.policy;

import org.elasticsearch.common.settings.Settings;
import org.elasticsearch.core.Strings;
import org.elasticsearch.entitlement.runtime.policy.PolicyManager.ModuleEntitlements;
import org.elasticsearch.entitlement.runtime.policy.agent.TestAgent;
import org.elasticsearch.entitlement.runtime.policy.agent.inner.TestInnerAgent;
import org.elasticsearch.entitlement.runtime.policy.entitlements.CreateClassLoaderEntitlement;
import org.elasticsearch.entitlement.runtime.policy.entitlements.ExitVMEntitlement;
import org.elasticsearch.entitlement.runtime.policy.entitlements.FilesEntitlement;
import org.elasticsearch.test.ESTestCase;
import org.elasticsearch.test.compiler.InMemoryJavaCompiler;
import org.elasticsearch.test.jar.JarUtils;
import org.junit.BeforeClass;

import java.io.IOException;
import java.lang.module.Configuration;
import java.lang.module.ModuleFinder;
import java.net.URL;
import java.net.URLClassLoader;
import java.nio.file.Path;
import java.util.Arrays;
import java.util.List;
import java.util.Map;
import java.util.Set;
import java.util.stream.Stream;

import static java.util.Map.entry;
import static org.elasticsearch.entitlement.runtime.policy.PolicyManager.ALL_UNNAMED;
import static org.elasticsearch.entitlement.runtime.policy.PolicyManager.SERVER_COMPONENT_NAME;
import static org.hamcrest.Matchers.aMapWithSize;
import static org.hamcrest.Matchers.is;
import static org.hamcrest.Matchers.sameInstance;

@ESTestCase.WithoutSecurityManager
public class PolicyManagerTests extends ESTestCase {

    /**
     * A test agent package name for use in tests.
     */
    private static final String TEST_AGENTS_PACKAGE_NAME = "org.elasticsearch.entitlement.runtime.policy.agent";

    /**
     * A module you can use for test cases that don't actually care about the
     * entitlement module.
     */
    private static Module NO_ENTITLEMENTS_MODULE;

    private static Path TEST_BASE_DIR;

    private static PathLookup TEST_PATH_LOOKUP;

    @BeforeClass
    public static void beforeClass() {
        try {
            // Any old module will do for tests using NO_ENTITLEMENTS_MODULE
            NO_ENTITLEMENTS_MODULE = makeClassInItsOwnModule().getModule();

            TEST_BASE_DIR = createTempDir().toAbsolutePath();
            TEST_PATH_LOOKUP = new PathLookup(
                TEST_BASE_DIR.resolve("/user/home"),
                TEST_BASE_DIR.resolve("/config"),
                new Path[] { TEST_BASE_DIR.resolve("/data1/"), TEST_BASE_DIR.resolve("/data2") },
                new Path[] { TEST_BASE_DIR.resolve("/shared1"), TEST_BASE_DIR.resolve("/shared2") },
                TEST_BASE_DIR.resolve("/temp"),
                Settings.EMPTY::getValues
            );
        } catch (Exception e) {
            throw new IllegalStateException(e);
        }
    }

    public void testGetEntitlementsThrowsOnMissingPluginUnnamedModule() {
        var plugin1SourcePath = Path.of("modules", "plugin1");
        var policyManager = new PolicyManager(
            createEmptyTestServerPolicy(),
            List.of(),
            Map.of("plugin1", createPluginPolicy("plugin.module")),
            c -> "plugin1",
<<<<<<< HEAD
            Map.of("plugin1", Path.of("modules", "plugin1")),
=======
            Map.of("plugin1", plugin1SourcePath),
>>>>>>> 5948b716
            TEST_AGENTS_PACKAGE_NAME,
            NO_ENTITLEMENTS_MODULE,
            TEST_PATH_LOOKUP,
            Set.of()
        );

        // Any class from the current module (unnamed) will do
        var callerClass = this.getClass();
        var requestingModule = callerClass.getModule();

        assertEquals(
            "No policy for the unnamed module",
            policyManager.defaultEntitlements("plugin1", plugin1SourcePath),
            policyManager.getEntitlements(callerClass)
        );

        assertEquals(
            Map.of(requestingModule, policyManager.defaultEntitlements("plugin1", plugin1SourcePath)),
            policyManager.moduleEntitlementsMap
        );
    }

    public void testGetEntitlementsThrowsOnMissingPolicyForPlugin() {
        var plugin1SourcePath = Path.of("modules", "plugin1");
        var policyManager = new PolicyManager(
            createEmptyTestServerPolicy(),
            List.of(),
            Map.of(),
            c -> "plugin1",
<<<<<<< HEAD
            Map.of("plugin1", Path.of("modules", "plugin1")),
=======
            Map.of("plugin1", plugin1SourcePath),
>>>>>>> 5948b716
            TEST_AGENTS_PACKAGE_NAME,
            NO_ENTITLEMENTS_MODULE,
            TEST_PATH_LOOKUP,
            Set.of()
        );

        // Any class from the current module (unnamed) will do
        var callerClass = this.getClass();
        var requestingModule = callerClass.getModule();

        assertEquals(
            "No policy for this plugin",
            policyManager.defaultEntitlements("plugin1", plugin1SourcePath),
            policyManager.getEntitlements(callerClass)
        );

        assertEquals(
            Map.of(requestingModule, policyManager.defaultEntitlements("plugin1", plugin1SourcePath)),
            policyManager.moduleEntitlementsMap
        );
    }

    public void testGetEntitlementsFailureIsCached() {
        var plugin1SourcePath = Path.of("modules", "plugin1");
        var policyManager = new PolicyManager(
            createEmptyTestServerPolicy(),
            List.of(),
            Map.of(),
            c -> "plugin1",
<<<<<<< HEAD
            Map.of("plugin1", Path.of("modules", "plugin1")),
=======
            Map.of("plugin1", plugin1SourcePath),
>>>>>>> 5948b716
            TEST_AGENTS_PACKAGE_NAME,
            NO_ENTITLEMENTS_MODULE,
            TEST_PATH_LOOKUP,
            Set.of()
        );

        // Any class from the current module (unnamed) will do
        var callerClass = this.getClass();
        var requestingModule = callerClass.getModule();

        assertEquals(policyManager.defaultEntitlements("plugin1", plugin1SourcePath), policyManager.getEntitlements(callerClass));
        assertEquals(
            Map.of(requestingModule, policyManager.defaultEntitlements("plugin1", plugin1SourcePath)),
            policyManager.moduleEntitlementsMap
        );

        // A second time
        assertEquals(policyManager.defaultEntitlements("plugin1", plugin1SourcePath), policyManager.getEntitlements(callerClass));

        // Nothing new in the map
        assertEquals(
            Map.of(requestingModule, policyManager.defaultEntitlements("plugin1", plugin1SourcePath)),
            policyManager.moduleEntitlementsMap
        );
    }

    public void testGetEntitlementsReturnsEntitlementsForPluginUnnamedModule() {
        var policyManager = new PolicyManager(
            createEmptyTestServerPolicy(),
            List.of(),
            Map.ofEntries(entry("plugin2", createPluginPolicy(ALL_UNNAMED))),
            c -> "plugin2",
            Map.of("plugin2", Path.of("modules", "plugin2")),
            TEST_AGENTS_PACKAGE_NAME,
            NO_ENTITLEMENTS_MODULE,
            TEST_PATH_LOOKUP,
            Set.of()
        );

        // Any class from the current module (unnamed) will do
        var callerClass = this.getClass();

        var entitlements = policyManager.getEntitlements(callerClass);
        assertThat(entitlements.hasEntitlement(CreateClassLoaderEntitlement.class), is(true));
    }

    public void testGetEntitlementsThrowsOnMissingPolicyForServer() throws ClassNotFoundException {
        var policyManager = new PolicyManager(
            createTestServerPolicy("example"),
            List.of(),
            Map.of(),
            c -> null,
            Map.of(),
            TEST_AGENTS_PACKAGE_NAME,
            NO_ENTITLEMENTS_MODULE,
            TEST_PATH_LOOKUP,
            Set.of()
        );

        // Tests do not run modular, so we cannot use a server class.
        // But we know that in production code the server module and its classes are in the boot layer.
        // So we use a random module in the boot layer, and a random class from that module (not java.base -- it is
        // loaded too early) to mimic a class that would be in the server module.
        var mockServerClass = ModuleLayer.boot().findLoader("jdk.httpserver").loadClass("com.sun.net.httpserver.HttpServer");
        var mockServerSourcePath = PolicyManager.getComponentPathFromClass(mockServerClass);
        var requestingModule = mockServerClass.getModule();

        assertEquals(
            "No policy for this module in server",
            policyManager.defaultEntitlements(SERVER_COMPONENT_NAME, mockServerSourcePath),
            policyManager.getEntitlements(mockServerClass)
        );

        assertEquals(
            Map.of(requestingModule, policyManager.defaultEntitlements(SERVER_COMPONENT_NAME, mockServerSourcePath)),
            policyManager.moduleEntitlementsMap
        );
    }

    public void testGetEntitlementsReturnsEntitlementsForServerModule() throws ClassNotFoundException {
        var policyManager = new PolicyManager(
            createTestServerPolicy("jdk.httpserver"),
            List.of(),
            Map.of(),
            c -> null,
            Map.of(),
            TEST_AGENTS_PACKAGE_NAME,
            NO_ENTITLEMENTS_MODULE,
            TEST_PATH_LOOKUP,
            Set.of()
        );

        // Tests do not run modular, so we cannot use a server class.
        // But we know that in production code the server module and its classes are in the boot layer.
        // So we use a random module in the boot layer, and a random class from that module (not java.base -- it is
        // loaded too early) to mimic a class that would be in the server module.
        var mockServerClass = ModuleLayer.boot().findLoader("jdk.httpserver").loadClass("com.sun.net.httpserver.HttpServer");

        var entitlements = policyManager.getEntitlements(mockServerClass);
        assertThat(entitlements.hasEntitlement(CreateClassLoaderEntitlement.class), is(true));
        assertThat(entitlements.hasEntitlement(ExitVMEntitlement.class), is(true));
    }

    public void testGetEntitlementsReturnsEntitlementsForPluginModule() throws IOException, ClassNotFoundException {
        final Path home = createTempDir();

        Path jar = createMockPluginJar(home);

        var policyManager = new PolicyManager(
            createEmptyTestServerPolicy(),
            List.of(),
            Map.of("mock-plugin", createPluginPolicy("org.example.plugin")),
            c -> "mock-plugin",
            Map.of("mock-plugin", Path.of("modules", "mock-plugin")),
            TEST_AGENTS_PACKAGE_NAME,
            NO_ENTITLEMENTS_MODULE,
            TEST_PATH_LOOKUP,
            Set.of()
        );

        var layer = createLayerForJar(jar, "org.example.plugin");
        var mockPluginClass = layer.findLoader("org.example.plugin").loadClass("q.B");

        var entitlements = policyManager.getEntitlements(mockPluginClass);
        assertThat(entitlements.hasEntitlement(CreateClassLoaderEntitlement.class), is(true));
        assertThat(entitlements.fileAccess().canRead(TEST_BASE_DIR), is(true));
    }

    public void testGetEntitlementsResultIsCached() {
        var policyManager = new PolicyManager(
            createEmptyTestServerPolicy(),
            List.of(),
            Map.ofEntries(entry("plugin2", createPluginPolicy(ALL_UNNAMED))),
            c -> "plugin2",
            Map.of("plugin2", Path.of("modules", "plugin2")),
            TEST_AGENTS_PACKAGE_NAME,
            NO_ENTITLEMENTS_MODULE,
            TEST_PATH_LOOKUP,
            Set.of()
        );

        // Any class from the current module (unnamed) will do
        var callerClass = this.getClass();

        var entitlements = policyManager.getEntitlements(callerClass);
        assertThat(entitlements.hasEntitlement(CreateClassLoaderEntitlement.class), is(true));
        assertThat(policyManager.moduleEntitlementsMap, aMapWithSize(1));
        var cachedResult = policyManager.moduleEntitlementsMap.values().stream().findFirst().orElseThrow();
        var entitlementsAgain = policyManager.getEntitlements(callerClass);

        // Nothing new in the map
        assertThat(policyManager.moduleEntitlementsMap, aMapWithSize(1));
        assertThat(entitlementsAgain, sameInstance(cachedResult));
    }

    public void testRequestingClassFastPath() throws IOException, ClassNotFoundException {
        var callerClass = makeClassInItsOwnModule();
        assertEquals(callerClass, policyManager(TEST_AGENTS_PACKAGE_NAME, NO_ENTITLEMENTS_MODULE).requestingClass(callerClass));
    }

    public void testRequestingModuleWithStackWalk() throws IOException, ClassNotFoundException {
        var entitlementsClass = makeClassInItsOwnModule();    // A class in the entitlements library itself
        var requestingClass = makeClassInItsOwnModule();      // This guy is always the right answer
        var instrumentedClass = makeClassInItsOwnModule();    // The class that called the check method
        var ignorableClass = makeClassInItsOwnModule();

        var policyManager = policyManager(TEST_AGENTS_PACKAGE_NAME, entitlementsClass.getModule());

        assertEquals(
            "Skip entitlement library and the instrumented method",
            requestingClass,
            policyManager.findRequestingClass(Stream.of(entitlementsClass, instrumentedClass, requestingClass, ignorableClass)).orElse(null)
        );
        assertEquals(
            "Skip multiple library frames",
            requestingClass,
            policyManager.findRequestingClass(Stream.of(entitlementsClass, entitlementsClass, instrumentedClass, requestingClass))
                .orElse(null)
        );
        assertThrows(
            "Non-modular caller frames are not supported",
            NullPointerException.class,
            () -> policyManager.findRequestingClass(Stream.of(entitlementsClass, null))
        );
    }

    public void testAgentsEntitlements() throws IOException, ClassNotFoundException {
        Path home = createTempDir();
        Path unnamedJar = createMockPluginJarForUnnamedModule(home);
        var notAgentClass = makeClassInItsOwnModule();
        var policyManager = new PolicyManager(
            createEmptyTestServerPolicy(),
            List.of(new CreateClassLoaderEntitlement()),
            Map.of(),
            c -> c.getPackageName().startsWith(TEST_AGENTS_PACKAGE_NAME) ? null : "test",
            Map.of(),
            TEST_AGENTS_PACKAGE_NAME,
            NO_ENTITLEMENTS_MODULE,
            TEST_PATH_LOOKUP,
            Set.of()
        );
        ModuleEntitlements agentsEntitlements = policyManager.getEntitlements(TestAgent.class);
        assertThat(agentsEntitlements.hasEntitlement(CreateClassLoaderEntitlement.class), is(true));
        agentsEntitlements = policyManager.getEntitlements(TestInnerAgent.class);
        assertThat(agentsEntitlements.hasEntitlement(CreateClassLoaderEntitlement.class), is(true));
        ModuleEntitlements notAgentsEntitlements = policyManager.getEntitlements(notAgentClass);
        assertThat(notAgentsEntitlements.hasEntitlement(CreateClassLoaderEntitlement.class), is(false));
        try (URLClassLoader classLoader = new URLClassLoader(new URL[] { unnamedJar.toUri().toURL() }, getClass().getClassLoader())) {
            var unnamedNotAgentClass = classLoader.loadClass("q.B");
            notAgentsEntitlements = policyManager.getEntitlements(unnamedNotAgentClass);
            assertThat(notAgentsEntitlements.hasEntitlement(CreateClassLoaderEntitlement.class), is(false));
        }
    }

    public void testDuplicateEntitlements() {
        IllegalArgumentException iae = expectThrows(
            IllegalArgumentException.class,
            () -> new PolicyManager(
                new Policy(
                    "server",
                    List.of(new Scope("test", List.of(new CreateClassLoaderEntitlement(), new CreateClassLoaderEntitlement())))
                ),
                List.of(),
                Map.of(),
                c -> "test",
                Map.of(),
                TEST_AGENTS_PACKAGE_NAME,
                NO_ENTITLEMENTS_MODULE,
                TEST_PATH_LOOKUP,
                Set.of()
            )
        );
        assertEquals(
            "[(server)] using module [test] found duplicate entitlement " + "[" + CreateClassLoaderEntitlement.class.getName() + "]",
            iae.getMessage()
        );

        iae = expectThrows(
            IllegalArgumentException.class,
            () -> new PolicyManager(
                createEmptyTestServerPolicy(),
                List.of(new CreateClassLoaderEntitlement(), new CreateClassLoaderEntitlement()),
                Map.of(),
                c -> "test",
                Map.of(),
                TEST_AGENTS_PACKAGE_NAME,
                NO_ENTITLEMENTS_MODULE,
                TEST_PATH_LOOKUP,
                Set.of()
            )
        );
        assertEquals(
            "[(APM agent)] using module [ALL-UNNAMED] found duplicate entitlement "
                + "["
                + CreateClassLoaderEntitlement.class.getName()
                + "]",
            iae.getMessage()
        );

        iae = expectThrows(
            IllegalArgumentException.class,
            () -> new PolicyManager(
                createEmptyTestServerPolicy(),
                List.of(),
                Map.of(
                    "plugin1",
                    new Policy(
                        "test",
                        List.of(
                            new Scope(
                                "test",
                                List.of(
                                    FilesEntitlement.EMPTY,
                                    new CreateClassLoaderEntitlement(),
                                    new FilesEntitlement(
                                        List.of(FilesEntitlement.FileData.ofPath(Path.of("/tmp/test"), FilesEntitlement.Mode.READ))
                                    )
                                )
                            )
                        )
                    )
                ),
                c -> "plugin1",
                Map.of("plugin1", Path.of("modules", "plugin1")),
                TEST_AGENTS_PACKAGE_NAME,
                NO_ENTITLEMENTS_MODULE,
                TEST_PATH_LOOKUP,
                Set.of()
            )
        );
        assertEquals(
            "[plugin1] using module [test] found duplicate entitlement " + "[" + FilesEntitlement.class.getName() + "]",
            iae.getMessage()
        );
    }

    public void testFilesEntitlementsWithExclusive() {
        var baseTestPath = Path.of("/tmp").toAbsolutePath();
        var testPath1 = Path.of("/tmp/test").toAbsolutePath();
        var testPath2 = Path.of("/tmp/test/foo").toAbsolutePath();
        var iae = expectThrows(
            IllegalArgumentException.class,
            () -> new PolicyManager(
                createEmptyTestServerPolicy(),
                List.of(),
                Map.of(
                    "plugin1",
                    new Policy(
                        "test",
                        List.of(
                            new Scope(
                                "test",
                                List.of(
                                    new FilesEntitlement(
                                        List.of(FilesEntitlement.FileData.ofPath(testPath1, FilesEntitlement.Mode.READ).withExclusive(true))
                                    )
                                )
                            )
                        )
                    ),
                    "plugin2",
                    new Policy(
                        "test",
                        List.of(
                            new Scope(
                                "test",
                                List.of(
                                    new FilesEntitlement(
                                        List.of(FilesEntitlement.FileData.ofPath(testPath1, FilesEntitlement.Mode.READ).withExclusive(true))
                                    )
                                )
                            )
                        )
                    )
                ),
                c -> "",
                Map.of("plugin1", Path.of("modules", "plugin1"), "plugin2", Path.of("modules", "plugin2")),
                TEST_AGENTS_PACKAGE_NAME,
                NO_ENTITLEMENTS_MODULE,
                TEST_PATH_LOOKUP,
                Set.of()
            )
        );
        assertTrue(iae.getMessage().contains("duplicate/overlapping exclusive paths found in files entitlements:"));
        assertTrue(iae.getMessage().contains(Strings.format("[test] [%s]]", testPath1.toString())));

        iae = expectThrows(
            IllegalArgumentException.class,
            () -> new PolicyManager(
                new Policy(
                    "test",
                    List.of(
                        new Scope(
                            "test",
                            List.of(
                                new FilesEntitlement(
                                    List.of(
                                        FilesEntitlement.FileData.ofPath(testPath2, FilesEntitlement.Mode.READ).withExclusive(true),
                                        FilesEntitlement.FileData.ofPath(baseTestPath, FilesEntitlement.Mode.READ)
                                    )
                                )
                            )
                        )
                    )
                ),
                List.of(),
                Map.of(
                    "plugin1",
                    new Policy(
                        "test",
                        List.of(
                            new Scope(
                                "test",
                                List.of(
                                    new FilesEntitlement(
                                        List.of(FilesEntitlement.FileData.ofPath(testPath1, FilesEntitlement.Mode.READ).withExclusive(true))
                                    )
                                )
                            )
                        )
                    )
                ),
                c -> "",
                Map.of(),
                TEST_AGENTS_PACKAGE_NAME,
                NO_ENTITLEMENTS_MODULE,
                TEST_PATH_LOOKUP,
                Set.of()
            )
        );
        assertEquals(
            Strings.format(
                "duplicate/overlapping exclusive paths found in files entitlements: "
                    + "[[plugin1] [test] [%s]] and [[(server)] [test] [%s]]",
                testPath1,
                testPath2
            ),
            iae.getMessage()
        );
    }

    /**
     * If the plugin resolver tells us a class is in a plugin, don't conclude that it's in an agent.
     */
    public void testPluginResolverOverridesAgents() {
        var policyManager = new PolicyManager(
            createEmptyTestServerPolicy(),
            List.of(new CreateClassLoaderEntitlement()),
            Map.of(),
            c -> "test", // Insist that the class is in a plugin
            Map.of(),
            TEST_AGENTS_PACKAGE_NAME,
            NO_ENTITLEMENTS_MODULE,
            TEST_PATH_LOOKUP,
            Set.of()
        );
        ModuleEntitlements notAgentsEntitlements = policyManager.getEntitlements(TestAgent.class);
        assertThat(notAgentsEntitlements.hasEntitlement(CreateClassLoaderEntitlement.class), is(false));
    }

    private static Class<?> makeClassInItsOwnModule() throws IOException, ClassNotFoundException {
        final Path home = createTempDir();
        Path jar = createMockPluginJar(home);
        var layer = createLayerForJar(jar, "org.example.plugin");
        return layer.findLoader("org.example.plugin").loadClass("q.B");
    }

    private static PolicyManager policyManager(String agentsPackageName, Module entitlementsModule) {
        return new PolicyManager(
            createEmptyTestServerPolicy(),
            List.of(),
            Map.of(),
            c -> "test",
            Map.of(),
            agentsPackageName,
            entitlementsModule,
            TEST_PATH_LOOKUP,
            Set.of()
        );
    }

    private static Policy createEmptyTestServerPolicy() {
        return new Policy("server", List.of());
    }

    private static Policy createTestServerPolicy(String scopeName) {
        return new Policy("server", List.of(new Scope(scopeName, List.of(new ExitVMEntitlement(), new CreateClassLoaderEntitlement()))));
    }

    private static Policy createPluginPolicy(String... pluginModules) {
        return new Policy(
            "plugin",
            Arrays.stream(pluginModules)
                .map(
                    name -> new Scope(
                        name,
                        List.of(
                            new FilesEntitlement(List.of(FilesEntitlement.FileData.ofPath(TEST_BASE_DIR, FilesEntitlement.Mode.READ))),
                            new CreateClassLoaderEntitlement()
                        )
                    )
                )
                .toList()
        );
    }

    private static Path createMockPluginJarForUnnamedModule(Path home) throws IOException {
        Path jar = home.resolve("unnamed-mock-plugin.jar");

        Map<String, CharSequence> sources = Map.ofEntries(entry("q.B", "package q; public class B { }"));

        var classToBytes = InMemoryJavaCompiler.compile(sources);
        JarUtils.createJarWithEntries(jar, Map.ofEntries(entry("q/B.class", classToBytes.get("q.B"))));
        return jar;
    }

    private static Path createMockPluginJar(Path home) throws IOException {
        Path jar = home.resolve("mock-plugin.jar");

        Map<String, CharSequence> sources = Map.ofEntries(
            entry("module-info", "module org.example.plugin { exports q; }"),
            entry("q.B", "package q; public class B { }")
        );

        var classToBytes = InMemoryJavaCompiler.compile(sources);
        JarUtils.createJarWithEntries(
            jar,
            Map.ofEntries(entry("module-info.class", classToBytes.get("module-info")), entry("q/B.class", classToBytes.get("q.B")))
        );
        return jar;
    }

    private static ModuleLayer createLayerForJar(Path jar, String moduleName) {
        Configuration cf = ModuleLayer.boot().configuration().resolve(ModuleFinder.of(jar), ModuleFinder.of(), Set.of(moduleName));
        var moduleController = ModuleLayer.defineModulesWithOneLoader(
            cf,
            List.of(ModuleLayer.boot()),
            ClassLoader.getPlatformClassLoader()
        );
        return moduleController.layer();
    }
}<|MERGE_RESOLUTION|>--- conflicted
+++ resolved
@@ -86,11 +86,7 @@
             List.of(),
             Map.of("plugin1", createPluginPolicy("plugin.module")),
             c -> "plugin1",
-<<<<<<< HEAD
-            Map.of("plugin1", Path.of("modules", "plugin1")),
-=======
             Map.of("plugin1", plugin1SourcePath),
->>>>>>> 5948b716
             TEST_AGENTS_PACKAGE_NAME,
             NO_ENTITLEMENTS_MODULE,
             TEST_PATH_LOOKUP,
@@ -120,11 +116,7 @@
             List.of(),
             Map.of(),
             c -> "plugin1",
-<<<<<<< HEAD
-            Map.of("plugin1", Path.of("modules", "plugin1")),
-=======
             Map.of("plugin1", plugin1SourcePath),
->>>>>>> 5948b716
             TEST_AGENTS_PACKAGE_NAME,
             NO_ENTITLEMENTS_MODULE,
             TEST_PATH_LOOKUP,
@@ -154,11 +146,7 @@
             List.of(),
             Map.of(),
             c -> "plugin1",
-<<<<<<< HEAD
-            Map.of("plugin1", Path.of("modules", "plugin1")),
-=======
             Map.of("plugin1", plugin1SourcePath),
->>>>>>> 5948b716
             TEST_AGENTS_PACKAGE_NAME,
             NO_ENTITLEMENTS_MODULE,
             TEST_PATH_LOOKUP,

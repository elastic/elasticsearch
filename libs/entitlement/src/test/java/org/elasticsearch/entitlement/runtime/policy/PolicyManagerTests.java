--- conflicted
+++ resolved
@@ -293,7 +293,7 @@
         }
     }
 
-    public void testDuplicateFlagEntitlements() {
+    public void testDuplicateEntitlements() {
         IllegalArgumentException iae = expectThrows(
             IllegalArgumentException.class,
             () -> new PolicyManager(
@@ -309,11 +309,7 @@
             )
         );
         assertEquals(
-<<<<<<< HEAD
-            "[server] using module [test] found duplicate entitlement " + "[" + CreateClassLoaderEntitlement.class.getName() + "]",
-=======
-            "[(server)] using module [test] found duplicate flag entitlements " + "[" + CreateClassLoaderEntitlement.class.getName() + "]",
->>>>>>> ba343c15
+            "[(server)] using module [test] found duplicate entitlement " + "[" + CreateClassLoaderEntitlement.class.getName() + "]",
             iae.getMessage()
         );
 
@@ -329,14 +325,7 @@
             )
         );
         assertEquals(
-<<<<<<< HEAD
-            "[agent] using module [unnamed] found duplicate entitlement " + "[" + CreateClassLoaderEntitlement.class.getName() + "]",
-=======
-            "[(APM agent)] using module [unnamed] found duplicate flag entitlements "
-                + "["
-                + CreateClassLoaderEntitlement.class.getName()
-                + "]",
->>>>>>> ba343c15
+            "[(APM agent)] using module [unnamed] found duplicate entitlement " + "[" + CreateClassLoaderEntitlement.class.getName() + "]",
             iae.getMessage()
         );
 

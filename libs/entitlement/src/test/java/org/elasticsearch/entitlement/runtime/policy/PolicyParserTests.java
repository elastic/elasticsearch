--- conflicted
+++ resolved
@@ -64,8 +64,26 @@
         );
         assertEquals(expected, parsedPolicy);
 
-<<<<<<< HEAD
-    public void testParseWriteProperties() throws IOException {
+        parsedPolicy = new PolicyParser(new ByteArrayInputStream("""
+            entitlement-module-name:
+              - outbound_network
+            """.getBytes(StandardCharsets.UTF_8)), "test-policy.yaml", false).parsePolicy();
+        expected = new Policy("test-policy.yaml", List.of(new Scope("entitlement-module-name", List.of(new OutboundNetworkEntitlement()))));
+        assertEquals(expected, parsedPolicy);
+
+        parsedPolicy = new PolicyParser(new ByteArrayInputStream("""
+            entitlement-module-name:
+              - outbound_network
+              - inbound_network
+            """.getBytes(StandardCharsets.UTF_8)), "test-policy.yaml", false).parsePolicy();
+        expected = new Policy(
+            "test-policy.yaml",
+            List.of(new Scope("entitlement-module-name", List.of(new OutboundNetworkEntitlement(), new InboundNetworkEntitlement())))
+        );
+        assertEquals(expected, parsedPolicy);
+    }
+
+    public void testParseWriteSystemProperties() throws IOException {
         Policy parsedPolicy = new PolicyParser(new ByteArrayInputStream("""
             entitlement-module-name:
               - write_system_properties:
@@ -82,7 +100,7 @@
         assertEquals(expected, parsedPolicy);
     }
 
-    public void testParseWriteAllProperties() throws IOException {
+    public void testParseWriteAllSystemProperties() throws IOException {
         Policy parsedPolicy = new PolicyParser(new ByteArrayInputStream("""
             entitlement-module-name:
               - write_all_system_properties
@@ -90,29 +108,6 @@
         Policy expected = new Policy(
             "test-policy.yaml",
             List.of(new Scope("entitlement-module-name", List.of(new WriteAllSystemPropertiesEntitlement())))
-        );
-        assertEquals(expected, parsedPolicy);
-    }
-
-    public void testParseNetworkIllegalAction() throws IOException {
-        var ex = expectThrows(PolicyParserException.class, () -> new PolicyParser(new ByteArrayInputStream("""
-=======
-        parsedPolicy = new PolicyParser(new ByteArrayInputStream("""
->>>>>>> 49f27e39
-            entitlement-module-name:
-              - outbound_network
-            """.getBytes(StandardCharsets.UTF_8)), "test-policy.yaml", false).parsePolicy();
-        expected = new Policy("test-policy.yaml", List.of(new Scope("entitlement-module-name", List.of(new OutboundNetworkEntitlement()))));
-        assertEquals(expected, parsedPolicy);
-
-        parsedPolicy = new PolicyParser(new ByteArrayInputStream("""
-            entitlement-module-name:
-              - outbound_network
-              - inbound_network
-            """.getBytes(StandardCharsets.UTF_8)), "test-policy.yaml", false).parsePolicy();
-        expected = new Policy(
-            "test-policy.yaml",
-            List.of(new Scope("entitlement-module-name", List.of(new OutboundNetworkEntitlement(), new InboundNetworkEntitlement())))
         );
         assertEquals(expected, parsedPolicy);
     }

--- conflicted
+++ resolved
@@ -144,8 +144,6 @@
         );
         assertEquals(expected, parsedPolicy);
     }
-<<<<<<< HEAD
-=======
 
     public void testMultipleConstructorsAnnotated() throws IOException {
         var parser = new PolicyParser(
@@ -168,5 +166,4 @@
             )
         );
     }
->>>>>>> 81a93484
 }
/*
 * Copyright Elasticsearch B.V. and/or licensed to Elasticsearch B.V. under one
 * or more contributor license agreements. Licensed under the "Elastic License
 * 2.0", the "GNU Affero General Public License v3.0 only", and the "Server Side
 * Public License v 1"; you may not use this file except in compliance with, at
 * your election, the "Elastic License 2.0", the "GNU Affero General Public
 * License v3.0 only", or the "Server Side Public License, v 1".
 */

package org.elasticsearch.entitlement.runtime.policy;

import org.elasticsearch.test.ESTestCase;

import java.io.ByteArrayInputStream;
import java.io.IOException;
import java.nio.charset.StandardCharsets;
import java.util.List;
import java.util.Set;

import static org.hamcrest.Matchers.equalTo;

public class PolicyParserTests extends ESTestCase {

    private static class TestWrongEntitlementName implements Entitlement {}

    public void testGetEntitlementTypeName() {
        assertEquals("create_class_loader", PolicyParser.getEntitlementTypeName(CreateClassLoaderEntitlement.class));

        var ex = expectThrows(IllegalArgumentException.class, () -> PolicyParser.getEntitlementTypeName(TestWrongEntitlementName.class));
        assertThat(
            ex.getMessage(),
            equalTo("TestWrongEntitlementName is not a valid Entitlement class name. A valid class name must end with 'Entitlement'")
        );
    }

    public void testPolicyBuilder() throws IOException {
        Policy parsedPolicy = new PolicyParser(PolicyParserTests.class.getResourceAsStream("test-policy.yaml"), "test-policy.yaml", false)
            .parsePolicy();
        Policy expected = new Policy(
            "test-policy.yaml",
            List.of(new Scope("entitlement-module-name", List.of(new FileEntitlement("test/path/to/file", List.of("read", "write")))))
        );
        assertEquals(expected, parsedPolicy);
    }

    public void testPolicyBuilderOnExternalPlugin() throws IOException {
        Policy parsedPolicy = new PolicyParser(PolicyParserTests.class.getResourceAsStream("test-policy.yaml"), "test-policy.yaml", true)
            .parsePolicy();
        Policy expected = new Policy(
            "test-policy.yaml",
            List.of(new Scope("entitlement-module-name", List.of(new FileEntitlement("test/path/to/file", List.of("read", "write")))))
        );
        assertEquals(expected, parsedPolicy);
    }

    public void testParseNetwork() throws IOException {
        Policy parsedPolicy = new PolicyParser(new ByteArrayInputStream("""
            entitlement-module-name:
              - network:
                  actions:
                    - listen
                    - accept
                    - connect
            """.getBytes(StandardCharsets.UTF_8)), "test-policy.yaml", false).parsePolicy();
        Policy expected = new Policy(
            "test-policy.yaml",
            List.of(new Scope("entitlement-module-name", List.of(new NetworkEntitlement(List.of("listen", "accept", "connect")))))
        );
        assertEquals(expected, parsedPolicy);
    }

<<<<<<< HEAD
    public void testParseWriteProperties() throws IOException {
        Policy parsedPolicy = new PolicyParser(new ByteArrayInputStream("""
            entitlement-module-name:
              - write_properties:
                  properties:
                    - es.property1
                    - es.property2
            """.getBytes(StandardCharsets.UTF_8)), "test-policy.yaml", false).parsePolicy();
        Policy expected = new Policy(
            "test-policy.yaml",
            List.of(new Scope("entitlement-module-name", List.of(new WritePropertiesEntitlement(Set.of("es.property1", "es.property2")))))
        );
        assertEquals(expected, parsedPolicy);
    }

    public void testParseWriteAllProperties() throws IOException {
        Policy parsedPolicy = new PolicyParser(new ByteArrayInputStream("""
            entitlement-module-name:
              - write_all_properties
            """.getBytes(StandardCharsets.UTF_8)), "test-policy.yaml", false).parsePolicy();
        Policy expected = new Policy(
            "test-policy.yaml",
            List.of(new Scope("entitlement-module-name", List.of(new WriteAllPropertiesEntitlement())))
        );
        assertEquals(expected, parsedPolicy);
=======
    public void testParseNetworkIllegalAction() throws IOException {
        var ex = expectThrows(PolicyParserException.class, () -> new PolicyParser(new ByteArrayInputStream("""
            entitlement-module-name:
              - network:
                  actions:
                    - listen
                    - doesnotexist
                    - connect
            """.getBytes(StandardCharsets.UTF_8)), "test-policy.yaml", false).parsePolicy());
        assertThat(
            ex.getMessage(),
            equalTo(
                "[2:5] policy parsing error for [test-policy.yaml] in scope [entitlement-module-name] for entitlement type [network]: "
                    + "unknown network action [doesnotexist]"
            )
        );
>>>>>>> c02292f8
    }

    public void testParseCreateClassloader() throws IOException {
        Policy parsedPolicy = new PolicyParser(new ByteArrayInputStream("""
            entitlement-module-name:
              - create_class_loader
            """.getBytes(StandardCharsets.UTF_8)), "test-policy.yaml", false).parsePolicy();
        Policy expected = new Policy(
            "test-policy.yaml",
            List.of(new Scope("entitlement-module-name", List.of(new CreateClassLoaderEntitlement())))
        );
        assertEquals(expected, parsedPolicy);
    }

    public void testParseSetHttpsConnectionProperties() throws IOException {
        Policy parsedPolicy = new PolicyParser(new ByteArrayInputStream("""
            entitlement-module-name:
              - set_https_connection_properties
            """.getBytes(StandardCharsets.UTF_8)), "test-policy.yaml", true).parsePolicy();
        Policy expected = new Policy(
            "test-policy.yaml",
            List.of(new Scope("entitlement-module-name", List.of(new SetHttpsConnectionPropertiesEntitlement())))
        );
        assertEquals(expected, parsedPolicy);
    }
}<|MERGE_RESOLUTION|>--- conflicted
+++ resolved
@@ -69,7 +69,6 @@
         assertEquals(expected, parsedPolicy);
     }
 
-<<<<<<< HEAD
     public void testParseWriteProperties() throws IOException {
         Policy parsedPolicy = new PolicyParser(new ByteArrayInputStream("""
             entitlement-module-name:
@@ -95,7 +94,8 @@
             List.of(new Scope("entitlement-module-name", List.of(new WriteAllPropertiesEntitlement())))
         );
         assertEquals(expected, parsedPolicy);
-=======
+    }
+
     public void testParseNetworkIllegalAction() throws IOException {
         var ex = expectThrows(PolicyParserException.class, () -> new PolicyParser(new ByteArrayInputStream("""
             entitlement-module-name:
@@ -112,7 +112,6 @@
                     + "unknown network action [doesnotexist]"
             )
         );
->>>>>>> c02292f8
     }
 
     public void testParseCreateClassloader() throws IOException {

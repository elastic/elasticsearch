--- conflicted
+++ resolved
@@ -37,6 +37,7 @@
     }
 
     private static final PathLookup TEST_PATH_LOOKUP = new PathLookup(
+        Path.of("home"),
         Path.of("/config"),
         new Path[] { Path.of("/data1"), Path.of("/data2") },
         Path.of("/tmp"),
@@ -60,15 +61,8 @@
     }
 
     public void testFileDataRelativeWithEmptyDirectory() {
-<<<<<<< HEAD
         var fileData = FileData.ofRelativePath(Path.of(""), FilesEntitlement.BaseDir.DATA, READ_WRITE);
         var dataDirs = fileData.resolvePaths(TEST_PATH_LOOKUP);
-=======
-        var fileData = FilesEntitlement.FileData.ofRelativePath(Path.of(""), FilesEntitlement.BaseDir.DATA, READ_WRITE);
-        var dataDirs = fileData.resolvePaths(
-            new PathLookup(Path.of("/home"), Path.of("/config"), new Path[] { Path.of("/data1/"), Path.of("/data2") }, Path.of("/temp"))
-        );
->>>>>>> 9145ab73
         assertThat(dataDirs.toList(), contains(Path.of("/data1/"), Path.of("/data2")));
     }
 

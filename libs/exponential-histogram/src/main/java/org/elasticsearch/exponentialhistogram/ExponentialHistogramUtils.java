--- conflicted
+++ resolved
@@ -63,8 +63,6 @@
         return sum;
     }
 
-<<<<<<< HEAD
-=======
     /**
      * Estimates the minimum value of the histogram based on the populated buckets.
      * The returned value is guaranteed to be less than or equal to the exact minimum value of the histogram values.
@@ -104,5 +102,4 @@
         }
         return OptionalDouble.empty();
     }
->>>>>>> 9423dcbc
 }
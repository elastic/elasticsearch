/*
 * Copyright Elasticsearch B.V. and/or licensed to Elasticsearch B.V. under one
 * or more contributor license agreements. Licensed under the Elastic License
 * 2.0 and the Server Side Public License, v 1; you may not use this file except
 * in compliance with, at your election, the Elastic License 2.0 or the Server
 * Side Public License, v 1.
 */

package org.elasticsearch.logging.internal;

import org.apache.logging.log4j.Level;
import org.apache.logging.log4j.LogManager;
import org.apache.logging.log4j.Logger;
import org.apache.logging.log4j.core.Appender;
import org.apache.logging.log4j.core.Filter;
import org.apache.logging.log4j.core.Layout;
import org.apache.logging.log4j.core.LogEvent;
import org.apache.logging.log4j.core.LoggerContext;
import org.apache.logging.log4j.core.appender.AbstractAppender;
import org.apache.logging.log4j.core.config.Configuration;
import org.apache.logging.log4j.core.config.Configurator;
import org.apache.logging.log4j.core.config.LoggerConfig;
import org.apache.logging.log4j.core.config.Property;
import org.elasticsearch.logging.MockLogAppender;

import java.io.Serializable;
import java.util.Arrays;
import java.util.Map;
import java.util.stream.Stream;

/**
 * A set of utilities around Logging.
 */
public class Loggers {
    public Loggers() {}

    private static final String SPACE = " ";

    public static org.elasticsearch.logging.Logger getLogger(Class<?> clazz, int shardId, String... prefixes) {
        return getLogger(
            clazz,

            Stream.concat(Stream.of(Integer.toString(shardId)), Arrays.stream(prefixes)).toArray(String[]::new)
        );
    }

    // /**
    // * Just like {@link #getLogger(Class, ShardId, String...)} but String loggerName instead of
    // * Class and no extra prefixes. // TODO: fix docs
    // */
    public static org.elasticsearch.logging.Logger getLogger(String loggerName, String indexName, int shardId) {
        String prefix = formatPrefix(indexName, Integer.toString(shardId));
        return new LoggerImpl(new PrefixLogger(LogManager.getLogger(loggerName), prefix));
    }

    public static org.elasticsearch.logging.Logger getLoggerWithIndexName(Class<?> clazz, String indexName, String... prefixes) {
        return getLogger(clazz, Stream.concat(Stream.of(Loggers.SPACE, indexName), Arrays.stream(prefixes)).toArray(String[]::new));
    }

    public static org.elasticsearch.logging.Logger getLogger(Class<?> clazz, String... prefixes) {
        return new LoggerImpl(new PrefixLogger(LogManager.getLogger(clazz), formatPrefix(prefixes)));
    }

    public static org.elasticsearch.logging.Logger getLogger(org.elasticsearch.logging.Logger parentLogger, String s) {
        org.elasticsearch.logging.Logger inner = org.elasticsearch.logging.LogManager.getLogger(parentLogger.getName() + s);
        if (parentLogger instanceof PrefixLogger) {
            return new LoggerImpl(new PrefixLogger(Util.log4jLogger(inner), ((PrefixLogger) parentLogger).prefix()));
        }
        return inner;
    }

    public static org.elasticsearch.logging.Logger getLoggerImpl(Logger parentLogger, String s) {
        Logger inner = LogManager.getLogger(parentLogger.getName() + s);
        if (parentLogger instanceof PrefixLogger) {
            return new LoggerImpl(new PrefixLogger(inner, ((PrefixLogger) parentLogger).prefix()));
        }
        return new LoggerImpl(inner);
    }

    private static String formatPrefix(String... prefixes) {
        String prefix = null;
        if (prefixes != null && prefixes.length > 0) {
            StringBuilder sb = new StringBuilder();
            for (String prefixX : prefixes) {
                if (prefixX != null) {
                    if (prefixX.equals(SPACE)) {
                        sb.append(" ");
                    } else {
                        sb.append("[").append(prefixX).append("]");
                    }
                }
            }
            if (sb.length() > 0) {
                prefix = sb.toString();
            }
        }
        return prefix;
    }

    public static void setRootLoggerLevel(String level) {
        setLevelImpl(LogManager.getRootLogger(), level);
    }

    public static void setRootLoggerLevel(org.elasticsearch.logging.Level level) {
        setLevelImpl(LogManager.getRootLogger(), Util.log4jLevel(level));
    }

    /**
     * Set the level of the logger. If the new level is null, the logger will inherit it's level from its nearest ancestor with a non-null
     * level.
     */
    public static void setLevel(org.elasticsearch.logging.Logger logger, String level) {
        setLevelImpl(Util.log4jLogger(logger), level);
    }

    private static void setLevelImpl(Logger logger, String level) {
        final Level l;
        if (level == null) {
            l = null;
        } else {
            l = Level.valueOf(level);
        }
        setLevelImpl(logger, l);
    }

    public static void setLevel(org.elasticsearch.logging.Logger logger, org.elasticsearch.logging.Level level) {
        setLevelImpl(Util.log4jLogger(logger), Util.log4jLevel(level));
    }

    public static void setLevelImpl(Logger logger, Level level) {
        if (LogManager.ROOT_LOGGER_NAME.equals(logger.getName()) == false) {
            Configurator.setLevel(logger.getName(), level);
        } else {
            final LoggerContext ctx = LoggerContext.getContext(false);
            final Configuration config = ctx.getConfiguration();
            final LoggerConfig loggerConfig = config.getLoggerConfig(logger.getName());
            loggerConfig.setLevel(level);
            ctx.updateLoggers();
        }

        // we have to descend the hierarchy
        final LoggerContext ctx = LoggerContext.getContext(false);
        for (final LoggerConfig loggerConfig : ctx.getConfiguration().getLoggers().values()) {
            if (LogManager.ROOT_LOGGER_NAME.equals(logger.getName()) || loggerConfig.getName().startsWith(logger.getName() + ".")) {
                Configurator.setLevel(loggerConfig.getName(), level);
            }
        }
    }
<<<<<<< HEAD



    public static void addAppender(final org.elasticsearch.logging.Logger logger, final Appender  appender) {
    }
=======
>>>>>>> eb448c96

    public static void addAppender(final org.elasticsearch.logging.Logger logger, final Appender appender) {}

    public static void addAppender(final org.elasticsearch.logging.Logger logger, final MockLogAppender appender) {}

    public static void addAppender(final Logger logger, final Appender appender) {
        final LoggerContext ctx = (LoggerContext) LogManager.getContext(false);
        final Configuration config = ctx.getConfiguration();
        config.addAppender(appender);
        LoggerConfig loggerConfig = config.getLoggerConfig(logger.getName());
        if (logger.getName().equals(loggerConfig.getName()) == false) {
            loggerConfig = new LoggerConfig(logger.getName(), logger.getLevel(), true);
            config.addLogger(logger.getName(), loggerConfig);
        }
        loggerConfig.addAppender(appender, null, null);
        ctx.updateLoggers();
    }



    public static void removeAppender(final org.elasticsearch.logging.Logger logger, final MockLogAppender appender) {

    }

    public static void removeAppender(final Logger logger, final Appender appender) {
        final LoggerContext ctx = (LoggerContext) LogManager.getContext(false);
        final Configuration config = ctx.getConfiguration();
        LoggerConfig loggerConfig = config.getLoggerConfig(logger.getName());
        if (logger.getName().equals(loggerConfig.getName()) == false) {
            loggerConfig = new LoggerConfig(logger.getName(), logger.getLevel(), true);
            config.addLogger(logger.getName(), loggerConfig);
        }
        loggerConfig.removeAppender(appender.getName());
        ctx.updateLoggers();
    }

    static Appender findAppender(final Logger logger, final Class<? extends Appender> clazz) {
        final LoggerContext ctx = (LoggerContext) LogManager.getContext(false);
        final Configuration config = ctx.getConfiguration();
        final LoggerConfig loggerConfig = config.getLoggerConfig(logger.getName());
        for (final Map.Entry<String, Appender> entry : loggerConfig.getAppenders().entrySet()) {
            if (entry.getValue().getClass().equals(clazz)) {
                return entry.getValue();
            }
        }
        return null;
    }

}<|MERGE_RESOLUTION|>--- conflicted
+++ resolved
@@ -146,16 +146,13 @@
             }
         }
     }
-<<<<<<< HEAD
+
+    public static void addAppender(final org.elasticsearch.logging.Logger logger, final Appender appender) {}
 
 
 
     public static void addAppender(final org.elasticsearch.logging.Logger logger, final Appender  appender) {
     }
-=======
->>>>>>> eb448c96
-
-    public static void addAppender(final org.elasticsearch.logging.Logger logger, final Appender appender) {}
 
     public static void addAppender(final org.elasticsearch.logging.Logger logger, final MockLogAppender appender) {}
 

--- conflicted
+++ resolved
@@ -33,7 +33,11 @@
     }
 
     @Override
-<<<<<<< HEAD
+    public Systemd systemd() {
+        return null;
+    }
+
+    @Override
     public Zstd getZstd() {
         return zstd;
     }
@@ -42,9 +46,5 @@
     public CloseableByteBuffer newBuffer(int len) {
         assert len > 0;
         return javaLib.newBuffer(len);
-=======
-    public Systemd systemd() {
-        return null;
->>>>>>> 10dcb8e8
     }
 }
--- conflicted
+++ resolved
@@ -30,7 +30,6 @@
      */
     MethodHandle dotProductHandle7u();
 
-<<<<<<< HEAD
     /**
      * Produces a method handle which computes the dot product of several byte (unsigned
      * int7) vectors. This bulk operation can be used to compute the dot product between a
@@ -40,7 +39,7 @@
      *
      * <p> The type of the method handle will have {@code void} as return type. The type of
      * its first and second arguments will be {@code MemorySegment}, the former contains the
-     * vector data bytes for several vectors, while the latter just a single vector.The
+     * vector data bytes for several vectors, while the latter just a single vector. The
      * type of the third argument is an int, representing the dimensions of each vector. The
      * type of the fourth argument is an int, representing the number of vectors in the
      * first argument. The type of the final argument is a MemorySegment, into which the
@@ -48,8 +47,6 @@
      */
     MethodHandle dotProductHandle7uBulk();
 
-=======
->>>>>>> 19677537
     /**
      * Produces a method handle returning the square distance of byte (unsigned int7) vectors.
      *

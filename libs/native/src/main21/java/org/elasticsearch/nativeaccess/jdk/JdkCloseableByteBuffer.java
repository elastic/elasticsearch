--- conflicted
+++ resolved
@@ -20,14 +20,9 @@
     private final ByteBuffer bufferView;
 
     JdkCloseableByteBuffer(int len) {
-<<<<<<< HEAD
-        this.arena = Arena.ofShared();
+        this.arena = Arena.ofConfined();
         this.segment = arena.allocate(len);
         this.bufferView = segment.asByteBuffer();
-=======
-        this.arena = Arena.ofConfined();
-        this.bufferView = this.arena.allocate(len).asByteBuffer();
->>>>>>> 2196576a
     }
 
     @Override

--- conflicted
+++ resolved
@@ -77,21 +77,6 @@
     }
 
     private static final class JdkVectorSimilarityFunctions implements VectorSimilarityFunctions {
-<<<<<<< HEAD
-
-        static final MethodHandle dot7u$mh = downcallHandle(
-            "dot7u",
-            FunctionDescriptor.of(JAVA_INT, ADDRESS, ADDRESS, JAVA_INT),
-            LinkerHelperUtil.critical()
-        );
-        static final MethodHandle sqr7u$mh = downcallHandle(
-            "sqr7u",
-            FunctionDescriptor.of(JAVA_INT, ADDRESS, ADDRESS, JAVA_INT),
-            LinkerHelperUtil.critical()
-        );
-
-=======
->>>>>>> 5d791d4e
         /**
          * Computes the dot product of given unsigned int7 byte vectors.
          *

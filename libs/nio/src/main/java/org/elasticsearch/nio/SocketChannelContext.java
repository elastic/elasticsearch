/*
 * Licensed to Elasticsearch under one or more contributor
 * license agreements. See the NOTICE file distributed with
 * this work for additional information regarding copyright
 * ownership. Elasticsearch licenses this file to you under
 * the Apache License, Version 2.0 (the "License"); you may
 * not use this file except in compliance with the License.
 * You may obtain a copy of the License at
 *
 *    http://www.apache.org/licenses/LICENSE-2.0
 *
 * Unless required by applicable law or agreed to in writing,
 * software distributed under the License is distributed on an
 * "AS IS" BASIS, WITHOUT WARRANTIES OR CONDITIONS OF ANY
 * KIND, either express or implied.  See the License for the
 * specific language governing permissions and limitations
 * under the License.
 */

package org.elasticsearch.nio;

import org.elasticsearch.common.concurrent.CompletableContext;
import org.elasticsearch.core.internal.net.NetUtils;
import org.elasticsearch.nio.utils.ByteBufferUtils;
import org.elasticsearch.nio.utils.ExceptionsHelper;

import java.io.IOException;
import java.net.InetSocketAddress;
import java.net.Socket;
<<<<<<< HEAD
=======
import java.net.SocketOption;
>>>>>>> b78053c3
import java.nio.ByteBuffer;
import java.nio.channels.ClosedChannelException;
import java.nio.channels.SocketChannel;
import java.security.AccessController;
import java.security.PrivilegedActionException;
import java.security.PrivilegedExceptionAction;
import java.util.ArrayList;
import java.util.LinkedList;
import java.util.Set;
import java.util.concurrent.atomic.AtomicBoolean;
import java.util.function.BiConsumer;
import java.util.function.Consumer;

/**
 * This context should implement the specific logic for a channel. When a channel receives a notification
 * that it is ready to perform certain operations (read, write, etc) the {@link SocketChannelContext} will
 * be called. This context will need to implement all protocol related logic. Additionally, if any special
 * close behavior is required, it should be implemented in this context.
 *
 * The only methods of the context that should ever be called from a non-selector thread are
 * {@link #closeChannel()} and {@link #sendMessage(Object, BiConsumer)}.
 */
public abstract class SocketChannelContext extends ChannelContext<SocketChannel> {

    protected final NioSocketChannel channel;
    protected final InboundChannelBuffer channelBuffer;
    protected final AtomicBoolean isClosing = new AtomicBoolean(false);
    private final NioChannelHandler channelHandler;
    private final NioSelector selector;
    private final Config.Socket socketConfig;
    private final CompletableContext<Void> connectContext = new CompletableContext<>();
    private final LinkedList<FlushOperation> pendingFlushes = new LinkedList<>();
    private boolean closeNow;
    private boolean socketOptionsSet;
    private Exception connectException;

    protected SocketChannelContext(NioSocketChannel channel, NioSelector selector, Config.Socket socketConfig,
                                   Consumer<Exception> exceptionHandler, NioChannelHandler channelHandler,
                                   InboundChannelBuffer channelBuffer) {
        super(channel.getRawChannel(), exceptionHandler);
        this.selector = selector;
        this.channel = channel;
        this.socketConfig = socketConfig;
        this.channelHandler = channelHandler;
        this.channelBuffer = channelBuffer;
    }

    @Override
    public NioSelector getSelector() {
        return selector;
    }

    @Override
    public NioSocketChannel getChannel() {
        return channel;
    }

    @Override
    protected void register() throws IOException {
        super.register();

        configureSocket(rawChannel.socket(), false);

        if (socketConfig.isAccepted() == false) {
            InetSocketAddress remoteAddress = socketConfig.getRemoteAddress();
            try {
                connect(rawChannel, remoteAddress);
            } catch (IOException e) {
                throw new IOException("Failed to initiate socket channel connection {remoteAddress=" + remoteAddress + "}.", e);
            }
        }
    }

    public void addConnectListener(BiConsumer<Void, Exception> listener) {
        connectContext.addListener(listener);
    }

    public boolean isConnectComplete() {
        return connectContext.isDone() && connectContext.isCompletedExceptionally() == false;
    }

    /**
     * This method will attempt to complete the connection process for this channel. It should be called for
     * new channels or for a channel that has produced a OP_CONNECT event. If this method returns true then
     * the connection is complete and the channel is ready for reads and writes. If it returns false, the
     * channel is not yet connected and this method should be called again when a OP_CONNECT event is
     * received.
     *
     * @return true if the connection process is complete
     * @throws IOException if an I/O error occurs
     */
    public boolean connect() throws IOException {
        if (isConnectComplete()) {
            return true;
        } else if (connectContext.isCompletedExceptionally()) {
            Exception exception = connectException;
            if (exception == null) {
                throw new AssertionError("Should have received connection exception");
            } else if (exception instanceof IOException) {
                throw (IOException) exception;
            } else {
                throw (RuntimeException) exception;
            }
        }

        boolean isConnected = rawChannel.isConnected();
        if (isConnected == false) {
            try {
                isConnected = rawChannel.finishConnect();
            } catch (IOException | RuntimeException e) {
                connectException = e;
                connectContext.completeExceptionally(e);
                throw e;
            }
        }
        if (isConnected) {
            connectContext.complete(null);
            configureSocket(rawChannel.socket(), true);
        }
        return isConnected;
    }

    public void sendMessage(Object message, BiConsumer<Void, Exception> listener) {
        if (isClosing.get()) {
            listener.accept(null, new ClosedChannelException());
            return;
        }

        WriteOperation writeOperation = channelHandler.createWriteOperation(this, message, listener);

        getSelector().queueWrite(writeOperation);
    }

    public void queueWriteOperation(WriteOperation writeOperation) {
        getSelector().assertOnSelectorThread();
        pendingFlushes.addAll(channelHandler.writeToBytes(writeOperation));
    }

    public abstract int read() throws IOException;

    public abstract void flushChannel() throws IOException;

    protected void currentFlushOperationFailed(IOException e) {
        FlushOperation flushOperation = pendingFlushes.pollFirst();
        getSelector().executeFailedListener(flushOperation.getListener(), e);
    }

    protected void currentFlushOperationComplete() {
        FlushOperation flushOperation = pendingFlushes.pollFirst();
        getSelector().executeListener(flushOperation.getListener(), null);
    }

    protected FlushOperation getPendingFlush() {
        return pendingFlushes.peekFirst();
    }

    @Override
    protected void channelActive() throws IOException {
        channelHandler.channelActive();
    }

    @Override
    public void closeFromSelector() throws IOException {
        getSelector().assertOnSelectorThread();
        if (isOpen()) {
            ArrayList<IOException> closingExceptions = new ArrayList<>(3);
            try {
                super.closeFromSelector();
            } catch (IOException e) {
                closingExceptions.add(e);
            }
            // Set to true in order to reject new writes before queuing with selector
            isClosing.set(true);

            // Poll for new flush operations to close
            pendingFlushes.addAll(channelHandler.pollFlushOperations());
            FlushOperation flushOperation;
            while ((flushOperation = pendingFlushes.pollFirst()) != null) {
                selector.executeFailedListener(flushOperation.getListener(), new ClosedChannelException());
            }

            try {
                channelHandler.close();
            } catch (IOException e) {
                closingExceptions.add(e);
            }
            channelBuffer.close();

            if (closingExceptions.isEmpty() == false) {
                ExceptionsHelper.rethrowAndSuppress(closingExceptions);
            }
        }
    }

    protected void handleReadBytes() throws IOException {
        int bytesConsumed = Integer.MAX_VALUE;
        while (isOpen() && bytesConsumed > 0 && channelBuffer.getIndex() > 0) {
            bytesConsumed = channelHandler.consumeReads(channelBuffer);
            channelBuffer.release(bytesConsumed);
        }

        // Some protocols might produce messages to flush during a read operation.
        pendingFlushes.addAll(channelHandler.pollFlushOperations());
    }

    public boolean readyForFlush() {
        getSelector().assertOnSelectorThread();
        return pendingFlushes.isEmpty() == false;
    }

    /**
     * This method indicates if a selector should close this channel.
     *
     * @return a boolean indicating if the selector should close
     */
    public abstract boolean selectorShouldClose();

    protected boolean closeNow() {
        return closeNow || channelHandler.closeNow();
    }

    protected void setCloseNow() {
        closeNow = true;
    }

    // When you read or write to a nio socket in java, the heap memory passed down must be copied to/from
    // direct memory. The JVM internally does some buffering of the direct memory, however we can save space
    // by reusing a thread-local direct buffer (provided by the NioSelector).
    //
    // Each network event loop is given a 64kb DirectByteBuffer. When we read we use this buffer and copy the
    // data after the read. When we go to write, we copy the data to the direct memory before calling write.
    // The choice of 64KB is rather arbitrary. We can explore different sizes in the future. However, any
    // data that is copied to the buffer for a write, but not successfully flushed immediately, must be
    // copied again on the next call.

    protected int readFromChannel(InboundChannelBuffer channelBuffer) throws IOException {
        ByteBuffer ioBuffer = getSelector().getIoBuffer();
        int bytesRead;
        try {
            bytesRead = rawChannel.read(ioBuffer);
        } catch (IOException e) {
            closeNow = true;
            throw e;
        }
        if (bytesRead < 0) {
            closeNow = true;
            return 0;
        } else {
            ioBuffer.flip();
            channelBuffer.ensureCapacity(channelBuffer.getIndex() + ioBuffer.remaining());
            ByteBuffer[] buffers = channelBuffer.sliceBuffersFrom(channelBuffer.getIndex());
            int j = 0;
            while (j < buffers.length && ioBuffer.remaining() > 0) {
                ByteBuffer buffer = buffers[j++];
                ByteBufferUtils.copyBytes(ioBuffer, buffer);
            }
            channelBuffer.incrementIndex(bytesRead);
            return bytesRead;
        }
    }

    // Currently we limit to 64KB. This is a trade-off which means more syscalls, in exchange for less
    // copying.
    private static final int WRITE_LIMIT = 1 << 16;

    protected int flushToChannel(FlushOperation flushOperation) throws IOException {
        ByteBuffer ioBuffer = getSelector().getIoBuffer();

        boolean continueFlush = flushOperation.isFullyFlushed() == false;
        int totalBytesFlushed = 0;
        while (continueFlush) {
            ioBuffer.clear();
            ioBuffer.limit(Math.min(WRITE_LIMIT, ioBuffer.limit()));
            ByteBuffer[] buffers = flushOperation.getBuffersToWrite(WRITE_LIMIT);
            ByteBufferUtils.copyBytes(buffers, ioBuffer);
            ioBuffer.flip();
            int bytesFlushed;
            try {
                bytesFlushed = rawChannel.write(ioBuffer);
            } catch (IOException e) {
                closeNow = true;
                throw e;
            }
            flushOperation.incrementIndex(bytesFlushed);
            totalBytesFlushed += bytesFlushed;
            continueFlush = ioBuffer.hasRemaining() == false && flushOperation.isFullyFlushed() == false;
        }
        return totalBytesFlushed;
    }

    private void configureSocket(Socket socket, boolean isConnectComplete) throws IOException {
        if (socketOptionsSet) {
            return;
        }

        try {
            // Set reuse address first as it must be set before a bind call. Some implementations throw
            // exceptions on other socket options if the channel is not connected. But setting reuse first,
            // we ensure that it is properly set before any bind attempt.
            socket.setReuseAddress(socketConfig.tcpReuseAddress());
            socket.setKeepAlive(socketConfig.tcpKeepAlive());
<<<<<<< HEAD
=======
            if (socketConfig.tcpKeepAlive()) {
                final Set<SocketOption<?>> supportedOptions = socket.supportedOptions();
                if (socketConfig.tcpKeepIdle() >= 0) {
                    final SocketOption<Integer> keepIdleOption = NetUtils.getTcpKeepIdleSocketOptionOrNull();
                    if (keepIdleOption != null && supportedOptions.contains(keepIdleOption)) {
                        socket.setOption(keepIdleOption, socketConfig.tcpKeepIdle());
                    }
                }
                if (socketConfig.tcpKeepInterval() >= 0) {
                    final SocketOption<Integer> keepIntervalOption = NetUtils.getTcpKeepIntervalSocketOptionOrNull();
                    if (keepIntervalOption != null && supportedOptions.contains(keepIntervalOption)) {
                        socket.setOption(keepIntervalOption, socketConfig.tcpKeepInterval());
                    }
                }
                if (socketConfig.tcpKeepCount() >= 0) {
                    final SocketOption<Integer> keepCountOption = NetUtils.getTcpKeepCountSocketOptionOrNull();
                    if (keepCountOption != null && supportedOptions.contains(keepCountOption)) {
                        socket.setOption(keepCountOption, socketConfig.tcpKeepCount());
                    }
                }
            }
>>>>>>> b78053c3
            socket.setTcpNoDelay(socketConfig.tcpNoDelay());
            int tcpSendBufferSize = socketConfig.tcpSendBufferSize();
            if (tcpSendBufferSize > 0) {
                socket.setSendBufferSize(tcpSendBufferSize);
            }
            int tcpReceiveBufferSize = socketConfig.tcpReceiveBufferSize();
            if (tcpReceiveBufferSize > 0) {
                socket.setReceiveBufferSize(tcpReceiveBufferSize);
            }
            socketOptionsSet = true;
        } catch (IOException e) {
            if (isConnectComplete) {
                throw e;
            }
            // Ignore if not connect complete. Some implementations fail on setting socket options if the
            // socket is not connected. We will try again after connection.
        }
    }

    private static void connect(SocketChannel socketChannel, InetSocketAddress remoteAddress) throws IOException {
        try {
            AccessController.doPrivileged((PrivilegedExceptionAction<Boolean>) () -> socketChannel.connect(remoteAddress));
        } catch (PrivilegedActionException e) {
            throw (IOException) e.getCause();
        }
    }
}<|MERGE_RESOLUTION|>--- conflicted
+++ resolved
@@ -27,10 +27,7 @@
 import java.io.IOException;
 import java.net.InetSocketAddress;
 import java.net.Socket;
-<<<<<<< HEAD
-=======
 import java.net.SocketOption;
->>>>>>> b78053c3
 import java.nio.ByteBuffer;
 import java.nio.channels.ClosedChannelException;
 import java.nio.channels.SocketChannel;
@@ -332,8 +329,6 @@
             // we ensure that it is properly set before any bind attempt.
             socket.setReuseAddress(socketConfig.tcpReuseAddress());
             socket.setKeepAlive(socketConfig.tcpKeepAlive());
-<<<<<<< HEAD
-=======
             if (socketConfig.tcpKeepAlive()) {
                 final Set<SocketOption<?>> supportedOptions = socket.supportedOptions();
                 if (socketConfig.tcpKeepIdle() >= 0) {
@@ -355,7 +350,6 @@
                     }
                 }
             }
->>>>>>> b78053c3
             socket.setTcpNoDelay(socketConfig.tcpNoDelay());
             int tcpSendBufferSize = socketConfig.tcpSendBufferSize();
             if (tcpSendBufferSize > 0) {

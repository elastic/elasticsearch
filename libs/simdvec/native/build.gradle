--- conflicted
+++ resolved
@@ -47,11 +47,6 @@
   toolChains {
     gcc(Gcc) {
       target("aarch64") {
-<<<<<<< HEAD
-        cCompiler.executable = "/usr/bin/gcc"
-        cCompiler.withArguments { args -> args.addAll(["-O3", "-std=c11", "-march=armv8-a"]) }
-=======
->>>>>>> 5a97891f
         cppCompiler.executable = "/usr/bin/g++"
         cppCompiler.withArguments { args -> args.addAll(["-O3", "-march=armv8-a"]) }
       }
@@ -70,10 +65,6 @@
     }
     clang(Clang) {
       target("aarch64") {
-<<<<<<< HEAD
-        cCompiler.withArguments { args -> args.addAll(["-O3", "-std=c11", "-march=armv8-a"]) }
-=======
->>>>>>> 5a97891f
         cppCompiler.withArguments { args -> args.addAll(["-O3", "-march=armv8-a"]) }
       }
 

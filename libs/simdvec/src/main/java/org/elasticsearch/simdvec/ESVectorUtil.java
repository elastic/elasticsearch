--- conflicted
+++ resolved
@@ -436,12 +436,7 @@
         return IMPL.indexOf(bytes, offset, length, marker);
     }
 
-<<<<<<< HEAD
-    public static VectorByteUtils getVectorByteUtils() {
-        return IMPL.getVectorByteUtils();
-=======
     public static VectorComparisonUtils getVectorComparisonUtils() {
         return IMPL.getVectorComparisonUtils();
->>>>>>> 84401cb0
     }
 }
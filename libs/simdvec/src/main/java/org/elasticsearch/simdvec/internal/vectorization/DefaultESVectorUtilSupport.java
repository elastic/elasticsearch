/*
 * Copyright Elasticsearch B.V. and/or licensed to Elasticsearch B.V. under one
 * or more contributor license agreements. Licensed under the "Elastic License
 * 2.0", the "GNU Affero General Public License v3.0 only", and the "Server Side
 * Public License v 1"; you may not use this file except in compliance with, at
 * your election, the "Elastic License 2.0", the "GNU Affero General Public
 * License v3.0 only", or the "Server Side Public License, v 1".
 */

package org.elasticsearch.simdvec.internal.vectorization;

import org.apache.lucene.util.BitUtil;
import org.apache.lucene.util.Constants;
import org.apache.lucene.util.VectorUtil;
<<<<<<< HEAD
import org.elasticsearch.simdvec.VectorByteUtils;
=======
import org.elasticsearch.simdvec.VectorComparisonUtils;
>>>>>>> 84401cb0

final class DefaultESVectorUtilSupport implements ESVectorUtilSupport {

    private static float fma(float a, float b, float c) {
        if (Constants.HAS_FAST_SCALAR_FMA) {
            return Math.fma(a, b, c);
        } else {
            return a * b + c;
        }
    }

    DefaultESVectorUtilSupport() {}

    @Override
    public long ipByteBinByte(byte[] q, byte[] d) {
        return ipByteBinByteImpl(q, d);
    }

    @Override
    public int ipByteBit(byte[] q, byte[] d) {
        return ipByteBitImpl(q, d);
    }

    @Override
    public float ipFloatBit(float[] q, byte[] d) {
        return ipFloatBitImpl(q, d);
    }

    @Override
    public float ipFloatByte(float[] q, byte[] d) {
        return ipFloatByteImpl(q, d);
    }

    @Override
    public float calculateOSQLoss(
        float[] target,
        float low,
        float high,
        float step,
        float invStep,
        float norm2,
        float lambda,
        int[] quantize
    ) {
        float a = low;
        float b = high;
        float xe = 0f;
        float e = 0f;
        for (int i = 0; i < target.length; ++i) {
            float xi = target[i];
            // this is quantizing and then dequantizing the vector
            quantize[i] = Math.round((Math.min(Math.max(xi, a), b) - a) * invStep);
            float xiq = fma(step, quantize[i], a);
            // how much does the de-quantized value differ from the original value
            float xiiq = xi - xiq;
            e = fma(xiiq, xiiq, e);
            xe = fma(xi, xiiq, xe);
        }
        return (1f - lambda) * xe * xe / norm2 + lambda * e;
    }

    @Override
    public void calculateOSQGridPoints(float[] target, int[] quantize, int points, float[] pts) {
        float daa = 0;
        float dab = 0;
        float dbb = 0;
        float dax = 0;
        float dbx = 0;
        float invPmOnes = 1f / (points - 1f);
        for (int i = 0; i < target.length; ++i) {
            float v = target[i];
            float k = quantize[i];
            float s = k * invPmOnes;
            float ms = 1f - s;
            daa = fma(ms, ms, daa);
            dab = fma(ms, s, dab);
            dbb = fma(s, s, dbb);
            dax = fma(ms, v, dax);
            dbx = fma(s, v, dbx);
        }
        pts[0] = daa;
        pts[1] = dab;
        pts[2] = dbb;
        pts[3] = dax;
        pts[4] = dbx;
    }

    @Override
    public void centerAndCalculateOSQStatsEuclidean(float[] target, float[] centroid, float[] centered, float[] stats) {
        float vecMean = 0;
        float vecVar = 0;
        float norm2 = 0;
        float min = Float.MAX_VALUE;
        float max = -Float.MAX_VALUE;
        for (int i = 0; i < target.length; i++) {
            centered[i] = target[i] - centroid[i];
            min = Math.min(min, centered[i]);
            max = Math.max(max, centered[i]);
            norm2 = fma(centered[i], centered[i], norm2);
            float delta = centered[i] - vecMean;
            vecMean += delta / (i + 1);
            float delta2 = centered[i] - vecMean;
            vecVar = fma(delta, delta2, vecVar);
        }
        stats[0] = vecMean;
        stats[1] = vecVar / target.length;
        stats[2] = norm2;
        stats[3] = min;
        stats[4] = max;
    }

    @Override
    public void centerAndCalculateOSQStatsDp(float[] target, float[] centroid, float[] centered, float[] stats) {
        float vecMean = 0;
        float vecVar = 0;
        float norm2 = 0;
        float centroidDot = 0;
        float min = Float.MAX_VALUE;
        float max = -Float.MAX_VALUE;
        for (int i = 0; i < target.length; i++) {
            centroidDot = fma(target[i], centroid[i], centroidDot);
            centered[i] = target[i] - centroid[i];
            min = Math.min(min, centered[i]);
            max = Math.max(max, centered[i]);
            norm2 = fma(centered[i], centered[i], norm2);
            float delta = centered[i] - vecMean;
            vecMean += delta / (i + 1);
            float delta2 = centered[i] - vecMean;
            vecVar = fma(delta, delta2, vecVar);
        }
        stats[0] = vecMean;
        stats[1] = vecVar / target.length;
        stats[2] = norm2;
        stats[3] = min;
        stats[4] = max;
        stats[5] = centroidDot;
    }

    @Override
    public float soarDistance(float[] v1, float[] centroid, float[] originalResidual, float soarLambda, float rnorm) {
        assert v1.length == centroid.length;
        assert v1.length == originalResidual.length;
        float dsq = VectorUtil.squareDistance(v1, centroid);
        float proj = 0;
        for (int i = 0; i < v1.length; i++) {
            float djk = v1[i] - centroid[i];
            proj = fma(djk, originalResidual[i], proj);
        }
        return dsq + soarLambda * proj * proj / rnorm;
    }

    public static int ipByteBitImpl(byte[] q, byte[] d) {
        return ipByteBitImpl(q, d, 0);
    }

    public static int ipByteBitImpl(byte[] q, byte[] d, int start) {
        assert q.length == d.length * Byte.SIZE;
        int acc0 = 0;
        int acc1 = 0;
        int acc2 = 0;
        int acc3 = 0;
        // now combine the two vectors, summing the byte dimensions where the bit in d is `1`
        for (int i = start; i < d.length; i++) {
            byte mask = d[i];
            // Make sure its just 1 or 0

            acc0 += q[i * Byte.SIZE + 0] * ((mask >> 7) & 1);
            acc1 += q[i * Byte.SIZE + 1] * ((mask >> 6) & 1);
            acc2 += q[i * Byte.SIZE + 2] * ((mask >> 5) & 1);
            acc3 += q[i * Byte.SIZE + 3] * ((mask >> 4) & 1);

            acc0 += q[i * Byte.SIZE + 4] * ((mask >> 3) & 1);
            acc1 += q[i * Byte.SIZE + 5] * ((mask >> 2) & 1);
            acc2 += q[i * Byte.SIZE + 6] * ((mask >> 1) & 1);
            acc3 += q[i * Byte.SIZE + 7] * ((mask >> 0) & 1);
        }
        return acc0 + acc1 + acc2 + acc3;
    }

    public static float ipFloatBitImpl(float[] q, byte[] d) {
        return ipFloatBitImpl(q, d, 0);
    }

    static float ipFloatBitImpl(float[] q, byte[] d, int start) {
        assert q.length == d.length * Byte.SIZE;
        float acc0 = 0;
        float acc1 = 0;
        float acc2 = 0;
        float acc3 = 0;
        // now combine the two vectors, summing the byte dimensions where the bit in d is `1`
        for (int i = start; i < d.length; i++) {
            byte mask = d[i];
            acc0 = fma(q[i * Byte.SIZE + 0], (mask >> 7) & 1, acc0);
            acc1 = fma(q[i * Byte.SIZE + 1], (mask >> 6) & 1, acc1);
            acc2 = fma(q[i * Byte.SIZE + 2], (mask >> 5) & 1, acc2);
            acc3 = fma(q[i * Byte.SIZE + 3], (mask >> 4) & 1, acc3);

            acc0 = fma(q[i * Byte.SIZE + 4], (mask >> 3) & 1, acc0);
            acc1 = fma(q[i * Byte.SIZE + 5], (mask >> 2) & 1, acc1);
            acc2 = fma(q[i * Byte.SIZE + 6], (mask >> 1) & 1, acc2);
            acc3 = fma(q[i * Byte.SIZE + 7], (mask >> 0) & 1, acc3);
        }
        return acc0 + acc1 + acc2 + acc3;
    }

    /**
     * Returns the inner product (aka dot product) between the query vector {@code q}, and the data vector {@code d}.
     * <p>
     * The query vector should be {@link #B_QUERY}-bit quantized and striped, so that the first {@code n} bits
     * of the array are the initial bits of each of the {@code n} vector dimensions; the next {@code n}
     * bits are the second bits of each of the {@code n} vector dimensions, and so on
     * (this algorithm is only valid for vectors with dimensions a multiple of 8).
     * The striping is usually done by {@code ESVectorUtil.transposeHalfByte}.
     * <p>
     * The data vector should be single-bit quantized.
     *
     * <h4>Dot products with bit quantization</h4>
     *
     * The dot product of any vector with a bit vector is a simple selector - each query vector dimension is multiplied
     * by the 0 or 1 in the corresponding data vector dimension; the result is that each dimension value
     * is either kept or ignored, with the dimensions that are kept then summed together.
     *
     * <h4>The algorithm</h4>
     *
     * The transposition already applied to the query vector ensures there's a 1-to-1 correspondence
     * between the data vector bits and query vector bits (see {@code ESVectorUtil.transposeHalfByte)};
     * this means we can use a bitwise {@code &} to keep only the bits of the vector elements we want to sum.
     * Essentially, the data vector is used as a selector for each of the striped bits of each vector dimension
     * as stored, concatenated together, in {@code q}.
     * <p>
     * The final dot product result can be obtained by observing that the sum of each stripe of {@code n} bits
     * can be computed using the bit count of that stripe. Similar to
     * <a href="https://en.wikipedia.org/wiki/Multiplication_algorithm#Long_multiplication">long multiplication</a>,
     * the result of each stripe of {@code n} bits can be added together by shifting the value {@code s} bits to the left,
     * where {@code s} is the stripe number (0-3), then adding to the overall result. Any carry is handled by the add operation.
     *
     * @param q query vector, {@link #B_QUERY}-bit quantized and striped (see {@code ESVectorUtil.transposeHalfByte})
     * @param d data vector, 1-bit quantized
     * @return  inner product result
     */
    public static long ipByteBinByteImpl(byte[] q, byte[] d) {
        long ret = 0;
        int size = d.length;
        for (int s = 0; s < B_QUERY; s++) { // for each stripe of B_QUERY-bit quantization in q...
            int r = 0;
            long stripeRet = 0;
            // bitwise & the query and data vectors together, 32-bits at a time, and counting up the bits still set
            for (final int upperBound = d.length & -Integer.BYTES; r < upperBound; r += Integer.BYTES) {
                stripeRet += Integer.bitCount((int) BitUtil.VH_NATIVE_INT.get(q, s * size + r) & (int) BitUtil.VH_NATIVE_INT.get(d, r));
            }
            // handle any tail
            // Java operations on bytes automatically extend to int, so we need to mask back down again in case it sign-extends the int
            for (; r < d.length; r++) {
                stripeRet += Integer.bitCount((q[s * size + r] & d[r]) & 0xFF);
            }
            // shift the result of the s'th stripe s to the left and add to the result
            ret += stripeRet << s;
        }
        return ret;
    }

    public static float ipFloatByteImpl(float[] q, byte[] d) {
        float ret = 0;
        for (int i = 0; i < q.length; i++) {
            ret += q[i] * d[i];
        }
        return ret;
    }

    @Override
    public int quantizeVectorWithIntervals(float[] vector, int[] destination, float lowInterval, float upperInterval, byte bits) {
        float nSteps = ((1 << bits) - 1);
        float invStep = nSteps / (upperInterval - lowInterval);
        int sumQuery = 0;
        for (int h = 0; h < vector.length; h++) {
            float xi = Math.min(Math.max(vector[h], lowInterval), upperInterval);
            int assignment = Math.round((xi - lowInterval) * invStep);
            sumQuery += assignment;
            destination[h] = assignment;
        }
        return sumQuery;
    }

    @Override
    public void squareDistanceBulk(float[] query, float[] v0, float[] v1, float[] v2, float[] v3, float[] distances) {
        distances[0] = VectorUtil.squareDistance(query, v0);
        distances[1] = VectorUtil.squareDistance(query, v1);
        distances[2] = VectorUtil.squareDistance(query, v2);
        distances[3] = VectorUtil.squareDistance(query, v3);
    }

    @Override
    public void soarDistanceBulk(
        float[] v1,
        float[] c0,
        float[] c1,
        float[] c2,
        float[] c3,
        float[] originalResidual,
        float soarLambda,
        float rnorm,
        float[] distances
    ) {
        distances[0] = soarDistance(v1, c0, originalResidual, soarLambda, rnorm);
        distances[1] = soarDistance(v1, c1, originalResidual, soarLambda, rnorm);
        distances[2] = soarDistance(v1, c2, originalResidual, soarLambda, rnorm);
        distances[3] = soarDistance(v1, c3, originalResidual, soarLambda, rnorm);
    }

    @Override
    public void packDibit(int[] vector, byte[] packed) {
        packDibitImpl(vector, packed);
    }

    @Override
    public void packAsBinary(int[] vector, byte[] packed) {
        packAsBinaryImpl(vector, packed);
    }

    /**
     * Packs two bit vector (values 0-3) into a byte array with lower bits first.
     * The striding is similar to transposeHalfByte
     *
     * @param vector the input vector with values 0-3
     * @param packed the output packed byte array
     */
    public static void packDibitImpl(int[] vector, byte[] packed) {
        int limit = vector.length - 7;
        int i = 0;
        int index = 0;
        for (; i < limit; i += 8, index++) {
            assert vector[i] >= 0 && vector[i] <= 3;
            assert vector[i + 1] >= 0 && vector[i + 1] <= 3;
            assert vector[i + 2] >= 0 && vector[i + 2] <= 3;
            assert vector[i + 3] >= 0 && vector[i + 3] <= 3;
            assert vector[i + 4] >= 0 && vector[i + 4] <= 3;
            assert vector[i + 5] >= 0 && vector[i + 5] <= 3;
            assert vector[i + 6] >= 0 && vector[i + 6] <= 3;
            assert vector[i + 7] >= 0 && vector[i + 7] <= 3;
            int lowerByte = (vector[i] & 1) << 7 | (vector[i + 1] & 1) << 6 | (vector[i + 2] & 1) << 5 | (vector[i + 3] & 1) << 4
                | (vector[i + 4] & 1) << 3 | (vector[i + 5] & 1) << 2 | (vector[i + 6] & 1) << 1 | (vector[i + 7] & 1);
            int upperByte = ((vector[i] >> 1) & 1) << 7 | ((vector[i + 1] >> 1) & 1) << 6 | ((vector[i + 2] >> 1) & 1) << 5 | ((vector[i
                + 3] >> 1) & 1) << 4 | ((vector[i + 4] >> 1) & 1) << 3 | ((vector[i + 5] >> 1) & 1) << 2 | ((vector[i + 6] >> 1) & 1) << 1
                | ((vector[i + 7] >> 1) & 1);
            packed[index] = (byte) lowerByte;
            packed[index + packed.length / 2] = (byte) upperByte;
        }
        if (i == vector.length) {
            return;
        }
        int lowerByte = 0;
        int upperByte = 0;
        for (int j = 7; i < vector.length; j--, i++) {
            assert vector[i] >= 0 && vector[i] <= 3;
            lowerByte |= (vector[i] & 1) << j;
            upperByte |= ((vector[i] >> 1) & 1) << j;
        }
        packed[index] = (byte) lowerByte;
        packed[index + packed.length / 2] = (byte) upperByte;
    }

    public static void packAsBinaryImpl(int[] vector, byte[] packed) {
        int limit = vector.length - 7;
        int i = 0;
        int index = 0;
        for (; i < limit; i += 8, index++) {
            assert vector[i] == 0 || vector[i] == 1;
            assert vector[i + 1] == 0 || vector[i + 1] == 1;
            assert vector[i + 2] == 0 || vector[i + 2] == 1;
            assert vector[i + 3] == 0 || vector[i + 3] == 1;
            assert vector[i + 4] == 0 || vector[i + 4] == 1;
            assert vector[i + 5] == 0 || vector[i + 5] == 1;
            assert vector[i + 6] == 0 || vector[i + 6] == 1;
            assert vector[i + 7] == 0 || vector[i + 7] == 1;
            int result = vector[i] << 7 | (vector[i + 1] << 6) | (vector[i + 2] << 5) | (vector[i + 3] << 4) | (vector[i + 4] << 3)
                | (vector[i + 5] << 2) | (vector[i + 6] << 1) | (vector[i + 7]);
            packed[index] = (byte) result;
        }
        if (i == vector.length) {
            return;
        }
        byte result = 0;
        for (int j = 7; j >= 0 && i < vector.length; i++, j--) {
            assert vector[i] == 0 || vector[i] == 1;
            result |= (byte) ((vector[i] & 1) << j);
        }
        packed[index] = result;
    }

    @Override
    public void transposeHalfByte(int[] q, byte[] quantQueryByte) {
        transposeHalfByteImpl(q, quantQueryByte);
    }

    public static void transposeHalfByteImpl(int[] q, byte[] quantQueryByte) {
        int limit = q.length - 7;
        int i = 0;
        int index = 0;
        for (; i < limit; i += 8, index++) {
            assert q[i] >= 0 && q[i] <= 15;
            assert q[i + 1] >= 0 && q[i + 1] <= 15;
            assert q[i + 2] >= 0 && q[i + 2] <= 15;
            assert q[i + 3] >= 0 && q[i + 3] <= 15;
            assert q[i + 4] >= 0 && q[i + 4] <= 15;
            assert q[i + 5] >= 0 && q[i + 5] <= 15;
            assert q[i + 6] >= 0 && q[i + 6] <= 15;
            assert q[i + 7] >= 0 && q[i + 7] <= 15;
            int lowerByte = (q[i] & 1) << 7 | (q[i + 1] & 1) << 6 | (q[i + 2] & 1) << 5 | (q[i + 3] & 1) << 4 | (q[i + 4] & 1) << 3 | (q[i
                + 5] & 1) << 2 | (q[i + 6] & 1) << 1 | (q[i + 7] & 1);
            int lowerMiddleByte = ((q[i] >> 1) & 1) << 7 | ((q[i + 1] >> 1) & 1) << 6 | ((q[i + 2] >> 1) & 1) << 5 | ((q[i + 3] >> 1) & 1)
                << 4 | ((q[i + 4] >> 1) & 1) << 3 | ((q[i + 5] >> 1) & 1) << 2 | ((q[i + 6] >> 1) & 1) << 1 | ((q[i + 7] >> 1) & 1);
            int upperMiddleByte = ((q[i] >> 2) & 1) << 7 | ((q[i + 1] >> 2) & 1) << 6 | ((q[i + 2] >> 2) & 1) << 5 | ((q[i + 3] >> 2) & 1)
                << 4 | ((q[i + 4] >> 2) & 1) << 3 | ((q[i + 5] >> 2) & 1) << 2 | ((q[i + 6] >> 2) & 1) << 1 | ((q[i + 7] >> 2) & 1);
            int upperByte = ((q[i] >> 3) & 1) << 7 | ((q[i + 1] >> 3) & 1) << 6 | ((q[i + 2] >> 3) & 1) << 5 | ((q[i + 3] >> 3) & 1) << 4
                | ((q[i + 4] >> 3) & 1) << 3 | ((q[i + 5] >> 3) & 1) << 2 | ((q[i + 6] >> 3) & 1) << 1 | ((q[i + 7] >> 3) & 1);
            quantQueryByte[index] = (byte) lowerByte;
            quantQueryByte[index + quantQueryByte.length / 4] = (byte) lowerMiddleByte;
            quantQueryByte[index + quantQueryByte.length / 2] = (byte) upperMiddleByte;
            quantQueryByte[index + 3 * quantQueryByte.length / 4] = (byte) upperByte;
        }
        if (i == q.length) {
            return; // all done
        }
        int lowerByte = 0;
        int lowerMiddleByte = 0;
        int upperMiddleByte = 0;
        int upperByte = 0;
        for (int j = 7; i < q.length; j--, i++) {
            lowerByte |= (q[i] & 1) << j;
            lowerMiddleByte |= ((q[i] >> 1) & 1) << j;
            upperMiddleByte |= ((q[i] >> 2) & 1) << j;
            upperByte |= ((q[i] >> 3) & 1) << j;
        }
        quantQueryByte[index] = (byte) lowerByte;
        quantQueryByte[index + quantQueryByte.length / 4] = (byte) lowerMiddleByte;
        quantQueryByte[index + quantQueryByte.length / 2] = (byte) upperMiddleByte;
        quantQueryByte[index + 3 * quantQueryByte.length / 4] = (byte) upperByte;
    }

    @Override
    public int indexOf(byte[] bytes, int offset, int length, byte marker) {
        return ByteArrayUtils.indexOf(bytes, offset, length, marker);
    }

    @Override
<<<<<<< HEAD
    public VectorByteUtils getVectorByteUtils() {
        return DefaultVectorByteUtils.INSTANCE;
=======
    public VectorComparisonUtils getVectorComparisonUtils() {
        return DefaultVectorComparisonUtils.INSTANCE;
>>>>>>> 84401cb0
    }
}<|MERGE_RESOLUTION|>--- conflicted
+++ resolved
@@ -12,11 +12,7 @@
 import org.apache.lucene.util.BitUtil;
 import org.apache.lucene.util.Constants;
 import org.apache.lucene.util.VectorUtil;
-<<<<<<< HEAD
-import org.elasticsearch.simdvec.VectorByteUtils;
-=======
 import org.elasticsearch.simdvec.VectorComparisonUtils;
->>>>>>> 84401cb0
 
 final class DefaultESVectorUtilSupport implements ESVectorUtilSupport {
 
@@ -462,12 +458,7 @@
     }
 
     @Override
-<<<<<<< HEAD
-    public VectorByteUtils getVectorByteUtils() {
-        return DefaultVectorByteUtils.INSTANCE;
-=======
     public VectorComparisonUtils getVectorComparisonUtils() {
         return DefaultVectorComparisonUtils.INSTANCE;
->>>>>>> 84401cb0
     }
 }
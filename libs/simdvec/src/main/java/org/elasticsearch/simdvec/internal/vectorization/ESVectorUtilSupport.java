--- conflicted
+++ resolved
@@ -9,11 +9,7 @@
 
 package org.elasticsearch.simdvec.internal.vectorization;
 
-<<<<<<< HEAD
-import org.elasticsearch.simdvec.VectorByteUtils;
-=======
 import org.elasticsearch.simdvec.VectorComparisonUtils;
->>>>>>> 84401cb0
 
 public interface ESVectorUtilSupport {
 
@@ -78,10 +74,6 @@
 
     int indexOf(byte[] bytes, int offset, int length, byte marker);
 
-<<<<<<< HEAD
-    VectorByteUtils getVectorByteUtils();
-=======
     VectorComparisonUtils getVectorComparisonUtils();
->>>>>>> 84401cb0
 
 }
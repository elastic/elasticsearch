/*
 * Copyright Elasticsearch B.V. and/or licensed to Elasticsearch B.V. under one
 * or more contributor license agreements. Licensed under the "Elastic License
 * 2.0", the "GNU Affero General Public License v3.0 only", and the "Server Side
 * Public License v 1"; you may not use this file except in compliance with, at
 * your election, the "Elastic License 2.0", the "GNU Affero General Public
 * License v3.0 only", or the "Server Side Public License, v 1".
 */
package org.elasticsearch.simdvec.internal.vectorization;

import jdk.incubator.vector.ByteVector;
import jdk.incubator.vector.FloatVector;
import jdk.incubator.vector.IntVector;
import jdk.incubator.vector.LongVector;
import jdk.incubator.vector.ShortVector;
import jdk.incubator.vector.VectorOperators;
import jdk.incubator.vector.VectorSpecies;

import org.apache.lucene.index.VectorSimilarityFunction;
import org.apache.lucene.store.IndexInput;
import org.apache.lucene.util.BitUtil;
import org.apache.lucene.util.VectorUtil;
import org.elasticsearch.simdvec.ES91OSQVectorsScorer;

import java.io.IOException;
import java.lang.foreign.MemorySegment;
import java.nio.ByteOrder;

import static org.apache.lucene.index.VectorSimilarityFunction.EUCLIDEAN;
import static org.apache.lucene.index.VectorSimilarityFunction.MAXIMUM_INNER_PRODUCT;

/** Panamized scorer for quantized vectors stored as an {@link IndexInput}. */
public final class MemorySegmentES91OSQVectorsScorer extends ES91OSQVectorsScorer {

    private static final VectorSpecies<Integer> INT_SPECIES_128 = IntVector.SPECIES_128;

    private static final VectorSpecies<Long> LONG_SPECIES_128 = LongVector.SPECIES_128;
    private static final VectorSpecies<Long> LONG_SPECIES_256 = LongVector.SPECIES_256;
    private static final VectorSpecies<Long> LONG_SPECIES_512 = LongVector.SPECIES_512;

    private static final VectorSpecies<Byte> BYTE_SPECIES_128 = ByteVector.SPECIES_128;
    private static final VectorSpecies<Byte> BYTE_SPECIES_256 = ByteVector.SPECIES_256;
    private static final VectorSpecies<Byte> BYTE_SPECIES_512 = ByteVector.SPECIES_512;

    private static final VectorSpecies<Short> SHORT_SPECIES_128 = ShortVector.SPECIES_128;
    private static final VectorSpecies<Short> SHORT_SPECIES_256 = ShortVector.SPECIES_256;
    private static final VectorSpecies<Short> SHORT_SPECIES_512 = ShortVector.SPECIES_512;

    private static final VectorSpecies<Float> FLOAT_SPECIES_128 = FloatVector.SPECIES_128;
    private static final VectorSpecies<Float> FLOAT_SPECIES_256 = FloatVector.SPECIES_256;
    private static final VectorSpecies<Float> FLOAT_SPECIES_512 = FloatVector.SPECIES_512;

    private final MemorySegment memorySegment;

    public MemorySegmentES91OSQVectorsScorer(IndexInput in, int dimensions, MemorySegment memorySegment) {
        super(in, dimensions);
        this.memorySegment = memorySegment;
    }

    @Override
    public long quantizeScore(byte[] q) throws IOException {
        assert q.length == length * 4;
        // 128 / 8 == 16
        if (length >= 16 && PanamaESVectorUtilSupport.HAS_FAST_INTEGER_VECTORS) {
            if (PanamaESVectorUtilSupport.VECTOR_BITSIZE >= 512) {
                return quantizeScore512(q);
            } else if (PanamaESVectorUtilSupport.VECTOR_BITSIZE == 256) {
                return quantizeScore256(q);
            } else if (PanamaESVectorUtilSupport.VECTOR_BITSIZE == 128) {
                return quantizeScore128(q);
            }
        }
        return super.quantizeScore(q);
    }

    private long quantizeScore128(byte[] q) throws IOException {
        long subRet0 = 0;
        long subRet1 = 0;
        long subRet2 = 0;
        long subRet3 = 0;
        int i = 0;
        long offset = in.getFilePointer();

        var sum0 = IntVector.zero(INT_SPECIES_128);
        var sum1 = IntVector.zero(INT_SPECIES_128);
        var sum2 = IntVector.zero(INT_SPECIES_128);
        var sum3 = IntVector.zero(INT_SPECIES_128);
        int limit = BYTE_SPECIES_128.loopBound(length);
        for (; i < limit; i += BYTE_SPECIES_128.length()) {
            var vd = IntVector.fromMemorySegment(INT_SPECIES_128, memorySegment, i + offset, ByteOrder.LITTLE_ENDIAN);
            var vq0 = ByteVector.fromArray(BYTE_SPECIES_128, q, i).reinterpretAsInts();
            var vq1 = ByteVector.fromArray(BYTE_SPECIES_128, q, i + length).reinterpretAsInts();
            var vq2 = ByteVector.fromArray(BYTE_SPECIES_128, q, i + length * 2).reinterpretAsInts();
            var vq3 = ByteVector.fromArray(BYTE_SPECIES_128, q, i + length * 3).reinterpretAsInts();
            sum0 = sum0.add(vd.and(vq0).lanewise(VectorOperators.BIT_COUNT));
            sum1 = sum1.add(vd.and(vq1).lanewise(VectorOperators.BIT_COUNT));
            sum2 = sum2.add(vd.and(vq2).lanewise(VectorOperators.BIT_COUNT));
            sum3 = sum3.add(vd.and(vq3).lanewise(VectorOperators.BIT_COUNT));
        }
        subRet0 += sum0.reduceLanes(VectorOperators.ADD);
        subRet1 += sum1.reduceLanes(VectorOperators.ADD);
        subRet2 += sum2.reduceLanes(VectorOperators.ADD);
        subRet3 += sum3.reduceLanes(VectorOperators.ADD);
        // tail as bytes
        in.seek(i + offset);
        for (; i < length; i++) {
            int dValue = in.readByte() & 0xFF;
            subRet0 += Integer.bitCount((dValue & q[i]) & 0xFF);
            subRet1 += Integer.bitCount((dValue & q[i + length]) & 0xFF);
            subRet2 += Integer.bitCount((dValue & q[i + 2 * length]) & 0xFF);
            subRet3 += Integer.bitCount((dValue & q[i + 3 * length]) & 0xFF);
        }
        return subRet0 + (subRet1 << 1) + (subRet2 << 2) + (subRet3 << 3);
    }

    private long quantizeScore256(byte[] q) throws IOException {
        long subRet0 = 0;
        long subRet1 = 0;
        long subRet2 = 0;
        long subRet3 = 0;
        int i = 0;
        long offset = in.getFilePointer();
        if (length >= BYTE_SPECIES_256.vectorByteSize() * 2) {
            int limit = BYTE_SPECIES_256.loopBound(length);
            var sum0 = LongVector.zero(LONG_SPECIES_256);
            var sum1 = LongVector.zero(LONG_SPECIES_256);
            var sum2 = LongVector.zero(LONG_SPECIES_256);
            var sum3 = LongVector.zero(LONG_SPECIES_256);
            for (; i < limit; i += BYTE_SPECIES_256.length()) {
                var vq0 = ByteVector.fromArray(BYTE_SPECIES_256, q, i).reinterpretAsLongs();
                var vq1 = ByteVector.fromArray(BYTE_SPECIES_256, q, i + length).reinterpretAsLongs();
                var vq2 = ByteVector.fromArray(BYTE_SPECIES_256, q, i + length * 2).reinterpretAsLongs();
                var vq3 = ByteVector.fromArray(BYTE_SPECIES_256, q, i + length * 3).reinterpretAsLongs();
                var vd = LongVector.fromMemorySegment(LONG_SPECIES_256, memorySegment, i + offset, ByteOrder.LITTLE_ENDIAN);
                sum0 = sum0.add(vq0.and(vd).lanewise(VectorOperators.BIT_COUNT));
                sum1 = sum1.add(vq1.and(vd).lanewise(VectorOperators.BIT_COUNT));
                sum2 = sum2.add(vq2.and(vd).lanewise(VectorOperators.BIT_COUNT));
                sum3 = sum3.add(vq3.and(vd).lanewise(VectorOperators.BIT_COUNT));
            }
            subRet0 += sum0.reduceLanes(VectorOperators.ADD);
            subRet1 += sum1.reduceLanes(VectorOperators.ADD);
            subRet2 += sum2.reduceLanes(VectorOperators.ADD);
            subRet3 += sum3.reduceLanes(VectorOperators.ADD);
        }

        if (length - i >= BYTE_SPECIES_128.vectorByteSize()) {
            var sum0 = LongVector.zero(LONG_SPECIES_128);
            var sum1 = LongVector.zero(LONG_SPECIES_128);
            var sum2 = LongVector.zero(LONG_SPECIES_128);
            var sum3 = LongVector.zero(LONG_SPECIES_128);
            int limit = BYTE_SPECIES_128.loopBound(length);
            for (; i < limit; i += BYTE_SPECIES_128.length()) {
                var vq0 = ByteVector.fromArray(BYTE_SPECIES_128, q, i).reinterpretAsLongs();
                var vq1 = ByteVector.fromArray(BYTE_SPECIES_128, q, i + length).reinterpretAsLongs();
                var vq2 = ByteVector.fromArray(BYTE_SPECIES_128, q, i + length * 2).reinterpretAsLongs();
                var vq3 = ByteVector.fromArray(BYTE_SPECIES_128, q, i + length * 3).reinterpretAsLongs();
                var vd = LongVector.fromMemorySegment(LONG_SPECIES_128, memorySegment, i + offset, ByteOrder.LITTLE_ENDIAN);
                sum0 = sum0.add(vq0.and(vd).lanewise(VectorOperators.BIT_COUNT));
                sum1 = sum1.add(vq1.and(vd).lanewise(VectorOperators.BIT_COUNT));
                sum2 = sum2.add(vq2.and(vd).lanewise(VectorOperators.BIT_COUNT));
                sum3 = sum3.add(vq3.and(vd).lanewise(VectorOperators.BIT_COUNT));
            }
            subRet0 += sum0.reduceLanes(VectorOperators.ADD);
            subRet1 += sum1.reduceLanes(VectorOperators.ADD);
            subRet2 += sum2.reduceLanes(VectorOperators.ADD);
            subRet3 += sum3.reduceLanes(VectorOperators.ADD);
        }
<<<<<<< HEAD
        // tail as bytes
        in.seek(i + offset);
=======
        // process scalar tail
        in.seek(offset);
        for (final int upperBound = length & -Long.BYTES; i < upperBound; i += Long.BYTES) {
            final long value = in.readLong();
            subRet0 += Long.bitCount((long) BitUtil.VH_LE_LONG.get(q, i) & value);
            subRet1 += Long.bitCount((long) BitUtil.VH_LE_LONG.get(q, i + length) & value);
            subRet2 += Long.bitCount((long) BitUtil.VH_LE_LONG.get(q, i + 2 * length) & value);
            subRet3 += Long.bitCount((long) BitUtil.VH_LE_LONG.get(q, i + 3 * length) & value);
        }
        for (final int upperBound = length & -Integer.BYTES; i < upperBound; i += Integer.BYTES) {
            final int value = in.readInt();
            subRet0 += Integer.bitCount((int) BitUtil.VH_LE_INT.get(q, i) & value);
            subRet1 += Integer.bitCount((int) BitUtil.VH_LE_INT.get(q, i + length) & value);
            subRet2 += Integer.bitCount((int) BitUtil.VH_LE_INT.get(q, i + 2 * length) & value);
            subRet3 += Integer.bitCount((int) BitUtil.VH_LE_INT.get(q, i + 3 * length) & value);
        }
>>>>>>> 892d88b3
        for (; i < length; i++) {
            int dValue = in.readByte() & 0xFF;
            subRet0 += Integer.bitCount((q[i] & dValue) & 0xFF);
            subRet1 += Integer.bitCount((q[i + length] & dValue) & 0xFF);
            subRet2 += Integer.bitCount((q[i + 2 * length] & dValue) & 0xFF);
            subRet3 += Integer.bitCount((q[i + 3 * length] & dValue) & 0xFF);
        }
        return subRet0 + (subRet1 << 1) + (subRet2 << 2) + (subRet3 << 3);
    }

    private long quantizeScore512(byte[] q) throws IOException {
        long subRet0 = 0;
        long subRet1 = 0;
        long subRet2 = 0;
        long subRet3 = 0;
        int i = 0;
        long offset = in.getFilePointer();
        if (length >= BYTE_SPECIES_512.vectorByteSize() * 2) {
            int limit = BYTE_SPECIES_512.loopBound(length);
            var sum0 = LongVector.zero(LONG_SPECIES_512);
            var sum1 = LongVector.zero(LONG_SPECIES_512);
            var sum2 = LongVector.zero(LONG_SPECIES_512);
            var sum3 = LongVector.zero(LONG_SPECIES_512);
            for (; i < limit; i += BYTE_SPECIES_512.length()) {
                var vq0 = ByteVector.fromArray(BYTE_SPECIES_512, q, i).reinterpretAsLongs();
                var vq1 = ByteVector.fromArray(BYTE_SPECIES_512, q, i + length).reinterpretAsLongs();
                var vq2 = ByteVector.fromArray(BYTE_SPECIES_512, q, i + length * 2).reinterpretAsLongs();
                var vq3 = ByteVector.fromArray(BYTE_SPECIES_512, q, i + length * 3).reinterpretAsLongs();
                var vd = LongVector.fromMemorySegment(LONG_SPECIES_512, memorySegment, i + offset, ByteOrder.LITTLE_ENDIAN);
                sum0 = sum0.add(vq0.and(vd).lanewise(VectorOperators.BIT_COUNT));
                sum1 = sum1.add(vq1.and(vd).lanewise(VectorOperators.BIT_COUNT));
                sum2 = sum2.add(vq2.and(vd).lanewise(VectorOperators.BIT_COUNT));
                sum3 = sum3.add(vq3.and(vd).lanewise(VectorOperators.BIT_COUNT));
            }
            subRet0 += sum0.reduceLanes(VectorOperators.ADD);
            subRet1 += sum1.reduceLanes(VectorOperators.ADD);
            subRet2 += sum2.reduceLanes(VectorOperators.ADD);
            subRet3 += sum3.reduceLanes(VectorOperators.ADD);
        }

        if (length - i >= BYTE_SPECIES_256.vectorByteSize()) {
            var sum0 = LongVector.zero(LONG_SPECIES_256);
            var sum1 = LongVector.zero(LONG_SPECIES_256);
            var sum2 = LongVector.zero(LONG_SPECIES_256);
            var sum3 = LongVector.zero(LONG_SPECIES_256);
            int limit = BYTE_SPECIES_256.loopBound(length);
            for (; i < limit; i += BYTE_SPECIES_256.length()) {
                var vq0 = ByteVector.fromArray(BYTE_SPECIES_256, q, i).reinterpretAsLongs();
                var vq1 = ByteVector.fromArray(BYTE_SPECIES_256, q, i + length).reinterpretAsLongs();
                var vq2 = ByteVector.fromArray(BYTE_SPECIES_256, q, i + length * 2).reinterpretAsLongs();
                var vq3 = ByteVector.fromArray(BYTE_SPECIES_256, q, i + length * 3).reinterpretAsLongs();
                var vd = LongVector.fromMemorySegment(LONG_SPECIES_256, memorySegment, i + offset, ByteOrder.LITTLE_ENDIAN);
                sum0 = sum0.add(vq0.and(vd).lanewise(VectorOperators.BIT_COUNT));
                sum1 = sum1.add(vq1.and(vd).lanewise(VectorOperators.BIT_COUNT));
                sum2 = sum2.add(vq2.and(vd).lanewise(VectorOperators.BIT_COUNT));
                sum3 = sum3.add(vq3.and(vd).lanewise(VectorOperators.BIT_COUNT));
            }
            subRet0 += sum0.reduceLanes(VectorOperators.ADD);
            subRet1 += sum1.reduceLanes(VectorOperators.ADD);
            subRet2 += sum2.reduceLanes(VectorOperators.ADD);
            subRet3 += sum3.reduceLanes(VectorOperators.ADD);
        }

        if (length - i >= BYTE_SPECIES_128.vectorByteSize()) {
            var sum0 = LongVector.zero(LONG_SPECIES_128);
            var sum1 = LongVector.zero(LONG_SPECIES_128);
            var sum2 = LongVector.zero(LONG_SPECIES_128);
            var sum3 = LongVector.zero(LONG_SPECIES_128);
            int limit = BYTE_SPECIES_128.loopBound(length);
            for (; i < limit; i += BYTE_SPECIES_128.length()) {
                var vq0 = ByteVector.fromArray(BYTE_SPECIES_128, q, i).reinterpretAsLongs();
                var vq1 = ByteVector.fromArray(BYTE_SPECIES_128, q, i + length).reinterpretAsLongs();
                var vq2 = ByteVector.fromArray(BYTE_SPECIES_128, q, i + length * 2).reinterpretAsLongs();
                var vq3 = ByteVector.fromArray(BYTE_SPECIES_128, q, i + length * 3).reinterpretAsLongs();
                var vd = LongVector.fromMemorySegment(LONG_SPECIES_128, memorySegment, i + offset, ByteOrder.LITTLE_ENDIAN);
                sum0 = sum0.add(vq0.and(vd).lanewise(VectorOperators.BIT_COUNT));
                sum1 = sum1.add(vq1.and(vd).lanewise(VectorOperators.BIT_COUNT));
                sum2 = sum2.add(vq2.and(vd).lanewise(VectorOperators.BIT_COUNT));
                sum3 = sum3.add(vq3.and(vd).lanewise(VectorOperators.BIT_COUNT));
            }
            subRet0 += sum0.reduceLanes(VectorOperators.ADD);
            subRet1 += sum1.reduceLanes(VectorOperators.ADD);
            subRet2 += sum2.reduceLanes(VectorOperators.ADD);
            subRet3 += sum3.reduceLanes(VectorOperators.ADD);
        }
<<<<<<< HEAD
        // tail as bytes
        in.seek(i + offset);
=======
        subRet0 += sum0.reduceLanes(VectorOperators.ADD);
        subRet1 += sum1.reduceLanes(VectorOperators.ADD);
        subRet2 += sum2.reduceLanes(VectorOperators.ADD);
        subRet3 += sum3.reduceLanes(VectorOperators.ADD);
        // process scalar tail
        in.seek(offset);
        for (final int upperBound = length & -Long.BYTES; i < upperBound; i += Long.BYTES) {
            final long value = in.readLong();
            subRet0 += Long.bitCount((long) BitUtil.VH_LE_LONG.get(q, i) & value);
            subRet1 += Long.bitCount((long) BitUtil.VH_LE_LONG.get(q, i + length) & value);
            subRet2 += Long.bitCount((long) BitUtil.VH_LE_LONG.get(q, i + 2 * length) & value);
            subRet3 += Long.bitCount((long) BitUtil.VH_LE_LONG.get(q, i + 3 * length) & value);
        }
        for (final int upperBound = length & -Integer.BYTES; i < upperBound; i += Integer.BYTES) {
            final int value = in.readInt();
            subRet0 += Integer.bitCount((int) BitUtil.VH_LE_INT.get(q, i) & value);
            subRet1 += Integer.bitCount((int) BitUtil.VH_LE_INT.get(q, i + length) & value);
            subRet2 += Integer.bitCount((int) BitUtil.VH_LE_INT.get(q, i + 2 * length) & value);
            subRet3 += Integer.bitCount((int) BitUtil.VH_LE_INT.get(q, i + 3 * length) & value);
        }
>>>>>>> 892d88b3
        for (; i < length; i++) {
            int dValue = in.readByte() & 0xFF;
            subRet0 += Integer.bitCount((q[i] & dValue) & 0xFF);
            subRet1 += Integer.bitCount((q[i + length] & dValue) & 0xFF);
            subRet2 += Integer.bitCount((q[i + 2 * length] & dValue) & 0xFF);
            subRet3 += Integer.bitCount((q[i + 3 * length] & dValue) & 0xFF);
        }
        return subRet0 + (subRet1 << 1) + (subRet2 << 2) + (subRet3 << 3);
    }

    @Override
    public void quantizeScoreBulk(byte[] q, int count, float[] scores) throws IOException {
        assert q.length == length * 4;
        // 128 / 8 == 16
        if (length >= 16 && PanamaESVectorUtilSupport.HAS_FAST_INTEGER_VECTORS) {
            if (PanamaESVectorUtilSupport.VECTOR_BITSIZE >= 512) {
                quantizeScore512Bulk(q, count, scores);
                return;
            } else if (PanamaESVectorUtilSupport.VECTOR_BITSIZE == 256) {
                quantizeScore256Bulk(q, count, scores);
                return;
            } else if (PanamaESVectorUtilSupport.VECTOR_BITSIZE == 128) {
                quantizeScore128Bulk(q, count, scores);
                return;
            }
        }
        super.quantizeScoreBulk(q, count, scores);
    }

    private void quantizeScore128Bulk(byte[] q, int count, float[] scores) throws IOException {
        for (int iter = 0; iter < count; iter++) {
            long subRet0 = 0;
            long subRet1 = 0;
            long subRet2 = 0;
            long subRet3 = 0;
            int i = 0;
            long offset = in.getFilePointer();

            var sum0 = IntVector.zero(INT_SPECIES_128);
            var sum1 = IntVector.zero(INT_SPECIES_128);
            var sum2 = IntVector.zero(INT_SPECIES_128);
            var sum3 = IntVector.zero(INT_SPECIES_128);
            int limit = BYTE_SPECIES_128.loopBound(length);
            for (; i < limit; i += BYTE_SPECIES_128.length()) {
                var vd = IntVector.fromMemorySegment(INT_SPECIES_128, memorySegment, i + offset, ByteOrder.LITTLE_ENDIAN);
                var vq0 = ByteVector.fromArray(BYTE_SPECIES_128, q, i).reinterpretAsInts();
                var vq1 = ByteVector.fromArray(BYTE_SPECIES_128, q, i + length).reinterpretAsInts();
                var vq2 = ByteVector.fromArray(BYTE_SPECIES_128, q, i + length * 2).reinterpretAsInts();
                var vq3 = ByteVector.fromArray(BYTE_SPECIES_128, q, i + length * 3).reinterpretAsInts();
                sum0 = sum0.add(vd.and(vq0).lanewise(VectorOperators.BIT_COUNT));
                sum1 = sum1.add(vd.and(vq1).lanewise(VectorOperators.BIT_COUNT));
                sum2 = sum2.add(vd.and(vq2).lanewise(VectorOperators.BIT_COUNT));
                sum3 = sum3.add(vd.and(vq3).lanewise(VectorOperators.BIT_COUNT));
            }
            subRet0 += sum0.reduceLanes(VectorOperators.ADD);
            subRet1 += sum1.reduceLanes(VectorOperators.ADD);
            subRet2 += sum2.reduceLanes(VectorOperators.ADD);
            subRet3 += sum3.reduceLanes(VectorOperators.ADD);
<<<<<<< HEAD
            // tail as bytes
            in.seek(i + offset);
=======
            // process scalar tail
            in.seek(offset);
            for (final int upperBound = length & -Long.BYTES; i < upperBound; i += Long.BYTES) {
                final long value = in.readLong();
                subRet0 += Long.bitCount((long) BitUtil.VH_LE_LONG.get(q, i) & value);
                subRet1 += Long.bitCount((long) BitUtil.VH_LE_LONG.get(q, i + length) & value);
                subRet2 += Long.bitCount((long) BitUtil.VH_LE_LONG.get(q, i + 2 * length) & value);
                subRet3 += Long.bitCount((long) BitUtil.VH_LE_LONG.get(q, i + 3 * length) & value);
            }
            for (final int upperBound = length & -Integer.BYTES; i < upperBound; i += Integer.BYTES) {
                final int value = in.readInt();
                subRet0 += Integer.bitCount((int) BitUtil.VH_LE_INT.get(q, i) & value);
                subRet1 += Integer.bitCount((int) BitUtil.VH_LE_INT.get(q, i + length) & value);
                subRet2 += Integer.bitCount((int) BitUtil.VH_LE_INT.get(q, i + 2 * length) & value);
                subRet3 += Integer.bitCount((int) BitUtil.VH_LE_INT.get(q, i + 3 * length) & value);
            }
>>>>>>> 892d88b3
            for (; i < length; i++) {
                int dValue = in.readByte() & 0xFF;
                subRet0 += Integer.bitCount((q[i] & dValue) & 0xFF);
                subRet1 += Integer.bitCount((q[i + length] & dValue) & 0xFF);
                subRet2 += Integer.bitCount((q[i + 2 * length] & dValue) & 0xFF);
                subRet3 += Integer.bitCount((q[i + 3 * length] & dValue) & 0xFF);
            }
            scores[iter] = subRet0 + (subRet1 << 1) + (subRet2 << 2) + (subRet3 << 3);
        }
    }

    private void quantizeScore256Bulk(byte[] q, int count, float[] scores) throws IOException {
        for (int iter = 0; iter < count; iter++) {
            long subRet0 = 0;
            long subRet1 = 0;
            long subRet2 = 0;
            long subRet3 = 0;
            int i = 0;
            long offset = in.getFilePointer();
            if (length >= BYTE_SPECIES_256.vectorByteSize() * 2) {
                int limit = BYTE_SPECIES_256.loopBound(length);
                var sum0 = LongVector.zero(LONG_SPECIES_256);
                var sum1 = LongVector.zero(LONG_SPECIES_256);
                var sum2 = LongVector.zero(LONG_SPECIES_256);
                var sum3 = LongVector.zero(LONG_SPECIES_256);
                for (; i < limit; i += BYTE_SPECIES_256.length()) {
                    var vq0 = ByteVector.fromArray(BYTE_SPECIES_256, q, i).reinterpretAsLongs();
                    var vq1 = ByteVector.fromArray(BYTE_SPECIES_256, q, i + length).reinterpretAsLongs();
                    var vq2 = ByteVector.fromArray(BYTE_SPECIES_256, q, i + length * 2).reinterpretAsLongs();
                    var vq3 = ByteVector.fromArray(BYTE_SPECIES_256, q, i + length * 3).reinterpretAsLongs();
                    var vd = LongVector.fromMemorySegment(LONG_SPECIES_256, memorySegment, i + offset, ByteOrder.LITTLE_ENDIAN);
                    sum0 = sum0.add(vq0.and(vd).lanewise(VectorOperators.BIT_COUNT));
                    sum1 = sum1.add(vq1.and(vd).lanewise(VectorOperators.BIT_COUNT));
                    sum2 = sum2.add(vq2.and(vd).lanewise(VectorOperators.BIT_COUNT));
                    sum3 = sum3.add(vq3.and(vd).lanewise(VectorOperators.BIT_COUNT));
                }
                subRet0 += sum0.reduceLanes(VectorOperators.ADD);
                subRet1 += sum1.reduceLanes(VectorOperators.ADD);
                subRet2 += sum2.reduceLanes(VectorOperators.ADD);
                subRet3 += sum3.reduceLanes(VectorOperators.ADD);
            }

            if (length - i >= BYTE_SPECIES_128.vectorByteSize()) {
                var sum0 = LongVector.zero(LONG_SPECIES_128);
                var sum1 = LongVector.zero(LONG_SPECIES_128);
                var sum2 = LongVector.zero(LONG_SPECIES_128);
                var sum3 = LongVector.zero(LONG_SPECIES_128);
                int limit = BYTE_SPECIES_128.loopBound(length);
                for (; i < limit; i += BYTE_SPECIES_128.length()) {
                    var vq0 = ByteVector.fromArray(BYTE_SPECIES_128, q, i).reinterpretAsLongs();
                    var vq1 = ByteVector.fromArray(BYTE_SPECIES_128, q, i + length).reinterpretAsLongs();
                    var vq2 = ByteVector.fromArray(BYTE_SPECIES_128, q, i + length * 2).reinterpretAsLongs();
                    var vq3 = ByteVector.fromArray(BYTE_SPECIES_128, q, i + length * 3).reinterpretAsLongs();
                    var vd = LongVector.fromMemorySegment(LONG_SPECIES_128, memorySegment, i + offset, ByteOrder.LITTLE_ENDIAN);
                    sum0 = sum0.add(vq0.and(vd).lanewise(VectorOperators.BIT_COUNT));
                    sum1 = sum1.add(vq1.and(vd).lanewise(VectorOperators.BIT_COUNT));
                    sum2 = sum2.add(vq2.and(vd).lanewise(VectorOperators.BIT_COUNT));
                    sum3 = sum3.add(vq3.and(vd).lanewise(VectorOperators.BIT_COUNT));
                }
                subRet0 += sum0.reduceLanes(VectorOperators.ADD);
                subRet1 += sum1.reduceLanes(VectorOperators.ADD);
                subRet2 += sum2.reduceLanes(VectorOperators.ADD);
                subRet3 += sum3.reduceLanes(VectorOperators.ADD);
            }
            // tail as bytes
            in.seek(i + offset);
            for (; i < length; i++) {
                int dValue = in.readByte() & 0xFF;
                subRet0 += Integer.bitCount((q[i] & dValue) & 0xFF);
                subRet1 += Integer.bitCount((q[i + length] & dValue) & 0xFF);
                subRet2 += Integer.bitCount((q[i + 2 * length] & dValue) & 0xFF);
                subRet3 += Integer.bitCount((q[i + 3 * length] & dValue) & 0xFF);
            }
            scores[iter] = subRet0 + (subRet1 << 1) + (subRet2 << 2) + (subRet3 << 3);
        }
    }

    private void quantizeScore512Bulk(byte[] q, int count, float[] scores) throws IOException {
        for (int iter = 0; iter < count; iter++) {
            long subRet0 = 0;
            long subRet1 = 0;
            long subRet2 = 0;
            long subRet3 = 0;
            int i = 0;
            long offset = in.getFilePointer();
            if (length >= BYTE_SPECIES_512.vectorByteSize() * 2) {
                int limit = BYTE_SPECIES_512.loopBound(length);
                var sum0 = LongVector.zero(LONG_SPECIES_512);
                var sum1 = LongVector.zero(LONG_SPECIES_512);
                var sum2 = LongVector.zero(LONG_SPECIES_512);
                var sum3 = LongVector.zero(LONG_SPECIES_512);
                for (; i < limit; i += BYTE_SPECIES_512.length()) {
                    var vq0 = ByteVector.fromArray(BYTE_SPECIES_512, q, i).reinterpretAsLongs();
                    var vq1 = ByteVector.fromArray(BYTE_SPECIES_512, q, i + length).reinterpretAsLongs();
                    var vq2 = ByteVector.fromArray(BYTE_SPECIES_512, q, i + length * 2).reinterpretAsLongs();
                    var vq3 = ByteVector.fromArray(BYTE_SPECIES_512, q, i + length * 3).reinterpretAsLongs();
                    var vd = LongVector.fromMemorySegment(LONG_SPECIES_512, memorySegment, i + offset, ByteOrder.LITTLE_ENDIAN);
                    sum0 = sum0.add(vq0.and(vd).lanewise(VectorOperators.BIT_COUNT));
                    sum1 = sum1.add(vq1.and(vd).lanewise(VectorOperators.BIT_COUNT));
                    sum2 = sum2.add(vq2.and(vd).lanewise(VectorOperators.BIT_COUNT));
                    sum3 = sum3.add(vq3.and(vd).lanewise(VectorOperators.BIT_COUNT));
                }
                subRet0 += sum0.reduceLanes(VectorOperators.ADD);
                subRet1 += sum1.reduceLanes(VectorOperators.ADD);
                subRet2 += sum2.reduceLanes(VectorOperators.ADD);
                subRet3 += sum3.reduceLanes(VectorOperators.ADD);
            }

            if (length - i >= BYTE_SPECIES_256.vectorByteSize()) {
                var sum0 = LongVector.zero(LONG_SPECIES_256);
                var sum1 = LongVector.zero(LONG_SPECIES_256);
                var sum2 = LongVector.zero(LONG_SPECIES_256);
                var sum3 = LongVector.zero(LONG_SPECIES_256);
                int limit = BYTE_SPECIES_256.loopBound(length);
                for (; i < limit; i += BYTE_SPECIES_256.length()) {
                    var vq0 = ByteVector.fromArray(BYTE_SPECIES_256, q, i).reinterpretAsLongs();
                    var vq1 = ByteVector.fromArray(BYTE_SPECIES_256, q, i + length).reinterpretAsLongs();
                    var vq2 = ByteVector.fromArray(BYTE_SPECIES_256, q, i + length * 2).reinterpretAsLongs();
                    var vq3 = ByteVector.fromArray(BYTE_SPECIES_256, q, i + length * 3).reinterpretAsLongs();
                    var vd = LongVector.fromMemorySegment(LONG_SPECIES_256, memorySegment, i + offset, ByteOrder.LITTLE_ENDIAN);
                    sum0 = sum0.add(vq0.and(vd).lanewise(VectorOperators.BIT_COUNT));
                    sum1 = sum1.add(vq1.and(vd).lanewise(VectorOperators.BIT_COUNT));
                    sum2 = sum2.add(vq2.and(vd).lanewise(VectorOperators.BIT_COUNT));
                    sum3 = sum3.add(vq3.and(vd).lanewise(VectorOperators.BIT_COUNT));
                }
                subRet0 += sum0.reduceLanes(VectorOperators.ADD);
                subRet1 += sum1.reduceLanes(VectorOperators.ADD);
                subRet2 += sum2.reduceLanes(VectorOperators.ADD);
                subRet3 += sum3.reduceLanes(VectorOperators.ADD);
            }

            if (length - i >= BYTE_SPECIES_128.vectorByteSize()) {
                var sum0 = LongVector.zero(LONG_SPECIES_128);
                var sum1 = LongVector.zero(LONG_SPECIES_128);
                var sum2 = LongVector.zero(LONG_SPECIES_128);
                var sum3 = LongVector.zero(LONG_SPECIES_128);
                int limit = BYTE_SPECIES_128.loopBound(length);
                for (; i < limit; i += BYTE_SPECIES_128.length()) {
                    var vq0 = ByteVector.fromArray(BYTE_SPECIES_128, q, i).reinterpretAsLongs();
                    var vq1 = ByteVector.fromArray(BYTE_SPECIES_128, q, i + length).reinterpretAsLongs();
                    var vq2 = ByteVector.fromArray(BYTE_SPECIES_128, q, i + length * 2).reinterpretAsLongs();
                    var vq3 = ByteVector.fromArray(BYTE_SPECIES_128, q, i + length * 3).reinterpretAsLongs();
                    var vd = LongVector.fromMemorySegment(LONG_SPECIES_128, memorySegment, i + offset, ByteOrder.LITTLE_ENDIAN);
                    sum0 = sum0.add(vq0.and(vd).lanewise(VectorOperators.BIT_COUNT));
                    sum1 = sum1.add(vq1.and(vd).lanewise(VectorOperators.BIT_COUNT));
                    sum2 = sum2.add(vq2.and(vd).lanewise(VectorOperators.BIT_COUNT));
                    sum3 = sum3.add(vq3.and(vd).lanewise(VectorOperators.BIT_COUNT));
                }
                subRet0 += sum0.reduceLanes(VectorOperators.ADD);
                subRet1 += sum1.reduceLanes(VectorOperators.ADD);
                subRet2 += sum2.reduceLanes(VectorOperators.ADD);
                subRet3 += sum3.reduceLanes(VectorOperators.ADD);
            }
<<<<<<< HEAD
            // tail as bytes
            in.seek(i + offset);
=======
            // process scalar tail
            in.seek(offset);
            for (final int upperBound = length & -Long.BYTES; i < upperBound; i += Long.BYTES) {
                final long value = in.readLong();
                subRet0 += Long.bitCount((long) BitUtil.VH_LE_LONG.get(q, i) & value);
                subRet1 += Long.bitCount((long) BitUtil.VH_LE_LONG.get(q, i + length) & value);
                subRet2 += Long.bitCount((long) BitUtil.VH_LE_LONG.get(q, i + 2 * length) & value);
                subRet3 += Long.bitCount((long) BitUtil.VH_LE_LONG.get(q, i + 3 * length) & value);
            }
            for (final int upperBound = length & -Integer.BYTES; i < upperBound; i += Integer.BYTES) {
                final int value = in.readInt();
                subRet0 += Integer.bitCount((int) BitUtil.VH_LE_INT.get(q, i) & value);
                subRet1 += Integer.bitCount((int) BitUtil.VH_LE_INT.get(q, i + length) & value);
                subRet2 += Integer.bitCount((int) BitUtil.VH_LE_INT.get(q, i + 2 * length) & value);
                subRet3 += Integer.bitCount((int) BitUtil.VH_LE_INT.get(q, i + 3 * length) & value);
            }
>>>>>>> 892d88b3
            for (; i < length; i++) {
                int dValue = in.readByte() & 0xFF;
                subRet0 += Integer.bitCount((q[i] & dValue) & 0xFF);
                subRet1 += Integer.bitCount((q[i + length] & dValue) & 0xFF);
                subRet2 += Integer.bitCount((q[i + 2 * length] & dValue) & 0xFF);
                subRet3 += Integer.bitCount((q[i + 3 * length] & dValue) & 0xFF);
            }
            scores[iter] = subRet0 + (subRet1 << 1) + (subRet2 << 2) + (subRet3 << 3);
        }
    }

    @Override
    public void scoreBulk(
        byte[] q,
        float queryLowerInterval,
        float queryUpperInterval,
        int queryComponentSum,
        float queryAdditionalCorrection,
        VectorSimilarityFunction similarityFunction,
        float centroidDp,
        float[] scores
    ) throws IOException {
        assert q.length == length * 4;
        // 128 / 8 == 16
        if (length >= 16 && PanamaESVectorUtilSupport.HAS_FAST_INTEGER_VECTORS) {
            if (PanamaESVectorUtilSupport.VECTOR_BITSIZE >= 512) {
                score512Bulk(
                    q,
                    queryLowerInterval,
                    queryUpperInterval,
                    queryComponentSum,
                    queryAdditionalCorrection,
                    similarityFunction,
                    centroidDp,
                    scores
                );
                return;
            } else if (PanamaESVectorUtilSupport.VECTOR_BITSIZE == 256) {
                score256Bulk(
                    q,
                    queryLowerInterval,
                    queryUpperInterval,
                    queryComponentSum,
                    queryAdditionalCorrection,
                    similarityFunction,
                    centroidDp,
                    scores
                );
                return;
            } else if (PanamaESVectorUtilSupport.VECTOR_BITSIZE == 128) {
                score128Bulk(
                    q,
                    queryLowerInterval,
                    queryUpperInterval,
                    queryComponentSum,
                    queryAdditionalCorrection,
                    similarityFunction,
                    centroidDp,
                    scores
                );
                return;
            }
        }
        super.scoreBulk(
            q,
            queryLowerInterval,
            queryUpperInterval,
            queryComponentSum,
            queryAdditionalCorrection,
            similarityFunction,
            centroidDp,
            scores
        );
    }

    private void score128Bulk(
        byte[] q,
        float queryLowerInterval,
        float queryUpperInterval,
        int queryComponentSum,
        float queryAdditionalCorrection,
        VectorSimilarityFunction similarityFunction,
        float centroidDp,
        float[] scores
    ) throws IOException {
        quantizeScore128Bulk(q, BULK_SIZE, scores);
        int limit = FLOAT_SPECIES_128.loopBound(BULK_SIZE);
        int i = 0;
        long offset = in.getFilePointer();
        float ay = queryLowerInterval;
        float ly = (queryUpperInterval - ay) * FOUR_BIT_SCALE;
        float y1 = queryComponentSum;
        for (; i < limit; i += FLOAT_SPECIES_128.length()) {
            var ax = FloatVector.fromMemorySegment(FLOAT_SPECIES_128, memorySegment, offset + i * Float.BYTES, ByteOrder.LITTLE_ENDIAN);
            var lx = FloatVector.fromMemorySegment(
                FLOAT_SPECIES_128,
                memorySegment,
                offset + 4 * BULK_SIZE + i * Float.BYTES,
                ByteOrder.LITTLE_ENDIAN
            ).sub(ax);
            var targetComponentSums = ShortVector.fromMemorySegment(
                SHORT_SPECIES_128,
                memorySegment,
                offset + 8 * BULK_SIZE + i * Short.BYTES,
                ByteOrder.LITTLE_ENDIAN
            ).convert(VectorOperators.S2I, 0).reinterpretAsInts().and(0xffff).convert(VectorOperators.I2F, 0);
            var additionalCorrections = FloatVector.fromMemorySegment(
                FLOAT_SPECIES_128,
                memorySegment,
                offset + 10 * BULK_SIZE + i * Float.BYTES,
                ByteOrder.LITTLE_ENDIAN
            );
            var qcDist = FloatVector.fromArray(FLOAT_SPECIES_128, scores, i);
            // ax * ay * dimensions + ay * lx * (float) targetComponentSum + ax * ly * y1 + lx * ly *
            // qcDist;
            var res1 = ax.mul(ay).mul(dimensions);
            var res2 = lx.mul(ay).mul(targetComponentSums);
            var res3 = ax.mul(ly).mul(y1);
            var res4 = lx.mul(ly).mul(qcDist);
            var res = res1.add(res2).add(res3).add(res4);
            // For euclidean, we need to invert the score and apply the additional correction, which is
            // assumed to be the squared l2norm of the centroid centered vectors.
            if (similarityFunction == EUCLIDEAN) {
                res = res.mul(-2).add(additionalCorrections).add(queryAdditionalCorrection).add(1f);
                res = FloatVector.broadcast(FLOAT_SPECIES_128, 1).div(res).max(0);
                res.intoArray(scores, i);
            } else {
                // For cosine and max inner product, we need to apply the additional correction, which is
                // assumed to be the non-centered dot-product between the vector and the centroid
                res = res.add(queryAdditionalCorrection).add(additionalCorrections).sub(centroidDp);
                if (similarityFunction == MAXIMUM_INNER_PRODUCT) {
                    res.intoArray(scores, i);
                    // not sure how to do it better
                    for (int j = 0; j < FLOAT_SPECIES_128.length(); j++) {
                        scores[i + j] = VectorUtil.scaleMaxInnerProductScore(scores[i + j]);
                    }
                } else {
                    res = res.add(1f).mul(0.5f).max(0);
                    res.intoArray(scores, i);
                }
            }
        }
        in.seek(offset + 14L * BULK_SIZE);
    }

    private void score256Bulk(
        byte[] q,
        float queryLowerInterval,
        float queryUpperInterval,
        int queryComponentSum,
        float queryAdditionalCorrection,
        VectorSimilarityFunction similarityFunction,
        float centroidDp,
        float[] scores
    ) throws IOException {
        quantizeScore256Bulk(q, BULK_SIZE, scores);
        int limit = FLOAT_SPECIES_256.loopBound(BULK_SIZE);
        int i = 0;
        long offset = in.getFilePointer();
        float ay = queryLowerInterval;
        float ly = (queryUpperInterval - ay) * FOUR_BIT_SCALE;
        float y1 = queryComponentSum;
        for (; i < limit; i += FLOAT_SPECIES_256.length()) {
            var ax = FloatVector.fromMemorySegment(FLOAT_SPECIES_256, memorySegment, offset + i * Float.BYTES, ByteOrder.LITTLE_ENDIAN);
            var lx = FloatVector.fromMemorySegment(
                FLOAT_SPECIES_256,
                memorySegment,
                offset + 4 * BULK_SIZE + i * Float.BYTES,
                ByteOrder.LITTLE_ENDIAN
            ).sub(ax);
            var targetComponentSums = ShortVector.fromMemorySegment(
                SHORT_SPECIES_256,
                memorySegment,
                offset + 8 * BULK_SIZE + i * Short.BYTES,
                ByteOrder.LITTLE_ENDIAN
            ).convert(VectorOperators.S2I, 0).reinterpretAsInts().and(0xffff).convert(VectorOperators.I2F, 0);
            var additionalCorrections = FloatVector.fromMemorySegment(
                FLOAT_SPECIES_256,
                memorySegment,
                offset + 10 * BULK_SIZE + i * Float.BYTES,
                ByteOrder.LITTLE_ENDIAN
            );
            var qcDist = FloatVector.fromArray(FLOAT_SPECIES_256, scores, i);
            // ax * ay * dimensions + ay * lx * (float) targetComponentSum + ax * ly * y1 + lx * ly *
            // qcDist;
            var res1 = ax.mul(ay).mul(dimensions);
            var res2 = lx.mul(ay).mul(targetComponentSums);
            var res3 = ax.mul(ly).mul(y1);
            var res4 = lx.mul(ly).mul(qcDist);
            var res = res1.add(res2).add(res3).add(res4);
            // For euclidean, we need to invert the score and apply the additional correction, which is
            // assumed to be the squared l2norm of the centroid centered vectors.
            if (similarityFunction == EUCLIDEAN) {
                res = res.mul(-2).add(additionalCorrections).add(queryAdditionalCorrection).add(1f);
                res = FloatVector.broadcast(FLOAT_SPECIES_256, 1).div(res).max(0);
                res.intoArray(scores, i);
            } else {
                // For cosine and max inner product, we need to apply the additional correction, which is
                // assumed to be the non-centered dot-product between the vector and the centroid
                res = res.add(queryAdditionalCorrection).add(additionalCorrections).sub(centroidDp);
                if (similarityFunction == MAXIMUM_INNER_PRODUCT) {
                    res.intoArray(scores, i);
                    // not sure how to do it better
                    for (int j = 0; j < FLOAT_SPECIES_256.length(); j++) {
                        scores[i + j] = VectorUtil.scaleMaxInnerProductScore(scores[i + j]);
                    }
                } else {
                    res = res.add(1f).mul(0.5f).max(0);
                    res.intoArray(scores, i);
                }
            }
        }
        in.seek(offset + 14L * BULK_SIZE);
    }

    private void score512Bulk(
        byte[] q,
        float queryLowerInterval,
        float queryUpperInterval,
        int queryComponentSum,
        float queryAdditionalCorrection,
        VectorSimilarityFunction similarityFunction,
        float centroidDp,
        float[] scores
    ) throws IOException {
        quantizeScore512Bulk(q, BULK_SIZE, scores);
        int limit = FLOAT_SPECIES_512.loopBound(BULK_SIZE);
        int i = 0;
        long offset = in.getFilePointer();
        float ay = queryLowerInterval;
        float ly = (queryUpperInterval - ay) * FOUR_BIT_SCALE;
        float y1 = queryComponentSum;
        for (; i < limit; i += FLOAT_SPECIES_512.length()) {
            var ax = FloatVector.fromMemorySegment(FLOAT_SPECIES_512, memorySegment, offset + i * Float.BYTES, ByteOrder.LITTLE_ENDIAN);
            var lx = FloatVector.fromMemorySegment(
                FLOAT_SPECIES_512,
                memorySegment,
                offset + 4 * BULK_SIZE + i * Float.BYTES,
                ByteOrder.LITTLE_ENDIAN
            ).sub(ax);
            var targetComponentSums = ShortVector.fromMemorySegment(
                SHORT_SPECIES_512,
                memorySegment,
                offset + 8 * BULK_SIZE + i * Short.BYTES,
                ByteOrder.LITTLE_ENDIAN
            ).convert(VectorOperators.S2I, 0).reinterpretAsInts().and(0xffff).convert(VectorOperators.I2F, 0);
            var additionalCorrections = FloatVector.fromMemorySegment(
                FLOAT_SPECIES_512,
                memorySegment,
                offset + 10 * BULK_SIZE + i * Float.BYTES,
                ByteOrder.LITTLE_ENDIAN
            );
            var qcDist = FloatVector.fromArray(FLOAT_SPECIES_512, scores, i);
            // ax * ay * dimensions + ay * lx * (float) targetComponentSum + ax * ly * y1 + lx * ly *
            // qcDist;
            var res1 = ax.mul(ay).mul(dimensions);
            var res2 = lx.mul(ay).mul(targetComponentSums);
            var res3 = ax.mul(ly).mul(y1);
            var res4 = lx.mul(ly).mul(qcDist);
            var res = res1.add(res2).add(res3).add(res4);
            // For euclidean, we need to invert the score and apply the additional correction, which is
            // assumed to be the squared l2norm of the centroid centered vectors.
            if (similarityFunction == EUCLIDEAN) {
                res = res.mul(-2).add(additionalCorrections).add(queryAdditionalCorrection).add(1f);
                res = FloatVector.broadcast(FLOAT_SPECIES_512, 1).div(res).max(0);
                res.intoArray(scores, i);
            } else {
                // For cosine and max inner product, we need to apply the additional correction, which is
                // assumed to be the non-centered dot-product between the vector and the centroid
                res = res.add(queryAdditionalCorrection).add(additionalCorrections).sub(centroidDp);
                if (similarityFunction == MAXIMUM_INNER_PRODUCT) {
                    res.intoArray(scores, i);
                    // not sure how to do it better
                    for (int j = 0; j < FLOAT_SPECIES_512.length(); j++) {
                        scores[i + j] = VectorUtil.scaleMaxInnerProductScore(scores[i + j]);
                    }
                } else {
                    res = res.add(1f).mul(0.5f).max(0);
                    res.intoArray(scores, i);
                }
            }
        }
        in.seek(offset + 14L * BULK_SIZE);
    }
}<|MERGE_RESOLUTION|>--- conflicted
+++ resolved
@@ -18,7 +18,6 @@
 
 import org.apache.lucene.index.VectorSimilarityFunction;
 import org.apache.lucene.store.IndexInput;
-import org.apache.lucene.util.BitUtil;
 import org.apache.lucene.util.VectorUtil;
 import org.elasticsearch.simdvec.ES91OSQVectorsScorer;
 
@@ -165,27 +164,8 @@
             subRet2 += sum2.reduceLanes(VectorOperators.ADD);
             subRet3 += sum3.reduceLanes(VectorOperators.ADD);
         }
-<<<<<<< HEAD
         // tail as bytes
         in.seek(i + offset);
-=======
-        // process scalar tail
-        in.seek(offset);
-        for (final int upperBound = length & -Long.BYTES; i < upperBound; i += Long.BYTES) {
-            final long value = in.readLong();
-            subRet0 += Long.bitCount((long) BitUtil.VH_LE_LONG.get(q, i) & value);
-            subRet1 += Long.bitCount((long) BitUtil.VH_LE_LONG.get(q, i + length) & value);
-            subRet2 += Long.bitCount((long) BitUtil.VH_LE_LONG.get(q, i + 2 * length) & value);
-            subRet3 += Long.bitCount((long) BitUtil.VH_LE_LONG.get(q, i + 3 * length) & value);
-        }
-        for (final int upperBound = length & -Integer.BYTES; i < upperBound; i += Integer.BYTES) {
-            final int value = in.readInt();
-            subRet0 += Integer.bitCount((int) BitUtil.VH_LE_INT.get(q, i) & value);
-            subRet1 += Integer.bitCount((int) BitUtil.VH_LE_INT.get(q, i + length) & value);
-            subRet2 += Integer.bitCount((int) BitUtil.VH_LE_INT.get(q, i + 2 * length) & value);
-            subRet3 += Integer.bitCount((int) BitUtil.VH_LE_INT.get(q, i + 3 * length) & value);
-        }
->>>>>>> 892d88b3
         for (; i < length; i++) {
             int dValue = in.readByte() & 0xFF;
             subRet0 += Integer.bitCount((q[i] & dValue) & 0xFF);
@@ -271,31 +251,8 @@
             subRet2 += sum2.reduceLanes(VectorOperators.ADD);
             subRet3 += sum3.reduceLanes(VectorOperators.ADD);
         }
-<<<<<<< HEAD
         // tail as bytes
         in.seek(i + offset);
-=======
-        subRet0 += sum0.reduceLanes(VectorOperators.ADD);
-        subRet1 += sum1.reduceLanes(VectorOperators.ADD);
-        subRet2 += sum2.reduceLanes(VectorOperators.ADD);
-        subRet3 += sum3.reduceLanes(VectorOperators.ADD);
-        // process scalar tail
-        in.seek(offset);
-        for (final int upperBound = length & -Long.BYTES; i < upperBound; i += Long.BYTES) {
-            final long value = in.readLong();
-            subRet0 += Long.bitCount((long) BitUtil.VH_LE_LONG.get(q, i) & value);
-            subRet1 += Long.bitCount((long) BitUtil.VH_LE_LONG.get(q, i + length) & value);
-            subRet2 += Long.bitCount((long) BitUtil.VH_LE_LONG.get(q, i + 2 * length) & value);
-            subRet3 += Long.bitCount((long) BitUtil.VH_LE_LONG.get(q, i + 3 * length) & value);
-        }
-        for (final int upperBound = length & -Integer.BYTES; i < upperBound; i += Integer.BYTES) {
-            final int value = in.readInt();
-            subRet0 += Integer.bitCount((int) BitUtil.VH_LE_INT.get(q, i) & value);
-            subRet1 += Integer.bitCount((int) BitUtil.VH_LE_INT.get(q, i + length) & value);
-            subRet2 += Integer.bitCount((int) BitUtil.VH_LE_INT.get(q, i + 2 * length) & value);
-            subRet3 += Integer.bitCount((int) BitUtil.VH_LE_INT.get(q, i + 3 * length) & value);
-        }
->>>>>>> 892d88b3
         for (; i < length; i++) {
             int dValue = in.readByte() & 0xFF;
             subRet0 += Integer.bitCount((q[i] & dValue) & 0xFF);
@@ -354,10 +311,8 @@
             subRet1 += sum1.reduceLanes(VectorOperators.ADD);
             subRet2 += sum2.reduceLanes(VectorOperators.ADD);
             subRet3 += sum3.reduceLanes(VectorOperators.ADD);
-<<<<<<< HEAD
             // tail as bytes
             in.seek(i + offset);
-=======
             // process scalar tail
             in.seek(offset);
             for (final int upperBound = length & -Long.BYTES; i < upperBound; i += Long.BYTES) {
@@ -374,7 +329,6 @@
                 subRet2 += Integer.bitCount((int) BitUtil.VH_LE_INT.get(q, i + 2 * length) & value);
                 subRet3 += Integer.bitCount((int) BitUtil.VH_LE_INT.get(q, i + 3 * length) & value);
             }
->>>>>>> 892d88b3
             for (; i < length; i++) {
                 int dValue = in.readByte() & 0xFF;
                 subRet0 += Integer.bitCount((q[i] & dValue) & 0xFF);
@@ -441,6 +395,22 @@
             }
             // tail as bytes
             in.seek(i + offset);
+            // process scalar tail
+            in.seek(offset);
+            for (final int upperBound = length & -Long.BYTES; i < upperBound; i += Long.BYTES) {
+                final long value = in.readLong();
+                subRet0 += Long.bitCount((long) BitUtil.VH_LE_LONG.get(q, i) & value);
+                subRet1 += Long.bitCount((long) BitUtil.VH_LE_LONG.get(q, i + length) & value);
+                subRet2 += Long.bitCount((long) BitUtil.VH_LE_LONG.get(q, i + 2 * length) & value);
+                subRet3 += Long.bitCount((long) BitUtil.VH_LE_LONG.get(q, i + 3 * length) & value);
+            }
+            for (final int upperBound = length & -Integer.BYTES; i < upperBound; i += Integer.BYTES) {
+                final int value = in.readInt();
+                subRet0 += Integer.bitCount((int) BitUtil.VH_LE_INT.get(q, i) & value);
+                subRet1 += Integer.bitCount((int) BitUtil.VH_LE_INT.get(q, i + length) & value);
+                subRet2 += Integer.bitCount((int) BitUtil.VH_LE_INT.get(q, i + 2 * length) & value);
+                subRet3 += Integer.bitCount((int) BitUtil.VH_LE_INT.get(q, i + 3 * length) & value);
+            }
             for (; i < length; i++) {
                 int dValue = in.readByte() & 0xFF;
                 subRet0 += Integer.bitCount((q[i] & dValue) & 0xFF);
@@ -528,10 +498,8 @@
                 subRet2 += sum2.reduceLanes(VectorOperators.ADD);
                 subRet3 += sum3.reduceLanes(VectorOperators.ADD);
             }
-<<<<<<< HEAD
             // tail as bytes
             in.seek(i + offset);
-=======
             // process scalar tail
             in.seek(offset);
             for (final int upperBound = length & -Long.BYTES; i < upperBound; i += Long.BYTES) {
@@ -548,7 +516,6 @@
                 subRet2 += Integer.bitCount((int) BitUtil.VH_LE_INT.get(q, i + 2 * length) & value);
                 subRet3 += Integer.bitCount((int) BitUtil.VH_LE_INT.get(q, i + 3 * length) & value);
             }
->>>>>>> 892d88b3
             for (; i < length; i++) {
                 int dValue = in.readByte() & 0xFF;
                 subRet0 += Integer.bitCount((q[i] & dValue) & 0xFF);

--- conflicted
+++ resolved
@@ -43,11 +43,7 @@
         } else if (queryBits == 4 && indexBits == 4) {
             this.scorer = new MSInt4SymmetricESNextOSQVectorsScorer(in, dimensions, dataLength, memorySegment);
         } else if (queryBits == 4 && indexBits == 2) {
-<<<<<<< HEAD
             this.scorer = new MSDibitToInt4ESNextOSQVectorsScorer(in, dimensions, dataLength, memorySegment);
-=======
-            throw new IllegalArgumentException("Only symmetric 4-bit query and 1-bit index supported");
->>>>>>> 846593cf
         } else {
             throw new IllegalArgumentException("Only asymmetric 4-bit query and 1-bit index supported");
         }
@@ -106,12 +102,8 @@
         );
     }
 
-<<<<<<< HEAD
     abstract static sealed class MemorySegmentScorer permits MSBitToInt4ESNextOSQVectorsScorer, MSDibitToInt4ESNextOSQVectorsScorer,
         MSInt4SymmetricESNextOSQVectorsScorer {
-=======
-    abstract static sealed class MemorySegmentScorer permits MSBitToInt4ESNextOSQVectorsScorer, MSInt4SymmetricESNextOSQVectorsScorer {
->>>>>>> 846593cf
 
         static final int BULK_SIZE = MemorySegmentESNextOSQVectorsScorer.BULK_SIZE;
         static final float FOUR_BIT_SCALE = 1f / ((1 << 4) - 1);

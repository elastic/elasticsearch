/*
 * Copyright Elasticsearch B.V. and/or licensed to Elasticsearch B.V. under one
 * or more contributor license agreements. Licensed under the "Elastic License
 * 2.0", the "GNU Affero General Public License v3.0 only", and the "Server Side
 * Public License v 1"; you may not use this file except in compliance with, at
 * your election, the "Elastic License 2.0", the "GNU Affero General Public
 * License v3.0 only", or the "Server Side Public License, v 1".
 */

package org.elasticsearch.simdvec.internal.vectorization;

import jdk.incubator.vector.ByteVector;
import jdk.incubator.vector.FloatVector;
import jdk.incubator.vector.IntVector;
import jdk.incubator.vector.LongVector;
import jdk.incubator.vector.VectorMask;
import jdk.incubator.vector.VectorOperators;
import jdk.incubator.vector.VectorShape;
import jdk.incubator.vector.VectorSpecies;

import org.apache.lucene.util.BitUtil;
import org.apache.lucene.util.Constants;
<<<<<<< HEAD
import org.elasticsearch.simdvec.VectorByteUtils;
=======
import org.elasticsearch.simdvec.VectorComparisonUtils;
>>>>>>> 84401cb0

import static jdk.incubator.vector.VectorOperators.ADD;
import static jdk.incubator.vector.VectorOperators.ASHR;
import static jdk.incubator.vector.VectorOperators.LSHL;
import static jdk.incubator.vector.VectorOperators.MAX;
import static jdk.incubator.vector.VectorOperators.MIN;
import static jdk.incubator.vector.VectorOperators.OR;

public final class PanamaESVectorUtilSupport implements ESVectorUtilSupport {

    static final int VECTOR_BITSIZE = PanamaVectorConstants.PREFERRED_VECTOR_BITSIZE;

    private static final VectorSpecies<Float> FLOAT_SPECIES = PanamaVectorConstants.PREFERRED_FLOAT_SPECIES;
    private static final VectorSpecies<Integer> INTEGER_SPECIES = PanamaVectorConstants.PREFERRED_INTEGER_SPECIES;
    /** Whether integer vectors can be trusted to actually be fast. */
    static final boolean HAS_FAST_INTEGER_VECTORS = PanamaVectorConstants.ENABLE_INTEGER_VECTORS;

    private static FloatVector fma(FloatVector a, FloatVector b, FloatVector c) {
        if (Constants.HAS_FAST_VECTOR_FMA) {
            return a.fma(b, c);
        } else {
            return a.mul(b).add(c);
        }
    }

    private static float fma(float a, float b, float c) {
        if (Constants.HAS_FAST_SCALAR_FMA) {
            return Math.fma(a, b, c);
        } else {
            return a * b + c;
        }
    }

    @Override
    public long ipByteBinByte(byte[] q, byte[] d) {
        // 128 / 8 == 16
        if (d.length >= 16 && HAS_FAST_INTEGER_VECTORS) {
            if (VECTOR_BITSIZE >= 256) {
                return ipByteBin256(q, d);
            } else if (VECTOR_BITSIZE == 128) {
                return ipByteBin128(q, d);
            }
        }
        return DefaultESVectorUtilSupport.ipByteBinByteImpl(q, d);
    }

    @Override
    public int ipByteBit(byte[] q, byte[] d) {
        if (d.length >= 16 && HAS_FAST_INTEGER_VECTORS) {
            if (VECTOR_BITSIZE >= 512) {
                return ipByteBit512(q, d);
            } else if (VECTOR_BITSIZE == 256) {
                return ipByteBit256(q, d);
            }
        }
        return DefaultESVectorUtilSupport.ipByteBitImpl(q, d);
    }

    @Override
    public float ipFloatBit(float[] q, byte[] d) {
        if (q.length >= 16) {
            if (VECTOR_BITSIZE >= 512) {
                return ipFloatBit512(q, d);
            } else if (VECTOR_BITSIZE == 256) {
                return ipFloatBit256(q, d);
            }
        }
        return DefaultESVectorUtilSupport.ipFloatBitImpl(q, d);
    }

    @Override
    public float ipFloatByte(float[] q, byte[] d) {
        if (BYTE_SPECIES_FOR_PREFFERED_FLOATS != null && q.length >= PREFERRED_FLOAT_SPECIES.length()) {
            return ipFloatByteImpl(q, d);
        }
        return DefaultESVectorUtilSupport.ipFloatByteImpl(q, d);
    }

    @Override
    public void centerAndCalculateOSQStatsEuclidean(float[] vector, float[] centroid, float[] centered, float[] stats) {
        assert vector.length == centroid.length;
        assert vector.length == centered.length;
        float vecMean = 0;
        float vecVar = 0;
        float norm2 = 0;
        float min = Float.MAX_VALUE;
        float max = -Float.MAX_VALUE;
        int i = 0;
        int vectCount = 0;
        if (vector.length > 2 * FLOAT_SPECIES.length()) {
            FloatVector vecMeanVec = FloatVector.zero(FLOAT_SPECIES);
            FloatVector m2Vec = FloatVector.zero(FLOAT_SPECIES);
            FloatVector norm2Vec = FloatVector.zero(FLOAT_SPECIES);
            FloatVector minVec = FloatVector.broadcast(FLOAT_SPECIES, Float.MAX_VALUE);
            FloatVector maxVec = FloatVector.broadcast(FLOAT_SPECIES, -Float.MAX_VALUE);
            int count = 0;
            for (; i < FLOAT_SPECIES.loopBound(vector.length); i += FLOAT_SPECIES.length()) {
                ++count;
                FloatVector v = FloatVector.fromArray(FLOAT_SPECIES, vector, i);
                FloatVector c = FloatVector.fromArray(FLOAT_SPECIES, centroid, i);
                FloatVector centeredVec = v.sub(c);
                FloatVector deltaVec = centeredVec.sub(vecMeanVec);
                norm2Vec = fma(centeredVec, centeredVec, norm2Vec);
                vecMeanVec = vecMeanVec.add(deltaVec.mul(1f / count));
                FloatVector delta2Vec = centeredVec.sub(vecMeanVec);
                m2Vec = fma(deltaVec, delta2Vec, m2Vec);
                minVec = minVec.min(centeredVec);
                maxVec = maxVec.max(centeredVec);
                centeredVec.intoArray(centered, i);
            }
            min = minVec.reduceLanes(MIN);
            max = maxVec.reduceLanes(MAX);
            norm2 = norm2Vec.reduceLanes(ADD);
            vecMean = vecMeanVec.reduceLanes(ADD) / FLOAT_SPECIES.length();
            FloatVector d2Mean = vecMeanVec.sub(vecMean);
            m2Vec = fma(d2Mean, d2Mean, m2Vec);
            vectCount = count * FLOAT_SPECIES.length();
            vecVar = m2Vec.reduceLanes(ADD);
        }

        float tailMean = 0;
        float tailM2 = 0;
        int tailCount = 0;
        // handle the tail
        for (; i < vector.length; i++) {
            centered[i] = vector[i] - centroid[i];
            float delta = centered[i] - tailMean;
            ++tailCount;
            tailMean += delta / tailCount;
            float delta2 = centered[i] - tailMean;
            tailM2 = fma(delta, delta2, tailM2);
            min = Math.min(min, centered[i]);
            max = Math.max(max, centered[i]);
            norm2 = fma(centered[i], centered[i], norm2);
        }
        if (vectCount == 0) {
            vecMean = tailMean;
            vecVar = tailM2;
        } else if (tailCount > 0) {
            int totalCount = tailCount + vectCount;
            assert totalCount == vector.length;
            float alpha = (float) vectCount / totalCount;
            float beta = 1f - alpha;
            float completeMean = alpha * vecMean + beta * tailMean;
            float dMean2Lhs = (vecMean - completeMean) * (vecMean - completeMean);
            float dMean2Rhs = (tailMean - completeMean) * (tailMean - completeMean);
            vecVar = (vecVar + dMean2Lhs) + beta * (tailM2 + dMean2Rhs);
            vecMean = completeMean;
        }
        stats[0] = vecMean;
        stats[1] = vecVar / vector.length;
        stats[2] = norm2;
        stats[3] = min;
        stats[4] = max;
    }

    @Override
    public void centerAndCalculateOSQStatsDp(float[] vector, float[] centroid, float[] centered, float[] stats) {
        assert vector.length == centroid.length;
        assert vector.length == centered.length;
        float vecMean = 0;
        float vecVar = 0;
        float norm2 = 0;
        float min = Float.MAX_VALUE;
        float max = -Float.MAX_VALUE;
        float centroidDot = 0;
        int i = 0;
        int vectCount = 0;
        int loopBound = FLOAT_SPECIES.loopBound(vector.length);
        if (vector.length > 2 * FLOAT_SPECIES.length()) {
            FloatVector vecMeanVec = FloatVector.zero(FLOAT_SPECIES);
            FloatVector m2Vec = FloatVector.zero(FLOAT_SPECIES);
            FloatVector norm2Vec = FloatVector.zero(FLOAT_SPECIES);
            FloatVector minVec = FloatVector.broadcast(FLOAT_SPECIES, Float.MAX_VALUE);
            FloatVector maxVec = FloatVector.broadcast(FLOAT_SPECIES, -Float.MAX_VALUE);
            FloatVector centroidDotVec = FloatVector.zero(FLOAT_SPECIES);
            int count = 0;
            for (; i < loopBound; i += FLOAT_SPECIES.length()) {
                ++count;
                FloatVector v = FloatVector.fromArray(FLOAT_SPECIES, vector, i);
                FloatVector c = FloatVector.fromArray(FLOAT_SPECIES, centroid, i);
                centroidDotVec = fma(v, c, centroidDotVec);
                FloatVector centeredVec = v.sub(c);
                FloatVector deltaVec = centeredVec.sub(vecMeanVec);
                norm2Vec = fma(centeredVec, centeredVec, norm2Vec);
                vecMeanVec = vecMeanVec.add(deltaVec.mul(1f / count));
                FloatVector delta2Vec = centeredVec.sub(vecMeanVec);
                m2Vec = fma(deltaVec, delta2Vec, m2Vec);
                minVec = minVec.min(centeredVec);
                maxVec = maxVec.max(centeredVec);
                centeredVec.intoArray(centered, i);
            }
            min = minVec.reduceLanes(MIN);
            max = maxVec.reduceLanes(MAX);
            norm2 = norm2Vec.reduceLanes(ADD);
            centroidDot = centroidDotVec.reduceLanes(ADD);
            vecMean = vecMeanVec.reduceLanes(ADD) / FLOAT_SPECIES.length();
            FloatVector d2Mean = vecMeanVec.sub(vecMean);
            m2Vec = fma(d2Mean, d2Mean, m2Vec);
            vectCount = count * FLOAT_SPECIES.length();
            vecVar = m2Vec.reduceLanes(ADD);
        }

        float tailMean = 0;
        float tailM2 = 0;
        int tailCount = 0;
        // handle the tail
        for (; i < vector.length; i++) {
            centroidDot = fma(vector[i], centroid[i], centroidDot);
            centered[i] = vector[i] - centroid[i];
            float delta = centered[i] - tailMean;
            ++tailCount;
            tailMean += delta / tailCount;
            float delta2 = centered[i] - tailMean;
            tailM2 = fma(delta, delta2, tailM2);
            min = Math.min(min, centered[i]);
            max = Math.max(max, centered[i]);
            norm2 = fma(centered[i], centered[i], norm2);
        }
        if (vectCount == 0) {
            vecMean = tailMean;
            vecVar = tailM2;
        } else if (tailCount > 0) {
            int totalCount = tailCount + vectCount;
            assert totalCount == vector.length;
            float alpha = (float) vectCount / totalCount;
            float beta = 1f - alpha;
            float completeMean = alpha * vecMean + beta * tailMean;
            float dMean2Lhs = (vecMean - completeMean) * (vecMean - completeMean);
            float dMean2Rhs = (tailMean - completeMean) * (tailMean - completeMean);
            vecVar = (vecVar + dMean2Lhs) + beta * (tailM2 + dMean2Rhs);
            vecMean = completeMean;
        }
        stats[0] = vecMean;
        stats[1] = vecVar / vector.length;
        stats[2] = norm2;
        stats[3] = min;
        stats[4] = max;
        stats[5] = centroidDot;
    }

    @Override
    public void calculateOSQGridPoints(float[] target, int[] quantize, int points, float[] pts) {
        int i = 0;
        float daa = 0;
        float dab = 0;
        float dbb = 0;
        float dax = 0;
        float dbx = 0;
        float invPmOnes = 1f / (points - 1f);
        // if the array size is large (> 2x platform vector size), it's worth the overhead to vectorize
        if (target.length > 2 * FLOAT_SPECIES.length()) {
            FloatVector daaVec = FloatVector.zero(FLOAT_SPECIES);
            FloatVector dabVec = FloatVector.zero(FLOAT_SPECIES);
            FloatVector dbbVec = FloatVector.zero(FLOAT_SPECIES);
            FloatVector daxVec = FloatVector.zero(FLOAT_SPECIES);
            FloatVector dbxVec = FloatVector.zero(FLOAT_SPECIES);
            FloatVector ones = FloatVector.broadcast(FLOAT_SPECIES, 1f);
            FloatVector invPmOnesVec = FloatVector.broadcast(FLOAT_SPECIES, invPmOnes);
            for (; i < FLOAT_SPECIES.loopBound(target.length); i += FLOAT_SPECIES.length()) {
                FloatVector v = FloatVector.fromArray(FLOAT_SPECIES, target, i);
                FloatVector oVec = IntVector.fromArray(INTEGER_SPECIES, quantize, i).convert(VectorOperators.I2F, 0).reinterpretAsFloats();
                FloatVector sVec = oVec.mul(invPmOnesVec);
                FloatVector smVec = ones.sub(sVec);
                daaVec = fma(smVec, smVec, daaVec);
                dabVec = fma(smVec, sVec, dabVec);
                dbbVec = fma(sVec, sVec, dbbVec);
                daxVec = fma(v, smVec, daxVec);
                dbxVec = fma(v, sVec, dbxVec);
            }
            daa = daaVec.reduceLanes(ADD);
            dab = dabVec.reduceLanes(ADD);
            dbb = dbbVec.reduceLanes(ADD);
            dax = daxVec.reduceLanes(ADD);
            dbx = dbxVec.reduceLanes(ADD);
        }

        for (; i < target.length; i++) {
            float k = quantize[i];
            float s = k * invPmOnes;
            float ms = 1f - s;
            daa = fma(ms, ms, daa);
            dab = fma(ms, s, dab);
            dbb = fma(s, s, dbb);
            dax = fma(ms, target[i], dax);
            dbx = fma(s, target[i], dbx);
        }

        pts[0] = daa;
        pts[1] = dab;
        pts[2] = dbb;
        pts[3] = dax;
        pts[4] = dbx;
    }

    @Override
    public float calculateOSQLoss(
        float[] target,
        float lowerInterval,
        float upperInterval,
        float step,
        float invStep,
        float norm2,
        float lambda,
        int[] quantize
    ) {
        float a = lowerInterval;
        float b = upperInterval;
        float xe = 0f;
        float e = 0f;
        FloatVector xeVec = FloatVector.zero(FLOAT_SPECIES);
        FloatVector eVec = FloatVector.zero(FLOAT_SPECIES);
        int i = 0;
        // if the array size is large (> 2x platform vector size), it's worth the overhead to vectorize
        if (target.length > 2 * FLOAT_SPECIES.length()) {
            for (; i < FLOAT_SPECIES.loopBound(target.length); i += FLOAT_SPECIES.length()) {
                FloatVector v = FloatVector.fromArray(FLOAT_SPECIES, target, i);
                FloatVector vClamped = v.max(a).min(b);
                IntVector xiqint = vClamped.sub(a).mul(invStep).add(0.5f).convert(VectorOperators.F2I, 0).reinterpretAsInts();
                xiqint.intoArray(quantize, i);
                FloatVector quantizeVec = xiqint.convert(VectorOperators.I2F, 0).reinterpretAsFloats();
                FloatVector xiq = quantizeVec.mul(step).add(a);
                FloatVector xiiq = v.sub(xiq);
                xeVec = fma(v, xiiq, xeVec);
                eVec = fma(xiiq, xiiq, eVec);
            }
            e = eVec.reduceLanes(ADD);
            xe = xeVec.reduceLanes(ADD);
        }

        for (; i < target.length; i++) {
            quantize[i] = Math.round((Math.min(Math.max(target[i], a), b) - a) * invStep);
            // this is quantizing and then dequantizing the vector
            float xiq = fma(step, quantize[i], a);
            // how much does the de-quantized value differ from the original value
            float xiiq = target[i] - xiq;
            e = fma(xiiq, xiiq, e);
            xe = fma(target[i], xiiq, xe);
        }
        return (1f - lambda) * xe * xe / norm2 + lambda * e;
    }

    @Override
    public float soarDistance(float[] v1, float[] centroid, float[] originalResidual, float soarLambda, float rnorm) {
        assert v1.length == centroid.length;
        assert v1.length == originalResidual.length;
        float proj = 0;
        float dsq = 0;
        int i = 0;
        if (v1.length > 2 * FLOAT_SPECIES.length()) {
            FloatVector projVec1 = FloatVector.zero(FLOAT_SPECIES);
            FloatVector projVec2 = FloatVector.zero(FLOAT_SPECIES);
            FloatVector acc1 = FloatVector.zero(FLOAT_SPECIES);
            FloatVector acc2 = FloatVector.zero(FLOAT_SPECIES);
            int unrolledLimit = FLOAT_SPECIES.loopBound(v1.length) - FLOAT_SPECIES.length();
            for (; i < unrolledLimit; i += 2 * FLOAT_SPECIES.length()) {
                // one
                FloatVector v1Vec0 = FloatVector.fromArray(FLOAT_SPECIES, v1, i);
                FloatVector centroidVec0 = FloatVector.fromArray(FLOAT_SPECIES, centroid, i);
                FloatVector originalResidualVec0 = FloatVector.fromArray(FLOAT_SPECIES, originalResidual, i);
                FloatVector djkVec0 = v1Vec0.sub(centroidVec0);
                projVec1 = fma(djkVec0, originalResidualVec0, projVec1);
                acc1 = fma(djkVec0, djkVec0, acc1);

                // two
                FloatVector v1Vec1 = FloatVector.fromArray(FLOAT_SPECIES, v1, i + FLOAT_SPECIES.length());
                FloatVector centroidVec1 = FloatVector.fromArray(FLOAT_SPECIES, centroid, i + FLOAT_SPECIES.length());
                FloatVector originalResidualVec1 = FloatVector.fromArray(FLOAT_SPECIES, originalResidual, i + FLOAT_SPECIES.length());
                FloatVector djkVec1 = v1Vec1.sub(centroidVec1);
                projVec2 = fma(djkVec1, originalResidualVec1, projVec2);
                acc2 = fma(djkVec1, djkVec1, acc2);
            }
            // vector tail
            for (; i < FLOAT_SPECIES.loopBound(v1.length); i += FLOAT_SPECIES.length()) {
                FloatVector v1Vec = FloatVector.fromArray(FLOAT_SPECIES, v1, i);
                FloatVector centroidVec = FloatVector.fromArray(FLOAT_SPECIES, centroid, i);
                FloatVector originalResidualVec = FloatVector.fromArray(FLOAT_SPECIES, originalResidual, i);
                FloatVector djkVec = v1Vec.sub(centroidVec);
                projVec1 = fma(djkVec, originalResidualVec, projVec1);
                acc1 = fma(djkVec, djkVec, acc1);
            }
            proj += projVec1.add(projVec2).reduceLanes(ADD);
            dsq += acc1.add(acc2).reduceLanes(ADD);
        }
        // tail
        for (; i < v1.length; i++) {
            float djk = v1[i] - centroid[i];
            proj = fma(djk, originalResidual[i], proj);
            dsq = fma(djk, djk, dsq);
        }
        return dsq + soarLambda * proj * proj / rnorm;
    }

    private static final VectorSpecies<Byte> BYTE_SPECIES_128 = ByteVector.SPECIES_128;
    private static final VectorSpecies<Byte> BYTE_SPECIES_256 = ByteVector.SPECIES_256;

    static long ipByteBin256(byte[] q, byte[] d) {
        long subRet0 = 0;
        long subRet1 = 0;
        long subRet2 = 0;
        long subRet3 = 0;
        int i = 0;

        if (d.length >= ByteVector.SPECIES_256.vectorByteSize() * 2) {
            int limit = ByteVector.SPECIES_256.loopBound(d.length);
            var sum0 = LongVector.zero(LongVector.SPECIES_256);
            var sum1 = LongVector.zero(LongVector.SPECIES_256);
            var sum2 = LongVector.zero(LongVector.SPECIES_256);
            var sum3 = LongVector.zero(LongVector.SPECIES_256);
            for (; i < limit; i += ByteVector.SPECIES_256.length()) {
                var vq0 = ByteVector.fromArray(BYTE_SPECIES_256, q, i).reinterpretAsLongs();
                var vq1 = ByteVector.fromArray(BYTE_SPECIES_256, q, i + d.length).reinterpretAsLongs();
                var vq2 = ByteVector.fromArray(BYTE_SPECIES_256, q, i + d.length * 2).reinterpretAsLongs();
                var vq3 = ByteVector.fromArray(BYTE_SPECIES_256, q, i + d.length * 3).reinterpretAsLongs();
                var vd = ByteVector.fromArray(BYTE_SPECIES_256, d, i).reinterpretAsLongs();
                sum0 = sum0.add(vq0.and(vd).lanewise(VectorOperators.BIT_COUNT));
                sum1 = sum1.add(vq1.and(vd).lanewise(VectorOperators.BIT_COUNT));
                sum2 = sum2.add(vq2.and(vd).lanewise(VectorOperators.BIT_COUNT));
                sum3 = sum3.add(vq3.and(vd).lanewise(VectorOperators.BIT_COUNT));
            }
            subRet0 += sum0.reduceLanes(VectorOperators.ADD);
            subRet1 += sum1.reduceLanes(VectorOperators.ADD);
            subRet2 += sum2.reduceLanes(VectorOperators.ADD);
            subRet3 += sum3.reduceLanes(VectorOperators.ADD);
        }

        if (d.length - i >= ByteVector.SPECIES_128.vectorByteSize()) {
            var sum0 = LongVector.zero(LongVector.SPECIES_128);
            var sum1 = LongVector.zero(LongVector.SPECIES_128);
            var sum2 = LongVector.zero(LongVector.SPECIES_128);
            var sum3 = LongVector.zero(LongVector.SPECIES_128);
            int limit = ByteVector.SPECIES_128.loopBound(d.length);
            for (; i < limit; i += ByteVector.SPECIES_128.length()) {
                var vq0 = ByteVector.fromArray(BYTE_SPECIES_128, q, i).reinterpretAsLongs();
                var vq1 = ByteVector.fromArray(BYTE_SPECIES_128, q, i + d.length).reinterpretAsLongs();
                var vq2 = ByteVector.fromArray(BYTE_SPECIES_128, q, i + d.length * 2).reinterpretAsLongs();
                var vq3 = ByteVector.fromArray(BYTE_SPECIES_128, q, i + d.length * 3).reinterpretAsLongs();
                var vd = ByteVector.fromArray(BYTE_SPECIES_128, d, i).reinterpretAsLongs();
                sum0 = sum0.add(vq0.and(vd).lanewise(VectorOperators.BIT_COUNT));
                sum1 = sum1.add(vq1.and(vd).lanewise(VectorOperators.BIT_COUNT));
                sum2 = sum2.add(vq2.and(vd).lanewise(VectorOperators.BIT_COUNT));
                sum3 = sum3.add(vq3.and(vd).lanewise(VectorOperators.BIT_COUNT));
            }
            subRet0 += sum0.reduceLanes(VectorOperators.ADD);
            subRet1 += sum1.reduceLanes(VectorOperators.ADD);
            subRet2 += sum2.reduceLanes(VectorOperators.ADD);
            subRet3 += sum3.reduceLanes(VectorOperators.ADD);
        }
        // tail as bytes
        for (; i < d.length; i++) {
            subRet0 += Integer.bitCount((q[i] & d[i]) & 0xFF);
            subRet1 += Integer.bitCount((q[i + d.length] & d[i]) & 0xFF);
            subRet2 += Integer.bitCount((q[i + 2 * d.length] & d[i]) & 0xFF);
            subRet3 += Integer.bitCount((q[i + 3 * d.length] & d[i]) & 0xFF);
        }
        return subRet0 + (subRet1 << 1) + (subRet2 << 2) + (subRet3 << 3);
    }

    public static long ipByteBin128(byte[] q, byte[] d) {
        long subRet0 = 0;
        long subRet1 = 0;
        long subRet2 = 0;
        long subRet3 = 0;
        int i = 0;

        var sum0 = IntVector.zero(IntVector.SPECIES_128);
        var sum1 = IntVector.zero(IntVector.SPECIES_128);
        var sum2 = IntVector.zero(IntVector.SPECIES_128);
        var sum3 = IntVector.zero(IntVector.SPECIES_128);
        int limit = ByteVector.SPECIES_128.loopBound(d.length);
        for (; i < limit; i += ByteVector.SPECIES_128.length()) {
            var vd = ByteVector.fromArray(BYTE_SPECIES_128, d, i).reinterpretAsInts();
            var vq0 = ByteVector.fromArray(BYTE_SPECIES_128, q, i).reinterpretAsInts();
            var vq1 = ByteVector.fromArray(BYTE_SPECIES_128, q, i + d.length).reinterpretAsInts();
            var vq2 = ByteVector.fromArray(BYTE_SPECIES_128, q, i + d.length * 2).reinterpretAsInts();
            var vq3 = ByteVector.fromArray(BYTE_SPECIES_128, q, i + d.length * 3).reinterpretAsInts();
            sum0 = sum0.add(vd.and(vq0).lanewise(VectorOperators.BIT_COUNT));
            sum1 = sum1.add(vd.and(vq1).lanewise(VectorOperators.BIT_COUNT));
            sum2 = sum2.add(vd.and(vq2).lanewise(VectorOperators.BIT_COUNT));
            sum3 = sum3.add(vd.and(vq3).lanewise(VectorOperators.BIT_COUNT));
        }
        subRet0 += sum0.reduceLanes(VectorOperators.ADD);
        subRet1 += sum1.reduceLanes(VectorOperators.ADD);
        subRet2 += sum2.reduceLanes(VectorOperators.ADD);
        subRet3 += sum3.reduceLanes(VectorOperators.ADD);
        // tail as bytes
        for (; i < d.length; i++) {
            int dValue = d[i];
            subRet0 += Integer.bitCount((dValue & q[i]) & 0xFF);
            subRet1 += Integer.bitCount((dValue & q[i + d.length]) & 0xFF);
            subRet2 += Integer.bitCount((dValue & q[i + 2 * d.length]) & 0xFF);
            subRet3 += Integer.bitCount((dValue & q[i + 3 * d.length]) & 0xFF);
        }
        return subRet0 + (subRet1 << 1) + (subRet2 << 2) + (subRet3 << 3);
    }

    private static final VectorSpecies<Integer> INT_SPECIES_512 = IntVector.SPECIES_512;
    private static final VectorSpecies<Byte> BYTE_SPECIES_FOR_INT_512 = VectorSpecies.of(
        byte.class,
        VectorShape.forBitSize(INT_SPECIES_512.vectorBitSize() / Integer.BYTES)
    );
    private static final VectorSpecies<Integer> INT_SPECIES_256 = IntVector.SPECIES_256;
    private static final VectorSpecies<Byte> BYTE_SPECIES_FOR_INT_256 = VectorSpecies.of(
        byte.class,
        VectorShape.forBitSize(INT_SPECIES_256.vectorBitSize() / Integer.BYTES)
    );

    private static int limit(int length, int sectionSize) {
        return length - (length % sectionSize);
    }

    static int ipByteBit512(byte[] q, byte[] d) {
        assert q.length == d.length * Byte.SIZE;
        int i = 0;
        int sum = 0;

        int sectionLength = INT_SPECIES_512.length() * 4;
        if (q.length >= sectionLength) {
            IntVector acc0 = IntVector.zero(INT_SPECIES_512);
            IntVector acc1 = IntVector.zero(INT_SPECIES_512);
            IntVector acc2 = IntVector.zero(INT_SPECIES_512);
            IntVector acc3 = IntVector.zero(INT_SPECIES_512);
            int limit = limit(q.length, sectionLength);
            for (; i < limit; i += sectionLength) {
                var vals0 = ByteVector.fromArray(BYTE_SPECIES_FOR_INT_512, q, i).castShape(INT_SPECIES_512, 0);
                var vals1 = ByteVector.fromArray(BYTE_SPECIES_FOR_INT_512, q, i + INT_SPECIES_512.length()).castShape(INT_SPECIES_512, 0);
                var vals2 = ByteVector.fromArray(BYTE_SPECIES_FOR_INT_512, q, i + INT_SPECIES_512.length() * 2)
                    .castShape(INT_SPECIES_512, 0);
                var vals3 = ByteVector.fromArray(BYTE_SPECIES_FOR_INT_512, q, i + INT_SPECIES_512.length() * 3)
                    .castShape(INT_SPECIES_512, 0);

                long maskBits = Long.reverse((long) BitUtil.VH_BE_LONG.get(d, i / 8));
                var mask0 = VectorMask.fromLong(INT_SPECIES_512, maskBits);
                var mask1 = VectorMask.fromLong(INT_SPECIES_512, maskBits >> 16);
                var mask2 = VectorMask.fromLong(INT_SPECIES_512, maskBits >> 32);
                var mask3 = VectorMask.fromLong(INT_SPECIES_512, maskBits >> 48);

                acc0 = acc0.add(vals0, mask0);
                acc1 = acc1.add(vals1, mask1);
                acc2 = acc2.add(vals2, mask2);
                acc3 = acc3.add(vals3, mask3);
            }
            sum += acc0.reduceLanes(VectorOperators.ADD) + acc1.reduceLanes(VectorOperators.ADD) + acc2.reduceLanes(VectorOperators.ADD)
                + acc3.reduceLanes(VectorOperators.ADD);
        }

        sectionLength = INT_SPECIES_256.length();
        if (q.length - i >= sectionLength) {
            IntVector acc = IntVector.zero(INT_SPECIES_256);
            int limit = limit(q.length, sectionLength);
            for (; i < limit; i += sectionLength) {
                var vals = ByteVector.fromArray(BYTE_SPECIES_FOR_INT_256, q, i).castShape(INT_SPECIES_256, 0);

                long maskBits = Integer.reverse(d[i / 8]) >> 24;
                var mask = VectorMask.fromLong(INT_SPECIES_256, maskBits);

                acc = acc.add(vals, mask);
            }
            sum += acc.reduceLanes(VectorOperators.ADD);
        }

        // that should have got them all (q.length is a multiple of 8, which fits in a 256-bit vector)
        assert i == q.length;
        return sum;
    }

    static int ipByteBit256(byte[] q, byte[] d) {
        assert q.length == d.length * Byte.SIZE;
        int i = 0;
        int sum = 0;

        int sectionLength = INT_SPECIES_256.length() * 4;
        if (q.length >= sectionLength) {
            IntVector acc0 = IntVector.zero(INT_SPECIES_256);
            IntVector acc1 = IntVector.zero(INT_SPECIES_256);
            IntVector acc2 = IntVector.zero(INT_SPECIES_256);
            IntVector acc3 = IntVector.zero(INT_SPECIES_256);
            int limit = limit(q.length, sectionLength);
            for (; i < limit; i += sectionLength) {
                var vals0 = ByteVector.fromArray(BYTE_SPECIES_FOR_INT_256, q, i).castShape(INT_SPECIES_256, 0);
                var vals1 = ByteVector.fromArray(BYTE_SPECIES_FOR_INT_256, q, i + INT_SPECIES_256.length()).castShape(INT_SPECIES_256, 0);
                var vals2 = ByteVector.fromArray(BYTE_SPECIES_FOR_INT_256, q, i + INT_SPECIES_256.length() * 2)
                    .castShape(INT_SPECIES_256, 0);
                var vals3 = ByteVector.fromArray(BYTE_SPECIES_FOR_INT_256, q, i + INT_SPECIES_256.length() * 3)
                    .castShape(INT_SPECIES_256, 0);

                long maskBits = Integer.reverse((int) BitUtil.VH_BE_INT.get(d, i / 8));
                var mask0 = VectorMask.fromLong(INT_SPECIES_256, maskBits);
                var mask1 = VectorMask.fromLong(INT_SPECIES_256, maskBits >> 8);
                var mask2 = VectorMask.fromLong(INT_SPECIES_256, maskBits >> 16);
                var mask3 = VectorMask.fromLong(INT_SPECIES_256, maskBits >> 24);

                acc0 = acc0.add(vals0, mask0);
                acc1 = acc1.add(vals1, mask1);
                acc2 = acc2.add(vals2, mask2);
                acc3 = acc3.add(vals3, mask3);
            }
            sum += acc0.reduceLanes(VectorOperators.ADD) + acc1.reduceLanes(VectorOperators.ADD) + acc2.reduceLanes(VectorOperators.ADD)
                + acc3.reduceLanes(VectorOperators.ADD);
        }

        sectionLength = INT_SPECIES_256.length();
        if (q.length - i >= sectionLength) {
            IntVector acc = IntVector.zero(INT_SPECIES_256);
            int limit = limit(q.length, sectionLength);
            for (; i < limit; i += sectionLength) {
                var vals = ByteVector.fromArray(BYTE_SPECIES_FOR_INT_256, q, i).castShape(INT_SPECIES_256, 0);

                long maskBits = Integer.reverse(d[i / 8]) >> 24;
                var mask = VectorMask.fromLong(INT_SPECIES_256, maskBits);

                acc = acc.add(vals, mask);
            }
            sum += acc.reduceLanes(VectorOperators.ADD);
        }

        // that should have got them all (q.length is a multiple of 8, which fits in a 256-bit vector)
        assert i == q.length;
        return sum;
    }

    private static final VectorSpecies<Float> FLOAT_SPECIES_512 = FloatVector.SPECIES_512;
    private static final VectorSpecies<Float> FLOAT_SPECIES_256 = FloatVector.SPECIES_256;

    static float ipFloatBit512(float[] q, byte[] d) {
        assert q.length == d.length * Byte.SIZE;
        int i = 0;
        float sum = 0;

        int sectionLength = FLOAT_SPECIES_512.length() * 4;
        if (q.length >= sectionLength) {
            FloatVector acc0 = FloatVector.zero(FLOAT_SPECIES_512);
            FloatVector acc1 = FloatVector.zero(FLOAT_SPECIES_512);
            FloatVector acc2 = FloatVector.zero(FLOAT_SPECIES_512);
            FloatVector acc3 = FloatVector.zero(FLOAT_SPECIES_512);
            int limit = limit(q.length, sectionLength);
            for (; i < limit; i += sectionLength) {
                var floats0 = FloatVector.fromArray(FLOAT_SPECIES_512, q, i);
                var floats1 = FloatVector.fromArray(FLOAT_SPECIES_512, q, i + FLOAT_SPECIES_512.length());
                var floats2 = FloatVector.fromArray(FLOAT_SPECIES_512, q, i + FLOAT_SPECIES_512.length() * 2);
                var floats3 = FloatVector.fromArray(FLOAT_SPECIES_512, q, i + FLOAT_SPECIES_512.length() * 3);

                long maskBits = Long.reverse((long) BitUtil.VH_BE_LONG.get(d, i / 8));
                var mask0 = VectorMask.fromLong(FLOAT_SPECIES_512, maskBits);
                var mask1 = VectorMask.fromLong(FLOAT_SPECIES_512, maskBits >> 16);
                var mask2 = VectorMask.fromLong(FLOAT_SPECIES_512, maskBits >> 32);
                var mask3 = VectorMask.fromLong(FLOAT_SPECIES_512, maskBits >> 48);

                acc0 = acc0.add(floats0, mask0);
                acc1 = acc1.add(floats1, mask1);
                acc2 = acc2.add(floats2, mask2);
                acc3 = acc3.add(floats3, mask3);
            }
            sum += acc0.reduceLanes(VectorOperators.ADD) + acc1.reduceLanes(VectorOperators.ADD) + acc2.reduceLanes(VectorOperators.ADD)
                + acc3.reduceLanes(VectorOperators.ADD);
        }

        sectionLength = FLOAT_SPECIES_256.length();
        if (q.length - i >= sectionLength) {
            FloatVector acc = FloatVector.zero(FLOAT_SPECIES_256);
            int limit = limit(q.length, sectionLength);
            for (; i < limit; i += sectionLength) {
                var floats = FloatVector.fromArray(FLOAT_SPECIES_256, q, i);

                long maskBits = Integer.reverse(d[i / 8]) >> 24;
                var mask = VectorMask.fromLong(FLOAT_SPECIES_256, maskBits);

                acc = acc.add(floats, mask);
            }
            sum += acc.reduceLanes(VectorOperators.ADD);
        }

        // that should have got them all (q.length is a multiple of 8, which fits in a 256-bit vector)
        assert i == q.length;
        return sum;
    }

    static float ipFloatBit256(float[] q, byte[] d) {
        assert q.length == d.length * Byte.SIZE;
        int i = 0;
        float sum = 0;

        int sectionLength = FLOAT_SPECIES_256.length() * 4;
        if (q.length >= sectionLength) {
            FloatVector acc0 = FloatVector.zero(FLOAT_SPECIES_256);
            FloatVector acc1 = FloatVector.zero(FLOAT_SPECIES_256);
            FloatVector acc2 = FloatVector.zero(FLOAT_SPECIES_256);
            FloatVector acc3 = FloatVector.zero(FLOAT_SPECIES_256);
            int limit = limit(q.length, sectionLength);
            for (; i < limit; i += sectionLength) {
                var floats0 = FloatVector.fromArray(FLOAT_SPECIES_256, q, i);
                var floats1 = FloatVector.fromArray(FLOAT_SPECIES_256, q, i + FLOAT_SPECIES_256.length());
                var floats2 = FloatVector.fromArray(FLOAT_SPECIES_256, q, i + FLOAT_SPECIES_256.length() * 2);
                var floats3 = FloatVector.fromArray(FLOAT_SPECIES_256, q, i + FLOAT_SPECIES_256.length() * 3);

                long maskBits = Integer.reverse((int) BitUtil.VH_BE_INT.get(d, i / 8));
                var mask0 = VectorMask.fromLong(FLOAT_SPECIES_256, maskBits);
                var mask1 = VectorMask.fromLong(FLOAT_SPECIES_256, maskBits >> 8);
                var mask2 = VectorMask.fromLong(FLOAT_SPECIES_256, maskBits >> 16);
                var mask3 = VectorMask.fromLong(FLOAT_SPECIES_256, maskBits >> 24);

                acc0 = acc0.add(floats0, mask0);
                acc1 = acc1.add(floats1, mask1);
                acc2 = acc2.add(floats2, mask2);
                acc3 = acc3.add(floats3, mask3);
            }
            sum += acc0.reduceLanes(VectorOperators.ADD) + acc1.reduceLanes(VectorOperators.ADD) + acc2.reduceLanes(VectorOperators.ADD)
                + acc3.reduceLanes(VectorOperators.ADD);
        }

        sectionLength = FLOAT_SPECIES_256.length();
        if (q.length - i >= sectionLength) {
            FloatVector acc = FloatVector.zero(FLOAT_SPECIES_256);
            int limit = limit(q.length, sectionLength);
            for (; i < limit; i += sectionLength) {
                var floats = FloatVector.fromArray(FLOAT_SPECIES_256, q, i);

                long maskBits = Integer.reverse(d[i / 8]) >> 24;
                var mask = VectorMask.fromLong(FLOAT_SPECIES_256, maskBits);

                acc = acc.add(floats, mask);
            }
            sum += acc.reduceLanes(VectorOperators.ADD);
        }

        // that should have got them all (q.length is a multiple of 8, which fits in a 256-bit vector)
        assert i == q.length;
        return sum;
    }

    private static final VectorSpecies<Float> PREFERRED_FLOAT_SPECIES = PanamaVectorConstants.PREFERRED_FLOAT_SPECIES;
    private static final VectorSpecies<Byte> BYTE_SPECIES_FOR_PREFFERED_FLOATS;

    static {
        VectorSpecies<Byte> byteForFloat;
        try {
            // calculate vector size to convert from single bytes to 4-byte floats
            byteForFloat = VectorSpecies.of(byte.class, VectorShape.forBitSize(PREFERRED_FLOAT_SPECIES.vectorBitSize() / Float.BYTES));
        } catch (IllegalArgumentException e) {
            // can't get a byte vector size small enough, just use default impl
            byteForFloat = null;
        }
        BYTE_SPECIES_FOR_PREFFERED_FLOATS = byteForFloat;
    }

    public static float ipFloatByteImpl(float[] q, byte[] d) {
        assert BYTE_SPECIES_FOR_PREFFERED_FLOATS != null;
        FloatVector acc = FloatVector.zero(PREFERRED_FLOAT_SPECIES);
        int i = 0;

        int limit = PREFERRED_FLOAT_SPECIES.loopBound(q.length);
        for (; i < limit; i += PREFERRED_FLOAT_SPECIES.length()) {
            FloatVector qv = FloatVector.fromArray(PREFERRED_FLOAT_SPECIES, q, i);
            ByteVector bv = ByteVector.fromArray(BYTE_SPECIES_FOR_PREFFERED_FLOATS, d, i);
            acc = qv.fma(bv.castShape(PREFERRED_FLOAT_SPECIES, 0), acc);
        }

        float sum = acc.reduceLanes(VectorOperators.ADD);

        // handle the tail
        for (; i < q.length; i++) {
            sum += q[i] * d[i];
        }

        return sum;
    }

    @Override
    public int quantizeVectorWithIntervals(float[] vector, int[] destination, float lowInterval, float upperInterval, byte bits) {
        float nSteps = ((1 << bits) - 1);
        float invStep = nSteps / (upperInterval - lowInterval);
        int sumQuery = 0;
        int i = 0;
        if (vector.length > 2 * FLOAT_SPECIES.length()) {
            int limit = FLOAT_SPECIES.loopBound(vector.length);
            FloatVector lowVec = FloatVector.broadcast(FLOAT_SPECIES, lowInterval);
            FloatVector upperVec = FloatVector.broadcast(FLOAT_SPECIES, upperInterval);
            FloatVector invStepVec = FloatVector.broadcast(FLOAT_SPECIES, invStep);
            for (; i < limit; i += FLOAT_SPECIES.length()) {
                FloatVector v = FloatVector.fromArray(FLOAT_SPECIES, vector, i);
                FloatVector xi = v.max(lowVec).min(upperVec); // clamp
                // round
                IntVector assignment = xi.sub(lowVec).mul(invStepVec).add(0.5f).convert(VectorOperators.F2I, 0).reinterpretAsInts();
                sumQuery += assignment.reduceLanes(ADD);
                assignment.intoArray(destination, i);
            }
        }
        for (; i < vector.length; i++) {
            float xi = Math.min(Math.max(vector[i], lowInterval), upperInterval);
            int assignment = Math.round((xi - lowInterval) * invStep);
            sumQuery += assignment;
            destination[i] = assignment;
        }
        return sumQuery;
    }

    @Override
    public void squareDistanceBulk(float[] query, float[] v0, float[] v1, float[] v2, float[] v3, float[] distances) {
        FloatVector sv0 = FloatVector.zero(FLOAT_SPECIES);
        FloatVector sv1 = FloatVector.zero(FLOAT_SPECIES);
        FloatVector sv2 = FloatVector.zero(FLOAT_SPECIES);
        FloatVector sv3 = FloatVector.zero(FLOAT_SPECIES);
        final int limit = FLOAT_SPECIES.loopBound(query.length);
        int i = 0;
        for (; i < limit; i += FLOAT_SPECIES.length()) {
            FloatVector qv = FloatVector.fromArray(FLOAT_SPECIES, query, i);
            FloatVector dv0 = FloatVector.fromArray(FLOAT_SPECIES, v0, i);
            FloatVector dv1 = FloatVector.fromArray(FLOAT_SPECIES, v1, i);
            FloatVector dv2 = FloatVector.fromArray(FLOAT_SPECIES, v2, i);
            FloatVector dv3 = FloatVector.fromArray(FLOAT_SPECIES, v3, i);
            FloatVector diff0 = qv.sub(dv0);
            sv0 = fma(diff0, diff0, sv0);
            FloatVector diff1 = qv.sub(dv1);
            sv1 = fma(diff1, diff1, sv1);
            FloatVector diff2 = qv.sub(dv2);
            sv2 = fma(diff2, diff2, sv2);
            FloatVector diff3 = qv.sub(dv3);
            sv3 = fma(diff3, diff3, sv3);
        }
        float distance0 = sv0.reduceLanes(VectorOperators.ADD);
        float distance1 = sv1.reduceLanes(VectorOperators.ADD);
        float distance2 = sv2.reduceLanes(VectorOperators.ADD);
        float distance3 = sv3.reduceLanes(VectorOperators.ADD);

        for (; i < query.length; i++) {
            final float qValue = query[i];
            final float diff0 = qValue - v0[i];
            final float diff1 = qValue - v1[i];
            final float diff2 = qValue - v2[i];
            final float diff3 = qValue - v3[i];
            distance0 = fma(diff0, diff0, distance0);
            distance1 = fma(diff1, diff1, distance1);
            distance2 = fma(diff2, diff2, distance2);
            distance3 = fma(diff3, diff3, distance3);
        }
        distances[0] = distance0;
        distances[1] = distance1;
        distances[2] = distance2;
        distances[3] = distance3;
    }

    @Override
    public void soarDistanceBulk(
        float[] v1,
        float[] c0,
        float[] c1,
        float[] c2,
        float[] c3,
        float[] originalResidual,
        float soarLambda,
        float rnorm,
        float[] distances
    ) {

        FloatVector projVec0 = FloatVector.zero(FLOAT_SPECIES);
        FloatVector projVec1 = FloatVector.zero(FLOAT_SPECIES);
        FloatVector projVec2 = FloatVector.zero(FLOAT_SPECIES);
        FloatVector projVec3 = FloatVector.zero(FLOAT_SPECIES);
        FloatVector acc0 = FloatVector.zero(FLOAT_SPECIES);
        FloatVector acc1 = FloatVector.zero(FLOAT_SPECIES);
        FloatVector acc2 = FloatVector.zero(FLOAT_SPECIES);
        FloatVector acc3 = FloatVector.zero(FLOAT_SPECIES);
        final int limit = FLOAT_SPECIES.loopBound(v1.length);
        int i = 0;
        for (; i < limit; i += FLOAT_SPECIES.length()) {
            FloatVector v1Vec = FloatVector.fromArray(FLOAT_SPECIES, v1, i);
            FloatVector c0Vec = FloatVector.fromArray(FLOAT_SPECIES, c0, i);
            FloatVector c1Vec = FloatVector.fromArray(FLOAT_SPECIES, c1, i);
            FloatVector c2Vec = FloatVector.fromArray(FLOAT_SPECIES, c2, i);
            FloatVector c3Vec = FloatVector.fromArray(FLOAT_SPECIES, c3, i);
            FloatVector originalResidualVec = FloatVector.fromArray(FLOAT_SPECIES, originalResidual, i);
            FloatVector djkVec0 = v1Vec.sub(c0Vec);
            FloatVector djkVec1 = v1Vec.sub(c1Vec);
            FloatVector djkVec2 = v1Vec.sub(c2Vec);
            FloatVector djkVec3 = v1Vec.sub(c3Vec);
            projVec0 = fma(djkVec0, originalResidualVec, projVec0);
            projVec1 = fma(djkVec1, originalResidualVec, projVec1);
            projVec2 = fma(djkVec2, originalResidualVec, projVec2);
            projVec3 = fma(djkVec3, originalResidualVec, projVec3);
            acc0 = fma(djkVec0, djkVec0, acc0);
            acc1 = fma(djkVec1, djkVec1, acc1);
            acc2 = fma(djkVec2, djkVec2, acc2);
            acc3 = fma(djkVec3, djkVec3, acc3);
        }
        float proj0 = projVec0.reduceLanes(ADD);
        float dsq0 = acc0.reduceLanes(ADD);
        float proj1 = projVec1.reduceLanes(ADD);
        float dsq1 = acc1.reduceLanes(ADD);
        float proj2 = projVec2.reduceLanes(ADD);
        float dsq2 = acc2.reduceLanes(ADD);
        float proj3 = projVec3.reduceLanes(ADD);
        float dsq3 = acc3.reduceLanes(ADD);
        // tail
        for (; i < v1.length; i++) {
            float v = v1[i];
            float djk0 = v - c0[i];
            float djk1 = v - c1[i];
            float djk2 = v - c2[i];
            float djk3 = v - c3[i];
            proj0 = fma(djk0, originalResidual[i], proj0);
            proj1 = fma(djk1, originalResidual[i], proj1);
            proj2 = fma(djk2, originalResidual[i], proj2);
            proj3 = fma(djk3, originalResidual[i], proj3);
            dsq0 = fma(djk0, djk0, dsq0);
            dsq1 = fma(djk1, djk1, dsq1);
            dsq2 = fma(djk2, djk2, dsq2);
            dsq3 = fma(djk3, djk3, dsq3);
        }
        distances[0] = dsq0 + soarLambda * proj0 * proj0 / rnorm;
        distances[1] = dsq1 + soarLambda * proj1 * proj1 / rnorm;
        distances[2] = dsq2 + soarLambda * proj2 * proj2 / rnorm;
        distances[3] = dsq3 + soarLambda * proj3 * proj3 / rnorm;
    }

    private static final VectorSpecies<Integer> INT_SPECIES_128 = IntVector.SPECIES_128;
    private static final IntVector SHIFTS_256;
    private static final IntVector HIGH_SHIFTS_128;
    private static final IntVector LOW_SHIFTS_128;
    static {
        final int[] shifts = new int[] { 7, 6, 5, 4, 3, 2, 1, 0 };
        if (VECTOR_BITSIZE == 128) {
            HIGH_SHIFTS_128 = IntVector.fromArray(INT_SPECIES_128, shifts, 0);
            LOW_SHIFTS_128 = IntVector.fromArray(INT_SPECIES_128, shifts, INT_SPECIES_128.length());
            SHIFTS_256 = null;
        } else {
            SHIFTS_256 = IntVector.fromArray(INT_SPECIES_256, shifts, 0);
            HIGH_SHIFTS_128 = null;
            LOW_SHIFTS_128 = null;
        }
    }
    private static final int[] SHIFTS = new int[] { 7, 6, 5, 4, 3, 2, 1, 0 };

    @Override
    public void packAsBinary(int[] vector, byte[] packed) {
        // 128 / 32 == 4
        if (vector.length >= 8 && HAS_FAST_INTEGER_VECTORS) {
            // TODO: can we optimize for >= 512?
            if (VECTOR_BITSIZE >= 256) {
                packAsBinary256(vector, packed);
                return;
            } else if (VECTOR_BITSIZE == 128) {
                packAsBinary128(vector, packed);
                return;
            }
        }
        DefaultESVectorUtilSupport.packAsBinaryImpl(vector, packed);
    }

    private void packAsBinary256(int[] vector, byte[] packed) {
        final int limit = INT_SPECIES_256.loopBound(vector.length);
        int i = 0;
        int index = 0;
        for (; i < limit; i += INT_SPECIES_256.length(), index++) {
            IntVector v = IntVector.fromArray(INT_SPECIES_256, vector, i);
            int result = v.lanewise(LSHL, SHIFTS_256).reduceLanes(OR);
            packed[index] = (byte) result;
        }
        if (i == vector.length) {
            return; // all done
        }
        byte result = 0;
        for (int j = 7; j >= 0 && i < vector.length; i++, j--) {
            assert vector[i] == 0 || vector[i] == 1;
            result |= (byte) ((vector[i] & 1) << j);
        }
        packed[index] = result;
    }

    private void packAsBinary128(int[] vector, byte[] packed) {
        final int limit = INT_SPECIES_128.loopBound(vector.length) - INT_SPECIES_128.length();
        int i = 0;
        int index = 0;
        for (; i < limit; i += 2 * INT_SPECIES_128.length(), index++) {
            IntVector v = IntVector.fromArray(INT_SPECIES_128, vector, i);
            var v1 = v.lanewise(LSHL, HIGH_SHIFTS_128);
            v = IntVector.fromArray(INT_SPECIES_128, vector, i + INT_SPECIES_128.length());
            var v2 = v.lanewise(LSHL, LOW_SHIFTS_128);
            int result = v1.lanewise(OR, v2).reduceLanes(OR);
            packed[index] = (byte) result;
        }
        if (i == vector.length) {
            return; // all done
        }
        byte result = 0;
        for (int j = 7; j >= 0 && i < vector.length; i++, j--) {
            assert vector[i] == 0 || vector[i] == 1;
            result |= (byte) ((vector[i] & 1) << j);
        }
        packed[index] = result;
    }

    @Override
    public void packDibit(int[] vector, byte[] packed) {
        // TODO
        DefaultESVectorUtilSupport.packDibitImpl(vector, packed);
    }

    @Override
    public void transposeHalfByte(int[] q, byte[] quantQueryByte) {
        // 128 / 32 == 4
        if (q.length >= 8 && HAS_FAST_INTEGER_VECTORS) {
            if (VECTOR_BITSIZE >= 256) {
                transposeHalfByte256(q, quantQueryByte);
                return;
            } else if (VECTOR_BITSIZE == 128) {
                transposeHalfByte128(q, quantQueryByte);
                return;
            }
        }
        DefaultESVectorUtilSupport.transposeHalfByteImpl(q, quantQueryByte);
    }

    private void transposeHalfByte256(int[] q, byte[] quantQueryByte) {
        final int limit = INT_SPECIES_256.loopBound(q.length);
        int i = 0;
        int index = 0;
        for (; i < limit; i += INT_SPECIES_256.length(), index++) {
            IntVector v = IntVector.fromArray(INT_SPECIES_256, q, i);

            int lowerByte = v.and(1).lanewise(LSHL, SHIFTS_256).reduceLanes(VectorOperators.OR);
            int lowerMiddleByte = v.lanewise(ASHR, 1).and(1).lanewise(LSHL, SHIFTS_256).reduceLanes(VectorOperators.OR);
            int upperMiddleByte = v.lanewise(ASHR, 2).and(1).lanewise(LSHL, SHIFTS_256).reduceLanes(VectorOperators.OR);
            int upperByte = v.lanewise(ASHR, 3).and(1).lanewise(LSHL, SHIFTS_256).reduceLanes(VectorOperators.OR);

            quantQueryByte[index] = (byte) lowerByte;
            quantQueryByte[index + quantQueryByte.length / 4] = (byte) lowerMiddleByte;
            quantQueryByte[index + quantQueryByte.length / 2] = (byte) upperMiddleByte;
            quantQueryByte[index + 3 * quantQueryByte.length / 4] = (byte) upperByte;

        }
        if (i == q.length) {
            return; // all done
        }
        int lowerByte = 0;
        int lowerMiddleByte = 0;
        int upperMiddleByte = 0;
        int upperByte = 0;
        for (int j = 7; i < q.length; j--, i++) {
            lowerByte |= (q[i] & 1) << j;
            lowerMiddleByte |= ((q[i] >> 1) & 1) << j;
            upperMiddleByte |= ((q[i] >> 2) & 1) << j;
            upperByte |= ((q[i] >> 3) & 1) << j;
        }
        quantQueryByte[index] = (byte) lowerByte;
        quantQueryByte[index + quantQueryByte.length / 4] = (byte) lowerMiddleByte;
        quantQueryByte[index + quantQueryByte.length / 2] = (byte) upperMiddleByte;
        quantQueryByte[index + 3 * quantQueryByte.length / 4] = (byte) upperByte;
    }

    private void transposeHalfByte128(int[] q, byte[] quantQueryByte) {
        final int limit = INT_SPECIES_128.loopBound(q.length) - INT_SPECIES_128.length();
        int i = 0;
        int index = 0;
        for (; i < limit; i += 2 * INT_SPECIES_128.length(), index++) {
            IntVector v = IntVector.fromArray(INT_SPECIES_128, q, i);

            var lowerByteHigh = v.and(1).lanewise(LSHL, HIGH_SHIFTS_128);
            var lowerMiddleByteHigh = v.lanewise(ASHR, 1).and(1).lanewise(LSHL, HIGH_SHIFTS_128);
            var upperMiddleByteHigh = v.lanewise(ASHR, 2).and(1).lanewise(LSHL, HIGH_SHIFTS_128);
            var upperByteHigh = v.lanewise(ASHR, 3).and(1).lanewise(LSHL, HIGH_SHIFTS_128);

            v = IntVector.fromArray(INT_SPECIES_128, q, i + INT_SPECIES_128.length());
            var lowerByteLow = v.and(1).lanewise(LSHL, LOW_SHIFTS_128);
            var lowerMiddleByteLow = v.lanewise(ASHR, 1).and(1).lanewise(LSHL, LOW_SHIFTS_128);
            var upperMiddleByteLow = v.lanewise(ASHR, 2).and(1).lanewise(LSHL, LOW_SHIFTS_128);
            var upperByteLow = v.lanewise(ASHR, 3).and(1).lanewise(LSHL, LOW_SHIFTS_128);

            int lowerByte = lowerByteHigh.lanewise(OR, lowerByteLow).reduceLanes(OR);
            int lowerMiddleByte = lowerMiddleByteHigh.lanewise(OR, lowerMiddleByteLow).reduceLanes(OR);
            int upperMiddleByte = upperMiddleByteHigh.lanewise(OR, upperMiddleByteLow).reduceLanes(OR);
            int upperByte = upperByteHigh.lanewise(OR, upperByteLow).reduceLanes(OR);

            quantQueryByte[index] = (byte) lowerByte;
            quantQueryByte[index + quantQueryByte.length / 4] = (byte) lowerMiddleByte;
            quantQueryByte[index + quantQueryByte.length / 2] = (byte) upperMiddleByte;
            quantQueryByte[index + 3 * quantQueryByte.length / 4] = (byte) upperByte;

        }
        if (i == q.length) {
            return; // all done
        }
        int lowerByte = 0;
        int lowerMiddleByte = 0;
        int upperMiddleByte = 0;
        int upperByte = 0;
        for (int j = 7; i < q.length; j--, i++) {
            lowerByte |= (q[i] & 1) << j;
            lowerMiddleByte |= ((q[i] >> 1) & 1) << j;
            upperMiddleByte |= ((q[i] >> 2) & 1) << j;
            upperByte |= ((q[i] >> 3) & 1) << j;
        }
        quantQueryByte[index] = (byte) lowerByte;
        quantQueryByte[index + quantQueryByte.length / 4] = (byte) lowerMiddleByte;
        quantQueryByte[index + quantQueryByte.length / 2] = (byte) upperMiddleByte;
        quantQueryByte[index + 3 * quantQueryByte.length / 4] = (byte) upperByte;
    }

    private static final VectorSpecies<Byte> PREFERRED_BYTE_SPECIES = PanamaVectorConstants.PREFERRED_BYTE_SPECIES;

    @Override
    public int indexOf(final byte[] bytes, final int offset, final int length, final byte marker) {
        final ByteVector markerVector = ByteVector.broadcast(PREFERRED_BYTE_SPECIES, marker);
        final int loopBound = PREFERRED_BYTE_SPECIES.loopBound(length);
        for (int i = 0; i < loopBound; i += PREFERRED_BYTE_SPECIES.length()) {
            ByteVector chunk = ByteVector.fromArray(PREFERRED_BYTE_SPECIES, bytes, offset + i);
            VectorMask<Byte> mask = chunk.eq(markerVector);
            if (mask.anyTrue()) {
                return i + mask.firstTrue();
            }
        }
        // tail
        if (loopBound < length) {
            int remaining = length - loopBound;
            int tail = ByteArrayUtils.indexOf(bytes, offset + loopBound, remaining, marker);
            if (tail >= 0) {
                return loopBound + tail;
            }
        }
        return -1;
    }

    @Override
<<<<<<< HEAD
    public VectorByteUtils getVectorByteUtils() {
        return PanamaVectorByteUtils.INSTANCE;
=======
    public VectorComparisonUtils getVectorComparisonUtils() {
        return PanamaVectorComparisonUtils.INSTANCE;
>>>>>>> 84401cb0
    }
}<|MERGE_RESOLUTION|>--- conflicted
+++ resolved
@@ -20,11 +20,7 @@
 
 import org.apache.lucene.util.BitUtil;
 import org.apache.lucene.util.Constants;
-<<<<<<< HEAD
-import org.elasticsearch.simdvec.VectorByteUtils;
-=======
 import org.elasticsearch.simdvec.VectorComparisonUtils;
->>>>>>> 84401cb0
 
 import static jdk.incubator.vector.VectorOperators.ADD;
 import static jdk.incubator.vector.VectorOperators.ASHR;
@@ -1147,12 +1143,7 @@
     }
 
     @Override
-<<<<<<< HEAD
-    public VectorByteUtils getVectorByteUtils() {
-        return PanamaVectorByteUtils.INSTANCE;
-=======
     public VectorComparisonUtils getVectorComparisonUtils() {
         return PanamaVectorComparisonUtils.INSTANCE;
->>>>>>> 84401cb0
     }
 }
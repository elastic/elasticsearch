--- conflicted
+++ resolved
@@ -33,13 +33,8 @@
 
     static final int VECTOR_BITSIZE = PanamaVectorConstants.PREFERRED_VECTOR_BITSIZE;
 
-<<<<<<< HEAD
-    private static final VectorSpecies<Float> FLOAT_SPECIES = PanamaVectorConstants.PRERERRED_FLOAT_SPECIES;
-    private static final VectorSpecies<Integer> INTEGER_SPECIES = PanamaVectorConstants.PRERERRED_INTEGER_SPECIES;
-=======
     private static final VectorSpecies<Float> FLOAT_SPECIES = PanamaVectorConstants.PREFERRED_FLOAT_SPECIES;
     private static final VectorSpecies<Integer> INTEGER_SPECIES = PanamaVectorConstants.PREFERRED_INTEGER_SPECIES;
->>>>>>> efcb521a
     /** Whether integer vectors can be trusted to actually be fast. */
     static final boolean HAS_FAST_INTEGER_VECTORS = PanamaVectorConstants.ENABLE_INTEGER_VECTORS;
 

/*
 * Copyright Elasticsearch B.V. and/or licensed to Elasticsearch B.V. under one
 * or more contributor license agreements. Licensed under the "Elastic License
 * 2.0", the "GNU Affero General Public License v3.0 only", and the "Server Side
 * Public License v 1"; you may not use this file except in compliance with, at
 * your election, the "Elastic License 2.0", the "GNU Affero General Public
 * License v3.0 only", or the "Server Side Public License, v 1".
 */

package org.elasticsearch.xcontent.provider.json;

import com.fasterxml.jackson.core.JsonToken;
import com.fasterxml.jackson.core.ObjectCodec;
import com.fasterxml.jackson.core.SerializableString;
import com.fasterxml.jackson.core.io.IOContext;
import com.fasterxml.jackson.core.json.UTF8StreamJsonParser;
import com.fasterxml.jackson.core.sym.ByteQuadsCanonicalizer;

import org.elasticsearch.xcontent.Text;
import org.elasticsearch.xcontent.XContentString;

import java.io.IOException;
import java.io.InputStream;
import java.io.OutputStream;
import java.util.ArrayList;
import java.util.List;

public class ESUTF8StreamJsonParser extends UTF8StreamJsonParser {
    protected int stringEnd = -1;
    protected int stringLength;

    private final List<Integer> backslashes = new ArrayList<>();

    public ESUTF8StreamJsonParser(
        IOContext ctxt,
        int features,
        InputStream in,
        ObjectCodec codec,
        ByteQuadsCanonicalizer sym,
        byte[] inputBuffer,
        int start,
        int end,
        int bytesPreProcessed,
        boolean bufferRecyclable
    ) {
        super(ctxt, features, in, codec, sym, inputBuffer, start, end, bytesPreProcessed, bufferRecyclable);
    }

    /**
     * Method that will try to get underlying UTF-8 encoded bytes of the current string token.
     * This is only a best-effort attempt; if there is some reason the bytes cannot be retrieved, this method will return null.
     */
    public Text getValueAsText() throws IOException {
        if (_currToken == JsonToken.VALUE_STRING && _tokenIncomplete) {
            if (stringEnd > 0) {
                final int len = stringEnd - 1 - _inputPtr;
                return new Text(new XContentString.UTF8Bytes(_inputBuffer, _inputPtr, len), stringLength);
            }
            return _finishAndReturnText();
        }
        return null;
    }

    protected Text _finishAndReturnText() throws IOException {
        int ptr = _inputPtr;
        if (ptr >= _inputEnd) {
            _loadMoreGuaranteed();
            ptr = _inputPtr;
        }

        final int startPtr = ptr;
        final byte[] inputBuffer = _inputBuffer;
        final int max = _inputEnd;

        // Fast path: scan for quote or backslash first
        while (ptr < max) {
            byte b = inputBuffer[ptr];
            if (b == INT_QUOTE) {
                // Found end quote - string has no escapes
                int length = ptr - startPtr;
                stringLength = length;
                stringEnd = ptr + 1;
                return new Text(new XContentString.UTF8Bytes(inputBuffer, startPtr, length), length);
            }
            if (b == INT_BACKSLASH) {
                // Found escape - switch to escape handling
                break;
            }
            // For bytes < 128 (ASCII), we can skip the codes table lookup
            if (b >= 0) {
                ptr++;
            } else {
                // Non-ASCII handling...
                int c = b & 0xFF;
                int codeType = INPUT_CODES_UTF8[c];
                if (codeType == 0) {
                    ptr++;
                } else if (codeType >= 2 && codeType <= 4) {
                    if (ptr + codeType > max) {
                        return null;
                    }
                    ptr += codeType;
                } else {
                    return null;
                }
            }
        }

        // Escape handling path - optimized for many escapes
        if (ptr >= max) {
            return null;
        }

<<<<<<< HEAD
        // Instead of tracking backslash positions, directly build the result
        byte[] resultBuffer = new byte[max - startPtr]; // Pessimistic size
        int writePos = ptr - startPtr;

        // Copy everything before the first backslash
        System.arraycopy(inputBuffer, startPtr, resultBuffer, 0, writePos);

        stringLength = writePos;

        while (ptr < max) {
            byte b = inputBuffer[ptr];
            if (b == INT_QUOTE) {
                // End of string
                stringEnd = ptr + 1;
                // Create result with exact size
                if (writePos == resultBuffer.length) {
                    return new Text(new XContentString.UTF8Bytes(resultBuffer), stringLength);
                } else {
                    byte[] exact = new byte[writePos];
                    System.arraycopy(resultBuffer, 0, exact, 0, writePos);
                    return new Text(new XContentString.UTF8Bytes(exact), stringLength);
                }
            }

            if (b == INT_BACKSLASH) {
                ptr++;
                if (ptr >= max) {
                    return null;
                }
                b = inputBuffer[ptr];
                // Only handle simple escapes
                if (b == '"' || b == '/' || b == '\\') {
                    resultBuffer[writePos++] = b;
                    ptr++;
                    stringLength++;
                } else {
                    // Unsupported escape
                    return null;
                }
            } else if (b >= 0) {
                // ASCII
                resultBuffer[writePos++] = b;
                ptr++;
                stringLength++;
=======
        int[] escapePositions = new int[16]; // Small initial size

        int escapeCount = 0;
        int scanPtr = ptr;

        // Scan to find escapes and end quote
        while (scanPtr < max) {
            byte b = inputBuffer[scanPtr];
            if (b == INT_QUOTE) {
                break; // Found end
            }

            if (b == INT_BACKSLASH) {
                // Grow array if needed
                if (escapeCount >= escapePositions.length) {
                    int[] newArray = new int[escapePositions.length * 2];
                    System.arraycopy(escapePositions, 0, newArray, 0, escapeCount);
                    escapePositions = newArray;
                }
                escapePositions[escapeCount++] = scanPtr;

                scanPtr++;
                if (scanPtr >= max) {
                    return null;
                }
                b = inputBuffer[scanPtr];
                if (b == '"' || b == '/' || b == '\\') {
                    scanPtr++;
                } else {
                    return null; // Unsupported escape
                }
            } else if (b >= 0) {
                scanPtr++;
>>>>>>> 2ae8af50
            } else {
                // Non-ASCII
                int c = b & 0xFF;
                int codeType = INPUT_CODES_UTF8[c];
                if (codeType == 0) {
<<<<<<< HEAD
                    resultBuffer[writePos++] = b;
                    ptr++;
                    stringLength++;
                } else if (codeType >= 2 && codeType <= 4) {
                    if (ptr + codeType > max) {
                        return null;
                    }
                    // Copy multi-byte sequence
                    System.arraycopy(inputBuffer, ptr, resultBuffer, writePos, codeType);
                    writePos += codeType;
                    ptr += codeType;
                    stringLength++;
=======
                    scanPtr++;
                } else if (codeType >= 2 && codeType <= 4) {
                    if (scanPtr + codeType > max) {
                        return null;
                    }
                    scanPtr += codeType;
>>>>>>> 2ae8af50
                } else {
                    return null;
                }
            }
        }

<<<<<<< HEAD
        return null; // Didn't find closing quote
=======
        if (scanPtr >= max) {
            return null; // Didn't find closing quote
        }

        stringEnd = scanPtr + 1;

        // Calculate exact byte size: total bytes minus number of backslashes
        int exactByteSize = (scanPtr - startPtr) - escapeCount;

        // Allocate exact size buffer
        byte[] resultBuffer = new byte[exactByteSize];
        int writePos = 0;

        // Copy everything before the first backslash
        int beforeEscapeLength = ptr - startPtr;
        int resultCharCount = beforeEscapeLength;
        System.arraycopy(inputBuffer, startPtr, resultBuffer, 0, beforeEscapeLength);
        writePos = beforeEscapeLength;

        // Second pass: process escapes
        while (ptr < scanPtr) {
            byte b = inputBuffer[ptr];

            if (b == INT_BACKSLASH) {
                ptr++; // Skip backslash
                b = inputBuffer[ptr]; // Get escaped character
                resultBuffer[writePos++] = b;
                resultCharCount++;
                ptr++;
            } else if (b >= 0) {
                // ASCII
                resultBuffer[writePos++] = b;
                resultCharCount++;
                ptr++;
            } else {
                // Non-ASCII - copy multi-byte sequence
                int c = b & 0xFF;
                int codeType = INPUT_CODES_UTF8[c];
                if (codeType == 0) {
                    resultBuffer[writePos++] = b;
                    resultCharCount++;
                    ptr++;
                } else if (codeType >= 2 && codeType <= 4) {
                    System.arraycopy(inputBuffer, ptr, resultBuffer, writePos, codeType);
                    writePos += codeType;
                    resultCharCount++;
                    ptr += codeType;
                }
            }
        }

        stringLength = resultCharCount;
        return new Text(new XContentString.UTF8Bytes(resultBuffer), stringLength);
>>>>>>> 2ae8af50
    }

    public boolean writeUTF8TextToStream(OutputStream out) throws IOException {
        if (_currToken == JsonToken.VALUE_STRING && _tokenIncomplete) {
            if (stringEnd > 0) {
                final int len = stringEnd - 1 - _inputPtr;
                XContentString.UTF8Bytes utf8Bytes = new XContentString.UTF8Bytes(_inputBuffer, _inputPtr, len);
                out.write(utf8Bytes.bytes(), utf8Bytes.offset(), utf8Bytes.length());
                return true;
            }
            return _finishAndWriteToStream(out);
        } else {
            return false;
        }
    }

    protected boolean _finishAndWriteToStream(OutputStream out) throws IOException {
        int ptr = _inputPtr;
        if (ptr >= _inputEnd) {
            _loadMoreGuaranteed();
            ptr = _inputPtr;
        }

        final int startPtr = ptr;
        final byte[] inputBuffer = _inputBuffer;
        final int max = _inputEnd;

        // Fast path: scan for quote or backslash first
        while (ptr < max) {
            byte b = inputBuffer[ptr];
            if (b == INT_QUOTE) {
                // Found end quote - string has no escapes
                // Write the entire string directly to output
                out.write(inputBuffer, startPtr, ptr - startPtr);
                stringEnd = ptr + 1;
                return true;
            }
            if (b == INT_BACKSLASH) {
                // Found escape - switch to escape handling
                break;
<<<<<<< HEAD
            }
            // For bytes < 128 (ASCII), we can skip the codes table lookup
            if (b >= 0) {
                ptr++;
            } else {
                // Non-ASCII handling...
                int c = b & 0xFF;
                int codeType = INPUT_CODES_UTF8[c];
                if (codeType == 0) {
                    ptr++;
                } else if (codeType >= 2 && codeType <= 4) {
                    if (ptr + codeType > max) {
                        return false;
                    }
                    ptr += codeType;
                } else {
                    return false;
                }
            }
        }

        // Escape handling path - optimized for streaming
        if (ptr >= max) {
            return false;
        }

=======
            }
            // For bytes < 128 (ASCII), we can skip the codes table lookup
            if (b >= 0) {
                ptr++;
            } else {
                // Non-ASCII handling...
                int c = b & 0xFF;
                int codeType = INPUT_CODES_UTF8[c];
                if (codeType == 0) {
                    ptr++;
                } else if (codeType >= 2 && codeType <= 4) {
                    if (ptr + codeType > max) {
                        return false;
                    }
                    ptr += codeType;
                } else {
                    return false;
                }
            }
        }

        // Escape handling path - optimized for streaming
        if (ptr >= max) {
            return false;
        }

>>>>>>> 2ae8af50
        // Write everything before the first backslash
        if (ptr > startPtr) {
            out.write(inputBuffer, startPtr, ptr - startPtr);
        }

        // Process escaped content
        while (ptr < max) {
            byte b = inputBuffer[ptr];
            if (b == INT_QUOTE) {
                // End of string
                stringEnd = ptr + 1;
                return true;
            }

            if (b == INT_BACKSLASH) {
                ptr++;
                if (ptr >= max) {
                    return false;
                }
                b = inputBuffer[ptr];
                // Only handle simple escapes
                if (b == '"' || b == '/' || b == '\\') {
                    out.write(b);
                    ptr++;
                } else {
                    // Unsupported escape
                    return false;
                }
            } else if (b >= 0) {
                // ASCII - write single byte
                out.write(b);
                ptr++;
            } else {
                // Non-ASCII
                int c = b & 0xFF;
                int codeType = INPUT_CODES_UTF8[c];
                if (codeType == 0) {
                    out.write(b);
                    ptr++;
                } else if (codeType >= 2 && codeType <= 4) {
                    if (ptr + codeType > max) {
                        return false;
                    }
                    // Write multi-byte sequence directly
                    out.write(inputBuffer, ptr, codeType);
                    ptr += codeType;
                } else {
                    return false;
                }
            }
        }

        return false; // Didn't find closing quote
    }

    @Override
    public JsonToken nextToken() throws IOException {
        if (_currToken == JsonToken.VALUE_STRING && _tokenIncomplete && stringEnd > 0) {
            _inputPtr = stringEnd;
            _tokenIncomplete = false;
        }
        stringEnd = -1;
        return super.nextToken();
    }

    @Override
    public boolean nextFieldName(SerializableString str) throws IOException {
        if (_currToken == JsonToken.VALUE_STRING && _tokenIncomplete && stringEnd > 0) {
            _inputPtr = stringEnd;
            _tokenIncomplete = false;
        }
        stringEnd = -1;
        return super.nextFieldName(str);
    }

    @Override
    public String nextFieldName() throws IOException {
        if (_currToken == JsonToken.VALUE_STRING && _tokenIncomplete && stringEnd > 0) {
            _inputPtr = stringEnd;
            _tokenIncomplete = false;
        }
        stringEnd = -1;
        return super.nextFieldName();
    }
}<|MERGE_RESOLUTION|>--- conflicted
+++ resolved
@@ -111,52 +111,6 @@
             return null;
         }
 
-<<<<<<< HEAD
-        // Instead of tracking backslash positions, directly build the result
-        byte[] resultBuffer = new byte[max - startPtr]; // Pessimistic size
-        int writePos = ptr - startPtr;
-
-        // Copy everything before the first backslash
-        System.arraycopy(inputBuffer, startPtr, resultBuffer, 0, writePos);
-
-        stringLength = writePos;
-
-        while (ptr < max) {
-            byte b = inputBuffer[ptr];
-            if (b == INT_QUOTE) {
-                // End of string
-                stringEnd = ptr + 1;
-                // Create result with exact size
-                if (writePos == resultBuffer.length) {
-                    return new Text(new XContentString.UTF8Bytes(resultBuffer), stringLength);
-                } else {
-                    byte[] exact = new byte[writePos];
-                    System.arraycopy(resultBuffer, 0, exact, 0, writePos);
-                    return new Text(new XContentString.UTF8Bytes(exact), stringLength);
-                }
-            }
-
-            if (b == INT_BACKSLASH) {
-                ptr++;
-                if (ptr >= max) {
-                    return null;
-                }
-                b = inputBuffer[ptr];
-                // Only handle simple escapes
-                if (b == '"' || b == '/' || b == '\\') {
-                    resultBuffer[writePos++] = b;
-                    ptr++;
-                    stringLength++;
-                } else {
-                    // Unsupported escape
-                    return null;
-                }
-            } else if (b >= 0) {
-                // ASCII
-                resultBuffer[writePos++] = b;
-                ptr++;
-                stringLength++;
-=======
         int[] escapePositions = new int[16]; // Small initial size
 
         int escapeCount = 0;
@@ -190,42 +144,23 @@
                 }
             } else if (b >= 0) {
                 scanPtr++;
->>>>>>> 2ae8af50
             } else {
                 // Non-ASCII
                 int c = b & 0xFF;
                 int codeType = INPUT_CODES_UTF8[c];
                 if (codeType == 0) {
-<<<<<<< HEAD
-                    resultBuffer[writePos++] = b;
-                    ptr++;
-                    stringLength++;
-                } else if (codeType >= 2 && codeType <= 4) {
-                    if (ptr + codeType > max) {
-                        return null;
-                    }
-                    // Copy multi-byte sequence
-                    System.arraycopy(inputBuffer, ptr, resultBuffer, writePos, codeType);
-                    writePos += codeType;
-                    ptr += codeType;
-                    stringLength++;
-=======
                     scanPtr++;
                 } else if (codeType >= 2 && codeType <= 4) {
                     if (scanPtr + codeType > max) {
                         return null;
                     }
                     scanPtr += codeType;
->>>>>>> 2ae8af50
                 } else {
                     return null;
                 }
             }
         }
 
-<<<<<<< HEAD
-        return null; // Didn't find closing quote
-=======
         if (scanPtr >= max) {
             return null; // Didn't find closing quote
         }
@@ -279,7 +214,6 @@
 
         stringLength = resultCharCount;
         return new Text(new XContentString.UTF8Bytes(resultBuffer), stringLength);
->>>>>>> 2ae8af50
     }
 
     public boolean writeUTF8TextToStream(OutputStream out) throws IOException {
@@ -320,7 +254,6 @@
             if (b == INT_BACKSLASH) {
                 // Found escape - switch to escape handling
                 break;
-<<<<<<< HEAD
             }
             // For bytes < 128 (ASCII), we can skip the codes table lookup
             if (b >= 0) {
@@ -347,34 +280,6 @@
             return false;
         }
 
-=======
-            }
-            // For bytes < 128 (ASCII), we can skip the codes table lookup
-            if (b >= 0) {
-                ptr++;
-            } else {
-                // Non-ASCII handling...
-                int c = b & 0xFF;
-                int codeType = INPUT_CODES_UTF8[c];
-                if (codeType == 0) {
-                    ptr++;
-                } else if (codeType >= 2 && codeType <= 4) {
-                    if (ptr + codeType > max) {
-                        return false;
-                    }
-                    ptr += codeType;
-                } else {
-                    return false;
-                }
-            }
-        }
-
-        // Escape handling path - optimized for streaming
-        if (ptr >= max) {
-            return false;
-        }
-
->>>>>>> 2ae8af50
         // Write everything before the first backslash
         if (ptr > startPtr) {
             out.write(inputBuffer, startPtr, ptr - startPtr);

/*
 * Copyright Elasticsearch B.V. and/or licensed to Elasticsearch B.V. under one
 * or more contributor license agreements. Licensed under the "Elastic License
 * 2.0", the "GNU Affero General Public License v3.0 only", and the "Server Side
 * Public License v 1"; you may not use this file except in compliance with, at
 * your election, the "Elastic License 2.0", the "GNU Affero General Public
 * License v3.0 only", or the "Server Side Public License, v 1".
 */

package org.elasticsearch.xcontent.provider.json;

import com.fasterxml.jackson.core.JsonLocation;
import com.fasterxml.jackson.core.JsonParseException;
import com.fasterxml.jackson.core.JsonParser;
import com.fasterxml.jackson.core.JsonProcessingException;
import com.fasterxml.jackson.core.JsonToken;
import com.fasterxml.jackson.core.exc.InputCoercionException;
import com.fasterxml.jackson.core.exc.StreamConstraintsException;
import com.fasterxml.jackson.core.filter.FilteringParserDelegate;
import com.fasterxml.jackson.core.io.JsonEOFException;

import org.elasticsearch.core.IOUtils;
import org.elasticsearch.xcontent.Text;
import org.elasticsearch.xcontent.XContentEOFException;
import org.elasticsearch.xcontent.XContentLocation;
import org.elasticsearch.xcontent.XContentParseException;
import org.elasticsearch.xcontent.XContentParserConfiguration;
import org.elasticsearch.xcontent.XContentString;
import org.elasticsearch.xcontent.XContentType;
import org.elasticsearch.xcontent.provider.OptimizedTextCapable;
import org.elasticsearch.xcontent.provider.XContentParserConfigurationImpl;
import org.elasticsearch.xcontent.support.AbstractXContentParser;

import java.io.CharConversionException;
import java.io.IOException;
import java.nio.CharBuffer;

public class JsonXContentParser extends AbstractXContentParser {

    final JsonParser parser;

    public JsonXContentParser(XContentParserConfiguration config, JsonParser parser) {
        super(config.registry(), config.deprecationHandler(), config.restApiVersion());
        this.parser = ((XContentParserConfigurationImpl) config).filter(parser);
    }

    @Override
    public XContentType contentType() {
        return XContentType.JSON;
    }

    @Override
    public void allowDuplicateKeys(boolean allowDuplicateKeys) {
        parser.configure(JsonParser.Feature.STRICT_DUPLICATE_DETECTION, allowDuplicateKeys == false);
    }

    private static XContentLocation getLocation(JsonProcessingException e) {
        JsonLocation loc = e.getLocation();
        if (loc != null) {
            return new XContentLocation(loc.getLineNr(), loc.getColumnNr());
        } else {
            return null;
        }
    }

    private static XContentParseException newXContentParseException(JsonProcessingException e) {
        return new XContentParseException(getLocation(e), e.getMessage(), e);
    }

    /**
     * Handle parser exception depending on type.
     * This converts known exceptions to XContentParseException and rethrows them.
     */
    static IOException handleParserException(IOException e) throws IOException {
        switch (e) {
            case JsonEOFException eof -> throw new XContentEOFException(getLocation(eof), "Unexpected end of file", e);
            case JsonParseException pe -> throw newXContentParseException(pe);
            case InputCoercionException ice -> throw newXContentParseException(ice);
            case CharConversionException cce -> throw new XContentParseException(null, cce.getMessage(), cce);
            case StreamConstraintsException sce -> throw newXContentParseException(sce);
            default -> {
                return e;
            }
        }
    }

    @Override
    public Token nextToken() throws IOException {
        try {
            return convertToken(parser.nextToken());
        } catch (IOException e) {
            throw handleParserException(e);
        }
    }

    @Override
    public String nextFieldName() throws IOException {
        try {
            return parser.nextFieldName();
        } catch (IOException e) {
            throw handleParserException(e);
        }
    }

    @Override
    public void skipChildren() throws IOException {
        parser.skipChildren();
    }

    @Override
    public Token currentToken() {
        return convertToken(parser.getCurrentToken());
    }

    @Override
    public NumberType numberType() throws IOException {
        return convertNumberType(parser.getNumberType());
    }

    @Override
    public String currentName() throws IOException {
        return parser.getCurrentName();
    }

    @Override
    protected boolean doBooleanValue() throws IOException {
        try {
            return parser.getBooleanValue();
        } catch (IOException e) {
            throw handleParserException(e);
        }
    }

    @Override
    public String text() throws IOException {
        if (currentToken().isValue() == false) {
            throwOnNoText();
        }
        try {
            return parser.getText();
        } catch (IOException e) {
            throw handleParserException(e);
        }
    }

    @Override
    public XContentString optimizedText() throws IOException {
        if (currentToken().isValue() == false) {
            throwOnNoText();
        }
<<<<<<< HEAD
        if (parser instanceof OptimizedTextCapable optimizedTextCapableParser) {
            var bytesRef = optimizedTextCapableParser.getValueAsText();
=======
        var parser = this.parser;
        if (parser instanceof FilteringParserDelegate delegate) {
            parser = delegate.delegate();
        }
        if (parser instanceof ESUTF8StreamJsonParser esParser) {
            var bytesRef = esParser.getValueAsText();
>>>>>>> 216753a4
            if (bytesRef != null) {
                return bytesRef;
            }
        }
        return new Text(text());
    }

    private void throwOnNoText() {
        throw new IllegalArgumentException("Expected text at " + getTokenLocation() + " but found " + currentToken());
    }

    @Override
    public CharBuffer charBuffer() throws IOException {
        try {
            return CharBuffer.wrap(parser.getTextCharacters(), parser.getTextOffset(), parser.getTextLength());
        } catch (IOException e) {
            throw handleParserException(e);
        }
    }

    @Override
    public Object objectText() throws IOException {
        JsonToken currentToken = parser.getCurrentToken();
        if (currentToken == JsonToken.VALUE_STRING) {
            return text();
        } else if (currentToken == JsonToken.VALUE_NUMBER_INT || currentToken == JsonToken.VALUE_NUMBER_FLOAT) {
            return parser.getNumberValue();
        } else if (currentToken == JsonToken.VALUE_TRUE) {
            return Boolean.TRUE;
        } else if (currentToken == JsonToken.VALUE_FALSE) {
            return Boolean.FALSE;
        } else if (currentToken == JsonToken.VALUE_NULL) {
            return null;
        } else {
            return text();
        }
    }

    @Override
    public Object objectBytes() throws IOException {
        JsonToken currentToken = parser.getCurrentToken();
        if (currentToken == JsonToken.VALUE_STRING) {
            return charBuffer();
        } else if (currentToken == JsonToken.VALUE_NUMBER_INT || currentToken == JsonToken.VALUE_NUMBER_FLOAT) {
            return parser.getNumberValue();
        } else if (currentToken == JsonToken.VALUE_TRUE) {
            return Boolean.TRUE;
        } else if (currentToken == JsonToken.VALUE_FALSE) {
            return Boolean.FALSE;
        } else if (currentToken == JsonToken.VALUE_NULL) {
            return null;
        } else {
            return charBuffer();
        }
    }

    @Override
    public boolean hasTextCharacters() {
        return parser.hasTextCharacters();
    }

    @Override
    public char[] textCharacters() throws IOException {
        try {
            return parser.getTextCharacters();
        } catch (IOException e) {
            throw handleParserException(e);
        }
    }

    @Override
    public int textLength() throws IOException {
        try {
            return parser.getTextLength();
        } catch (IOException e) {
            throw handleParserException(e);
        }
    }

    @Override
    public int textOffset() throws IOException {
        try {
            return parser.getTextOffset();
        } catch (IOException e) {
            throw handleParserException(e);
        }
    }

    @Override
    public Number numberValue() throws IOException {
        try {
            return parser.getNumberValue();
        } catch (IOException e) {
            throw handleParserException(e);
        }
    }

    @Override
    public short doShortValue() throws IOException {
        try {
            return parser.getShortValue();
        } catch (IOException e) {
            throw handleParserException(e);
        }
    }

    @Override
    public int doIntValue() throws IOException {
        try {
            return parser.getIntValue();
        } catch (IOException e) {
            throw handleParserException(e);
        }
    }

    @Override
    public long doLongValue() throws IOException {
        try {
            return parser.getLongValue();
        } catch (IOException e) {
            throw handleParserException(e);
        }
    }

    @Override
    public float doFloatValue() throws IOException {
        try {
            return parser.getFloatValue();
        } catch (IOException e) {
            throw handleParserException(e);
        }
    }

    @Override
    public double doDoubleValue() throws IOException {
        try {
            return parser.getDoubleValue();
        } catch (IOException e) {
            throw handleParserException(e);
        }
    }

    @Override
    public byte[] binaryValue() throws IOException {
        try {
            return parser.getBinaryValue();
        } catch (IOException e) {
            throw handleParserException(e);
        }
    }

    @Override
    public XContentLocation getTokenLocation() {
        JsonLocation loc = parser.getTokenLocation();
        if (loc == null) {
            return null;
        }
        return new XContentLocation(loc.getLineNr(), loc.getColumnNr());
    }

    @Override
    public void close() {
        IOUtils.closeWhileHandlingException(parser);
    }

    private static NumberType convertNumberType(JsonParser.NumberType numberType) {
        return switch (numberType) {
            case INT -> NumberType.INT;
            case BIG_INTEGER -> NumberType.BIG_INTEGER;
            case LONG -> NumberType.LONG;
            case FLOAT -> NumberType.FLOAT;
            case DOUBLE -> NumberType.DOUBLE;
            case BIG_DECIMAL -> NumberType.BIG_DECIMAL;
        };
    }

    private static Token convertToken(JsonToken token) {
        if (token == null) {
            return null;
        }
        return switch (token) {
            case START_OBJECT -> Token.START_OBJECT;
            case END_OBJECT -> Token.END_OBJECT;
            case START_ARRAY -> Token.START_ARRAY;
            case END_ARRAY -> Token.END_ARRAY;
            case FIELD_NAME -> Token.FIELD_NAME;
            case VALUE_EMBEDDED_OBJECT -> Token.VALUE_EMBEDDED_OBJECT;
            case VALUE_STRING -> Token.VALUE_STRING;
            case VALUE_NUMBER_INT, VALUE_NUMBER_FLOAT -> Token.VALUE_NUMBER;
            case VALUE_FALSE, VALUE_TRUE -> Token.VALUE_BOOLEAN;
            case VALUE_NULL -> Token.VALUE_NULL;
            default -> throw unknownTokenException(token);
        };
    }

    private static IllegalStateException unknownTokenException(JsonToken token) {
        return new IllegalStateException("No matching token for json_token [" + token + "]");
    }

    @Override
    public boolean isClosed() {
        return parser.isClosed();
    }
}<|MERGE_RESOLUTION|>--- conflicted
+++ resolved
@@ -148,17 +148,12 @@
         if (currentToken().isValue() == false) {
             throwOnNoText();
         }
-<<<<<<< HEAD
-        if (parser instanceof OptimizedTextCapable optimizedTextCapableParser) {
-            var bytesRef = optimizedTextCapableParser.getValueAsText();
-=======
         var parser = this.parser;
         if (parser instanceof FilteringParserDelegate delegate) {
             parser = delegate.delegate();
         }
-        if (parser instanceof ESUTF8StreamJsonParser esParser) {
-            var bytesRef = esParser.getValueAsText();
->>>>>>> 216753a4
+        if (parser instanceof OptimizedTextCapable optimizedTextCapableParser) {
+            var bytesRef = optimizedTextCapableParser.getValueAsText();
             if (bytesRef != null) {
                 return bytesRef;
             }

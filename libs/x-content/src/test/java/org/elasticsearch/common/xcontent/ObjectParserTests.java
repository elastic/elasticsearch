/*
 * Copyright Elasticsearch B.V. and/or licensed to Elasticsearch B.V. under one
 * or more contributor license agreements. Licensed under the Elastic License
 * 2.0 and the Server Side Public License, v 1; you may not use this file except
 * in compliance with, at your election, the Elastic License 2.0 or the Server
 * Side Public License, v 1.
 */
package org.elasticsearch.common.xcontent;

import org.elasticsearch.common.CheckedFunction;
import org.elasticsearch.common.ParseField;
import org.elasticsearch.common.Strings;
import org.elasticsearch.common.RestApiVersion;
import org.elasticsearch.common.xcontent.ObjectParser.NamedObjectParser;
import org.elasticsearch.common.xcontent.ObjectParser.ValueType;
import org.elasticsearch.common.xcontent.json.JsonXContent;
import org.elasticsearch.test.ESTestCase;

import java.io.ByteArrayOutputStream;
import java.io.IOException;
import java.io.UncheckedIOException;
import java.net.URI;
import java.util.ArrayList;
import java.util.Arrays;
import java.util.Collections;
import java.util.HashMap;
import java.util.List;
import java.util.Map;
import java.util.concurrent.atomic.AtomicReference;

import static org.elasticsearch.common.compatibility.RestApiCompatibleVersion.minimumSupported;
import static org.hamcrest.Matchers.containsInAnyOrder;
import static org.hamcrest.Matchers.containsString;
import static org.hamcrest.Matchers.equalTo;
import static org.hamcrest.Matchers.hasSize;
import static org.hamcrest.Matchers.not;
import static org.hamcrest.Matchers.nullValue;

public class ObjectParserTests extends ESTestCase {

    public void testBasics() throws IOException {
        XContentParser parser = createParser(
            JsonXContent.jsonXContent,
            "{ \"test\" : \"foo\", \"test_number\" : 2, \"test_array\": [1,2,3,4] }"
        );
        class TestStruct {
            public String test;
            int testNumber;
            List<Integer> ints = new ArrayList<>();
            public void setTestNumber(int testNumber) {
                this.testNumber = testNumber;
            }

            public void setInts(List<Integer> ints) {
                this.ints = ints;
            }
        }
        ObjectParser<TestStruct, Void> objectParser = new ObjectParser<>("foo");
        TestStruct s = new TestStruct();

        objectParser.declareField((i, c, x) -> c.test = i.text(), new ParseField("test"), ObjectParser.ValueType.STRING);
        objectParser.declareInt(TestStruct::setTestNumber, new ParseField("test_number"));
        objectParser.declareIntArray(TestStruct::setInts, new ParseField("test_array"));
        objectParser.parse(parser, s, null);
        assertEquals(s.test, "foo");
        assertEquals(s.testNumber, 2);
        assertEquals(s.ints, Arrays.asList(1, 2, 3, 4));
    }

    public void testNullDeclares() {
        ObjectParser<Void, Void> objectParser = new ObjectParser<>("foo");
        Exception e = expectThrows(IllegalArgumentException.class,
                () -> objectParser.declareField(null, (r, c) -> null, new ParseField("test"), ObjectParser.ValueType.STRING));
        assertEquals("[consumer] is required", e.getMessage());
        e = expectThrows(IllegalArgumentException.class, () -> objectParser.declareField(
                (o, v) -> {}, (ContextParser<Void, Object>) null,
                new ParseField("test"), ObjectParser.ValueType.STRING));
        assertEquals("[parser] is required", e.getMessage());
        e = expectThrows(IllegalArgumentException.class, () -> objectParser.declareField(
                (o, v) -> {}, (CheckedFunction<XContentParser, Object, IOException>) null,
                new ParseField("test"), ObjectParser.ValueType.STRING));
        assertEquals("[parser] is required", e.getMessage());
        e = expectThrows(IllegalArgumentException.class, () -> objectParser.declareField(
                (o, v) -> {}, (r, c) -> null, null, ObjectParser.ValueType.STRING));
        assertEquals("[parseField] is required", e.getMessage());
        e = expectThrows(IllegalArgumentException.class, () -> objectParser.declareField(
                (o, v) -> {}, (r, c) -> null, new ParseField("test"), null));
        assertEquals("[type] is required", e.getMessage());
    }

    public void testObjectOrDefault() throws IOException {
        XContentParser parser = createParser(JsonXContent.jsonXContent, "{\"object\" : { \"test\": 2}}");
        ObjectParser<StaticTestStruct, Void> objectParser = new ObjectParser<>("foo", StaticTestStruct::new);
        objectParser.declareInt(StaticTestStruct::setTest, new ParseField("test"));
        objectParser.declareObjectOrDefault(StaticTestStruct::setObject, objectParser, StaticTestStruct::new, new ParseField("object"));
        StaticTestStruct s = objectParser.parse(parser, null);
        assertEquals(s.object.test, 2);
        parser = createParser(JsonXContent.jsonXContent, "{\"object\" : false }");
        s = objectParser.parse(parser, null);
        assertNull(s.object);

        parser = createParser(JsonXContent.jsonXContent, "{\"object\" : true }");
        s = objectParser.parse(parser, null);
        assertNotNull(s.object);
        assertEquals(s.object.test, 0);
    }

    /**
     * This test ensures we can use a classic pull-parsing parser
     * together with the object parser
     */
    public void testUseClassicPullParsingSubParser() throws IOException {
        class ClassicParser {
            URI parseURI(XContentParser parser) throws IOException {
                String fieldName = null;
                String host = "";
                int port = 0;
                XContentParser.Token token;
                while (( token = parser.currentToken()) != XContentParser.Token.END_OBJECT) {
                    if (token == XContentParser.Token.FIELD_NAME) {
                        fieldName = parser.currentName();
                    } else if (token == XContentParser.Token.VALUE_STRING){
                        if (fieldName.equals("host")) {
                            host = parser.text();
                        } else {
                            throw new IllegalStateException("boom");
                        }
                    } else if (token == XContentParser.Token.VALUE_NUMBER){
                        if (fieldName.equals("port")) {
                            port = parser.intValue();
                        } else {
                            throw new IllegalStateException("boom");
                        }
                    }
                    parser.nextToken();
                }
                return URI.create(host + ":" + port);
            }
        }
        class Foo {
            public String name;
            public URI uri;
            public void setName(String name) {
                this.name = name;
            }

            public void setURI(URI uri) {
                this.uri = uri;
            }
        }

        class CustomParseContext {

            public final ClassicParser parser;

            CustomParseContext(ClassicParser parser) {
                this.parser = parser;
            }

            public URI parseURI(XContentParser parser) {
                try {
                    return this.parser.parseURI(parser);
                } catch (IOException e) {
                    throw new UncheckedIOException(e);
                }
            }
        }
        XContentParser parser = createParser(
            JsonXContent.jsonXContent,
            "{\"url\" : { \"host\": \"http://foobar\", \"port\" : 80}, \"name\" : \"foobarbaz\"}"
        );
        ObjectParser<Foo, CustomParseContext> objectParser = new ObjectParser<>("foo");
        objectParser.declareString(Foo::setName, new ParseField("name"));
        objectParser.declareObjectOrDefault(Foo::setURI, (p, s) -> s.parseURI(p), () -> null, new ParseField("url"));
        Foo s = objectParser.parse(parser, new Foo(), new CustomParseContext(new ClassicParser()));
        assertEquals(s.uri.getHost(),  "foobar");
        assertEquals(s.uri.getPort(),  80);
        assertEquals(s.name, "foobarbaz");
    }

    public void testExceptions() throws IOException {
        class TestStruct {
            public void setTest(int test) {
            }
        }
        ObjectParser<TestStruct, Void> objectParser = new ObjectParser<>("the_parser");
        TestStruct s = new TestStruct();
        objectParser.declareInt(TestStruct::setTest, new ParseField("test"));

        {
            XContentParser parser = createParser(JsonXContent.jsonXContent, "{\"test\" : \"foo\"}");
            XContentParseException ex = expectThrows(XContentParseException.class, () -> objectParser.parse(parser, s, null));
            assertThat(ex.getMessage(), containsString("[the_parser] failed to parse field [test]"));
            assertTrue(ex.getCause() instanceof NumberFormatException);
        }
        {
            XContentParser parser = createParser(JsonXContent.jsonXContent, "{\"not_supported_field\" : \"foo\"}");
            XContentParseException ex = expectThrows(XContentParseException.class, () -> objectParser.parse(parser, s, null));
            assertEquals(ex.getMessage(), "[1:2] [the_parser] unknown field [not_supported_field]");
        }
    }

    public void testDeprecationWarnings() throws IOException {
        class TestStruct {
            public String test;
        }
        ObjectParser<TestStruct, Void> objectParser = new ObjectParser<>("foo");
        TestStruct s = new TestStruct();
        XContentParser parser = createParser(XContentType.JSON.xContent(), "{\"old_test\" : \"foo\"}");
        objectParser.declareField((i, v, c) -> v.test = i.text(), new ParseField("test", "old_test"), ObjectParser.ValueType.STRING);
        objectParser.parse(parser, s, null);
        assertEquals("foo", s.test);
        assertWarnings(false, "[foo][1:15] Deprecated field [old_test] used, expected [test] instead");
    }

    public void testFailOnValueType() throws IOException {
        XContentParser parser = createParser(JsonXContent.jsonXContent, "{\"numeric_value\" : false}");
        class TestStruct {
            @SuppressWarnings("unused")
            public String test;
        }
        ObjectParser<TestStruct, Void> objectParser = new ObjectParser<>("foo");
        TestStruct s = new TestStruct();

        objectParser.declareField((i, c, x) -> c.test = i.text(), new ParseField("numeric_value"), ObjectParser.ValueType.FLOAT);
        Exception e = expectThrows(XContentParseException.class, () -> objectParser.parse(parser, s, null));
        assertThat(e.getMessage(), containsString("[foo] numeric_value doesn't support values of type: VALUE_BOOLEAN"));
    }

    public void testParseNested() throws IOException {
        XContentParser parser = createParser(JsonXContent.jsonXContent, "{ \"test\" : 1, \"object\" : { \"test\": 2}}");
        class TestStruct {
            public int test;
            TestStruct object;
        }
        ObjectParser<TestStruct, Void> objectParser = new ObjectParser<>("foo");
        TestStruct s = new TestStruct();
        s.object = new TestStruct();
        objectParser.declareField((i, c, x) -> c.test = i.intValue(), new ParseField("test"), ValueType.INT);
        objectParser.declareField((i, c, x) -> objectParser.parse(parser, c.object, null), new ParseField("object"),
                ValueType.OBJECT);
        objectParser.parse(parser, s, null);
        assertEquals(s.test, 1);
        assertEquals(s.object.test, 2);
    }

    public void testParseNestedShortcut() throws IOException {
        XContentParser parser = createParser(JsonXContent.jsonXContent, "{ \"test\" : 1, \"object\" : { \"test\": 2}}");
        ObjectParser<StaticTestStruct, Void> objectParser = new ObjectParser<>("foo", StaticTestStruct::new);
        objectParser.declareInt(StaticTestStruct::setTest, new ParseField("test"));
        objectParser.declareObject(StaticTestStruct::setObject, objectParser, new ParseField("object"));
        StaticTestStruct s = objectParser.parse(parser, null);
        assertEquals(s.test, 1);
        assertEquals(s.object.test, 2);
    }

    public void testEmptyObject() throws IOException {
        XContentParser parser = createParser(JsonXContent.jsonXContent, "{\"object\" : {}}");
        ObjectParser<StaticTestStruct, Void> objectParser = new ObjectParser<>("foo", StaticTestStruct::new);
        objectParser.declareObject(StaticTestStruct::setObject, objectParser, new ParseField("object"));
        StaticTestStruct s = objectParser.parse(parser, null);
        assertNotNull(s.object);
    }

    public void testObjectOrNullWhenNull() throws IOException {
        StaticTestStruct nullMarker = new StaticTestStruct();
        XContentParser parser = createParser(JsonXContent.jsonXContent, "{\"object\" : null}");
        ObjectParser<StaticTestStruct, Void> objectParser = new ObjectParser<>("foo", StaticTestStruct::new);
        objectParser.declareObjectOrNull(StaticTestStruct::setObject, objectParser, nullMarker, new ParseField("object"));
        StaticTestStruct s = objectParser.parse(parser, null);
        assertThat(s.object, equalTo(nullMarker));
    }

    public void testObjectOrNullWhenNonNull() throws IOException {
        StaticTestStruct nullMarker = new StaticTestStruct();
        XContentParser parser = createParser(JsonXContent.jsonXContent, "{\"object\" : {}}");
        ObjectParser<StaticTestStruct, Void> objectParser = new ObjectParser<>("foo", StaticTestStruct::new);
        objectParser.declareObjectOrNull(StaticTestStruct::setObject, objectParser, nullMarker, new ParseField("object"));
        StaticTestStruct s = objectParser.parse(parser, null);
        assertThat(s.object, not(nullValue()));
    }

    public void testEmptyObjectInArray() throws IOException {
        XContentParser parser = createParser(JsonXContent.jsonXContent, "{\"object_array\" : [{}]}");
        ObjectParser<StaticTestStruct, Void> objectParser = new ObjectParser<>("foo", StaticTestStruct::new);
        objectParser.declareObjectArray(StaticTestStruct::setObjectArray, objectParser, new ParseField("object_array"));
        StaticTestStruct s = objectParser.parse(parser, null);
        assertNotNull(s.objectArray);
    }

    static class StaticTestStruct {
        int test;
        StaticTestStruct object;
        List<StaticTestStruct> objectArray;

        public void setTest(int test) {
            this.test = test;
        }

        public void setObject(StaticTestStruct object) {
            this.object = object;
        }

        public void setObjectArray(List<StaticTestStruct> objectArray) {
            this.objectArray = objectArray;
        }
    }

    enum TestEnum {
        FOO, BAR
    }

    public void testParseEnumFromString() throws IOException {
        class TestStruct {
            public TestEnum test;

            public void set(TestEnum value) {
                test = value;
            }
        }
        {
            XContentParser parser = createParser(JsonXContent.jsonXContent, "{ \"test\" : \"FOO\" }");
            ObjectParser<TestStruct, Void> objectParser = new ObjectParser<>("foo");
            objectParser.declareString((struct, value) -> struct.set(TestEnum.valueOf(value)), new ParseField("test"));
            TestStruct s = objectParser.parse(parser, new TestStruct(), null);
            assertEquals(s.test, TestEnum.FOO);
        }
        {
            XContentParser parser = createParser(JsonXContent.jsonXContent, "{ \"test\" : \"FOO\" }");
            ObjectParser<TestStruct, Void> objectParser = new ObjectParser<>("foo");
            objectParser.declareString((struct, value) -> struct.set(value), TestEnum::valueOf, new ParseField("test"));
            TestStruct s = objectParser.parse(parser, new TestStruct(), null);
            assertEquals(s.test, TestEnum.FOO);
        }
    }

    public void testAllVariants() throws IOException {
        double expectedNullableDouble;
        int expectedNullableInt;

        XContentBuilder builder = XContentBuilder.builder(XContentType.JSON.xContent());
        builder.startObject();
        builder.field("int_field", randomBoolean() ? "1" : 1);
        if (randomBoolean()) {
            builder.nullField("nullable_int_field");
            expectedNullableInt = -1;
        } else {
            expectedNullableInt = randomInt();
            builder.field("nullable_int_field", expectedNullableInt);
        }
        if (randomBoolean()) {
            builder.array("int_array_field", randomBoolean() ? "1" : 1);
        } else {
            builder.field("int_array_field", randomBoolean() ? "1" : 1);
        }
        builder.field("double_field", randomBoolean() ? "2.1" : 2.1d);
        if (randomBoolean()) {
            builder.nullField("nullable_double_field");
            expectedNullableDouble = Double.NaN;
        } else {
            expectedNullableDouble = randomDouble();
            builder.field("nullable_double_field", expectedNullableDouble);
        }
        if (randomBoolean()) {
            builder.array("double_array_field", randomBoolean() ? "2.1" : 2.1d);
        } else {
            builder.field("double_array_field", randomBoolean() ? "2.1" : 2.1d);
        }
        builder.field("float_field", randomBoolean() ? "3.1" : 3.1f);
        if (randomBoolean()) {
            builder.array("float_array_field", randomBoolean() ? "3.1" : 3.1);
        } else {
            builder.field("float_array_field", randomBoolean() ? "3.1" : 3.1);
        }
        builder.field("long_field", randomBoolean() ? "4" : 4);
        if (randomBoolean()) {
            builder.array("long_array_field", randomBoolean() ? "4" : 4);
        } else {
            builder.field("long_array_field", randomBoolean() ? "4" : 4);
        }
        builder.field("string_field", "5");
        if (randomBoolean()) {
            builder.array("string_array_field", "5");
        } else {
            builder.field("string_array_field", "5");
        }
        boolean nullValue = randomBoolean();
        if (randomBoolean()) {
            builder.field("boolean_field", nullValue);
        } else {
            builder.field("boolean_field", Boolean.toString(nullValue));
        }
        builder.field("string_or_null", nullValue ? null : "5");
        builder.endObject();
        XContentParser parser = createParser(JsonXContent.jsonXContent, Strings.toString(builder));
        class TestStruct {
            int int_field;
            int nullableIntField;
            long long_field;
            float float_field;
            double double_field;
            double nullableDoubleField;
            String string_field;
            List<Integer> int_array_field;
            List<Long> long_array_field;
            List<Float> float_array_field;
            List<Double> double_array_field;
            List<String> string_array_field;
            boolean null_value;
            String string_or_null = "adsfsa";
            public void setInt_field(int int_field) {
                this.int_field = int_field;
            }
            public void setNullableIntField(int nullableIntField) {
                this.nullableIntField = nullableIntField;
            }
            public void setLong_field(long long_field) {
                this.long_field = long_field;
            }
            public void setFloat_field(float float_field) {
                this.float_field = float_field;
            }
            public void setDouble_field(double double_field) {
                this.double_field = double_field;
            }
            public void setNullableDoubleField(double nullableDoubleField) {
                this.nullableDoubleField = nullableDoubleField;
            }
            public void setString_field(String string_field) {
                this.string_field = string_field;
            }
            public void setInt_array_field(List<Integer> int_array_field) {
                this.int_array_field = int_array_field;
            }
            public void setLong_array_field(List<Long> long_array_field) {
                this.long_array_field = long_array_field;
            }
            public void setFloat_array_field(List<Float> float_array_field) {
                this.float_array_field = float_array_field;
            }
            public void setDouble_array_field(List<Double> double_array_field) {
                this.double_array_field = double_array_field;
            }
            public void setString_array_field(List<String> string_array_field) {
                this.string_array_field = string_array_field;
            }

            public void setNull_value(boolean null_value) {
                this.null_value = null_value;
            }

            public void setString_or_null(String string_or_null) {
                this.string_or_null = string_or_null;
            }
        }
        ObjectParser<TestStruct, Void> objectParser = new ObjectParser<>("foo");
        objectParser.declareInt(TestStruct::setInt_field, new ParseField("int_field"));
        objectParser.declareIntOrNull(TestStruct::setNullableIntField, -1, new ParseField("nullable_int_field"));
        objectParser.declareIntArray(TestStruct::setInt_array_field, new ParseField("int_array_field"));
        objectParser.declareLong(TestStruct::setLong_field, new ParseField("long_field"));
        objectParser.declareLongArray(TestStruct::setLong_array_field, new ParseField("long_array_field"));
        objectParser.declareDouble(TestStruct::setDouble_field, new ParseField("double_field"));
        objectParser.declareDoubleOrNull(TestStruct::setNullableDoubleField, Double.NaN, new ParseField("nullable_double_field"));
        objectParser.declareDoubleArray(TestStruct::setDouble_array_field, new ParseField("double_array_field"));
        objectParser.declareFloat(TestStruct::setFloat_field, new ParseField("float_field"));
        objectParser.declareFloatArray(TestStruct::setFloat_array_field, new ParseField("float_array_field"));
        objectParser.declareString(TestStruct::setString_field, new ParseField("string_field"));
        objectParser.declareStringArray(TestStruct::setString_array_field, new ParseField("string_array_field"));

        objectParser.declareStringOrNull(TestStruct::setString_or_null, new ParseField("string_or_null"));
        objectParser.declareBoolean(TestStruct::setNull_value, new ParseField("boolean_field"));
        TestStruct parse = objectParser.parse(parser, new TestStruct(), null);
        assertArrayEquals(parse.double_array_field.toArray(), Collections.singletonList(2.1d).toArray());
        assertEquals(parse.double_field, 2.1d, 0.0d);
        assertThat(parse.nullableDoubleField, equalTo(expectedNullableDouble));

        assertArrayEquals(parse.long_array_field.toArray(), Collections.singletonList(4L).toArray());
        assertEquals(parse.long_field, 4L);

        assertArrayEquals(parse.string_array_field.toArray(), Collections.singletonList("5").toArray());
        assertEquals(parse.string_field, "5");

        assertArrayEquals(parse.int_array_field.toArray(), Collections.singletonList(1).toArray());
        assertEquals(parse.int_field, 1);
        assertThat(parse.nullableIntField, equalTo(expectedNullableInt));

        assertArrayEquals(parse.float_array_field.toArray(), Collections.singletonList(3.1f).toArray());
        assertEquals(parse.float_field, 3.1f, 0.0f);

        assertEquals(nullValue, parse.null_value);
        if (nullValue) {
            assertNull(parse.string_or_null);
        } else {
            assertEquals(parse.string_field, "5");
        }
    }

    public void testParseNamedObject() throws IOException {
        XContentParser parser = createParser(JsonXContent.jsonXContent,
                "{\"named\": { \"a\": {\"foo\" : 11} }, \"bar\": \"baz\"}");
        NamedObjectHolder h = NamedObjectHolder.PARSER.apply(parser, null);
        assertEquals("a", h.named.name);
        assertEquals(11, h.named.foo);
        assertEquals("baz", h.bar);
    }

    public void testParseNamedObjectUnexpectedArray() throws IOException {
        XContentParser parser = createParser(JsonXContent.jsonXContent, "{\"named\": [ \"a\": {\"foo\" : 11} }]");
        XContentParseException e = expectThrows(XContentParseException.class, () -> NamedObjectHolder.PARSER.apply(parser, null));
        assertThat(e.getMessage(), containsString("[named_object_holder] named doesn't support values of type: START_ARRAY"));
    }

    public void testParseNamedObjects() throws IOException {
        XContentParser parser = createParser(JsonXContent.jsonXContent, "{\"named\": { \"a\": {} }}");
        NamedObjectsHolder h = NamedObjectsHolder.PARSER.apply(parser, null);
        assertThat(h.named, hasSize(1));
        assertEquals("a", h.named.get(0).name);
        assertFalse(h.namedSuppliedInOrder);
    }

    public void testParseNamedObjectsInOrder() throws IOException {
        XContentParser parser = createParser(JsonXContent.jsonXContent, "{\"named\": [ {\"a\": {}} ] }");
        NamedObjectsHolder h = NamedObjectsHolder.PARSER.apply(parser, null);
        assertThat(h.named, hasSize(1));
        assertEquals("a", h.named.get(0).name);
        assertTrue(h.namedSuppliedInOrder);
    }

    public void testParseNamedObjectsTwoFieldsInArray() throws IOException {
        XContentParser parser = createParser(JsonXContent.jsonXContent, "{\"named\": [ {\"a\": {}, \"b\": {}}]}");
        XContentParseException e = expectThrows(XContentParseException.class, () -> NamedObjectsHolder.PARSER.apply(parser, null));
        assertThat(e.getMessage(), containsString("[named_objects_holder] failed to parse field [named]"));
        assertThat(e.getCause().getMessage(),
                containsString("[named] can be a single object with any number of fields " +
                    "or an array where each entry is an object with a single field"));
    }

    public void testParseNamedObjectsNoFieldsInArray() throws IOException {
        XContentParser parser = createParser(JsonXContent.jsonXContent, "{\"named\": [ {} ]}");
        XContentParseException e = expectThrows(XContentParseException.class, () -> NamedObjectsHolder.PARSER.apply(parser, null));
        assertThat(e.getMessage(), containsString("[named_objects_holder] failed to parse field [named]"));
        assertThat(e.getCause().getMessage(),
                containsString("[named] can be a single object with any number of fields " +
                    "or an array where each entry is an object with a single field"));
    }

    public void testParseNamedObjectsJunkInArray() throws IOException {
        XContentParser parser = createParser(JsonXContent.jsonXContent, "{\"named\": [ \"junk\" ] }");
        XContentParseException e = expectThrows(XContentParseException.class, () -> NamedObjectsHolder.PARSER.apply(parser, null));
        assertThat(e.getMessage(), containsString("[named_objects_holder] failed to parse field [named]"));
        assertThat(e.getCause().getMessage(),
                containsString("[named] can be a single object with any number of fields " +
                    "or an array where each entry is an object with a single field"));
    }

    public void testParseNamedObjectsInOrderNotSupported() throws IOException {
        XContentParser parser = createParser(JsonXContent.jsonXContent, "{\"named\": [ {\"a\": {}} ] }");

        // Create our own parser for this test so we can disable support for the "ordered" mode specified by the array above
        ObjectParser<NamedObjectsHolder, Void> objectParser = new ObjectParser<>("named_object_holder",
                NamedObjectsHolder::new);
        objectParser.declareNamedObjects(NamedObjectsHolder::setNamed, NamedObject.PARSER, new ParseField("named"));

        // Now firing the xml through it fails
        XContentParseException e = expectThrows(XContentParseException.class, () -> objectParser.apply(parser, null));
        assertThat(e.getMessage(), containsString("[named_object_holder] failed to parse field [named]"));
        assertEquals("[named] doesn't support arrays. Use a single object with multiple fields.", e.getCause().getMessage());
    }

    public void testIgnoreUnknownFields() throws IOException {
        XContentBuilder b = XContentBuilder.builder(XContentType.JSON.xContent());
        b.startObject();
        {
            b.field("test", "foo");
            b.field("junk", 2);
        }
        b.endObject();
        b = shuffleXContent(b);
        b.flush();
        byte[] bytes = ((ByteArrayOutputStream) b.getOutputStream()).toByteArray();
        XContentParser parser = createParser(JsonXContent.jsonXContent, bytes);

        class TestStruct {
            public String test;
        }
        ObjectParser<TestStruct, Void> objectParser = new ObjectParser<>("foo", true, null);
        objectParser.declareField((i, c, x) -> c.test = i.text(), new ParseField("test"), ObjectParser.ValueType.STRING);
        TestStruct s = objectParser.parse(parser, new TestStruct(), null);
        assertEquals(s.test, "foo");
    }

    public void testIgnoreUnknownObjects() throws IOException {
        XContentBuilder b = XContentBuilder.builder(XContentType.JSON.xContent());
        b.startObject();
        {
            b.field("test", "foo");
            b.startObject("junk");
            {
                b.field("really", "junk");
            }
            b.endObject();
        }
        b.endObject();
        b = shuffleXContent(b);
        b.flush();
        byte[] bytes = ((ByteArrayOutputStream) b.getOutputStream()).toByteArray();
        XContentParser parser = createParser(JsonXContent.jsonXContent, bytes);

        class TestStruct {
            public String test;
        }
        ObjectParser<TestStruct, Void> objectParser = new ObjectParser<>("foo", true, null);
        objectParser.declareField((i, c, x) -> c.test = i.text(), new ParseField("test"), ObjectParser.ValueType.STRING);
        TestStruct s = objectParser.parse(parser, new TestStruct(), null);
        assertEquals(s.test, "foo");
    }

    public void testIgnoreUnknownArrays() throws IOException {
        XContentBuilder b = XContentBuilder.builder(XContentType.JSON.xContent());
        b.startObject();
        {
            b.field("test", "foo");
            b.startArray("junk");
            {
                b.startObject();
                {
                    b.field("really", "junk");
                }
                b.endObject();
            }
            b.endArray();
        }
        b.endObject();
        b = shuffleXContent(b);
        b.flush();
        byte[] bytes = ((ByteArrayOutputStream) b.getOutputStream()).toByteArray();
        XContentParser parser = createParser(JsonXContent.jsonXContent, bytes);
        class TestStruct {
            public String test;
        }
        ObjectParser<TestStruct, Void> objectParser = new ObjectParser<>("foo", true, null);
        objectParser.declareField((i, c, x) -> c.test = i.text(), new ParseField("test"), ObjectParser.ValueType.STRING);
        TestStruct s = objectParser.parse(parser, new TestStruct(), null);
        assertEquals(s.test, "foo");
    }

    public void testArraysOfGenericValues() throws IOException {
        XContentParser parser = createParser(
            JsonXContent.jsonXContent,
            "{ \"test_array\": [ 1, null, \"3\", 4.2], \"int_array\":  [ 1, 2, 3] }"
        );
        class TestStruct {
            List<Object> testArray = new ArrayList<>();

            List<Integer> ints = new ArrayList<>();

            public void setInts(List<Integer> ints) {
                this.ints = ints;
            }

            public void setArray(List<Object> testArray) {
                this.testArray = testArray;
            }
        }
        ObjectParser<TestStruct, Void> objectParser = new ObjectParser<>("foo");
        TestStruct s = new TestStruct();

        objectParser.declareFieldArray(TestStruct::setArray, (p, c) -> XContentParserUtils.parseFieldsValue(p),
            new ParseField("test_array"), ValueType.VALUE_ARRAY);
        objectParser.declareIntArray(TestStruct::setInts, new ParseField("int_array"));
        objectParser.parse(parser, s, null);
        assertEquals(s.testArray, Arrays.asList(1, null, "3", 4.2));
        assertEquals(s.ints, Arrays.asList(1, 2, 3));

        parser = createParser(JsonXContent.jsonXContent, "{\"test_array\": 42}");
        s = new TestStruct();
        objectParser.parse(parser, s, null);
        assertEquals(s.testArray, Collections.singletonList(42));

        parser = createParser(JsonXContent.jsonXContent, "{\"test_array\": [null]}");
        s = new TestStruct();
        objectParser.parse(parser, s, null);
        assertThat(s.testArray, hasSize(1));
        assertNull(s.testArray.get(0));

        parser = createParser(JsonXContent.jsonXContent, "{\"test_array\": null}");
        s = new TestStruct();
        objectParser.parse(parser, s, null);
        assertThat(s.testArray, hasSize(1));
        assertNull(s.testArray.get(0));

        // Make sure that we didn't break the null handling in arrays that shouldn't support nulls
        XContentParser parser2 = createParser(JsonXContent.jsonXContent, "{\"int_array\": [1, null, 3]}");
        TestStruct s2 = new TestStruct();
        XContentParseException ex = expectThrows(XContentParseException.class, () -> objectParser.parse(parser2, s2, null));
        assertThat(ex.getMessage(), containsString("[foo] failed to parse field [int_array]"));
    }

    public void testNoopDeclareObject() throws IOException {
        ObjectParser<AtomicReference<String>, Void> parser = new ObjectParser<>("noopy", AtomicReference::new);
        parser.declareString(AtomicReference::set, new ParseField("body"));
        parser.declareObject((a,b) -> {}, (p, c) -> null, new ParseField("noop"));

        assertEquals("i", parser.parse(createParser(JsonXContent.jsonXContent, "{\"body\": \"i\"}"), null).get());
        Exception garbageException = expectThrows(IllegalStateException.class, () -> parser.parse(
                createParser(JsonXContent.jsonXContent, "{\"noop\": {\"garbage\": \"shouldn't\"}}"),
                null));
        assertEquals("parser for [noop] did not end on END_OBJECT", garbageException.getMessage());
        Exception sneakyException = expectThrows(IllegalStateException.class, () -> parser.parse(
                createParser(JsonXContent.jsonXContent, "{\"noop\": {\"body\": \"shouldn't\"}}"),
                null));
        assertEquals("parser for [noop] did not end on END_OBJECT", sneakyException.getMessage());
    }

    public void testNoopDeclareField() throws IOException {
        ObjectParser<AtomicReference<String>, Void> parser = new ObjectParser<>("noopy", AtomicReference::new);
        parser.declareString(AtomicReference::set, new ParseField("body"));
        parser.declareField((a,b) -> {}, (p, c) -> null, new ParseField("noop"), ValueType.STRING_ARRAY);

        assertEquals("i", parser.parse(createParser(JsonXContent.jsonXContent, "{\"body\": \"i\"}"), null).get());
        Exception e = expectThrows(IllegalStateException.class, () -> parser.parse(
                createParser(JsonXContent.jsonXContent, "{\"noop\": [\"ignored\"]}"),
                null));
        assertEquals("parser for [noop] did not end on END_ARRAY", e.getMessage());
    }

    public void testNoopDeclareObjectArray() {
        ObjectParser<AtomicReference<String>, Void> parser = new ObjectParser<>("noopy", AtomicReference::new);
        parser.declareString(AtomicReference::set, new ParseField("body"));
        parser.declareObjectArray((a,b) -> {}, (p, c) -> null, new ParseField("noop"));

        XContentParseException garbageError = expectThrows(XContentParseException.class, () -> parser.parse(
                createParser(JsonXContent.jsonXContent, "{\"noop\": [{\"garbage\": \"shouldn't\"}}]"),
                null));
        assertEquals("expected value but got [FIELD_NAME]", garbageError.getCause().getMessage());
        XContentParseException sneakyError = expectThrows(XContentParseException.class, () -> parser.parse(
                createParser(JsonXContent.jsonXContent, "{\"noop\": [{\"body\": \"shouldn't\"}}]"),
                null));
        assertEquals("expected value but got [FIELD_NAME]", sneakyError.getCause().getMessage());
    }

    // singular
    static class NamedObjectHolder {
        public static final ObjectParser<NamedObjectHolder, Void> PARSER = new ObjectParser<>("named_object_holder",
                NamedObjectHolder::new);
        static {
            PARSER.declareNamedObject(NamedObjectHolder::setNamed, NamedObject.PARSER, new ParseField("named"));
            PARSER.declareString(NamedObjectHolder::setBar, new ParseField("bar"));
        }

        private NamedObject named;
        private String bar;

        public void setNamed(NamedObject named) {
            this.named = named;
        }

        public void setBar(String bar) {
            this.bar = bar;
        }
    }

    // plural
    static class NamedObjectsHolder {
        public static final ObjectParser<NamedObjectsHolder, Void> PARSER = new ObjectParser<>("named_objects_holder",
                NamedObjectsHolder::new);
        static {
            PARSER.declareNamedObjects(NamedObjectsHolder::setNamed, NamedObject.PARSER, NamedObjectsHolder::keepNamedInOrder,
                    new ParseField("named"));
        }

        private List<NamedObject> named;
        private boolean namedSuppliedInOrder = false;

        public void setNamed(List<NamedObject> named) {
            this.named = named;
        }

        public void keepNamedInOrder() {
            namedSuppliedInOrder = true;
        }
    }

    public static class NamedObject {
        public static final NamedObjectParser<NamedObject, Void> PARSER;
        static {
            ObjectParser<NamedObject, Void> parser = new ObjectParser<>("named");
            parser.declareInt(NamedObject::setFoo, new ParseField("foo"));
            PARSER = (XContentParser p, Void v, String name) -> parser.parse(p, new NamedObject(name), null);
        }

        final String name;
        int foo;

        public NamedObject(String name) {
            this.name = name;
        }

        public void setFoo(int foo) {
            this.foo = foo;
        }
    }

    private static class ObjectWithArbitraryFields {
        String name;
        Map<String, Object> fields = new HashMap<>();
        void setField(String key, Object value) {
            fields.put(key, value);
        }
        void setName(String name) {
            this.name = name;
        }
    }

    public void testConsumeUnknownFields() throws IOException {
        XContentParser parser = createParser(JsonXContent.jsonXContent,
            "{\n"
                + "  \"test\" : \"foo\",\n"
                + "  \"test_number\" : 2,\n"
                + "  \"name\" : \"geoff\",\n"
                + "  \"test_boolean\" : true,\n"
                + "  \"test_null\" : null,\n"
                + "  \"test_array\":  [1,2,3,4],\n"
                + "  \"test_nested\": { \"field\" : \"value\", \"field2\" : [ \"list1\", \"list2\" ] }\n"
                + "}");
        ObjectParser<ObjectWithArbitraryFields, Void> op
            = new ObjectParser<>("unknown", ObjectWithArbitraryFields::setField, ObjectWithArbitraryFields::new);
        op.declareString(ObjectWithArbitraryFields::setName, new ParseField("name"));

        ObjectWithArbitraryFields o = op.parse(parser, null);
        assertEquals("geoff", o.name);
        assertEquals(6, o.fields.size());
        assertEquals("foo", o.fields.get("test"));
        assertEquals(2, o.fields.get("test_number"));
        assertEquals(true, o.fields.get("test_boolean"));
        assertNull(o.fields.get("test_null"));
        assertEquals(List.of(1, 2, 3, 4), o.fields.get("test_array"));
        assertEquals(Map.of("field", "value", "field2", List.of("list1", "list2")), o.fields.get("test_nested"));
    }

    public void testRequiredFieldSet() throws IOException {
        class TestStruct {
            private Long a;
            private Long b;

            private void setA(long value) {
                this.a = value;
            }

            private void setB(long value) {
                this.b = value;
            }
        }

        XContentParser parser = createParser(JsonXContent.jsonXContent, "{\"a\": \"123\"}");
        ObjectParser<TestStruct, Void> objectParser = new ObjectParser<>("foo", true, TestStruct::new);
        objectParser.declareLong(TestStruct::setA, new ParseField("a"));
        objectParser.declareLong(TestStruct::setB, new ParseField("b"));
        objectParser.declareRequiredFieldSet(new String[]{"a", "b"});

        TestStruct obj = objectParser.apply(parser, null);
        assertThat(obj.a, equalTo(123L));
        assertThat(obj.b, nullValue());

        parser = createParser(JsonXContent.jsonXContent, "{\"b\": \"123\"}");
        objectParser = new ObjectParser<>("foo", true, TestStruct::new);
        objectParser.declareLong(TestStruct::setA, new ParseField("a"));
        objectParser.declareLong(TestStruct::setB, new ParseField("b"));
        objectParser.declareRequiredFieldSet(new String[]{"a", "b"});

        obj = objectParser.apply(parser, null);
        assertThat(obj.a, nullValue());
        assertThat(obj.b, equalTo(123L));

        parser = createParser(JsonXContent.jsonXContent, "{\"a\": \"123\", \"b\": \"456\"}");
        objectParser = new ObjectParser<>("foo", true, TestStruct::new);
        objectParser.declareLong(TestStruct::setA, new ParseField("a"));
        objectParser.declareLong(TestStruct::setB, new ParseField("b"));
        objectParser.declareRequiredFieldSet(new String[]{"a", "b"});

        obj = objectParser.apply(parser, null);
        assertThat(obj.a, equalTo(123L));
        assertThat(obj.b, equalTo(456L));
    }

    private static class TestStruct {
        private Long a;
        private Long b;
        private Long c;
        private Long d;

        private void setA(long value) {
            this.a = value;
        }

        private void setB(long value) {
            this.b = value;
        }

        private void setC(long value) {
            this.c = value;
        }

        private void setD(long value) {
            this.d = value;
        }
    }

    public void testMultipleRequiredFieldSet() throws IOException {

        XContentParser parser = createParser(JsonXContent.jsonXContent, "{\"unrelated\": \"123\"}");
        ObjectParser<TestStruct, Void> objectParser = new ObjectParser<>("foo", true, TestStruct::new);
        objectParser.declareLong(TestStruct::setA, new ParseField("a"));
        objectParser.declareLong(TestStruct::setB, new ParseField("b"));
        objectParser.declareLong(TestStruct::setC, new ParseField("c"));
        objectParser.declareLong(TestStruct::setD, new ParseField("d"));
        objectParser.declareRequiredFieldSet(new String[]{"a", "b"});
        objectParser.declareRequiredFieldSet(new String[]{"c", "d"});

        IllegalArgumentException e = expectThrows(IllegalArgumentException.class, () -> objectParser.apply(parser, null));
        assertThat(e.getMessage(), equalTo("Required one of fields [a, b], but none were specified. " +
            "Required one of fields [c, d], but none were specified. "));
    }

    public void testExclusiveFieldSet() throws IOException {

        XContentParser goodA = createParser(JsonXContent.jsonXContent, "{\"a\" : 1, \"c\" : 4}");
        XContentParser bad = createParser(JsonXContent.jsonXContent, "{\"a\" : 1, \"b\" : 2}");
        XContentParser badmulti = createParser(JsonXContent.jsonXContent, "{\"a\" : 1, \"b\" : 2, \"c\" : 3, \"d\" : 4 }");

        ObjectParser<TestStruct, Void> parser = new ObjectParser<>("foo", TestStruct::new);
        parser.declareLong(TestStruct::setA, new ParseField("a"));
        parser.declareLong(TestStruct::setB, new ParseField("b"));
        parser.declareLong(TestStruct::setC, new ParseField("c"));
        parser.declareLong(TestStruct::setD, new ParseField("d"));
        parser.declareExclusiveFieldSet("a", "b");
        parser.declareExclusiveFieldSet("c", "d");

        TestStruct actualA = parser.parse(goodA, null);
        assertThat(actualA.a, equalTo(1L));
        assertThat(actualA.c, equalTo(4L));

        IllegalArgumentException e = expectThrows(IllegalArgumentException.class, () -> parser.parse(bad, null));
        assertThat(e.getMessage(), containsString("The following fields are not allowed together: [a, b]"));

        e = expectThrows(IllegalArgumentException.class, () -> parser.parse(badmulti, null));
        assertThat(e.getMessage(),
            containsString("allowed together: [a, b] The following fields are not allowed together: [c, d]"));
    }

    @Override
    protected NamedXContentRegistry xContentRegistry() {
        return new NamedXContentRegistry(Arrays.asList(
            new NamedXContentRegistry.Entry(Object.class, new ParseField("str"), p -> p.text()),
            new NamedXContentRegistry.Entry(Object.class, new ParseField("int"), p -> p.intValue()),
            new NamedXContentRegistry.Entry(Object.class, new ParseField("float"), p -> p.floatValue()),
            new NamedXContentRegistry.Entry(Object.class, new ParseField("bool"), p -> p.booleanValue())
        ));
    }

    private static class TopLevelNamedXConent {
        public static final ObjectParser<TopLevelNamedXConent, Void> PARSER = new ObjectParser<>(
            "test", Object.class, TopLevelNamedXConent::setNamed, TopLevelNamedXConent::new
        );

        Object named;
        void setNamed(Object named) {
            if (this.named != null) {
                throw new IllegalArgumentException("Only one [named] allowed!");
            }
            this.named = named;
        }
    }

    public void testTopLevelNamedXContent() throws IOException {
        {
            XContentParser parser = createParser(JsonXContent.jsonXContent, "{\"str\": \"foo\"}");
            TopLevelNamedXConent o = TopLevelNamedXConent.PARSER.parse(parser, null);
            assertEquals("foo", o.named);
        }
        {
            XContentParser parser = createParser(JsonXContent.jsonXContent, "{\"int\": 1}");
            TopLevelNamedXConent o = TopLevelNamedXConent.PARSER.parse(parser, null);
            assertEquals(1, o.named);
        }
        {
            XContentParser parser = createParser(JsonXContent.jsonXContent, "{\"float\": 4.0}");
            TopLevelNamedXConent o = TopLevelNamedXConent.PARSER.parse(parser, null);
            assertEquals(4.0F, o.named);
        }
        {
            XContentParser parser = createParser(JsonXContent.jsonXContent, "{\"bool\": false}");
            TopLevelNamedXConent o = TopLevelNamedXConent.PARSER.parse(parser, null);
            assertEquals(false, o.named);
        }
        {
            XContentParser parser = createParser(JsonXContent.jsonXContent, "{\"not_supported_field\" : \"foo\"}");
            XContentParseException ex = expectThrows(XContentParseException.class, () -> TopLevelNamedXConent.PARSER.parse(parser, null));
            assertEquals("[1:2] [test] unknown field [not_supported_field]", ex.getMessage());
            NamedObjectNotFoundException cause = (NamedObjectNotFoundException) ex.getCause();
            assertThat(cause.getCandidates(), containsInAnyOrder("str", "int", "float", "bool"));
        }
    }

    public void testContextBuilder() throws IOException {
        ObjectParser<AtomicReference<String>, String> parser = ObjectParser.fromBuilder("test", AtomicReference::new);
        String context = randomAlphaOfLength(5);
        AtomicReference<String> parsed = parser.parse(createParser(JsonXContent.jsonXContent, "{}"), context);
        assertThat(parsed.get(), equalTo(context));
    }

    public static class StructWithCompatibleFields {
        // real usage would have RestApiVersion.V_7 instead of currentVersion or minimumSupported

        static final ObjectParser<StructWithCompatibleFields, Void> PARSER =
            new ObjectParser<>("struct_with_compatible_fields", StructWithCompatibleFields::new);
        static {
            // declare a field with `new_name` being preferable, and old_name deprecated.
            // The declaration is only available for lookup when parser has compatibility set
            PARSER.declareInt(StructWithCompatibleFields::setIntField,
                new ParseField("new_name", "old_name")
<<<<<<< HEAD
                    .withRestCompatibility(RestApiCompatibleVersion.equalTo(minimumSupported())));

            // declare `new_name` to be parsed when compatibility is NOT used
            PARSER.declareInt(StructWithCompatibleFields::setIntField,
                new ParseField("new_name")
                    .withRestCompatibility(RestApiCompatibleVersion.onOrAfter(RestApiCompatibleVersion.currentVersion())));

            // declare `old_name` to throw exception when compatibility is NOT used
            PARSER.declareInt((r,s) -> failWithException(),
                new ParseField("old_name")
                    .withRestCompatibility(RestApiCompatibleVersion.onOrAfter(RestApiCompatibleVersion.currentVersion())));
=======
                    .withRestApiVersions(RestApiVersion.minimumSupported()));

            // declare `new_name` to be parsed when compatibility is NOT used
            PARSER.declareInt(StructWithCompatibleFields::setIntField,
                new ParseField("new_name").withRestApiVersions(RestApiVersion.current()));

            // declare `old_name` to throw exception when compatibility is NOT used
            PARSER.declareInt((r,s) -> failWithException(),
                new ParseField("old_name").withRestApiVersions(RestApiVersion.current()));
>>>>>>> 78371240
        }

        private static void failWithException() {
            throw new IllegalArgumentException("invalid parameter [old_name], use [new_name] instead");
        }

        private int intField;

        private  void setIntField(int intField) {
            this.intField = intField;
        }
    }

    public void testCompatibleFieldDeclarations() throws IOException {
        {
            // new_name is the only way to parse when compatibility is not set
            XContentParser parser = createParserWithCompatibilityFor(JsonXContent.jsonXContent, "{\"new_name\": 1}",
                RestApiVersion.current());
            StructWithCompatibleFields o = StructWithCompatibleFields.PARSER.parse(parser, null);
            assertEquals(1, o.intField);
        }

        {
            // old_name results with an exception when compatibility is not set
            XContentParser parser = createParserWithCompatibilityFor(JsonXContent.jsonXContent, "{\"old_name\": 1}",
                RestApiVersion.current());
            expectThrows(IllegalArgumentException.class, () -> StructWithCompatibleFields.PARSER.parse(parser, null));
        }
        {
            // new_name is allowed to be parsed with compatibility
            XContentParser parser = createParserWithCompatibilityFor(JsonXContent.jsonXContent, "{\"new_name\": 1}",
<<<<<<< HEAD
                minimumSupported());
=======
                RestApiVersion.minimumSupported());
>>>>>>> 78371240
            StructWithCompatibleFields o = StructWithCompatibleFields.PARSER.parse(parser, null);
            assertEquals(1, o.intField);
        }
        {
            // old_name is allowed to be parsed with compatibility, but results in deprecation
            XContentParser parser = createParserWithCompatibilityFor(JsonXContent.jsonXContent, "{\"old_name\": 1}",
<<<<<<< HEAD
                minimumSupported());
=======
                RestApiVersion.minimumSupported());
>>>>>>> 78371240
            StructWithCompatibleFields o = StructWithCompatibleFields.PARSER.parse(parser, null);
            assertEquals(1, o.intField);
            assertWarnings(false, "[struct_with_compatible_fields][1:14] " +
                "Deprecated field [old_name] used, expected [new_name] instead");

        }
    }

//    protected boolean enableWarningsCheck() {
//        return false;
//    }
//
//    public void testFutureDeclaration() throws IOException {
//
//        {
//            RestApiCompatibleVersion futureVersion = RestApiCompatibleVersion.V_9;
//            Mockito.spy(RestApiCompatibleVersion.currentVersion());
//            Mockito.when(futureVersion.major).thenReturn((byte) (RestApiCompatibleVersion.currentVersion().major+1));
//
//            // new name is accessed in future versions
//            XContentParser parser = createParserWithCompatibilityFor(JsonXContent.jsonXContent, "{\"new_name\": 1}",
//                futureVersion);
//            StructWithCompatibleFields o = StructWithCompatibleFields.PARSER.parse(parser, null);
//            assertEquals(1, o.intField);
//        }
//    }
}<|MERGE_RESOLUTION|>--- conflicted
+++ resolved
@@ -9,8 +9,8 @@
 
 import org.elasticsearch.common.CheckedFunction;
 import org.elasticsearch.common.ParseField;
+import org.elasticsearch.common.RestApiVersion;
 import org.elasticsearch.common.Strings;
-import org.elasticsearch.common.RestApiVersion;
 import org.elasticsearch.common.xcontent.ObjectParser.NamedObjectParser;
 import org.elasticsearch.common.xcontent.ObjectParser.ValueType;
 import org.elasticsearch.common.xcontent.json.JsonXContent;
@@ -28,7 +28,6 @@
 import java.util.Map;
 import java.util.concurrent.atomic.AtomicReference;
 
-import static org.elasticsearch.common.compatibility.RestApiCompatibleVersion.minimumSupported;
 import static org.hamcrest.Matchers.containsInAnyOrder;
 import static org.hamcrest.Matchers.containsString;
 import static org.hamcrest.Matchers.equalTo;
@@ -1019,29 +1018,17 @@
             // The declaration is only available for lookup when parser has compatibility set
             PARSER.declareInt(StructWithCompatibleFields::setIntField,
                 new ParseField("new_name", "old_name")
-<<<<<<< HEAD
-                    .withRestCompatibility(RestApiCompatibleVersion.equalTo(minimumSupported())));
+                    .withRestApiVersions(RestApiVersion.equalTo(RestApiVersion.minimumSupported())));
 
             // declare `new_name` to be parsed when compatibility is NOT used
             PARSER.declareInt(StructWithCompatibleFields::setIntField,
                 new ParseField("new_name")
-                    .withRestCompatibility(RestApiCompatibleVersion.onOrAfter(RestApiCompatibleVersion.currentVersion())));
+                    .withRestApiVersions(RestApiVersion.onOrAfter(RestApiVersion.current())));
 
             // declare `old_name` to throw exception when compatibility is NOT used
             PARSER.declareInt((r,s) -> failWithException(),
                 new ParseField("old_name")
-                    .withRestCompatibility(RestApiCompatibleVersion.onOrAfter(RestApiCompatibleVersion.currentVersion())));
-=======
-                    .withRestApiVersions(RestApiVersion.minimumSupported()));
-
-            // declare `new_name` to be parsed when compatibility is NOT used
-            PARSER.declareInt(StructWithCompatibleFields::setIntField,
-                new ParseField("new_name").withRestApiVersions(RestApiVersion.current()));
-
-            // declare `old_name` to throw exception when compatibility is NOT used
-            PARSER.declareInt((r,s) -> failWithException(),
-                new ParseField("old_name").withRestApiVersions(RestApiVersion.current()));
->>>>>>> 78371240
+                    .withRestApiVersions(RestApiVersion.onOrAfter(RestApiVersion.current())));
         }
 
         private static void failWithException() {
@@ -1073,22 +1060,14 @@
         {
             // new_name is allowed to be parsed with compatibility
             XContentParser parser = createParserWithCompatibilityFor(JsonXContent.jsonXContent, "{\"new_name\": 1}",
-<<<<<<< HEAD
-                minimumSupported());
-=======
                 RestApiVersion.minimumSupported());
->>>>>>> 78371240
             StructWithCompatibleFields o = StructWithCompatibleFields.PARSER.parse(parser, null);
             assertEquals(1, o.intField);
         }
         {
             // old_name is allowed to be parsed with compatibility, but results in deprecation
             XContentParser parser = createParserWithCompatibilityFor(JsonXContent.jsonXContent, "{\"old_name\": 1}",
-<<<<<<< HEAD
-                minimumSupported());
-=======
                 RestApiVersion.minimumSupported());
->>>>>>> 78371240
             StructWithCompatibleFields o = StructWithCompatibleFields.PARSER.parse(parser, null);
             assertEquals(1, o.intField);
             assertWarnings(false, "[struct_with_compatible_fields][1:14] " +

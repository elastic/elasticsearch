/*
 * Copyright Elasticsearch B.V. and/or licensed to Elasticsearch B.V. under one
 * or more contributor license agreements. Licensed under the Elastic License
 * 2.0 and the Server Side Public License, v 1; you may not use this file except
 * in compliance with, at your election, the Elastic License 2.0 or the Server
 * Side Public License, v 1.
 */

package org.elasticsearch.aggregations.bucket.histogram;

import org.elasticsearch.Version;
import org.elasticsearch.aggregations.bucket.AggregationMultiBucketAggregationTestCase;
import org.elasticsearch.aggregations.bucket.histogram.AutoDateHistogramAggregationBuilder.RoundingInfo;
import org.elasticsearch.aggregations.bucket.histogram.InternalAutoDateHistogram.BucketInfo;
import org.elasticsearch.common.Rounding;
import org.elasticsearch.common.bytes.BytesArray;
import org.elasticsearch.common.io.stream.NamedWriteableAwareStreamInput;
import org.elasticsearch.common.io.stream.StreamInput;
import org.elasticsearch.common.time.DateFormatter;
import org.elasticsearch.common.util.Maps;
import org.elasticsearch.index.mapper.DateFieldMapper;
import org.elasticsearch.search.DocValueFormat;
import org.elasticsearch.search.aggregations.Aggregation;
import org.elasticsearch.search.aggregations.AggregationBuilder;
import org.elasticsearch.search.aggregations.InternalAggregation;
import org.elasticsearch.search.aggregations.InternalAggregations;
import org.elasticsearch.search.aggregations.bucket.histogram.DateHistogramInterval;
import org.elasticsearch.search.aggregations.bucket.histogram.Histogram;
import org.elasticsearch.test.VersionUtils;
import org.elasticsearch.xcontent.ContextParser;

import java.io.IOException;
import java.time.Instant;
import java.time.OffsetDateTime;
import java.time.ZoneId;
import java.time.ZoneOffset;
import java.time.ZonedDateTime;
import java.util.ArrayList;
import java.util.Arrays;
import java.util.Base64;
import java.util.HashMap;
import java.util.List;
import java.util.Map;
import java.util.TreeMap;
import java.util.concurrent.TimeUnit;

import static java.util.Collections.emptyMap;
import static java.util.stream.Collectors.toList;
import static org.hamcrest.Matchers.empty;
import static org.hamcrest.Matchers.equalTo;
import static org.hamcrest.Matchers.greaterThan;
import static org.hamcrest.Matchers.hasSize;
import static org.mockito.Mockito.mock;

public class InternalAutoDateHistogramTests extends AggregationMultiBucketAggregationTestCase<InternalAutoDateHistogram> {

    @Override
<<<<<<< HEAD
    protected SearchPlugin registerPlugin() {
        return new AggregationsPlugin();
    }

    @Override
    protected List<NamedXContentRegistry.Entry> getNamedXContents() {
        ContextParser<Object, Aggregation> parser = (p, c) -> ParsedAutoDateHistogram.fromXContent(p, (String) c);
        return CollectionUtils.appendToCopy(
            super.getNamedXContents(),
            new NamedXContentRegistry.Entry(Aggregation.class, new ParseField(AutoDateHistogramAggregationBuilder.NAME), parser)
        );
=======
    protected Map.Entry<String, ContextParser<Object, Aggregation>> getParser() {
        return Map.entry(AutoDateHistogramAggregationBuilder.NAME, (p, c) -> ParsedAutoDateHistogram.fromXContent(p, (String) c));
>>>>>>> 9d312c8b
    }

    protected InternalAutoDateHistogram createTestInstance(
        String name,
        Map<String, Object> metadata,
        InternalAggregations aggregations,
        long startingDate,
        RoundingInfo[] roundingInfos,
        int roundingIndex,
        DocValueFormat format
    ) {
        int nbBuckets = randomNumberOfBuckets();
        int targetBuckets = randomIntBetween(1, nbBuckets * 2 + 1);
        List<InternalAutoDateHistogram.Bucket> buckets = new ArrayList<>(nbBuckets);

        long interval = randomIntBetween(1, 3);
        long intervalMillis = roundingInfos[roundingIndex].roughEstimateDurationMillis * interval;

        for (int i = 0; i < nbBuckets; i++) {
            long key = startingDate + (intervalMillis * i);
            buckets.add(i, new InternalAutoDateHistogram.Bucket(key, randomIntBetween(1, 100), format, aggregations));
        }
        BucketInfo bucketInfo = new BucketInfo(roundingInfos, roundingIndex, InternalAggregations.EMPTY);
        return new InternalAutoDateHistogram(name, buckets, targetBuckets, bucketInfo, format, metadata, randomNonNegativeLong());
    }

    @Override
    protected boolean supportsSampling() {
        return true;
    }

    @Override
    protected InternalAutoDateHistogram createTestInstance(String name, Map<String, Object> metadata, InternalAggregations aggregations) {
        RoundingInfo[] roundingInfos = AutoDateHistogramAggregationBuilder.buildRoundings(null, null);
        int roundingIndex = between(0, roundingInfos.length - 1);
        return createTestInstance(
            name,
            metadata,
            aggregations,
            randomLongBetween(0, utcMillis("2050-01-01")),
            roundingInfos,
            roundingIndex,
            randomDateDocValueFormat()
        );
    }

    /*
     * This test was added to reproduce a bug where getAppropriateRounding was only ever using the first innerIntervals
     * passed in, instead of using the interval associated with the loop.
     */
    public void testGetAppropriateRoundingUsesCorrectIntervals() {
        RoundingInfo[] roundings = new RoundingInfo[6];
        ZoneId timeZone = ZoneOffset.UTC;
        // Since we pass 0 as the starting index to getAppropriateRounding, we'll also use
        // an innerInterval that is quite large, such that targetBuckets * roundings[i].getMaximumInnerInterval()
        // will be larger than the estimate.
        roundings[0] = new RoundingInfo(Rounding.DateTimeUnit.SECOND_OF_MINUTE, timeZone, 1000L, "s", 1000);
        roundings[1] = new RoundingInfo(Rounding.DateTimeUnit.MINUTES_OF_HOUR, timeZone, 60 * 1000L, "m", 1, 5, 10, 30);
        roundings[2] = new RoundingInfo(Rounding.DateTimeUnit.HOUR_OF_DAY, timeZone, 60 * 60 * 1000L, "h", 1, 3, 12);

        OffsetDateTime timestamp = Instant.parse("2018-01-01T00:00:01.000Z").atOffset(ZoneOffset.UTC);
        // We want to pass a roundingIdx of zero, because in order to reproduce this bug, we need the function
        // to increment the rounding (because the bug was that the function would not use the innerIntervals
        // from the new rounding.
        int result = InternalAutoDateHistogram.getAppropriateRounding(
            timestamp.toEpochSecond() * 1000,
            timestamp.plusDays(1).toEpochSecond() * 1000,
            0,
            roundings,
            25
        );
        assertThat(result, equalTo(2));
    }

    @Override
    protected BuilderAndToReduce<InternalAutoDateHistogram> randomResultsToReduce(String name, int size) {
        long startingDate = randomLongBetween(0, utcMillis("2050-01-01"));
        RoundingInfo[] roundingInfos = AutoDateHistogramAggregationBuilder.buildRoundings(null, null);
        int roundingIndex = between(0, roundingInfos.length - 1);
        DocValueFormat format = randomDateDocValueFormat();
        List<InternalAutoDateHistogram> result = new ArrayList<>(size);
        for (int i = 0; i < size; i++) {
            long thisResultStart = startingDate;
            thisResultStart += usually() ? 0 : randomFrom(TimeUnit.MINUTES, TimeUnit.HOURS, TimeUnit.DAYS).toMillis(between(1, 10000));
            result.add(createTestInstance(name, null, InternalAggregations.EMPTY, thisResultStart, roundingInfos, roundingIndex, format));
        }
        return new BuilderAndToReduce<>(mock(AggregationBuilder.class), result);
    }

    @Override
    protected void assertReduced(InternalAutoDateHistogram reduced, List<InternalAutoDateHistogram> inputs) {
        int totalBucketConut = 0;
        long lowest = Long.MAX_VALUE;
        long highest = 0;

        for (InternalAutoDateHistogram histogram : inputs) {
            for (Histogram.Bucket bucket : histogram.getBuckets()) {
                long bucketKey = ((ZonedDateTime) bucket.getKey()).toInstant().toEpochMilli();
                if (bucketKey < lowest) {
                    lowest = bucketKey;
                }
                if (bucketKey > highest) {
                    highest = bucketKey;
                }
                totalBucketConut++;
            }
        }

        int roundingIndex = reduced.getBucketInfo().roundingIdx;
        RoundingInfo roundingInfo = AutoDateHistogramAggregationBuilder.buildRoundings(null, null)[roundingIndex];
        Rounding.Prepared prepared = totalBucketConut > 0 ? roundingInfo.rounding.prepare(lowest, highest) : null;

        long normalizedDuration = (highest - lowest) / roundingInfo.getRoughEstimateDurationMillis();
        int innerIntervalIndex = 0;

        /*
         * Guess the interval to use based on the roughly estimated
         * duration. It'll be accurate or it'll produce more buckets
         * than we need but it is quick.
         */
        if (normalizedDuration != 0) {
            for (int j = roundingInfo.innerIntervals.length - 1; j >= 0; j--) {
                int interval = roundingInfo.innerIntervals[j];
                if (normalizedDuration / interval < reduced.getBuckets().size()) {
                    innerIntervalIndex = j;
                }
            }
        }

        /*
         * Next pick smaller intervals until we find the one that makes the right
         * number of buckets.
         */
        int innerIntervalToUse;
        if (totalBucketConut == 0) {
            innerIntervalToUse = roundingInfo.innerIntervals[0];
        } else {
            do {
                innerIntervalToUse = roundingInfo.innerIntervals[innerIntervalIndex];
                int bucketCountAtInterval = getBucketCount(lowest, highest, prepared, innerIntervalToUse);
                if (bucketCountAtInterval == reduced.getBuckets().size()) {
                    break;
                }
                if (bucketCountAtInterval < reduced.getBuckets().size()) {
                    innerIntervalToUse = roundingInfo.innerIntervals[Math.max(0, innerIntervalIndex - 1)];
                    break;
                }
            } while (++innerIntervalIndex < roundingInfo.innerIntervals.length);
        }

        assertThat(reduced.getInterval().toString(), equalTo(innerIntervalToUse + roundingInfo.unitAbbreviation));
        Map<Instant, Long> expectedCounts = new TreeMap<>();
        if (totalBucketConut > 0) {
            long keyForBucket = prepared.round(lowest);
            while (keyForBucket <= prepared.round(highest)) {
                long nextKey = keyForBucket;
                for (int i = 0; i < innerIntervalToUse; i++) {
                    nextKey = prepared.nextRoundingValue(nextKey);
                }
                Instant key = Instant.ofEpochMilli(keyForBucket);
                expectedCounts.put(key, 0L);

                // Iterate through the input buckets, and for each bucket, determine if it's inside
                // the range of the bucket in the outer loop. if it is, add the doc count to the total
                // for that bucket.

                for (InternalAutoDateHistogram histogram : inputs) {
                    for (Histogram.Bucket bucket : histogram.getBuckets()) {
                        long roundedBucketKey = prepared.round(((ZonedDateTime) bucket.getKey()).toInstant().toEpochMilli());
                        long docCount = bucket.getDocCount();
                        if (roundedBucketKey >= keyForBucket && roundedBucketKey < nextKey) {
                            expectedCounts.compute(key, (k, oldValue) -> (oldValue == null ? 0 : oldValue) + docCount);
                        }
                    }
                }
                keyForBucket = nextKey;
            }

            // If there is only a single bucket, and we haven't added it above, add a bucket with no documents.
            // this step is necessary because of the roundedBucketKey < keyForBucket + intervalInMillis above.
            if (prepared.round(lowest) == prepared.round(highest) && expectedCounts.isEmpty()) {
                expectedCounts.put(Instant.ofEpochMilli(prepared.round(lowest)), 0L);
            }
        }

        // pick out the actual reduced values to the make the assertion more readable
        Map<Instant, Long> actualCounts = new TreeMap<>();
        for (Histogram.Bucket bucket : reduced.getBuckets()) {
            actualCounts.compute(
                ((ZonedDateTime) bucket.getKey()).toInstant(),
                (key, oldValue) -> (oldValue == null ? 0 : oldValue) + bucket.getDocCount()
            );
        }
        assertEquals(expectedCounts, actualCounts);

        DateHistogramInterval expectedInterval;
        if (reduced.getBuckets().size() == 1) {
            expectedInterval = reduced.getInterval();
        } else {
            expectedInterval = new DateHistogramInterval(innerIntervalToUse + roundingInfo.unitAbbreviation);
        }
        assertThat(reduced.getInterval(), equalTo(expectedInterval));
    }

    private int getBucketCount(long min, long max, Rounding.Prepared prepared, int interval) {
        int bucketCount = 0;
        long key = prepared.round(min);
        while (key < max) {
            for (int i = 0; i < interval; i++) {
                key = prepared.nextRoundingValue(key);
            }
            bucketCount++;
        }
        return bucketCount;
    }

    @Override
    protected Class<ParsedAutoDateHistogram> implementationClass() {
        return ParsedAutoDateHistogram.class;
    }

    @Override
    protected InternalAutoDateHistogram mutateInstance(InternalAutoDateHistogram instance) {
        String name = instance.getName();
        List<InternalAutoDateHistogram.Bucket> buckets = instance.getBuckets();
        int targetBuckets = instance.getTargetBuckets();
        BucketInfo bucketInfo = instance.getBucketInfo();
        Map<String, Object> metadata = instance.getMetadata();
        long interval = instance.getBucketInnerInterval();
        switch (between(0, 4)) {
            case 0 -> name += randomAlphaOfLength(5);
            case 1 -> {
                buckets = new ArrayList<>(buckets);
                buckets.add(
                    new InternalAutoDateHistogram.Bucket(
                        randomNonNegativeLong(),
                        randomIntBetween(1, 100),
                        instance.getFormatter(),
                        InternalAggregations.EMPTY
                    )
                );
            }
            case 2 -> {
                int roundingIdx = bucketInfo.roundingIdx == bucketInfo.roundingInfos.length - 1 ? 0 : bucketInfo.roundingIdx + 1;
                bucketInfo = new BucketInfo(bucketInfo.roundingInfos, roundingIdx, bucketInfo.emptySubAggregations);
            }
            case 3 -> {
                if (metadata == null) {
                    metadata = Maps.newMapWithExpectedSize(1);
                } else {
                    metadata = new HashMap<>(instance.getMetadata());
                }
                metadata.put(randomAlphaOfLength(15), randomInt());
            }
            case 4 -> interval = randomNonNegativeLong();
            default -> throw new AssertionError("Illegal randomisation branch");
        }
        return new InternalAutoDateHistogram(name, buckets, targetBuckets, bucketInfo, instance.getFormatter(), metadata, interval);
    }

    public void testReduceSecond() {
        InternalAutoDateHistogram h = new ReduceTestBuilder(10).bucket("1970-01-01T00:00:01", 1)
            .bucket("1970-01-01T00:00:02", 1)
            .bucket("1970-01-01T00:00:03", 1)
            .finishShardResult("s", 1)
            .bucket("1970-01-01T00:00:03", 1)
            .bucket("1970-01-01T00:00:04", 1)
            .finishShardResult("s", 1)
            .reduce();
        assertThat(
            keys(h),
            equalTo(Arrays.asList("1970-01-01T00:00:01Z", "1970-01-01T00:00:02Z", "1970-01-01T00:00:03Z", "1970-01-01T00:00:04Z"))
        );
        assertThat(docCounts(h), equalTo(Arrays.asList(1, 1, 2, 1)));
    }

    public void testReduceThirtySeconds() {
        InternalAutoDateHistogram h = new ReduceTestBuilder(10).bucket("1970-01-01T00:00:00", 1)
            .bucket("1970-01-01T00:00:30", 1)
            .bucket("1970-01-01T00:02:00", 1)
            .finishShardResult("s", 1)
            .bucket("1970-01-01T00:00:30", 1)
            .bucket("1970-01-01T00:01:00", 1)
            .finishShardResult("s", 1)
            .reduce();
        assertThat(
            keys(h),
            equalTo(
                Arrays.asList(
                    "1970-01-01T00:00:00Z",
                    "1970-01-01T00:00:30Z",
                    "1970-01-01T00:01:00Z",
                    "1970-01-01T00:01:30Z",
                    "1970-01-01T00:02:00Z"
                )
            )
        );
        assertThat(docCounts(h), equalTo(Arrays.asList(1, 2, 1, 0, 1)));
    }

    public void testReduceBumpsInnerRange() {
        InternalAutoDateHistogram h = new ReduceTestBuilder(2).bucket("1970-01-01T00:00:01", 1)
            .bucket("1970-01-01T00:00:02", 1)
            .finishShardResult("s", 1)
            .bucket("1970-01-01T00:00:00", 1)
            .bucket("1970-01-01T00:00:05", 1)
            .finishShardResult("s", 5)
            .reduce();
        assertThat(keys(h), equalTo(Arrays.asList("1970-01-01T00:00:00Z", "1970-01-01T00:00:05Z")));
        assertThat(docCounts(h), equalTo(Arrays.asList(3, 1)));
    }

    public void testReduceBumpsRounding() {
        InternalAutoDateHistogram h = new ReduceTestBuilder(2).bucket("1970-01-01T00:00:01", 1)
            .bucket("1970-01-01T00:00:02", 1)
            .finishShardResult("s", 1)
            .bucket("1970-01-01T00:00:00", 1)
            .bucket("1970-01-01T00:01:00", 1)
            .finishShardResult("m", 1)
            .reduce();
        assertThat(keys(h), equalTo(Arrays.asList("1970-01-01T00:00:00Z", "1970-01-01T00:01:00Z")));
        assertThat(docCounts(h), equalTo(Arrays.asList(3, 1)));
    }

    private static class ReduceTestBuilder {
        private static final DocValueFormat FORMAT = new DocValueFormat.DateTime(
            DateFormatter.forPattern("date_time_no_millis"),
            ZoneOffset.UTC,
            DateFieldMapper.Resolution.MILLISECONDS
        );
        private final List<InternalAggregation> results = new ArrayList<>();
        private final List<InternalAutoDateHistogram.Bucket> buckets = new ArrayList<>();
        private final int targetBuckets;

        ReduceTestBuilder(int targetBuckets) {
            this.targetBuckets = targetBuckets;
        }

        ReduceTestBuilder bucket(String key, long docCount) {
            buckets.add(new InternalAutoDateHistogram.Bucket(utcMillis(key), docCount, FORMAT, InternalAggregations.EMPTY));
            return this;
        }

        ReduceTestBuilder finishShardResult(String whichRounding, int innerInterval) {
            RoundingInfo roundings[] = AutoDateHistogramAggregationBuilder.buildRoundings(ZoneOffset.UTC, null);
            int roundingIdx = -1;
            for (int i = 0; i < roundings.length; i++) {
                if (roundings[i].unitAbbreviation.equals(whichRounding)) {
                    roundingIdx = i;
                    break;
                }
            }
            assertThat("rounding [" + whichRounding + "] should be in " + Arrays.toString(roundings), roundingIdx, greaterThan(-1));
            assertTrue(
                Arrays.toString(roundings[roundingIdx].innerIntervals) + " must contain " + innerInterval,
                Arrays.binarySearch(roundings[roundingIdx].innerIntervals, innerInterval) >= 0
            );
            BucketInfo bucketInfo = new BucketInfo(roundings, roundingIdx, InternalAggregations.EMPTY);
            results.add(
                new InternalAutoDateHistogram(
                    "test",
                    new ArrayList<>(buckets),
                    targetBuckets,
                    bucketInfo,
                    FORMAT,
                    emptyMap(),
                    innerInterval
                )
            );
            buckets.clear();
            return this;
        }

        InternalAutoDateHistogram reduce() {
            assertThat("finishShardResult must be called before reduce", buckets, empty());
            return (InternalAutoDateHistogram) results.get(0).reduce(results, emptyReduceContextBuilder().forFinalReduction());
        }
    }

    private static long utcMillis(String time) {
        return DateFormatter.forPattern("date_optional_time").parseMillis(time);
    }

    private List<String> keys(InternalAutoDateHistogram h) {
        return h.getBuckets().stream().map(InternalAutoDateHistogram.Bucket::getKeyAsString).collect(toList());
    }

    private List<Integer> docCounts(InternalAutoDateHistogram h) {
        return h.getBuckets().stream().map(b -> (int) b.getDocCount()).collect(toList());
    }

    public void testCreateWithReplacementBuckets() {
        InternalAutoDateHistogram noInterval = createTestInstance();
        InternalAutoDateHistogram orig = new InternalAutoDateHistogram(
            noInterval.getName(),
            noInterval.getBuckets(),
            noInterval.getTargetBuckets(),
            noInterval.getBucketInfo(),
            noInterval.getFormatter(),
            noInterval.getMetadata(),
            randomLong()
        );
        InternalAutoDateHistogram copy = orig.create(List.of());
        assertThat(copy.getName(), equalTo(orig.getName()));
        assertThat(copy.getBuckets(), hasSize(0));
        assertThat(copy.getTargetBuckets(), equalTo(orig.getTargetBuckets()));
        assertThat(copy.getBucketInfo(), equalTo(orig.getBucketInfo()));
        assertThat(copy.getFormatter(), equalTo(orig.getFormatter()));
        assertThat(copy.getInterval(), equalTo(orig.getInterval()));
    }

    public void testSerializationPre830() throws IOException {
        // we need to test without sub-aggregations, otherwise we need to also update the interval within the inner aggs
        InternalAutoDateHistogram instance = createTestInstance(
            randomAlphaOfLengthBetween(3, 7),
            createTestMetadata(),
            InternalAggregations.EMPTY
        );
        Version version = VersionUtils.randomVersionBetween(
            random(),
            Version.CURRENT.minimumCompatibilityVersion(),
            VersionUtils.getPreviousVersion(Version.V_8_3_0)
        );
        InternalAutoDateHistogram deserialized = copyInstance(instance, version);
        assertEquals(1, deserialized.getBucketInnerInterval());

        InternalAutoDateHistogram modified = new InternalAutoDateHistogram(
            deserialized.getName(),
            deserialized.getBuckets(),
            deserialized.getTargetBuckets(),
            deserialized.getBucketInfo(),
            deserialized.getFormatter(),
            deserialized.getMetadata(),
            instance.getBucketInnerInterval()
        );
        assertEqualInstances(instance, modified);
    }

    public void testReadFromPre830() throws IOException {
        byte[] bytes = Base64.getDecoder()
            .decode(
                "BG5hbWUKAAYBCAFa6AcEAAAAAQAAAAUAAAAKAAAAHgFzBnNlY29uZAEHAVrg1AMEAAAAAQAAAAUAAAAKAAA"
                    + "AHgFtBm1pbnV0ZQEGAVqA3dsBAwAAAAEAAAADAAAADAFoBGhvdXIBBQFagLiZKQIAAAABAAAABwFk"
                    + "A2RheQEEAVqAkPvTCQIAAAABAAAAAwFNBW1vbnRoAQIBWoDYxL11BgAAAAEAAAAFAAAACgAAABQAA"
                    + "AAyAAAAZAF5BHllYXIAAARib29sAQAAAAAAAAAKZAADAAAAAAAAAAAAAAAAAAAAAAAAAAAAAAAAAAAAAAAA"
            );
        try (StreamInput in = new NamedWriteableAwareStreamInput(new BytesArray(bytes).streamInput(), getNamedWriteableRegistry())) {
            in.setVersion(Version.V_8_2_0);
            InternalAutoDateHistogram deserialized = new InternalAutoDateHistogram(in);
            assertEquals("name", deserialized.getName());
            assertEquals(1, deserialized.getBucketInnerInterval());
            assertEquals(1, deserialized.getBuckets().size());
            InternalAutoDateHistogram.Bucket bucket = deserialized.getBuckets().iterator().next();
            assertEquals(10, bucket.key);
            assertEquals(100, bucket.docCount);
        }
    }
}<|MERGE_RESOLUTION|>--- conflicted
+++ resolved
@@ -55,22 +55,8 @@
 public class InternalAutoDateHistogramTests extends AggregationMultiBucketAggregationTestCase<InternalAutoDateHistogram> {
 
     @Override
-<<<<<<< HEAD
-    protected SearchPlugin registerPlugin() {
-        return new AggregationsPlugin();
-    }
-
-    @Override
-    protected List<NamedXContentRegistry.Entry> getNamedXContents() {
-        ContextParser<Object, Aggregation> parser = (p, c) -> ParsedAutoDateHistogram.fromXContent(p, (String) c);
-        return CollectionUtils.appendToCopy(
-            super.getNamedXContents(),
-            new NamedXContentRegistry.Entry(Aggregation.class, new ParseField(AutoDateHistogramAggregationBuilder.NAME), parser)
-        );
-=======
     protected Map.Entry<String, ContextParser<Object, Aggregation>> getParser() {
         return Map.entry(AutoDateHistogramAggregationBuilder.NAME, (p, c) -> ParsedAutoDateHistogram.fromXContent(p, (String) c));
->>>>>>> 9d312c8b
     }
 
     protected InternalAutoDateHistogram createTestInstance(

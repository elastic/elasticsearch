--- conflicted
+++ resolved
@@ -15,11 +15,7 @@
 import org.elasticsearch.common.settings.Settings;
 import org.elasticsearch.common.util.MockBigArrays;
 import org.elasticsearch.common.util.MockPageCacheRecycler;
-<<<<<<< HEAD
-import org.elasticsearch.index.mapper.RoutingDimensions;
-=======
 import org.elasticsearch.index.mapper.RoutingPathFields;
->>>>>>> fa4e9508
 import org.elasticsearch.index.mapper.TimeSeriesIdFieldMapper;
 import org.elasticsearch.indices.breaker.NoneCircuitBreakerService;
 import org.elasticsearch.search.aggregations.AggregationReduceContext;
@@ -47,21 +43,12 @@
         List<Map<String, Object>> keys = randomKeys(bucketKeys(randomIntBetween(1, 4)), numberOfBuckets);
         for (int j = 0; j < numberOfBuckets; j++) {
             long docCount = randomLongBetween(0, Long.MAX_VALUE / (20L * numberOfBuckets));
-<<<<<<< HEAD
-            var routingDimensions = new RoutingDimensions(null);
-            for (var entry : keys.get(j).entrySet()) {
-                routingDimensions.addString(entry.getKey(), (String) entry.getValue());
-            }
-            try {
-                var key = TimeSeriesIdFieldMapper.buildLegacyTsid(routingDimensions).toBytesRef();
-=======
             var routingPathFields = new RoutingPathFields(null);
             for (var entry : keys.get(j).entrySet()) {
                 routingPathFields.addString(entry.getKey(), (String) entry.getValue());
             }
             try {
                 var key = TimeSeriesIdFieldMapper.buildLegacyTsid(routingPathFields).toBytesRef();
->>>>>>> fa4e9508
                 bucketList.add(new InternalBucket(key, docCount, aggregations, keyed));
             } catch (IOException e) {
                 throw new UncheckedIOException(e);

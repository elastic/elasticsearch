setup:
  - do:
      indices.create:
          index: test_date
          body:
            mappings:
              properties:
                date_field:
                   type : date
                   format: date_hour_minute_second_millis


  - do:
       bulk:
         refresh: true
         body:
           - index:
               _index: test_date
               _id:    "1"
           - date_field: 9999-01-01T00:00:00.000
           - index:
               _index: test_date
               _id:    "2"
           - date_field: 9999-01-01T00:00:00.000

---
"fail formatting":

  - requires:
      cluster_features: "gte_v8.15.0"
      reason: fixed in 8.15.0
  - do:
<<<<<<< HEAD
      catch: /Cannot format stat \[sum\] with format \[DocValueFormat.DateTime\(format\[date_hour_minute_second_millis\] locale\[en\], Z, MILLISECONDS\)\]/
=======
      catch: /Cannot format stat \[sum\] with format \[DocValueFormat.DateTime\(format\[date_hour_minute_second_millis\] locale\[(en)?\], Z, MILLISECONDS\)\]/
>>>>>>> e1054296
      search:
        index: test_date
        body:
          size: 0
          aggs:
            the_stats:
              stats:
                field: date_field
<|MERGE_RESOLUTION|>--- conflicted
+++ resolved
@@ -30,11 +30,7 @@
       cluster_features: "gte_v8.15.0"
       reason: fixed in 8.15.0
   - do:
-<<<<<<< HEAD
-      catch: /Cannot format stat \[sum\] with format \[DocValueFormat.DateTime\(format\[date_hour_minute_second_millis\] locale\[en\], Z, MILLISECONDS\)\]/
-=======
       catch: /Cannot format stat \[sum\] with format \[DocValueFormat.DateTime\(format\[date_hour_minute_second_millis\] locale\[(en)?\], Z, MILLISECONDS\)\]/
->>>>>>> e1054296
       search:
         index: test_date
         body:

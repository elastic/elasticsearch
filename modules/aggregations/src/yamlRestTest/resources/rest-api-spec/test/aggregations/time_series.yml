---
setup:
  - requires:
      cluster_features: ["gte_v8.10.0"]
      reason: "Synthetic source shows up in the mapping in 8.10 and on, may trigger assert failures in mixed cluster tests"

  - do:
      indices.create:
        index: tsdb
        body:
          settings:
            number_of_shards: 1
            mode: time_series
            routing_path: [key]
            time_series:
              start_time: "2021-01-01T00:00:00Z"
              end_time: "2022-01-01T00:00:00Z"
          mappings:
            properties:
              key:
                type: keyword
                time_series_dimension: true
              "@timestamp":
                type: date

  - do:
      bulk:
        index: tsdb
        refresh: true
        body:
          - '{ "index": {} }'
          - '{ "key": "bar", "val": 2, "@timestamp": "2021-01-01T00:00:10Z" }'
          - '{ "index": {}}'
          - '{ "key": "bar", "val": 10, "@timestamp": "2021-01-01T00:00:00Z" }'
          - '{ "index": {}}'
          - '{ "key": "bar", "val": 50, "@timestamp": "2021-01-01T00:00:30Z" }'
          - '{ "index": {}}'
          - '{ "key": "bar", "val": 40, "@timestamp": "2021-01-01T00:00:20Z" }'

  # Let's try to create another segment to make things a bit more interesting
  - do:
      bulk:
        index: tsdb
        refresh: true
        body:
          - '{ "index": {} }'
          - '{ "key": "foo", "val": 20, "@timestamp": "2021-01-01T00:00:00Z" }'
          - '{ "create": {} }'
          - '{ "key": "foo", "val": 30, "@timestamp": "2021-01-01T00:10:00Z" }'
          - '{ "index": {} }'
          - '{ "key": "baz", "val": 20, "@timestamp": "2021-01-01T00:00:00Z" }'
          - '{ "index": {} }'
          - '{ "key": "baz", "val": 20, "@timestamp": "2021-01-01T00:00:00" }'

---
"Basic test":
  - requires:
      cluster_features: ["gte_v8.7.0"]
      reason: Time series result serialization changed in 8.6.0

  - do:
      search:
        index: tsdb
        body:
          query:
            range:
              "@timestamp":
                gte: "2021-01-01T00:10:00Z"
          size: 0
          aggs:
            ts:
              time_series:
                keyed: false



  - match: { hits.total.value: 1 }
  - length: { aggregations: 1 }

  - match: { aggregations.ts.buckets.0.key: { "key": "foo" } }
  - match: { aggregations.ts.buckets.0.doc_count: 1 }

---

"Basic test profiled":
  - requires:
      cluster_features: ["gte_v8.8.0"]
      reason: Time series profiling enabled in 8.8

  - do:
      search:
        index: tsdb
        body:
          profile: true
          query:
            range:
              "@timestamp":
                gte: "2021-01-01T00:10:00Z"
          size: 0
          aggs:
            ts:
              time_series:
                keyed: false

  - match: { profile.shards.0.aggregations.0.type: /TimeSeriesAggregator/ }
  - match: { profile.shards.0.aggregations.0.description: ts }

---
"Size test":
  - requires:
      cluster_features: ["gte_v8.13.0"]
      reason: _tsid hashing introduced in 8.13

  - do:
      search:
        index: tsdb
        body:
          query:
            range:
              "@timestamp":
                gte: "2019-01-01T00:10:00Z"
          size: 0
          aggs:
            ts:
              time_series:
                keyed: false
                size: 1

  - length: { aggregations.ts.buckets: 1 }
  - match: { aggregations.ts.buckets.0.key: { "key": "baz" } }

  - do:
      search:
        index: tsdb
        body:
          query:
            range:
              "@timestamp":
                gte: "2019-01-01T00:10:00Z"
          size: 0
          aggs:
            ts:
              time_series:
                keyed: false
                size: 3

  - length: { aggregations.ts.buckets: 3 }
  - match: { aggregations.ts.buckets.0.key: { "key": "bar" } }
  - match: { aggregations.ts.buckets.1.key: { "key": "baz" } }
  - match: { aggregations.ts.buckets.2.key: { "key": "foo" } }

---
"Score test filter some":
  - requires:
      cluster_features: ["gte_v8.9.0"]
      reason: Time series min score fixed in 8.9

  - do:
      search:
        index: tsdb
        body:
          query:
            function_score:
              field_value_factor:
                field: "val"
                factor: 0.1
                missing: 1
          size: 0
          min_score: 0.3
          aggs:
            ts:
              time_series:
                keyed: false

  - match: { hits.total.value: 6 }
  - length: { aggregations: 1 }

  - length: { aggregations.ts.buckets: 3 }

---
"Score test filter all":
  - requires:
      cluster_features: ["gte_v8.9.0"]
      reason: Time series min score fixed in 8.9

  - do:
      search:
        index: tsdb
        body:
          query:
            range:
              "@timestamp":
                gte: "2021-01-01T00:10:00Z"
          size: 0
          min_score: 100
          aggs:
            ts:
              time_series:
                keyed: false

  - match: { hits.total.value: 0 }
  - length: { aggregations: 1 }
  - length: { aggregations.ts.buckets: 0 }


---
"Sampler aggregation with nested time series aggregation failure":
  - requires:
      cluster_features: ["gte_v8.7.0"]
      reason: "Handling for time series aggregation failures introduced in 8.7.0"

  - do:
      catch: '/\[random_sampler\] aggregation \[sample\] does not support sampling \[time_series\] aggregation \[ts\]/'
      search:
        index: tsdb
        body:
          aggs:
            sample:
              random_sampler:
                probability: 1.0
              aggs:
                by_timestamp:
                  date_histogram:
                    field: "@timestamp"
                    fixed_interval: 1h
                  aggs:
                    ts:
                      time_series:
                        keyed: false
                      aggs:
                        sum:
                          sum:
                            field: val

---
"Composite aggregation with nested time series aggregation failure":
  - requires:
      cluster_features: ["gte_v8.7.0"]
      reason: "Handling for time series aggregation failures introduced in 8.7.0"

  - do:
      catch: '/\[composite\] aggregation is incompatible with time series execution mode/'
      search:
        index: tsdb
        body:
          aggs:
            by_key:
              composite:
                sources: [
                  {
                    "key": {
                      "terms": {
                        "field": "key"
                      }
                    }
                  }
                ]
              aggs:
                date:
                  date_histogram:
                    field: "@timestamp"
                    fixed_interval: "1h"
                  aggs:
                    ts:
                      time_series:
                        keyed: false
                      aggs:
                        sum:
                          sum:
                            field: val

---
"Global aggregation with nested time series aggregation failure":
  - requires:
      cluster_features: ["gte_v8.7.0"]
      reason: "Handling for time series aggregation failures introduced in 8.7.0"

  - do:
      catch: '/Time series aggregations cannot be used inside global aggregation./'
      search:
        index: tsdb
        body:
          aggs:
            global:
              global: {}
              aggs:
                ts:
                  time_series:
                    keyed: false
                  aggs:
                    sum:
                      sum:
                        field: val
<<<<<<< HEAD
---
"Configure with no synthetic source":
  - requires:
      cluster_features: ["gte_v8.15.0"]
      reason: "Error message changed in 8.15.0"

  - do:
      catch: '/Time series indices only support synthetic source/'
      indices.create:
        index: tsdb_error
        body:
          settings:
            mode: time_series
            routing_path: [key]
          mappings:
            _source:
              enabled: false
=======
>>>>>>> 8f551685

---
"Number for keyword routing field":
  - requires:
      cluster_features: ["gte_v8.13.0"]
      reason: _tsid hashing introduced in 8.13

  - do:
      bulk:
        index: tsdb
        refresh: true
        body:
          - '{ "index": {} }'
          - '{ "key": 10, "val": 1, "@timestamp": "2021-10-01T00:00:10Z" }'
          - '{ "index": {}}'
          - '{ "key": 11, "val": 2, "@timestamp": "2021-10-01T00:00:00Z" }'

  - do:
      search:
        index: tsdb
        body:
          query:
            range:
              "@timestamp":
                gte: "2021-10-01T00:00:00Z"
          size: 0
          aggs:
            ts:
              time_series:
                keyed: false

  - match: { hits.total.value: 2 }
  - length: { aggregations: 1 }

  - match: { aggregations.ts.buckets.0.key: { "key": "10" } }
  - match: { aggregations.ts.buckets.0.doc_count: 1 }
  - match: { aggregations.ts.buckets.1.key: { "key": "11" } }
  - match: { aggregations.ts.buckets.1.doc_count: 1 }

---
"Multiple indices _tsid vs _tsid hash sorting":
  # sort(_tsid, timestamp) != sort(_tsid hash, timestamp) might result in incorrect buckets in the aggregation result.
  # Here dimension values are crafted in such a way that sorting on _tsid and sorting on _tsid hash results in different
  # collection and reduction order. Note that changing the hashing algorithm might require selecting proper values
  # for dimensions fields such that sort(_tsid, timestamp) != sort(_tsid hash, timestamp).

  - requires:
      cluster_features: ["gte_v8.13.0"]
      reason: _tsid hashing introduced in 8.13

  - do:
      indices.create:
        index: test-1
        body:
          settings:
            mode: time_series
            routing_path: [ key ]
            time_series:
              start_time: "2021-04-01T00:00:00Z"
              end_time: "2021-04-30T23:59:59Z"
            number_of_shards: 1
          mappings:
            properties:
              key:
                type: keyword
                time_series_dimension: true
              "@timestamp":
                type: date
              gauge:
                type: double
                time_series_metric: "gauge"

  - do:
      indices.create:
        index: test-2
        body:
          settings:
            mode: time_series
            routing_path: [ key ]
            time_series:
              start_time: "2021-05-01T00:00:00Z"
              end_time: "2022-05-31T23:59:59Z"
            number_of_shards: 1
          mappings:
            properties:
              key:
                type: keyword
                time_series_dimension: true
              "@timestamp":
                type: date
              gauge:
                type: double
                time_series_metric: "gauge"

  - do:
      bulk:
        index: test-1
        refresh: true
        body:
          - '{ "index": {} }'
          - '{ "key": "bar", "gauge": 1, "@timestamp": "2021-04-01T01:00:11Z" }'
          - '{ "index": {} }'
          - '{ "key": "bar", "gauge": 2, "@timestamp": "2021-04-01T02:00:12Z" }'
          - '{ "index": {} }'
          - '{ "key": "foo", "gauge": 3, "@timestamp": "2021-04-01T03:00:13Z" }'

  - is_false: errors

  - do:
      bulk:
        index: test-2
        refresh: true
        body:
          - '{ "index": {} }'
          - '{ "key": "bar", "gauge": 10, "@timestamp": "2021-05-01T01:00:31Z" }'
          - '{ "index": {} }'
          - '{ "key": "foo", "gauge": 20, "@timestamp": "2021-05-01T02:00:32Z" }'
          - '{ "index": {} }'
          - '{ "key": "bar", "gauge": 30, "@timestamp": "2021-05-01T03:00:33Z" }'
          - '{ "index": {} }'
          - '{ "key": "foo", "gauge": 40, "@timestamp": "2021-05-01T04:00:34Z" }'

  - is_false: errors

  - do:
      search:
        index: test-1,test-2
        body:
          size: 0
          aggs:
            ts:
              time_series:
                keyed: false

  - match: { hits.total.value: 7 }
  - length: { aggregations: 1 }

  - length: { aggregations.ts.buckets: 2 }
  - match: { aggregations.ts.buckets.0.key: { "key": "bar" } }
  - match: { aggregations.ts.buckets.0.doc_count: 4 }
  - match: { aggregations.ts.buckets.1.key: { "key": "foo" } }
  - match: { aggregations.ts.buckets.1.doc_count: 3 }

---
"auto_date_histogram aggregation with time_series aggregation":
  - requires:
      cluster_features: ["gte_v8.13.0"]
      reason: "Handling for time series aggregation failures introduced in 8.13.0"

  - do:
      catch: '/\[by_time\] aggregation is incompatible with time series execution mode/'
      search:
        index: tsdb
        body:
          aggs:
            by_time:
              auto_date_histogram:
                field: "@timestamp"
              aggs:
                ts:
                  time_series: {}

---
"variable_width_histogram aggregation with time_series aggregation":
  - requires:
      cluster_features: ["gte_v8.13.0"]
      reason: "Handling for time series aggregation failures introduced in 8.13.0"

  - do:
      catch: '/\[variable_width_histogram\] aggregation is incompatible with time series execution mode/'
      search:
        index: tsdb
        body:
          aggs:
            variable_width_histogram:
              variable_width_histogram:
                field: val
              aggs:
                ts:
                  time_series: {}

---
"rare_terms aggregation with time_series aggregation":
  - requires:
      cluster_features: ["gte_v8.13.0"]
      reason: "Handling for time series aggregation failures introduced in 8.13.0"

  - do:
      catch: '/\[rare_terms\] aggregation is incompatible with time series execution mode/'
      search:
        index: tsdb
        body:
          aggs:
            ts:
              time_series: {}
              aggs:
                rare_terms:
                  rare_terms:
                    field: key
                  aggs:
                    max:
                      max:
                        field: val<|MERGE_RESOLUTION|>--- conflicted
+++ resolved
@@ -291,26 +291,6 @@
                     sum:
                       sum:
                         field: val
-<<<<<<< HEAD
----
-"Configure with no synthetic source":
-  - requires:
-      cluster_features: ["gte_v8.15.0"]
-      reason: "Error message changed in 8.15.0"
-
-  - do:
-      catch: '/Time series indices only support synthetic source/'
-      indices.create:
-        index: tsdb_error
-        body:
-          settings:
-            mode: time_series
-            routing_path: [key]
-          mappings:
-            _source:
-              enabled: false
-=======
->>>>>>> 8f551685
 
 ---
 "Number for keyword routing field":

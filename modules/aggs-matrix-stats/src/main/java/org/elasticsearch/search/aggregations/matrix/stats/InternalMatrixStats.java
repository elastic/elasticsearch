/*
 * Licensed to Elasticsearch under one or more contributor
 * license agreements. See the NOTICE file distributed with
 * this work for additional information regarding copyright
 * ownership. Elasticsearch licenses this file to you under
 * the Apache License, Version 2.0 (the "License"); you may
 * not use this file except in compliance with the License.
 * You may obtain a copy of the License at
 *
 *    http://www.apache.org/licenses/LICENSE-2.0
 *
 * Unless required by applicable law or agreed to in writing,
 * software distributed under the License is distributed on an
 * "AS IS" BASIS, WITHOUT WARRANTIES OR CONDITIONS OF ANY
 * KIND, either express or implied.  See the License for the
 * specific language governing permissions and limitations
 * under the License.
 */
package org.elasticsearch.search.aggregations.matrix.stats;

import org.elasticsearch.common.io.stream.StreamInput;
import org.elasticsearch.common.io.stream.StreamOutput;
import org.elasticsearch.common.xcontent.XContentBuilder;
import org.elasticsearch.search.aggregations.InternalAggregation;

import java.io.IOException;
import java.util.ArrayList;
import java.util.List;
import java.util.Map;
import java.util.Objects;

import static java.util.Collections.emptyMap;

/**
 * Computes distribution statistics over multiple fields
 */
public class InternalMatrixStats extends InternalAggregation implements MatrixStats {
    /** per shard stats needed to compute stats */
    private final RunningStats stats;
    /** final result */
    private final MatrixStatsResults results;

    /** per shard ctor */
    InternalMatrixStats(String name, long count, RunningStats multiFieldStatsResults, MatrixStatsResults results,
<<<<<<< HEAD
                                  Map<String, Object> metaData) {
        super(name, metaData);
=======
                                  List<PipelineAggregator> pipelineAggregators, Map<String, Object> metadata) {
        super(name, pipelineAggregators, metadata);
>>>>>>> c9de5b11
        assert count >= 0;
        this.stats = multiFieldStatsResults;
        this.results = results;
    }

    /**
     * Read from a stream.
     */
    public InternalMatrixStats(StreamInput in) throws IOException {
        super(in);
        stats = in.readOptionalWriteable(RunningStats::new);
        results = in.readOptionalWriteable(MatrixStatsResults::new);
    }

    @Override
    protected void doWriteTo(StreamOutput out) throws IOException {
        out.writeOptionalWriteable(stats);
        out.writeOptionalWriteable(results);
    }

    @Override
    public String getWriteableName() {
        return MatrixStatsAggregationBuilder.NAME;
    }

    /** get the number of documents */
    @Override
    public long getDocCount() {
        if (stats == null) {
            return 0;
        }
        return stats.docCount;
    }

    /** get the number of samples for the given field. == docCount - numMissing */
    @Override
    public long getFieldCount(String field) {
        if (results == null) {
            return 0;
        }
        return results.getFieldCount(field);
    }

    /** get the mean for the given field */
    @Override
    public double getMean(String field) {
        if (results == null) {
            return Double.NaN;
        }
        return results.getMean(field);
    }

    /** get the variance for the given field */
    @Override
    public double getVariance(String field) {
        if (results == null) {
            return Double.NaN;
        }
        return results.getVariance(field);
    }

    /** get the distribution skewness for the given field */
    @Override
    public double getSkewness(String field) {
        if (results == null) {
            return Double.NaN;
        }
        return results.getSkewness(field);
    }

    /** get the distribution shape for the given field */
    @Override
    public double getKurtosis(String field) {
        if (results == null) {
            return Double.NaN;
        }
        return results.getKurtosis(field);
    }

    /** get the covariance between the two fields */
    @Override
    public double getCovariance(String fieldX, String fieldY) {
        if (results == null) {
            return Double.NaN;
        }
        return results.getCovariance(fieldX, fieldY);
    }

    /** get the correlation between the two fields */
    @Override
    public double getCorrelation(String fieldX, String fieldY) {
        if (results == null) {
            return Double.NaN;
        }
        return results.getCorrelation(fieldX, fieldY);
    }

    RunningStats getStats() {
        return stats;
    }

    MatrixStatsResults getResults() {
        return results;
    }

    static class Fields {
        public static final String FIELDS = "fields";
        public static final String NAME = "name";
        public static final String COUNT = "count";
        public static final String MEAN = "mean";
        public static final String VARIANCE = "variance";
        public static final String SKEWNESS = "skewness";
        public static final String KURTOSIS = "kurtosis";
        public static final String COVARIANCE = "covariance";
        public static final String CORRELATION = "correlation";
    }

    @Override
    public XContentBuilder doXContentBody(XContentBuilder builder, Params params) throws IOException {
        builder.field(CommonFields.DOC_COUNT.getPreferredName(), getDocCount());
        if (results != null && results.getFieldCounts().keySet().isEmpty() == false) {
            builder.startArray(Fields.FIELDS);
            for (String fieldName : results.getFieldCounts().keySet()) {
                builder.startObject();
                // name
                builder.field(Fields.NAME, fieldName);
                // count
                builder.field(Fields.COUNT, results.getFieldCount(fieldName));
                // mean
                builder.field(Fields.MEAN, results.getMean(fieldName));
                // variance
                builder.field(Fields.VARIANCE, results.getVariance(fieldName));
                // skewness
                builder.field(Fields.SKEWNESS, results.getSkewness(fieldName));
                // kurtosis
                builder.field(Fields.KURTOSIS, results.getKurtosis(fieldName));
                // covariance
                builder.startObject(Fields.COVARIANCE);
                for (String fieldB : results.getFieldCounts().keySet()) {
                    builder.field(fieldB, results.getCovariance(fieldName, fieldB));
                }
                builder.endObject();
                // correlation
                builder.startObject(Fields.CORRELATION);
                for (String fieldB : results.getFieldCounts().keySet()) {
                    builder.field(fieldB, results.getCorrelation(fieldName, fieldB));
                }
                builder.endObject();
                builder.endObject();
            }
            builder.endArray();
        }
        return builder;
    }

    @Override
    public Object getProperty(List<String> path) {
        if (path.isEmpty()) {
            return this;
        } else if (path.size() == 1) {
            String element = path.get(0);
            if (results == null) {
                return emptyMap();
            }
            switch (element) {
                case "counts":
                    return results.getFieldCounts();
                case "means":
                    return results.getMeans();
                case "variances":
                    return results.getVariances();
                case "skewness":
                    return results.getSkewness();
                case "kurtosis":
                    return results.getKurtosis();
                case "covariance":
                    return results.getCovariances();
                case "correlation":
                    return results.getCorrelations();
                default:
                    throw new IllegalArgumentException("Found unknown path element [" + element + "] in [" + getName() + "]");
            }
        } else {
            throw new IllegalArgumentException("path not supported for [" + getName() + "]: " + path);
        }
    }

    @Override
    public InternalAggregation reduce(List<InternalAggregation> aggregations, ReduceContext reduceContext) {
        // merge stats across all shards
        List<InternalAggregation> aggs = new ArrayList<>(aggregations);
        aggs.removeIf(p -> ((InternalMatrixStats)p).stats == null);

        // return empty result iff all stats are null
        if (aggs.isEmpty()) {
<<<<<<< HEAD
            return new InternalMatrixStats(name, 0, null, new MatrixStatsResults(), getMetaData());
=======
            return new InternalMatrixStats(name, 0, null, new MatrixStatsResults(), pipelineAggregators(), getMetadata());
>>>>>>> c9de5b11
        }

        RunningStats runningStats = new RunningStats();
        for (InternalAggregation agg : aggs) {
            runningStats.merge(((InternalMatrixStats) agg).stats);
        }

        if (reduceContext.isFinalReduce()) {
            MatrixStatsResults results = new MatrixStatsResults(runningStats);
<<<<<<< HEAD
            return new InternalMatrixStats(name, results.getDocCount(), runningStats, results, getMetaData());
        }
        return new InternalMatrixStats(name, runningStats.docCount, runningStats, null, getMetaData());
=======
            return new InternalMatrixStats(name, results.getDocCount(), runningStats, results, pipelineAggregators(), getMetadata());
        }
        return new InternalMatrixStats(name, runningStats.docCount, runningStats, null, pipelineAggregators(), getMetadata());
>>>>>>> c9de5b11
    }

    @Override
    public int hashCode() {
        return Objects.hash(super.hashCode(), stats, results);
    }

    @Override
    public boolean equals(Object obj) {
        if (this == obj) return true;
        if (obj == null || getClass() != obj.getClass()) return false;
        if (super.equals(obj) == false) return false;

        InternalMatrixStats other = (InternalMatrixStats) obj;
        return Objects.equals(this.stats, other.stats) &&
            Objects.equals(this.results, other.results);
    }
}<|MERGE_RESOLUTION|>--- conflicted
+++ resolved
@@ -42,13 +42,8 @@
 
     /** per shard ctor */
     InternalMatrixStats(String name, long count, RunningStats multiFieldStatsResults, MatrixStatsResults results,
-<<<<<<< HEAD
-                                  Map<String, Object> metaData) {
-        super(name, metaData);
-=======
-                                  List<PipelineAggregator> pipelineAggregators, Map<String, Object> metadata) {
-        super(name, pipelineAggregators, metadata);
->>>>>>> c9de5b11
+                                  Map<String, Object> metadata) {
+        super(name, metadata);
         assert count >= 0;
         this.stats = multiFieldStatsResults;
         this.results = results;
@@ -244,11 +239,7 @@
 
         // return empty result iff all stats are null
         if (aggs.isEmpty()) {
-<<<<<<< HEAD
-            return new InternalMatrixStats(name, 0, null, new MatrixStatsResults(), getMetaData());
-=======
-            return new InternalMatrixStats(name, 0, null, new MatrixStatsResults(), pipelineAggregators(), getMetadata());
->>>>>>> c9de5b11
+            return new InternalMatrixStats(name, 0, null, new MatrixStatsResults(), getMetadata());
         }
 
         RunningStats runningStats = new RunningStats();
@@ -258,15 +249,9 @@
 
         if (reduceContext.isFinalReduce()) {
             MatrixStatsResults results = new MatrixStatsResults(runningStats);
-<<<<<<< HEAD
-            return new InternalMatrixStats(name, results.getDocCount(), runningStats, results, getMetaData());
-        }
-        return new InternalMatrixStats(name, runningStats.docCount, runningStats, null, getMetaData());
-=======
-            return new InternalMatrixStats(name, results.getDocCount(), runningStats, results, pipelineAggregators(), getMetadata());
-        }
-        return new InternalMatrixStats(name, runningStats.docCount, runningStats, null, pipelineAggregators(), getMetadata());
->>>>>>> c9de5b11
+            return new InternalMatrixStats(name, results.getDocCount(), runningStats, results, getMetadata());
+        }
+        return new InternalMatrixStats(name, runningStats.docCount, runningStats, null, getMetadata());
     }
 
     @Override

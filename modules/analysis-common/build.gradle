/*
 * Copyright Elasticsearch B.V. and/or licensed to Elasticsearch B.V. under one
 * or more contributor license agreements. Licensed under the "Elastic License
 * 2.0", the "GNU Affero General Public License v3.0 only", and the "Server Side
 * Public License v 1"; you may not use this file except in compliance with, at
 * your election, the "Elastic License 2.0", the "GNU Affero General Public
 * License v3.0 only", or the "Server Side Public License, v 1".
 */
apply plugin: 'elasticsearch.internal-yaml-rest-test'
apply plugin: 'elasticsearch.yaml-rest-compat-test'
apply plugin: 'elasticsearch.internal-cluster-test'

esplugin {
  description = 'Adds "built in" analyzers to Elasticsearch.'
  classname = 'org.elasticsearch.analysis.common.CommonAnalysisPlugin'
  extendedPlugins = ['lang-painless']
}

restResources {
  restApi {
    include '_common', 'indices', 'index', 'cluster', 'search', 'nodes', 'bulk', 'termvectors', 'explain', 'count', 'capabilities'
  }
}

dependencies {
  compileOnly project(':modules:lang-painless:spi')
  clusterModules project(':modules:reindex')
  clusterModules project(':modules:mapper-extras')
}

artifacts {
  restTests(new File(projectDir, "src/yamlRestTest/resources/rest-api-spec/test"))
}

tasks.named("yamlRestCompatTestTransform").configure { task ->
  task.replaceValueInMatch("tokens.0.token", "absenț", "romanian")
  task.skipTest("indices.analyze/15_analyze/Custom analyzer is not buildable", "error response changed with #123743")
<<<<<<< HEAD
}

tasks.named("yamlRestTest").configure {
  systemProperty 'tests.rest.blacklist',
    [
      // AWAITSFIX: this test relies on security manager, which doesn't exist in JDK 24.
      // and entitlements don't yet replace the functionality.
      // see https://github.com/elastic/elasticsearch/issues/119130
      'analysis-common/40_token_filters/stemmer_override file access',
    ].join(',')
=======
>>>>>>> 0c7ccb6e
}<|MERGE_RESOLUTION|>--- conflicted
+++ resolved
@@ -35,17 +35,4 @@
 tasks.named("yamlRestCompatTestTransform").configure { task ->
   task.replaceValueInMatch("tokens.0.token", "absenț", "romanian")
   task.skipTest("indices.analyze/15_analyze/Custom analyzer is not buildable", "error response changed with #123743")
-<<<<<<< HEAD
-}
-
-tasks.named("yamlRestTest").configure {
-  systemProperty 'tests.rest.blacklist',
-    [
-      // AWAITSFIX: this test relies on security manager, which doesn't exist in JDK 24.
-      // and entitlements don't yet replace the functionality.
-      // see https://github.com/elastic/elasticsearch/issues/119130
-      'analysis-common/40_token_filters/stemmer_override file access',
-    ].join(',')
-=======
->>>>>>> 0c7ccb6e
 }
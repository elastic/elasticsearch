/*
 * Copyright Elasticsearch B.V. and/or licensed to Elasticsearch B.V. under one
 * or more contributor license agreements. Licensed under the Elastic License
 * 2.0 and the Server Side Public License, v 1; you may not use this file except
 * in compliance with, at your election, the Elastic License 2.0 or the Server
 * Side Public License, v 1.
 */

package org.elasticsearch.analysis.common;

import org.elasticsearch.action.admin.indices.analyze.AnalyzeAction.AnalyzeToken;
import org.elasticsearch.action.admin.indices.analyze.AnalyzeAction.Response;
import org.elasticsearch.action.admin.indices.analyze.ReloadAnalyzerAction;
import org.elasticsearch.action.admin.indices.analyze.ReloadAnalyzersRequest;
import org.elasticsearch.action.admin.indices.analyze.ReloadAnalyzersResponse;
import org.elasticsearch.env.Environment;
import org.elasticsearch.index.query.QueryBuilders;
import org.elasticsearch.plugins.Plugin;
import org.elasticsearch.test.ESIntegTestCase;

import java.io.FileNotFoundException;
import java.io.IOException;
import java.io.OutputStreamWriter;
import java.io.PrintWriter;
import java.nio.charset.StandardCharsets;
import java.nio.file.Files;
import java.nio.file.Path;
import java.nio.file.StandardOpenOption;
import java.util.Arrays;
import java.util.Collection;
import java.util.Collections;
import java.util.HashSet;
import java.util.Set;

import static org.elasticsearch.test.hamcrest.ElasticsearchAssertions.assertAcked;
import static org.elasticsearch.test.hamcrest.ElasticsearchAssertions.assertHitCount;
import static org.elasticsearch.test.hamcrest.ElasticsearchAssertions.assertNoFailures;

public class ReloadSynonymAnalyzerIT extends ESIntegTestCase {

    @Override
    protected Collection<Class<? extends Plugin>> nodePlugins() {
        return Arrays.asList(CommonAnalysisPlugin.class);
    }

    public void testSynonymsUpdateable() throws FileNotFoundException, IOException, InterruptedException {
        testSynonymsUpdate(false);
    }

    public void testSynonymsWithPreview() throws FileNotFoundException, IOException, InterruptedException {
        testSynonymsUpdate(true);
    }

    private void testSynonymsUpdate(boolean preview) throws FileNotFoundException, IOException, InterruptedException {
        Path config = internalCluster().getInstance(Environment.class).configFile();
        String synonymsFileName = "synonyms.txt";
        Path synonymsFile = config.resolve(synonymsFileName);
        try (PrintWriter out = new PrintWriter(new OutputStreamWriter(Files.newOutputStream(synonymsFile), StandardCharsets.UTF_8))) {
            out.println("foo, baz");
        }
        assertAcked(
            indicesAdmin().prepareCreate("test")
                .setSettings(
                    indexSettings(cluster().numDataNodes() * 2, 1).put("analysis.analyzer.my_synonym_analyzer.tokenizer", "standard")
                        .put("analysis.analyzer.my_synonym_analyzer.filter", "my_synonym_filter")
                        .put("analysis.filter.my_synonym_filter.type", "synonym")
                        .put("analysis.filter.my_synonym_filter.updateable", "true")
                        .put("analysis.filter.my_synonym_filter.synonyms_path", synonymsFileName)
                )
                .setMapping("field", "type=text,analyzer=standard,search_analyzer=my_synonym_analyzer")
        );

<<<<<<< HEAD
        prepareIndex("test").setId("1").setSource("field", "foo").get();
        assertNoFailures(indicesAdmin().prepareRefresh("test").execute().actionGet());
=======
        client().prepareIndex("test").setId("1").setSource("field", "foo").get();
        assertNoFailures(indicesAdmin().prepareRefresh("test").get());
>>>>>>> 484bde9f

        assertHitCount(prepareSearch("test").setQuery(QueryBuilders.matchQuery("field", "baz")), 1L);
        assertHitCount(prepareSearch("test").setQuery(QueryBuilders.matchQuery("field", "buzz")), 0L);
        Response analyzeResponse = indicesAdmin().prepareAnalyze("test", "foo").setAnalyzer("my_synonym_analyzer").get();
        assertEquals(2, analyzeResponse.getTokens().size());
        assertEquals("foo", analyzeResponse.getTokens().get(0).getTerm());
        assertEquals("baz", analyzeResponse.getTokens().get(1).getTerm());

        // now update synonyms file several times and trigger reloading
        for (int i = 0; i < 10; i++) {
            String testTerm = randomAlphaOfLength(10);
            try (
                PrintWriter out = new PrintWriter(
                    new OutputStreamWriter(Files.newOutputStream(synonymsFile, StandardOpenOption.WRITE), StandardCharsets.UTF_8)
                )
            ) {
                out.println("foo, baz, " + testTerm);
            }
            ReloadAnalyzersResponse reloadResponse = client().execute(
                ReloadAnalyzerAction.INSTANCE,
                new ReloadAnalyzersRequest(null, preview, "test")
            ).actionGet();
            assertNoFailures(reloadResponse);
            assertEquals(cluster().numDataNodes(), reloadResponse.getSuccessfulShards());
            assertTrue(reloadResponse.getReloadDetails().containsKey("test"));
            assertEquals("test", reloadResponse.getReloadDetails().get("test").getIndexName());
            assertEquals(
                Collections.singleton("my_synonym_analyzer"),
                reloadResponse.getReloadDetails().get("test").getReloadedAnalyzers()
            );

            analyzeResponse = indicesAdmin().prepareAnalyze("test", "foo").setAnalyzer("my_synonym_analyzer").get();
            int expectedTokens = preview ? 2 : 3;
            assertEquals(expectedTokens, analyzeResponse.getTokens().size());
            Set<String> tokens = new HashSet<>();
            analyzeResponse.getTokens().stream().map(AnalyzeToken::getTerm).forEach(t -> tokens.add(t));
            assertTrue(tokens.contains("foo"));
            assertTrue(tokens.contains("baz"));
            if (preview == false) {
                assertTrue(tokens.contains(testTerm));
            }

            assertHitCount(prepareSearch("test").setQuery(QueryBuilders.matchQuery("field", "baz")), 1L);
            long expectedHitCount = preview ? 0L : 1L;
            assertHitCount(prepareSearch("test").setQuery(QueryBuilders.matchQuery("field", testTerm)), expectedHitCount);
        }
    }
}<|MERGE_RESOLUTION|>--- conflicted
+++ resolved
@@ -70,13 +70,8 @@
                 .setMapping("field", "type=text,analyzer=standard,search_analyzer=my_synonym_analyzer")
         );
 
-<<<<<<< HEAD
         prepareIndex("test").setId("1").setSource("field", "foo").get();
-        assertNoFailures(indicesAdmin().prepareRefresh("test").execute().actionGet());
-=======
-        client().prepareIndex("test").setId("1").setSource("field", "foo").get();
         assertNoFailures(indicesAdmin().prepareRefresh("test").get());
->>>>>>> 484bde9f
 
         assertHitCount(prepareSearch("test").setQuery(QueryBuilders.matchQuery("field", "baz")), 1L);
         assertHitCount(prepareSearch("test").setQuery(QueryBuilders.matchQuery("field", "buzz")), 0L);

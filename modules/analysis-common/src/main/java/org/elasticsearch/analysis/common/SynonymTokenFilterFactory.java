--- conflicted
+++ resolved
@@ -46,11 +46,7 @@
         this.settings = settings;
 
         if (settings.get("ignore_case") != null) {
-<<<<<<< HEAD
-            DEPRECATION_LOGGER.critical(
-=======
             DEPRECATION_LOGGER.warn(
->>>>>>> d90fa4eb
                 DeprecationCategory.ANALYSIS,
                 "synonym_ignore_case_option",
                 "The ignore_case option on the synonym_graph filter is deprecated. "

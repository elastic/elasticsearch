--- conflicted
+++ resolved
@@ -286,13 +286,7 @@
     );
 
     // not a setting to reduce the footprint of this change
-<<<<<<< HEAD
-    public static final List<String> TELEMETRY_TRACING_SANITIZE_FIELD_NAMES_EXCLUDES = List.of(
-        "security.authenticator.type"
-    );
-=======
     public static final List<String> TELEMETRY_TRACING_SANITIZE_FIELD_NAMES_EXCLUDES = List.of("security.authenticator.type");
->>>>>>> a26588fe
 
     public static final Setting<Boolean> TELEMETRY_TRACING_ENABLED_SETTING = Setting.boolSetting(
         TELEMETRY_SETTING_PREFIX + "tracing.enabled",

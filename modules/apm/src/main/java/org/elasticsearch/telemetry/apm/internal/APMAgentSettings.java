/*
 * Copyright Elasticsearch B.V. and/or licensed to Elasticsearch B.V. under one
 * or more contributor license agreements. Licensed under the Elastic License
 * 2.0 and the Server Side Public License, v 1; you may not use this file except
 * in compliance with, at your election, the Elastic License 2.0 or the Server
 * Side Public License, v 1.
 */

package org.elasticsearch.telemetry.apm.internal;

import org.apache.logging.log4j.LogManager;
import org.apache.logging.log4j.Logger;
import org.elasticsearch.cluster.service.ClusterService;
import org.elasticsearch.common.settings.ClusterSettings;
import org.elasticsearch.common.settings.SecureSetting;
import org.elasticsearch.common.settings.SecureString;
import org.elasticsearch.common.settings.Setting;
import org.elasticsearch.common.settings.Settings;
import org.elasticsearch.core.SuppressForbidden;
import org.elasticsearch.telemetry.apm.internal.tracing.APMTracer;

import java.security.AccessController;
import java.security.PrivilegedAction;
import java.util.List;
import java.util.Objects;
import java.util.Set;
import java.util.function.Function;

import static org.elasticsearch.common.settings.Setting.Property.DeprecatedWarning;
import static org.elasticsearch.common.settings.Setting.Property.NodeScope;
import static org.elasticsearch.common.settings.Setting.Property.OperatorDynamic;

/**
 * This class is responsible for APM settings, both for Elasticsearch and the APM Java agent.
 * The methods could all be static, however they are not in order to make unit testing easier.
 */
public class APMAgentSettings {

    private static final Logger LOGGER = LogManager.getLogger(APMAgentSettings.class);

    public void addClusterSettingsListeners(
        ClusterService clusterService,
        APMTelemetryProvider apmTelemetryProvider,
        APMMeterService apmMeterService
    ) {
        final ClusterSettings clusterSettings = clusterService.getClusterSettings();
        final APMTracer apmTracer = apmTelemetryProvider.getTracer();

        clusterSettings.addSettingsUpdateConsumer(TELEMETRY_TRACING_ENABLED_SETTING, enabled -> {
            apmTracer.setEnabled(enabled);
            this.setAgentSetting("instrument", Boolean.toString(enabled));
        });
        clusterSettings.addSettingsUpdateConsumer(TELEMETRY_METRICS_ENABLED_SETTING, enabled -> {
            apmMeterService.setEnabled(enabled);
            // The agent records data other than spans, e.g. JVM metrics, so we toggle this setting in order to
            // minimise its impact to a running Elasticsearch.
            this.setAgentSetting("recording", Boolean.toString(enabled));
        });
        clusterSettings.addSettingsUpdateConsumer(TELEMETRY_TRACING_NAMES_INCLUDE_SETTING, apmTracer::setIncludeNames);
        clusterSettings.addSettingsUpdateConsumer(TELEMETRY_TRACING_NAMES_EXCLUDE_SETTING, apmTracer::setExcludeNames);
        clusterSettings.addSettingsUpdateConsumer(TELEMETRY_TRACING_SANITIZE_FIELD_NAMES, apmTracer::setLabelFilters);
        clusterSettings.addAffixMapUpdateConsumer(APM_AGENT_SETTINGS, map -> map.forEach(this::setAgentSetting), (x, y) -> {});
    }

    /**
     * Copies APM settings from the provided settings object into the corresponding system properties.
     * @param settings the settings to apply
     */
    public void syncAgentSystemProperties(Settings settings) {
        this.setAgentSetting("recording", Boolean.toString(TELEMETRY_TRACING_ENABLED_SETTING.get(settings)));
        // Apply values from the settings in the cluster state
        APM_AGENT_SETTINGS.getAsMap(settings).forEach(this::setAgentSetting);
    }

    /**
     * Copies a setting to the APM agent's system properties under <code>elastic.apm</code>, either
     * by setting the property if {@code value} has a value, or by deleting the property if it doesn't.
     * @param key the config key to set, without any prefix
     * @param value the value to set, or <code>null</code>
     */
    @SuppressForbidden(reason = "Need to be able to manipulate APM agent-related properties to set them dynamically")
    public void setAgentSetting(String key, String value) {
        final String completeKey = "elastic.apm." + Objects.requireNonNull(key);
        AccessController.doPrivileged((PrivilegedAction<Void>) () -> {
            if (value == null || value.isEmpty()) {
                LOGGER.trace("Clearing system property [{}]", completeKey);
                System.clearProperty(completeKey);
            } else {
                LOGGER.trace("Setting setting property [{}] to [{}]", completeKey, value);
                System.setProperty(completeKey, value);
            }
            return null;
        });
    }

<<<<<<< HEAD
=======
    private static final String APM_SETTING_PREFIX = "tracing.apm.";
    private static final String TELEMETRY_SETTING_PREFIX = "telemetry.";

>>>>>>> adde7e22
    /**
     * Allow-list of APM agent config keys users are permitted to configure.
     * @see <a href="https://www.elastic.co/guide/en/apm/agent/java/current/configuration.html">APM Java Agent Configuration</a>
     */
    private static final Set<String> PERMITTED_AGENT_KEYS = Set.of(
        // Circuit-Breaker:
        "circuit_breaker_enabled",
        "stress_monitoring_interval",
        "stress_monitor_gc_stress_threshold",
        "stress_monitor_gc_relief_threshold",
        "stress_monitor_cpu_duration_threshold",
        "stress_monitor_system_cpu_stress_threshold",
        "stress_monitor_system_cpu_relief_threshold",

        // Core:
        // forbid 'enabled', must remain enabled to dynamically enable tracing / metrics
        // forbid 'recording' / 'instrument', controlled by 'telemetry.metrics.enabled' / 'tracing.apm.enabled'
        "service_name",
        "service_node_name",
        // forbid 'service_version', forced by APMJvmOptions
        "hostname",
        "environment",
        "transaction_sample_rate",
        "transaction_max_spans",
        "long_field_max_length",
        "sanitize_field_names",
        "enable_instrumentations",
        "disable_instrumentations",
        // forbid 'enable_experimental_instrumentations', expected to be always enabled by APMJvmOptions
        "unnest_exceptions",
        "ignore_exceptions",
        "capture_body",
        "capture_headers",
        "global_labels",
        "instrument_ancient_bytecode",
        "context_propagation_only",
        "classes_excluded_from_instrumentation",
        "trace_methods",
        "trace_methods_duration_threshold",
        // forbid 'central_config', may impact usage of config_file, disabled in APMJvmOptions
        // forbid 'config_file', configured by APMJvmOptions
        "breakdown_metrics",
        "plugins_dir",
        "use_elastic_traceparent_header",
        "disable_outgoing_tracecontext_headers",
        "span_min_duration",
        "cloud_provider",
        "enable_public_api_annotation_inheritance",
        "transaction_name_groups",
        "trace_continuation_strategy",
        "baggage_to_attach",

        // Datastore: irrelevant, not whitelisted

        // HTTP:
        "capture_body_content_types",
        "transaction_ignore_urls",
        "transaction_ignore_user_agents",
        "use_path_as_transaction_name",
        // forbid deprecated url_groups

        // Huge Traces:
        "span_compression_enabled",
        "span_compression_exact_match_max_duration",
        "span_compression_same_kind_max_duration",
        "exit_span_min_duration",

        // JAX-RS: irrelevant, not whitelisted

        // JMX:
        "capture_jmx_metrics",

        // Logging:
        "log_level", // allow overriding the default in APMJvmOptions
        // forbid log_file, always set by APMJvmOptions
        "log_ecs_reformatting",
        "log_ecs_reformatting_additional_fields",
        "log_ecs_formatter_allow_list",
        // forbid log_ecs_reformatting_dir, always use logsDir provided in APMJvmOptions
        "log_file_size",
        // forbid log_format_sout, always use file logging
        // forbid log_format_file, expected to be JSON in APMJvmOptions
        "log_sending",

        // Messaging: irrelevant, not whitelisted

        // Metrics:
        "dedot_custom_metrics",
        "custom_metrics_histogram_boundaries",
        "metric_set_limit",
        "agent_reporter_health_metrics",
        "agent_background_overhead_metrics",

        // Profiling:
        "profiling_inferred_spans_enabled",
        "profiling_inferred_spans_logging_enabled",
        "profiling_inferred_spans_sampling_interval",
        "profiling_inferred_spans_min_duration",
        "profiling_inferred_spans_included_classes",
        "profiling_inferred_spans_excluded_classes",
        "profiling_inferred_spans_lib_directory",

        // Reporter:
        // forbid secret_token: use tracing.apm.secret_token instead
        // forbid api_key: use tracing.apm.api_key instead
        "server_url",
        "server_urls",
        "disable_send",
        "server_timeout",
        "verify_server_cert",
        "max_queue_size",
        "include_process_args",
        "api_request_time",
        "api_request_size",
        "metrics_interval",
        "disable_metrics",

        // Serverless:
        "aws_lambda_handler",
        "data_flush_timeout",

        // Stacktraces:
        "application_packages",
        "stack_trace_limit",
        "span_stack_trace_min_duration"
    );

    private static final String APM_SETTING_PREFIX = "tracing.apm.";

    public static final Setting.AffixSetting<String> APM_AGENT_SETTINGS = Setting.prefixKeySetting(
        TELEMETRY_SETTING_PREFIX + "agent.",
        APM_SETTING_PREFIX + "agent.",
        (namespace, qualifiedKey) -> {
            return new Setting<>(qualifiedKey, "", (value) -> {
                if (qualifiedKey.equals("_na_") == false && PERMITTED_AGENT_KEYS.contains(namespace) == false) {
                    // TODO figure out why those settings are kept, these should be reformatted / removed by now
                    if (qualifiedKey.startsWith("tracing.apm.agent.global_labels.")) {
                        return value;
                    }
                    throw new IllegalArgumentException("Configuration [" + qualifiedKey + "] is either prohibited or unknown.");
                }
                return value;
            }, Setting.Property.NodeScope, Setting.Property.OperatorDynamic);
        }
    );

    /**
     * @deprecated in favor of TELEMETRY_TRACING_NAMES_INCLUDE_SETTING.
     */
    @Deprecated
    public static final Setting<List<String>> TRACING_APM_NAMES_INCLUDE_SETTING = Setting.stringListSetting(
        "tracing.apm.names.include",
        OperatorDynamic,
        NodeScope,
        DeprecatedWarning
    );

    public static final Setting<List<String>> TELEMETRY_TRACING_NAMES_INCLUDE_SETTING = Setting.listSetting(
        "telemetry.tracing.names.include",
        TRACING_APM_NAMES_INCLUDE_SETTING,
        Function.identity(),
        OperatorDynamic,
        NodeScope
    );

    /**
     * @deprecated in favor of TELEMETRY_TRACING_NAMES_EXCLUDE_SETTING.
     */
    @Deprecated
    public static final Setting<List<String>> TRACING_APM_NAMES_EXCLUDE_SETTING = Setting.stringListSetting(
        "tracing.apm.names.exclude",
        OperatorDynamic,
        NodeScope,
        DeprecatedWarning
    );

    public static final Setting<List<String>> TELEMETRY_TRACING_NAMES_EXCLUDE_SETTING = Setting.listSetting(
        "telemetry.tracing.names.exclude",
        TRACING_APM_NAMES_EXCLUDE_SETTING,
        Function.identity(),
        OperatorDynamic,
        NodeScope
    );

    /**
     * @deprecated in favor of TELEMETRY_TRACING_SANITIZE_FIELD_NAMES.
     */
    @Deprecated
    public static final Setting<List<String>> TRACING_APM_SANITIZE_FIELD_NAMES = Setting.stringListSetting(
        "tracing.apm.sanitize_field_names",
        List.of(
            "password",
            "passwd",
            "pwd",
            "secret",
            "*key",
            "*token*",
            "*session*",
            "*credit*",
            "*card*",
            "*auth*",
            "*principal*",
            "set-cookie"
        ),
        OperatorDynamic,
        NodeScope,
        DeprecatedWarning
    );

    public static final Setting<List<String>> TELEMETRY_TRACING_SANITIZE_FIELD_NAMES = Setting.listSetting(
        "telemetry.tracing.sanitize_field_names",
        TRACING_APM_SANITIZE_FIELD_NAMES,
        Function.identity(),
        OperatorDynamic,
        NodeScope
    );

    /**
     * @deprecated in favor of TELEMETRY_TRACING_ENABLED_SETTING.
     */
    @Deprecated
    public static final Setting<Boolean> TRACING_APM_ENABLED_SETTING = Setting.boolSetting(
        "tracing.apm.enabled",
        false,
        OperatorDynamic,
        NodeScope,
        DeprecatedWarning
    );

    public static final Setting<Boolean> TELEMETRY_TRACING_ENABLED_SETTING = Setting.boolSetting(
        "telemetry.tracing.enabled",
        TRACING_APM_ENABLED_SETTING,
        OperatorDynamic,
        NodeScope
    );

    public static final Setting<Boolean> TELEMETRY_METRICS_ENABLED_SETTING = Setting.boolSetting(
        "telemetry.metrics.enabled",
        false,
        OperatorDynamic,
        NodeScope
    );

    /**
     * @deprecated in favor of TELEMETRY_SECRET_TOKEN_SETTING.
     */
    @Deprecated
    public static final Setting<SecureString> TRACING_APM_SECRET_TOKEN_SETTING = SecureSetting.secureString(
        "tracing.apm.secret_token",
        null,
        DeprecatedWarning
    );

    public static final Setting<SecureString> TELEMETRY_SECRET_TOKEN_SETTING = SecureSetting.secureString(
        "telemetry.secret_token",
        TRACING_APM_SECRET_TOKEN_SETTING
    );

    /**
     * @deprecated in favor of TELEMETRY_API_KEY_SETTING.
     */
    @Deprecated
    public static final Setting<SecureString> TRACING_APM_API_KEY_SETTING = SecureSetting.secureString(
        "tracing.apm.api_key",
        null,
        DeprecatedWarning
    );

    public static final Setting<SecureString> TELEMETRY_API_KEY_SETTING = SecureSetting.secureString(
        "telemetry.api_key",
        TRACING_APM_API_KEY_SETTING
    );
}<|MERGE_RESOLUTION|>--- conflicted
+++ resolved
@@ -93,12 +93,11 @@
         });
     }
 
-<<<<<<< HEAD
-=======
-    private static final String APM_SETTING_PREFIX = "tracing.apm.";
     private static final String TELEMETRY_SETTING_PREFIX = "telemetry.";
 
->>>>>>> adde7e22
+    // The old legacy prefix
+    private static final String LEGACY_TRACING_APM_SETTING_PREFIX = "tracing.apm.";
+
     /**
      * Allow-list of APM agent config keys users are permitted to configure.
      * @see <a href="https://www.elastic.co/guide/en/apm/agent/java/current/configuration.html">APM Java Agent Configuration</a>
@@ -226,16 +225,14 @@
         "span_stack_trace_min_duration"
     );
 
-    private static final String APM_SETTING_PREFIX = "tracing.apm.";
-
     public static final Setting.AffixSetting<String> APM_AGENT_SETTINGS = Setting.prefixKeySetting(
         TELEMETRY_SETTING_PREFIX + "agent.",
-        APM_SETTING_PREFIX + "agent.",
+        LEGACY_TRACING_APM_SETTING_PREFIX + "agent.",
         (namespace, qualifiedKey) -> {
             return new Setting<>(qualifiedKey, "", (value) -> {
                 if (qualifiedKey.equals("_na_") == false && PERMITTED_AGENT_KEYS.contains(namespace) == false) {
                     // TODO figure out why those settings are kept, these should be reformatted / removed by now
-                    if (qualifiedKey.startsWith("tracing.apm.agent.global_labels.")) {
+                    if (qualifiedKey.startsWith(LEGACY_TRACING_APM_SETTING_PREFIX + "agent.global_labels.")) {
                         return value;
                     }
                     throw new IllegalArgumentException("Configuration [" + qualifiedKey + "] is either prohibited or unknown.");
@@ -250,14 +247,14 @@
      */
     @Deprecated
     public static final Setting<List<String>> TRACING_APM_NAMES_INCLUDE_SETTING = Setting.stringListSetting(
-        "tracing.apm.names.include",
+        LEGACY_TRACING_APM_SETTING_PREFIX + "names.include",
         OperatorDynamic,
         NodeScope,
         DeprecatedWarning
     );
 
     public static final Setting<List<String>> TELEMETRY_TRACING_NAMES_INCLUDE_SETTING = Setting.listSetting(
-        "telemetry.tracing.names.include",
+        TELEMETRY_SETTING_PREFIX + "tracing.names.include",
         TRACING_APM_NAMES_INCLUDE_SETTING,
         Function.identity(),
         OperatorDynamic,
@@ -269,14 +266,14 @@
      */
     @Deprecated
     public static final Setting<List<String>> TRACING_APM_NAMES_EXCLUDE_SETTING = Setting.stringListSetting(
-        "tracing.apm.names.exclude",
+        LEGACY_TRACING_APM_SETTING_PREFIX + "names.exclude",
         OperatorDynamic,
         NodeScope,
         DeprecatedWarning
     );
 
     public static final Setting<List<String>> TELEMETRY_TRACING_NAMES_EXCLUDE_SETTING = Setting.listSetting(
-        "telemetry.tracing.names.exclude",
+        TELEMETRY_SETTING_PREFIX + "tracing.names.exclude",
         TRACING_APM_NAMES_EXCLUDE_SETTING,
         Function.identity(),
         OperatorDynamic,
@@ -288,7 +285,7 @@
      */
     @Deprecated
     public static final Setting<List<String>> TRACING_APM_SANITIZE_FIELD_NAMES = Setting.stringListSetting(
-        "tracing.apm.sanitize_field_names",
+        LEGACY_TRACING_APM_SETTING_PREFIX + "sanitize_field_names",
         List.of(
             "password",
             "passwd",
@@ -309,7 +306,7 @@
     );
 
     public static final Setting<List<String>> TELEMETRY_TRACING_SANITIZE_FIELD_NAMES = Setting.listSetting(
-        "telemetry.tracing.sanitize_field_names",
+        TELEMETRY_SETTING_PREFIX + "tracing.sanitize_field_names",
         TRACING_APM_SANITIZE_FIELD_NAMES,
         Function.identity(),
         OperatorDynamic,
@@ -321,7 +318,7 @@
      */
     @Deprecated
     public static final Setting<Boolean> TRACING_APM_ENABLED_SETTING = Setting.boolSetting(
-        "tracing.apm.enabled",
+        LEGACY_TRACING_APM_SETTING_PREFIX + "enabled",
         false,
         OperatorDynamic,
         NodeScope,
@@ -329,14 +326,14 @@
     );
 
     public static final Setting<Boolean> TELEMETRY_TRACING_ENABLED_SETTING = Setting.boolSetting(
-        "telemetry.tracing.enabled",
+        TELEMETRY_SETTING_PREFIX + "tracing.enabled",
         TRACING_APM_ENABLED_SETTING,
         OperatorDynamic,
         NodeScope
     );
 
     public static final Setting<Boolean> TELEMETRY_METRICS_ENABLED_SETTING = Setting.boolSetting(
-        "telemetry.metrics.enabled",
+        TELEMETRY_SETTING_PREFIX + "metrics.enabled",
         false,
         OperatorDynamic,
         NodeScope
@@ -347,13 +344,13 @@
      */
     @Deprecated
     public static final Setting<SecureString> TRACING_APM_SECRET_TOKEN_SETTING = SecureSetting.secureString(
-        "tracing.apm.secret_token",
+        LEGACY_TRACING_APM_SETTING_PREFIX + "secret_token",
         null,
         DeprecatedWarning
     );
 
     public static final Setting<SecureString> TELEMETRY_SECRET_TOKEN_SETTING = SecureSetting.secureString(
-        "telemetry.secret_token",
+        TELEMETRY_SETTING_PREFIX + "secret_token",
         TRACING_APM_SECRET_TOKEN_SETTING
     );
 
@@ -362,13 +359,13 @@
      */
     @Deprecated
     public static final Setting<SecureString> TRACING_APM_API_KEY_SETTING = SecureSetting.secureString(
-        "tracing.apm.api_key",
+        LEGACY_TRACING_APM_SETTING_PREFIX + "api_key",
         null,
         DeprecatedWarning
     );
 
     public static final Setting<SecureString> TELEMETRY_API_KEY_SETTING = SecureSetting.secureString(
-        "telemetry.api_key",
+        TELEMETRY_SETTING_PREFIX + "api_key",
         TRACING_APM_API_KEY_SETTING
     );
 }
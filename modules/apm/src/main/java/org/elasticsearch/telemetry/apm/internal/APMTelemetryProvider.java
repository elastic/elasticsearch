/*
 * Copyright Elasticsearch B.V. and/or licensed to Elasticsearch B.V. under one
 * or more contributor license agreements. Licensed under the Elastic License
 * 2.0 and the Server Side Public License, v 1; you may not use this file except
 * in compliance with, at your election, the Elastic License 2.0 or the Server
 * Side Public License, v 1.
 */

package org.elasticsearch.telemetry.apm.internal;

import org.elasticsearch.common.settings.Settings;
import org.elasticsearch.telemetry.TelemetryProvider;
import org.elasticsearch.telemetry.apm.APMMeterRegistry;
<<<<<<< HEAD
import org.elasticsearch.telemetry.apm.internal.metrics.APMMeterService;
=======
>>>>>>> d8b2c52c
import org.elasticsearch.telemetry.apm.internal.tracing.APMTracer;

public class APMTelemetryProvider implements TelemetryProvider {
    private final Settings settings;
    private final APMTracer apmTracer;
    private final APMMeterService apmMeterService;

    public APMTelemetryProvider(Settings settings) {
        this.settings = settings;
        apmTracer = new APMTracer(settings);
        apmMeterService = new APMMeterService(settings);
    }

    @Override
    public APMTracer getTracer() {
        return apmTracer;
    }

    @Override
    public APMMeterRegistry getMeterRegistry() {
        return apmMeterService.getMeterRegistry();
<<<<<<< HEAD
    }

    @Override
    public APMMeterService getMeterService() {
        return apmMeterService;
=======
>>>>>>> d8b2c52c
    }
}<|MERGE_RESOLUTION|>--- conflicted
+++ resolved
@@ -11,10 +11,6 @@
 import org.elasticsearch.common.settings.Settings;
 import org.elasticsearch.telemetry.TelemetryProvider;
 import org.elasticsearch.telemetry.apm.APMMeterRegistry;
-<<<<<<< HEAD
-import org.elasticsearch.telemetry.apm.internal.metrics.APMMeterService;
-=======
->>>>>>> d8b2c52c
 import org.elasticsearch.telemetry.apm.internal.tracing.APMTracer;
 
 public class APMTelemetryProvider implements TelemetryProvider {
@@ -36,13 +32,5 @@
     @Override
     public APMMeterRegistry getMeterRegistry() {
         return apmMeterService.getMeterRegistry();
-<<<<<<< HEAD
-    }
-
-    @Override
-    public APMMeterService getMeterService() {
-        return apmMeterService;
-=======
->>>>>>> d8b2c52c
     }
 }
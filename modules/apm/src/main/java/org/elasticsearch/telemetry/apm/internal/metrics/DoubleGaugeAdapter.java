--- conflicted
+++ resolved
@@ -10,12 +10,6 @@
 
 import io.opentelemetry.api.metrics.Meter;
 
-<<<<<<< HEAD
-import org.apache.logging.log4j.LogManager;
-import org.apache.logging.log4j.Logger;
-
-=======
->>>>>>> cf8a6be7
 import java.util.Collections;
 import java.util.Map;
 import java.util.Objects;
@@ -28,11 +22,6 @@
     implements
         org.elasticsearch.telemetry.metric.DoubleGauge {
 
-<<<<<<< HEAD
-    private static final Logger LOGGER = LogManager.getLogger(DoubleGaugeAdapter.class);
-
-=======
->>>>>>> cf8a6be7
     private final AtomicReference<ValueWithAttributes> valueWithAttributes;
 
     public DoubleGaugeAdapter(Meter meter, String name, String description, String unit) {
@@ -48,15 +37,6 @@
             .setUnit(getUnit())
             .buildWithCallback(measurement -> {
                 var localValueWithAttributed = valueWithAttributes.get();
-<<<<<<< HEAD
-                LOGGER.warn(
-                    "STU: callback for {}:{} [{}]",
-                    getName(),
-                    localValueWithAttributed.value,
-                    localValueWithAttributed.attributes()
-                );
-=======
->>>>>>> cf8a6be7
                 measurement.record(localValueWithAttributed.value(), OtelHelper.fromMap(localValueWithAttributed.attributes()));
             });
     }

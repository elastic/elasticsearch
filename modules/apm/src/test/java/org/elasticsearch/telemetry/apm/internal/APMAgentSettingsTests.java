--- conflicted
+++ resolved
@@ -60,20 +60,6 @@
         }
     }
 
-<<<<<<< HEAD
-    public void testEnableTracingUsingLegacySetting() {
-        Settings settings = Settings.builder().put(TRACING_APM_ENABLED_SETTING.getKey(), true).build();
-        apmAgentSettings.initAgentSystemProperties(settings);
-
-        verify(apmAgentSettings).setAgentSetting("recording", "true");
-        assertWarnings(
-            "[tracing.apm.enabled] setting was deprecated in Elasticsearch and will be removed in a future release. "
-                + "See the breaking changes documentation for the next major version."
-        );
-    }
-
-=======
->>>>>>> 2ca2bbfa
     public void testEnableMetrics() {
         for (boolean tracingEnabled : List.of(true, false)) {
             clearInvocations(apmAgentSettings, apmTelemetryProvider.getMeterService());
@@ -117,20 +103,6 @@
         }
     }
 
-<<<<<<< HEAD
-    public void testDisableTracingUsingLegacySetting() {
-        Settings settings = Settings.builder().put(TRACING_APM_ENABLED_SETTING.getKey(), false).build();
-        apmAgentSettings.initAgentSystemProperties(settings);
-
-        verify(apmAgentSettings).setAgentSetting("recording", "false");
-        assertWarnings(
-            "[tracing.apm.enabled] setting was deprecated in Elasticsearch and will be removed in a future release. "
-                + "See the breaking changes documentation for the next major version."
-        );
-    }
-
-=======
->>>>>>> 2ca2bbfa
     public void testDisableMetrics() {
         for (boolean tracingEnabled : List.of(true, false)) {
             clearInvocations(apmAgentSettings, apmTelemetryProvider.getMeterService());
@@ -183,84 +155,11 @@
         verify(apmAgentSettings).setAgentSetting("span_compression_enabled", "true");
     }
 
-<<<<<<< HEAD
-    public void testSetAgentsSettingsWithLegacyPrefix() {
-        Settings settings = Settings.builder()
-            .put(TELEMETRY_TRACING_ENABLED_SETTING.getKey(), true)
-            .put("tracing.apm.agent.span_compression_enabled", "true")
-            .build();
-        apmAgentSettings.initAgentSystemProperties(settings);
-
-        verify(apmAgentSettings).setAgentSetting("recording", "true");
-        verify(apmAgentSettings).setAgentSetting("span_compression_enabled", "true");
-        assertWarnings(
-            "[tracing.apm.agent.span_compression_enabled] setting was deprecated in Elasticsearch and will be removed in a future release. "
-                + "See the breaking changes documentation for the next major version."
-        );
-    }
-
-=======
->>>>>>> 2ca2bbfa
     /**
      * Check that invalid or forbidden APM agent settings are rejected.
      */
     public void testRejectForbiddenOrUnknownAgentSettings() {
-<<<<<<< HEAD
-        List<String> prefixes = List.of(APM_AGENT_SETTINGS.getKey(), "tracing.apm.agent.");
-        for (String prefix : prefixes) {
-            Settings settings = Settings.builder().put(prefix + "unknown", "true").build();
-            Exception exception = expectThrows(IllegalArgumentException.class, () -> APM_AGENT_SETTINGS.getAsMap(settings));
-            assertThat(exception.getMessage(), containsString("[" + prefix + "unknown]"));
-        }
-        // though, accept / ignore nested global_labels
-        for (String prefix : prefixes) {
-            Settings settings = Settings.builder().put(prefix + "global_labels.abc", "123").build();
-            APMAgentSettings.APM_AGENT_SETTINGS.getAsMap(settings);
 
-            if (prefix.startsWith("tracing.apm.agent.")) {
-                assertWarnings(
-                    "[tracing.apm.agent.global_labels.abc] setting was deprecated in Elasticsearch and will be removed in a future release."
-                        + " See the breaking changes documentation for the next major version."
-                );
-            }
-        }
-    }
-
-    public void testTelemetryTracingNamesIncludeFallback() {
-        Settings settings = Settings.builder().put(TRACING_APM_NAMES_INCLUDE_SETTING.getKey(), "abc,xyz").build();
-
-        List<String> included = TELEMETRY_TRACING_NAMES_INCLUDE_SETTING.get(settings);
-
-        assertThat(included, containsInAnyOrder("abc", "xyz"));
-        assertWarnings(
-            "[tracing.apm.names.include] setting was deprecated in Elasticsearch and will be removed in a future release. "
-                + "See the breaking changes documentation for the next major version."
-        );
-    }
-
-    public void testTelemetryTracingNamesExcludeFallback() {
-        Settings settings = Settings.builder().put(TRACING_APM_NAMES_EXCLUDE_SETTING.getKey(), "abc,xyz").build();
-
-        List<String> included = TELEMETRY_TRACING_NAMES_EXCLUDE_SETTING.get(settings);
-
-        assertThat(included, containsInAnyOrder("abc", "xyz"));
-        assertWarnings(
-            "[tracing.apm.names.exclude] setting was deprecated in Elasticsearch and will be removed in a future release. "
-                + "See the breaking changes documentation for the next major version."
-        );
-    }
-
-    public void testTelemetryTracingSanitizeFieldNamesFallback() {
-        Settings settings = Settings.builder().put(TRACING_APM_SANITIZE_FIELD_NAMES.getKey(), "abc,xyz").build();
-
-        List<String> included = TELEMETRY_TRACING_SANITIZE_FIELD_NAMES.get(settings);
-
-        assertThat(included, containsInAnyOrder("abc", "xyz"));
-        assertWarnings(
-            "[tracing.apm.sanitize_field_names] setting was deprecated in Elasticsearch and will be removed in a future release. "
-                + "See the breaking changes documentation for the next major version."
-        );
-=======
         String prefix = APM_AGENT_SETTINGS.getKey();
         Settings settings = Settings.builder().put(prefix + "unknown", "true").build();
         Exception exception = expectThrows(IllegalArgumentException.class, () -> APM_AGENT_SETTINGS.getAsMap(settings));
@@ -269,7 +168,6 @@
         // though, accept / ignore nested global_labels
         var map = APMAgentSettings.APM_AGENT_SETTINGS.getAsMap(Settings.builder().put(prefix + "global_labels.abc", "123").build());
         assertThat(map, hasEntry("global_labels.abc", "123"));
->>>>>>> 2ca2bbfa
     }
 
     public void testTelemetryTracingSanitizeFieldNamesFallbackDefault() {
@@ -277,37 +175,6 @@
         assertThat(included, hasItem("password")); // and more defaults
     }
 
-<<<<<<< HEAD
-    public void testTelemetrySecretTokenFallback() {
-        MockSecureSettings secureSettings = new MockSecureSettings();
-        secureSettings.setString(TRACING_APM_SECRET_TOKEN_SETTING.getKey(), "verysecret");
-        Settings settings = Settings.builder().setSecureSettings(secureSettings).build();
-
-        try (SecureString secureString = TELEMETRY_SECRET_TOKEN_SETTING.get(settings)) {
-            assertEquals("verysecret", secureString.toString());
-        }
-        assertWarnings(
-            "[tracing.apm.secret_token] setting was deprecated in Elasticsearch and will be removed in a future release. "
-                + "See the breaking changes documentation for the next major version."
-        );
-    }
-
-    public void testTelemetryApiKeyFallback() {
-        MockSecureSettings secureSettings = new MockSecureSettings();
-        secureSettings.setString(TRACING_APM_API_KEY_SETTING.getKey(), "abc");
-        Settings settings = Settings.builder().setSecureSettings(secureSettings).build();
-
-        try (SecureString secureString = TELEMETRY_API_KEY_SETTING.get(settings)) {
-            assertEquals("abc", secureString.toString());
-        }
-        assertWarnings(
-            "[tracing.apm.api_key] setting was deprecated in Elasticsearch and will be removed in a future release. "
-                + "See the breaking changes documentation for the next major version."
-        );
-    }
-
-=======
->>>>>>> 2ca2bbfa
     /**
      * Check that invalid or forbidden APM agent settings are rejected if their last part resembles an allowed setting.
      */

/*
 * Copyright Elasticsearch B.V. and/or licensed to Elasticsearch B.V. under one
 * or more contributor license agreements. Licensed under the Elastic License
 * 2.0 and the Server Side Public License, v 1; you may not use this file except
 * in compliance with, at your election, the Elastic License 2.0 or the Server
 * Side Public License, v 1.
 */
package org.elasticsearch.datastreams;

import org.elasticsearch.action.DocWriteRequest;
import org.elasticsearch.action.admin.indices.refresh.RefreshRequest;
import org.elasticsearch.action.admin.indices.rollover.Condition;
import org.elasticsearch.action.admin.indices.rollover.MaxDocsCondition;
import org.elasticsearch.action.admin.indices.rollover.MetadataRolloverService;
import org.elasticsearch.action.admin.indices.rollover.OptimalShardCountCondition;
import org.elasticsearch.action.admin.indices.rollover.RolloverConditions;
import org.elasticsearch.action.admin.indices.rollover.RolloverInfo;
import org.elasticsearch.action.admin.indices.rollover.RolloverRequest;
import org.elasticsearch.action.admin.indices.rollover.RolloverResponse;
import org.elasticsearch.action.admin.indices.stats.CommonStats;
import org.elasticsearch.action.admin.indices.stats.IndicesStatsAction;
import org.elasticsearch.action.admin.indices.stats.ShardStats;
import org.elasticsearch.action.admin.indices.stats.TransportIndicesStatsAction;
import org.elasticsearch.action.admin.indices.template.put.TransportPutComposableIndexTemplateAction;
import org.elasticsearch.action.bulk.BulkItemResponse;
import org.elasticsearch.action.bulk.BulkRequest;
import org.elasticsearch.action.bulk.BulkResponse;
import org.elasticsearch.action.datastreams.CreateDataStreamAction;
import org.elasticsearch.action.datastreams.autosharding.AutoShardingType;
import org.elasticsearch.action.datastreams.autosharding.DataStreamAutoShardingService;
import org.elasticsearch.action.index.IndexRequest;
import org.elasticsearch.cluster.ClusterState;
import org.elasticsearch.cluster.metadata.ComposableIndexTemplate;
import org.elasticsearch.cluster.metadata.DataStream;
import org.elasticsearch.cluster.metadata.IndexMetadata;
import org.elasticsearch.cluster.metadata.Template;
import org.elasticsearch.cluster.node.DiscoveryNode;
import org.elasticsearch.cluster.routing.RecoverySource;
import org.elasticsearch.cluster.routing.ShardRouting;
import org.elasticsearch.cluster.routing.UnassignedInfo;
import org.elasticsearch.cluster.service.ClusterService;
import org.elasticsearch.common.settings.Setting;
import org.elasticsearch.common.settings.Settings;
import org.elasticsearch.core.Nullable;
import org.elasticsearch.datastreams.lifecycle.DataStreamLifecycleService;
import org.elasticsearch.index.Index;
import org.elasticsearch.index.mapper.DateFieldMapper;
import org.elasticsearch.index.shard.DocsStats;
import org.elasticsearch.index.shard.IndexingStats;
import org.elasticsearch.index.shard.ShardId;
import org.elasticsearch.index.shard.ShardPath;
import org.elasticsearch.index.store.StoreStats;
import org.elasticsearch.plugins.Plugin;
import org.elasticsearch.plugins.PluginsService;
import org.elasticsearch.rest.RestStatus;
import org.elasticsearch.telemetry.InstrumentType;
import org.elasticsearch.telemetry.Measurement;
import org.elasticsearch.telemetry.TestTelemetryPlugin;
import org.elasticsearch.test.ESIntegTestCase;
import org.elasticsearch.test.transport.MockTransportService;
import org.elasticsearch.xcontent.XContentType;
import org.junit.After;
import org.junit.Before;

import java.io.IOException;
import java.nio.file.Path;
import java.util.ArrayList;
import java.util.Collection;
import java.util.HashMap;
import java.util.List;
import java.util.Locale;
import java.util.Map;

import static org.elasticsearch.action.datastreams.autosharding.DataStreamAutoShardingService.DATA_STREAMS_AUTO_SHARDING_ENABLED;
import static org.elasticsearch.cluster.metadata.MetadataIndexTemplateService.DEFAULT_TIMESTAMP_FIELD;
import static org.elasticsearch.test.hamcrest.ElasticsearchAssertions.assertAcked;
import static org.hamcrest.Matchers.empty;
import static org.hamcrest.Matchers.equalTo;
import static org.hamcrest.Matchers.hasSize;
import static org.hamcrest.Matchers.instanceOf;
import static org.hamcrest.Matchers.is;
import static org.hamcrest.Matchers.nullValue;
import static org.hamcrest.Matchers.startsWith;

public class DataStreamAutoshardingIT extends ESIntegTestCase {

    @Override
    protected Collection<Class<? extends Plugin>> nodePlugins() {
        return List.of(
            DataStreamsPlugin.class,
            MockTransportService.TestPlugin.class,
            TestAutoshardingPlugin.class,
            TestTelemetryPlugin.class
        );
    }

    @Before
    public void configureClusterSettings() {
        updateClusterSettings(
            Settings.builder()
                // we want to manually trigger the rollovers in this test suite to be able to assert incrementally the changes in shard
                // configurations
                .put(DataStreamLifecycleService.DATA_STREAM_LIFECYCLE_POLL_INTERVAL, "30d")
        );
    }

    @After
    public void resetClusterSetting() {
        updateClusterSettings(Settings.builder().putNull(DataStreamLifecycleService.DATA_STREAM_LIFECYCLE_POLL_INTERVAL));
    }

    public void testRolloverOnAutoShardCondition() throws Exception {
        final String dataStreamName = "logs-es";

<<<<<<< HEAD
        putComposableIndexTemplate(
            "my-template",
            List.of("logs-*"),
            Settings.builder().put(IndexMetadata.SETTING_NUMBER_OF_SHARDS, 3).put(IndexMetadata.SETTING_NUMBER_OF_REPLICAS, 0).build()
        );
        final var createDataStreamRequest = new CreateDataStreamAction.Request(TEST_REQUEST_TIMEOUT, TEST_REQUEST_TIMEOUT, dataStreamName);
=======
        putComposableIndexTemplate("my-template", List.of("logs-*"), indexSettings(3, 0).build());
        final var createDataStreamRequest = new CreateDataStreamAction.Request(dataStreamName);
>>>>>>> 70fede75
        assertAcked(client().execute(CreateDataStreamAction.INSTANCE, createDataStreamRequest).actionGet());

        indexDocs(dataStreamName, randomIntBetween(100, 200));

        {
            resetTelemetry();
            ClusterState clusterStateBeforeRollover = internalCluster().getCurrentMasterNodeInstance(ClusterService.class).state();
            DataStream dataStreamBeforeRollover = clusterStateBeforeRollover.getMetadata().dataStreams().get(dataStreamName);
            String assignedShardNodeId = clusterStateBeforeRollover.routingTable()
                .index(dataStreamBeforeRollover.getWriteIndex())
                .shard(0)
                .primaryShard()
                .currentNodeId();

            Index firstGenerationIndex = clusterStateBeforeRollover.metadata().dataStreams().get(dataStreamName).getWriteIndex();
            IndexMetadata firstGenerationMeta = clusterStateBeforeRollover.getMetadata().index(firstGenerationIndex);

            List<ShardStats> shards = new ArrayList<>(firstGenerationMeta.getNumberOfShards());
            for (int i = 0; i < firstGenerationMeta.getNumberOfShards(); i++) {
                // the shard stats will yield a write load of 75.0 which will make the auto sharding service recommend an optimal number
                // of 5 shards
                shards.add(
                    getShardStats(
                        firstGenerationMeta,
                        i,
                        (long) Math.ceil(75.0 / firstGenerationMeta.getNumberOfShards()),
                        assignedShardNodeId
                    )
                );
            }

            mockStatsForIndex(clusterStateBeforeRollover, assignedShardNodeId, firstGenerationMeta, shards);
            assertAcked(indicesAdmin().rolloverIndex(new RolloverRequest(dataStreamName, null)).actionGet());

            ClusterState clusterStateAfterRollover = internalCluster().getCurrentMasterNodeInstance(ClusterService.class).state();
            DataStream dataStream = clusterStateAfterRollover.getMetadata().dataStreams().get(dataStreamName);
            IndexMetadata secondGenerationMeta = clusterStateAfterRollover.metadata().getIndexSafe(dataStream.getWriteIndex());

            // we auto sharded up to 5 shards
            assertThat(secondGenerationMeta.getNumberOfShards(), is(5));

            IndexMetadata index = clusterStateAfterRollover.metadata().index(firstGenerationIndex);
            Map<String, RolloverInfo> rolloverInfos = index.getRolloverInfos();
            assertThat(rolloverInfos.size(), is(1));
            List<Condition<?>> metConditions = rolloverInfos.get(dataStreamName).getMetConditions();
            assertThat(metConditions.size(), is(1));
            assertThat(metConditions.get(0).value(), instanceOf(Integer.class));
            int autoShardingRolloverInfo = (int) metConditions.get(0).value();
            assertThat(autoShardingRolloverInfo, is(5));

            assertTelemetry(MetadataRolloverService.AUTO_SHARDING_METRIC_NAMES.get(AutoShardingType.INCREASE_SHARDS));
        }

        // let's do another rollover now that will not increase the number of shards because the increase shards cooldown has not lapsed,
        // however the rollover will use the existing/previous auto shard configuration and the new generation index will have 5 shards
        {
            resetTelemetry();
            ClusterState clusterStateBeforeRollover = internalCluster().getCurrentMasterNodeInstance(ClusterService.class).state();
            DataStream dataStreamBeforeRollover = clusterStateBeforeRollover.getMetadata().dataStreams().get(dataStreamName);
            String assignedShardNodeId = clusterStateBeforeRollover.routingTable()
                .index(dataStreamBeforeRollover.getWriteIndex())
                .shard(0)
                .primaryShard()
                .currentNodeId();

            IndexMetadata secondGenerationMeta = clusterStateBeforeRollover.metadata().index(dataStreamBeforeRollover.getIndices().get(1));
            List<ShardStats> shards = new ArrayList<>(secondGenerationMeta.getNumberOfShards());
            for (int i = 0; i < secondGenerationMeta.getNumberOfShards(); i++) {
                // the shard stats will yield a write load of 100.0 which will make the auto sharding service recommend an optimal number of
                // 7 shards
                shards.add(
                    getShardStats(
                        secondGenerationMeta,
                        i,
                        (long) Math.ceil(100.0 / secondGenerationMeta.getNumberOfShards()),
                        assignedShardNodeId
                    )
                );
            }
            mockStatsForIndex(clusterStateBeforeRollover, assignedShardNodeId, secondGenerationMeta, shards);

            RolloverResponse response = indicesAdmin().rolloverIndex(new RolloverRequest(dataStreamName, null)).actionGet();
            assertAcked(response);
            Map<String, Boolean> conditionStatus = response.getConditionStatus();
            // empty rollover executed
            assertThat(conditionStatus.size(), is(0));

            ClusterState clusterStateAfterRollover = internalCluster().getCurrentMasterNodeInstance(ClusterService.class).state();
            DataStream dataStream = clusterStateAfterRollover.getMetadata().dataStreams().get(dataStreamName);
            IndexMetadata thirdGenerationMeta = clusterStateAfterRollover.metadata().getIndexSafe(dataStream.getWriteIndex());

            // we remained on 5 shards due to the increase shards cooldown
            assertThat(thirdGenerationMeta.getNumberOfShards(), is(5));

            assertTelemetry(MetadataRolloverService.AUTO_SHARDING_METRIC_NAMES.get(AutoShardingType.COOLDOWN_PREVENTED_INCREASE));
        }

        {
            try {
                // eliminate the increase shards cooldown and re-do the rollover should configure the data stream to 7 shards
                // this time also add a rollover condition that does NOT match so that we test that it's the auto sharding that triggers
                // indeed the rollover
                updateClusterSettings(
                    Settings.builder().put(DataStreamAutoShardingService.DATA_STREAMS_AUTO_SHARDING_INCREASE_SHARDS_COOLDOWN.getKey(), "0s")
                );

                ClusterState clusterStateBeforeRollover = internalCluster().getCurrentMasterNodeInstance(ClusterService.class).state();
                DataStream dataStreamBeforeRollover = clusterStateBeforeRollover.getMetadata().dataStreams().get(dataStreamName);
                String assignedShardNodeId = clusterStateBeforeRollover.routingTable()
                    .index(dataStreamBeforeRollover.getWriteIndex())
                    .shard(0)
                    .primaryShard()
                    .currentNodeId();

                IndexMetadata thirdGenIndex = clusterStateBeforeRollover.metadata().index(dataStreamBeforeRollover.getIndices().get(2));
                List<ShardStats> shards = new ArrayList<>(thirdGenIndex.getNumberOfShards());
                for (int i = 0; i < thirdGenIndex.getNumberOfShards(); i++) {
                    // the shard stats will yield a write load of 100.0 which will make the auto sharding service recommend an optimal
                    // number of 7 shards
                    shards.add(
                        getShardStats(thirdGenIndex, i, (long) Math.ceil(100.0 / thirdGenIndex.getNumberOfShards()), assignedShardNodeId)
                    );
                }
                mockStatsForIndex(clusterStateBeforeRollover, assignedShardNodeId, thirdGenIndex, shards);

                RolloverRequest request = new RolloverRequest(dataStreamName, null);
                request.setConditions(RolloverConditions.newBuilder().addMaxIndexDocsCondition(1_000_000L).build());
                RolloverResponse response = indicesAdmin().rolloverIndex(request).actionGet();
                assertAcked(response);
                Map<String, Boolean> conditionStatus = response.getConditionStatus();
                assertThat(conditionStatus.size(), is(2));
                for (Map.Entry<String, Boolean> entry : conditionStatus.entrySet()) {
                    if (entry.getKey().equals(new MaxDocsCondition(1_000_000L).toString())) {
                        assertThat(entry.getValue(), is(false));
                    } else {
                        assertThat(entry.getKey(), is(new OptimalShardCountCondition(7).toString()));
                        assertThat(entry.getValue(), is(true));
                    }
                }

                ClusterState clusterStateAfterRollover = internalCluster().getCurrentMasterNodeInstance(ClusterService.class).state();
                DataStream dataStream = clusterStateAfterRollover.getMetadata().dataStreams().get(dataStreamName);
                IndexMetadata fourthGenerationMeta = clusterStateAfterRollover.metadata().getIndexSafe(dataStream.getWriteIndex());

                // we auto-sharded up to 7 shards as there was no cooldown period
                assertThat(fourthGenerationMeta.getNumberOfShards(), is(7));
            } finally {
                // reset increase shards cooldown value
                updateClusterSettings(
                    Settings.builder().putNull(DataStreamAutoShardingService.DATA_STREAMS_AUTO_SHARDING_INCREASE_SHARDS_COOLDOWN.getKey())
                );
            }
        }
    }

    public void testReduceShardsOnRollover() throws IOException {
        final String dataStreamName = "logs-es";

        // start with 3 shards
<<<<<<< HEAD
        putComposableIndexTemplate(
            "my-template",
            List.of("logs-*"),
            Settings.builder().put(IndexMetadata.SETTING_NUMBER_OF_SHARDS, 3).put(IndexMetadata.SETTING_NUMBER_OF_REPLICAS, 0).build()
        );
        final var createDataStreamRequest = new CreateDataStreamAction.Request(TEST_REQUEST_TIMEOUT, TEST_REQUEST_TIMEOUT, dataStreamName);
=======
        putComposableIndexTemplate("my-template", List.of("logs-*"), indexSettings(3, 0).build());
        final var createDataStreamRequest = new CreateDataStreamAction.Request(dataStreamName);
>>>>>>> 70fede75
        assertAcked(client().execute(CreateDataStreamAction.INSTANCE, createDataStreamRequest).actionGet());

        indexDocs(dataStreamName, randomIntBetween(100, 200));

        {
            // rollover executes but the reduction in shard number will not be executed due to the reduce shards cooldown
            ClusterState clusterStateBeforeRollover = internalCluster().getCurrentMasterNodeInstance(ClusterService.class).state();
            DataStream dataStreamBeforeRollover = clusterStateBeforeRollover.getMetadata().dataStreams().get(dataStreamName);
            String assignedShardNodeId = clusterStateBeforeRollover.routingTable()
                .index(dataStreamBeforeRollover.getWriteIndex())
                .shard(0)
                .primaryShard()
                .currentNodeId();

            Index firstGenerationIndex = clusterStateBeforeRollover.metadata().dataStreams().get(dataStreamName).getWriteIndex();
            IndexMetadata firstGenerationMeta = clusterStateBeforeRollover.getMetadata().index(firstGenerationIndex);

            List<ShardStats> shards = new ArrayList<>(firstGenerationMeta.getNumberOfShards());
            for (int i = 0; i < firstGenerationMeta.getNumberOfShards(); i++) {
                // the shard stats will yield a write load of 2.0 which will make the auto sharding service recommend an optimal number
                // of 2 shards
                shards.add(getShardStats(firstGenerationMeta, i, i < 2 ? 1 : 0, assignedShardNodeId));
            }

            mockStatsForIndex(clusterStateBeforeRollover, assignedShardNodeId, firstGenerationMeta, shards);
            assertAcked(indicesAdmin().rolloverIndex(new RolloverRequest(dataStreamName, null)).actionGet());

            ClusterState clusterStateAfterRollover = internalCluster().getCurrentMasterNodeInstance(ClusterService.class).state();
            DataStream dataStream = clusterStateAfterRollover.getMetadata().dataStreams().get(dataStreamName);
            IndexMetadata secondGenerationMeta = clusterStateAfterRollover.metadata().getIndexSafe(dataStream.getWriteIndex());

            // we kept the number of shards to 3 as the reduce shards cooldown prevented us reducing the number of shards
            assertThat(secondGenerationMeta.getNumberOfShards(), is(3));
        }

        {
            // temporarily disable reduce shards cooldown and test that a rollover that doesn't match ANOTHER condition will not be
            // executed just because we need to reduce the number of shards, and then that rollover when a different condition does
            // indeed match will execute the rollover and the number of shards will be reduced to 2
            try {
                updateClusterSettings(
                    Settings.builder().put(DataStreamAutoShardingService.DATA_STREAMS_AUTO_SHARDING_DECREASE_SHARDS_COOLDOWN.getKey(), "0s")
                );

                ClusterState clusterStateBeforeRollover = internalCluster().getCurrentMasterNodeInstance(ClusterService.class).state();
                DataStream dataStreamBeforeRollover = clusterStateBeforeRollover.getMetadata().dataStreams().get(dataStreamName);
                String assignedShardNodeId = clusterStateBeforeRollover.routingTable()
                    .index(dataStreamBeforeRollover.getWriteIndex())
                    .shard(0)
                    .primaryShard()
                    .currentNodeId();

                IndexMetadata secondGenerationIndex = clusterStateBeforeRollover.metadata()
                    .index(dataStreamBeforeRollover.getIndices().get(1));
                List<ShardStats> shards = new ArrayList<>(secondGenerationIndex.getNumberOfShards());
                for (int i = 0; i < secondGenerationIndex.getNumberOfShards(); i++) {
                    // the shard stats will yield a write load of 2.0 which will make the auto sharding service recommend an
                    // optimal number of 2 shards
                    shards.add(getShardStats(secondGenerationIndex, i, i < 2 ? 1 : 0, assignedShardNodeId));
                }
                mockStatsForIndex(clusterStateBeforeRollover, assignedShardNodeId, secondGenerationIndex, shards);

                RolloverRequest request = new RolloverRequest(dataStreamName, null);
                // adding condition that does NOT match
                request.setConditions(RolloverConditions.newBuilder().addMaxIndexDocsCondition(1_000_000L).build());
                RolloverResponse response = indicesAdmin().rolloverIndex(request).actionGet();
                assertThat(response.isRolledOver(), is(false));
                Map<String, Boolean> conditionStatus = response.getConditionStatus();
                assertThat(conditionStatus.size(), is(1));
                assertThat(conditionStatus.get(new MaxDocsCondition(1_000_000L).toString()), is(false));

                // let's rollover with a condition that does match and test that the number of shards is reduced to 2
                indexDocs(dataStreamName, 100);
                request = new RolloverRequest(dataStreamName, null);
                // adding condition that does NOT match
                request.setConditions(RolloverConditions.newBuilder().addMaxIndexDocsCondition(1L).build());
                response = indicesAdmin().rolloverIndex(request).actionGet();
                assertThat(response.isRolledOver(), is(true));
                conditionStatus = response.getConditionStatus();
                assertThat(conditionStatus.size(), is(2));
                for (Map.Entry<String, Boolean> entry : conditionStatus.entrySet()) {
                    if (entry.getKey().equals(new MaxDocsCondition(1L).toString())) {
                        assertThat(conditionStatus.get(new MaxDocsCondition(1L).toString()), is(true));
                    } else {
                        assertThat(conditionStatus.get(new OptimalShardCountCondition(2).toString()), is(true));
                    }
                }

                ClusterState clusterStateAfterRollover = internalCluster().getCurrentMasterNodeInstance(ClusterService.class).state();
                DataStream dataStream = clusterStateAfterRollover.getMetadata().dataStreams().get(dataStreamName);
                IndexMetadata thirdGenerationMeta = clusterStateAfterRollover.metadata().getIndexSafe(dataStream.getWriteIndex());

                assertThat(thirdGenerationMeta.getNumberOfShards(), is(2));
            } finally {
                // reset increase shards cooldown value
                updateClusterSettings(
                    Settings.builder().putNull(DataStreamAutoShardingService.DATA_STREAMS_AUTO_SHARDING_DECREASE_SHARDS_COOLDOWN.getKey())
                );

            }

        }

    }

    public void testLazyRolloverKeepsPreviousAutoshardingDecision() throws IOException {
        final String dataStreamName = "logs-es";

<<<<<<< HEAD
        putComposableIndexTemplate(
            "my-template",
            List.of("logs-*"),
            Settings.builder().put(IndexMetadata.SETTING_NUMBER_OF_SHARDS, 3).put(IndexMetadata.SETTING_NUMBER_OF_REPLICAS, 0).build()
        );
        final var createDataStreamRequest = new CreateDataStreamAction.Request(TEST_REQUEST_TIMEOUT, TEST_REQUEST_TIMEOUT, dataStreamName);
=======
        putComposableIndexTemplate("my-template", List.of("logs-*"), indexSettings(3, 0).build());
        final var createDataStreamRequest = new CreateDataStreamAction.Request(dataStreamName);
>>>>>>> 70fede75
        assertAcked(client().execute(CreateDataStreamAction.INSTANCE, createDataStreamRequest).actionGet());

        indexDocs(dataStreamName, randomIntBetween(100, 200));

        {
            ClusterState clusterStateBeforeRollover = internalCluster().getCurrentMasterNodeInstance(ClusterService.class).state();
            DataStream dataStreamBeforeRollover = clusterStateBeforeRollover.getMetadata().dataStreams().get(dataStreamName);

            Index firstGenerationIndex = clusterStateBeforeRollover.metadata().dataStreams().get(dataStreamName).getWriteIndex();
            IndexMetadata firstGenerationMeta = clusterStateBeforeRollover.getMetadata().index(firstGenerationIndex);

            List<ShardStats> shards = new ArrayList<>(firstGenerationMeta.getNumberOfShards());
            String assignedShardNodeId = clusterStateBeforeRollover.routingTable()
                .index(dataStreamBeforeRollover.getWriteIndex())
                .shard(0)
                .primaryShard()
                .currentNodeId();
            for (int i = 0; i < firstGenerationMeta.getNumberOfShards(); i++) {
                // the shard stats will yield a write load of 75.0 which will make the auto sharding service recommend an optimal number
                // of 5 shards
                shards.add(
                    getShardStats(
                        firstGenerationMeta,
                        i,
                        (long) Math.ceil(75.0 / firstGenerationMeta.getNumberOfShards()),
                        assignedShardNodeId
                    )
                );
            }

            mockStatsForIndex(clusterStateBeforeRollover, assignedShardNodeId, firstGenerationMeta, shards);
            assertAcked(indicesAdmin().rolloverIndex(new RolloverRequest(dataStreamName, null)).actionGet());

            ClusterState clusterStateAfterRollover = internalCluster().getCurrentMasterNodeInstance(ClusterService.class).state();
            DataStream dataStream = clusterStateAfterRollover.getMetadata().dataStreams().get(dataStreamName);
            IndexMetadata secondGenerationMeta = clusterStateAfterRollover.metadata().getIndexSafe(dataStream.getWriteIndex());

            // we auto sharded up to 5 shards
            assertThat(secondGenerationMeta.getNumberOfShards(), is(5));
        }

        {
            try {
                // eliminate the increase shards cooldown so there are no potential barriers to another increase shards option (we'll
                // actually also simulate the stats such that an increase to 7 is warranted) and execute a lazy rollover that should not
                // indeed auto shard up, but just keep the existing auto sharding event and create a new index with 5 shards (as dictated
                // by the existing auto sharding event)
                updateClusterSettings(
                    Settings.builder().put(DataStreamAutoShardingService.DATA_STREAMS_AUTO_SHARDING_INCREASE_SHARDS_COOLDOWN.getKey(), "0s")
                );

                ClusterState clusterStateBeforeRollover = internalCluster().getCurrentMasterNodeInstance(ClusterService.class).state();
                DataStream dataStreamBeforeRollover = clusterStateBeforeRollover.getMetadata().dataStreams().get(dataStreamName);

                String assignedShardNodeId = clusterStateBeforeRollover.routingTable()
                    .index(dataStreamBeforeRollover.getWriteIndex())
                    .shard(0)
                    .primaryShard()
                    .currentNodeId();
                IndexMetadata secondGenIndex = clusterStateBeforeRollover.metadata().index(dataStreamBeforeRollover.getIndices().get(1));
                List<ShardStats> shards = new ArrayList<>(secondGenIndex.getNumberOfShards());
                for (int i = 0; i < secondGenIndex.getNumberOfShards(); i++) {
                    // the shard stats will yield a write load of 100.0 which will make the auto sharding service recommend an optimal
                    // number of 7 shards
                    shards.add(
                        getShardStats(secondGenIndex, i, (long) Math.ceil(100.0 / secondGenIndex.getNumberOfShards()), assignedShardNodeId)
                    );
                }

                mockStatsForIndex(clusterStateBeforeRollover, assignedShardNodeId, secondGenIndex, shards);

                RolloverRequest request = new RolloverRequest(dataStreamName, null);
                request.lazy(true);
                assertAcked(indicesAdmin().rolloverIndex(request).actionGet());

                // index some docs so the rollover is executed
                indexDocs(dataStreamName, 10);
                ClusterState clusterStateAfterRollover = internalCluster().getCurrentMasterNodeInstance(ClusterService.class).state();
                DataStream dataStream = clusterStateAfterRollover.getMetadata().dataStreams().get(dataStreamName);
                IndexMetadata thirdGenerationIndex = clusterStateAfterRollover.metadata().getIndexSafe(dataStream.getWriteIndex());

                // we kept the number of shards to 5 as we did a lazy rollover
                assertThat(thirdGenerationIndex.getNumberOfShards(), is(5));
            } finally {
                // reset increase shards cooldown value
                updateClusterSettings(
                    Settings.builder().putNull(DataStreamAutoShardingService.DATA_STREAMS_AUTO_SHARDING_INCREASE_SHARDS_COOLDOWN.getKey())
                );
            }
        }
    }

    private static ShardStats getShardStats(IndexMetadata indexMeta, int shardIndex, long targetWriteLoad, String assignedShardNodeId) {
        ShardId shardId = new ShardId(indexMeta.getIndex(), shardIndex);
        Path path = createTempDir().resolve("indices").resolve(indexMeta.getIndexUUID()).resolve(String.valueOf(shardIndex));
        ShardRouting shardRouting = ShardRouting.newUnassigned(
            shardId,
            true,
            RecoverySource.EmptyStoreRecoverySource.INSTANCE,
            new UnassignedInfo(UnassignedInfo.Reason.INDEX_CREATED, null),
            ShardRouting.Role.DEFAULT
        );
        shardRouting = shardRouting.initialize(assignedShardNodeId, null, ShardRouting.UNAVAILABLE_EXPECTED_SHARD_SIZE);
        shardRouting = shardRouting.moveToStarted(ShardRouting.UNAVAILABLE_EXPECTED_SHARD_SIZE);
        CommonStats stats = new CommonStats();
        stats.docs = new DocsStats(100, 0, randomByteSizeValue().getBytes());
        stats.store = new StoreStats();
        stats.indexing = new IndexingStats(new IndexingStats.Stats(1, 1, 1, 1, 1, 1, 1, 1, false, 1, targetWriteLoad, 1));
        return new ShardStats(shardRouting, new ShardPath(false, path, path, shardId), stats, null, null, null, false, 0);
    }

    static void putComposableIndexTemplate(String id, List<String> patterns, @Nullable Settings settings) throws IOException {
        TransportPutComposableIndexTemplateAction.Request request = new TransportPutComposableIndexTemplateAction.Request(id);
        request.indexTemplate(
            ComposableIndexTemplate.builder()
                .indexPatterns(patterns)
                .template(new Template(settings, null, null, null))
                .dataStreamTemplate(new ComposableIndexTemplate.DataStreamTemplate())
                .build()
        );
        client().execute(TransportPutComposableIndexTemplateAction.TYPE, request).actionGet();
    }

    static void indexDocs(String dataStream, int numDocs) {
        BulkRequest bulkRequest = new BulkRequest();
        for (int i = 0; i < numDocs; i++) {
            String value = DateFieldMapper.DEFAULT_DATE_TIME_FORMATTER.formatMillis(System.currentTimeMillis());
            bulkRequest.add(
                new IndexRequest(dataStream).opType(DocWriteRequest.OpType.CREATE)
                    .source(String.format(Locale.ROOT, "{\"%s\":\"%s\"}", DEFAULT_TIMESTAMP_FIELD, value), XContentType.JSON)
            );
        }
        BulkResponse bulkResponse = client().bulk(bulkRequest).actionGet();
        assertThat(bulkResponse.getItems().length, equalTo(numDocs));
        String backingIndexPrefix = DataStream.BACKING_INDEX_PREFIX + dataStream;
        for (BulkItemResponse itemResponse : bulkResponse) {
            assertThat(itemResponse.getFailureMessage(), nullValue());
            assertThat(itemResponse.status(), equalTo(RestStatus.CREATED));
            assertThat(itemResponse.getIndex(), startsWith(backingIndexPrefix));
        }
        indicesAdmin().refresh(new RefreshRequest(dataStream)).actionGet();
    }

    /**
     * Test plugin that registers an additional setting.
     */
    public static class TestAutoshardingPlugin extends Plugin {
        @Override
        public List<Setting<?>> getSettings() {
            return List.of(
                Setting.boolSetting(DATA_STREAMS_AUTO_SHARDING_ENABLED, false, Setting.Property.Dynamic, Setting.Property.NodeScope)
            );
        }

        @Override
        public Settings additionalSettings() {
            return Settings.builder().put(DATA_STREAMS_AUTO_SHARDING_ENABLED, true).build();
        }
    }

    private static void mockStatsForIndex(
        ClusterState clusterState,
        String assignedShardNodeId,
        IndexMetadata indexMetadata,
        List<ShardStats> shards
    ) {
        for (DiscoveryNode node : clusterState.nodes().getAllNodes()) {
            // one node returns the stats for all our shards, the other nodes don't return any stats
            if (node.getId().equals(assignedShardNodeId)) {
                MockTransportService.getInstance(node.getName())
                    .addRequestHandlingBehavior(IndicesStatsAction.NAME + "[n]", (handler, request, channel, task) -> {
                        TransportIndicesStatsAction instance = internalCluster().getInstance(
                            TransportIndicesStatsAction.class,
                            node.getName()
                        );
                        channel.sendResponse(instance.new NodeResponse(node.getId(), indexMetadata.getNumberOfShards(), shards, List.of()));
                    });
            } else {
                MockTransportService.getInstance(node.getName())
                    .addRequestHandlingBehavior(IndicesStatsAction.NAME + "[n]", (handler, request, channel, task) -> {
                        TransportIndicesStatsAction instance = internalCluster().getInstance(
                            TransportIndicesStatsAction.class,
                            node.getName()
                        );
                        channel.sendResponse(instance.new NodeResponse(node.getId(), 0, List.of(), List.of()));
                    });
            }
        }
    }

    private static void resetTelemetry() {
        for (PluginsService pluginsService : internalCluster().getInstances(PluginsService.class)) {
            final TestTelemetryPlugin telemetryPlugin = pluginsService.filterPlugins(TestTelemetryPlugin.class).findFirst().orElseThrow();
            telemetryPlugin.resetMeter();
        }
    }

    private static void assertTelemetry(String expectedEmittedMetric) {
        Map<String, List<Measurement>> measurements = new HashMap<>();
        for (PluginsService pluginsService : internalCluster().getInstances(PluginsService.class)) {
            final TestTelemetryPlugin telemetryPlugin = pluginsService.filterPlugins(TestTelemetryPlugin.class).findFirst().orElseThrow();

            telemetryPlugin.collect();

            List<String> autoShardingMetrics = telemetryPlugin.getRegisteredMetrics(InstrumentType.LONG_COUNTER)
                .stream()
                .filter(metric -> metric.startsWith("es.auto_sharding."))
                .sorted()
                .toList();

            assertEquals(autoShardingMetrics, MetadataRolloverService.AUTO_SHARDING_METRIC_NAMES.values().stream().sorted().toList());

            for (String metricName : MetadataRolloverService.AUTO_SHARDING_METRIC_NAMES.values()) {
                measurements.computeIfAbsent(metricName, n -> new ArrayList<>())
                    .addAll(telemetryPlugin.getLongCounterMeasurement(metricName));
            }
        }

        // assert other metrics not emitted
        MetadataRolloverService.AUTO_SHARDING_METRIC_NAMES.values()
            .stream()
            .filter(metric -> metric.equals(expectedEmittedMetric) == false)
            .forEach(metric -> assertThat(measurements.get(metric), empty()));

        assertThat(measurements.get(expectedEmittedMetric), hasSize(1));
        Measurement measurement = measurements.get(expectedEmittedMetric).get(0);
        assertThat(measurement.getLong(), is(1L));
        assertFalse(measurement.isDouble());
    }
}<|MERGE_RESOLUTION|>--- conflicted
+++ resolved
@@ -112,17 +112,8 @@
     public void testRolloverOnAutoShardCondition() throws Exception {
         final String dataStreamName = "logs-es";
 
-<<<<<<< HEAD
-        putComposableIndexTemplate(
-            "my-template",
-            List.of("logs-*"),
-            Settings.builder().put(IndexMetadata.SETTING_NUMBER_OF_SHARDS, 3).put(IndexMetadata.SETTING_NUMBER_OF_REPLICAS, 0).build()
-        );
+        putComposableIndexTemplate("my-template", List.of("logs-*"), indexSettings(3, 0).build());
         final var createDataStreamRequest = new CreateDataStreamAction.Request(TEST_REQUEST_TIMEOUT, TEST_REQUEST_TIMEOUT, dataStreamName);
-=======
-        putComposableIndexTemplate("my-template", List.of("logs-*"), indexSettings(3, 0).build());
-        final var createDataStreamRequest = new CreateDataStreamAction.Request(dataStreamName);
->>>>>>> 70fede75
         assertAcked(client().execute(CreateDataStreamAction.INSTANCE, createDataStreamRequest).actionGet());
 
         indexDocs(dataStreamName, randomIntBetween(100, 200));
@@ -282,17 +273,8 @@
         final String dataStreamName = "logs-es";
 
         // start with 3 shards
-<<<<<<< HEAD
-        putComposableIndexTemplate(
-            "my-template",
-            List.of("logs-*"),
-            Settings.builder().put(IndexMetadata.SETTING_NUMBER_OF_SHARDS, 3).put(IndexMetadata.SETTING_NUMBER_OF_REPLICAS, 0).build()
-        );
+        putComposableIndexTemplate("my-template", List.of("logs-*"), indexSettings(3, 0).build());
         final var createDataStreamRequest = new CreateDataStreamAction.Request(TEST_REQUEST_TIMEOUT, TEST_REQUEST_TIMEOUT, dataStreamName);
-=======
-        putComposableIndexTemplate("my-template", List.of("logs-*"), indexSettings(3, 0).build());
-        final var createDataStreamRequest = new CreateDataStreamAction.Request(dataStreamName);
->>>>>>> 70fede75
         assertAcked(client().execute(CreateDataStreamAction.INSTANCE, createDataStreamRequest).actionGet());
 
         indexDocs(dataStreamName, randomIntBetween(100, 200));
@@ -401,17 +383,8 @@
     public void testLazyRolloverKeepsPreviousAutoshardingDecision() throws IOException {
         final String dataStreamName = "logs-es";
 
-<<<<<<< HEAD
-        putComposableIndexTemplate(
-            "my-template",
-            List.of("logs-*"),
-            Settings.builder().put(IndexMetadata.SETTING_NUMBER_OF_SHARDS, 3).put(IndexMetadata.SETTING_NUMBER_OF_REPLICAS, 0).build()
-        );
+        putComposableIndexTemplate("my-template", List.of("logs-*"), indexSettings(3, 0).build());
         final var createDataStreamRequest = new CreateDataStreamAction.Request(TEST_REQUEST_TIMEOUT, TEST_REQUEST_TIMEOUT, dataStreamName);
-=======
-        putComposableIndexTemplate("my-template", List.of("logs-*"), indexSettings(3, 0).build());
-        final var createDataStreamRequest = new CreateDataStreamAction.Request(dataStreamName);
->>>>>>> 70fede75
         assertAcked(client().execute(CreateDataStreamAction.INSTANCE, createDataStreamRequest).actionGet());
 
         indexDocs(dataStreamName, randomIntBetween(100, 200));

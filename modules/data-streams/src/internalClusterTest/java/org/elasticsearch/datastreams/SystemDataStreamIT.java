--- conflicted
+++ resolved
@@ -401,19 +401,6 @@
                         Type.EXTERNAL,
                         ComposableIndexTemplate.builder()
                             .indexPatterns(List.of(".test-failure-store"))
-<<<<<<< HEAD
-                            .template(Template.builder().mappings(new CompressedXContent("""
-                                {
-                                    "properties": {
-                                      "@timestamp" : {
-                                        "type": "date"
-                                      },
-                                      "count": {
-                                        "type": "long"
-                                      }
-                                    }
-                                }""")).dataStreamOptions(new DataStreamOptions.Template(new DataStreamFailureStore.Template(true, null))))
-=======
                             .template(
                                 Template.builder()
                                     .mappings(new CompressedXContent("""
@@ -431,7 +418,6 @@
                                         new DataStreamOptions.Template(DataStreamFailureStore.builder().enabled(true).buildTemplate())
                                     )
                             )
->>>>>>> 04c57eae
                             .dataStreamTemplate(new ComposableIndexTemplate.DataStreamTemplate())
                             .build(),
                         Map.of(),

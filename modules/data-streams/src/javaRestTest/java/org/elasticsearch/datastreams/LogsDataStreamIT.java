--- conflicted
+++ resolved
@@ -9,18 +9,9 @@
 package org.elasticsearch.datastreams;
 
 import org.elasticsearch.client.Request;
-<<<<<<< HEAD
-import org.elasticsearch.client.Response;
-import org.elasticsearch.client.ResponseException;
-import org.elasticsearch.client.RestClient;
-import org.junit.After;
-import org.junit.Before;
-=======
->>>>>>> 0bc2b19e
 
 import java.util.List;
 import java.util.Map;
-import java.util.stream.Collectors;
 
 import static org.hamcrest.Matchers.contains;
 import static org.hamcrest.Matchers.containsInAnyOrder;
@@ -31,24 +22,7 @@
 import static org.hamcrest.Matchers.not;
 import static org.hamcrest.Matchers.nullValue;
 
-<<<<<<< HEAD
-public class LogsDataStreamIT extends DisabledSecurityDataStreamTestCase {
-
-    private RestClient client;
-
-    @Before
-    public void setup() throws Exception {
-        client = client();
-        waitForIndexTemplate(client, "logs");
-    }
-
-    @After
-    public void cleanUp() throws IOException {
-        adminClient().performRequest(new Request("DELETE", "_data_stream/*"));
-    }
-=======
 public class LogsDataStreamIT extends AbstractDataStreamIT {
->>>>>>> 0bc2b19e
 
     @SuppressWarnings("unchecked")
     public void testDefaultLogsSettingAndMapping() throws Exception {
@@ -765,117 +739,8 @@
         assertThat(ignored.stream().filter(i -> i.startsWith("field") == false).toList(), empty());
     }
 
-<<<<<<< HEAD
-    static void waitForIndexTemplate(RestClient client, String indexTemplate) throws Exception {
-        assertBusy(() -> {
-            try {
-                Request request = new Request("GET", "_index_template/" + indexTemplate);
-                assertOK(client.performRequest(request));
-            } catch (ResponseException e) {
-                fail(e.getMessage());
-            }
-        });
-    }
-
-    static void createDataStream(RestClient client, String name) throws IOException {
-        Request request = new Request("PUT", "_data_stream/" + name);
-        assertOK(client.performRequest(request));
-    }
-
-    @SuppressWarnings("unchecked")
-    static String getWriteBackingIndex(RestClient client, String name) throws IOException {
-        Request request = new Request("GET", "_data_stream/" + name);
-        List<Object> dataStreams = (List<Object>) entityAsMap(client.performRequest(request)).get("data_streams");
-        Map<String, Object> dataStream = (Map<String, Object>) dataStreams.get(0);
-        List<Map<String, String>> indices = (List<Map<String, String>>) dataStream.get("indices");
-        return indices.get(0).get("index_name");
-    }
-
-    @SuppressWarnings("unchecked")
-    static Map<String, Object> getSettings(RestClient client, String indexName) throws IOException {
-        Request request = new Request("GET", "/" + indexName + "/_settings?flat_settings");
-        return ((Map<String, Map<String, Object>>) entityAsMap(client.performRequest(request)).get(indexName)).get("settings");
-    }
-
-    static void putMapping(RestClient client, String indexName) throws IOException {
-        Request request = new Request("PUT", "/" + indexName + "/_mapping");
-        request.setJsonEntity("""
-            {
-              "properties": {
-                "numeric_field": {
-                  "type": "integer"
-                }
-              }
-            }
-            """);
-        assertOK(client.performRequest(request));
-    }
-
-    @SuppressWarnings("unchecked")
-    static Map<String, Object> getMappingProperties(RestClient client, String indexName) throws IOException {
-        Request request = new Request("GET", "/" + indexName + "/_mapping");
-        Map<String, Object> map = (Map<String, Object>) entityAsMap(client.performRequest(request)).get(indexName);
-        Map<String, Object> mappings = (Map<String, Object>) map.get("mappings");
-        return (Map<String, Object>) mappings.get("properties");
-    }
-
-    static void indexDoc(RestClient client, String dataStreamName, String doc) throws IOException {
-        Request request = new Request("POST", "/" + dataStreamName + "/_doc?refresh=true");
-        request.setJsonEntity(doc);
-        assertOK(client.performRequest(request));
-    }
-
-    static void bulk(RestClient client, String dataStreamName, List<String> bulkLines) throws IOException {
-        Request request = new Request("POST", "/" + dataStreamName + "/_bulk?refresh=true&pretty&error_trace");
-        request.setJsonEntity(bulkLines.stream().map(s -> s.replace("\n", "")).collect(Collectors.joining("\n")) + "\n");
-        Response response = client.performRequest(request);
-        assertOK(response);
-        Map<String, Object> bulkResponse = entityAsMap(response.getEntity());
-        assertFalse("Bulk response contains errors: " + bulkResponse, (boolean) bulkResponse.get("errors"));
-    }
-
-    @SuppressWarnings("unchecked")
-    static List<Object> searchDocs(RestClient client, String dataStreamName, String query) throws IOException {
-        Map<String, Object> hits = (Map<String, Object>) search(client, dataStreamName, query).get("hits");
-        return (List<Object>) hits.get("hits");
-    }
-
-    @SuppressWarnings("unchecked")
-    static Map<String, Object> search(RestClient client, String dataStreamName, String query) throws IOException {
-        Request request = new Request("GET", "/" + dataStreamName + "/_search");
-        request.setJsonEntity(query);
-        return entityAsMap(client.performRequest(request));
-    }
-
-    @SuppressWarnings("unchecked")
-    static Object getValueFromPath(Map<String, Object> map, List<String> path) {
-        Map<String, Object> current = map;
-        for (int i = 0; i < path.size(); i++) {
-            Object value = current.get(path.get(i));
-            if (i == path.size() - 1) {
-                return value;
-            }
-            if (value == null) {
-                throw new IllegalStateException("Path " + String.join(".", path) + " was not found in " + map);
-            }
-            if (value instanceof Map<?, ?> next) {
-                current = (Map<String, Object>) next;
-            } else {
-                throw new IllegalStateException(
-                    "Failed to reach the end of the path "
-                        + String.join(".", path)
-                        + " last reachable field was "
-                        + path.get(i)
-                        + " in "
-                        + map
-                );
-            }
-        }
-        return current;
-=======
     @Override
     protected String indexTemplateName() {
         return "logs";
->>>>>>> 0bc2b19e
     }
 }
--- conflicted
+++ resolved
@@ -167,7 +167,6 @@
         Exception e = assertThrows(ResponseException.class, () -> putComponentTemplate(client, "logs@custom", storedSourceMapping));
         assertThat(
             e.getMessage(),
-<<<<<<< HEAD
             containsString("Failed to parse mapping: _source can not be disabled in index using [logsdb] index mode")
         );
         assertThat(e.getMessage(), containsString("mapper_parsing_exception"));
@@ -184,11 +183,6 @@
                 }
               }
             }""";
-=======
-            containsString("Failed to parse mapping: Indices with with index mode [logsdb] only support synthetic source")
-        );
-        assertThat(e.getMessage(), containsString("mapper_parsing_exception"));
->>>>>>> 006c2748
 
         assertOK(putComponentTemplate(client, "logs@custom", storedSourceMapping));
         assertOK(createDataStream(client, "logs-custom-dev"));

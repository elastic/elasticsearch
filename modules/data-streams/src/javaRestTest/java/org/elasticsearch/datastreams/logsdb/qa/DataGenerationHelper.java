--- conflicted
+++ resolved
@@ -29,28 +29,23 @@
 import java.util.Map;
 import java.util.function.Consumer;
 
-public class DataGenerationHelper {
+class DataGenerationHelper {
     private final ObjectMapper.Subobjects subobjects;
     private final boolean keepArraySource;
 
     private final DataGenerator dataGenerator;
 
-<<<<<<< HEAD
-    DataGenerationHelper() {
+    public DataGenerationHelper() {
+        this(b -> {});
+    }
+
+    public DataGenerationHelper(Consumer<DataGeneratorSpecification.Builder> builderConfigurator) {
         // TODO enable subobjects: auto
         // It is disabled because it currently does not have auto flattening and that results in asserts being triggered when using copy_to.
         this.subobjects = ESTestCase.randomValueOtherThan(
             ObjectMapper.Subobjects.AUTO,
             () -> ESTestCase.randomFrom(ObjectMapper.Subobjects.values())
         );
-=======
-    public DataGenerationHelper() {
-        this(b -> {});
-    }
-
-    public DataGenerationHelper(Consumer<DataGeneratorSpecification.Builder> builderConfigurator) {
-        this.subobjects = ESTestCase.randomFrom(ObjectMapper.Subobjects.values());
->>>>>>> e0a2d614
         this.keepArraySource = ESTestCase.randomBoolean();
 
         var specificationBuilder = DataGeneratorSpecification.builder().withFullyDynamicMapping(ESTestCase.randomBoolean());

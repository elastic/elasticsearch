--- conflicted
+++ resolved
@@ -48,13 +48,10 @@
  * This test uses simple mapping and document structure in order to allow easier debugging of the test itself.
  */
 public class StandardVersusLogsIndexModeChallengeRestIT extends AbstractChallengeRestTest {
-<<<<<<< HEAD
-=======
     private final DataGenerator dataGenerator;
     private final int numShards = randomBoolean() ? randomIntBetween(2, 5) : 0;
     private final int numReplicas = randomBoolean() ? randomIntBetween(1, 3) : 0;
 
->>>>>>> 0367e3b1
     public StandardVersusLogsIndexModeChallengeRestIT() {
         super("standard-apache-baseline", "logs-apache-contender", "baseline-template", "contender-template", 101, 101);
     }
@@ -145,16 +142,10 @@
         builder.endObject();
     }
 
-<<<<<<< HEAD
-    protected void commonSettings(final Settings.Builder settings) {
-        if (randomBoolean()) {
-            settings.put("index.number_of_shards", randomIntBetween(2, 5));
-=======
     @Override
     public void commonSettings(Settings.Builder builder) {
         if (numShards > 0) {
             builder.put("index.number_of_shards", numShards);
->>>>>>> 0367e3b1
         }
         if (numReplicas > 0) {
             builder.put("index.number_of_replicas", numReplicas);
@@ -165,20 +156,10 @@
     @Override
     public void contenderSettings(Settings.Builder builder) {
         builder.put("index.mode", "logsdb");
-<<<<<<< HEAD
-        commonSettings(builder);
-    }
-
-    @Override
-    public void baselineSettings(Settings.Builder builder) {
-        commonSettings(builder);
-    }
-=======
-    }
-
+    }
+  
     @Override
     public void baselineSettings(Settings.Builder builder) {}
->>>>>>> 0367e3b1
 
     @Override
     public void beforeStart() throws Exception {

/*
 * Copyright Elasticsearch B.V. and/or licensed to Elasticsearch B.V. under one
 * or more contributor license agreements. Licensed under the "Elastic License
 * 2.0", the "GNU Affero General Public License v3.0 only", and the "Server Side
 * Public License v 1"; you may not use this file except in compliance with, at
 * your election, the "Elastic License 2.0", the "GNU Affero General Public
 * License v3.0 only", or the "Server Side Public License, v 1".
 */
package org.elasticsearch.datastreams;

import org.apache.lucene.util.SetOnce;
import org.elasticsearch.ElasticsearchException;
import org.elasticsearch.action.datastreams.CreateDataStreamAction;
import org.elasticsearch.action.datastreams.DataStreamsStatsAction;
import org.elasticsearch.action.datastreams.DeleteDataStreamAction;
import org.elasticsearch.action.datastreams.GetDataStreamAction;
import org.elasticsearch.action.datastreams.GetDataStreamMappingsAction;
import org.elasticsearch.action.datastreams.GetDataStreamSettingsAction;
import org.elasticsearch.action.datastreams.MigrateToDataStreamAction;
import org.elasticsearch.action.datastreams.ModifyDataStreamsAction;
import org.elasticsearch.action.datastreams.PromoteDataStreamAction;
import org.elasticsearch.action.datastreams.PutDataStreamOptionsAction;
import org.elasticsearch.action.datastreams.UpdateDataStreamMappingsAction;
import org.elasticsearch.action.datastreams.UpdateDataStreamSettingsAction;
import org.elasticsearch.action.datastreams.lifecycle.ExplainDataStreamLifecycleAction;
import org.elasticsearch.action.datastreams.lifecycle.GetDataStreamLifecycleAction;
import org.elasticsearch.action.datastreams.lifecycle.PutDataStreamLifecycleAction;
import org.elasticsearch.client.internal.OriginSettingClient;
import org.elasticsearch.cluster.metadata.DataStream;
import org.elasticsearch.cluster.metadata.IndexNameExpressionResolver;
import org.elasticsearch.cluster.node.DiscoveryNodes;
import org.elasticsearch.common.io.stream.NamedWriteableRegistry;
import org.elasticsearch.common.settings.ClusterSettings;
import org.elasticsearch.common.settings.IndexScopedSettings;
import org.elasticsearch.common.settings.Setting;
import org.elasticsearch.common.settings.Settings;
import org.elasticsearch.common.settings.SettingsFilter;
import org.elasticsearch.core.IOUtils;
import org.elasticsearch.core.TimeValue;
import org.elasticsearch.datastreams.action.TransportCreateDataStreamAction;
import org.elasticsearch.datastreams.action.TransportDataStreamsStatsAction;
import org.elasticsearch.datastreams.action.TransportDeleteDataStreamAction;
import org.elasticsearch.datastreams.action.TransportGetDataStreamMappingsAction;
import org.elasticsearch.datastreams.action.TransportGetDataStreamSettingsAction;
import org.elasticsearch.datastreams.action.TransportGetDataStreamsAction;
import org.elasticsearch.datastreams.action.TransportMigrateToDataStreamAction;
import org.elasticsearch.datastreams.action.TransportModifyDataStreamsAction;
import org.elasticsearch.datastreams.action.TransportPromoteDataStreamAction;
import org.elasticsearch.datastreams.action.TransportUpdateDataStreamMappingsAction;
import org.elasticsearch.datastreams.action.TransportUpdateDataStreamSettingsAction;
import org.elasticsearch.datastreams.lifecycle.DataStreamLifecycleErrorStore;
import org.elasticsearch.datastreams.lifecycle.DataStreamLifecycleService;
import org.elasticsearch.datastreams.lifecycle.action.DeleteDataStreamLifecycleAction;
import org.elasticsearch.datastreams.lifecycle.action.GetDataStreamLifecycleStatsAction;
import org.elasticsearch.datastreams.lifecycle.action.TransportDeleteDataStreamLifecycleAction;
import org.elasticsearch.datastreams.lifecycle.action.TransportExplainDataStreamLifecycleAction;
import org.elasticsearch.datastreams.lifecycle.action.TransportGetDataStreamLifecycleAction;
import org.elasticsearch.datastreams.lifecycle.action.TransportGetDataStreamLifecycleStatsAction;
import org.elasticsearch.datastreams.lifecycle.action.TransportPutDataStreamLifecycleAction;
import org.elasticsearch.datastreams.lifecycle.health.DataStreamLifecycleHealthIndicatorService;
import org.elasticsearch.datastreams.lifecycle.health.DataStreamLifecycleHealthInfoPublisher;
import org.elasticsearch.datastreams.lifecycle.rest.RestDataStreamLifecycleStatsAction;
import org.elasticsearch.datastreams.lifecycle.rest.RestDeleteDataStreamLifecycleAction;
import org.elasticsearch.datastreams.lifecycle.rest.RestExplainDataStreamLifecycleAction;
import org.elasticsearch.datastreams.lifecycle.rest.RestGetDataStreamLifecycleAction;
import org.elasticsearch.datastreams.lifecycle.rest.RestPutDataStreamLifecycleAction;
import org.elasticsearch.datastreams.options.action.DeleteDataStreamOptionsAction;
import org.elasticsearch.datastreams.options.action.GetDataStreamOptionsAction;
import org.elasticsearch.datastreams.options.action.TransportDeleteDataStreamOptionsAction;
import org.elasticsearch.datastreams.options.action.TransportGetDataStreamOptionsAction;
import org.elasticsearch.datastreams.options.action.TransportPutDataStreamOptionsAction;
import org.elasticsearch.datastreams.options.rest.RestDeleteDataStreamOptionsAction;
import org.elasticsearch.datastreams.options.rest.RestGetDataStreamOptionsAction;
import org.elasticsearch.datastreams.options.rest.RestPutDataStreamOptionsAction;
import org.elasticsearch.datastreams.rest.RestCreateDataStreamAction;
import org.elasticsearch.datastreams.rest.RestDataStreamsStatsAction;
import org.elasticsearch.datastreams.rest.RestDeleteDataStreamAction;
import org.elasticsearch.datastreams.rest.RestGetDataStreamMappingsAction;
import org.elasticsearch.datastreams.rest.RestGetDataStreamSettingsAction;
import org.elasticsearch.datastreams.rest.RestGetDataStreamsAction;
import org.elasticsearch.datastreams.rest.RestMigrateToDataStreamAction;
import org.elasticsearch.datastreams.rest.RestModifyDataStreamsAction;
import org.elasticsearch.datastreams.rest.RestPromoteDataStreamAction;
import org.elasticsearch.datastreams.rest.RestUpdateDataStreamMappingsAction;
import org.elasticsearch.datastreams.rest.RestUpdateDataStreamSettingsAction;
import org.elasticsearch.features.NodeFeature;
import org.elasticsearch.health.HealthIndicatorService;
import org.elasticsearch.index.IndexSettingProvider;
import org.elasticsearch.plugins.ActionPlugin;
import org.elasticsearch.plugins.HealthPlugin;
import org.elasticsearch.plugins.Plugin;
import org.elasticsearch.rest.RestController;
import org.elasticsearch.rest.RestHandler;

import java.io.IOException;
import java.time.Clock;
import java.util.ArrayList;
import java.util.Collection;
import java.util.List;
import java.util.Locale;
import java.util.function.Predicate;
import java.util.function.Supplier;

import static org.elasticsearch.cluster.metadata.DataStreamLifecycle.DATA_STREAM_LIFECYCLE_ORIGIN;

public class DataStreamsPlugin extends Plugin implements ActionPlugin, HealthPlugin {

    public static final Setting<TimeValue> TIME_SERIES_POLL_INTERVAL = Setting.timeSetting(
        "time_series.poll_interval",
        TimeValue.timeValueMinutes(5),
        TimeValue.timeValueMinutes(1),
        TimeValue.timeValueMinutes(10),
        Setting.Property.NodeScope,
        Setting.Property.Dynamic
    );

    private static final TimeValue MAX_LOOK_AHEAD_TIME = TimeValue.timeValueHours(2);
    public static final Setting<TimeValue> LOOK_AHEAD_TIME = Setting.timeSetting(
        "index.look_ahead_time",
        TimeValue.timeValueMinutes(30),
        TimeValue.timeValueMinutes(1),
        TimeValue.timeValueDays(7), // is effectively 2h now.
        Setting.Property.IndexScope,
        Setting.Property.Dynamic,
        Setting.Property.ServerlessPublic
    );

    /**
     * Returns the look ahead time and lowers it when it to 2 hours if it is configured to more than 2 hours.
     */
    public static TimeValue getLookAheadTime(Settings settings) {
        TimeValue lookAheadTime = DataStreamsPlugin.LOOK_AHEAD_TIME.get(settings);
        if (lookAheadTime.compareTo(DataStreamsPlugin.MAX_LOOK_AHEAD_TIME) > 0) {
            lookAheadTime = DataStreamsPlugin.MAX_LOOK_AHEAD_TIME;
        }
        return lookAheadTime;
    }

    public static final String LIFECYCLE_CUSTOM_INDEX_METADATA_KEY = "data_stream_lifecycle";
    public static final Setting<TimeValue> LOOK_BACK_TIME = Setting.timeSetting(
        "index.look_back_time",
        TimeValue.timeValueHours(2),
        TimeValue.timeValueMinutes(1),
        TimeValue.timeValueDays(7),
        Setting.Property.IndexScope,
        Setting.Property.Dynamic,
        Setting.Property.ServerlessPublic
    );
    // The dependency of index.look_ahead_time is a cluster setting and currently there is no clean validation approach for this:
    private final SetOnce<UpdateTimeSeriesRangeService> updateTimeSeriesRangeService = new SetOnce<>();
    private final SetOnce<DataStreamLifecycleErrorStore> errorStoreInitialisationService = new SetOnce<>();

    private final SetOnce<DataStreamLifecycleService> dataLifecycleInitialisationService = new SetOnce<>();
    private final SetOnce<DataStreamLifecycleHealthInfoPublisher> dataStreamLifecycleErrorsPublisher = new SetOnce<>();
    private final SetOnce<DataStreamLifecycleHealthIndicatorService> dataStreamLifecycleHealthIndicatorService = new SetOnce<>();
    private final Settings settings;

    public DataStreamsPlugin(Settings settings) {
        this.settings = settings;
    }

    protected Clock getClock() {
        return Clock.systemUTC();
    }

    static void additionalLookAheadTimeValidation(TimeValue lookAhead, TimeValue timeSeriesPollInterval) {
        if (lookAhead.compareTo(timeSeriesPollInterval) < 0) {
            final String message = String.format(
                Locale.ROOT,
                "failed to parse value%s for setting [%s], must be lower than setting [%s] which is [%s]",
                " [" + lookAhead.getStringRep() + "]",
                LOOK_AHEAD_TIME.getKey(),
                TIME_SERIES_POLL_INTERVAL.getKey(),
                timeSeriesPollInterval.getStringRep()
            );
            throw new IllegalArgumentException(message);
        }
    }

    @Override
    public List<Setting<?>> getSettings() {
        List<Setting<?>> pluginSettings = new ArrayList<>();
        pluginSettings.add(TIME_SERIES_POLL_INTERVAL);
        pluginSettings.add(LOOK_AHEAD_TIME);
        pluginSettings.add(LOOK_BACK_TIME);
        pluginSettings.add(DataStreamLifecycleService.DATA_STREAM_LIFECYCLE_POLL_INTERVAL_SETTING);
        pluginSettings.add(DataStreamLifecycleService.DATA_STREAM_MERGE_POLICY_TARGET_FLOOR_SEGMENT_SETTING);
        pluginSettings.add(DataStreamLifecycleService.DATA_STREAM_MERGE_POLICY_TARGET_FACTOR_SETTING);
        pluginSettings.add(DataStreamLifecycleService.DATA_STREAM_SIGNALLING_ERROR_RETRY_INTERVAL_SETTING);
        return pluginSettings;
    }

    @Override
    public Collection<?> createComponents(PluginServices services) {

        Collection<Object> components = new ArrayList<>();
        var updateTimeSeriesRangeService = new UpdateTimeSeriesRangeService(
            services.environment().settings(),
            services.threadPool(),
            services.clusterService()
        );
        this.updateTimeSeriesRangeService.set(updateTimeSeriesRangeService);
        components.add(this.updateTimeSeriesRangeService.get());
        errorStoreInitialisationService.set(new DataStreamLifecycleErrorStore(services.threadPool()::absoluteTimeInMillis));
        dataStreamLifecycleErrorsPublisher.set(
            new DataStreamLifecycleHealthInfoPublisher(
                settings,
                services.client(),
                services.clusterService(),
                errorStoreInitialisationService.get()
            )
        );
        dataLifecycleInitialisationService.set(
            new DataStreamLifecycleService(
                settings,
                new OriginSettingClient(services.client(), DATA_STREAM_LIFECYCLE_ORIGIN),
                services.clusterService(),
                getClock(),
                services.threadPool(),
                services.threadPool()::absoluteTimeInMillis,
                errorStoreInitialisationService.get(),
                services.allocationService(),
                dataStreamLifecycleErrorsPublisher.get(),
                services.dataStreamGlobalRetentionSettings()
            )
        );
        dataLifecycleInitialisationService.get().init();
        dataStreamLifecycleHealthIndicatorService.set(new DataStreamLifecycleHealthIndicatorService(services.projectResolver()));

        components.add(errorStoreInitialisationService.get());
        components.add(dataLifecycleInitialisationService.get());
        components.add(dataStreamLifecycleErrorsPublisher.get());
        return components;
    }

    @Override
    public List<ActionHandler> getActions() {
        List<ActionHandler> actions = new ArrayList<>();
        actions.add(new ActionHandler(CreateDataStreamAction.INSTANCE, TransportCreateDataStreamAction.class));
        actions.add(new ActionHandler(DeleteDataStreamAction.INSTANCE, TransportDeleteDataStreamAction.class));
        actions.add(new ActionHandler(GetDataStreamAction.INSTANCE, TransportGetDataStreamsAction.class));
        actions.add(new ActionHandler(DataStreamsStatsAction.INSTANCE, TransportDataStreamsStatsAction.class));
        actions.add(new ActionHandler(MigrateToDataStreamAction.INSTANCE, TransportMigrateToDataStreamAction.class));
        actions.add(new ActionHandler(PromoteDataStreamAction.INSTANCE, TransportPromoteDataStreamAction.class));
        actions.add(new ActionHandler(ModifyDataStreamsAction.INSTANCE, TransportModifyDataStreamsAction.class));
        actions.add(new ActionHandler(PutDataStreamLifecycleAction.INSTANCE, TransportPutDataStreamLifecycleAction.class));
        actions.add(new ActionHandler(GetDataStreamLifecycleAction.INSTANCE, TransportGetDataStreamLifecycleAction.class));
        actions.add(new ActionHandler(DeleteDataStreamLifecycleAction.INSTANCE, TransportDeleteDataStreamLifecycleAction.class));
        actions.add(new ActionHandler(ExplainDataStreamLifecycleAction.INSTANCE, TransportExplainDataStreamLifecycleAction.class));
        actions.add(new ActionHandler(GetDataStreamLifecycleStatsAction.INSTANCE, TransportGetDataStreamLifecycleStatsAction.class));
        actions.add(new ActionHandler(GetDataStreamOptionsAction.INSTANCE, TransportGetDataStreamOptionsAction.class));
        actions.add(new ActionHandler(PutDataStreamOptionsAction.INSTANCE, TransportPutDataStreamOptionsAction.class));
        actions.add(new ActionHandler(DeleteDataStreamOptionsAction.INSTANCE, TransportDeleteDataStreamOptionsAction.class));
        actions.add(new ActionHandler(GetDataStreamSettingsAction.INSTANCE, TransportGetDataStreamSettingsAction.class));
        actions.add(new ActionHandler(UpdateDataStreamSettingsAction.INSTANCE, TransportUpdateDataStreamSettingsAction.class));
<<<<<<< HEAD
        actions.add(new ActionHandler(GetDataStreamMappingsAction.INSTANCE, TransportGetDataStreamMappingsAction.class));
        actions.add(new ActionHandler(UpdateDataStreamMappingsAction.INSTANCE, TransportUpdateDataStreamMappingsAction.class));
=======
        if (DataStream.LOGS_STREAM_FEATURE_FLAG) {
            actions.add(new ActionHandler(GetDataStreamMappingsAction.INSTANCE, TransportGetDataStreamMappingsAction.class));
            actions.add(new ActionHandler(UpdateDataStreamMappingsAction.INSTANCE, TransportUpdateDataStreamMappingsAction.class));
        }
>>>>>>> d3f042ee
        return actions;
    }

    @Override
    public List<RestHandler> getRestHandlers(
        Settings settings,
        NamedWriteableRegistry namedWriteableRegistry,
        RestController restController,
        ClusterSettings clusterSettings,
        IndexScopedSettings indexScopedSettings,
        SettingsFilter settingsFilter,
        IndexNameExpressionResolver indexNameExpressionResolver,
        Supplier<DiscoveryNodes> nodesInCluster,
        Predicate<NodeFeature> clusterSupportsFeature
    ) {
        indexScopedSettings.addSettingsUpdateConsumer(LOOK_AHEAD_TIME, value -> {
            TimeValue timeSeriesPollInterval = updateTimeSeriesRangeService.get().pollInterval;
            additionalLookAheadTimeValidation(value, timeSeriesPollInterval);
        });
        List<RestHandler> handlers = new ArrayList<>();
        handlers.add(new RestCreateDataStreamAction());
        handlers.add(new RestDeleteDataStreamAction());
        handlers.add(new RestGetDataStreamsAction());
        handlers.add(new RestDataStreamsStatsAction());
        handlers.add(new RestMigrateToDataStreamAction());
        handlers.add(new RestPromoteDataStreamAction());
        handlers.add(new RestModifyDataStreamsAction());
        handlers.add(new RestPutDataStreamLifecycleAction());
        handlers.add(new RestGetDataStreamLifecycleAction());
        handlers.add(new RestDeleteDataStreamLifecycleAction());
        handlers.add(new RestExplainDataStreamLifecycleAction());
        handlers.add(new RestDataStreamLifecycleStatsAction());
        handlers.add(new RestGetDataStreamOptionsAction());
        handlers.add(new RestPutDataStreamOptionsAction());
        handlers.add(new RestDeleteDataStreamOptionsAction());
        handlers.add(new RestGetDataStreamSettingsAction());
        handlers.add(new RestUpdateDataStreamSettingsAction());
        handlers.add(new RestGetDataStreamMappingsAction());
        handlers.add(new RestUpdateDataStreamMappingsAction());
        return handlers;
    }

    @Override
    public Collection<IndexSettingProvider> getAdditionalIndexSettingProviders(IndexSettingProvider.Parameters parameters) {
        return List.of(new DataStreamIndexSettingsProvider(parameters.mapperServiceFactory()));
    }

    @Override
    public void close() throws IOException {
        try {
            IOUtils.close(dataLifecycleInitialisationService.get());
        } catch (IOException e) {
            throw new ElasticsearchException("unable to close the data stream lifecycle service", e);
        }
    }

    @Override
    public Collection<HealthIndicatorService> getHealthIndicatorServices() {
        return List.of(dataStreamLifecycleHealthIndicatorService.get());
    }
}<|MERGE_RESOLUTION|>--- conflicted
+++ resolved
@@ -253,15 +253,10 @@
         actions.add(new ActionHandler(DeleteDataStreamOptionsAction.INSTANCE, TransportDeleteDataStreamOptionsAction.class));
         actions.add(new ActionHandler(GetDataStreamSettingsAction.INSTANCE, TransportGetDataStreamSettingsAction.class));
         actions.add(new ActionHandler(UpdateDataStreamSettingsAction.INSTANCE, TransportUpdateDataStreamSettingsAction.class));
-<<<<<<< HEAD
-        actions.add(new ActionHandler(GetDataStreamMappingsAction.INSTANCE, TransportGetDataStreamMappingsAction.class));
-        actions.add(new ActionHandler(UpdateDataStreamMappingsAction.INSTANCE, TransportUpdateDataStreamMappingsAction.class));
-=======
         if (DataStream.LOGS_STREAM_FEATURE_FLAG) {
             actions.add(new ActionHandler(GetDataStreamMappingsAction.INSTANCE, TransportGetDataStreamMappingsAction.class));
             actions.add(new ActionHandler(UpdateDataStreamMappingsAction.INSTANCE, TransportUpdateDataStreamMappingsAction.class));
         }
->>>>>>> d3f042ee
         return actions;
     }
 

--- conflicted
+++ resolved
@@ -17,12 +17,8 @@
 import org.elasticsearch.action.datastreams.GetDataStreamAction.Response.IndexProperties;
 import org.elasticsearch.action.datastreams.GetDataStreamAction.Response.ManagedBy;
 import org.elasticsearch.action.support.ActionFilters;
-<<<<<<< HEAD
 import org.elasticsearch.action.support.ChannelActionListener;
-import org.elasticsearch.action.support.local.TransportLocalClusterStateAction;
-=======
-import org.elasticsearch.action.support.master.TransportMasterNodeReadProjectAction;
->>>>>>> b218f698
+import org.elasticsearch.action.support.local.TransportLocalProjectMetadataAction;
 import org.elasticsearch.client.internal.Client;
 import org.elasticsearch.client.internal.OriginSettingClient;
 import org.elasticsearch.cluster.ProjectState;
@@ -70,11 +66,7 @@
 
 import static org.elasticsearch.index.IndexSettings.PREFER_ILM_SETTING;
 
-<<<<<<< HEAD
-public class TransportGetDataStreamsAction extends TransportLocalClusterStateAction<
-=======
-public class TransportGetDataStreamsAction extends TransportMasterNodeReadProjectAction<
->>>>>>> b218f698
+public class TransportGetDataStreamsAction extends TransportLocalProjectMetadataAction<
     GetDataStreamAction.Request,
     GetDataStreamAction.Response> {
 
@@ -110,16 +102,10 @@
         super(
             GetDataStreamAction.NAME,
             actionFilters,
-<<<<<<< HEAD
             transportService.getTaskManager(),
             clusterService,
-            threadPool.executor(ThreadPool.Names.MANAGEMENT)
-=======
-            GetDataStreamAction.Request::new,
-            projectResolver,
-            GetDataStreamAction.Response::new,
-            transportService.getThreadPool().executor(ThreadPool.Names.MANAGEMENT)
->>>>>>> b218f698
+            threadPool.executor(ThreadPool.Names.MANAGEMENT),
+            projectResolver
         );
         this.indexNameExpressionResolver = indexNameExpressionResolver;
         this.systemIndices = systemIndices;

--- conflicted
+++ resolved
@@ -818,13 +818,9 @@
                 RolloverRequest rolloverRequest = getDefaultRolloverRequest(
                     rolloverConfiguration,
                     dataStream.getName(),
-<<<<<<< HEAD
-                    dataStream.getLifecycle().getEffectiveDataRetention(DataStreamGlobalRetention.getFromClusterState(state)),
+                    dataStream.getLifecycle()
+                        .getEffectiveDataRetention(dataStream.isSystem() ? null : globalRetentionResolver.resolve(state)),
                     rolloverFailureStore
-=======
-                    dataStream.getLifecycle()
-                        .getEffectiveDataRetention(dataStream.isSystem() ? null : globalRetentionResolver.resolve(state))
->>>>>>> 6f8f1286
                 );
                 transportActionsDeduplicator.executeOnce(
                     rolloverRequest,
@@ -875,7 +871,7 @@
      */
     private Set<Index> maybeExecuteRetention(ClusterState state, DataStream dataStream, Set<Index> indicesToExcludeForRemainingRun) {
         Metadata metadata = state.metadata();
-        DataStreamGlobalRetention globalRetention = globalRetentionResolver.resolve(state);
+        DataStreamGlobalRetention globalRetention = dataStream.isSystem() ? null : globalRetentionResolver.resolve(state);
         List<Index> backingIndicesOlderThanRetention = dataStream.getIndicesPastRetention(metadata::index, nowSupplier, globalRetention);
         if (backingIndicesOlderThanRetention.isEmpty()) {
             return Set.of();
@@ -883,8 +879,7 @@
         Set<Index> indicesToBeRemoved = new HashSet<>();
         // We know that there is lifecycle and retention because there are indices to be deleted
         assert dataStream.getLifecycle() != null;
-        TimeValue effectiveDataRetention = dataStream.getLifecycle()
-            .getEffectiveDataRetention(dataStream.isSystem() ? null : globalRetention);
+        TimeValue effectiveDataRetention = dataStream.getLifecycle().getEffectiveDataRetention(globalRetention);
         for (Index index : backingIndicesOlderThanRetention) {
             if (indicesToExcludeForRemainingRun.contains(index) == false) {
                 IndexMetadata backingIndex = metadata.index(index);

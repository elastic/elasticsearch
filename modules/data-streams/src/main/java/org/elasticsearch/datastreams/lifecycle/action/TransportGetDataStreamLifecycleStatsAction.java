/*
 * Copyright Elasticsearch B.V. and/or licensed to Elasticsearch B.V. under one
 * or more contributor license agreements. Licensed under the "Elastic License
 * 2.0", the "GNU Affero General Public License v3.0 only", and the "Server Side
 * Public License v 1"; you may not use this file except in compliance with, at
 * your election, the "Elastic License 2.0", the "GNU Affero General Public
 * License v3.0 only", or the "Server Side Public License, v 1".
 */
package org.elasticsearch.datastreams.lifecycle.action;

import org.elasticsearch.action.ActionListener;
import org.elasticsearch.action.support.ActionFilters;
import org.elasticsearch.action.support.master.TransportMasterNodeReadProjectAction;
import org.elasticsearch.cluster.ProjectState;
import org.elasticsearch.cluster.block.ClusterBlockException;
import org.elasticsearch.cluster.block.ClusterBlockLevel;
import org.elasticsearch.cluster.metadata.DataStream;
import org.elasticsearch.cluster.metadata.ProjectMetadata;
import org.elasticsearch.cluster.project.ProjectResolver;
import org.elasticsearch.cluster.service.ClusterService;
import org.elasticsearch.common.util.concurrent.EsExecutors;
import org.elasticsearch.datastreams.lifecycle.DataStreamLifecycleService;
import org.elasticsearch.index.Index;
import org.elasticsearch.injection.guice.Inject;
import org.elasticsearch.tasks.Task;
import org.elasticsearch.threadpool.ThreadPool;
import org.elasticsearch.transport.TransportService;

import java.util.ArrayList;
import java.util.Comparator;
import java.util.List;
import java.util.Set;

/**
 * Exposes stats about the latest lifecycle run and the error store.
 */
public class TransportGetDataStreamLifecycleStatsAction extends TransportMasterNodeReadProjectAction<
    GetDataStreamLifecycleStatsAction.Request,
    GetDataStreamLifecycleStatsAction.Response> {

    private final DataStreamLifecycleService lifecycleService;

    @Inject
    public TransportGetDataStreamLifecycleStatsAction(
        TransportService transportService,
        ClusterService clusterService,
        ThreadPool threadPool,
        ActionFilters actionFilters,
        DataStreamLifecycleService lifecycleService,
        ProjectResolver projectResolver
    ) {
        super(
            GetDataStreamLifecycleStatsAction.NAME,
            transportService,
            clusterService,
            threadPool,
            actionFilters,
            GetDataStreamLifecycleStatsAction.Request::new,
            projectResolver,
            GetDataStreamLifecycleStatsAction.Response::new,
            EsExecutors.DIRECT_EXECUTOR_SERVICE
        );
        this.lifecycleService = lifecycleService;
    }

    @Override
    protected void masterOperation(
        Task task,
        GetDataStreamLifecycleStatsAction.Request request,
        ProjectState state,
        ActionListener<GetDataStreamLifecycleStatsAction.Response> listener
    ) throws Exception {
        listener.onResponse(collectStats(state.metadata()));
    }

    // Visible for testing
    GetDataStreamLifecycleStatsAction.Response collectStats(ProjectMetadata project) {
        Set<String> indicesInErrorStore = lifecycleService.getErrorStore().getAllIndices(project.id());
        List<GetDataStreamLifecycleStatsAction.Response.DataStreamStats> dataStreamStats = new ArrayList<>();
<<<<<<< HEAD
        for (DataStream dataStream : project.dataStreams().values()) {
            if (dataStream.getLifecycle() != null && dataStream.getLifecycle().isEnabled()) {
=======
        for (DataStream dataStream : state.metadata().getProject().dataStreams().values()) {
            if (dataStream.getLifecycle() != null && dataStream.getLifecycle().enabled()) {
>>>>>>> ae160162
                int total = 0;
                int inError = 0;
                for (Index index : dataStream.getIndices()) {
                    if (dataStream.isIndexManagedByDataStreamLifecycle(index, project::index)) {
                        total++;
                        if (indicesInErrorStore.contains(index.getName())) {
                            inError++;
                        }
                    }
                }
                dataStreamStats.add(new GetDataStreamLifecycleStatsAction.Response.DataStreamStats(dataStream.getName(), total, inError));
            }
        }
        return new GetDataStreamLifecycleStatsAction.Response(
            lifecycleService.getLastRunDuration(),
            lifecycleService.getTimeBetweenStarts(),
            dataStreamStats.isEmpty()
                ? dataStreamStats
                : dataStreamStats.stream()
                    .sorted(Comparator.comparing(GetDataStreamLifecycleStatsAction.Response.DataStreamStats::dataStreamName))
                    .toList()
        );
    }

    @Override
    protected ClusterBlockException checkBlock(GetDataStreamLifecycleStatsAction.Request request, ProjectState state) {
        return state.blocks().globalBlockedException(ClusterBlockLevel.METADATA_READ);
    }
}<|MERGE_RESOLUTION|>--- conflicted
+++ resolved
@@ -77,13 +77,8 @@
     GetDataStreamLifecycleStatsAction.Response collectStats(ProjectMetadata project) {
         Set<String> indicesInErrorStore = lifecycleService.getErrorStore().getAllIndices(project.id());
         List<GetDataStreamLifecycleStatsAction.Response.DataStreamStats> dataStreamStats = new ArrayList<>();
-<<<<<<< HEAD
         for (DataStream dataStream : project.dataStreams().values()) {
-            if (dataStream.getLifecycle() != null && dataStream.getLifecycle().isEnabled()) {
-=======
-        for (DataStream dataStream : state.metadata().getProject().dataStreams().values()) {
             if (dataStream.getLifecycle() != null && dataStream.getLifecycle().enabled()) {
->>>>>>> ae160162
                 int total = 0;
                 int inError = 0;
                 for (Index index : dataStream.getIndices()) {

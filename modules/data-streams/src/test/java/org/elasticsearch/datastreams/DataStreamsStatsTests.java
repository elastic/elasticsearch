/*
 * Copyright Elasticsearch B.V. and/or licensed to Elasticsearch B.V. under one
 * or more contributor license agreements. Licensed under the "Elastic License
 * 2.0", the "GNU Affero General Public License v3.0 only", and the "Server Side
 * Public License v 1"; you may not use this file except in compliance with, at
 * your election, the "Elastic License 2.0", the "GNU Affero General Public
 * License v3.0 only", or the "Server Side Public License, v 1".
 */
package org.elasticsearch.datastreams;

import org.elasticsearch.action.DocWriteRequest;
import org.elasticsearch.action.admin.cluster.health.ClusterHealthRequest;
import org.elasticsearch.action.admin.indices.close.CloseIndexRequest;
import org.elasticsearch.action.admin.indices.create.CreateIndexRequest;
import org.elasticsearch.action.admin.indices.delete.DeleteIndexRequest;
import org.elasticsearch.action.admin.indices.refresh.RefreshRequest;
import org.elasticsearch.action.admin.indices.rollover.RolloverRequest;
import org.elasticsearch.action.admin.indices.template.delete.TransportDeleteComposableIndexTemplateAction;
import org.elasticsearch.action.admin.indices.template.put.TransportPutComposableIndexTemplateAction;
import org.elasticsearch.action.bulk.BulkRequest;
import org.elasticsearch.action.datastreams.CreateDataStreamAction;
import org.elasticsearch.action.datastreams.DataStreamsStatsAction;
import org.elasticsearch.action.datastreams.DeleteDataStreamAction;
import org.elasticsearch.action.index.IndexRequest;
import org.elasticsearch.action.support.IndicesOptions;
import org.elasticsearch.cluster.health.ClusterHealthStatus;
import org.elasticsearch.cluster.metadata.ComposableIndexTemplate;
import org.elasticsearch.cluster.metadata.DataStreamFailureStore;
import org.elasticsearch.cluster.metadata.DataStreamOptions;
import org.elasticsearch.cluster.metadata.Template;
import org.elasticsearch.common.compress.CompressedXContent;
import org.elasticsearch.index.mapper.extras.MapperExtrasPlugin;
import org.elasticsearch.plugins.Plugin;
import org.elasticsearch.test.ESSingleNodeTestCase;
import org.elasticsearch.xcontent.json.JsonXContent;
import org.junit.After;

import java.util.Collection;
import java.util.HashMap;
import java.util.HashSet;
import java.util.List;
import java.util.Locale;
import java.util.Map;
import java.util.Set;
import java.util.concurrent.TimeUnit;

import static java.lang.Math.max;
import static org.elasticsearch.test.hamcrest.ElasticsearchAssertions.assertAcked;
import static org.hamcrest.Matchers.greaterThan;
import static org.hamcrest.Matchers.is;

public class DataStreamsStatsTests extends ESSingleNodeTestCase {

    @Override
    protected Collection<Class<? extends Plugin>> getPlugins() {
        return List.of(DataStreamsPlugin.class, MapperExtrasPlugin.class);
    }

    private final Set<String> createdDataStreams = new HashSet<>();
    private final Set<String> createdStandAloneIndices = new HashSet<>();

    @Override
    @After
    public void tearDown() throws Exception {
        if (createdDataStreams.isEmpty() == false) {
            for (String createdDataStream : createdDataStreams) {
                deleteDataStream(createdDataStream);
            }
            createdDataStreams.clear();
        }
        if (createdStandAloneIndices.isEmpty() == false) {
            for (String indexName : createdStandAloneIndices) {
                client().admin().indices().delete(new DeleteIndexRequest(indexName));
            }
            createdStandAloneIndices.clear();
        }
        super.tearDown();
    }

    public void testStatsNoDataStream() throws Exception {
        DataStreamsStatsAction.Response stats = getDataStreamsStats();
        assertEquals(0, stats.getSuccessfulShards());
        assertEquals(0, stats.getFailedShards());
        assertEquals(0, stats.getDataStreamCount());
        assertEquals(0, stats.getBackingIndices());
        assertEquals(0L, stats.getTotalStoreSize().getBytes());
        assertEquals(0, stats.getDataStreams().length);
    }

    public void testStatsEmptyDataStream() throws Exception {
        maybeCreateCreatedStandAloneIndicesIndex();
        String dataStreamName = createDataStream();

        DataStreamsStatsAction.Response stats = getDataStreamsStats();
        assertEquals(1, stats.getSuccessfulShards());
        assertEquals(0, stats.getFailedShards());
        assertEquals(1, stats.getDataStreamCount());
        assertEquals(1, stats.getBackingIndices());
        assertNotEquals(0L, stats.getTotalStoreSize().getBytes());
        assertEquals(1, stats.getDataStreams().length);
        assertEquals(dataStreamName, stats.getDataStreams()[0].getDataStream());
        assertEquals(1, stats.getDataStreams()[0].getBackingIndices());
        assertEquals(0L, stats.getDataStreams()[0].getMaximumTimestamp());
        assertNotEquals(0L, stats.getDataStreams()[0].getStoreSize().getBytes());
        assertEquals(stats.getTotalStoreSize().getBytes(), stats.getDataStreams()[0].getStoreSize().getBytes());
    }

    public void testStatsExistingDataStream() throws Exception {
        maybeCreateCreatedStandAloneIndicesIndex();
        String dataStreamName = createDataStream();
        long timestamp = createDocument(dataStreamName);

        DataStreamsStatsAction.Response stats = getDataStreamsStats();
        assertEquals(1, stats.getSuccessfulShards());
        assertEquals(0, stats.getFailedShards());
        assertEquals(1, stats.getDataStreamCount());
        assertEquals(1, stats.getBackingIndices());
        assertNotEquals(0L, stats.getTotalStoreSize().getBytes());
        assertEquals(1, stats.getDataStreams().length);
        assertEquals(dataStreamName, stats.getDataStreams()[0].getDataStream());
        assertEquals(1, stats.getDataStreams()[0].getBackingIndices());
        assertEquals(timestamp, stats.getDataStreams()[0].getMaximumTimestamp());
        assertNotEquals(0L, stats.getDataStreams()[0].getStoreSize().getBytes());
        assertEquals(stats.getTotalStoreSize().getBytes(), stats.getDataStreams()[0].getStoreSize().getBytes());
    }

    public void testStatsExistingDataStreamWithFailureStores() throws Exception {
        maybeCreateCreatedStandAloneIndicesIndex();
        String dataStreamName = createDataStream(false, true);
        createFailedDocument(dataStreamName);

        DataStreamsStatsAction.Response stats = getDataStreamsStats();

        assertEquals(2, stats.getSuccessfulShards());
        assertEquals(0, stats.getFailedShards());
        assertEquals(1, stats.getDataStreamCount());
        assertEquals(2, stats.getBackingIndices());
        assertNotEquals(0L, stats.getTotalStoreSize().getBytes());
        assertEquals(1, stats.getDataStreams().length);
        assertEquals(dataStreamName, stats.getDataStreams()[0].getDataStream());
        assertEquals(2, stats.getDataStreams()[0].getBackingIndices());
        // The timestamp is going to not be something we can validate because
        // it captures the time of failure which is uncontrolled in the test
        // Just make sure it exists by ensuring it isn't zero
        assertThat(stats.getDataStreams()[0].getMaximumTimestamp(), is(greaterThan(0L)));
        assertNotEquals(0L, stats.getDataStreams()[0].getStoreSize().getBytes());
        assertEquals(stats.getTotalStoreSize().getBytes(), stats.getDataStreams()[0].getStoreSize().getBytes());
    }

    public void testStatsExistingHiddenDataStream() throws Exception {
        maybeCreateCreatedStandAloneIndicesIndex();
        String dataStreamName = createDataStream(true, false);
        long timestamp = createDocument(dataStreamName);

        DataStreamsStatsAction.Response stats = getDataStreamsStats(true);
        assertEquals(1, stats.getSuccessfulShards());
        assertEquals(0, stats.getFailedShards());
        assertEquals(1, stats.getDataStreamCount());
        assertEquals(1, stats.getBackingIndices());
        assertNotEquals(0L, stats.getTotalStoreSize().getBytes());
        assertEquals(1, stats.getDataStreams().length);
        assertEquals(dataStreamName, stats.getDataStreams()[0].getDataStream());
        assertEquals(1, stats.getDataStreams()[0].getBackingIndices());
        assertEquals(timestamp, stats.getDataStreams()[0].getMaximumTimestamp());
        assertNotEquals(0L, stats.getDataStreams()[0].getStoreSize().getBytes());
        assertEquals(stats.getTotalStoreSize().getBytes(), stats.getDataStreams()[0].getStoreSize().getBytes());
    }

    public void testStatsClosedBackingIndexDataStream() throws Exception {
        maybeCreateCreatedStandAloneIndicesIndex();
        String dataStreamName = createDataStream();
        createDocument(dataStreamName);
        assertTrue(indicesAdmin().rolloverIndex(new RolloverRequest(dataStreamName, null)).get().isAcknowledged());
        assertTrue(indicesAdmin().close(new CloseIndexRequest(".ds-" + dataStreamName + "-*-000001")).actionGet().isAcknowledged());

        assertBusy(
            () -> assertNotEquals(
                ClusterHealthStatus.RED,
                clusterAdmin().health(new ClusterHealthRequest(TEST_REQUEST_TIMEOUT)).actionGet().getStatus()
            )
        );

        DataStreamsStatsAction.Response stats = getDataStreamsStats();
        assertEquals(2, stats.getSuccessfulShards());
        assertEquals(0, stats.getFailedShards());
        assertEquals(1, stats.getDataStreamCount());
        assertEquals(2, stats.getBackingIndices());
        assertNotEquals(0L, stats.getTotalStoreSize().getBytes());
        assertEquals(1, stats.getDataStreams().length);
        assertEquals(dataStreamName, stats.getDataStreams()[0].getDataStream());
        assertEquals(2, stats.getDataStreams()[0].getBackingIndices());
        assertEquals(0L, stats.getDataStreams()[0].getMaximumTimestamp());
        assertNotEquals(0L, stats.getDataStreams()[0].getStoreSize().getBytes());
        assertEquals(stats.getTotalStoreSize().getBytes(), stats.getDataStreams()[0].getStoreSize().getBytes());

        // Call stats again after writing a new event into the write index
        long timestamp = createDocument(dataStreamName);

        stats = getDataStreamsStats();
        assertEquals(2, stats.getSuccessfulShards());
        assertEquals(0, stats.getFailedShards());
        assertEquals(1, stats.getDataStreamCount());
        assertEquals(2, stats.getBackingIndices());
        assertNotEquals(0L, stats.getTotalStoreSize().getBytes());
        assertEquals(1, stats.getDataStreams().length);
        assertEquals(dataStreamName, stats.getDataStreams()[0].getDataStream());
        assertEquals(2, stats.getDataStreams()[0].getBackingIndices());
        assertEquals(timestamp, stats.getDataStreams()[0].getMaximumTimestamp());
        assertNotEquals(0L, stats.getDataStreams()[0].getStoreSize().getBytes());
        assertEquals(stats.getTotalStoreSize().getBytes(), stats.getDataStreams()[0].getStoreSize().getBytes());
    }

    public void testStatsRolledDataStream() throws Exception {
        maybeCreateCreatedStandAloneIndicesIndex();
        String dataStreamName = createDataStream();
        long timestamp = createDocument(dataStreamName);
        assertTrue(indicesAdmin().rolloverIndex(new RolloverRequest(dataStreamName, null)).get().isAcknowledged());
        timestamp = max(timestamp, createDocument(dataStreamName));

        DataStreamsStatsAction.Response stats = getDataStreamsStats();
        assertEquals(2, stats.getSuccessfulShards());
        assertEquals(0, stats.getFailedShards());
        assertEquals(1, stats.getDataStreamCount());
        assertEquals(2, stats.getBackingIndices());
        assertNotEquals(0L, stats.getTotalStoreSize().getBytes());
        assertEquals(1, stats.getDataStreams().length);
        assertEquals(dataStreamName, stats.getDataStreams()[0].getDataStream());
        assertEquals(2, stats.getDataStreams()[0].getBackingIndices());
        assertEquals(timestamp, stats.getDataStreams()[0].getMaximumTimestamp());
        assertNotEquals(0L, stats.getDataStreams()[0].getStoreSize().getBytes());
        assertEquals(stats.getTotalStoreSize().getBytes(), stats.getDataStreams()[0].getStoreSize().getBytes());
    }

    public void testStatsMultipleDataStreams() throws Exception {
        maybeCreateCreatedStandAloneIndicesIndex();
        for (int dataStreamCount = 0; dataStreamCount < (2 + randomInt(3)); dataStreamCount++) {
            createDataStream();
        }

        // Create a number of documents in each data stream
        Map<String, Long> maxTimestamps = new HashMap<>();
        for (String createdDataStream : createdDataStreams) {
            for (int documentCount = 0; documentCount < (1 + randomInt(10)); documentCount++) {
                long ts = createDocument(createdDataStream);
                long maxTS = max(maxTimestamps.getOrDefault(createdDataStream, 0L), ts);
                maxTimestamps.put(createdDataStream, maxTS);
            }
        }

        DataStreamsStatsAction.Response stats = getDataStreamsStats();
        logger.error(stats.toString());
        assertEquals(createdDataStreams.size(), stats.getSuccessfulShards());
        assertEquals(0, stats.getFailedShards());
        assertEquals(createdDataStreams.size(), stats.getDataStreamCount());
        assertEquals(createdDataStreams.size(), stats.getBackingIndices());
        assertNotEquals(0L, stats.getTotalStoreSize().getBytes());
        assertEquals(createdDataStreams.size(), stats.getDataStreams().length);
        for (DataStreamsStatsAction.DataStreamStats dataStreamStats : stats.getDataStreams()) {
            Long expectedMaxTS = maxTimestamps.get(dataStreamStats.getDataStream());
            assertNotNull("All indices should have max timestamps", expectedMaxTS);
            assertEquals(1, dataStreamStats.getBackingIndices());
            assertEquals(expectedMaxTS.longValue(), dataStreamStats.getMaximumTimestamp());
            assertNotEquals(0L, dataStreamStats.getStoreSize().getBytes());
        }
    }

    private String createDataStream() throws Exception {
        return createDataStream(false, false);
    }

    private String createDataStream(boolean hidden, boolean failureStore) throws Exception {
        String dataStreamName = randomAlphaOfLength(10).toLowerCase(Locale.getDefault());
        DataStreamOptions.Template failureStoreOptions = failureStore == false
            ? null
<<<<<<< HEAD
            : new DataStreamOptions.Template(new DataStreamFailureStore.Template(true, null));
=======
            : new DataStreamOptions.Template(DataStreamFailureStore.builder().enabled(true).buildTemplate());
>>>>>>> 04c57eae
        Template idxTemplate = new Template(null, new CompressedXContent("""
            {"properties":{"@timestamp":{"type":"date"},"data":{"type":"keyword"}}}
            """), null, null, failureStoreOptions);
        ComposableIndexTemplate template = ComposableIndexTemplate.builder()
            .indexPatterns(List.of(dataStreamName + "*"))
            .template(idxTemplate)
            .dataStreamTemplate(new ComposableIndexTemplate.DataStreamTemplate(hidden, false))
            .build();
        assertAcked(
            client().execute(
                TransportPutComposableIndexTemplateAction.TYPE,
                new TransportPutComposableIndexTemplateAction.Request(dataStreamName + "_template").indexTemplate(template)
            )
        );
        assertAcked(
            client().execute(
                CreateDataStreamAction.INSTANCE,
                new CreateDataStreamAction.Request(TEST_REQUEST_TIMEOUT, TEST_REQUEST_TIMEOUT, dataStreamName)
            )
        );
        createdDataStreams.add(dataStreamName);
        return dataStreamName;
    }

    private void maybeCreateCreatedStandAloneIndicesIndex() {
        if (randomBoolean()) {
            String indexName = randomAlphaOfLength(10).toLowerCase(Locale.getDefault());
            assertAcked(client().admin().indices().create(new CreateIndexRequest(indexName)));
            createdStandAloneIndices.add(indexName);
        }
    }

    private long createDocument(String dataStreamName) throws Exception {
        // Get some randomized but reasonable timestamps on the data since not all of it is guaranteed to arrive in order.
        long timeSeed = System.currentTimeMillis();
        long timestamp = randomLongBetween(timeSeed - TimeUnit.HOURS.toMillis(5), timeSeed);
        client().index(
            new IndexRequest(dataStreamName).opType(DocWriteRequest.OpType.CREATE)
                .source(
                    JsonXContent.contentBuilder()
                        .startObject()
                        .field("@timestamp", timestamp)
                        .field("data", randomAlphaOfLength(25))
                        .endObject()
                )
        ).get();
        indicesAdmin().refresh(new RefreshRequest(".ds-" + dataStreamName + "*").indicesOptions(IndicesOptions.lenientExpandOpenHidden()))
            .get();
        return timestamp;
    }

    private long createFailedDocument(String dataStreamName) throws Exception {
        // Get some randomized but reasonable timestamps on the data since not all of it is guaranteed to arrive in order.
        long timeSeed = System.currentTimeMillis();
        long timestamp = randomLongBetween(timeSeed - TimeUnit.HOURS.toMillis(5), timeSeed);
        client().bulk(
            new BulkRequest(dataStreamName).add(
                new IndexRequest().opType(DocWriteRequest.OpType.CREATE)
                    .source(
                        JsonXContent.contentBuilder()
                            .startObject()
                            .field("@timestamp", timestamp)
                            .object("data", b -> b.field("garbage", randomAlphaOfLength(25)))
                            .endObject()
                    )
            )
        ).get();
        indicesAdmin().refresh(new RefreshRequest(".fs-" + dataStreamName + "*").indicesOptions(IndicesOptions.lenientExpandOpenHidden()))
            .get();
        return timestamp;
    }

    private DataStreamsStatsAction.Response getDataStreamsStats() throws Exception {
        return getDataStreamsStats(false);
    }

    private DataStreamsStatsAction.Response getDataStreamsStats(boolean includeHidden) throws Exception {
        DataStreamsStatsAction.Request request = new DataStreamsStatsAction.Request();
        if (includeHidden) {
            request.indicesOptions(
                IndicesOptions.builder(request.indicesOptions())
                    .wildcardOptions(IndicesOptions.WildcardOptions.builder(request.indicesOptions().wildcardOptions()).includeHidden(true))
                    .build()
            );
        }
        return client().execute(DataStreamsStatsAction.INSTANCE, request).get();
    }

    private void deleteDataStream(String dataStreamName) {
        assertAcked(
            client().execute(
                DeleteDataStreamAction.INSTANCE,
                new DeleteDataStreamAction.Request(TEST_REQUEST_TIMEOUT, new String[] { dataStreamName })
            )
        );
        assertAcked(
            client().execute(
                TransportDeleteComposableIndexTemplateAction.TYPE,
                new TransportDeleteComposableIndexTemplateAction.Request(dataStreamName + "_template")
            )
        );
    }
}<|MERGE_RESOLUTION|>--- conflicted
+++ resolved
@@ -272,11 +272,7 @@
         String dataStreamName = randomAlphaOfLength(10).toLowerCase(Locale.getDefault());
         DataStreamOptions.Template failureStoreOptions = failureStore == false
             ? null
-<<<<<<< HEAD
-            : new DataStreamOptions.Template(new DataStreamFailureStore.Template(true, null));
-=======
             : new DataStreamOptions.Template(DataStreamFailureStore.builder().enabled(true).buildTemplate());
->>>>>>> 04c57eae
         Template idxTemplate = new Template(null, new CompressedXContent("""
             {"properties":{"@timestamp":{"type":"date"},"data":{"type":"keyword"}}}
             """), null, null, failureStoreOptions);

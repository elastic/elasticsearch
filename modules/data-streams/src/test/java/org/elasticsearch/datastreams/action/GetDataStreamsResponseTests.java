/*
 * Copyright Elasticsearch B.V. and/or licensed to Elasticsearch B.V. under one
 * or more contributor license agreements. Licensed under the "Elastic License
 * 2.0", the "GNU Affero General Public License v3.0 only", and the "Server Side
 * Public License v 1"; you may not use this file except in compliance with, at
 * your election, the "Elastic License 2.0", the "GNU Affero General Public
 * License v3.0 only", or the "Server Side Public License, v 1".
 */
package org.elasticsearch.datastreams.action;

import org.elasticsearch.action.datastreams.GetDataStreamAction.Response;
import org.elasticsearch.action.datastreams.GetDataStreamAction.Response.ManagedBy;
import org.elasticsearch.cluster.health.ClusterHealthStatus;
import org.elasticsearch.cluster.metadata.DataStream;
import org.elasticsearch.cluster.metadata.DataStreamLifecycle;
import org.elasticsearch.cluster.metadata.DataStreamOptions;
import org.elasticsearch.common.UUIDs;
import org.elasticsearch.common.bytes.BytesReference;
import org.elasticsearch.index.Index;
import org.elasticsearch.index.IndexMode;
import org.elasticsearch.test.ESTestCase;
import org.elasticsearch.xcontent.ToXContent;
import org.elasticsearch.xcontent.XContentBuilder;
import org.elasticsearch.xcontent.XContentFactory;
import org.elasticsearch.xcontent.XContentParser;
import org.elasticsearch.xcontent.json.JsonXContent;

import java.util.List;
import java.util.Map;

import static org.elasticsearch.cluster.metadata.DataStream.getDefaultBackingIndexName;
import static org.elasticsearch.cluster.metadata.DataStream.getDefaultFailureStoreName;
import static org.hamcrest.Matchers.is;
import static org.hamcrest.Matchers.notNullValue;
import static org.hamcrest.Matchers.nullValue;

public class GetDataStreamsResponseTests extends ESTestCase {

    @SuppressWarnings("unchecked")
    public void testResponseIlmAndDataStreamLifecycleRepresentation() throws Exception {
        // we'll test a data stream with 3 backing indices and a failure store - two backing indices managed by ILM (having the ILM policy
        // configured for them) and the remainder without any ILM policy configured
        String dataStreamName = "logs";

        Index firstGenerationIndex = new Index(getDefaultBackingIndexName(dataStreamName, 1), UUIDs.base64UUID());
        Index secondGenerationIndex = new Index(getDefaultBackingIndexName(dataStreamName, 2), UUIDs.base64UUID());
        Index writeIndex = new Index(getDefaultBackingIndexName(dataStreamName, 3), UUIDs.base64UUID());
        Index failureStoreIndex = new Index(getDefaultFailureStoreName(dataStreamName, 1, System.currentTimeMillis()), UUIDs.base64UUID());
        List<Index> indices = List.of(firstGenerationIndex, secondGenerationIndex, writeIndex);
        List<Index> failureStores = List.of(failureStoreIndex);
        {
            // data stream has an enabled lifecycle
            DataStream logs = DataStream.builder("logs", indices)
                .setGeneration(3)
                .setAllowCustomRouting(true)
                .setIndexMode(IndexMode.STANDARD)
                .setLifecycle(DataStreamLifecycle.DEFAULT_DATA_LIFECYCLE)
                .setDataStreamOptions(DataStreamOptions.FAILURE_STORE_ENABLED)
                .setFailureIndices(DataStream.DataStreamIndices.failureIndicesBuilder(failureStores).build())
                .build();

            String ilmPolicyName = "rollover-30days";
            Map<Index, Response.IndexProperties> indexSettingsValues = Map.of(
                firstGenerationIndex,
                new Response.IndexProperties(true, ilmPolicyName, ManagedBy.ILM, null),
                secondGenerationIndex,
                new Response.IndexProperties(false, ilmPolicyName, ManagedBy.LIFECYCLE, null),
                writeIndex,
                new Response.IndexProperties(false, null, ManagedBy.LIFECYCLE, null),
                failureStoreIndex,
                new Response.IndexProperties(false, null, ManagedBy.LIFECYCLE, null)
            );

            Response.DataStreamInfo dataStreamInfo = new Response.DataStreamInfo(
                logs,
                true,
                ClusterHealthStatus.GREEN,
                "index-template",
                null,
                null,
                indexSettingsValues,
                false,
                null,
                null
            );
            Response response = new Response(List.of(dataStreamInfo));
            XContentBuilder contentBuilder = XContentFactory.jsonBuilder();
            response.toXContent(contentBuilder, ToXContent.EMPTY_PARAMS);

            BytesReference bytes = BytesReference.bytes(contentBuilder);
            try (XContentParser parser = createParser(JsonXContent.jsonXContent, bytes)) {
                Map<String, Object> map = parser.map();
                List<Object> dataStreams = (List<Object>) map.get(Response.DATA_STREAMS_FIELD.getPreferredName());
                assertThat(dataStreams.size(), is(1));
                Map<String, Object> dataStreamMap = (Map<String, Object>) dataStreams.get(0);
                assertThat(dataStreamMap.get(DataStream.NAME_FIELD.getPreferredName()), is(dataStreamName));

                assertThat(dataStreamMap.get(Response.DataStreamInfo.PREFER_ILM.getPreferredName()), is(false));
                assertThat(dataStreamMap.get(Response.DataStreamInfo.ILM_POLICY_FIELD.getPreferredName()), is(nullValue()));
                assertThat(dataStreamMap.get(Response.DataStreamInfo.LIFECYCLE_FIELD.getPreferredName()), is(Map.of("enabled", true)));
                assertThat(
                    dataStreamMap.get(Response.DataStreamInfo.NEXT_GENERATION_INDEX_MANAGED_BY.getPreferredName()),
                    is(ManagedBy.LIFECYCLE.displayValue)
                );

                List<Object> indicesRepresentation = (List<Object>) dataStreamMap.get(DataStream.INDICES_FIELD.getPreferredName());
                Map<String, Object> firstGenIndexRepresentation = (Map<String, Object>) indicesRepresentation.get(0);
                assertThat(firstGenIndexRepresentation.get("index_name"), is(firstGenerationIndex.getName()));
                assertThat(firstGenIndexRepresentation.get(Response.DataStreamInfo.PREFER_ILM.getPreferredName()), is(true));
                assertThat(firstGenIndexRepresentation.get(Response.DataStreamInfo.ILM_POLICY_FIELD.getPreferredName()), is(ilmPolicyName));
                assertThat(
                    firstGenIndexRepresentation.get(Response.DataStreamInfo.MANAGED_BY.getPreferredName()),
                    is(ManagedBy.ILM.displayValue)
                );

                Map<String, Object> secondGenIndexRepresentation = (Map<String, Object>) indicesRepresentation.get(1);
                assertThat(secondGenIndexRepresentation.get("index_name"), is(secondGenerationIndex.getName()));
                assertThat(secondGenIndexRepresentation.get(Response.DataStreamInfo.PREFER_ILM.getPreferredName()), is(false));
                assertThat(
                    secondGenIndexRepresentation.get(Response.DataStreamInfo.ILM_POLICY_FIELD.getPreferredName()),
                    is(ilmPolicyName)
                );
                assertThat(
                    secondGenIndexRepresentation.get(Response.DataStreamInfo.MANAGED_BY.getPreferredName()),
                    is(ManagedBy.LIFECYCLE.displayValue)
                );

                // the write index is managed by data stream lifecycle
                Map<String, Object> writeIndexRepresentation = (Map<String, Object>) indicesRepresentation.get(2);
                assertThat(writeIndexRepresentation.get("index_name"), is(writeIndex.getName()));
                assertThat(writeIndexRepresentation.get(Response.DataStreamInfo.PREFER_ILM.getPreferredName()), is(false));
                assertThat(writeIndexRepresentation.get(Response.DataStreamInfo.ILM_POLICY_FIELD.getPreferredName()), is(nullValue()));
                assertThat(
                    writeIndexRepresentation.get(Response.DataStreamInfo.MANAGED_BY.getPreferredName()),
                    is(ManagedBy.LIFECYCLE.displayValue)
                );

<<<<<<< HEAD
                if (DataStream.isFailureStoreFeatureFlagEnabled()) {
                    var failureStore = (Map<String, Object>) dataStreamMap.get(DataStream.FAILURE_STORE_FIELD.getPreferredName());
                    List<Object> failureIndices = (List<Object>) failureStore.get(DataStream.INDICES_FIELD.getPreferredName());
                    Map<String, Object> failureIndexRepresentation = (Map<String, Object>) failureIndices.get(0);
                    assertThat(failureIndexRepresentation.get("index_name"), is(failureStoreIndex.getName()));
                    assertThat(failureIndexRepresentation.get(Response.DataStreamInfo.PREFER_ILM.getPreferredName()), nullValue());
                    assertThat(
                        failureIndexRepresentation.get(Response.DataStreamInfo.ILM_POLICY_FIELD.getPreferredName()),
                        is(nullValue())
                    );
                    assertThat(
                        failureIndexRepresentation.get(Response.DataStreamInfo.MANAGED_BY.getPreferredName()),
                        is(ManagedBy.LIFECYCLE.displayValue)
                    );
                }
=======
                var failureStore = (Map<String, Object>) dataStreamMap.get(DataStream.FAILURE_STORE_FIELD.getPreferredName());
                List<Object> failureStoresRepresentation = (List<Object>) failureStore.get(DataStream.INDICES_FIELD.getPreferredName());
                Map<String, Object> failureStoreRepresentation = (Map<String, Object>) failureStoresRepresentation.get(0);
                assertThat(failureStoreRepresentation.get("index_name"), is(failureStoreIndex.getName()));
                assertThat(failureStoreRepresentation.get(Response.DataStreamInfo.PREFER_ILM.getPreferredName()), is(false));
                assertThat(failureStoreRepresentation.get(Response.DataStreamInfo.ILM_POLICY_FIELD.getPreferredName()), is(nullValue()));
                assertThat(
                    failureStoreRepresentation.get(Response.DataStreamInfo.MANAGED_BY.getPreferredName()),
                    is(ManagedBy.LIFECYCLE.displayValue)
                );
>>>>>>> 04c57eae
            }
        }

        {
            // data stream has a lifecycle that's not enabled
            DataStream logs = DataStream.builder("logs", indices)
                .setGeneration(3)
                .setAllowCustomRouting(true)
                .setIndexMode(IndexMode.STANDARD)
                .setLifecycle(DataStreamLifecycle.createDataLifecycle(false, null, null))
                .setDataStreamOptions(DataStreamOptions.FAILURE_STORE_ENABLED)
                .setFailureIndices(DataStream.DataStreamIndices.failureIndicesBuilder(failureStores).build())
                .build();

            String ilmPolicyName = "rollover-30days";
            Map<Index, Response.IndexProperties> indexSettingsValues = Map.of(
                firstGenerationIndex,
                new Response.IndexProperties(true, ilmPolicyName, ManagedBy.ILM, null),
                secondGenerationIndex,
                new Response.IndexProperties(true, ilmPolicyName, ManagedBy.ILM, null),
                writeIndex,
                new Response.IndexProperties(false, null, ManagedBy.UNMANAGED, null),
                failureStoreIndex,
                new Response.IndexProperties(false, null, ManagedBy.UNMANAGED, null)
            );

            Response.DataStreamInfo dataStreamInfo = new Response.DataStreamInfo(
                logs,
                true,
                ClusterHealthStatus.GREEN,
                "index-template",
                null,
                null,
                indexSettingsValues,
                false,
                null,
                null
            );
            Response response = new Response(List.of(dataStreamInfo));
            XContentBuilder contentBuilder = XContentFactory.jsonBuilder();
            response.toXContent(contentBuilder, ToXContent.EMPTY_PARAMS);

            BytesReference bytes = BytesReference.bytes(contentBuilder);
            try (XContentParser parser = createParser(JsonXContent.jsonXContent, bytes)) {
                Map<String, Object> map = parser.map();
                List<Object> dataStreams = (List<Object>) map.get(Response.DATA_STREAMS_FIELD.getPreferredName());
                assertThat(dataStreams.size(), is(1));
                Map<String, Object> dataStreamMap = (Map<String, Object>) dataStreams.get(0);
                assertThat(dataStreamMap.get(DataStream.NAME_FIELD.getPreferredName()), is(dataStreamName));
                // note that the prefer_ilm value is displayed at the top level even if the template backing the data stream doesn't have a
                // policy specified anymore
                assertThat(dataStreamMap.get(Response.DataStreamInfo.PREFER_ILM.getPreferredName()), is(false));
                assertThat(dataStreamMap.get(Response.DataStreamInfo.ILM_POLICY_FIELD.getPreferredName()), is(nullValue()));
                assertThat(dataStreamMap.get(Response.DataStreamInfo.LIFECYCLE_FIELD.getPreferredName()), is(Map.of("enabled", false)));
                assertThat(
                    dataStreamMap.get(Response.DataStreamInfo.NEXT_GENERATION_INDEX_MANAGED_BY.getPreferredName()),
                    is(ManagedBy.UNMANAGED.displayValue)
                );

                List<Object> indicesRepresentation = (List<Object>) dataStreamMap.get(DataStream.INDICES_FIELD.getPreferredName());
                Map<String, Object> firstGenIndexRepresentation = (Map<String, Object>) indicesRepresentation.get(0);
                assertThat(firstGenIndexRepresentation.get("index_name"), is(firstGenerationIndex.getName()));
                assertThat(firstGenIndexRepresentation.get(Response.DataStreamInfo.PREFER_ILM.getPreferredName()), is(true));
                assertThat(firstGenIndexRepresentation.get(Response.DataStreamInfo.ILM_POLICY_FIELD.getPreferredName()), is(ilmPolicyName));
                assertThat(
                    firstGenIndexRepresentation.get(Response.DataStreamInfo.MANAGED_BY.getPreferredName()),
                    is(ManagedBy.ILM.displayValue)
                );

                // the write index is managed by data stream lifecycle
                Map<String, Object> writeIndexRepresentation = (Map<String, Object>) indicesRepresentation.get(2);
                assertThat(writeIndexRepresentation.get("index_name"), is(writeIndex.getName()));
                assertThat(writeIndexRepresentation.get(Response.DataStreamInfo.PREFER_ILM.getPreferredName()), is(false));
                assertThat(writeIndexRepresentation.get(Response.DataStreamInfo.ILM_POLICY_FIELD.getPreferredName()), is(nullValue()));
                assertThat(
                    writeIndexRepresentation.get(Response.DataStreamInfo.MANAGED_BY.getPreferredName()),
                    is(ManagedBy.UNMANAGED.displayValue)
                );

<<<<<<< HEAD
                if (DataStream.isFailureStoreFeatureFlagEnabled()) {
                    var failureStore = (Map<String, Object>) dataStreamMap.get(DataStream.FAILURE_STORE_FIELD.getPreferredName());
                    List<Object> failureIndices = (List<Object>) failureStore.get(DataStream.INDICES_FIELD.getPreferredName());
                    Map<String, Object> failureIndexRepresentation = (Map<String, Object>) failureIndices.get(0);
                    assertThat(failureIndexRepresentation.get("index_name"), is(failureStoreIndex.getName()));
                    assertThat(failureIndexRepresentation.get(Response.DataStreamInfo.PREFER_ILM.getPreferredName()), nullValue());
                    assertThat(
                        failureIndexRepresentation.get(Response.DataStreamInfo.ILM_POLICY_FIELD.getPreferredName()),
                        is(nullValue())
                    );
                    assertThat(
                        failureIndexRepresentation.get(Response.DataStreamInfo.MANAGED_BY.getPreferredName()),
                        is(ManagedBy.UNMANAGED.displayValue)
                    );
                }
=======
                var failureStore = (Map<String, Object>) dataStreamMap.get(DataStream.FAILURE_STORE_FIELD.getPreferredName());
                List<Object> failureStoresRepresentation = (List<Object>) failureStore.get(DataStream.INDICES_FIELD.getPreferredName());
                Map<String, Object> failureStoreRepresentation = (Map<String, Object>) failureStoresRepresentation.get(0);
                assertThat(failureStoreRepresentation.get("index_name"), is(failureStoreIndex.getName()));
                assertThat(failureStoreRepresentation.get(Response.DataStreamInfo.PREFER_ILM.getPreferredName()), is(false));
                assertThat(failureStoreRepresentation.get(Response.DataStreamInfo.ILM_POLICY_FIELD.getPreferredName()), is(nullValue()));
                assertThat(
                    failureStoreRepresentation.get(Response.DataStreamInfo.MANAGED_BY.getPreferredName()),
                    is(ManagedBy.UNMANAGED.displayValue)
                );
>>>>>>> 04c57eae
            }
        }

        {
            // one failure index that have ILM policy
            DataStream logs = DataStream.builder("logs", indices)
                .setGeneration(3)
                .setAllowCustomRouting(true)
                .setIndexMode(IndexMode.STANDARD)
                .setLifecycle(DataStreamLifecycle.DEFAULT_DATA_LIFECYCLE)
                .setDataStreamOptions(DataStreamOptions.FAILURE_STORE_ENABLED)
                .setFailureIndices(DataStream.DataStreamIndices.failureIndicesBuilder(failureStores).build())
                .build();

            String ilmPolicyName = "rollover-30days";
            Map<Index, Response.IndexProperties> indexSettingsValues = Map.of(
                firstGenerationIndex,
                new Response.IndexProperties(true, ilmPolicyName, ManagedBy.ILM, null),
                secondGenerationIndex,
                new Response.IndexProperties(false, ilmPolicyName, ManagedBy.LIFECYCLE, null),
                writeIndex,
                new Response.IndexProperties(true, null, ManagedBy.LIFECYCLE, null),
                failureStoreIndex,
                new Response.IndexProperties(randomBoolean(), ilmPolicyName, ManagedBy.LIFECYCLE, null)
            );

            Response.DataStreamInfo dataStreamInfo = new Response.DataStreamInfo(
                logs,
                true,
                ClusterHealthStatus.GREEN,
                "index-template",
                null,
                null,
                indexSettingsValues,
                false,
                null,
                null
            );
            Response response = new Response(List.of(dataStreamInfo));
            XContentBuilder contentBuilder = XContentFactory.jsonBuilder();
            response.toXContent(contentBuilder, ToXContent.EMPTY_PARAMS);

            BytesReference bytes = BytesReference.bytes(contentBuilder);
            try (XContentParser parser = createParser(JsonXContent.jsonXContent, bytes)) {
                Map<String, Object> map = parser.map();
                List<Object> dataStreams = (List<Object>) map.get(Response.DATA_STREAMS_FIELD.getPreferredName());
                assertThat(dataStreams.size(), is(1));
                Map<String, Object> dataStreamMap = (Map<String, Object>) dataStreams.get(0);
                assertThat(dataStreamMap.get(DataStream.NAME_FIELD.getPreferredName()), is(dataStreamName));

                if (DataStream.isFailureStoreFeatureFlagEnabled()) {
                    var failureStore = (Map<String, Object>) dataStreamMap.get(DataStream.FAILURE_STORE_FIELD.getPreferredName());
                    List<Object> failureIndices = (List<Object>) failureStore.get(DataStream.INDICES_FIELD.getPreferredName());
                    Map<String, Object> failureIndexRepresentation = (Map<String, Object>) failureIndices.get(0);
                    assertThat(failureIndexRepresentation.get("index_name"), is(failureStoreIndex.getName()));
                    assertThat(failureIndexRepresentation.get(Response.DataStreamInfo.PREFER_ILM.getPreferredName()), notNullValue());
                    assertThat(
                        failureIndexRepresentation.get(Response.DataStreamInfo.ILM_POLICY_FIELD.getPreferredName()),
                        is(ilmPolicyName)
                    );
                    assertThat(
                        failureIndexRepresentation.get(Response.DataStreamInfo.MANAGED_BY.getPreferredName()),
                        is(ManagedBy.LIFECYCLE.displayValue)
                    );
                }
            }
        }
    }

    public void testManagedByDisplayValuesDontAccidentalyChange() {
        // UI might derive logic based on the display values so any changes should be coordinated with the UI team
        assertThat(ManagedBy.ILM.displayValue, is("Index Lifecycle Management"));
        assertThat(ManagedBy.LIFECYCLE.displayValue, is("Data stream lifecycle"));
        assertThat(ManagedBy.UNMANAGED.displayValue, is("Unmanaged"));
    }
}<|MERGE_RESOLUTION|>--- conflicted
+++ resolved
@@ -135,34 +135,16 @@
                     is(ManagedBy.LIFECYCLE.displayValue)
                 );
 
-<<<<<<< HEAD
-                if (DataStream.isFailureStoreFeatureFlagEnabled()) {
-                    var failureStore = (Map<String, Object>) dataStreamMap.get(DataStream.FAILURE_STORE_FIELD.getPreferredName());
-                    List<Object> failureIndices = (List<Object>) failureStore.get(DataStream.INDICES_FIELD.getPreferredName());
-                    Map<String, Object> failureIndexRepresentation = (Map<String, Object>) failureIndices.get(0);
-                    assertThat(failureIndexRepresentation.get("index_name"), is(failureStoreIndex.getName()));
-                    assertThat(failureIndexRepresentation.get(Response.DataStreamInfo.PREFER_ILM.getPreferredName()), nullValue());
-                    assertThat(
-                        failureIndexRepresentation.get(Response.DataStreamInfo.ILM_POLICY_FIELD.getPreferredName()),
-                        is(nullValue())
-                    );
-                    assertThat(
-                        failureIndexRepresentation.get(Response.DataStreamInfo.MANAGED_BY.getPreferredName()),
-                        is(ManagedBy.LIFECYCLE.displayValue)
-                    );
-                }
-=======
                 var failureStore = (Map<String, Object>) dataStreamMap.get(DataStream.FAILURE_STORE_FIELD.getPreferredName());
-                List<Object> failureStoresRepresentation = (List<Object>) failureStore.get(DataStream.INDICES_FIELD.getPreferredName());
-                Map<String, Object> failureStoreRepresentation = (Map<String, Object>) failureStoresRepresentation.get(0);
-                assertThat(failureStoreRepresentation.get("index_name"), is(failureStoreIndex.getName()));
-                assertThat(failureStoreRepresentation.get(Response.DataStreamInfo.PREFER_ILM.getPreferredName()), is(false));
-                assertThat(failureStoreRepresentation.get(Response.DataStreamInfo.ILM_POLICY_FIELD.getPreferredName()), is(nullValue()));
-                assertThat(
-                    failureStoreRepresentation.get(Response.DataStreamInfo.MANAGED_BY.getPreferredName()),
-                    is(ManagedBy.LIFECYCLE.displayValue)
-                );
->>>>>>> 04c57eae
+                List<Object> failureIndices = (List<Object>) failureStore.get(DataStream.INDICES_FIELD.getPreferredName());
+                Map<String, Object> failureIndexRepresentation = (Map<String, Object>) failureIndices.get(0);
+                assertThat(failureIndexRepresentation.get("index_name"), is(failureStoreIndex.getName()));
+                assertThat(failureIndexRepresentation.get(Response.DataStreamInfo.PREFER_ILM.getPreferredName()), nullValue());
+                assertThat(failureIndexRepresentation.get(Response.DataStreamInfo.ILM_POLICY_FIELD.getPreferredName()), is(nullValue()));
+                assertThat(
+                    failureIndexRepresentation.get(Response.DataStreamInfo.MANAGED_BY.getPreferredName()),
+                    is(ManagedBy.LIFECYCLE.displayValue)
+                );
             }
         }
 
@@ -242,34 +224,16 @@
                     is(ManagedBy.UNMANAGED.displayValue)
                 );
 
-<<<<<<< HEAD
-                if (DataStream.isFailureStoreFeatureFlagEnabled()) {
-                    var failureStore = (Map<String, Object>) dataStreamMap.get(DataStream.FAILURE_STORE_FIELD.getPreferredName());
-                    List<Object> failureIndices = (List<Object>) failureStore.get(DataStream.INDICES_FIELD.getPreferredName());
-                    Map<String, Object> failureIndexRepresentation = (Map<String, Object>) failureIndices.get(0);
-                    assertThat(failureIndexRepresentation.get("index_name"), is(failureStoreIndex.getName()));
-                    assertThat(failureIndexRepresentation.get(Response.DataStreamInfo.PREFER_ILM.getPreferredName()), nullValue());
-                    assertThat(
-                        failureIndexRepresentation.get(Response.DataStreamInfo.ILM_POLICY_FIELD.getPreferredName()),
-                        is(nullValue())
-                    );
-                    assertThat(
-                        failureIndexRepresentation.get(Response.DataStreamInfo.MANAGED_BY.getPreferredName()),
-                        is(ManagedBy.UNMANAGED.displayValue)
-                    );
-                }
-=======
                 var failureStore = (Map<String, Object>) dataStreamMap.get(DataStream.FAILURE_STORE_FIELD.getPreferredName());
-                List<Object> failureStoresRepresentation = (List<Object>) failureStore.get(DataStream.INDICES_FIELD.getPreferredName());
-                Map<String, Object> failureStoreRepresentation = (Map<String, Object>) failureStoresRepresentation.get(0);
-                assertThat(failureStoreRepresentation.get("index_name"), is(failureStoreIndex.getName()));
-                assertThat(failureStoreRepresentation.get(Response.DataStreamInfo.PREFER_ILM.getPreferredName()), is(false));
-                assertThat(failureStoreRepresentation.get(Response.DataStreamInfo.ILM_POLICY_FIELD.getPreferredName()), is(nullValue()));
-                assertThat(
-                    failureStoreRepresentation.get(Response.DataStreamInfo.MANAGED_BY.getPreferredName()),
+                List<Object> failureIndices = (List<Object>) failureStore.get(DataStream.INDICES_FIELD.getPreferredName());
+                Map<String, Object> failureIndexRepresentation = (Map<String, Object>) failureIndices.get(0);
+                assertThat(failureIndexRepresentation.get("index_name"), is(failureStoreIndex.getName()));
+                assertThat(failureIndexRepresentation.get(Response.DataStreamInfo.PREFER_ILM.getPreferredName()), nullValue());
+                assertThat(failureIndexRepresentation.get(Response.DataStreamInfo.ILM_POLICY_FIELD.getPreferredName()), is(nullValue()));
+                assertThat(
+                    failureIndexRepresentation.get(Response.DataStreamInfo.MANAGED_BY.getPreferredName()),
                     is(ManagedBy.UNMANAGED.displayValue)
                 );
->>>>>>> 04c57eae
             }
         }
 
@@ -320,21 +284,16 @@
                 Map<String, Object> dataStreamMap = (Map<String, Object>) dataStreams.get(0);
                 assertThat(dataStreamMap.get(DataStream.NAME_FIELD.getPreferredName()), is(dataStreamName));
 
-                if (DataStream.isFailureStoreFeatureFlagEnabled()) {
-                    var failureStore = (Map<String, Object>) dataStreamMap.get(DataStream.FAILURE_STORE_FIELD.getPreferredName());
-                    List<Object> failureIndices = (List<Object>) failureStore.get(DataStream.INDICES_FIELD.getPreferredName());
-                    Map<String, Object> failureIndexRepresentation = (Map<String, Object>) failureIndices.get(0);
-                    assertThat(failureIndexRepresentation.get("index_name"), is(failureStoreIndex.getName()));
-                    assertThat(failureIndexRepresentation.get(Response.DataStreamInfo.PREFER_ILM.getPreferredName()), notNullValue());
-                    assertThat(
-                        failureIndexRepresentation.get(Response.DataStreamInfo.ILM_POLICY_FIELD.getPreferredName()),
-                        is(ilmPolicyName)
-                    );
-                    assertThat(
-                        failureIndexRepresentation.get(Response.DataStreamInfo.MANAGED_BY.getPreferredName()),
-                        is(ManagedBy.LIFECYCLE.displayValue)
-                    );
-                }
+                var failureStore = (Map<String, Object>) dataStreamMap.get(DataStream.FAILURE_STORE_FIELD.getPreferredName());
+                List<Object> failureIndices = (List<Object>) failureStore.get(DataStream.INDICES_FIELD.getPreferredName());
+                Map<String, Object> failureIndexRepresentation = (Map<String, Object>) failureIndices.get(0);
+                assertThat(failureIndexRepresentation.get("index_name"), is(failureStoreIndex.getName()));
+                assertThat(failureIndexRepresentation.get(Response.DataStreamInfo.PREFER_ILM.getPreferredName()), notNullValue());
+                assertThat(failureIndexRepresentation.get(Response.DataStreamInfo.ILM_POLICY_FIELD.getPreferredName()), is(ilmPolicyName));
+                assertThat(
+                    failureIndexRepresentation.get(Response.DataStreamInfo.MANAGED_BY.getPreferredName()),
+                    is(ManagedBy.LIFECYCLE.displayValue)
+                );
             }
         }
     }

/*
 * Copyright Elasticsearch B.V. and/or licensed to Elasticsearch B.V. under one
 * or more contributor license agreements. Licensed under the "Elastic License
 * 2.0", the "GNU Affero General Public License v3.0 only", and the "Server Side
 * Public License v 1"; you may not use this file except in compliance with, at
 * your election, the "Elastic License 2.0", the "GNU Affero General Public
 * License v3.0 only", or the "Server Side Public License, v 1".
 */
package org.elasticsearch.datastreams.action;

import org.elasticsearch.action.datastreams.GetDataStreamAction.Response;
import org.elasticsearch.action.datastreams.GetDataStreamAction.Response.ManagedBy;
import org.elasticsearch.cluster.health.ClusterHealthStatus;
import org.elasticsearch.cluster.metadata.DataStream;
import org.elasticsearch.cluster.metadata.DataStreamLifecycle;
import org.elasticsearch.cluster.metadata.DataStreamOptions;
import org.elasticsearch.cluster.metadata.DataStreamTestHelper;
import org.elasticsearch.common.UUIDs;
import org.elasticsearch.common.bytes.BytesReference;
import org.elasticsearch.common.io.stream.Writeable;
import org.elasticsearch.core.Tuple;
import org.elasticsearch.index.Index;
import org.elasticsearch.index.IndexMode;
import org.elasticsearch.test.AbstractWireSerializingTestCase;
import org.elasticsearch.test.ESTestCase;
import org.elasticsearch.xcontent.ToXContent;
import org.elasticsearch.xcontent.XContentBuilder;
import org.elasticsearch.xcontent.XContentFactory;
import org.elasticsearch.xcontent.XContentParser;
import org.elasticsearch.xcontent.json.JsonXContent;

import java.time.Instant;
import java.util.ArrayList;
import java.util.HashMap;
import java.util.List;
import java.util.Map;

import static org.elasticsearch.cluster.metadata.DataStream.getDefaultBackingIndexName;
import static org.elasticsearch.cluster.metadata.DataStream.getDefaultFailureStoreName;
import static org.hamcrest.Matchers.is;
import static org.hamcrest.Matchers.notNullValue;
import static org.hamcrest.Matchers.nullValue;

public class GetDataStreamsResponseTests extends AbstractWireSerializingTestCase<Response> {

    @Override
    protected Writeable.Reader<Response> instanceReader() {
        return Response::new;
    }

    @Override
    protected Response createTestInstance() {
        int numDataStreams = randomIntBetween(0, 8);
        List<Response.DataStreamInfo> dataStreams = new ArrayList<>();
        for (int i = 0; i < numDataStreams; i++) {
            dataStreams.add(generateRandomDataStreamInfo());
        }
        return new Response(dataStreams);
    }

    @Override
    protected Response mutateInstance(Response instance) {
        if (instance.getDataStreams().isEmpty()) {
            return new Response(List.of(generateRandomDataStreamInfo()));
        }
        return new Response(instance.getDataStreams().stream().map(this::mutateInstance).toList());
    }

    @SuppressWarnings("unchecked")
    public void testResponseIlmAndDataStreamLifecycleRepresentation() throws Exception {
        // we'll test a data stream with 3 backing indices and a failure store - two backing indices managed by ILM (having the ILM policy
        // configured for them) and the remainder without any ILM policy configured
        String dataStreamName = "logs";

        Index firstGenerationIndex = new Index(getDefaultBackingIndexName(dataStreamName, 1), UUIDs.base64UUID());
        Index secondGenerationIndex = new Index(getDefaultBackingIndexName(dataStreamName, 2), UUIDs.base64UUID());
        Index writeIndex = new Index(getDefaultBackingIndexName(dataStreamName, 3), UUIDs.base64UUID());
        Index failureStoreIndex = new Index(getDefaultFailureStoreName(dataStreamName, 1, System.currentTimeMillis()), UUIDs.base64UUID());
        List<Index> indices = List.of(firstGenerationIndex, secondGenerationIndex, writeIndex);
        List<Index> failureStores = List.of(failureStoreIndex);
        {
            // data stream has an enabled lifecycle
            DataStream logs = DataStream.builder("logs", indices)
                .setGeneration(3)
                .setAllowCustomRouting(true)
                .setIndexMode(IndexMode.STANDARD)
                .setLifecycle(DataStreamLifecycle.DEFAULT_DATA_LIFECYCLE)
                .setDataStreamOptions(DataStreamOptions.FAILURE_STORE_ENABLED)
                .setFailureIndices(DataStream.DataStreamIndices.failureIndicesBuilder(failureStores).build())
                .build();

            String ilmPolicyName = "rollover-30days";
            Map<Index, Response.IndexProperties> indexSettingsValues = Map.of(
                firstGenerationIndex,
                new Response.IndexProperties(true, ilmPolicyName, ManagedBy.ILM),
                secondGenerationIndex,
                new Response.IndexProperties(false, ilmPolicyName, ManagedBy.LIFECYCLE),
                writeIndex,
                new Response.IndexProperties(false, null, ManagedBy.LIFECYCLE),
                failureStoreIndex,
                new Response.IndexProperties(false, null, ManagedBy.LIFECYCLE)
            );

            Response.DataStreamInfo dataStreamInfo = new Response.DataStreamInfo(
                logs,
                true,
                ClusterHealthStatus.GREEN,
                "index-template",
                null,
                null,
                indexSettingsValues,
                false,
                null
            );
            Response response = new Response(List.of(dataStreamInfo));
            XContentBuilder contentBuilder = XContentFactory.jsonBuilder();
            response.toXContent(contentBuilder, ToXContent.EMPTY_PARAMS);

            BytesReference bytes = BytesReference.bytes(contentBuilder);
            try (XContentParser parser = createParser(JsonXContent.jsonXContent, bytes)) {
                Map<String, Object> map = parser.map();
                List<Object> dataStreams = (List<Object>) map.get(Response.DATA_STREAMS_FIELD.getPreferredName());
                assertThat(dataStreams.size(), is(1));
                Map<String, Object> dataStreamMap = (Map<String, Object>) dataStreams.get(0);
                assertThat(dataStreamMap.get(DataStream.NAME_FIELD.getPreferredName()), is(dataStreamName));

                assertThat(dataStreamMap.get(Response.DataStreamInfo.PREFER_ILM.getPreferredName()), is(false));
                assertThat(dataStreamMap.get(Response.DataStreamInfo.ILM_POLICY_FIELD.getPreferredName()), is(nullValue()));
                assertThat(dataStreamMap.get(Response.DataStreamInfo.LIFECYCLE_FIELD.getPreferredName()), is(Map.of("enabled", true)));
                assertThat(
                    dataStreamMap.get(Response.DataStreamInfo.NEXT_GENERATION_INDEX_MANAGED_BY.getPreferredName()),
                    is(ManagedBy.LIFECYCLE.displayValue)
                );

                List<Object> indicesRepresentation = (List<Object>) dataStreamMap.get(DataStream.INDICES_FIELD.getPreferredName());
                Map<String, Object> firstGenIndexRepresentation = (Map<String, Object>) indicesRepresentation.get(0);
                assertThat(firstGenIndexRepresentation.get("index_name"), is(firstGenerationIndex.getName()));
                assertThat(firstGenIndexRepresentation.get(Response.DataStreamInfo.PREFER_ILM.getPreferredName()), is(true));
                assertThat(firstGenIndexRepresentation.get(Response.DataStreamInfo.ILM_POLICY_FIELD.getPreferredName()), is(ilmPolicyName));
                assertThat(
                    firstGenIndexRepresentation.get(Response.DataStreamInfo.MANAGED_BY.getPreferredName()),
                    is(ManagedBy.ILM.displayValue)
                );

                Map<String, Object> secondGenIndexRepresentation = (Map<String, Object>) indicesRepresentation.get(1);
                assertThat(secondGenIndexRepresentation.get("index_name"), is(secondGenerationIndex.getName()));
                assertThat(secondGenIndexRepresentation.get(Response.DataStreamInfo.PREFER_ILM.getPreferredName()), is(false));
                assertThat(
                    secondGenIndexRepresentation.get(Response.DataStreamInfo.ILM_POLICY_FIELD.getPreferredName()),
                    is(ilmPolicyName)
                );
                assertThat(
                    secondGenIndexRepresentation.get(Response.DataStreamInfo.MANAGED_BY.getPreferredName()),
                    is(ManagedBy.LIFECYCLE.displayValue)
                );

                // the write index is managed by data stream lifecycle
                Map<String, Object> writeIndexRepresentation = (Map<String, Object>) indicesRepresentation.get(2);
                assertThat(writeIndexRepresentation.get("index_name"), is(writeIndex.getName()));
                assertThat(writeIndexRepresentation.get(Response.DataStreamInfo.PREFER_ILM.getPreferredName()), is(false));
                assertThat(writeIndexRepresentation.get(Response.DataStreamInfo.ILM_POLICY_FIELD.getPreferredName()), is(nullValue()));
                assertThat(
                    writeIndexRepresentation.get(Response.DataStreamInfo.MANAGED_BY.getPreferredName()),
                    is(ManagedBy.LIFECYCLE.displayValue)
                );

                var failureStore = (Map<String, Object>) dataStreamMap.get(DataStream.FAILURE_STORE_FIELD.getPreferredName());
<<<<<<< HEAD
                List<Object> failureStoresRepresentation = (List<Object>) failureStore.get(DataStream.INDICES_FIELD.getPreferredName());
                Map<String, Object> failureStoreRepresentation = (Map<String, Object>) failureStoresRepresentation.get(0);
                assertThat(failureStoreRepresentation.get("index_name"), is(failureStoreIndex.getName()));
                assertThat(failureStoreRepresentation.get(Response.DataStreamInfo.PREFER_ILM.getPreferredName()), is(false));
                assertThat(failureStoreRepresentation.get(Response.DataStreamInfo.ILM_POLICY_FIELD.getPreferredName()), is(nullValue()));
                assertThat(
                    failureStoreRepresentation.get(Response.DataStreamInfo.MANAGED_BY.getPreferredName()),
=======
                List<Object> failureIndices = (List<Object>) failureStore.get(DataStream.INDICES_FIELD.getPreferredName());
                Map<String, Object> failureIndexRepresentation = (Map<String, Object>) failureIndices.get(0);
                assertThat(failureIndexRepresentation.get("index_name"), is(failureStoreIndex.getName()));
                assertThat(failureIndexRepresentation.get(Response.DataStreamInfo.PREFER_ILM.getPreferredName()), nullValue());
                assertThat(failureIndexRepresentation.get(Response.DataStreamInfo.ILM_POLICY_FIELD.getPreferredName()), is(nullValue()));
                assertThat(
                    failureIndexRepresentation.get(Response.DataStreamInfo.MANAGED_BY.getPreferredName()),
>>>>>>> d5856f58
                    is(ManagedBy.LIFECYCLE.displayValue)
                );
            }
        }

        {
            // data stream has a lifecycle that's not enabled
            DataStream logs = DataStream.builder("logs", indices)
                .setGeneration(3)
                .setAllowCustomRouting(true)
                .setIndexMode(IndexMode.STANDARD)
                .setLifecycle(DataStreamLifecycle.createDataLifecycle(false, null, null))
                .setDataStreamOptions(DataStreamOptions.FAILURE_STORE_ENABLED)
                .setFailureIndices(DataStream.DataStreamIndices.failureIndicesBuilder(failureStores).build())
                .build();

            String ilmPolicyName = "rollover-30days";
            Map<Index, Response.IndexProperties> indexSettingsValues = Map.of(
                firstGenerationIndex,
                new Response.IndexProperties(true, ilmPolicyName, ManagedBy.ILM),
                secondGenerationIndex,
                new Response.IndexProperties(true, ilmPolicyName, ManagedBy.ILM),
                writeIndex,
                new Response.IndexProperties(false, null, ManagedBy.UNMANAGED),
                failureStoreIndex,
                new Response.IndexProperties(false, null, ManagedBy.UNMANAGED)
            );

            Response.DataStreamInfo dataStreamInfo = new Response.DataStreamInfo(
                logs,
                true,
                ClusterHealthStatus.GREEN,
                "index-template",
                null,
                null,
                indexSettingsValues,
                false,
                null
            );
            Response response = new Response(List.of(dataStreamInfo));
            XContentBuilder contentBuilder = XContentFactory.jsonBuilder();
            response.toXContent(contentBuilder, ToXContent.EMPTY_PARAMS);

            BytesReference bytes = BytesReference.bytes(contentBuilder);
            try (XContentParser parser = createParser(JsonXContent.jsonXContent, bytes)) {
                Map<String, Object> map = parser.map();
                List<Object> dataStreams = (List<Object>) map.get(Response.DATA_STREAMS_FIELD.getPreferredName());
                assertThat(dataStreams.size(), is(1));
                Map<String, Object> dataStreamMap = (Map<String, Object>) dataStreams.get(0);
                assertThat(dataStreamMap.get(DataStream.NAME_FIELD.getPreferredName()), is(dataStreamName));
                // note that the prefer_ilm value is displayed at the top level even if the template backing the data stream doesn't have a
                // policy specified anymore
                assertThat(dataStreamMap.get(Response.DataStreamInfo.PREFER_ILM.getPreferredName()), is(false));
                assertThat(dataStreamMap.get(Response.DataStreamInfo.ILM_POLICY_FIELD.getPreferredName()), is(nullValue()));
                assertThat(dataStreamMap.get(Response.DataStreamInfo.LIFECYCLE_FIELD.getPreferredName()), is(Map.of("enabled", false)));
                assertThat(
                    dataStreamMap.get(Response.DataStreamInfo.NEXT_GENERATION_INDEX_MANAGED_BY.getPreferredName()),
                    is(ManagedBy.UNMANAGED.displayValue)
                );

                List<Object> indicesRepresentation = (List<Object>) dataStreamMap.get(DataStream.INDICES_FIELD.getPreferredName());
                Map<String, Object> firstGenIndexRepresentation = (Map<String, Object>) indicesRepresentation.get(0);
                assertThat(firstGenIndexRepresentation.get("index_name"), is(firstGenerationIndex.getName()));
                assertThat(firstGenIndexRepresentation.get(Response.DataStreamInfo.PREFER_ILM.getPreferredName()), is(true));
                assertThat(firstGenIndexRepresentation.get(Response.DataStreamInfo.ILM_POLICY_FIELD.getPreferredName()), is(ilmPolicyName));
                assertThat(
                    firstGenIndexRepresentation.get(Response.DataStreamInfo.MANAGED_BY.getPreferredName()),
                    is(ManagedBy.ILM.displayValue)
                );

                // the write index is managed by data stream lifecycle
                Map<String, Object> writeIndexRepresentation = (Map<String, Object>) indicesRepresentation.get(2);
                assertThat(writeIndexRepresentation.get("index_name"), is(writeIndex.getName()));
                assertThat(writeIndexRepresentation.get(Response.DataStreamInfo.PREFER_ILM.getPreferredName()), is(false));
                assertThat(writeIndexRepresentation.get(Response.DataStreamInfo.ILM_POLICY_FIELD.getPreferredName()), is(nullValue()));
                assertThat(
                    writeIndexRepresentation.get(Response.DataStreamInfo.MANAGED_BY.getPreferredName()),
                    is(ManagedBy.UNMANAGED.displayValue)
                );

                var failureStore = (Map<String, Object>) dataStreamMap.get(DataStream.FAILURE_STORE_FIELD.getPreferredName());
                List<Object> failureStoresRepresentation = (List<Object>) failureStore.get(DataStream.INDICES_FIELD.getPreferredName());
                Map<String, Object> failureStoreRepresentation = (Map<String, Object>) failureStoresRepresentation.get(0);
                assertThat(failureStoreRepresentation.get("index_name"), is(failureStoreIndex.getName()));
<<<<<<< HEAD
                assertThat(failureStoreRepresentation.get(Response.DataStreamInfo.PREFER_ILM.getPreferredName()), is(false));
=======
                assertThat(failureStoreRepresentation.get(Response.DataStreamInfo.PREFER_ILM.getPreferredName()), nullValue());
>>>>>>> d5856f58
                assertThat(failureStoreRepresentation.get(Response.DataStreamInfo.ILM_POLICY_FIELD.getPreferredName()), is(nullValue()));
                assertThat(
                    failureStoreRepresentation.get(Response.DataStreamInfo.MANAGED_BY.getPreferredName()),
                    is(ManagedBy.UNMANAGED.displayValue)
                );
<<<<<<< HEAD
=======
            }
        }

        {
            // one failure index that have ILM policy
            DataStream logs = DataStream.builder("logs", indices)
                .setGeneration(3)
                .setAllowCustomRouting(true)
                .setIndexMode(IndexMode.STANDARD)
                .setLifecycle(DataStreamLifecycle.DEFAULT_DATA_LIFECYCLE)
                .setDataStreamOptions(DataStreamOptions.FAILURE_STORE_ENABLED)
                .setFailureIndices(DataStream.DataStreamIndices.failureIndicesBuilder(failureStores).build())
                .build();

            String ilmPolicyName = "rollover-30days";
            Map<Index, Response.IndexProperties> indexSettingsValues = Map.of(
                firstGenerationIndex,
                new Response.IndexProperties(true, ilmPolicyName, ManagedBy.ILM),
                secondGenerationIndex,
                new Response.IndexProperties(false, ilmPolicyName, ManagedBy.LIFECYCLE),
                writeIndex,
                new Response.IndexProperties(true, null, ManagedBy.LIFECYCLE),
                failureStoreIndex,
                new Response.IndexProperties(randomBoolean(), ilmPolicyName, ManagedBy.LIFECYCLE)
            );

            Response.DataStreamInfo dataStreamInfo = new Response.DataStreamInfo(
                logs,
                true,
                ClusterHealthStatus.GREEN,
                "index-template",
                null,
                null,
                indexSettingsValues,
                false,
                null
            );
            Response response = new Response(List.of(dataStreamInfo));
            XContentBuilder contentBuilder = XContentFactory.jsonBuilder();
            response.toXContent(contentBuilder, ToXContent.EMPTY_PARAMS);

            BytesReference bytes = BytesReference.bytes(contentBuilder);
            try (XContentParser parser = createParser(JsonXContent.jsonXContent, bytes)) {
                Map<String, Object> map = parser.map();
                List<Object> dataStreams = (List<Object>) map.get(Response.DATA_STREAMS_FIELD.getPreferredName());
                assertThat(dataStreams.size(), is(1));
                Map<String, Object> dataStreamMap = (Map<String, Object>) dataStreams.get(0);
                assertThat(dataStreamMap.get(DataStream.NAME_FIELD.getPreferredName()), is(dataStreamName));

                var failureStore = (Map<String, Object>) dataStreamMap.get(DataStream.FAILURE_STORE_FIELD.getPreferredName());
                List<Object> failureIndices = (List<Object>) failureStore.get(DataStream.INDICES_FIELD.getPreferredName());
                Map<String, Object> failureIndexRepresentation = (Map<String, Object>) failureIndices.get(0);
                assertThat(failureIndexRepresentation.get("index_name"), is(failureStoreIndex.getName()));
                assertThat(failureIndexRepresentation.get(Response.DataStreamInfo.PREFER_ILM.getPreferredName()), notNullValue());
                assertThat(failureIndexRepresentation.get(Response.DataStreamInfo.ILM_POLICY_FIELD.getPreferredName()), is(ilmPolicyName));
                assertThat(
                    failureIndexRepresentation.get(Response.DataStreamInfo.MANAGED_BY.getPreferredName()),
                    is(ManagedBy.LIFECYCLE.displayValue)
                );
>>>>>>> d5856f58
            }
        }
    }

    public void testManagedByDisplayValuesDontAccidentalyChange() {
        // UI might derive logic based on the display values so any changes should be coordinated with the UI team
        assertThat(ManagedBy.ILM.displayValue, is("Index Lifecycle Management"));
        assertThat(ManagedBy.LIFECYCLE.displayValue, is("Data stream lifecycle"));
        assertThat(ManagedBy.UNMANAGED.displayValue, is("Unmanaged"));
    }

    private Response.DataStreamInfo mutateInstance(Response.DataStreamInfo instance) {
        var dataStream = instance.getDataStream();
        var failureStoreEffectivelyEnabled = instance.isFailureStoreEffectivelyEnabled();
        var status = instance.getDataStreamStatus();
        var indexTemplate = instance.getIndexTemplate();
        var ilmPolicyName = instance.getIlmPolicy();
        var timeSeries = instance.getTimeSeries();
        var indexSettings = instance.getIndexSettingsValues();
        var templatePreferIlm = instance.templatePreferIlmValue();
        var maximumTimestamp = instance.getMaximumTimestamp();
        switch (randomIntBetween(0, 8)) {
            case 0 -> dataStream = randomValueOtherThan(dataStream, DataStreamTestHelper::randomInstance);
            case 1 -> status = randomValueOtherThan(status, () -> randomFrom(ClusterHealthStatus.values()));
            case 2 -> indexTemplate = randomBoolean() && indexTemplate != null ? null : randomAlphaOfLengthBetween(2, 10);
            case 3 -> ilmPolicyName = randomBoolean() && ilmPolicyName != null ? null : randomAlphaOfLengthBetween(2, 10);
            case 4 -> timeSeries = randomBoolean() && timeSeries != null
                ? null
                : randomValueOtherThan(timeSeries, () -> new Response.TimeSeries(generateRandomTimeSeries()));
            case 5 -> indexSettings = randomValueOtherThan(
                indexSettings,
                () -> randomBoolean()
                    ? Map.of()
                    : Map.of(
                        new Index(randomAlphaOfLengthBetween(50, 100), UUIDs.base64UUID()),
                        new Response.IndexProperties(
                            randomBoolean(),
                            randomAlphaOfLengthBetween(50, 100),
                            randomBoolean() ? ManagedBy.ILM : ManagedBy.LIFECYCLE
                        )
                    )
            );
            case 6 -> templatePreferIlm = templatePreferIlm ? false : true;
            case 7 -> maximumTimestamp = (maximumTimestamp == null)
                ? randomNonNegativeLong()
                : (usually() ? randomValueOtherThan(maximumTimestamp, ESTestCase::randomNonNegativeLong) : null);
            case 8 -> failureStoreEffectivelyEnabled = failureStoreEffectivelyEnabled ? false : true;
        }
        return new Response.DataStreamInfo(
            dataStream,
            failureStoreEffectivelyEnabled,
            status,
            indexTemplate,
            ilmPolicyName,
            timeSeries,
            indexSettings,
            templatePreferIlm,
            maximumTimestamp
        );
    }

    private List<Tuple<Instant, Instant>> generateRandomTimeSeries() {
        List<Tuple<Instant, Instant>> timeSeries = new ArrayList<>();
        int numTimeSeries = randomIntBetween(0, 3);
        for (int j = 0; j < numTimeSeries; j++) {
            timeSeries.add(new Tuple<>(Instant.now(), Instant.now()));
        }
        return timeSeries;
    }

    private Map<Index, Response.IndexProperties> generateRandomIndexSettingsValues() {
        Map<Index, Response.IndexProperties> values = new HashMap<>();
        for (int i = 0; i < randomIntBetween(0, 3); i++) {
            values.put(
                new Index(randomAlphaOfLengthBetween(50, 100), UUIDs.base64UUID()),
                new Response.IndexProperties(
                    randomBoolean(),
                    randomAlphaOfLengthBetween(50, 100),
                    randomBoolean() ? ManagedBy.ILM : ManagedBy.LIFECYCLE
                )
            );
        }
        return values;
    }

    private Response.DataStreamInfo generateRandomDataStreamInfo() {
        List<Tuple<Instant, Instant>> timeSeries = randomBoolean() ? generateRandomTimeSeries() : null;
        return new Response.DataStreamInfo(
            DataStreamTestHelper.randomInstance(),
            randomBoolean(),
            ClusterHealthStatus.GREEN,
            randomAlphaOfLengthBetween(2, 10),
            randomAlphaOfLengthBetween(2, 10),
            timeSeries != null ? new Response.TimeSeries(timeSeries) : null,
            generateRandomIndexSettingsValues(),
            randomBoolean(),
            usually() ? randomNonNegativeLong() : null
        );
    }
}<|MERGE_RESOLUTION|>--- conflicted
+++ resolved
@@ -165,15 +165,6 @@
                 );
 
                 var failureStore = (Map<String, Object>) dataStreamMap.get(DataStream.FAILURE_STORE_FIELD.getPreferredName());
-<<<<<<< HEAD
-                List<Object> failureStoresRepresentation = (List<Object>) failureStore.get(DataStream.INDICES_FIELD.getPreferredName());
-                Map<String, Object> failureStoreRepresentation = (Map<String, Object>) failureStoresRepresentation.get(0);
-                assertThat(failureStoreRepresentation.get("index_name"), is(failureStoreIndex.getName()));
-                assertThat(failureStoreRepresentation.get(Response.DataStreamInfo.PREFER_ILM.getPreferredName()), is(false));
-                assertThat(failureStoreRepresentation.get(Response.DataStreamInfo.ILM_POLICY_FIELD.getPreferredName()), is(nullValue()));
-                assertThat(
-                    failureStoreRepresentation.get(Response.DataStreamInfo.MANAGED_BY.getPreferredName()),
-=======
                 List<Object> failureIndices = (List<Object>) failureStore.get(DataStream.INDICES_FIELD.getPreferredName());
                 Map<String, Object> failureIndexRepresentation = (Map<String, Object>) failureIndices.get(0);
                 assertThat(failureIndexRepresentation.get("index_name"), is(failureStoreIndex.getName()));
@@ -181,7 +172,6 @@
                 assertThat(failureIndexRepresentation.get(Response.DataStreamInfo.ILM_POLICY_FIELD.getPreferredName()), is(nullValue()));
                 assertThat(
                     failureIndexRepresentation.get(Response.DataStreamInfo.MANAGED_BY.getPreferredName()),
->>>>>>> d5856f58
                     is(ManagedBy.LIFECYCLE.displayValue)
                 );
             }
@@ -266,18 +256,12 @@
                 List<Object> failureStoresRepresentation = (List<Object>) failureStore.get(DataStream.INDICES_FIELD.getPreferredName());
                 Map<String, Object> failureStoreRepresentation = (Map<String, Object>) failureStoresRepresentation.get(0);
                 assertThat(failureStoreRepresentation.get("index_name"), is(failureStoreIndex.getName()));
-<<<<<<< HEAD
-                assertThat(failureStoreRepresentation.get(Response.DataStreamInfo.PREFER_ILM.getPreferredName()), is(false));
-=======
                 assertThat(failureStoreRepresentation.get(Response.DataStreamInfo.PREFER_ILM.getPreferredName()), nullValue());
->>>>>>> d5856f58
                 assertThat(failureStoreRepresentation.get(Response.DataStreamInfo.ILM_POLICY_FIELD.getPreferredName()), is(nullValue()));
                 assertThat(
                     failureStoreRepresentation.get(Response.DataStreamInfo.MANAGED_BY.getPreferredName()),
                     is(ManagedBy.UNMANAGED.displayValue)
                 );
-<<<<<<< HEAD
-=======
             }
         }
 
@@ -337,7 +321,6 @@
                     failureIndexRepresentation.get(Response.DataStreamInfo.MANAGED_BY.getPreferredName()),
                     is(ManagedBy.LIFECYCLE.displayValue)
                 );
->>>>>>> d5856f58
             }
         }
     }

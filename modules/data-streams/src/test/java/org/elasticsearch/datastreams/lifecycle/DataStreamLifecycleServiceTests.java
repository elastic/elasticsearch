/*
 * Copyright Elasticsearch B.V. and/or licensed to Elasticsearch B.V. under one
 * or more contributor license agreements. Licensed under the "Elastic License
 * 2.0", the "GNU Affero General Public License v3.0 only", and the "Server Side
 * Public License v 1"; you may not use this file except in compliance with, at
 * your election, the "Elastic License 2.0", the "GNU Affero General Public
 * License v3.0 only", or the "Server Side Public License, v 1".
 */

package org.elasticsearch.datastreams.lifecycle;

import org.elasticsearch.ElasticsearchException;
import org.elasticsearch.action.ActionListener;
import org.elasticsearch.action.ActionRequest;
import org.elasticsearch.action.ActionResponse;
import org.elasticsearch.action.ActionType;
import org.elasticsearch.action.admin.indices.delete.DeleteIndexRequest;
import org.elasticsearch.action.admin.indices.forcemerge.ForceMergeRequest;
import org.elasticsearch.action.admin.indices.readonly.AddIndexBlockRequest;
import org.elasticsearch.action.admin.indices.rollover.MaxAgeCondition;
import org.elasticsearch.action.admin.indices.rollover.RolloverConditions;
import org.elasticsearch.action.admin.indices.rollover.RolloverConfiguration;
import org.elasticsearch.action.admin.indices.rollover.RolloverInfo;
import org.elasticsearch.action.admin.indices.rollover.RolloverRequest;
import org.elasticsearch.action.admin.indices.settings.put.UpdateSettingsRequest;
import org.elasticsearch.action.datastreams.lifecycle.ErrorEntry;
import org.elasticsearch.action.downsample.DownsampleAction;
import org.elasticsearch.action.downsample.DownsampleConfig;
import org.elasticsearch.action.support.DefaultShardOperationFailedException;
import org.elasticsearch.action.support.IndexComponentSelector;
import org.elasticsearch.action.support.broadcast.BroadcastResponse;
import org.elasticsearch.client.internal.Client;
import org.elasticsearch.cluster.ClusterName;
import org.elasticsearch.cluster.ClusterState;
import org.elasticsearch.cluster.EmptyClusterInfoService;
import org.elasticsearch.cluster.TestShardRoutingRoleStrategies;
import org.elasticsearch.cluster.block.ClusterBlock;
import org.elasticsearch.cluster.block.ClusterBlocks;
import org.elasticsearch.cluster.metadata.DataStream;
import org.elasticsearch.cluster.metadata.DataStreamFailureStore;
import org.elasticsearch.cluster.metadata.DataStreamGlobalRetentionSettings;
import org.elasticsearch.cluster.metadata.DataStreamLifecycle;
import org.elasticsearch.cluster.metadata.DataStreamLifecycle.DownsamplingRound;
import org.elasticsearch.cluster.metadata.DataStreamOptions;
import org.elasticsearch.cluster.metadata.DataStreamTestHelper;
import org.elasticsearch.cluster.metadata.IndexAbstraction;
import org.elasticsearch.cluster.metadata.IndexGraveyard;
import org.elasticsearch.cluster.metadata.IndexMetadata;
import org.elasticsearch.cluster.metadata.IndexNameExpressionResolver;
import org.elasticsearch.cluster.metadata.MetadataIndexStateService;
import org.elasticsearch.cluster.metadata.ProjectId;
import org.elasticsearch.cluster.metadata.ProjectMetadata;
import org.elasticsearch.cluster.node.DiscoveryNode;
import org.elasticsearch.cluster.node.DiscoveryNodeRole;
import org.elasticsearch.cluster.node.DiscoveryNodeUtils;
import org.elasticsearch.cluster.node.DiscoveryNodes;
import org.elasticsearch.cluster.project.TestProjectResolvers;
import org.elasticsearch.cluster.routing.allocation.AllocationService;
import org.elasticsearch.cluster.routing.allocation.allocator.BalancedShardsAllocator;
import org.elasticsearch.cluster.routing.allocation.decider.AllocationDeciders;
import org.elasticsearch.cluster.routing.allocation.decider.ReplicaAfterPrimaryActiveAllocationDecider;
import org.elasticsearch.cluster.routing.allocation.decider.SameShardAllocationDecider;
import org.elasticsearch.cluster.service.ClusterService;
import org.elasticsearch.common.UUIDs;
import org.elasticsearch.common.settings.ClusterSettings;
import org.elasticsearch.common.settings.Setting;
import org.elasticsearch.common.settings.Settings;
import org.elasticsearch.common.unit.ByteSizeValue;
import org.elasticsearch.core.TimeValue;
import org.elasticsearch.core.Tuple;
import org.elasticsearch.datastreams.lifecycle.health.DataStreamLifecycleHealthInfoPublisher;
import org.elasticsearch.index.Index;
import org.elasticsearch.index.IndexMode;
import org.elasticsearch.index.IndexSettings;
import org.elasticsearch.index.IndexVersion;
import org.elasticsearch.index.MergePolicyConfig;
import org.elasticsearch.search.aggregations.bucket.histogram.DateHistogramInterval;
import org.elasticsearch.snapshots.EmptySnapshotsInfoService;
import org.elasticsearch.test.ESTestCase;
import org.elasticsearch.test.EqualsHashCodeTestUtils;
import org.elasticsearch.test.client.NoOpClient;
import org.elasticsearch.test.gateway.TestGatewayAllocator;
import org.elasticsearch.threadpool.TestThreadPool;
import org.elasticsearch.threadpool.ThreadPool;
import org.elasticsearch.transport.TransportRequest;
import org.junit.After;
import org.junit.Before;

import java.io.IOException;
import java.time.Clock;
import java.time.Instant;
import java.time.ZoneId;
import java.time.temporal.ChronoUnit;
import java.util.Arrays;
import java.util.HashSet;
import java.util.List;
import java.util.Locale;
import java.util.Map;
import java.util.Set;
import java.util.concurrent.CopyOnWriteArrayList;
import java.util.concurrent.TimeUnit;
import java.util.concurrent.atomic.AtomicInteger;
import java.util.concurrent.atomic.AtomicLong;
import java.util.concurrent.atomic.AtomicReference;

import static org.elasticsearch.cluster.metadata.IndexMetadata.APIBlock.WRITE;
import static org.elasticsearch.cluster.metadata.IndexMetadata.DownsampleTaskStatus.STARTED;
import static org.elasticsearch.cluster.metadata.IndexMetadata.DownsampleTaskStatus.SUCCESS;
import static org.elasticsearch.cluster.metadata.IndexMetadata.DownsampleTaskStatus.UNKNOWN;
import static org.elasticsearch.datastreams.DataStreamsPlugin.LIFECYCLE_CUSTOM_INDEX_METADATA_KEY;
import static org.elasticsearch.datastreams.lifecycle.DataStreamLifecycleFixtures.createDataStream;
import static org.elasticsearch.datastreams.lifecycle.DataStreamLifecycleService.DATA_STREAM_MERGE_POLICY_TARGET_FACTOR_SETTING;
import static org.elasticsearch.datastreams.lifecycle.DataStreamLifecycleService.DATA_STREAM_MERGE_POLICY_TARGET_FLOOR_SEGMENT_SETTING;
import static org.elasticsearch.datastreams.lifecycle.DataStreamLifecycleService.DATA_STREAM_SIGNALLING_ERROR_RETRY_INTERVAL_SETTING;
import static org.elasticsearch.datastreams.lifecycle.DataStreamLifecycleService.DOWNSAMPLED_INDEX_PREFIX;
import static org.elasticsearch.datastreams.lifecycle.DataStreamLifecycleService.FORCE_MERGE_COMPLETED_TIMESTAMP_METADATA_KEY;
import static org.elasticsearch.datastreams.lifecycle.DataStreamLifecycleService.ONE_HUNDRED_MB;
import static org.elasticsearch.datastreams.lifecycle.DataStreamLifecycleService.TARGET_MERGE_FACTOR_VALUE;
import static org.elasticsearch.test.ClusterServiceUtils.createClusterService;
import static org.elasticsearch.test.ClusterServiceUtils.setState;
import static org.hamcrest.Matchers.arrayContaining;
import static org.hamcrest.Matchers.contains;
import static org.hamcrest.Matchers.containsInAnyOrder;
import static org.hamcrest.Matchers.containsString;
import static org.hamcrest.Matchers.empty;
import static org.hamcrest.Matchers.equalTo;
import static org.hamcrest.Matchers.instanceOf;
import static org.hamcrest.Matchers.is;
import static org.hamcrest.Matchers.lessThanOrEqualTo;
import static org.hamcrest.Matchers.notNullValue;
import static org.hamcrest.Matchers.nullValue;
import static org.mockito.Mockito.mock;

public class DataStreamLifecycleServiceTests extends ESTestCase {

    private long now;
    private ThreadPool threadPool;
    private DataStreamLifecycleService dataStreamLifecycleService;
    private List<TransportRequest> clientSeenRequests;
    private DoExecuteDelegate clientDelegate;
    private ClusterService clusterService;
    private final DataStreamGlobalRetentionSettings globalRetentionSettings = DataStreamGlobalRetentionSettings.create(
        ClusterSettings.createBuiltInClusterSettings()
    );

    @Before
    public void setupServices() {
        threadPool = new TestThreadPool(getTestName());
        Set<Setting<?>> builtInClusterSettings = new HashSet<>(ClusterSettings.BUILT_IN_CLUSTER_SETTINGS);
        builtInClusterSettings.add(DataStreamLifecycleService.DATA_STREAM_LIFECYCLE_POLL_INTERVAL_SETTING);
        builtInClusterSettings.add(DATA_STREAM_MERGE_POLICY_TARGET_FLOOR_SEGMENT_SETTING);
        builtInClusterSettings.add(DATA_STREAM_MERGE_POLICY_TARGET_FACTOR_SETTING);
        builtInClusterSettings.add(DATA_STREAM_SIGNALLING_ERROR_RETRY_INTERVAL_SETTING);
        ClusterSettings clusterSettings = new ClusterSettings(Settings.EMPTY, builtInClusterSettings);
        clusterService = createClusterService(threadPool, clusterSettings);

        now = System.currentTimeMillis();
        Clock clock = Clock.fixed(Instant.ofEpochMilli(now), ZoneId.of(randomFrom(ZoneId.getAvailableZoneIds())));
        clientSeenRequests = new CopyOnWriteArrayList<>();

        final Client client = getTransportRequestsRecordingClient();
        AllocationService allocationService = new AllocationService(
            new AllocationDeciders(
                new HashSet<>(
                    Arrays.asList(new SameShardAllocationDecider(clusterSettings), new ReplicaAfterPrimaryActiveAllocationDecider())
                )
            ),
            new TestGatewayAllocator(),
            new BalancedShardsAllocator(Settings.EMPTY),
            EmptyClusterInfoService.INSTANCE,
            EmptySnapshotsInfoService.INSTANCE,
            TestShardRoutingRoleStrategies.DEFAULT_ROLE_ONLY
        );
        DataStreamLifecycleErrorStore errorStore = new DataStreamLifecycleErrorStore(() -> now);
        dataStreamLifecycleService = new DataStreamLifecycleService(
            Settings.EMPTY,
            client,
            clusterService,
            clock,
            threadPool,
            () -> now,
            errorStore,
            allocationService,
            new DataStreamLifecycleHealthInfoPublisher(Settings.EMPTY, client, clusterService, errorStore),
            globalRetentionSettings,
            TestProjectResolvers.mustExecuteFirst()
        );
        clientDelegate = null;
        dataStreamLifecycleService.init();
    }

    @After
    public void cleanup() {
        clientSeenRequests.clear();
        dataStreamLifecycleService.close();
        clusterService.close();
        threadPool.shutdownNow();
    }

    public void testOperationsExecutedOnce() {
        String dataStreamName = randomAlphaOfLength(10).toLowerCase(Locale.ROOT);
        int numBackingIndices = 3;
<<<<<<< HEAD
        Metadata.Builder builder = Metadata.builder();
        DataStreamLifecycle zeroRetentionLifecycle = DataStreamLifecycle.builder().dataRetention(TimeValue.ZERO).build();
=======
        ProjectMetadata.Builder builder = ProjectMetadata.builder(randomProjectIdOrDefault());
>>>>>>> e4fb22c4
        DataStream dataStream = createDataStream(
            builder,
            dataStreamName,
            numBackingIndices,
            2,
            settings(IndexVersion.current()),
            zeroRetentionLifecycle,
            zeroRetentionLifecycle,
            now
        );
        builder.put(dataStream);

        ClusterState state = ClusterState.builder(ClusterName.DEFAULT).putProjectMetadata(builder).build();

        dataStreamLifecycleService.run(state);
        assertThat(clientSeenRequests.size(), is(5));
        assertThat(clientSeenRequests.get(0), instanceOf(RolloverRequest.class));
        RolloverRequest rolloverBackingIndexRequest = (RolloverRequest) clientSeenRequests.get(0);
        assertThat(rolloverBackingIndexRequest.getRolloverTarget(), is(dataStreamName));
        assertThat(clientSeenRequests.get(1), instanceOf(RolloverRequest.class));
        RolloverRequest rolloverFailureIndexRequest = (RolloverRequest) clientSeenRequests.get(1);
        assertThat(
            rolloverFailureIndexRequest.getRolloverTarget(),
            is(IndexNameExpressionResolver.combineSelector(dataStreamName, IndexComponentSelector.FAILURES))
        );
        List<DeleteIndexRequest> deleteRequests = clientSeenRequests.subList(2, 5)
            .stream()
            .map(transportRequest -> (DeleteIndexRequest) transportRequest)
            .toList();
        assertThat(deleteRequests.get(0).indices()[0], is(dataStream.getIndices().get(0).getName()));
        assertThat(deleteRequests.get(1).indices()[0], is(dataStream.getIndices().get(1).getName()));
        assertThat(deleteRequests.get(2).indices()[0], is(dataStream.getFailureIndices().get(0).getName()));

        // on the second run the rollover and delete requests should not execute anymore
        // i.e. the count should *remain* 1 for rollover and 2 for deletes
        dataStreamLifecycleService.run(state);
        assertThat(clientSeenRequests.size(), is(5));
    }

    public void testRetentionNotConfigured() {
        String dataStreamName = randomAlphaOfLength(10).toLowerCase(Locale.ROOT);
        int numBackingIndices = 3;
        ProjectMetadata.Builder builder = ProjectMetadata.builder(randomProjectIdOrDefault());
        DataStream dataStream = createDataStream(
            builder,
            dataStreamName,
            numBackingIndices,
            settings(IndexVersion.current()),
            new DataStreamLifecycle(),
            now
        );
        builder.put(dataStream);

        ClusterState state = ClusterState.builder(ClusterName.DEFAULT).putProjectMetadata(builder).build();
        dataStreamLifecycleService.run(state);
        assertThat(clientSeenRequests.size(), is(3));  // rollover the write index, and force merge the other two
        assertThat(clientSeenRequests.get(0), instanceOf(RolloverRequest.class));
    }

    public void testRetentionNotExecutedDueToAge() {
        String dataStreamName = randomAlphaOfLength(10).toLowerCase(Locale.ROOT);
        int numBackingIndices = 3;
        int numFailureIndices = 2;
        ProjectMetadata.Builder builder = ProjectMetadata.builder(randomProjectIdOrDefault());
        DataStream dataStream = createDataStream(
            builder,
            dataStreamName,
            numBackingIndices,
            numFailureIndices,
            settings(IndexVersion.current()),
            DataStreamLifecycle.builder().dataRetention(TimeValue.timeValueDays(700)).build(),
            null,
            now
        );
        builder.put(dataStream);

        ClusterState state = ClusterState.builder(ClusterName.DEFAULT).putProjectMetadata(builder).build();
        dataStreamLifecycleService.run(state);
        assertThat(clientSeenRequests.size(), is(5)); // roll over the 2 write indices, and force merge the other three
        assertThat(clientSeenRequests.get(0), instanceOf(RolloverRequest.class));
        assertThat(clientSeenRequests.get(1), instanceOf(RolloverRequest.class));
    }

    public void testRetentionNotExecutedForTSIndicesWithinTimeBounds() {
        Instant currentTime = Instant.now().truncatedTo(ChronoUnit.MILLIS);
        // These ranges are on the edge of each other temporal boundaries.
        Instant start1 = currentTime.minus(6, ChronoUnit.HOURS);
        Instant end1 = currentTime.minus(4, ChronoUnit.HOURS);
        Instant start2 = currentTime.minus(4, ChronoUnit.HOURS);
        Instant end2 = currentTime.plus(2, ChronoUnit.HOURS);
        Instant start3 = currentTime.plus(2, ChronoUnit.HOURS);
        Instant end3 = currentTime.plus(4, ChronoUnit.HOURS);

        final var projectId = randomProjectIdOrDefault();
        String dataStreamName = "logs_my-app_prod";
        var clusterState = DataStreamTestHelper.getClusterStateWithDataStream(
            projectId,
            dataStreamName,
            List.of(Tuple.tuple(start1, end1), Tuple.tuple(start2, end2), Tuple.tuple(start3, end3))
        );
        ProjectMetadata.Builder builder = ProjectMetadata.builder(clusterState.metadata().getProject(projectId));
        DataStream dataStream = builder.dataStream(dataStreamName);
        builder.put(
            dataStream.copy()
                .setName(dataStreamName)
                .setGeneration(dataStream.getGeneration() + 1)
                .setLifecycle(DataStreamLifecycle.builder().dataRetention(TimeValue.ZERO).build())
                .build()
        );
        clusterState = ClusterState.builder(clusterState).putProjectMetadata(builder).build();

        dataStreamLifecycleService.run(clusterState);
        assertThat(clientSeenRequests.size(), is(2)); // rollover the write index and one delete request for the index that's out of the
        // TS time bounds
        assertThat(clientSeenRequests.get(0), instanceOf(RolloverRequest.class));
        TransportRequest deleteIndexRequest = clientSeenRequests.get(1);
        assertThat(deleteIndexRequest, instanceOf(DeleteIndexRequest.class));
        // only the first generation index should be eligible for retention
        assertThat(((DeleteIndexRequest) deleteIndexRequest).indices(), arrayContaining(dataStream.getIndices().getFirst().getName()));
    }

    public void testMergePolicyNotExecutedForTSIndicesWithinTimeBounds() {
        Instant currentTime = Instant.ofEpochMilli(now).truncatedTo(ChronoUnit.MILLIS);
        // These ranges are on the edge of each other temporal boundaries.
        Instant start1 = currentTime.minus(6, ChronoUnit.HOURS);
        Instant end1 = currentTime.minus(4, ChronoUnit.HOURS);
        Instant start2 = currentTime.minus(4, ChronoUnit.HOURS);
        Instant end2 = currentTime.plus(2, ChronoUnit.HOURS);
        Instant start3 = currentTime.plus(2, ChronoUnit.HOURS);
        Instant end3 = currentTime.plus(4, ChronoUnit.HOURS);

        final var projectId = randomProjectIdOrDefault();
        String dataStreamName = "logs_my-app_prod";
        var clusterState = DataStreamTestHelper.getClusterStateWithDataStream(
            projectId,
            dataStreamName,
            List.of(Tuple.tuple(start1, end1), Tuple.tuple(start2, end2), Tuple.tuple(start3, end3))
        );
        ProjectMetadata.Builder builder = ProjectMetadata.builder(clusterState.metadata().getProject(projectId));
        DataStream dataStream = builder.dataStream(dataStreamName);
        // Overwrite the data stream in the cluster state to set the lifecycle policy, with no retention policy (i.e. infinite retention).
        builder.put(
            dataStream.copy()
                .setName(dataStreamName)
                .setGeneration(dataStream.getGeneration() + 1)
                .setLifecycle(DataStreamLifecycle.builder().build())
                .build()
        );
        clusterState = ClusterState.builder(clusterState).putProjectMetadata(builder).build();

        dataStreamLifecycleService.run(clusterState);
        // There should be two client requests: one rollover, and one to update the merge policy settings. N.B. The merge policy settings
        // will always be updated before the force merge is done, see testMergePolicySettingsAreConfiguredBeforeForcemerge.
        assertThat(clientSeenRequests.size(), is(2));
        assertThat(clientSeenRequests.get(0), instanceOf(RolloverRequest.class));
        TransportRequest updateSettingsRequest = clientSeenRequests.get(1);
        assertThat(updateSettingsRequest, instanceOf(UpdateSettingsRequest.class));
        // Only the first generation index should be eligible for merging. The other have end dates in the future.
        assertThat(
            ((UpdateSettingsRequest) updateSettingsRequest).indices(),
            arrayContaining(dataStream.getIndices().getFirst().getName())
        );
        assertThat(
            ((UpdateSettingsRequest) updateSettingsRequest).settings().keySet(),
            containsInAnyOrder(
                MergePolicyConfig.INDEX_MERGE_POLICY_FLOOR_SEGMENT_SETTING.getKey(),
                MergePolicyConfig.INDEX_MERGE_POLICY_MERGE_FACTOR_SETTING.getKey()
            )
        );
    }

    public void testRetentionSkippedWhilstDownsamplingInProgress() {
        String dataStreamName = randomAlphaOfLength(10).toLowerCase(Locale.ROOT);
        int numBackingIndices = 3;
        ProjectMetadata.Builder builder = ProjectMetadata.builder(randomProjectIdOrDefault());
        DataStream dataStream = createDataStream(
            builder,
            dataStreamName,
            numBackingIndices,
            settings(IndexVersion.current()),
            DataStreamLifecycle.builder().dataRetention(TimeValue.timeValueMillis(0)).build(),
            now
        );
        builder.put(dataStream);

        final var project = builder.build();

        {
            ProjectMetadata.Builder newProjectBuilder = ProjectMetadata.builder(project);

            String firstBackingIndex = DataStream.getDefaultBackingIndexName(dataStreamName, 1);
            IndexMetadata indexMetadata = project.index(firstBackingIndex);
            IndexMetadata.Builder indexMetaBuilder = IndexMetadata.builder(indexMetadata);
            indexMetaBuilder.settings(
                Settings.builder()
                    .put(indexMetadata.getSettings())
                    .put(
                        IndexMetadata.INDEX_DOWNSAMPLE_STATUS_KEY,
                        STARTED // See: See TransportDownsampleAction#createDownsampleIndex(...)
                    )
            );
            indexMetaBuilder.putCustom(
                LIFECYCLE_CUSTOM_INDEX_METADATA_KEY,
                Map.of(FORCE_MERGE_COMPLETED_TIMESTAMP_METADATA_KEY, String.valueOf(System.currentTimeMillis()))
            );
            newProjectBuilder.put(indexMetaBuilder);
            ClusterState state = ClusterState.builder(ClusterName.DEFAULT).putProjectMetadata(newProjectBuilder).build();

            dataStreamLifecycleService.run(state);
            assertThat(clientSeenRequests.size(), is(2)); // rollover the write index and delete the second generation
            assertThat(clientSeenRequests.get(0), instanceOf(RolloverRequest.class));
            assertThat(clientSeenRequests.get(1), instanceOf(DeleteIndexRequest.class));
            assertThat(
                ((DeleteIndexRequest) clientSeenRequests.get(1)).indices()[0],
                is(DataStream.getDefaultBackingIndexName(dataStreamName, 2))
            );
        }

        {
            // a lack of downsample status (i.e. the default `UNKNOWN`) must not prevent retention
            ProjectMetadata.Builder newProjectBuilder = ProjectMetadata.builder(project);

            String firstBackingIndex = DataStream.getDefaultBackingIndexName(dataStreamName, 1);
            IndexMetadata indexMetadata = project.index(firstBackingIndex);
            IndexMetadata.Builder indexMetaBuilder = IndexMetadata.builder(indexMetadata);
            indexMetaBuilder.settings(
                Settings.builder().put(indexMetadata.getSettings()).putNull(IndexMetadata.INDEX_DOWNSAMPLE_STATUS_KEY)
            );
            newProjectBuilder.put(indexMetaBuilder);
            ClusterState state = ClusterState.builder(ClusterName.DEFAULT).putProjectMetadata(newProjectBuilder).build();

            dataStreamLifecycleService.run(state);
            assertThat(clientSeenRequests.size(), is(3)); // rollover the write index and delete the other two generations
            assertThat(clientSeenRequests.get(0), instanceOf(RolloverRequest.class));
            assertThat(clientSeenRequests.get(1), instanceOf(DeleteIndexRequest.class));
            assertThat(
                ((DeleteIndexRequest) clientSeenRequests.get(1)).indices()[0],
                is(DataStream.getDefaultBackingIndexName(dataStreamName, 2))
            );
            assertThat(clientSeenRequests.get(2), instanceOf(DeleteIndexRequest.class));
            assertThat(
                ((DeleteIndexRequest) clientSeenRequests.get(2)).indices()[0],
                is(DataStream.getDefaultBackingIndexName(dataStreamName, 1))
            );
        }
    }

    public void testIlmManagedIndicesAreSkipped() {
        String dataStreamName = randomAlphaOfLength(10).toLowerCase(Locale.ROOT);
        int numBackingIndices = 3;
        ProjectMetadata.Builder builder = ProjectMetadata.builder(randomProjectIdOrDefault());
        DataStream dataStream = createDataStream(
            builder,
            dataStreamName,
            numBackingIndices,
            Settings.builder()
                .put(IndexMetadata.LIFECYCLE_NAME, "ILM_policy")
                .put(IndexMetadata.SETTING_VERSION_CREATED, IndexVersion.current()),
            DataStreamLifecycle.builder().dataRetention(TimeValue.ZERO).build(),
            now
        );
        builder.put(dataStream);

        ClusterState state = ClusterState.builder(ClusterName.DEFAULT).putProjectMetadata(builder).build();
        dataStreamLifecycleService.run(state);
        assertThat(clientSeenRequests.isEmpty(), is(true));
    }

    public void testDataStreamsWithoutLifecycleAreSkipped() {
        String dataStreamName = randomAlphaOfLength(10).toLowerCase(Locale.ROOT);
        int numBackingIndices = 3;
        ProjectMetadata.Builder builder = ProjectMetadata.builder(randomProjectIdOrDefault());
        DataStream dataStream = createDataStream(
            builder,
            dataStreamName,
            numBackingIndices,
            Settings.builder()
                .put(IndexMetadata.LIFECYCLE_NAME, "ILM_policy")
                .put(IndexMetadata.SETTING_VERSION_CREATED, IndexVersion.current()),
            null,
            now
        );
        builder.put(dataStream);

        ClusterState state = ClusterState.builder(ClusterName.DEFAULT).putProjectMetadata(builder).build();
        dataStreamLifecycleService.run(state);
        assertThat(clientSeenRequests.isEmpty(), is(true));
    }

    public void testDeletedIndicesAreRemovedFromTheErrorStore() throws IOException {
        String dataStreamName = randomAlphaOfLength(10).toLowerCase(Locale.ROOT);
        int numBackingIndices = 3;
        ProjectMetadata.Builder builder = ProjectMetadata.builder(randomProjectIdOrDefault());
        DataStream dataStream = createDataStream(
            builder,
            dataStreamName,
            numBackingIndices,
            Settings.builder().put(IndexMetadata.SETTING_VERSION_CREATED, IndexVersion.current()),
            new DataStreamLifecycle(),
            now
        );
        builder.put(dataStream);
        String nodeId = "localNode";
        DiscoveryNodes.Builder nodesBuilder = buildNodes(nodeId);
        // we are the master node
        nodesBuilder.masterNodeId(nodeId);
        ClusterState previousState = ClusterState.builder(ClusterName.DEFAULT).putProjectMetadata(builder).nodes(nodesBuilder).build();

        // all backing indices are in the error store
        for (Index index : dataStream.getIndices()) {
            dataStreamLifecycleService.getErrorStore().recordError(builder.getId(), index.getName(), new NullPointerException("bad"));
        }
        Index writeIndex = dataStream.getWriteIndex();
        // all indices but the write index are deleted
        List<Index> deletedIndices = dataStream.getIndices().stream().filter(index -> index.equals(writeIndex) == false).toList();

        ClusterState.Builder newStateBuilder = ClusterState.builder(previousState);
        newStateBuilder.stateUUID(UUIDs.randomBase64UUID());
        ProjectMetadata.Builder metaBuilder = ProjectMetadata.builder(previousState.metadata().getProject(builder.getId()));
        for (Index index : deletedIndices) {
            metaBuilder.remove(index.getName());
            IndexGraveyard.Builder graveyardBuilder = IndexGraveyard.builder(metaBuilder.indexGraveyard());
            graveyardBuilder.addTombstone(index);
            metaBuilder.indexGraveyard(graveyardBuilder.build());
        }
        newStateBuilder.putProjectMetadata(metaBuilder);
        ClusterState stateWithDeletedIndices = newStateBuilder.nodes(buildNodes(nodeId).masterNodeId(nodeId)).build();
        setState(clusterService, stateWithDeletedIndices);

        dataStreamLifecycleService.run(stateWithDeletedIndices);

        for (Index deletedIndex : deletedIndices) {
            assertThat(dataStreamLifecycleService.getErrorStore().getError(builder.getId(), deletedIndex.getName()), nullValue());
        }
        // the value for the write index should still be in the error store
        assertThat(
            dataStreamLifecycleService.getErrorStore().getError(builder.getId(), dataStream.getWriteIndex().getName()),
            notNullValue()
        );
    }

    public void testErrorStoreIsClearedOnBackingIndexBecomingUnmanaged() {
        String dataStreamName = randomAlphaOfLength(10).toLowerCase(Locale.ROOT);
        int numBackingIndices = 3;
        ProjectMetadata.Builder builder = ProjectMetadata.builder(randomProjectIdOrDefault());
        DataStream dataStream = createDataStream(
            builder,
            dataStreamName,
            numBackingIndices,
            settings(IndexVersion.current()),
            DataStreamLifecycle.builder().dataRetention(TimeValue.timeValueDays(700)).build(),
            now
        );
        // all backing indices are in the error store
        for (Index index : dataStream.getIndices()) {
            dataStreamLifecycleService.getErrorStore().recordError(builder.getId(), index.getName(), new NullPointerException("bad"));
        }
        builder.put(dataStream);
        ClusterState state = ClusterState.builder(ClusterName.DEFAULT).putProjectMetadata(builder).build();

        final var project = state.metadata().getProject(builder.getId());
        ProjectMetadata.Builder newBuilder = ProjectMetadata.builder(project);

        // update the backing indices to be ILM managed
        for (Index index : dataStream.getIndices()) {
            IndexMetadata indexMetadata = project.index(index);
            IndexMetadata.Builder indexMetaBuilder = IndexMetadata.builder(indexMetadata);
            indexMetaBuilder.settings(Settings.builder().put(indexMetadata.getSettings()).put(IndexMetadata.LIFECYCLE_NAME, "ILM_policy"));
            newBuilder.put(indexMetaBuilder.build(), true);
        }
        ClusterState updatedState = ClusterState.builder(state).putProjectMetadata(newBuilder).build();
        setState(clusterService, updatedState);

        dataStreamLifecycleService.run(updatedState);

        for (Index index : dataStream.getIndices()) {
            assertThat(dataStreamLifecycleService.getErrorStore().getError(builder.getId(), index.getName()), nullValue());
        }
    }

    public void testBackingIndicesFromMultipleDataStreamsInErrorStore() {
        String ilmManagedDataStreamName = randomAlphaOfLength(10).toLowerCase(Locale.ROOT);
        ProjectMetadata.Builder builder = ProjectMetadata.builder(randomProjectIdOrDefault());
        DataStream ilmManagedDataStream = createDataStream(
            builder,
            ilmManagedDataStreamName,
            3,
            settings(IndexVersion.current()),
            DataStreamLifecycle.builder().dataRetention(TimeValue.timeValueDays(700)).build(),
            now
        );
        // all backing indices are in the error store
        for (Index index : ilmManagedDataStream.getIndices()) {
            dataStreamLifecycleService.getErrorStore()
                .recordError(builder.getId(), index.getName(), new NullPointerException("will be ILM managed soon"));
        }
        String dataStreamWithBackingIndicesInErrorState = randomAlphaOfLength(15).toLowerCase(Locale.ROOT);
        DataStream dslManagedDataStream = createDataStream(
            builder,
            dataStreamWithBackingIndicesInErrorState,
            5,
            settings(IndexVersion.current()),
            DataStreamLifecycle.builder().dataRetention(TimeValue.timeValueDays(700)).build(),
            now
        );
        // put all backing indices in the error store
        for (Index index : dslManagedDataStream.getIndices()) {
            dataStreamLifecycleService.getErrorStore()
                .recordError(builder.getId(), index.getName(), new NullPointerException("dsl managed index"));
        }
        builder.put(ilmManagedDataStream);
        builder.put(dslManagedDataStream);
        ClusterState state = ClusterState.builder(ClusterName.DEFAULT).putProjectMetadata(builder).build();

        final var project = state.metadata().getProject(builder.getId());
        ProjectMetadata.Builder newBuilder = ProjectMetadata.builder(project);

        // update the backing indices to be ILM managed so they should be removed from the error store on the next DSL run
        for (Index index : ilmManagedDataStream.getIndices()) {
            IndexMetadata indexMetadata = project.index(index);
            IndexMetadata.Builder indexMetaBuilder = IndexMetadata.builder(indexMetadata);
            indexMetaBuilder.settings(Settings.builder().put(indexMetadata.getSettings()).put(IndexMetadata.LIFECYCLE_NAME, "ILM_policy"));
            newBuilder.put(indexMetaBuilder.build(), true);
        }
        ClusterState updatedState = ClusterState.builder(state).putProjectMetadata(newBuilder).build();
        setState(clusterService, updatedState);

        dataStreamLifecycleService.run(updatedState);

        for (Index index : dslManagedDataStream.getIndices()) {
            assertThat(dataStreamLifecycleService.getErrorStore().getError(builder.getId(), index.getName()), notNullValue());
        }
        for (Index index : ilmManagedDataStream.getIndices()) {
            assertThat(dataStreamLifecycleService.getErrorStore().getError(builder.getId(), index.getName()), nullValue());
        }
    }

    @SuppressWarnings("unchecked")
    public void testForceMerge() throws Exception {
        // We want this test method to get fake force merge responses, because this is what triggers a cluster state update
        clientDelegate = (action, request, listener) -> {
            if (action.name().equals("indices:admin/forcemerge")) {
                listener.onResponse(new BroadcastResponse(5, 5, 0, List.of()));
            }
        };
        String dataStreamName = randomAlphaOfLength(10).toLowerCase(Locale.ROOT);
        int numBackingIndices = 3;
        ProjectMetadata.Builder builder = ProjectMetadata.builder(randomProjectIdOrDefault());
        DataStream dataStream = createDataStream(
            builder,
            dataStreamName,
            numBackingIndices,
            settings(IndexVersion.current()).put(MergePolicyConfig.INDEX_MERGE_POLICY_FLOOR_SEGMENT_SETTING.getKey(), ONE_HUNDRED_MB)
                .put(MergePolicyConfig.INDEX_MERGE_POLICY_MERGE_FACTOR_SETTING.getKey(), TARGET_MERGE_FACTOR_VALUE),
            DataStreamLifecycle.builder().dataRetention(TimeValue.MAX_VALUE).build(),
            now
        );
        builder.put(dataStream);

        String nodeId = "localNode";
        DiscoveryNodes.Builder nodesBuilder = buildNodes(nodeId);
        // we are the master node
        nodesBuilder.masterNodeId(nodeId);
        ClusterState state = ClusterState.builder(ClusterName.DEFAULT).putProjectMetadata(builder).nodes(nodesBuilder).build();
        setState(clusterService, state);
        dataStreamLifecycleService.run(clusterService.state());

        // There are 3 backing indices. One gets rolled over. The other two get force merged:
        assertBusy(() -> {
            final var project = clusterService.state().metadata().getProject(builder.getId());
            assertThat(project.index(dataStream.getIndices().get(0)).getCustomData(LIFECYCLE_CUSTOM_INDEX_METADATA_KEY), notNullValue());
            assertThat(project.index(dataStream.getIndices().get(1)).getCustomData(LIFECYCLE_CUSTOM_INDEX_METADATA_KEY), notNullValue());
            assertThat(
                project.index(dataStream.getIndices().get(0))
                    .getCustomData(LIFECYCLE_CUSTOM_INDEX_METADATA_KEY)
                    .get(FORCE_MERGE_COMPLETED_TIMESTAMP_METADATA_KEY),
                notNullValue()
            );
            assertThat(
                project.index(dataStream.getIndices().get(1))
                    .getCustomData(LIFECYCLE_CUSTOM_INDEX_METADATA_KEY)
                    .get(FORCE_MERGE_COMPLETED_TIMESTAMP_METADATA_KEY),
                notNullValue()
            );
        });
        assertBusy(() -> { assertThat(clientSeenRequests.size(), is(3)); }, 30, TimeUnit.SECONDS);
        assertThat(clientSeenRequests.get(0), instanceOf(RolloverRequest.class));
        assertThat(((RolloverRequest) clientSeenRequests.get(0)).getRolloverTarget(), is(dataStreamName));
        List<ForceMergeRequest> forceMergeRequests = clientSeenRequests.subList(1, 3)
            .stream()
            .map(transportRequest -> (ForceMergeRequest) transportRequest)
            .toList();
        assertThat(forceMergeRequests.get(0).indices()[0], is(dataStream.getIndices().get(0).getName()));
        assertThat(forceMergeRequests.get(1).indices()[0], is(dataStream.getIndices().get(1).getName()));

        // No changes, so running should not create any more requests
        dataStreamLifecycleService.run(clusterService.state());
        assertThat(clientSeenRequests.size(), is(3));

        // Add another index backing, and make sure that the only thing that happens is another force merge
        IndexMetadata.Builder indexMetaBuilder = IndexMetadata.builder(
            DataStream.getDefaultBackingIndexName(dataStreamName, numBackingIndices + 1)
        )
            .settings(
                settings(IndexVersion.current()).put(MergePolicyConfig.INDEX_MERGE_POLICY_FLOOR_SEGMENT_SETTING.getKey(), ONE_HUNDRED_MB)
                    .put(MergePolicyConfig.INDEX_MERGE_POLICY_MERGE_FACTOR_SETTING.getKey(), TARGET_MERGE_FACTOR_VALUE)
            )
            .numberOfShards(1)
            .numberOfReplicas(1)
            .creationDate(now - 3000L);
        MaxAgeCondition rolloverCondition = new MaxAgeCondition(TimeValue.timeValueMillis(now - 2000L));
        indexMetaBuilder.putRolloverInfo(new RolloverInfo(dataStreamName, List.of(rolloverCondition), now - 2000L));
        IndexMetadata newIndexMetadata = indexMetaBuilder.build();
        ProjectMetadata newProject = ProjectMetadata.builder(clusterService.state().metadata().getProject(builder.getId()))
            .put(newIndexMetadata, true)
            .build();
        state = ClusterState.builder(clusterService.state()).putProjectMetadata(newProject).build();
        setState(clusterService, state);
        DataStream dataStream2 = dataStream.addBackingIndex(newProject, newIndexMetadata.getIndex());
        newProject = ProjectMetadata.builder(newProject).put(dataStream2).build();
        state = ClusterState.builder(clusterService.state()).putProjectMetadata(newProject).build();
        setState(clusterService, state);
        dataStreamLifecycleService.run(clusterService.state());
        assertBusy(() -> { assertThat(clientSeenRequests.size(), is(4)); });
        assertThat(((ForceMergeRequest) clientSeenRequests.get(3)).indices().length, is(1));
        assertBusy(() -> {
            final var retrievedProject = clusterService.state().metadata().getProject(builder.getId());
            assertThat(
                retrievedProject.index(dataStream2.getIndices().get(2)).getCustomData(LIFECYCLE_CUSTOM_INDEX_METADATA_KEY),
                notNullValue()
            );
            assertThat(
                retrievedProject.index(dataStream2.getIndices().get(2))
                    .getCustomData(LIFECYCLE_CUSTOM_INDEX_METADATA_KEY)
                    .get(FORCE_MERGE_COMPLETED_TIMESTAMP_METADATA_KEY),
                notNullValue()
            );
        });
    }

    @SuppressWarnings("unchecked")
    public void testForceMergeRetries() throws Exception {
        /*
         * This test makes sure that data stream lifecycle correctly retries (or doesn't) forcemerge requests on failure.
         * First, we set up a datastream with 3 backing indices. On the first run of the data stream lifecycle we'll expect
         * one to get rolled over and two to be forcemerged.
         */
        String dataStreamName = randomAlphaOfLength(10).toLowerCase(Locale.ROOT);
        int numBackingIndices = 3;
        ProjectMetadata.Builder builder = ProjectMetadata.builder(randomProjectIdOrDefault());
        DataStream dataStream = createDataStream(
            builder,
            dataStreamName,
            numBackingIndices,
            settings(IndexVersion.current()).put(MergePolicyConfig.INDEX_MERGE_POLICY_FLOOR_SEGMENT_SETTING.getKey(), ONE_HUNDRED_MB)
                .put(MergePolicyConfig.INDEX_MERGE_POLICY_MERGE_FACTOR_SETTING.getKey(), TARGET_MERGE_FACTOR_VALUE),
            DataStreamLifecycle.builder().dataRetention(TimeValue.MAX_VALUE).build(),
            now
        );
        builder.put(dataStream);

        String nodeId = "localNode";
        DiscoveryNodes.Builder nodesBuilder = buildNodes(nodeId);
        // we are the master node
        nodesBuilder.masterNodeId(nodeId);
        ClusterState state = ClusterState.builder(ClusterName.DEFAULT).putProjectMetadata(builder).nodes(nodesBuilder).build();
        setState(clusterService, state);

        {
            /*
             * For the first data stream lifecycle run we're intentionally making forcemerge fail:
             */
            AtomicInteger forceMergeFailedCount = new AtomicInteger(0);
            clientDelegate = (action, request, listener) -> {
                if (action.name().equals("indices:admin/forcemerge")) {
                    listener.onFailure(new RuntimeException("Forcemerge failure"));
                    forceMergeFailedCount.incrementAndGet();
                }
            };
            dataStreamLifecycleService.run(clusterService.state());
            /*
             * We expect that data stream lifecycle will try to pick it up next time.
             */
            assertBusy(() -> {
                assertThat(forceMergeFailedCount.get(), equalTo(2));
                final var project = clusterService.state().metadata().getProject(builder.getId());
                assertThat(project.index(dataStream.getIndices().get(0)).getCustomData(LIFECYCLE_CUSTOM_INDEX_METADATA_KEY), nullValue());
            });
        }

        {
            /*
             * For the next data stream lifecycle run we're intentionally making forcemerge fail by reporting failed shards:
             */
            AtomicInteger forceMergeFailedCount = new AtomicInteger(0);
            clientDelegate = (action, request, listener) -> {
                if (action.name().equals("indices:admin/forcemerge")) {
                    listener.onResponse(
                        new BroadcastResponse(
                            5,
                            5,
                            1,
                            List.of(new DefaultShardOperationFailedException(new ElasticsearchException("failure")))
                        )
                    );
                    forceMergeFailedCount.incrementAndGet();
                }
            };
            dataStreamLifecycleService.run(clusterService.state());
            assertBusy(() -> {
                assertThat(forceMergeFailedCount.get(), equalTo(2));
                final var project = clusterService.state().metadata().getProject(builder.getId());
                assertThat(project.index(dataStream.getIndices().get(0)).getCustomData(LIFECYCLE_CUSTOM_INDEX_METADATA_KEY), nullValue());
            });
        }

        {
            /*
             * For the next data stream lifecycle run we're intentionally making forcemerge fail on the same indices by having the
             * successful shards not equal to the total.
             */
            AtomicInteger forceMergeFailedCount = new AtomicInteger(0);
            clientDelegate = (action, request, listener) -> {
                if (action.name().equals("indices:admin/forcemerge")) {
                    listener.onResponse(new BroadcastResponse(5, 4, 0, List.of()));
                    forceMergeFailedCount.incrementAndGet();
                }
            };
            dataStreamLifecycleService.run(clusterService.state());
            assertBusy(() -> {
                assertThat(forceMergeFailedCount.get(), equalTo(2));
                final var project = clusterService.state().metadata().getProject(builder.getId());
                assertThat(project.index(dataStream.getIndices().get(0)).getCustomData(LIFECYCLE_CUSTOM_INDEX_METADATA_KEY), nullValue());
            });
        }

        {
            // For the final data stream lifecycle run, we let forcemerge run normally
            clientDelegate = (action, request, listener) -> {
                if (action.name().equals("indices:admin/forcemerge")) {
                    listener.onResponse(new BroadcastResponse(5, 5, 0, List.of()));
                }
            };
            dataStreamLifecycleService.run(clusterService.state());
            /*
             * And this time we expect that it will actually run the forcemerge, and update the marker to complete:
             */
            assertBusy(() -> {
                final var project = clusterService.state().metadata().getProject(builder.getId());
                assertThat(
                    project.index(dataStream.getIndices().get(0)).getCustomData(LIFECYCLE_CUSTOM_INDEX_METADATA_KEY),
                    notNullValue()
                );
                assertThat(
                    project.index(dataStream.getIndices().get(1)).getCustomData(LIFECYCLE_CUSTOM_INDEX_METADATA_KEY),
                    notNullValue()
                );
                assertThat(
                    project.index(dataStream.getIndices().get(0))
                        .getCustomData(LIFECYCLE_CUSTOM_INDEX_METADATA_KEY)
                        .get(FORCE_MERGE_COMPLETED_TIMESTAMP_METADATA_KEY),
                    notNullValue()
                );
                assertThat(
                    project.index(dataStream.getIndices().get(1))
                        .getCustomData(LIFECYCLE_CUSTOM_INDEX_METADATA_KEY)
                        .get(FORCE_MERGE_COMPLETED_TIMESTAMP_METADATA_KEY),
                    notNullValue()
                );
            });
            assertBusy(() -> { assertThat(clientSeenRequests.size(), is(9)); });
            assertThat(clientSeenRequests.get(0), instanceOf(RolloverRequest.class));
            assertThat(((RolloverRequest) clientSeenRequests.get(0)).getRolloverTarget(), is(dataStreamName));
            // There will be two more forcemerge requests total now: the six failed ones from before, and now the two successful ones
            List<ForceMergeRequest> forceMergeRequests = clientSeenRequests.subList(1, 9)
                .stream()
                .map(transportRequest -> (ForceMergeRequest) transportRequest)
                .toList();
            assertThat(forceMergeRequests.get(0).indices()[0], is(dataStream.getIndices().get(0).getName()));
            assertThat(forceMergeRequests.get(1).indices()[0], is(dataStream.getIndices().get(1).getName()));
            assertThat(forceMergeRequests.get(2).indices()[0], is(dataStream.getIndices().get(0).getName()));
            assertThat(forceMergeRequests.get(3).indices()[0], is(dataStream.getIndices().get(1).getName()));
            assertThat(forceMergeRequests.get(4).indices()[0], is(dataStream.getIndices().get(0).getName()));
            assertThat(forceMergeRequests.get(5).indices()[0], is(dataStream.getIndices().get(1).getName()));
            assertThat(forceMergeRequests.get(6).indices()[0], is(dataStream.getIndices().get(0).getName()));
            assertThat(forceMergeRequests.get(7).indices()[0], is(dataStream.getIndices().get(1).getName()));
        }
    }

    @SuppressWarnings("unchecked")
    public void testForceMergeDedup() throws Exception {
        /*
         * This test creates a datastream with one index, and then runs data stream lifecycle repeatedly many times. We assert that the size
         *  of the transportActionsDeduplicator never goes over 1, and is 0 by the end. This is to make sure that the equals/hashcode
         * methods of ForceMergeRequests are interacting with the deduplicator as expected.
         */
        String dataStreamName = randomAlphaOfLength(10).toLowerCase(Locale.ROOT);
        IndexMetadata.Builder indexMetaBuilder = IndexMetadata.builder(DataStream.getDefaultBackingIndexName(dataStreamName, 1))
            .settings(
                settings(IndexVersion.current()).put(MergePolicyConfig.INDEX_MERGE_POLICY_FLOOR_SEGMENT_SETTING.getKey(), ONE_HUNDRED_MB)
                    .put(MergePolicyConfig.INDEX_MERGE_POLICY_MERGE_FACTOR_SETTING.getKey(), TARGET_MERGE_FACTOR_VALUE)
            )
            .numberOfShards(1)
            .numberOfReplicas(1)
            .creationDate(now - 3000L);
        MaxAgeCondition rolloverCondition = new MaxAgeCondition(TimeValue.timeValueMillis(now - 2000L));
        indexMetaBuilder.putRolloverInfo(new RolloverInfo(dataStreamName, List.of(rolloverCondition), now - 2000L));
        IndexMetadata newIndexMetadata = indexMetaBuilder.build();

        DataStream dataStream = DataStreamTestHelper.newInstance(
            dataStreamName,
            // TODO: we have to add a write index that does not exist in the metadata to make this test pass. There is probably some value
            // in checking that the deduplicator works, but this test depends on a broken/weird cluster state and it doesn't seem to have
            // much value in its current state anyway.
            List.of(newIndexMetadata.getIndex(), new Index(DataStream.getDefaultBackingIndexName(dataStreamName, 2), randomUUID())),
            1L,
            null,
            false,
            DataStreamLifecycle.builder().dataRetention(TimeValue.MAX_VALUE).build()
        );

        ProjectMetadata.Builder builder = ProjectMetadata.builder(randomProjectIdOrDefault()).put(newIndexMetadata, true).put(dataStream);
        ClusterState state = ClusterState.builder(clusterService.state()).putProjectMetadata(builder).build();
        setState(clusterService, state);
        clientDelegate = (action, request, listener) -> {
            if (action.name().equals("indices:admin/forcemerge")) {
                listener.onResponse(new BroadcastResponse(5, 5, 0, List.of()));
            }
        };
        for (int i = 0; i < 100; i++) {
            dataStreamLifecycleService.run(clusterService.state());
            assertThat(dataStreamLifecycleService.transportActionsDeduplicator.size(), lessThanOrEqualTo(1));
        }
        assertBusy(() -> assertThat(dataStreamLifecycleService.transportActionsDeduplicator.size(), equalTo(0)));
    }

    public void testUpdateForceMergeCompleteTask() throws Exception {
        AtomicInteger onResponseCount = new AtomicInteger(0);
        AtomicInteger failureCount = new AtomicInteger(0);
        AtomicReference<Exception> failure = new AtomicReference<>();
        ActionListener<Void> listener = new ActionListener<>() {
            @Override
            public void onResponse(Void unused) {
                onResponseCount.incrementAndGet();
            }

            @Override
            public void onFailure(Exception e) {
                failureCount.incrementAndGet();
                failure.set(e);
            }
        };
        final var projectId = randomProjectIdOrDefault();
        String targetIndex = randomAlphaOfLength(20);
        DataStreamLifecycleService.UpdateForceMergeCompleteTask task = new DataStreamLifecycleService.UpdateForceMergeCompleteTask(
            listener,
            projectId,
            targetIndex,
            threadPool
        );
        {
            Exception exception = new RuntimeException("task failed");
            task.onFailure(exception);
            assertThat(failureCount.get(), equalTo(1));
            assertThat(onResponseCount.get(), equalTo(0));
            assertThat(failure.get(), equalTo(exception));
            ClusterState clusterState = createClusterState(projectId, targetIndex, null);
            ClusterState newClusterState = task.execute(clusterState);
            IndexMetadata indexMetadata = newClusterState.metadata().getProject(projectId).index(targetIndex);
            assertThat(indexMetadata, notNullValue());
            Map<String, String> dataStreamLifecycleMetadata = indexMetadata.getCustomData(LIFECYCLE_CUSTOM_INDEX_METADATA_KEY);
            assertThat(dataStreamLifecycleMetadata, notNullValue());
            assertThat(dataStreamLifecycleMetadata.size(), equalTo(1));
            String forceMergeCompleteTimestampString = dataStreamLifecycleMetadata.get(FORCE_MERGE_COMPLETED_TIMESTAMP_METADATA_KEY);
            assertThat(forceMergeCompleteTimestampString, notNullValue());
            long forceMergeCompleteTimestamp = Long.parseLong(forceMergeCompleteTimestampString);
            assertThat(forceMergeCompleteTimestamp, lessThanOrEqualTo(threadPool.absoluteTimeInMillis()));
            // The listener's onResponse should not be called by execute():
            assertThat(onResponseCount.get(), equalTo(0));
        }
        {
            /*
             * This is the same as the previous block, except that this time we'll have previously-existing data stream lifecycle custom
             * metadata in the index's metadata, and make sure that it doesn't get blown away when we set the timestamp.
             */
            String preExistingDataStreamLifecycleCustomMetadataKey = randomAlphaOfLength(10);
            String preExistingDataStreamLifecycleCustomMetadataValue = randomAlphaOfLength(20);
            Map<String, String> preExistingDataStreamLifecycleCustomMetadata = Map.of(
                preExistingDataStreamLifecycleCustomMetadataKey,
                preExistingDataStreamLifecycleCustomMetadataValue
            );
            ClusterState clusterState = createClusterState(projectId, targetIndex, preExistingDataStreamLifecycleCustomMetadata);
            ClusterState newClusterState = task.execute(clusterState);
            IndexMetadata indexMetadata = newClusterState.metadata().getProject(projectId).index(targetIndex);
            Map<String, String> dataStreamLifecycleMetadata = indexMetadata.getCustomData(LIFECYCLE_CUSTOM_INDEX_METADATA_KEY);
            assertThat(dataStreamLifecycleMetadata, notNullValue());
            assertThat(dataStreamLifecycleMetadata.size(), equalTo(2));
            assertThat(
                dataStreamLifecycleMetadata.get(preExistingDataStreamLifecycleCustomMetadataKey),
                equalTo(preExistingDataStreamLifecycleCustomMetadataValue)
            );
            String forceMergeCompleteTimestampString = dataStreamLifecycleMetadata.get(FORCE_MERGE_COMPLETED_TIMESTAMP_METADATA_KEY);
            assertThat(forceMergeCompleteTimestampString, notNullValue());
            long forceMergeCompleteTimestamp = Long.parseLong(forceMergeCompleteTimestampString);
            assertThat(forceMergeCompleteTimestamp, lessThanOrEqualTo(threadPool.absoluteTimeInMillis()));
            // The listener's onResponse should not be called by execute():
            assertThat(onResponseCount.get(), equalTo(0));
        }
    }

    public void testDefaultRolloverRequest() {
        // test auto max_age and another concrete condition
        {
            RolloverConditions randomConcreteRolloverConditions = randomRolloverConditions(false);
            RolloverRequest rolloverRequest = DataStreamLifecycleService.getDefaultRolloverRequest(
                new RolloverConfiguration(randomConcreteRolloverConditions, Set.of("max_age")),
                "my-data-stream",
                null,
                false
            );
            assertThat(rolloverRequest.getRolloverTarget(), equalTo("my-data-stream"));
            assertThat(
                rolloverRequest.getConditions(),
                equalTo(
                    RolloverConditions.newBuilder(randomConcreteRolloverConditions)
                        .addMaxIndexAgeCondition(TimeValue.timeValueDays(30))
                        .build()
                )
            );
            RolloverRequest rolloverRequestWithRetention = DataStreamLifecycleService.getDefaultRolloverRequest(
                new RolloverConfiguration(randomConcreteRolloverConditions, Set.of("max_age")),
                "my-data-stream",
                TimeValue.timeValueDays(3),
                false
            );
            assertThat(
                rolloverRequestWithRetention.getConditions(),
                equalTo(
                    RolloverConditions.newBuilder(randomConcreteRolloverConditions)
                        .addMaxIndexAgeCondition(TimeValue.timeValueDays(1))
                        .build()
                )
            );
        }
        // test without any automatic conditions
        {
            RolloverConditions randomConcreteRolloverConditions = randomRolloverConditions(true);
            RolloverRequest rolloverRequest = DataStreamLifecycleService.getDefaultRolloverRequest(
                new RolloverConfiguration(randomConcreteRolloverConditions),
                "my-data-stream",
                null,
                false
            );
            assertThat(rolloverRequest.getRolloverTarget(), equalTo("my-data-stream"));
            assertThat(rolloverRequest.getConditions(), equalTo(randomConcreteRolloverConditions));
            RolloverRequest rolloverRequestWithRetention = DataStreamLifecycleService.getDefaultRolloverRequest(
                new RolloverConfiguration(randomConcreteRolloverConditions),
                "my-data-stream",
                TimeValue.timeValueDays(1),
                false
            );
            assertThat(rolloverRequestWithRetention.getConditions(), equalTo(randomConcreteRolloverConditions));
        }
    }

    public void testForceMergeRequestWrapperEqualsHashCode() {
        String[] indices = new String[randomIntBetween(0, 10)];
        for (int i = 0; i < indices.length; i++) {
            indices[i] = randomAlphaOfLength(20);
        }
        ForceMergeRequest originalRequest = new ForceMergeRequest(indices);
        originalRequest.setRequestId(randomLong());
        originalRequest.setShouldStoreResult(randomBoolean());
        originalRequest.maxNumSegments(randomInt(1000));
        originalRequest.setParentTask(randomAlphaOfLength(10), randomLong());
        originalRequest.onlyExpungeDeletes(randomBoolean());
        originalRequest.flush(randomBoolean());
        EqualsHashCodeTestUtils.checkEqualsAndHashCode(
            new DataStreamLifecycleService.ForceMergeRequestWrapper(originalRequest),
            DataStreamLifecycleServiceTests::copyForceMergeRequestWrapperRequest,
            DataStreamLifecycleServiceTests::mutateForceMergeRequestWrapper
        );
    }

    public void testMergePolicySettingsAreConfiguredBeforeForcemerge() throws Exception {
        String dataStreamName = randomAlphaOfLength(10).toLowerCase(Locale.ROOT);
        int numBackingIndices = 3;
        ProjectMetadata.Builder builder = ProjectMetadata.builder(randomProjectIdOrDefault());
        DataStream dataStream = createDataStream(
            builder,
            dataStreamName,
            numBackingIndices,
            settings(IndexVersion.current()),
            DataStreamLifecycle.builder().dataRetention(TimeValue.MAX_VALUE).build(),
            now
        );
        builder.put(dataStream);

        String nodeId = "localNode";
        DiscoveryNodes.Builder nodesBuilder = buildNodes(nodeId);
        // we are the master node
        nodesBuilder.masterNodeId(nodeId);
        ClusterState state = ClusterState.builder(ClusterName.DEFAULT).putProjectMetadata(builder).nodes(nodesBuilder).build();
        setState(clusterService, state);
        dataStreamLifecycleService.run(clusterService.state());

        // There are 3 backing indices. One gets rolled over. The other two will need to have their merge policy updated:
        assertBusy(() -> assertThat(clientSeenRequests.size(), is(3)), 30, TimeUnit.SECONDS);
        assertThat(clientSeenRequests.get(0), instanceOf(RolloverRequest.class));
        assertThat(((RolloverRequest) clientSeenRequests.get(0)).getRolloverTarget(), is(dataStreamName));
        List<UpdateSettingsRequest> updateSettingsRequests = clientSeenRequests.subList(1, 3)
            .stream()
            .map(transportRequest -> (UpdateSettingsRequest) transportRequest)
            .toList();
        assertThat(updateSettingsRequests.get(0).indices()[0], is(dataStream.getIndices().get(0).getName()));
        assertThat(updateSettingsRequests.get(1).indices()[0], is(dataStream.getIndices().get(1).getName()));

        for (UpdateSettingsRequest settingsRequest : updateSettingsRequests) {
            assertThat(
                settingsRequest.settings()
                    .getAsBytesSize(MergePolicyConfig.INDEX_MERGE_POLICY_FLOOR_SEGMENT_SETTING.getKey(), ByteSizeValue.MINUS_ONE),
                is(ONE_HUNDRED_MB)
            );
            assertThat(
                settingsRequest.settings().getAsInt(MergePolicyConfig.INDEX_MERGE_POLICY_MERGE_FACTOR_SETTING.getKey(), -1),
                is(TARGET_MERGE_FACTOR_VALUE)
            );
        }
        // No changes, so running should not create any more requests
        dataStreamLifecycleService.run(clusterService.state());
        assertThat(clientSeenRequests.size(), is(3));

        // let's add one more backing index that has the expected merge policy and check the data stream lifecycle issues a forcemerge
        // request for it
        IndexMetadata.Builder indexMetaBuilder = IndexMetadata.builder(
            DataStream.getDefaultBackingIndexName(dataStreamName, numBackingIndices + 1)
        )
            .settings(
                settings(IndexVersion.current()).put(MergePolicyConfig.INDEX_MERGE_POLICY_FLOOR_SEGMENT_SETTING.getKey(), ONE_HUNDRED_MB)
                    .put(MergePolicyConfig.INDEX_MERGE_POLICY_MERGE_FACTOR_SETTING.getKey(), TARGET_MERGE_FACTOR_VALUE)
            )
            .numberOfShards(1)
            .numberOfReplicas(1)
            .creationDate(now - 3000L);
        MaxAgeCondition rolloverCondition = new MaxAgeCondition(TimeValue.timeValueMillis(now - 2000L));
        indexMetaBuilder.putRolloverInfo(new RolloverInfo(dataStreamName, List.of(rolloverCondition), now - 2000L));
        IndexMetadata newIndexMetadata = indexMetaBuilder.build();
        builder = ProjectMetadata.builder(clusterService.state().metadata().getProject(builder.getId())).put(newIndexMetadata, true);
        state = ClusterState.builder(clusterService.state()).putProjectMetadata(builder).build();
        setState(clusterService, state);
        DataStream modifiedDataStream = dataStream.addBackingIndex(
            clusterService.state().metadata().getProject(builder.getId()),
            newIndexMetadata.getIndex()
        );
        builder = ProjectMetadata.builder(clusterService.state().metadata().getProject(builder.getId())).put(modifiedDataStream);
        state = ClusterState.builder(clusterService.state()).putProjectMetadata(builder).build();
        setState(clusterService, state);
        dataStreamLifecycleService.run(clusterService.state());
        assertBusy(() -> assertThat(clientSeenRequests.size(), is(4)));
        assertThat(((ForceMergeRequest) clientSeenRequests.get(3)).indices().length, is(1));
    }

    public void testDownsampling() throws Exception {
        String dataStreamName = randomAlphaOfLength(10).toLowerCase(Locale.ROOT);
        int numBackingIndices = 2;
        final var projectId = randomProjectIdOrDefault();
        ProjectMetadata.Builder builder = ProjectMetadata.builder(projectId);
        DataStream dataStream = createDataStream(
            builder,
            dataStreamName,
            numBackingIndices,
            settings(IndexVersion.current()).put(MergePolicyConfig.INDEX_MERGE_POLICY_FLOOR_SEGMENT_SETTING.getKey(), ONE_HUNDRED_MB)
                .put(MergePolicyConfig.INDEX_MERGE_POLICY_MERGE_FACTOR_SETTING.getKey(), TARGET_MERGE_FACTOR_VALUE)
                .put(IndexSettings.MODE.getKey(), IndexMode.TIME_SERIES)
                .put("index.routing_path", "@timestamp"),
            DataStreamLifecycle.builder()
                .downsampling(
                    List.of(new DownsamplingRound(TimeValue.timeValueMillis(0), new DownsampleConfig(new DateHistogramInterval("5m"))))
                )
                .dataRetention(TimeValue.MAX_VALUE)
                .build(),
            now
        );
        builder.put(dataStream);

        String nodeId = "localNode";
        DiscoveryNodes.Builder nodesBuilder = buildNodes(nodeId);
        // we are the master node
        nodesBuilder.masterNodeId(nodeId);
        ClusterState state = ClusterState.builder(ClusterName.DEFAULT).putProjectMetadata(builder).nodes(nodesBuilder).build();
        setState(clusterService, state);
        String firstGenIndexName = DataStream.getDefaultBackingIndexName(dataStreamName, 1);
        Index firstGenIndex = clusterService.state().metadata().getProject(projectId).index(firstGenIndexName).getIndex();
        Set<Index> affectedIndices = dataStreamLifecycleService.maybeExecuteDownsampling(
            clusterService.state().projectState(projectId),
            dataStream,
            List.of(firstGenIndex)
        );

        assertThat(affectedIndices, is(Set.of(firstGenIndex)));
        // we first mark the index as read-only
        assertThat(clientSeenRequests.size(), is(1));
        assertThat(clientSeenRequests.get(0), instanceOf(AddIndexBlockRequest.class));

        {
            // we do the read-only bit ourselves as it's unit-testing
            ProjectMetadata.Builder newProjectBuilder = ProjectMetadata.builder(state.metadata().getProject(projectId));
            IndexMetadata indexMetadata = newProjectBuilder.getSafe(firstGenIndex);
            Settings updatedSettings = Settings.builder().put(indexMetadata.getSettings()).put(WRITE.settingName(), true).build();
            newProjectBuilder.put(
                IndexMetadata.builder(indexMetadata).settings(updatedSettings).settingsVersion(indexMetadata.getSettingsVersion() + 1)
            );

            ClusterBlock indexBlock = MetadataIndexStateService.createUUIDBasedBlock(WRITE.getBlock());
            ClusterBlocks.Builder blocks = ClusterBlocks.builder(state.blocks());
            blocks.addIndexBlock(projectId, firstGenIndexName, indexBlock);

            state = ClusterState.builder(state).blocks(blocks).putProjectMetadata(newProjectBuilder).build();
            setState(clusterService, state);
        }

        // on the next run downsampling should be triggered
        affectedIndices = dataStreamLifecycleService.maybeExecuteDownsampling(
            clusterService.state().projectState(projectId),
            dataStream,
            List.of(firstGenIndex)
        );
        assertThat(affectedIndices, is(Set.of(firstGenIndex)));
        assertThat(clientSeenRequests.size(), is(2));
        assertThat(clientSeenRequests.get(1), instanceOf(DownsampleAction.Request.class));

        String downsampleIndexName = DownsampleConfig.generateDownsampleIndexName(
            DOWNSAMPLED_INDEX_PREFIX,
            state.metadata().getProject(projectId).index(firstGenIndex),
            new DateHistogramInterval("5m")
        );
        {
            // let's simulate the in-progress downsampling
            IndexMetadata firstGenMetadata = state.metadata().getProject(projectId).index(firstGenIndexName);
            ProjectMetadata.Builder newProjectBuilder = ProjectMetadata.builder(state.metadata().getProject(projectId));

            newProjectBuilder.put(
                IndexMetadata.builder(downsampleIndexName)
                    .settings(
                        Settings.builder()
                            .put(firstGenMetadata.getSettings())
                            .put(IndexMetadata.INDEX_DOWNSAMPLE_SOURCE_UUID.getKey(), firstGenIndex.getUUID())
                            .put(IndexMetadata.INDEX_DOWNSAMPLE_STATUS.getKey(), STARTED)
                    )
                    .numberOfReplicas(0)
                    .numberOfShards(1)
            );
            state = ClusterState.builder(state).putProjectMetadata(newProjectBuilder).build();
            setState(clusterService, state);
        }

        // on the next run downsampling nothing should be triggered as downsampling is in progress (i.e. the STATUS is STARTED)
        affectedIndices = dataStreamLifecycleService.maybeExecuteDownsampling(
            clusterService.state().projectState(projectId),
            dataStream,
            List.of(firstGenIndex)
        );
        assertThat(affectedIndices, is(Set.of(firstGenIndex)));
        // still only 2 witnessed requests, nothing extra
        assertThat(clientSeenRequests.size(), is(2));

        {
            // mark the downsample operation as complete
            IndexMetadata firstGenMetadata = state.metadata().getProject(projectId).index(firstGenIndexName);
            ProjectMetadata.Builder newProjectBuilder = ProjectMetadata.builder(state.metadata().getProject(projectId));

            newProjectBuilder.put(
                IndexMetadata.builder(downsampleIndexName)
                    .settings(
                        Settings.builder()
                            .put(firstGenMetadata.getSettings())
                            .put(IndexMetadata.INDEX_DOWNSAMPLE_SOURCE_NAME_KEY, firstGenIndexName)
                            .put(IndexMetadata.INDEX_DOWNSAMPLE_ORIGIN_NAME_KEY, firstGenIndexName)
                            .put(IndexMetadata.INDEX_DOWNSAMPLE_STATUS.getKey(), SUCCESS)
                    )
                    .numberOfReplicas(0)
                    .numberOfShards(1)
            );
            state = ClusterState.builder(state).putProjectMetadata(newProjectBuilder).build();
            setState(clusterService, state);
        }

        // on this run, as downsampling is complete we expect to trigger the {@link
        // org.elasticsearch.datastreams.lifecycle.downsampling.DeleteSourceAndAddDownsampleToDS}
        // cluster service task and delete the source index whilst adding the downsample index in the data stream
        affectedIndices = dataStreamLifecycleService.maybeExecuteDownsampling(
            clusterService.state().projectState(projectId),
            dataStream,
            List.of(firstGenIndex)
        );
        assertThat(affectedIndices, is(Set.of(firstGenIndex)));
        assertBusy(() -> {
            ClusterState newState = clusterService.state();
            IndexAbstraction downsample = newState.metadata().getProject(projectId).getIndicesLookup().get(downsampleIndexName);
            // the downsample index must be part of the data stream
            assertThat(downsample.getParentDataStream(), is(notNullValue()));
            assertThat(downsample.getParentDataStream().getName(), is(dataStreamName));
            // the source index was deleted
            IndexAbstraction sourceIndexAbstraction = newState.metadata().getProject(projectId).getIndicesLookup().get(firstGenIndexName);
            assertThat(sourceIndexAbstraction, is(nullValue()));

            // no further requests should be triggered
            assertThat(clientSeenRequests.size(), is(2));
        }, 30, TimeUnit.SECONDS);
    }

    public void testDownsamplingWhenTargetIndexNameClashYieldsException() throws Exception {
        String dataStreamName = randomAlphaOfLength(10).toLowerCase(Locale.ROOT);
        int numBackingIndices = 2;
        final var projectId = randomProjectIdOrDefault();
        ProjectMetadata.Builder builder = ProjectMetadata.builder(projectId);
        DataStream dataStream = createDataStream(
            builder,
            dataStreamName,
            numBackingIndices,
            settings(IndexVersion.current()).put(MergePolicyConfig.INDEX_MERGE_POLICY_FLOOR_SEGMENT_SETTING.getKey(), ONE_HUNDRED_MB)
                .put(MergePolicyConfig.INDEX_MERGE_POLICY_MERGE_FACTOR_SETTING.getKey(), TARGET_MERGE_FACTOR_VALUE)
                .put(IndexSettings.MODE.getKey(), IndexMode.TIME_SERIES)
                .put("index.routing_path", "@timestamp"),
            DataStreamLifecycle.builder()
                .downsampling(
                    List.of(new DownsamplingRound(TimeValue.timeValueMillis(0), new DownsampleConfig(new DateHistogramInterval("5m"))))
                )
                .dataRetention(TimeValue.MAX_VALUE)
                .build(),
            now
        );
        builder.put(dataStream);

        String nodeId = "localNode";
        DiscoveryNodes.Builder nodesBuilder = buildNodes(nodeId);
        // we are the master node
        nodesBuilder.masterNodeId(nodeId);
        String firstGenIndexName = DataStream.getDefaultBackingIndexName(dataStreamName, 1);

        // mark the first generation as read-only already
        IndexMetadata indexMetadata = builder.get(firstGenIndexName);
        Settings updatedSettings = Settings.builder().put(indexMetadata.getSettings()).put(WRITE.settingName(), true).build();
        builder.put(IndexMetadata.builder(indexMetadata).settings(updatedSettings).settingsVersion(indexMetadata.getSettingsVersion() + 1));

        ClusterBlock indexBlock = MetadataIndexStateService.createUUIDBasedBlock(WRITE.getBlock());
        ClusterBlocks.Builder blocks = ClusterBlocks.builder();
        blocks.addIndexBlock(projectId, firstGenIndexName, indexBlock);
        ClusterState state = ClusterState.builder(ClusterName.DEFAULT)
            .blocks(blocks)
            .putProjectMetadata(builder)
            .nodes(nodesBuilder)
            .build();

        // add another index to the cluster state that clashes with the expected downsample index name for the configured round
        String downsampleIndexName = DownsampleConfig.generateDownsampleIndexName(
            DOWNSAMPLED_INDEX_PREFIX,
            state.metadata().getProject(projectId).index(firstGenIndexName),
            new DateHistogramInterval("5m")
        );
        ProjectMetadata.Builder newProject = ProjectMetadata.builder(state.metadata().getProject(projectId))
            .put(
                IndexMetadata.builder(downsampleIndexName).settings(settings(IndexVersion.current())).numberOfReplicas(0).numberOfShards(1)
            );
        state = ClusterState.builder(state).putProjectMetadata(newProject).nodes(nodesBuilder).build();
        setState(clusterService, state);

        final var projectState = clusterService.state().projectState(projectId);
        Index firstGenIndex = projectState.metadata().index(firstGenIndexName).getIndex();
        dataStreamLifecycleService.maybeExecuteDownsampling(projectState, dataStream, List.of(firstGenIndex));

        assertThat(clientSeenRequests.size(), is(0));
        ErrorEntry error = dataStreamLifecycleService.getErrorStore().getError(projectId, firstGenIndexName);
        assertThat(error, notNullValue());
        assertThat(error.error(), containsString("resource_already_exists_exception"));
    }

    public void testTimeSeriesIndicesStillWithinTimeBounds() {
        Instant currentTime = Instant.now().truncatedTo(ChronoUnit.MILLIS);
        // These ranges are on the edge of each other temporal boundaries.
        Instant start1 = currentTime.minus(6, ChronoUnit.HOURS);
        Instant end1 = currentTime.minus(4, ChronoUnit.HOURS);
        Instant start2 = currentTime.minus(4, ChronoUnit.HOURS);
        Instant end2 = currentTime.plus(2, ChronoUnit.HOURS);
        Instant start3 = currentTime.plus(2, ChronoUnit.HOURS);
        Instant end3 = currentTime.plus(4, ChronoUnit.HOURS);

        final var projectId = randomProjectIdOrDefault();
        String dataStreamName = "logs_my-app_prod";
        var clusterState = DataStreamTestHelper.getClusterStateWithDataStream(
            projectId,
            dataStreamName,
            List.of(Tuple.tuple(start1, end1), Tuple.tuple(start2, end2), Tuple.tuple(start3, end3))
        );
        final var project = clusterState.metadata().getProject(projectId);
        DataStream dataStream = project.dataStreams().get(dataStreamName);

        {
            // test for an index for which `now` is outside its time bounds
            Index firstGenIndex = dataStream.getIndices().get(0);
            Set<Index> indices = DataStreamLifecycleService.timeSeriesIndicesStillWithinTimeBounds(
                // the end_time for the first generation has lapsed
                project,
                List.of(firstGenIndex),
                currentTime::toEpochMilli
            );
            assertThat(indices.size(), is(0));
        }

        {
            Set<Index> indices = DataStreamLifecycleService.timeSeriesIndicesStillWithinTimeBounds(
                // the end_time for the first generation has lapsed, but the other 2 generations are still within bounds
                project,
                dataStream.getIndices(),
                currentTime::toEpochMilli
            );
            assertThat(indices.size(), is(2));
            assertThat(indices, containsInAnyOrder(dataStream.getIndices().get(1), dataStream.getIndices().get(2)));
        }

        {
            // non time_series indices are not within time bounds (they don't have any)
            IndexMetadata indexMeta = IndexMetadata.builder(randomAlphaOfLengthBetween(10, 30))
                .settings(indexSettings(1, 1).put(IndexMetadata.SETTING_INDEX_VERSION_CREATED.getKey(), IndexVersion.current()))
                .build();

            ProjectMetadata newProject = ProjectMetadata.builder(project).put(indexMeta, true).build();

            Set<Index> indices = DataStreamLifecycleService.timeSeriesIndicesStillWithinTimeBounds(
                newProject,
                List.of(indexMeta.getIndex()),
                currentTime::toEpochMilli
            );
            assertThat(indices.size(), is(0));
        }
    }

    public void testTrackingTimeStats() {
        AtomicLong now = new AtomicLong(0);
        long delta = randomLongBetween(10, 10000);
        DataStreamLifecycleErrorStore errorStore = new DataStreamLifecycleErrorStore(() -> Clock.systemUTC().millis());
        DataStreamLifecycleService service = new DataStreamLifecycleService(
            Settings.EMPTY,
            getTransportRequestsRecordingClient(),
            clusterService,
            Clock.systemUTC(),
            threadPool,
            () -> now.getAndAdd(delta),
            errorStore,
            mock(AllocationService.class),
            new DataStreamLifecycleHealthInfoPublisher(Settings.EMPTY, getTransportRequestsRecordingClient(), clusterService, errorStore),
            globalRetentionSettings,
            TestProjectResolvers.mustExecuteFirst()
        );
        assertThat(service.getLastRunDuration(), is(nullValue()));
        assertThat(service.getTimeBetweenStarts(), is(nullValue()));

        service.run(ClusterState.EMPTY_STATE);
        assertThat(service.getLastRunDuration(), is(delta));
        assertThat(service.getTimeBetweenStarts(), is(nullValue()));

        service.run(ClusterState.EMPTY_STATE);
        assertThat(service.getLastRunDuration(), is(delta));
        assertThat(service.getTimeBetweenStarts(), is(2 * delta));
    }

    public void testTargetIndices() {
        String dataStreamName = randomAlphaOfLength(10).toLowerCase(Locale.ROOT);
        int numBackingIndices = 3;
        int numFailureIndices = 2;
        int mutationBranch = randomIntBetween(0, 2);
        DataStreamOptions dataStreamOptions = switch (mutationBranch) {
            case 0 -> DataStreamOptions.EMPTY;
            case 1 -> DataStreamOptions.FAILURE_STORE_ENABLED;
            case 2 -> DataStreamOptions.FAILURE_STORE_DISABLED;
            default -> throw new IllegalStateException("Unexpected value: " + mutationBranch);
        };
        ProjectMetadata.Builder builder = ProjectMetadata.builder(randomProjectIdOrDefault());
        DataStream dataStream = createDataStream(
            builder,
            dataStreamName,
            numBackingIndices,
            numFailureIndices,
            settings(IndexVersion.current()),
            new DataStreamLifecycle(),
            null,
            now
        ).copy().setDataStreamOptions(dataStreamOptions).build(); // failure store is managed even when disabled
        builder.put(dataStream);
        ProjectMetadata project = builder.build();
        Set<Index> indicesToExclude = Set.of(dataStream.getIndices().get(0), dataStream.getFailureIndices().get(0));
        List<Index> targetBackingIndicesOnly = DataStreamLifecycleService.getTargetIndices(
            dataStream,
            indicesToExclude,
            project::index,
            false
        );
        assertThat(targetBackingIndicesOnly, equalTo(dataStream.getIndices().subList(1, 3)));
        List<Index> targetIndices = DataStreamLifecycleService.getTargetIndices(dataStream, indicesToExclude, project::index, true);
        assertThat(
            targetIndices,
            equalTo(List.of(dataStream.getIndices().get(1), dataStream.getIndices().get(2), dataStream.getFailureIndices().get(1)))
        );
    }

    public void testFailureStoreIsManagedEvenWhenDisabled() {
        String dataStreamName = randomAlphaOfLength(10).toLowerCase(Locale.ROOT);
        int numBackingIndices = 1;
        ProjectMetadata.Builder builder = ProjectMetadata.builder(randomProjectIdOrDefault());
        DataStream dataStream = createDataStream(
            builder,
            dataStreamName,
            numBackingIndices,
            2,
            settings(IndexVersion.current()),
            null,
            null,
            now
        ).copy()
            .setDataStreamOptions(
                new DataStreamOptions(
                    new DataStreamFailureStore(false, DataStreamLifecycle.builder().dataRetention(TimeValue.ZERO).build())
                )
            )
            .build(); // failure store is managed even when disabled
        builder.put(dataStream);

        ClusterState state = ClusterState.builder(ClusterName.DEFAULT).putProjectMetadata(builder).build();

        dataStreamLifecycleService.run(state);
        assertThat(clientSeenRequests.size(), is(2));
        assertThat(clientSeenRequests.get(0), instanceOf(RolloverRequest.class));
        RolloverRequest rolloverFailureIndexRequest = (RolloverRequest) clientSeenRequests.get(0);
        assertThat(
            rolloverFailureIndexRequest.getRolloverTarget(),
            is(IndexNameExpressionResolver.combineSelector(dataStreamName, IndexComponentSelector.FAILURES))
        );
        assertThat(((DeleteIndexRequest) clientSeenRequests.get(1)).indices()[0], is(dataStream.getFailureIndices().get(0).getName()));
    }

    public void testMaybeExecuteRetentionSuccessfulDownsampledIndex() {
        String dataStreamName = randomAlphaOfLength(10).toLowerCase(Locale.ROOT);
        final var projectId = randomProjectIdOrDefault();
        ClusterState state = downsampleSetup(projectId, dataStreamName, SUCCESS);
        final var project = state.metadata().getProject(projectId);
        DataStream dataStream = project.dataStreams().get(dataStreamName);
        String firstGenIndexName = DataStream.getDefaultBackingIndexName(dataStreamName, 1);

        // Executing the method to be tested:
        Set<Index> indicesToBeRemoved = dataStreamLifecycleService.maybeExecuteRetention(project, dataStream, Set.of());
        assertThat(indicesToBeRemoved, contains(project.index(firstGenIndexName).getIndex()));
    }

    public void testMaybeExecuteRetentionDownsampledIndexInProgress() {
        String dataStreamName = randomAlphaOfLength(10).toLowerCase(Locale.ROOT);
        final var projectId = randomProjectIdOrDefault();
        ClusterState state = downsampleSetup(projectId, dataStreamName, STARTED);
        final var project = state.metadata().getProject(projectId);
        DataStream dataStream = project.dataStreams().get(dataStreamName);
        String firstGenIndexName = DataStream.getDefaultBackingIndexName(dataStreamName, 1);

        // Executing the method to be tested:
        Set<Index> indicesToBeRemoved = dataStreamLifecycleService.maybeExecuteRetention(project, dataStream, Set.of());
        assertThat(indicesToBeRemoved, empty());
    }

    public void testMaybeExecuteRetentionDownsampledUnknown() {
        String dataStreamName = randomAlphaOfLength(10).toLowerCase(Locale.ROOT);
        final var projectId = randomProjectIdOrDefault();
        ClusterState state = downsampleSetup(projectId, dataStreamName, UNKNOWN);
        final var project = state.metadata().getProject(projectId);
        DataStream dataStream = project.dataStreams().get(dataStreamName);
        String firstGenIndexName = DataStream.getDefaultBackingIndexName(dataStreamName, 1);

        // Executing the method to be tested:
        Set<Index> indicesToBeRemoved = dataStreamLifecycleService.maybeExecuteRetention(project, dataStream, Set.of());
        assertThat(indicesToBeRemoved, contains(project.index(firstGenIndexName).getIndex()));
    }

    private ClusterState downsampleSetup(ProjectId projectId, String dataStreamName, IndexMetadata.DownsampleTaskStatus status) {
        // Base setup:
        ProjectMetadata.Builder builder = ProjectMetadata.builder(projectId);
        DataStream dataStream = createDataStream(
            builder,
            dataStreamName,
            2,
            settings(IndexVersion.current()).put(IndexSettings.MODE.getKey(), IndexMode.TIME_SERIES)
                .put("index.routing_path", "@timestamp"),
            DataStreamLifecycle.builder()
                .downsampling(
                    List.of(new DownsamplingRound(TimeValue.timeValueMillis(0), new DownsampleConfig(new DateHistogramInterval("5m"))))
                )
                .dataRetention(TimeValue.timeValueMillis(1))
                .build(),
            now
        );
        builder.put(dataStream);

        // Update the first backing index so that is appears to have been downsampled:
        String firstGenIndexName = DataStream.getDefaultBackingIndexName(dataStreamName, 1);
        var imd = builder.get(firstGenIndexName);
        var imdBuilder = new IndexMetadata.Builder(imd);
        imdBuilder.settings(Settings.builder().put(imd.getSettings()).put(IndexMetadata.INDEX_DOWNSAMPLE_STATUS.getKey(), status).build());
        builder.put(imdBuilder);

        // Attaching state:
        String nodeId = "localNode";
        DiscoveryNodes.Builder nodesBuilder = buildNodes(nodeId);
        nodesBuilder.masterNodeId(nodeId);
        ClusterState state = ClusterState.builder(ClusterName.DEFAULT).putProjectMetadata(builder).nodes(nodesBuilder).build();
        setState(clusterService, state);
        return state;
    }

    /*
     * Creates a test cluster state with the given indexName. If customDataStreamLifecycleMetadata is not null, it is added as the value
     * of the index's custom metadata named "data_stream_lifecycle".
     */
    private ClusterState createClusterState(ProjectId projectId, String indexName, Map<String, String> customDataStreamLifecycleMetadata) {
        IndexMetadata.Builder indexMetadataBuilder = IndexMetadata.builder(indexName)
            .version(randomLong())
            .settings(
                indexSettings(randomIntBetween(1, 10), randomIntBetween(0, 3)).put(
                    IndexMetadata.SETTING_INDEX_VERSION_CREATED.getKey(),
                    IndexVersion.current()
                )
            );
        if (customDataStreamLifecycleMetadata != null) {
            indexMetadataBuilder.putCustom(LIFECYCLE_CUSTOM_INDEX_METADATA_KEY, customDataStreamLifecycleMetadata);
        }
        final var project = ProjectMetadata.builder(projectId).put(indexMetadataBuilder.build(), false).build();
        return ClusterState.builder(ClusterName.DEFAULT).putProjectMetadata(project).build();
    }

    private static DataStreamLifecycleService.ForceMergeRequestWrapper copyForceMergeRequestWrapperRequest(
        DataStreamLifecycleService.ForceMergeRequestWrapper original
    ) {
        return new DataStreamLifecycleService.ForceMergeRequestWrapper(original);
    }

    private static DataStreamLifecycleService.ForceMergeRequestWrapper mutateForceMergeRequestWrapper(
        DataStreamLifecycleService.ForceMergeRequestWrapper original
    ) {
        switch (randomIntBetween(0, 4)) {
            case 0 -> {
                DataStreamLifecycleService.ForceMergeRequestWrapper copy = copyForceMergeRequestWrapperRequest(original);
                String[] originalIndices = original.indices();
                int changedIndexIndex;
                if (originalIndices.length > 0) {
                    changedIndexIndex = randomIntBetween(0, originalIndices.length - 1);
                } else {
                    originalIndices = new String[1];
                    changedIndexIndex = 0;
                }
                String[] newIndices = new String[originalIndices.length];
                System.arraycopy(originalIndices, 0, newIndices, 0, originalIndices.length);
                newIndices[changedIndexIndex] = randomAlphaOfLength(40);
                copy.indices(newIndices);
                return copy;
            }
            case 1 -> {
                DataStreamLifecycleService.ForceMergeRequestWrapper copy = copyForceMergeRequestWrapperRequest(original);
                copy.onlyExpungeDeletes(original.onlyExpungeDeletes() == false);
                return copy;
            }
            case 2 -> {
                DataStreamLifecycleService.ForceMergeRequestWrapper copy = copyForceMergeRequestWrapperRequest(original);
                copy.flush(original.flush() == false);
                return copy;
            }
            case 3 -> {
                DataStreamLifecycleService.ForceMergeRequestWrapper copy = copyForceMergeRequestWrapperRequest(original);
                copy.maxNumSegments(original.maxNumSegments() + 1);
                return copy;
            }
            case 4 -> {
                DataStreamLifecycleService.ForceMergeRequestWrapper copy = copyForceMergeRequestWrapperRequest(original);
                copy.setRequestId(original.getRequestId() + 1);
                return copy;
            }
            default -> throw new AssertionError("Can't get here");
        }
    }

    private static RolloverConditions randomRolloverConditions(boolean includeMaxAge) {
        ByteSizeValue maxSize = randomBoolean() ? randomByteSizeValue() : null;
        ByteSizeValue maxPrimaryShardSize = randomBoolean() ? randomByteSizeValue() : null;
        Long maxDocs = randomBoolean() ? randomNonNegativeLong() : null;
        TimeValue maxAge = includeMaxAge && randomBoolean() ? TimeValue.timeValueMillis(randomMillisUpToYear9999()) : null;
        Long maxPrimaryShardDocs = randomBoolean() ? randomNonNegativeLong() : null;
        ByteSizeValue minSize = randomBoolean() ? randomByteSizeValue() : null;
        ByteSizeValue minPrimaryShardSize = randomBoolean() ? randomByteSizeValue() : null;
        Long minDocs = randomBoolean() ? randomNonNegativeLong() : null;
        TimeValue minAge = randomBoolean() ? randomPositiveTimeValue() : null;
        Long minPrimaryShardDocs = randomBoolean() ? randomNonNegativeLong() : null;

        return RolloverConditions.newBuilder()
            .addMaxIndexSizeCondition(maxSize)
            .addMaxPrimaryShardSizeCondition(maxPrimaryShardSize)
            .addMaxIndexAgeCondition(maxAge)
            .addMaxIndexDocsCondition(maxDocs)
            .addMaxPrimaryShardDocsCondition(maxPrimaryShardDocs)
            .addMinIndexSizeCondition(minSize)
            .addMinPrimaryShardSizeCondition(minPrimaryShardSize)
            .addMinIndexAgeCondition(minAge)
            .addMinIndexDocsCondition(minDocs)
            .addMinPrimaryShardDocsCondition(minPrimaryShardDocs)
            .build();
    }

    private static DiscoveryNodes.Builder buildNodes(String nodeId) {
        DiscoveryNodes.Builder nodesBuilder = DiscoveryNodes.builder();
        nodesBuilder.localNodeId(nodeId);
        nodesBuilder.add(getNode(nodeId));
        return nodesBuilder;
    }

    private static DiscoveryNode getNode(String nodeId) {
        return DiscoveryNodeUtils.builder(nodeId)
            .name(nodeId)
            .ephemeralId(nodeId)
            .address("host", "host_address", buildNewFakeTransportAddress())
            .roles(Set.of(DiscoveryNodeRole.MASTER_ROLE, DiscoveryNodeRole.DATA_HOT_NODE_ROLE, DiscoveryNodeRole.DATA_CONTENT_NODE_ROLE))
            .build();
    }

    /**
     * This method returns a client that keeps track of the requests it has seen in clientSeenRequests. By default it does nothing else
     * (it does not even notify the listener), but tests can provide an implementation of clientDelegate to provide any needed behavior.
     */
    private Client getTransportRequestsRecordingClient() {
        return new NoOpClient(threadPool) {
            @Override
            protected <Request extends ActionRequest, Response extends ActionResponse> void doExecute(
                ActionType<Response> action,
                Request request,
                ActionListener<Response> listener
            ) {
                clientSeenRequests.add(request);
                if (clientDelegate != null) {
                    clientDelegate.doExecute(action, request, listener);
                }
            }
        };
    }

    private interface DoExecuteDelegate {
        @SuppressWarnings("rawtypes")
        void doExecute(ActionType action, ActionRequest request, ActionListener listener);
    }
}<|MERGE_RESOLUTION|>--- conflicted
+++ resolved
@@ -200,12 +200,8 @@
     public void testOperationsExecutedOnce() {
         String dataStreamName = randomAlphaOfLength(10).toLowerCase(Locale.ROOT);
         int numBackingIndices = 3;
-<<<<<<< HEAD
-        Metadata.Builder builder = Metadata.builder();
+        ProjectMetadata.Builder builder = ProjectMetadata.builder(randomProjectIdOrDefault());
         DataStreamLifecycle zeroRetentionLifecycle = DataStreamLifecycle.builder().dataRetention(TimeValue.ZERO).build();
-=======
-        ProjectMetadata.Builder builder = ProjectMetadata.builder(randomProjectIdOrDefault());
->>>>>>> e4fb22c4
         DataStream dataStream = createDataStream(
             builder,
             dataStreamName,

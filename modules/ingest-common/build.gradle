/*
 * Copyright Elasticsearch B.V. and/or licensed to Elasticsearch B.V. under one
 * or more contributor license agreements. Licensed under the "Elastic License
 * 2.0", the "GNU Affero General Public License v3.0 only", and the "Server Side
 * Public License v 1"; you may not use this file except in compliance with, at
 * your election, the "Elastic License 2.0", the "GNU Affero General Public
 * License v3.0 only", or the "Server Side Public License, v 1".
 */
import org.elasticsearch.gradle.testclusters.StandaloneRestIntegTestTask

apply plugin: 'elasticsearch.internal-yaml-rest-test'
apply plugin: 'elasticsearch.yaml-rest-compat-test'
apply plugin: 'elasticsearch.internal-cluster-test'

esplugin {
  description = 'Module for ingest processors that do not require additional security permissions or have large dependencies and resources'
  classname ='org.elasticsearch.ingest.common.IngestCommonPlugin'
  extendedPlugins = ['lang-painless']
}

dependencies {
  compileOnly project(':modules:lang-painless:spi')
  api project(':libs:grok')
  api project(':libs:dissect')
  implementation "org.apache.httpcomponents:httpclient:${versions.httpclient}"
  implementation "org.apache.httpcomponents:httpcore:${versions.httpcore}"
}

restResources {
  restApi {
<<<<<<< HEAD
    include '_common', 'ingest', 'cluster', 'indices', 'index', 'bulk', 'nodes', 'get', 'update', 'cat', 'mget', 'search', 'capabilities'
=======
    include '_common', 'ingest', 'cluster', 'indices', 'index', 'bulk', 'nodes', 'get', 'update', 'cat', 'mget', 'search', 'simulate'
>>>>>>> 35ee6448
  }
}

tasks.withType(StandaloneRestIntegTestTask).configureEach {
  usesDefaultDistribution("to be triaged")
}

testClusters.configureEach {
  // Needed in order to test ingest pipeline templating:
  // (this is because the integTest node is not using default distribution, but only the minimal number of required modules)
  module ':modules:lang-mustache'
}

tasks.named("thirdPartyAudit").configure {
  ignoreMissingClasses(
    //commons-logging
    'org.apache.commons.codec.binary.Base64',
    'org.apache.commons.logging.Log',
    'org.apache.commons.logging.LogFactory',
  )
}

tasks.named("yamlRestCompatTestTransform").configure({ task ->
  task.skipTest("ingest/30_date_processor/Test week based date parsing", "week-date behaviour has changed")
})

configurations {
  basicRestSpecs {
    attributes {
      attribute(ArtifactTypeDefinition.ARTIFACT_TYPE_ATTRIBUTE, ArtifactTypeDefinition.DIRECTORY_TYPE)
    }
  }
}

artifacts {
  // This intentionally doesn't use the specify the `test` directory, because it creates a conflict with `/rest-api-spec/test/ingest/10_basic.yml` file.
  basicRestSpecs(new File(projectDir, "src/yamlRestTest/resources/rest-api-spec"))
}<|MERGE_RESOLUTION|>--- conflicted
+++ resolved
@@ -28,11 +28,7 @@
 
 restResources {
   restApi {
-<<<<<<< HEAD
-    include '_common', 'ingest', 'cluster', 'indices', 'index', 'bulk', 'nodes', 'get', 'update', 'cat', 'mget', 'search', 'capabilities'
-=======
-    include '_common', 'ingest', 'cluster', 'indices', 'index', 'bulk', 'nodes', 'get', 'update', 'cat', 'mget', 'search', 'simulate'
->>>>>>> 35ee6448
+    include '_common', 'ingest', 'cluster', 'indices', 'index', 'bulk', 'nodes', 'get', 'update', 'cat', 'mget', 'search', 'simulate', 'capabilities'
   }
 }
 

/*
 * Copyright Elasticsearch B.V. and/or licensed to Elasticsearch B.V. under one
 * or more contributor license agreements. Licensed under the "Elastic License
 * 2.0", the "GNU Affero General Public License v3.0 only", and the "Server Side
 * Public License v 1"; you may not use this file except in compliance with, at
 * your election, the "Elastic License 2.0", the "GNU Affero General Public
 * License v3.0 only", or the "Server Side Public License, v 1".
 */

package org.elasticsearch.ingest.common;

import org.elasticsearch.cluster.metadata.ProjectId;
import org.elasticsearch.ingest.AbstractProcessor;
import org.elasticsearch.ingest.ConfigurationUtils;
import org.elasticsearch.ingest.IngestDocument;
import org.elasticsearch.ingest.Processor;
import org.elasticsearch.ingest.ValueSource;
import org.elasticsearch.script.Script;
import org.elasticsearch.script.ScriptService;
import org.elasticsearch.script.TemplateScript;

import java.util.Map;

import static org.elasticsearch.ingest.ConfigurationUtils.newConfigurationException;

/**
 * Processor that appends value or values to existing lists. If the field is not present a new list holding the
 * provided values will be added. If the field is a scalar it will be converted to a single item list and the provided
 * values will be added to the newly created list.
 */
public final class AppendProcessor extends AbstractProcessor {

    public static final String TYPE = "append";

    private final TemplateScript.Factory field;
    private final ValueSource value;
    private final String copyFrom;
    private final boolean allowDuplicates;
    private final boolean ignoreEmptyValues;

    AppendProcessor(
        String tag,
        String description,
        TemplateScript.Factory field,
        ValueSource value,
<<<<<<< HEAD
        boolean allowDuplicates,
        boolean ignoreEmptyValues
=======
        String copyFrom,
        boolean allowDuplicates
>>>>>>> 4e610881
    ) {
        super(tag, description);
        this.field = field;
        this.value = value;
        this.copyFrom = copyFrom;
        this.allowDuplicates = allowDuplicates;
        this.ignoreEmptyValues = ignoreEmptyValues;
    }

    public TemplateScript.Factory getField() {
        return field;
    }

    public ValueSource getValue() {
        return value;
    }

    public String getCopyFrom() {
        return copyFrom;
    }

    @Override
    public IngestDocument execute(IngestDocument document) throws Exception {
        String path = document.renderTemplate(field);
<<<<<<< HEAD
        document.appendFieldValue(path, value, allowDuplicates, ignoreEmptyValues);
=======
        if (copyFrom != null) {
            Object fieldValue = document.getFieldValue(copyFrom, Object.class);
            document.appendFieldValue(path, IngestDocument.deepCopy(fieldValue), allowDuplicates);
        } else {
            document.appendFieldValue(path, value, allowDuplicates);
        }
>>>>>>> 4e610881
        return document;
    }

    @Override
    public String getType() {
        return TYPE;
    }

    public static final class Factory implements Processor.Factory {

        private final ScriptService scriptService;

        public Factory(ScriptService scriptService) {
            this.scriptService = scriptService;
        }

        @Override
        public AppendProcessor create(
            Map<String, Processor.Factory> registry,
            String processorTag,
            String description,
            Map<String, Object> config,
            ProjectId projectId
        ) throws Exception {
            String field = ConfigurationUtils.readStringProperty(TYPE, processorTag, config, "field");
            String copyFrom = ConfigurationUtils.readOptionalStringProperty(TYPE, processorTag, config, "copy_from");
            String mediaType = ConfigurationUtils.readMediaTypeProperty(TYPE, processorTag, config, "media_type", "application/json");
            ValueSource valueSource = null;
            if (copyFrom == null) {
                Object value = ConfigurationUtils.readObject(TYPE, processorTag, config, "value");
                valueSource = ValueSource.wrap(value, scriptService, Map.of(Script.CONTENT_TYPE_OPTION, mediaType));
            } else {
                Object value = config.remove("value");
                if (value != null) {
                    throw newConfigurationException(
                        TYPE,
                        processorTag,
                        "copy_from",
                        "cannot set both `copy_from` and `value` in the same processor"
                    );
                }
            }
            boolean allowDuplicates = ConfigurationUtils.readBooleanProperty(TYPE, processorTag, config, "allow_duplicates", true);
            boolean ignoreEmptyValues = ConfigurationUtils.readBooleanProperty(TYPE, processorTag, config, "ignore_empty_values", false);
            TemplateScript.Factory compiledTemplate = ConfigurationUtils.compileTemplate(TYPE, processorTag, "field", field, scriptService);
<<<<<<< HEAD
            String mediaType = ConfigurationUtils.readMediaTypeProperty(TYPE, processorTag, config, "media_type", "application/json");
            return new AppendProcessor(
                processorTag,
                description,
                compiledTemplate,
                ValueSource.wrap(value, scriptService, Map.of(Script.CONTENT_TYPE_OPTION, mediaType)),
                allowDuplicates,
                ignoreEmptyValues
            );
=======

            return new AppendProcessor(processorTag, description, compiledTemplate, valueSource, copyFrom, allowDuplicates);
>>>>>>> 4e610881
        }
    }
}<|MERGE_RESOLUTION|>--- conflicted
+++ resolved
@@ -43,13 +43,9 @@
         String description,
         TemplateScript.Factory field,
         ValueSource value,
-<<<<<<< HEAD
+        String copyFrom,
         boolean allowDuplicates,
         boolean ignoreEmptyValues
-=======
-        String copyFrom,
-        boolean allowDuplicates
->>>>>>> 4e610881
     ) {
         super(tag, description);
         this.field = field;
@@ -74,16 +70,12 @@
     @Override
     public IngestDocument execute(IngestDocument document) throws Exception {
         String path = document.renderTemplate(field);
-<<<<<<< HEAD
-        document.appendFieldValue(path, value, allowDuplicates, ignoreEmptyValues);
-=======
         if (copyFrom != null) {
             Object fieldValue = document.getFieldValue(copyFrom, Object.class);
-            document.appendFieldValue(path, IngestDocument.deepCopy(fieldValue), allowDuplicates);
+            document.appendFieldValue(path, IngestDocument.deepCopy(fieldValue), allowDuplicates, ignoreEmptyValues);
         } else {
-            document.appendFieldValue(path, value, allowDuplicates);
+            document.appendFieldValue(path, value, allowDuplicates, ignoreEmptyValues);
         }
->>>>>>> 4e610881
         return document;
     }
 
@@ -129,20 +121,15 @@
             boolean allowDuplicates = ConfigurationUtils.readBooleanProperty(TYPE, processorTag, config, "allow_duplicates", true);
             boolean ignoreEmptyValues = ConfigurationUtils.readBooleanProperty(TYPE, processorTag, config, "ignore_empty_values", false);
             TemplateScript.Factory compiledTemplate = ConfigurationUtils.compileTemplate(TYPE, processorTag, "field", field, scriptService);
-<<<<<<< HEAD
-            String mediaType = ConfigurationUtils.readMediaTypeProperty(TYPE, processorTag, config, "media_type", "application/json");
             return new AppendProcessor(
                 processorTag,
                 description,
                 compiledTemplate,
-                ValueSource.wrap(value, scriptService, Map.of(Script.CONTENT_TYPE_OPTION, mediaType)),
+                valueSource,
+                copyFrom,
                 allowDuplicates,
                 ignoreEmptyValues
             );
-=======
-
-            return new AppendProcessor(processorTag, description, compiledTemplate, valueSource, copyFrom, allowDuplicates);
->>>>>>> 4e610881
         }
     }
 }
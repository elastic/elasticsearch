/*
 * Copyright Elasticsearch B.V. and/or licensed to Elasticsearch B.V. under one
 * or more contributor license agreements. Licensed under the Elastic License
 * 2.0 and the Server Side Public License, v 1; you may not use this file except
 * in compliance with, at your election, the Elastic License 2.0 or the Server
 * Side Public License, v 1.
 */

package org.elasticsearch.ingest.common;

import org.elasticsearch.common.bytes.BytesArray;
import org.elasticsearch.common.bytes.BytesReference;
import org.elasticsearch.common.xcontent.DeprecationHandler;
import org.elasticsearch.common.xcontent.NamedXContentRegistry;
import org.elasticsearch.common.xcontent.XContentParser;
import org.elasticsearch.common.xcontent.json.JsonXContent;
import org.elasticsearch.ingest.AbstractProcessor;
import org.elasticsearch.ingest.ConfigurationUtils;
import org.elasticsearch.ingest.IngestDocument;
import org.elasticsearch.ingest.Processor;

import java.io.IOException;
import java.io.InputStream;
import java.util.Locale;
import java.util.Map;

import static org.elasticsearch.ingest.ConfigurationUtils.newConfigurationException;

/**
 * Processor that serializes a string-valued field into a
 * map of maps.
 */
public final class JsonProcessor extends AbstractProcessor {

    public static final String TYPE = "json";

    private final String field;
    private final String targetField;
    private final boolean addToRoot;
<<<<<<< HEAD
    private final boolean addToRootRecursiveMerge;

    JsonProcessor(String tag, String description, String field, String targetField, boolean addToRoot, boolean addToRootRecursiveMerge) {
=======
    private final boolean allowDuplicateKeys;

    JsonProcessor(String tag, String description, String field, String targetField, boolean addToRoot, boolean allowDuplicateKeys) {
>>>>>>> 67fbc337
        super(tag, description);
        this.field = field;
        this.targetField = targetField;
        this.addToRoot = addToRoot;
<<<<<<< HEAD
        this.addToRootRecursiveMerge = addToRootRecursiveMerge;
=======
        this.allowDuplicateKeys = allowDuplicateKeys;
>>>>>>> 67fbc337
    }

    public String getField() {
        return field;
    }

    public String getTargetField() {
        return targetField;
    }

    boolean isAddToRoot() {
        return addToRoot;
    }

<<<<<<< HEAD
    public boolean isAddToRootRecursiveMerge() {
        return addToRootRecursiveMerge;
    }

    public static Object apply(Object fieldValue) {
=======
    public static Object apply(Object fieldValue, boolean allowDuplicateKeys) {
>>>>>>> 67fbc337
        BytesReference bytesRef = fieldValue == null ? new BytesArray("null") : new BytesArray(fieldValue.toString());
        try (InputStream stream = bytesRef.streamInput();
             XContentParser parser = JsonXContent.jsonXContent
                 .createParser(NamedXContentRegistry.EMPTY, DeprecationHandler.THROW_UNSUPPORTED_OPERATION, stream)) {
            parser.allowDuplicateKeys(allowDuplicateKeys);
            XContentParser.Token token = parser.nextToken();
            Object value = null;
            if (token == XContentParser.Token.VALUE_NULL) {
                value = null;
            } else if (token == XContentParser.Token.VALUE_STRING) {
                value = parser.text();
            } else if (token == XContentParser.Token.VALUE_NUMBER) {
                value = parser.numberValue();
            } else if (token == XContentParser.Token.VALUE_BOOLEAN) {
                value = parser.booleanValue();
            } else if (token == XContentParser.Token.START_OBJECT) {
                value = parser.map();
            } else if (token == XContentParser.Token.START_ARRAY) {
                value = parser.list();
            } else if (token == XContentParser.Token.VALUE_EMBEDDED_OBJECT) {
                throw new IllegalArgumentException("cannot read binary value");
            }
            return value;
        } catch (IOException e) {
            throw new IllegalArgumentException(e);
        }
    }

<<<<<<< HEAD
    public static void apply(Map<String, Object> ctx, String fieldName, boolean addToRootRecursiveMerge) {
        Object value = apply(ctx.get(fieldName));
        if (value instanceof Map) {
            @SuppressWarnings("unchecked")
                Map<String, Object> map = (Map<String, Object>) value;
            if (addToRootRecursiveMerge) {
                recursiveMerge(ctx, map);
            } else {
                ctx.putAll(map);
            }
=======
    public static void apply(Map<String, Object> ctx, String fieldName, boolean allowDuplicateKeys) {
        Object value = apply(ctx.get(fieldName), allowDuplicateKeys);
        if (value instanceof Map) {
            @SuppressWarnings("unchecked")
                Map<String, Object> map = (Map<String, Object>) value;
            ctx.putAll(map);
>>>>>>> 67fbc337
        } else {
            throw new IllegalArgumentException("cannot add non-map fields to root of document");
        }
    }

    @SuppressWarnings("unchecked")
    public static void recursiveMerge(Map<String, Object> target, Map<String, Object> from) {
        for (String key : from.keySet()) {
            if (target.containsKey(key)) {
                Object targetValue = target.get(key);
                Object fromValue = from.get(key);
                if (targetValue instanceof Map && fromValue instanceof Map) {
                    recursiveMerge((Map<String, Object>) targetValue, (Map<String, Object>) fromValue);
                } else {
                    target.put(key, fromValue);
                }
            } else {
                target.put(key, from.get(key));
            }
        }
    }

    @Override
    public IngestDocument execute(IngestDocument document) throws Exception {
        if (addToRoot) {
<<<<<<< HEAD
            apply(document.getSourceAndMetadata(), field, addToRootRecursiveMerge);
=======
            apply(document.getSourceAndMetadata(), field, allowDuplicateKeys);
>>>>>>> 67fbc337
        } else {
            document.setFieldValue(targetField, apply(document.getFieldValue(field, Object.class), allowDuplicateKeys));
        }
        return document;
    }

    @Override
    public String getType() {
        return TYPE;
    }

    public static final class Factory implements Processor.Factory {

        enum MergeStrategy {
            REPLACE(false),
            RECURSIVE(true);

            private final boolean addToRootRecursiveMerge;

            MergeStrategy(boolean addToRootRecursiveMerge) {
                this.addToRootRecursiveMerge = addToRootRecursiveMerge;
            }

            public static MergeStrategy resolve(String name) {
                return MergeStrategy.valueOf(name.toUpperCase(Locale.ROOT));
            }

            @Override
            public String toString() {
                return name().toLowerCase(Locale.ROOT);
            }

            public static MergeStrategy fromString(String processorTag, String propertyName, String mergeStrategy) {
                try {
                    return MergeStrategy.valueOf(mergeStrategy.toUpperCase(Locale.ROOT));
                } catch(IllegalArgumentException e) {
                    throw newConfigurationException(TYPE, processorTag, propertyName, "merge strategy [" + mergeStrategy +
                        "] not supported, cannot convert field.");
                }
            }

            public boolean isAddToRootRecursiveMerge() {
                return addToRootRecursiveMerge;
            }
        }

        @Override
        public JsonProcessor create(Map<String, Processor.Factory> registry, String processorTag,
                                    String description, Map<String, Object> config) throws Exception {
            String field = ConfigurationUtils.readStringProperty(TYPE, processorTag, config, "field");
            String targetField = ConfigurationUtils.readOptionalStringProperty(TYPE, processorTag, config, "target_field");
            boolean addToRoot = ConfigurationUtils.readBooleanProperty(TYPE, processorTag, config, "add_to_root", false);
<<<<<<< HEAD
            String mergeStrategyString = ConfigurationUtils.readOptionalStringProperty(TYPE, processorTag, config,
                "add_to_root_merge_strategy");
            boolean hasMergeStrategy = mergeStrategyString != null;
            if (mergeStrategyString == null) {
                mergeStrategyString = MergeStrategy.REPLACE.name();
            }
            MergeStrategy addToRootMergeStrategy = MergeStrategy.fromString(processorTag, "add_to_root_merge_strategy",
                mergeStrategyString);
=======
            boolean allowDuplicateKeys = ConfigurationUtils.readBooleanProperty(TYPE, processorTag, config, "allow_duplicate_keys", false);
>>>>>>> 67fbc337

            if (addToRoot && targetField != null) {
                throw newConfigurationException(TYPE, processorTag, "target_field",
                    "Cannot set a target field while also setting `add_to_root` to true");
            }
            if (addToRoot == false && hasMergeStrategy) {
                throw newConfigurationException(TYPE, processorTag, "add_to_root_merge_strategy",
                    "Cannot set `add_to_root_merge_strategy` if `add_to_root` is false");
            }

            if (targetField == null) {
                targetField = field;
            }

<<<<<<< HEAD
            return new JsonProcessor(processorTag, description, field, targetField, addToRoot,
                addToRootMergeStrategy.isAddToRootRecursiveMerge());
=======
            return new JsonProcessor(processorTag, description, field, targetField, addToRoot, allowDuplicateKeys);
>>>>>>> 67fbc337
        }
    }
}
<|MERGE_RESOLUTION|>--- conflicted
+++ resolved
@@ -37,24 +37,16 @@
     private final String field;
     private final String targetField;
     private final boolean addToRoot;
-<<<<<<< HEAD
+    private final boolean allowDuplicateKeys;
     private final boolean addToRootRecursiveMerge;
 
-    JsonProcessor(String tag, String description, String field, String targetField, boolean addToRoot, boolean addToRootRecursiveMerge) {
-=======
-    private final boolean allowDuplicateKeys;
-
-    JsonProcessor(String tag, String description, String field, String targetField, boolean addToRoot, boolean allowDuplicateKeys) {
->>>>>>> 67fbc337
+    JsonProcessor(String tag, String description, String field, String targetField, boolean addToRoot, boolean addToRootRecursiveMerge, boolean allowDuplicateKeys) {
         super(tag, description);
         this.field = field;
         this.targetField = targetField;
         this.addToRoot = addToRoot;
-<<<<<<< HEAD
         this.addToRootRecursiveMerge = addToRootRecursiveMerge;
-=======
         this.allowDuplicateKeys = allowDuplicateKeys;
->>>>>>> 67fbc337
     }
 
     public String getField() {
@@ -69,15 +61,11 @@
         return addToRoot;
     }
 
-<<<<<<< HEAD
     public boolean isAddToRootRecursiveMerge() {
         return addToRootRecursiveMerge;
     }
 
-    public static Object apply(Object fieldValue) {
-=======
     public static Object apply(Object fieldValue, boolean allowDuplicateKeys) {
->>>>>>> 67fbc337
         BytesReference bytesRef = fieldValue == null ? new BytesArray("null") : new BytesArray(fieldValue.toString());
         try (InputStream stream = bytesRef.streamInput();
              XContentParser parser = JsonXContent.jsonXContent
@@ -106,9 +94,8 @@
         }
     }
 
-<<<<<<< HEAD
-    public static void apply(Map<String, Object> ctx, String fieldName, boolean addToRootRecursiveMerge) {
-        Object value = apply(ctx.get(fieldName));
+    public static void apply(Map<String, Object> ctx, String fieldName, boolean allowDuplicateKeys, boolean addToRootRecursiveMerge) {
+        Object value = apply(ctx.get(fieldName), allowDuplicateKeys);
         if (value instanceof Map) {
             @SuppressWarnings("unchecked")
                 Map<String, Object> map = (Map<String, Object>) value;
@@ -117,14 +104,6 @@
             } else {
                 ctx.putAll(map);
             }
-=======
-    public static void apply(Map<String, Object> ctx, String fieldName, boolean allowDuplicateKeys) {
-        Object value = apply(ctx.get(fieldName), allowDuplicateKeys);
-        if (value instanceof Map) {
-            @SuppressWarnings("unchecked")
-                Map<String, Object> map = (Map<String, Object>) value;
-            ctx.putAll(map);
->>>>>>> 67fbc337
         } else {
             throw new IllegalArgumentException("cannot add non-map fields to root of document");
         }
@@ -150,11 +129,7 @@
     @Override
     public IngestDocument execute(IngestDocument document) throws Exception {
         if (addToRoot) {
-<<<<<<< HEAD
-            apply(document.getSourceAndMetadata(), field, addToRootRecursiveMerge);
-=======
-            apply(document.getSourceAndMetadata(), field, allowDuplicateKeys);
->>>>>>> 67fbc337
+            apply(document.getSourceAndMetadata(), field, allowDuplicateKeys, addToRootRecursiveMerge);
         } else {
             document.setFieldValue(targetField, apply(document.getFieldValue(field, Object.class), allowDuplicateKeys));
         }
@@ -207,7 +182,7 @@
             String field = ConfigurationUtils.readStringProperty(TYPE, processorTag, config, "field");
             String targetField = ConfigurationUtils.readOptionalStringProperty(TYPE, processorTag, config, "target_field");
             boolean addToRoot = ConfigurationUtils.readBooleanProperty(TYPE, processorTag, config, "add_to_root", false);
-<<<<<<< HEAD
+            boolean allowDuplicateKeys = ConfigurationUtils.readBooleanProperty(TYPE, processorTag, config, "allow_duplicate_keys", false);
             String mergeStrategyString = ConfigurationUtils.readOptionalStringProperty(TYPE, processorTag, config,
                 "add_to_root_merge_strategy");
             boolean hasMergeStrategy = mergeStrategyString != null;
@@ -216,9 +191,6 @@
             }
             MergeStrategy addToRootMergeStrategy = MergeStrategy.fromString(processorTag, "add_to_root_merge_strategy",
                 mergeStrategyString);
-=======
-            boolean allowDuplicateKeys = ConfigurationUtils.readBooleanProperty(TYPE, processorTag, config, "allow_duplicate_keys", false);
->>>>>>> 67fbc337
 
             if (addToRoot && targetField != null) {
                 throw newConfigurationException(TYPE, processorTag, "target_field",
@@ -233,12 +205,8 @@
                 targetField = field;
             }
 
-<<<<<<< HEAD
-            return new JsonProcessor(processorTag, description, field, targetField, addToRoot,
+            return new JsonProcessor(processorTag, description, field, targetField, addToRoot, allowDuplicateKeys,
                 addToRootMergeStrategy.isAddToRootRecursiveMerge());
-=======
-            return new JsonProcessor(processorTag, description, field, targetField, addToRoot, allowDuplicateKeys);
->>>>>>> 67fbc337
         }
     }
 }

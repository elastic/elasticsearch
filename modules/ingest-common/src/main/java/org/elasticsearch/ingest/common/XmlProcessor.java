/*
 * Copyright Elasticsearch B.V. and/or licensed to Elasticsearch B.V. under one
 * or more contributor license agreements. Licensed under the "Elastic License
 * 2.0", the "GNU Affero General Public License v3.0 only", and the "Server Side
 * Public License v 1"; you may not use this file except in compliance with, at
 * your election, the "Elastic License 2.0", the "GNU Affero General Public
 * License v3.0 only", or the "Server Side Public License, v 1".
 */

package org.elasticsearch.ingest.common;

import org.elasticsearch.cluster.metadata.ProjectId;
import org.elasticsearch.ingest.AbstractProcessor;
import org.elasticsearch.ingest.ConfigurationUtils;
import org.elasticsearch.ingest.IngestDocument;
import org.elasticsearch.ingest.Processor;
import org.w3c.dom.Document;
import org.w3c.dom.Node;
import org.w3c.dom.NodeList;

import java.nio.charset.StandardCharsets;
import java.util.ArrayList;
import java.util.HashMap;
import java.util.Iterator;
import java.util.List;
import java.util.Locale;
import java.util.Map;
import java.util.regex.Pattern;

import javax.xml.namespace.NamespaceContext;
import javax.xml.parsers.DocumentBuilder;
import javax.xml.parsers.DocumentBuilderFactory;
import javax.xml.xpath.XPath;
import javax.xml.xpath.XPathConstants;
import javax.xml.xpath.XPathExpression;
import javax.xml.xpath.XPathExpressionException;
import javax.xml.xpath.XPathFactory;

/**
 * Processor that parses XML documents and converts them to JSON objects using a single-pass streaming approach.
 *
 * Features:
 * - XML to JSON conversion with configurable structure options
 * - XPath extraction with namespace support
 * - Configurable options: force_array, force_content, remove_namespaces, to_lower
 * - Strict parsing mode for XML validation
 * - Empty value filtering with ignore_empty_value option
 * - Logstash-compatible error handling and behavior
 */
public final class XmlProcessor extends AbstractProcessor {

    public static final String TYPE = "xml";

    private static final XPathFactory XPATH_FACTORY = XPathFactory.newInstance();
<<<<<<< HEAD
    
    // Pre-compiled pattern to detect namespace prefixes
    private static final Pattern NAMESPACE_PATTERN = Pattern.compile(".*\\b[a-zA-Z][a-zA-Z0-9_-]*:[a-zA-Z][a-zA-Z0-9_-]*.*");
    
=======

>>>>>>> 002802d1
    // Pre-configured SAX parser factories for secure XML parsing
    private static final javax.xml.parsers.SAXParserFactory SAX_PARSER_FACTORY = createSecureSaxParserFactory();
    private static final javax.xml.parsers.SAXParserFactory SAX_PARSER_FACTORY_NS = createSecureSaxParserFactoryNamespaceAware();
    private static final javax.xml.parsers.SAXParserFactory SAX_PARSER_FACTORY_STRICT = createSecureSaxParserFactoryStrict();
    private static final javax.xml.parsers.SAXParserFactory SAX_PARSER_FACTORY_NS_STRICT =
        createSecureSaxParserFactoryNamespaceAwareStrict();

    // Pre-configured document builder factory for DOM creation
    private static final DocumentBuilderFactory DOM_FACTORY = createSecureDocumentBuilderFactory();

    private final String field;
    private final String targetField;
    private final boolean ignoreMissing;
    private final boolean ignoreFailure;
    private final boolean toLower;
    private final boolean ignoreEmptyValue;
    private final boolean storeXml;
    private final boolean removeNamespaces;
    private final boolean forceContent;
    private final boolean forceArray;
    private final Map<String, String> xpathExpressions;
    private final Map<String, String> namespaces;
    private final Map<String, XPathExpression> compiledXPathExpressions;
    private final String parseOptions;

    XmlProcessor(
        String tag,
        String description,
        String field,
        String targetField,
        boolean ignoreMissing,
        boolean ignoreFailure,
        boolean toLower,
        boolean ignoreEmptyValue,
        boolean storeXml,
        boolean removeNamespaces,
        boolean forceContent,
        boolean forceArray,
        Map<String, String> xpathExpressions,
        Map<String, String> namespaces,
        String parseOptions
    ) {
        super(tag, description);
        this.field = field;
        this.targetField = targetField;
        this.ignoreMissing = ignoreMissing;
        this.ignoreFailure = ignoreFailure;
        this.toLower = toLower;
        this.ignoreEmptyValue = ignoreEmptyValue;
        this.storeXml = storeXml;
        this.removeNamespaces = removeNamespaces;
        this.forceContent = forceContent;
        this.forceArray = forceArray;
        this.xpathExpressions = xpathExpressions != null ? Map.copyOf(xpathExpressions) : Map.of();
        this.namespaces = namespaces != null ? Map.copyOf(namespaces) : Map.of();
        this.compiledXPathExpressions = compileXPathExpressions(this.xpathExpressions, this.namespaces);
        this.parseOptions = parseOptions != null ? parseOptions : "";
    }

    public String getField() {
        return field;
    }

    public String getTargetField() {
        return targetField;
    }

    public boolean isIgnoreMissing() {
        return ignoreMissing;
    }

    public boolean isIgnoreEmptyValue() {
        return ignoreEmptyValue;
    }

    public boolean isStoreXml() {
        return storeXml;
    }

    public boolean isRemoveNamespaces() {
        return removeNamespaces;
    }

    public boolean isForceContent() {
        return forceContent;
    }

    public boolean isStrict() {
        return "strict".equals(parseOptions);
    }

    public boolean isForceArray() {
        return forceArray;
    }

    public boolean hasNamespaces() {
        return namespaces.isEmpty() == false;
    }

    public Map<String, String> getNamespaces() {
        return namespaces;
    }

    public String getParseOptions() {
        return parseOptions;
    }

    @Override
    public IngestDocument execute(IngestDocument document) {
        Object fieldValue = document.getFieldValue(field, Object.class, ignoreMissing);

        if (fieldValue == null) {
            if (ignoreMissing || ignoreFailure) {
                return document;
            }
            throw new IllegalArgumentException("field [" + field + "] is null, cannot parse XML");
        }

        if (fieldValue instanceof String == false) {
            if (ignoreFailure) {
                return document;
            }
            throw new IllegalArgumentException("field [" + field + "] is not a string, cannot parse XML");
        }

        String xmlString = (String) fieldValue;
        try {
            // Always use streaming parser for optimal performance and memory usage
            if (storeXml || xpathExpressions.isEmpty() == false) {
                parseXmlAndXPath(document, xmlString.trim());
            }
        } catch (Exception e) {
            if (ignoreFailure) {
                // Add failure tag similar to Logstash behavior
                document.appendFieldValue("tags", "_xmlparsefailure");
                return document;
            }
            throw new IllegalArgumentException("field [" + field + "] contains invalid XML: " + e.getMessage(), e);
        }

        return document;
    }

    @Override
    public String getType() {
        return TYPE;
    }

    /**
     * Determines if a value should be considered empty for filtering purposes.
     * Used by the ignore_empty_value feature to filter out empty content.
     *
     * Considers empty:
     * - null values
     * - empty or whitespace-only strings
     * - empty Maps
     * - empty Lists
     *
     * @param value the value to check
     * @return true if the value should be considered empty
     */
    private boolean isEmptyValue(Object value) {
        if (value == null) {
            return true;
        }
        if (value instanceof String) {
            return ((String) value).trim().isEmpty();
        }
        if (value instanceof Map) {
            return ((Map<?, ?>) value).isEmpty();
        }
        if (value instanceof List) {
            return ((List<?>) value).isEmpty();
        }
        return false;
    }

    /**
     * Extract the text value from a DOM node for XPath result processing.
     * Handles different node types appropriately:
     * - TEXT_NODE and CDATA_SECTION_NODE: returns node value directly
     * - ATTRIBUTE_NODE: returns attribute value
     * - ELEMENT_NODE: returns text content (concatenated text of all descendants)
     * - Other node types: returns text content as fallback
     *
     * @param node the DOM node to extract text from
     * @return the text content of the node, or null if node is null
     */
    private String getNodeValue(Node node) {
        if (node == null) {
            return null;
        }

        switch (node.getNodeType()) {
            case Node.ATTRIBUTE_NODE:
            case Node.CDATA_SECTION_NODE:
            case Node.TEXT_NODE:
                return node.getNodeValue();
            case Node.ELEMENT_NODE:
            default:
                return node.getTextContent();
        }
    }

    /**
     * Applies force_array logic to ensure all fields are arrays when enabled.
     *
     * Behavior:
     * - If force_array is false: returns content unchanged
     * - If force_array is true and content is already a List: returns content unchanged
     * - If force_array is true and content is not a List: wraps content in a new ArrayList
     * - Handles null content appropriately (wraps null in array if force_array is true)
     *
     * @param elementName the name of the element (for context, not used in current implementation)
     * @param content the content to potentially wrap in an array
     * @return the content, optionally wrapped in an array based on force_array setting
     */
    private Object applyForceArray(String elementName, Object content) {
        if (forceArray && !(content instanceof List)) {
            List<Object> arrayContent = new ArrayList<>();
            arrayContent.add(content);  // Add content even if it's null (for empty elements)
            return arrayContent;
        }
        return content;
    }

    /**
     * Evaluates precompiled XPath expressions against a DOM document and adds results to the ingest document.
     *
     * Features:
     * - Uses precompiled XPath expressions for optimal performance
     * - Extracts text values from matched nodes (elements, attributes, text nodes)
     * - Single matches stored as strings, multiple matches as string arrays
     * - Respects ignoreFailure setting for XPath evaluation errors
     *
     * @param document the ingest document to add XPath results to
     * @param doc the DOM document to evaluate XPath expressions against
     * @throws Exception if XPath processing fails and ignoreFailure is false
     */
    private void processXPathExpressionsFromDom(IngestDocument document, Document doc) throws Exception {
        // Use precompiled XPath expressions for optimal performance
        for (Map.Entry<String, XPathExpression> entry : compiledXPathExpressions.entrySet()) {
            String targetFieldName = entry.getKey();
            XPathExpression compiledExpression = entry.getValue();

            try {
                Object result = compiledExpression.evaluate(doc, XPathConstants.NODESET);

                if (result instanceof NodeList) {
                    NodeList nodeList = (NodeList) result;
                    List<String> values = new ArrayList<>();

                    for (int i = 0; i < nodeList.getLength(); i++) {
                        Node node = nodeList.item(i);
                        String value = getNodeValue(node);
                        if (value != null && value.trim().isEmpty() == false) {
                            values.add(value);
                        }
                    }

                    if (values.isEmpty() == false) {
                        if (values.size() == 1) {
                            document.setFieldValue(targetFieldName, values.get(0));
                        } else {
                            document.setFieldValue(targetFieldName, values);
                        }
                    }
                }
            } catch (XPathExpressionException e) {
                if (ignoreFailure == false) {
                    throw new IllegalArgumentException(
                        "XPath evaluation failed for target field [" + targetFieldName + "]: " + e.getMessage(),
                        e
                    );
                }
            }
        }
    }

    /**
     * Compiles XPath expressions at processor creation time for optimal runtime performance.
     * This method pre-compiles all configured XPath expressions with appropriate namespace context,
     * eliminating the compilation overhead during document processing.
     *
     * @param xpathExpressions map of XPath expressions to target field names
     * @param namespaces map of namespace prefixes to URIs
     * @return map of compiled XPath expressions keyed by target field name
     * @throws IllegalArgumentException if XPath compilation fails or namespace validation fails
     */
    private static Map<String, XPathExpression> compileXPathExpressions(
        Map<String, String> xpathExpressions,
        Map<String, String> namespaces
    ) {
        if (xpathExpressions.isEmpty()) {
            return Map.of();
        }

        Map<String, XPathExpression> compiled = new HashMap<>();
        XPath xpath = XPATH_FACTORY.newXPath();

        // Set namespace context if namespaces are defined
        boolean hasNamespaces = namespaces.isEmpty() == false;
        if (hasNamespaces) {
            xpath.setNamespaceContext(new NamespaceContext() {
                @Override
                public String getNamespaceURI(String prefix) {
                    if (prefix == null) {
                        throw new IllegalArgumentException("Prefix cannot be null");
                    }
                    return namespaces.getOrDefault(prefix, "");
                }

                @Override
                public String getPrefix(String namespaceURI) {
                    for (Map.Entry<String, String> entry : namespaces.entrySet()) {
                        if (entry.getValue().equals(namespaceURI)) {
                            return entry.getKey();
                        }
                    }
                    return null;
                }

                @Override
                public Iterator<String> getPrefixes(String namespaceURI) {
                    List<String> prefixes = new ArrayList<>();
                    for (Map.Entry<String, String> entry : namespaces.entrySet()) {
                        if (entry.getValue().equals(namespaceURI)) {
                            prefixes.add(entry.getKey());
                        }
                    }
                    return prefixes.iterator();
                }
            });
        }
<<<<<<< HEAD
        
        // Use pre-compiled pattern to detect namespace prefixes
        
=======

        // Pre-compiled pattern to detect namespace prefixes
        java.util.regex.Pattern namespacePattern = java.util.regex.Pattern.compile(".*\\b[a-zA-Z][a-zA-Z0-9_-]*:[a-zA-Z][a-zA-Z0-9_-]*.*");

>>>>>>> 002802d1
        for (Map.Entry<String, String> entry : xpathExpressions.entrySet()) {
            String xpathExpression = entry.getKey();
            String targetFieldName = entry.getValue();

            // Validate namespace prefixes if no namespaces are configured
            if (!hasNamespaces && NAMESPACE_PATTERN.matcher(xpathExpression).matches()) {
                throw new IllegalArgumentException(
                    "Invalid XPath expression ["
                        + xpathExpression
                        + "]: contains namespace prefixes but no namespace configuration provided"
                );
            }

            try {
                XPathExpression compiledExpression = xpath.compile(xpathExpression);
                compiled.put(targetFieldName, compiledExpression);
            } catch (XPathExpressionException e) {
                throw new IllegalArgumentException("Invalid XPath expression [" + xpathExpression + "]: " + e.getMessage(), e);
            }
        }

        return Map.copyOf(compiled);
    }

    public static final class Factory implements Processor.Factory {

        @Override
        public XmlProcessor create(
            Map<String, Processor.Factory> registry,
            String processorTag,
            String description,
            Map<String, Object> config,
            ProjectId projectId
        ) throws Exception {
            String field = ConfigurationUtils.readStringProperty(TYPE, processorTag, config, "field");
            String targetField = ConfigurationUtils.readStringProperty(TYPE, processorTag, config, "target_field", field);
            boolean ignoreMissing = ConfigurationUtils.readBooleanProperty(TYPE, processorTag, config, "ignore_missing", false);
            boolean ignoreFailure = ConfigurationUtils.readBooleanProperty(TYPE, processorTag, config, "ignore_failure", false);
            boolean toLower = ConfigurationUtils.readBooleanProperty(TYPE, processorTag, config, "to_lower", false);
            boolean ignoreEmptyValue = ConfigurationUtils.readBooleanProperty(TYPE, processorTag, config, "ignore_empty_value", false);
            boolean storeXml = ConfigurationUtils.readBooleanProperty(TYPE, processorTag, config, "store_xml", true);
            boolean removeNamespaces = ConfigurationUtils.readBooleanProperty(TYPE, processorTag, config, "remove_namespaces", false);
            boolean forceContent = ConfigurationUtils.readBooleanProperty(TYPE, processorTag, config, "force_content", false);
            boolean forceArray = ConfigurationUtils.readBooleanProperty(TYPE, processorTag, config, "force_array", false);

            // Parse XPath expressions map
            Map<String, String> xpathExpressions = new HashMap<>();
            Object xpathConfig = config.get("xpath");
            if (xpathConfig != null) {
                if (xpathConfig instanceof Map) {
                    @SuppressWarnings("unchecked")
                    Map<String, Object> xpathMap = (Map<String, Object>) xpathConfig;
                    for (Map.Entry<String, Object> entry : xpathMap.entrySet()) {
                        if (entry.getValue() instanceof String) {
                            xpathExpressions.put(entry.getKey(), (String) entry.getValue());
                        } else {
                            throw new IllegalArgumentException(
                                "XPath target field ["
                                    + entry.getKey()
                                    + "] must be a string, got ["
                                    + entry.getValue().getClass().getSimpleName()
                                    + "]"
                            );
                        }
                    }
                } else {
                    throw new IllegalArgumentException("XPath configuration must be a map of expressions to target fields");
                }
            }

            // Parse namespaces map
            Map<String, String> namespaces = new HashMap<>();
            Object namespaceConfig = config.get("namespaces");
            if (namespaceConfig != null) {
                if (namespaceConfig instanceof Map) {
                    @SuppressWarnings("unchecked")
                    Map<String, Object> namespaceMap = (Map<String, Object>) namespaceConfig;
                    for (Map.Entry<String, Object> entry : namespaceMap.entrySet()) {
                        if (entry.getValue() instanceof String) {
                            namespaces.put(entry.getKey(), (String) entry.getValue());
                        } else {
                            throw new IllegalArgumentException(
                                "Namespace prefix ["
                                    + entry.getKey()
                                    + "] must have a string URI, got ["
                                    + entry.getValue().getClass().getSimpleName()
                                    + "]"
                            );
                        }
                    }
                } else {
                    throw new IllegalArgumentException("Namespaces configuration must be a map of prefixes to URIs");
                }
            }

            // Parse parse_options parameter
            String parseOptions = ConfigurationUtils.readStringProperty(TYPE, processorTag, config, "parse_options", "");
            if (parseOptions != null && !parseOptions.isEmpty() && !"strict".equals(parseOptions)) {
                throw new IllegalArgumentException("Invalid parse_options [" + parseOptions + "]. Only 'strict' is supported.");
            }

            return new XmlProcessor(
                processorTag,
                description,
                field,
                targetField,
                ignoreMissing,
                ignoreFailure,
                toLower,
                ignoreEmptyValue,
                storeXml,
                removeNamespaces,
                forceContent,
                forceArray,
                xpathExpressions,
                namespaces,
                parseOptions
            );
        }
    }

    /**
     * Main XML parsing method that converts XML to JSON and optionally extracts XPath values.
     * Uses streaming SAX parser with optional DOM building for XPath processing.
     *
     * @param document the ingest document to modify with parsed results
     * @param xmlString the XML string to parse (should be trimmed)
     * @throws Exception if XML parsing fails
     */
    private void parseXmlAndXPath(IngestDocument document, String xmlString) throws Exception {
        if (xmlString == null || xmlString.trim().isEmpty()) {
            return;
        }

        // Determine if we need DOM for XPath processing
        boolean needsDom = xpathExpressions.isEmpty() == false;

        // Use the appropriate pre-configured SAX parser factory
        javax.xml.parsers.SAXParserFactory factory = selectSaxParserFactory();

        javax.xml.parsers.SAXParser parser = factory.newSAXParser();

        // Configure error handler for strict mode
        if (isStrict()) {
            parser.getXMLReader().setErrorHandler(new org.xml.sax.ErrorHandler() {
                @Override
                public void warning(org.xml.sax.SAXParseException exception) throws org.xml.sax.SAXException {
                    throw exception;
                }

                @Override
                public void error(org.xml.sax.SAXParseException exception) throws org.xml.sax.SAXException {
                    throw exception;
                }

                @Override
                public void fatalError(org.xml.sax.SAXParseException exception) throws org.xml.sax.SAXException {
                    throw exception;
                }
            });
        }

        // Use enhanced handler that can build DOM during streaming when needed
        XmlStreamingWithDomHandler handler = new XmlStreamingWithDomHandler(needsDom);
<<<<<<< HEAD
        
        parser.parse(new java.io.ByteArrayInputStream(xmlString.getBytes(StandardCharsets.UTF_8)), handler);
        
=======

        parser.parse(new java.io.ByteArrayInputStream(xmlString.getBytes("UTF-8")), handler);

>>>>>>> 002802d1
        // Store structured result if needed
        if (storeXml) {
            Object streamingResult = handler.getStructuredResult();
            if (streamingResult != null) {
                document.setFieldValue(targetField, streamingResult);
            }
        }

        // Process XPath expressions if DOM was built during streaming
        if (needsDom) {
            Document domDocument = handler.getDomDocument();
            if (domDocument != null) {
                processXPathExpressionsFromDom(document, domDocument);
            }
        }
    }

    /**
     * SAX ContentHandler that builds structured JSON output and optionally constructs a DOM tree during parsing.
     * Handles XML-to-JSON conversion with support for all processor configuration options.
     */
    private class XmlStreamingWithDomHandler extends org.xml.sax.helpers.DefaultHandler {
        // Streaming parser state (for structured output)
        private final java.util.Deque<Map<String, Object>> elementStack = new java.util.ArrayDeque<>();
        private final java.util.Deque<String> elementNameStack = new java.util.ArrayDeque<>();
        private final java.util.Deque<StringBuilder> textStack = new java.util.ArrayDeque<>();
        private final java.util.Deque<Map<String, List<Object>>> repeatedElementsStack = new java.util.ArrayDeque<>();
        private Object rootResult = null;

        // DOM building state (for XPath processing when needed)
        private final boolean buildDom;
        private Document domDocument = null;
        private final java.util.Deque<org.w3c.dom.Element> domElementStack = new java.util.ArrayDeque<>();

        public XmlStreamingWithDomHandler(boolean buildDom) {
            this.buildDom = buildDom;
        }

        @Override
        public void startDocument() throws org.xml.sax.SAXException {
            // Initialize DOM document if needed
            if (buildDom) {
                try {
                    // Use pre-configured secure DOM factory
                    // Since we build DOM programmatically (createElementNS/createElement),
                    // the factory's namespace awareness doesn't affect our usage
                    DocumentBuilder builder = DOM_FACTORY.newDocumentBuilder();
                    domDocument = builder.newDocument();
                } catch (Exception e) {
                    throw new org.xml.sax.SAXException("Failed to create DOM document", e);
                }
            }
        }

        @Override
        public void startElement(String uri, String localName, String qName, org.xml.sax.Attributes attributes)
            throws org.xml.sax.SAXException {
            String elementName = getElementName(uri, localName, qName);

            // Build structured representation (always)
            Map<String, Object> element = new HashMap<>();
            Map<String, List<Object>> repeatedElements = new HashMap<>();

            // Process attributes for structured output
            for (int i = 0; i < attributes.getLength(); i++) {
                String attrName = getAttributeName(attributes.getURI(i), attributes.getLocalName(i), attributes.getQName(i));
                String attrValue = attributes.getValue(i);

                // Apply ignoreEmptyValue filtering to attributes
                if (ignoreEmptyValue == false || isEmptyValue(attrValue) == false) {
                    element.put(attrName, attrValue);
                }
            }

            elementStack.push(element);
            elementNameStack.push(elementName);
            textStack.push(new StringBuilder());
            repeatedElementsStack.push(repeatedElements);

            // Build DOM element simultaneously if needed
            if (buildDom && domDocument != null) {
                org.w3c.dom.Element domElement;
                if (uri != null && !uri.isEmpty() && !removeNamespaces) {
                    domElement = domDocument.createElementNS(uri, qName);
                } else {
                    domElement = domDocument.createElement(removeNamespaces ? localName : qName);
                }

                // Add attributes to DOM element
                for (int i = 0; i < attributes.getLength(); i++) {
                    String attrUri = attributes.getURI(i);
                    String attrLocalName = attributes.getLocalName(i);
                    String attrQName = attributes.getQName(i);
                    String attrValue = attributes.getValue(i);

                    if (attrUri != null && !attrUri.isEmpty() && !removeNamespaces) {
                        domElement.setAttributeNS(attrUri, attrQName, attrValue);
                    } else {
                        domElement.setAttribute(removeNamespaces ? attrLocalName : attrQName, attrValue);
                    }
                }

                // Add to parent or root
                if (domElementStack.isEmpty()) {
                    domDocument.appendChild(domElement);
                } else {
                    domElementStack.peek().appendChild(domElement);
                }

                domElementStack.push(domElement);
            }
        }

        @Override
        public void characters(char[] ch, int start, int length) throws org.xml.sax.SAXException {
            // Add to structured output text accumulator
            if (!textStack.isEmpty()) {
                textStack.peek().append(ch, start, length);
            }

            // Add to DOM text node if needed
            if (buildDom && !domElementStack.isEmpty()) {
                String text = new String(ch, start, length);
                if (!text.trim().isEmpty() || !ignoreEmptyValue) {
                    org.w3c.dom.Text textNode = domDocument.createTextNode(text);
                    domElementStack.peek().appendChild(textNode);
                }
            }
        }

        @Override
        public void endElement(String uri, String localName, String qName) throws org.xml.sax.SAXException {
            // Complete structured output element processing
            if (elementStack.isEmpty()) {
                return;
            }

            Map<String, Object> element = elementStack.pop();
            String elementName = elementNameStack.pop();
            StringBuilder textContent = textStack.pop();
            Map<String, List<Object>> repeatedElements = repeatedElementsStack.pop();

            // Add repeated elements as arrays
            for (Map.Entry<String, List<Object>> entry : repeatedElements.entrySet()) {
                List<Object> values = entry.getValue();
                if (ignoreEmptyValue == false || values.isEmpty() == false) {
                    element.put(entry.getKey(), values);
                }
            }

            // Process text content and determine final element structure
            String trimmedText = textContent.toString().trim();
            boolean hasText = trimmedText.isEmpty() == false;
            boolean hasChildren = element.size() > 0;

            Object elementValue;
            if (hasText == false && hasChildren == false) {
                // Empty element
                if (ignoreEmptyValue == false) {
                    elementValue = applyForceArray(elementName, null);
                } else {
                    elementValue = null;
                }
            } else if (hasText && hasChildren == false) {
                // Only text content
                if (forceContent) {
                    Map<String, Object> contentMap = new HashMap<>();
                    if (ignoreEmptyValue == false || isEmptyValue(trimmedText) == false) {
                        contentMap.put("#text", trimmedText);
                    }
                    elementValue = contentMap;
                } else {
                    if (ignoreEmptyValue && isEmptyValue(trimmedText)) {
                        elementValue = null;
                    } else {
                        elementValue = trimmedText;
                    }
                }
                elementValue = applyForceArray(elementName, elementValue);
            } else if (hasText == false && hasChildren) {
                // Only child elements/attributes
                elementValue = (forceArray && forceContent) ? applyForceArray(elementName, element) : element;
            } else {
                // Both text and children/attributes
                if (ignoreEmptyValue == false || isEmptyValue(trimmedText) == false) {
                    element.put("#text", trimmedText);
                }
                elementValue = (forceArray && forceContent) ? applyForceArray(elementName, element) : element;
            }

            // If this is the root element, store the result
            if (elementStack.isEmpty()) {
                if (elementValue != null) {
                    Map<String, Object> result = new HashMap<>();
                    result.put(elementName, elementValue);
                    rootResult = result;
                }
            } else {
                // Add to parent element
                if (elementValue != null) {
                    Map<String, Object> parentElement = elementStack.peek();
                    Map<String, List<Object>> parentRepeatedElements = repeatedElementsStack.peek();

                    if (parentElement.containsKey(elementName) || parentRepeatedElements.containsKey(elementName)) {
                        // Handle repeated elements
                        if (parentRepeatedElements.containsKey(elementName) == false) {
                            List<Object> list = new ArrayList<>();
                            list.add(parentElement.get(elementName));
                            parentRepeatedElements.put(elementName, list);
                            parentElement.remove(elementName);
                        }
                        parentRepeatedElements.get(elementName).add(elementValue);
                    } else {
                        // Apply force_array logic for single elements
                        Object finalContent = applyForceArray(elementName, elementValue);
                        parentElement.put(elementName, finalContent);
                    }
                }
            }

            // Complete DOM element if building DOM
            if (buildDom && !domElementStack.isEmpty()) {
                domElementStack.pop();
            }
        }

        @Override
        public void endDocument() throws org.xml.sax.SAXException {
            // Document parsing complete
        }

        public Object getStructuredResult() {
            return rootResult;
        }

        public Document getDomDocument() {
            return domDocument;
        }

        private String getElementName(String uri, String localName, String qName) {
            String elementName;
            if (removeNamespaces) {
                elementName = localName != null && !localName.isEmpty() ? localName : qName;
            } else {
                elementName = qName;
            }

            // Apply toLower if enabled
            if (toLower) {
                elementName = elementName.toLowerCase(Locale.ROOT);
            }

            return elementName;
        }

        private String getAttributeName(String uri, String localName, String qName) {
            String attrName;
            if (removeNamespaces) {
                attrName = localName != null && !localName.isEmpty() ? localName : qName;
            } else {
                attrName = qName;
            }

            // Apply toLower if enabled
            if (toLower) {
                attrName = attrName.toLowerCase(Locale.ROOT);
            }

            return attrName;
        }
    }

    /**
     * Creates a secure, pre-configured SAX parser factory for XML parsing.
     * This factory is configured to prevent XXE attacks with SAX-specific features.
     */
    private static javax.xml.parsers.SAXParserFactory createSecureSaxParserFactory() {
        javax.xml.parsers.SAXParserFactory factory = javax.xml.parsers.SAXParserFactory.newInstance();
        factory.setValidating(false);

        // Configure SAX-specific security features to prevent XXE attacks
        try {
            // SAX parser features - these are the correct features for SAXParserFactory
            factory.setFeature("http://xml.org/sax/features/external-general-entities", false);
            factory.setFeature("http://xml.org/sax/features/external-parameter-entities", false);
            factory.setFeature("http://apache.org/xml/features/nonvalidating/load-external-dtd", false);
            factory.setFeature("http://apache.org/xml/features/disallow-doctype-decl", true);
        } catch (Exception e) {
            // If features cannot be set, continue with default settings
        }

        return factory;
    }

    /**
     * Creates a secure, pre-configured namespace-aware SAX parser factory for XML parsing.
     * This factory is configured to prevent XXE attacks and has namespace awareness enabled.
     */
    private static javax.xml.parsers.SAXParserFactory createSecureSaxParserFactoryNamespaceAware() {
        javax.xml.parsers.SAXParserFactory factory = javax.xml.parsers.SAXParserFactory.newInstance();
        factory.setValidating(false);
        factory.setNamespaceAware(true);

        // Configure SAX-specific security features to prevent XXE attacks
        try {
            // SAX parser features - these are the correct features for SAXParserFactory
            factory.setFeature("http://xml.org/sax/features/external-general-entities", false);
            factory.setFeature("http://xml.org/sax/features/external-parameter-entities", false);
            factory.setFeature("http://apache.org/xml/features/nonvalidating/load-external-dtd", false);
            factory.setFeature("http://apache.org/xml/features/disallow-doctype-decl", true);
        } catch (Exception e) {
            // If features cannot be set, continue with default settings
        }

        return factory;
    }

    /**
     * Creates a secure, pre-configured SAX parser factory for strict XML parsing.
     * This factory is configured to prevent XXE attacks and has strict validation enabled.
     */
    private static javax.xml.parsers.SAXParserFactory createSecureSaxParserFactoryStrict() {
        javax.xml.parsers.SAXParserFactory factory = javax.xml.parsers.SAXParserFactory.newInstance();
        factory.setValidating(false);

        // Configure SAX-specific security features to prevent XXE attacks
        try {
            // SAX parser features - these are the correct features for SAXParserFactory
            factory.setFeature("http://xml.org/sax/features/external-general-entities", false);
            factory.setFeature("http://xml.org/sax/features/external-parameter-entities", false);
            factory.setFeature("http://apache.org/xml/features/nonvalidating/load-external-dtd", false);
            factory.setFeature("http://apache.org/xml/features/disallow-doctype-decl", true);

            // Enable strict parsing features
            factory.setFeature("http://apache.org/xml/features/validation/check-full-element-content", true);
        } catch (Exception e) {
            // If features cannot be set, continue with default settings
        }

        return factory;
    }

    /**
     * Creates a secure, pre-configured namespace-aware SAX parser factory for strict XML parsing.
     * This factory is configured to prevent XXE attacks, has namespace awareness enabled, and strict validation.
     */
    private static javax.xml.parsers.SAXParserFactory createSecureSaxParserFactoryNamespaceAwareStrict() {
        javax.xml.parsers.SAXParserFactory factory = javax.xml.parsers.SAXParserFactory.newInstance();
        factory.setValidating(false);
        factory.setNamespaceAware(true);

        // Configure SAX-specific security features to prevent XXE attacks
        try {
            // SAX parser features - these are the correct features for SAXParserFactory
            factory.setFeature("http://xml.org/sax/features/external-general-entities", false);
            factory.setFeature("http://xml.org/sax/features/external-parameter-entities", false);
            factory.setFeature("http://apache.org/xml/features/nonvalidating/load-external-dtd", false);
            factory.setFeature("http://apache.org/xml/features/disallow-doctype-decl", true);

            // Enable strict parsing features
            factory.setFeature("http://apache.org/xml/features/validation/check-full-element-content", true);
        } catch (Exception e) {
            // If features cannot be set, continue with default settings
        }

        return factory;
    }

    /**
     * Creates a secure, pre-configured DocumentBuilderFactory for DOM creation.
     * Since we only use this factory to create empty DOM documents programmatically
     * (not to parse XML), XXE security features are not needed here.
     * The SAX parser handles all XML parsing with appropriate security measures.
     */
    private static DocumentBuilderFactory createSecureDocumentBuilderFactory() {
        DocumentBuilderFactory factory = DocumentBuilderFactory.newInstance();
        factory.setNamespaceAware(true);  // Enable for maximum compatibility
        factory.setValidating(false);

        // No XXE security features needed - we only create empty documents,
        // never parse XML with this factory

        return factory;
    }

    /**
     * Selects the appropriate pre-configured SAX parser factory based on processor configuration.
     *
     * Factory selection matrix:
     * - Regular parsing, no namespaces: SAX_PARSER_FACTORY
     * - Regular parsing, with namespaces: SAX_PARSER_FACTORY_NS
     * - Strict parsing, no namespaces: SAX_PARSER_FACTORY_STRICT
     * - Strict parsing, with namespaces: SAX_PARSER_FACTORY_NS_STRICT
     *
     * @return the appropriate SAX parser factory for the current configuration
     */
    private javax.xml.parsers.SAXParserFactory selectSaxParserFactory() {
        boolean needsNamespaceAware = hasNamespaces() || removeNamespaces;
        if (isStrict()) {
            return needsNamespaceAware ? SAX_PARSER_FACTORY_NS_STRICT : SAX_PARSER_FACTORY_STRICT;
        } else {
            return needsNamespaceAware ? SAX_PARSER_FACTORY_NS : SAX_PARSER_FACTORY;
        }
    }
}<|MERGE_RESOLUTION|>--- conflicted
+++ resolved
@@ -52,14 +52,10 @@
     public static final String TYPE = "xml";
 
     private static final XPathFactory XPATH_FACTORY = XPathFactory.newInstance();
-<<<<<<< HEAD
     
     // Pre-compiled pattern to detect namespace prefixes
     private static final Pattern NAMESPACE_PATTERN = Pattern.compile(".*\\b[a-zA-Z][a-zA-Z0-9_-]*:[a-zA-Z][a-zA-Z0-9_-]*.*");
     
-=======
-
->>>>>>> 002802d1
     // Pre-configured SAX parser factories for secure XML parsing
     private static final javax.xml.parsers.SAXParserFactory SAX_PARSER_FACTORY = createSecureSaxParserFactory();
     private static final javax.xml.parsers.SAXParserFactory SAX_PARSER_FACTORY_NS = createSecureSaxParserFactoryNamespaceAware();
@@ -394,16 +390,9 @@
                 }
             });
         }
-<<<<<<< HEAD
         
         // Use pre-compiled pattern to detect namespace prefixes
         
-=======
-
-        // Pre-compiled pattern to detect namespace prefixes
-        java.util.regex.Pattern namespacePattern = java.util.regex.Pattern.compile(".*\\b[a-zA-Z][a-zA-Z0-9_-]*:[a-zA-Z][a-zA-Z0-9_-]*.*");
-
->>>>>>> 002802d1
         for (Map.Entry<String, String> entry : xpathExpressions.entrySet()) {
             String xpathExpression = entry.getKey();
             String targetFieldName = entry.getValue();
@@ -568,15 +557,9 @@
 
         // Use enhanced handler that can build DOM during streaming when needed
         XmlStreamingWithDomHandler handler = new XmlStreamingWithDomHandler(needsDom);
-<<<<<<< HEAD
         
         parser.parse(new java.io.ByteArrayInputStream(xmlString.getBytes(StandardCharsets.UTF_8)), handler);
         
-=======
-
-        parser.parse(new java.io.ByteArrayInputStream(xmlString.getBytes("UTF-8")), handler);
-
->>>>>>> 002802d1
         // Store structured result if needed
         if (storeXml) {
             Object streamingResult = handler.getStructuredResult();

/*
 * Copyright Elasticsearch B.V. and/or licensed to Elasticsearch B.V. under one
 * or more contributor license agreements. Licensed under the "Elastic License
 * 2.0", the "GNU Affero General Public License v3.0 only", and the "Server Side
 * Public License v 1"; you may not use this file except in compliance with, at
 * your election, the "Elastic License 2.0", the "GNU Affero General Public
 * License v3.0 only", or the "Server Side Public License, v 1".
 */

package org.elasticsearch.ingest.common;

import org.elasticsearch.ExceptionsHelper;
import org.elasticsearch.ingest.IngestDocument;
import org.elasticsearch.ingest.TestIngestDocument;
import org.elasticsearch.test.ESTestCase;
import org.junit.Before;

import java.util.HashMap;
import java.util.Map;

import static org.elasticsearch.ingest.common.CommunityIdProcessor.Factory.DEFAULT_DEST_IP;
import static org.elasticsearch.ingest.common.CommunityIdProcessor.Factory.DEFAULT_DEST_PORT;
import static org.elasticsearch.ingest.common.CommunityIdProcessor.Factory.DEFAULT_IANA_NUMBER;
import static org.elasticsearch.ingest.common.CommunityIdProcessor.Factory.DEFAULT_ICMP_CODE;
import static org.elasticsearch.ingest.common.CommunityIdProcessor.Factory.DEFAULT_ICMP_TYPE;
import static org.elasticsearch.ingest.common.CommunityIdProcessor.Factory.DEFAULT_SOURCE_IP;
import static org.elasticsearch.ingest.common.CommunityIdProcessor.Factory.DEFAULT_SOURCE_PORT;
import static org.elasticsearch.ingest.common.CommunityIdProcessor.Factory.DEFAULT_TARGET;
import static org.elasticsearch.ingest.common.CommunityIdProcessor.Factory.DEFAULT_TRANSPORT;
import static org.hamcrest.Matchers.containsString;
import static org.hamcrest.Matchers.equalTo;

public class CommunityIdProcessorTests extends ESTestCase {

    // NOTE: all test methods beginning with "testBeats" are intended to duplicate the unit tests for the Beats
    // community_id processor (see GitHub link below) to ensure that this processor produces the same values. To
    // the extent possible, these tests should be kept in sync.
    //
    // https://github.com/elastic/beats/blob/master/libbeat/processors/communityid/communityid_test.go

    private Map<String, Object> event;

    @Before
    public void setup() {
        event = buildEvent();
    }

    private Map<String, Object> buildEvent() {
        var source = new HashMap<String, Object>();
        source.put("ip", "128.232.110.120");
        source.put("port", 34855);

        var destination = new HashMap<String, Object>();
        destination.put("ip", "66.35.250.204");
        destination.put("port", 80);

        var network = new HashMap<String, Object>();
        network.put("transport", "TCP");

        var event = new HashMap<String, Object>();
        event.put("source", source);
        event.put("destination", destination);
        event.put("network", network);
        return event;
    }

    public void testBeatsValid() {
        testProcessor(event, "1:LQU9qZlK+B5F3KDmev6m5PMibrg=");
    }

    public void testBeatsSeed() {
        testProcessor(event, 123, "1:hTSGlFQnR58UCk+NfKRZzA32dPg=");
    }

    public void testBeatsInvalidSourceIp() {
        @SuppressWarnings("unchecked")
        var source = (Map<String, Object>) event.get("source");
        source.put("ip", 2162716280L);
        IllegalArgumentException e = expectThrows(IllegalArgumentException.class, () -> testProcessor(event, null));
        assertThat(e.getMessage(), containsString("field [source.ip] of type [java.lang.Long] cannot be cast to [java.lang.String]"));
    }

    public void testBeatsInvalidSourcePort() {
        @SuppressWarnings("unchecked")
        var source = (Map<String, Object>) event.get("source");
<<<<<<< HEAD
        source.put("port", -1);
        IllegalArgumentException e = expectThrows(IllegalArgumentException.class, () -> testCommunityIdProcessor(event, null));
=======
        source.put("port", 0);
        IllegalArgumentException e = expectThrows(IllegalArgumentException.class, () -> testProcessor(event, null));
>>>>>>> e55b9727
        assertThat(e.getMessage(), containsString("invalid source port"));
    }

    public void testBeatsInvalidDestinationIp() {
        @SuppressWarnings("unchecked")
        var destination = (Map<String, Object>) event.get("destination");
        String invalidIp = "308.111.1.2.3";
        destination.put("ip", invalidIp);
        IllegalArgumentException e = expectThrows(IllegalArgumentException.class, () -> testProcessor(event, null));
        assertThat(e.getMessage(), containsString("'" + invalidIp + "' is not an IP string literal"));
    }

    public void testBeatsInvalidDestinationPort() {
        @SuppressWarnings("unchecked")
        var destination = (Map<String, Object>) event.get("destination");
        destination.put("port", null);
        IllegalArgumentException e = expectThrows(IllegalArgumentException.class, () -> testProcessor(event, null));
        // slightly modified from the beats test in that this one reports the actual invalid value rather than '0'
        assertThat(e.getMessage(), containsString("invalid destination port [null]"));
    }

    public void testBeatsUnknownProtocol() {
        @SuppressWarnings("unchecked")
        var network = (Map<String, Object>) event.get("network");
        network.put("transport", "xyz");
        IllegalArgumentException e = expectThrows(IllegalArgumentException.class, () -> testProcessor(event, null));
        assertThat(e.getMessage(), containsString("could not convert string [xyz] to transport protocol"));
    }

    public void testBeatsIcmp() {
        @SuppressWarnings("unchecked")
        var network = (Map<String, Object>) event.get("network");
        network.put("transport", "icmp");
        var icmp = new HashMap<String, Object>();
        icmp.put("type", 3);
        icmp.put("code", 3);
        event.put("icmp", icmp);
        testProcessor(event, "1:KF3iG9XD24nhlSy4r1TcYIr5mfE=");
    }

    public void testBeatsIcmpWithoutTypeOrCode() {
        @SuppressWarnings("unchecked")
        var network = (Map<String, Object>) event.get("network");
        network.put("transport", "icmp");
        testProcessor(event, "1:PAE85ZfR4SbNXl5URZwWYyDehwU=");
    }

    public void testBeatsIgmp() {
        @SuppressWarnings("unchecked")
        var network = (Map<String, Object>) event.get("network");
        network.put("transport", "igmp");
        @SuppressWarnings("unchecked")
        var source = (Map<String, Object>) event.get("source");
        source.remove("port");
        @SuppressWarnings("unchecked")
        var destination = (Map<String, Object>) event.get("destination");
        destination.remove("port");
        testProcessor(event, "1:D3t8Q1aFA6Ev0A/AO4i9PnU3AeI=");
    }

    public void testBeatsProtocolNumberAsString() {
        @SuppressWarnings("unchecked")
        var source = (Map<String, Object>) event.get("source");
        source.remove("port");
        @SuppressWarnings("unchecked")
        var destination = (Map<String, Object>) event.get("destination");
        destination.remove("port");
        @SuppressWarnings("unchecked")
        var network = (Map<String, Object>) event.get("network");
        network.put("transport", "2");
        testProcessor(event, "1:D3t8Q1aFA6Ev0A/AO4i9PnU3AeI=");
    }

    public void testBeatsProtocolNumber() {
        @SuppressWarnings("unchecked")
        var source = (Map<String, Object>) event.get("source");
        source.remove("port");
        @SuppressWarnings("unchecked")
        var destination = (Map<String, Object>) event.get("destination");
        destination.remove("port");
        @SuppressWarnings("unchecked")
        var network = (Map<String, Object>) event.get("network");
        network.put("transport", 2);
        testProcessor(event, "1:D3t8Q1aFA6Ev0A/AO4i9PnU3AeI=");
    }

    public void testBeatsIanaNumberProtocolTCP() {
        @SuppressWarnings("unchecked")
        var network = (Map<String, Object>) event.get("network");
        network.remove("transport");
        network.put("iana_number", CommunityIdProcessor.Transport.Type.Tcp.getTransportNumber());
        testProcessor(event, "1:LQU9qZlK+B5F3KDmev6m5PMibrg=");
    }

    public void testBeatsIanaNumberProtocolIPv4() {
        @SuppressWarnings("unchecked")
        var network = (Map<String, Object>) event.get("network");
        network.put("iana_number", "4");
        network.remove("transport");
        @SuppressWarnings("unchecked")
        var source = (Map<String, Object>) event.get("source");
        source.put("ip", "192.168.1.2");
        source.remove("port");
        @SuppressWarnings("unchecked")
        var destination = (Map<String, Object>) event.get("destination");
        destination.put("ip", "10.1.2.3");
        destination.remove("port");
        testProcessor(event, "1:KXQzmk3bdsvD6UXj7dvQ4bM6Zvw=");
    }

    public void testIpv6() {
        @SuppressWarnings("unchecked")
        var source = (Map<String, Object>) event.get("source");
        source.put("ip", "2001:0db8:85a3:0000:0000:8a2e:0370:7334");
        @SuppressWarnings("unchecked")
        var destination = (Map<String, Object>) event.get("destination");
        destination.put("ip", "2001:0:9d38:6ab8:1c48:3a1c:a95a:b1c2");
        testProcessor(event, "1:YC1+javPJ2LpK5xVyw1udfT83Qs=");
    }

    public void testIcmpWithCodeEquivalent() {
        @SuppressWarnings("unchecked")
        var network = (Map<String, Object>) event.get("network");
        network.put("transport", "icmp");
        var icmp = new HashMap<String, Object>();
        icmp.put("type", 10);
        icmp.put("code", 3);
        event.put("icmp", icmp);
        testProcessor(event, "1:L8wnzpmRHIESLqLBy+zTqW3Pmqs=");
    }

    public void testStringAndNumber() {
        // iana
        event = buildEvent();
        @SuppressWarnings("unchecked")
        var network = (Map<String, Object>) event.get("network");
        network.remove("transport");
        network.put("iana_number", CommunityIdProcessor.Transport.Type.Tcp.getTransportNumber());
        testProcessor(event, "1:LQU9qZlK+B5F3KDmev6m5PMibrg=");

        network.put("iana_number", Integer.toString(CommunityIdProcessor.Transport.Type.Tcp.getTransportNumber()));
        testProcessor(event, "1:LQU9qZlK+B5F3KDmev6m5PMibrg=");

        // protocol number
        event = buildEvent();
        @SuppressWarnings("unchecked")
        var source = (Map<String, Object>) event.get("source");
        source.remove("port");
        @SuppressWarnings("unchecked")
        var destination = (Map<String, Object>) event.get("destination");
        destination.remove("port");
        @SuppressWarnings("unchecked")
        var network2 = (Map<String, Object>) event.get("network");
        network2.put("transport", 2);
        testProcessor(event, "1:D3t8Q1aFA6Ev0A/AO4i9PnU3AeI=");

        network2.put("transport", "2");
        testProcessor(event, "1:D3t8Q1aFA6Ev0A/AO4i9PnU3AeI=");

        // source port
        event = buildEvent();
        @SuppressWarnings("unchecked")
        var source2 = (Map<String, Object>) event.get("source");
        source2.put("port", 34855);
        testProcessor(event, "1:LQU9qZlK+B5F3KDmev6m5PMibrg=");

        source2.put("port", "34855");
        testProcessor(event, "1:LQU9qZlK+B5F3KDmev6m5PMibrg=");

        // dest port
        event = buildEvent();
        @SuppressWarnings("unchecked")
        var dest2 = (Map<String, Object>) event.get("destination");
        dest2.put("port", 80);
        testProcessor(event, "1:LQU9qZlK+B5F3KDmev6m5PMibrg=");

        dest2.put("port", "80");
        testProcessor(event, "1:LQU9qZlK+B5F3KDmev6m5PMibrg=");

        // icmp type and code
        event = buildEvent();
        @SuppressWarnings("unchecked")
        var network3 = (Map<String, Object>) event.get("network");
        network3.put("transport", "icmp");
        var icmp = new HashMap<String, Object>();
        icmp.put("type", 3);
        icmp.put("code", 3);
        event.put("icmp", icmp);
        testProcessor(event, "1:KF3iG9XD24nhlSy4r1TcYIr5mfE=");

        icmp = new HashMap<>();
        icmp.put("type", "3");
        icmp.put("code", "3");
        event.put("icmp", icmp);
        testProcessor(event, "1:KF3iG9XD24nhlSy4r1TcYIr5mfE=");
    }

    public void testLongsForNumericValues() {
        event = buildEvent();
        @SuppressWarnings("unchecked")
        var source2 = (Map<String, Object>) event.get("source");
        source2.put("port", 34855L);
        testProcessor(event, "1:LQU9qZlK+B5F3KDmev6m5PMibrg=");
    }

    public void testFloatsForNumericValues() {
        event = buildEvent();
        @SuppressWarnings("unchecked")
        var source2 = (Map<String, Object>) event.get("source");
        source2.put("port", 34855.0);
        testProcessor(event, "1:LQU9qZlK+B5F3KDmev6m5PMibrg=");
    }

    public void testInvalidPort() {
        event = buildEvent();
        @SuppressWarnings("unchecked")
        var source = (Map<String, Object>) event.get("source");
<<<<<<< HEAD
        source.put("port", -1);
        IllegalArgumentException e = expectThrows(IllegalArgumentException.class, () -> testCommunityIdProcessor(event, null));
        assertThat(e.getMessage(), containsString("invalid source port [-1]"));
=======
        source.put("port", 0);
        IllegalArgumentException e = expectThrows(IllegalArgumentException.class, () -> testProcessor(event, null));
        assertThat(e.getMessage(), containsString("invalid source port [0]"));
>>>>>>> e55b9727

        event = buildEvent();
        @SuppressWarnings("unchecked")
        var source2 = (Map<String, Object>) event.get("source");
        source2.put("port", 65536);
        e = expectThrows(IllegalArgumentException.class, () -> testProcessor(event, null));
        assertThat(e.getMessage(), containsString("invalid source port [65536]"));

        event = buildEvent();
        @SuppressWarnings("unchecked")
        var source3 = (Map<String, Object>) event.get("destination");
<<<<<<< HEAD
        source3.put("port", -1);
        e = expectThrows(IllegalArgumentException.class, () -> testCommunityIdProcessor(event, null));
        assertThat(e.getMessage(), containsString("invalid destination port [-1]"));
=======
        source3.put("port", 0);
        e = expectThrows(IllegalArgumentException.class, () -> testProcessor(event, null));
        assertThat(e.getMessage(), containsString("invalid destination port [0]"));
>>>>>>> e55b9727

        event = buildEvent();
        @SuppressWarnings("unchecked")
        var source4 = (Map<String, Object>) event.get("destination");
        source4.put("port", 65536);
        e = expectThrows(IllegalArgumentException.class, () -> testProcessor(event, null));
        assertThat(e.getMessage(), containsString("invalid destination port [65536]"));
    }

    public void testIgnoreMissing() {
        @SuppressWarnings("unchecked")
        var network = (Map<String, Object>) event.get("network");
        network.remove("transport");
        testProcessor(event, 0, null, true);
    }

    public void testIgnoreMissingIsFalse() {
        @SuppressWarnings("unchecked")
        var source = (Map<String, Object>) event.get("source");
        source.remove("ip");

        IllegalArgumentException e = expectThrows(IllegalArgumentException.class, () -> testProcessor(event, 0, null, false));

        assertThat(e.getMessage(), containsString("field [ip] not present as part of path [source.ip]"));
    }

    private static void testProcessor(Map<String, Object> source, String expectedHash) {
        testProcessor(source, 0, expectedHash);
    }

    private static void testProcessor(Map<String, Object> source, int seed, String expectedHash) {
        testProcessor(source, seed, expectedHash, false);
    }

    private static void testProcessor(Map<String, Object> source, int seed, String expectedHash, boolean ignoreMissing) {
        var processor = new CommunityIdProcessor(
            null,
            null,
            DEFAULT_SOURCE_IP,
            DEFAULT_SOURCE_PORT,
            DEFAULT_DEST_IP,
            DEFAULT_DEST_PORT,
            DEFAULT_IANA_NUMBER,
            DEFAULT_TRANSPORT,
            DEFAULT_ICMP_TYPE,
            DEFAULT_ICMP_CODE,
            DEFAULT_TARGET,
            CommunityIdProcessor.toUint16(seed),
            ignoreMissing
        );

        IngestDocument input = TestIngestDocument.withDefaultVersion(source);
        IngestDocument output;
        try {
            output = processor.execute(input);
        } catch (Exception e) {
            throw ExceptionsHelper.convertToRuntime(e);
        }

        String hash = output.getFieldValue(DEFAULT_TARGET, String.class, ignoreMissing);
        assertThat(hash, equalTo(expectedHash));
    }

    public void testTransportEnum() {
        for (CommunityIdProcessor.Transport.Type t : CommunityIdProcessor.Transport.Type.values()) {
            if (t == CommunityIdProcessor.Transport.Type.Unknown) {
                expectThrows(IllegalArgumentException.class, () -> CommunityIdProcessor.Transport.fromNumber(t.getTransportNumber()));
                continue;
            }

            assertThat(CommunityIdProcessor.Transport.fromNumber(t.getTransportNumber()).getType(), equalTo(t));
        }
    }

    public void testIcmpTypeEnum() {
        for (CommunityIdProcessor.IcmpType i : CommunityIdProcessor.IcmpType.values()) {
            assertThat(CommunityIdProcessor.IcmpType.fromNumber(i.getType()), equalTo(i));
        }
    }
}<|MERGE_RESOLUTION|>--- conflicted
+++ resolved
@@ -83,13 +83,8 @@
     public void testBeatsInvalidSourcePort() {
         @SuppressWarnings("unchecked")
         var source = (Map<String, Object>) event.get("source");
-<<<<<<< HEAD
         source.put("port", -1);
-        IllegalArgumentException e = expectThrows(IllegalArgumentException.class, () -> testCommunityIdProcessor(event, null));
-=======
-        source.put("port", 0);
-        IllegalArgumentException e = expectThrows(IllegalArgumentException.class, () -> testProcessor(event, null));
->>>>>>> e55b9727
+        IllegalArgumentException e = expectThrows(IllegalArgumentException.class, () -> testProcessor(event, null));
         assertThat(e.getMessage(), containsString("invalid source port"));
     }
 
@@ -307,15 +302,9 @@
         event = buildEvent();
         @SuppressWarnings("unchecked")
         var source = (Map<String, Object>) event.get("source");
-<<<<<<< HEAD
         source.put("port", -1);
-        IllegalArgumentException e = expectThrows(IllegalArgumentException.class, () -> testCommunityIdProcessor(event, null));
+        IllegalArgumentException e = expectThrows(IllegalArgumentException.class, () -> testProcessor(event, null));
         assertThat(e.getMessage(), containsString("invalid source port [-1]"));
-=======
-        source.put("port", 0);
-        IllegalArgumentException e = expectThrows(IllegalArgumentException.class, () -> testProcessor(event, null));
-        assertThat(e.getMessage(), containsString("invalid source port [0]"));
->>>>>>> e55b9727
 
         event = buildEvent();
         @SuppressWarnings("unchecked")
@@ -327,15 +316,9 @@
         event = buildEvent();
         @SuppressWarnings("unchecked")
         var source3 = (Map<String, Object>) event.get("destination");
-<<<<<<< HEAD
         source3.put("port", -1);
-        e = expectThrows(IllegalArgumentException.class, () -> testCommunityIdProcessor(event, null));
+        e = expectThrows(IllegalArgumentException.class, () -> testProcessor(event, null));
         assertThat(e.getMessage(), containsString("invalid destination port [-1]"));
-=======
-        source3.put("port", 0);
-        e = expectThrows(IllegalArgumentException.class, () -> testProcessor(event, null));
-        assertThat(e.getMessage(), containsString("invalid destination port [0]"));
->>>>>>> e55b9727
 
         event = buildEvent();
         @SuppressWarnings("unchecked")

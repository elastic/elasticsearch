/*
 * Copyright Elasticsearch B.V. and/or licensed to Elasticsearch B.V. under one
 * or more contributor license agreements. Licensed under the Elastic License
 * 2.0 and the Server Side Public License, v 1; you may not use this file except
 * in compliance with, at your election, the Elastic License 2.0 or the Server
 * Side Public License, v 1.
 */

package org.elasticsearch.ingest.common;

import org.elasticsearch.common.bytes.BytesReference;
import org.elasticsearch.common.xcontent.XContentBuilder;
import org.elasticsearch.common.xcontent.XContentHelper;
import org.elasticsearch.common.xcontent.XContentType;
import org.elasticsearch.common.xcontent.json.JsonXContent;
import org.elasticsearch.ingest.IngestDocument;
import org.elasticsearch.ingest.RandomDocumentPicks;
import org.elasticsearch.test.ESTestCase;

import java.util.Arrays;
import java.util.HashMap;
import java.util.List;
import java.util.Map;

import static org.hamcrest.Matchers.containsString;
import static org.hamcrest.Matchers.equalTo;

public class JsonProcessorTests extends ESTestCase {

    @SuppressWarnings("unchecked")
    public void testExecute() throws Exception {
        String processorTag = randomAlphaOfLength(3);
        String randomField = randomAlphaOfLength(3);
        String randomTargetField = randomAlphaOfLength(2);
        JsonProcessor jsonProcessor = new JsonProcessor(processorTag, null, randomField, randomTargetField, false, false);
        Map<String, Object> document = new HashMap<>();

        Map<String, Object> randomJsonMap = RandomDocumentPicks.randomSource(random());
        XContentBuilder builder = JsonXContent.contentBuilder().map(randomJsonMap);
        String randomJson = XContentHelper.convertToJson(BytesReference.bytes(builder), false, XContentType.JSON);
        document.put(randomField, randomJson);

        IngestDocument ingestDocument = RandomDocumentPicks.randomIngestDocument(random(), document);
        jsonProcessor.execute(ingestDocument);
        Map<String, Object> jsonified = ingestDocument.getFieldValue(randomTargetField, Map.class);
        assertEquals(ingestDocument.getFieldValue(randomTargetField, Object.class), jsonified);
    }

    public void testInvalidValue() {
        JsonProcessor jsonProcessor = new JsonProcessor("tag", null, "field", "target_field", false, false);
        Map<String, Object> document = new HashMap<>();
        document.put("field", "blah blah");
        IngestDocument ingestDocument = RandomDocumentPicks.randomIngestDocument(random(), document);

        Exception exception = expectThrows(IllegalArgumentException.class, () -> jsonProcessor.execute(ingestDocument));
        assertThat(exception.getCause().getMessage(), containsString("Unrecognized token 'blah': " +
            "was expecting (JSON String, Number, Array, Object or token 'null', 'true' or 'false')"));
    }

    public void testByteArray() {
        JsonProcessor jsonProcessor = new JsonProcessor("tag", null, "field", "target_field", false, false);
        Map<String, Object> document = new HashMap<>();
        document.put("field", new byte[] { 0, 1 });
        IngestDocument ingestDocument = RandomDocumentPicks.randomIngestDocument(random(), document);

        Exception exception = expectThrows(IllegalArgumentException.class, () -> jsonProcessor.execute(ingestDocument));
        assertThat(
            exception.getCause().getMessage(),
            containsString(
                "Unrecognized token 'B': was expecting (JSON String, Number, Array, Object or token 'null', 'true' or 'false')"
            )
        );
    }

    public void testNull() throws Exception {
        JsonProcessor jsonProcessor = new JsonProcessor("tag", null, "field", "target_field", false, false);
        Map<String, Object> document = new HashMap<>();
        document.put("field", null);
        IngestDocument ingestDocument = RandomDocumentPicks.randomIngestDocument(random(), document);
        jsonProcessor.execute(ingestDocument);
        assertNull(ingestDocument.getFieldValue("target_field", Object.class));
    }

    public void testBoolean() throws Exception {
        JsonProcessor jsonProcessor = new JsonProcessor("tag", null, "field", "target_field", false, false);
        Map<String, Object> document = new HashMap<>();
        boolean value = true;
        document.put("field", value);
        IngestDocument ingestDocument = RandomDocumentPicks.randomIngestDocument(random(), document);
        jsonProcessor.execute(ingestDocument);
        assertThat(ingestDocument.getFieldValue("target_field", Object.class), equalTo(value));
    }

    public void testInteger() throws Exception {
        JsonProcessor jsonProcessor = new JsonProcessor("tag", null, "field", "target_field", false, false);
        Map<String, Object> document = new HashMap<>();
        int value = 3;
        document.put("field", value);
        IngestDocument ingestDocument = RandomDocumentPicks.randomIngestDocument(random(), document);
        jsonProcessor.execute(ingestDocument);
        assertThat(ingestDocument.getFieldValue("target_field", Object.class), equalTo(value));
    }

    public void testDouble() throws Exception {
        JsonProcessor jsonProcessor = new JsonProcessor("tag", null, "field", "target_field", false, false);
        Map<String, Object> document = new HashMap<>();
        double value = 3.0;
        document.put("field", value);
        IngestDocument ingestDocument = RandomDocumentPicks.randomIngestDocument(random(), document);
        jsonProcessor.execute(ingestDocument);
        assertThat(ingestDocument.getFieldValue("target_field", Object.class), equalTo(value));
    }

    public void testString() throws Exception {
        JsonProcessor jsonProcessor = new JsonProcessor("tag", null, "field", "target_field", false, false);
        Map<String, Object> document = new HashMap<>();
        String value = "hello world";
        document.put("field", "\"" + value + "\"");
        IngestDocument ingestDocument = RandomDocumentPicks.randomIngestDocument(random(), document);
        jsonProcessor.execute(ingestDocument);
        assertThat(ingestDocument.getFieldValue("target_field", Object.class), equalTo(value));
    }

    public void testArray() throws Exception {
        JsonProcessor jsonProcessor = new JsonProcessor("tag", null, "field", "target_field", false, false);
        Map<String, Object> document = new HashMap<>();
        List<Boolean> value = Arrays.asList(true, true, false);
        document.put("field", value.toString());
        IngestDocument ingestDocument = RandomDocumentPicks.randomIngestDocument(random(), document);
        jsonProcessor.execute(ingestDocument);
        assertThat(ingestDocument.getFieldValue("target_field", Object.class), equalTo(value));
    }

    public void testFieldMissing() {
        JsonProcessor jsonProcessor = new JsonProcessor("tag", null, "field", "target_field", false, false);
        Map<String, Object> document = new HashMap<>();
        IngestDocument ingestDocument = RandomDocumentPicks.randomIngestDocument(random(), document);

        Exception exception = expectThrows(IllegalArgumentException.class, () -> jsonProcessor.execute(ingestDocument));
        assertThat(exception.getMessage(), equalTo("field [field] not present as part of path [field]"));
    }

    public void testAddToRoot() throws Exception {
        String processorTag = randomAlphaOfLength(3);
        String randomTargetField = randomAlphaOfLength(2);
        JsonProcessor jsonProcessor = new JsonProcessor(processorTag, null, "a", randomTargetField, true, false);
        Map<String, Object> document = new HashMap<>();

        String json = "{\"a\": 1, \"b\": 2}";
        document.put("a", json);
        document.put("c", "see");

        IngestDocument ingestDocument = RandomDocumentPicks.randomIngestDocument(random(), document);
        jsonProcessor.execute(ingestDocument);

        Map<String, Object> sourceAndMetadata = ingestDocument.getSourceAndMetadata();
        assertEquals(1, sourceAndMetadata.get("a"));
        assertEquals(2, sourceAndMetadata.get("b"));
        assertEquals("see", sourceAndMetadata.get("c"));
    }

<<<<<<< HEAD
    public void testAddToRootRecursiveMerge() throws Exception {
        String processorTag = randomAlphaOfLength(3);
        JsonProcessor jsonProcessor = new JsonProcessor(processorTag, null, "json", null, true, true);

        Map<String, Object> document = new HashMap<>();
        String json = "{\"foo\": {\"bar\": \"baz\"}}";
        document.put("json", json);
        Map<String, Object> inner = new HashMap<>();
        inner.put("bar", "override_me");
        inner.put("qux", "quux");
        document.put("foo", inner);

        IngestDocument ingestDocument = RandomDocumentPicks.randomIngestDocument(random(), document);
        jsonProcessor.execute(ingestDocument);

        assertEquals("baz", ingestDocument.getFieldValue("foo.bar", String.class));
        assertEquals("quux", ingestDocument.getFieldValue("foo.qux", String.class));
    }

    public void testAddToRootNonRecursiveMerge() throws Exception {
        String processorTag = randomAlphaOfLength(3);
        JsonProcessor jsonProcessor = new JsonProcessor(processorTag, null, "json", null, true, false);

        Map<String, Object> document = new HashMap<>();
        String json = "{\"foo\": {\"bar\": \"baz\"}}";
        document.put("json", json);
        Map<String, Object> inner = new HashMap<>();
        inner.put("bar", "override_me");
        inner.put("qux", "quux");
        document.put("foo", inner);

        IngestDocument ingestDocument = RandomDocumentPicks.randomIngestDocument(random(), document);
        jsonProcessor.execute(ingestDocument);

        assertEquals("baz", ingestDocument.getFieldValue("foo.bar", String.class));
        assertFalse(ingestDocument.hasField("foo.qux"));
=======
    public void testDuplicateKeys() throws Exception {
        String processorTag = randomAlphaOfLength(3);
        JsonProcessor lenientJsonProcessor = new JsonProcessor(processorTag, null, "a", null, true, true);

        Map<String, Object> document = new HashMap<>();
        String json = "{\"a\": 1, \"a\": 2}";
        document.put("a", json);
        document.put("c", "see");

        IngestDocument ingestDocument = RandomDocumentPicks.randomIngestDocument(random(), document);
        lenientJsonProcessor.execute(ingestDocument);

        Map<String, Object> sourceAndMetadata = ingestDocument.getSourceAndMetadata();
        assertEquals(2, sourceAndMetadata.get("a"));
        assertEquals("see", sourceAndMetadata.get("c"));

        JsonProcessor strictJsonProcessor = new JsonProcessor(processorTag, null, "a", null, true, false);
        Exception exception = expectThrows(IllegalArgumentException.class, () ->
            strictJsonProcessor.execute(RandomDocumentPicks.randomIngestDocument(random(), document)));
        assertThat(exception.getMessage(), containsString("Duplicate field 'a'"));
>>>>>>> 67fbc337
    }

    public void testAddBoolToRoot() {
        JsonProcessor jsonProcessor = new JsonProcessor("tag", null, "field", "target_field", true, false);
        Map<String, Object> document = new HashMap<>();
        document.put("field", true);
        IngestDocument ingestDocument = RandomDocumentPicks.randomIngestDocument(random(), document);
        Exception exception = expectThrows(IllegalArgumentException.class, () -> jsonProcessor.execute(ingestDocument));
        assertThat(exception.getMessage(), containsString("cannot add non-map fields to root of document"));
    }
}<|MERGE_RESOLUTION|>--- conflicted
+++ resolved
@@ -32,7 +32,7 @@
         String processorTag = randomAlphaOfLength(3);
         String randomField = randomAlphaOfLength(3);
         String randomTargetField = randomAlphaOfLength(2);
-        JsonProcessor jsonProcessor = new JsonProcessor(processorTag, null, randomField, randomTargetField, false, false);
+        JsonProcessor jsonProcessor = new JsonProcessor(processorTag, null, randomField, randomTargetField, false, false, false);
         Map<String, Object> document = new HashMap<>();
 
         Map<String, Object> randomJsonMap = RandomDocumentPicks.randomSource(random());
@@ -47,7 +47,7 @@
     }
 
     public void testInvalidValue() {
-        JsonProcessor jsonProcessor = new JsonProcessor("tag", null, "field", "target_field", false, false);
+        JsonProcessor jsonProcessor = new JsonProcessor("tag", null, "field", "target_field", false, false, false);
         Map<String, Object> document = new HashMap<>();
         document.put("field", "blah blah");
         IngestDocument ingestDocument = RandomDocumentPicks.randomIngestDocument(random(), document);
@@ -58,7 +58,7 @@
     }
 
     public void testByteArray() {
-        JsonProcessor jsonProcessor = new JsonProcessor("tag", null, "field", "target_field", false, false);
+        JsonProcessor jsonProcessor = new JsonProcessor("tag", null, "field", "target_field", false, false, false);
         Map<String, Object> document = new HashMap<>();
         document.put("field", new byte[] { 0, 1 });
         IngestDocument ingestDocument = RandomDocumentPicks.randomIngestDocument(random(), document);
@@ -73,7 +73,7 @@
     }
 
     public void testNull() throws Exception {
-        JsonProcessor jsonProcessor = new JsonProcessor("tag", null, "field", "target_field", false, false);
+        JsonProcessor jsonProcessor = new JsonProcessor("tag", null, "field", "target_field", false, false, false);
         Map<String, Object> document = new HashMap<>();
         document.put("field", null);
         IngestDocument ingestDocument = RandomDocumentPicks.randomIngestDocument(random(), document);
@@ -82,7 +82,7 @@
     }
 
     public void testBoolean() throws Exception {
-        JsonProcessor jsonProcessor = new JsonProcessor("tag", null, "field", "target_field", false, false);
+        JsonProcessor jsonProcessor = new JsonProcessor("tag", null, "field", "target_field", false, false, false);
         Map<String, Object> document = new HashMap<>();
         boolean value = true;
         document.put("field", value);
@@ -92,7 +92,7 @@
     }
 
     public void testInteger() throws Exception {
-        JsonProcessor jsonProcessor = new JsonProcessor("tag", null, "field", "target_field", false, false);
+        JsonProcessor jsonProcessor = new JsonProcessor("tag", null, "field", "target_field", false, false, false);
         Map<String, Object> document = new HashMap<>();
         int value = 3;
         document.put("field", value);
@@ -102,7 +102,7 @@
     }
 
     public void testDouble() throws Exception {
-        JsonProcessor jsonProcessor = new JsonProcessor("tag", null, "field", "target_field", false, false);
+        JsonProcessor jsonProcessor = new JsonProcessor("tag", null, "field", "target_field", false, false, false);
         Map<String, Object> document = new HashMap<>();
         double value = 3.0;
         document.put("field", value);
@@ -112,7 +112,7 @@
     }
 
     public void testString() throws Exception {
-        JsonProcessor jsonProcessor = new JsonProcessor("tag", null, "field", "target_field", false, false);
+        JsonProcessor jsonProcessor = new JsonProcessor("tag", null, "field", "target_field", false, false, false);
         Map<String, Object> document = new HashMap<>();
         String value = "hello world";
         document.put("field", "\"" + value + "\"");
@@ -122,7 +122,7 @@
     }
 
     public void testArray() throws Exception {
-        JsonProcessor jsonProcessor = new JsonProcessor("tag", null, "field", "target_field", false, false);
+        JsonProcessor jsonProcessor = new JsonProcessor("tag", null, "field", "target_field", false, false, false);
         Map<String, Object> document = new HashMap<>();
         List<Boolean> value = Arrays.asList(true, true, false);
         document.put("field", value.toString());
@@ -132,7 +132,7 @@
     }
 
     public void testFieldMissing() {
-        JsonProcessor jsonProcessor = new JsonProcessor("tag", null, "field", "target_field", false, false);
+        JsonProcessor jsonProcessor = new JsonProcessor("tag", null, "field", "target_field", false, false, false);
         Map<String, Object> document = new HashMap<>();
         IngestDocument ingestDocument = RandomDocumentPicks.randomIngestDocument(random(), document);
 
@@ -143,7 +143,7 @@
     public void testAddToRoot() throws Exception {
         String processorTag = randomAlphaOfLength(3);
         String randomTargetField = randomAlphaOfLength(2);
-        JsonProcessor jsonProcessor = new JsonProcessor(processorTag, null, "a", randomTargetField, true, false);
+        JsonProcessor jsonProcessor = new JsonProcessor(processorTag, null, "a", randomTargetField, true, false, false);
         Map<String, Object> document = new HashMap<>();
 
         String json = "{\"a\": 1, \"b\": 2}";
@@ -159,10 +159,31 @@
         assertEquals("see", sourceAndMetadata.get("c"));
     }
 
-<<<<<<< HEAD
+    public void testDuplicateKeys() throws Exception {
+        String processorTag = randomAlphaOfLength(3);
+        JsonProcessor lenientJsonProcessor = new JsonProcessor(processorTag, null, "a", null, true, false, true);
+
+        Map<String, Object> document = new HashMap<>();
+        String json = "{\"a\": 1, \"a\": 2}";
+        document.put("a", json);
+        document.put("c", "see");
+
+        IngestDocument ingestDocument = RandomDocumentPicks.randomIngestDocument(random(), document);
+        lenientJsonProcessor.execute(ingestDocument);
+
+        Map<String, Object> sourceAndMetadata = ingestDocument.getSourceAndMetadata();
+        assertEquals(2, sourceAndMetadata.get("a"));
+        assertEquals("see", sourceAndMetadata.get("c"));
+
+        JsonProcessor strictJsonProcessor = new JsonProcessor(processorTag, null, "a", null, true, false, false);
+        Exception exception = expectThrows(IllegalArgumentException.class, () ->
+            strictJsonProcessor.execute(RandomDocumentPicks.randomIngestDocument(random(), document)));
+        assertThat(exception.getMessage(), containsString("Duplicate field 'a'"));
+    }
+
     public void testAddToRootRecursiveMerge() throws Exception {
         String processorTag = randomAlphaOfLength(3);
-        JsonProcessor jsonProcessor = new JsonProcessor(processorTag, null, "json", null, true, true);
+        JsonProcessor jsonProcessor = new JsonProcessor(processorTag, null, "json", null, true, true, false);
 
         Map<String, Object> document = new HashMap<>();
         String json = "{\"foo\": {\"bar\": \"baz\"}}";
@@ -181,7 +202,7 @@
 
     public void testAddToRootNonRecursiveMerge() throws Exception {
         String processorTag = randomAlphaOfLength(3);
-        JsonProcessor jsonProcessor = new JsonProcessor(processorTag, null, "json", null, true, false);
+        JsonProcessor jsonProcessor = new JsonProcessor(processorTag, null, "json", null, true, false, false);
 
         Map<String, Object> document = new HashMap<>();
         String json = "{\"foo\": {\"bar\": \"baz\"}}";
@@ -196,32 +217,10 @@
 
         assertEquals("baz", ingestDocument.getFieldValue("foo.bar", String.class));
         assertFalse(ingestDocument.hasField("foo.qux"));
-=======
-    public void testDuplicateKeys() throws Exception {
-        String processorTag = randomAlphaOfLength(3);
-        JsonProcessor lenientJsonProcessor = new JsonProcessor(processorTag, null, "a", null, true, true);
-
-        Map<String, Object> document = new HashMap<>();
-        String json = "{\"a\": 1, \"a\": 2}";
-        document.put("a", json);
-        document.put("c", "see");
-
-        IngestDocument ingestDocument = RandomDocumentPicks.randomIngestDocument(random(), document);
-        lenientJsonProcessor.execute(ingestDocument);
-
-        Map<String, Object> sourceAndMetadata = ingestDocument.getSourceAndMetadata();
-        assertEquals(2, sourceAndMetadata.get("a"));
-        assertEquals("see", sourceAndMetadata.get("c"));
-
-        JsonProcessor strictJsonProcessor = new JsonProcessor(processorTag, null, "a", null, true, false);
-        Exception exception = expectThrows(IllegalArgumentException.class, () ->
-            strictJsonProcessor.execute(RandomDocumentPicks.randomIngestDocument(random(), document)));
-        assertThat(exception.getMessage(), containsString("Duplicate field 'a'"));
->>>>>>> 67fbc337
     }
 
     public void testAddBoolToRoot() {
-        JsonProcessor jsonProcessor = new JsonProcessor("tag", null, "field", "target_field", true, false);
+        JsonProcessor jsonProcessor = new JsonProcessor("tag", null, "field", "target_field", true, false, false);
         Map<String, Object> document = new HashMap<>();
         document.put("field", true);
         IngestDocument ingestDocument = RandomDocumentPicks.randomIngestDocument(random(), document);

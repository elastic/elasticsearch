--- conflicted
+++ resolved
@@ -581,17 +581,10 @@
 
         Map<String, Object> data = ingestDocument.getFieldValue(TARGET_FIELD, Map.class);
         Map<String, Object> foo = (Map<String, Object>) data.get("foo");
-<<<<<<< HEAD
         
         assertTrue("Element without namespace should be present", foo.containsKey("bar"));
         assertThat(foo.get("bar"), equalTo("value"));
         
-=======
-
-        assertTrue("Element with namespace should be present", foo.containsKey("ns:bar"));
-        assertThat(foo.get("ns:bar"), equalTo("value"));
-
->>>>>>> 002802d1
         // Now test with removeNamespaces=false
         IngestDocument ingestDocument2 = createTestIngestDocument(xml);
 

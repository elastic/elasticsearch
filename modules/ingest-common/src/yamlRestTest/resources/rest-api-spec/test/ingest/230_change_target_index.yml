---
teardown:
- do:
    ingest.delete_pipeline:
      id: "retarget"
      ignore: 404

- do:
    indices.delete:
      index: foo

---
"Test Change Target Index with Explicit Pipeline":

- do:
    ingest.put_pipeline:
      id: "retarget"
      body:  >
        {
          "processors": [
            {
              "set" : {
                "field" : "_index",
                "value" : "foo"
              }
            }
          ]
        }
- match: { acknowledged: true }

# no indices
- do:
    cat.indices: {}

- match:
    $body: |
      /^$/

- do:
    index:
      index: test
      id: "1"
      pipeline: "retarget"
      body: {
        a: true
      }

- do:
    get:
      index: foo
      id: "1"
- match: { _source.a: true }
<<<<<<< HEAD
- match: { _source.accumulator: [ "non-repeated-value" ] }
=======
>>>>>>> d8021360

# only the foo index
- do:
    cat.indices:
      h: i

- match:
    $body: |
      /^foo\n$/

---
"Test Change Target Index with Default Pipeline":

- do:
    indices.put_template:
      name: index_template
      body:
        index_patterns: test
        settings:
          default_pipeline: "retarget"

- do:
    ingest.put_pipeline:
      id: "retarget"
      body:  >
        {
          "processors": [
            {
              "set" : {
                "field" : "_index",
                "value" : "foo"
              }
            }
          ]
        }
- match: { acknowledged: true }

# no indices
- do:
    cat.indices: {}

- match:
    $body: |
      /^$/

- do:
    index:
      index: test
      id: "1"
      body: {
        a: true
      }

- do:
    get:
      index: foo
      id: "1"
- match: { _source.a: true }
<<<<<<< HEAD
- match: { _source.accumulator: [ "non-repeated-value" ] }
=======
>>>>>>> d8021360

# only the foo index
- do:
    cat.indices:
      h: i

- match:
    $body: |
      /^foo\n$/<|MERGE_RESOLUTION|>--- conflicted
+++ resolved
@@ -50,10 +50,6 @@
       index: foo
       id: "1"
 - match: { _source.a: true }
-<<<<<<< HEAD
-- match: { _source.accumulator: [ "non-repeated-value" ] }
-=======
->>>>>>> d8021360
 
 # only the foo index
 - do:
@@ -112,10 +108,6 @@
       index: foo
       id: "1"
 - match: { _source.a: true }
-<<<<<<< HEAD
-- match: { _source.accumulator: [ "non-repeated-value" ] }
-=======
->>>>>>> d8021360
 
 # only the foo index
 - do:

--- conflicted
+++ resolved
@@ -157,25 +157,6 @@
     private static File pathToFile(Path databasePath) {
         return databasePath.toFile();
     }
-<<<<<<< HEAD
-=======
-
-    @FunctionalInterface
-    private interface ResponseBuilder<RESPONSE> {
-        RESPONSE build(RESPONSE response, String responseIp, Network network, List<String> locales);
-    }
-
-    private <RESPONSE> Optional<RESPONSE> lookup(Reader reader, String ip, Class<RESPONSE> clazz, ResponseBuilder<RESPONSE> builder)
-        throws IOException {
-        InetAddress inetAddress = InetAddresses.forString(ip);
-        DatabaseRecord<RESPONSE> record = reader.getRecord(inetAddress, clazz);
-        RESPONSE result = record.getData();
-        if (result == null) {
-            return Optional.empty();
-        } else {
-            return Optional.of(builder.build(result, NetworkAddress.format(inetAddress), record.getNetwork(), List.of("en")));
-        }
-    }
 
     long getBuildDateMillis() throws IOException {
         if (buildDate.get() == null) {
@@ -187,5 +168,4 @@
         }
         return buildDate.get();
     }
->>>>>>> 3391f500
 }
--- conflicted
+++ resolved
@@ -58,13 +58,7 @@
 
     private static final Logger logger = LogManager.getLogger(GeoIpDownloader.class);
 
-<<<<<<< HEAD
-    public static final boolean GEOIP_V2_FEATURE_FLAG_ENABLED = "true".equals(System.getProperty("es.geoip_v2_feature_flag_enabled"));
-
     public static final Setting<TimeValue> POLL_INTERVAL_SETTING = Setting.timeSetting("ingest.geoip.downloader.poll.interval",
-=======
-    public static final Setting<TimeValue> POLL_INTERVAL_SETTING = Setting.timeSetting("geoip.downloader.poll.interval",
->>>>>>> 6f704045
         TimeValue.timeValueDays(3), TimeValue.timeValueDays(1), Property.Dynamic, Property.NodeScope);
     public static final Setting<String> ENDPOINT_SETTING = Setting.simpleString("ingest.geoip.downloader.endpoint",
         "https://geoip.elastic.co/v1/database", Property.NodeScope);

/*
 * Copyright Elasticsearch B.V. and/or licensed to Elasticsearch B.V. under one
 * or more contributor license agreements. Licensed under the Elastic License
 * 2.0 and the Server Side Public License, v 1; you may not use this file except
 * in compliance with, at your election, the Elastic License 2.0 or the Server
 * Side Public License, v 1.
 */

package org.elasticsearch.ingest.geoip;

import com.maxmind.geoip2.DatabaseReader;

import org.elasticsearch.common.CheckedSupplier;
import org.elasticsearch.common.util.set.Sets;
import org.elasticsearch.core.PathUtils;
import org.elasticsearch.ingest.IngestDocument;
import org.elasticsearch.ingest.RandomDocumentPicks;
import org.elasticsearch.ingest.geoip.Database.Property;
import org.elasticsearch.test.ESTestCase;

import java.io.IOException;
import java.io.InputStream;
import java.util.Collections;
import java.util.HashMap;
import java.util.List;
import java.util.Map;
import java.util.Set;
import java.util.concurrent.atomic.AtomicBoolean;
import java.util.function.Supplier;

import static org.elasticsearch.ingest.IngestDocumentMatcher.assertIngestDocument;
import static org.hamcrest.Matchers.containsString;
import static org.hamcrest.Matchers.empty;
import static org.hamcrest.Matchers.equalTo;
import static org.hamcrest.Matchers.hasEntry;
import static org.hamcrest.Matchers.is;
import static org.hamcrest.Matchers.nullValue;

public class GeoIpProcessorTests extends ESTestCase {

    private static final Set<Property> ALL_PROPERTIES = Set.of(Property.values());

    public void testDatabasePropertyInvariants() {
        // the city database is like a specialization of the country database
        assertThat(Sets.difference(Database.Country.properties(), Database.City.properties()), is(empty()));
        assertThat(Sets.difference(Database.Country.defaultProperties(), Database.City.defaultProperties()), is(empty()));

        // the isp database is like a specialization of the asn database
        assertThat(Sets.difference(Database.Asn.properties(), Database.Isp.properties()), is(empty()));
        assertThat(Sets.difference(Database.Asn.defaultProperties(), Database.Isp.defaultProperties()), is(empty()));

        // the enterprise database is like everything joined together
        for (Database type : Database.values()) {
            assertThat(Sets.difference(type.properties(), Database.Enterprise.properties()), is(empty()));
        }
        // but in terms of the default fields, it's like a drop-in replacement for the city database
        // n.b. this is just a choice we decided to make here at Elastic
        assertThat(Database.Enterprise.defaultProperties(), equalTo(Database.City.defaultProperties()));
    }

    public void testCity() throws Exception {
        GeoIpProcessor processor = new GeoIpProcessor(
            randomAlphaOfLength(10),
            null,
            "source_field",
            loader("/GeoLite2-City.mmdb"),
            () -> true,
            "target_field",
            ALL_PROPERTIES,
            false,
            false,
            "filename"
        );

        Map<String, Object> document = new HashMap<>();
        document.put("source_field", "8.8.8.8");
        IngestDocument ingestDocument = RandomDocumentPicks.randomIngestDocument(random(), document);
        processor.execute(ingestDocument);

        assertThat(ingestDocument.getSourceAndMetadata().get("source_field"), equalTo("8.8.8.8"));
        @SuppressWarnings("unchecked")
        Map<String, Object> geoData = (Map<String, Object>) ingestDocument.getSourceAndMetadata().get("target_field");
        assertThat(geoData.size(), equalTo(6));
        assertThat(geoData.get("ip"), equalTo("8.8.8.8"));
        assertThat(geoData.get("country_iso_code"), equalTo("US"));
        assertThat(geoData.get("country_name"), equalTo("United States"));
        assertThat(geoData.get("continent_name"), equalTo("North America"));
        assertThat(geoData.get("timezone"), equalTo("America/Chicago"));
        Map<String, Object> location = new HashMap<>();
        location.put("lat", 37.751d);
        location.put("lon", -97.822d);
        assertThat(geoData.get("location"), equalTo(location));
    }

    public void testNullValueWithIgnoreMissing() throws Exception {
        GeoIpProcessor processor = new GeoIpProcessor(
            randomAlphaOfLength(10),
            null,
            "source_field",
            loader("/GeoLite2-City.mmdb"),
            () -> true,
            "target_field",
            ALL_PROPERTIES,
            true,
            false,
            "filename"
        );
        IngestDocument originalIngestDocument = RandomDocumentPicks.randomIngestDocument(
            random(),
            Collections.singletonMap("source_field", null)
        );
        IngestDocument ingestDocument = new IngestDocument(originalIngestDocument);
        processor.execute(ingestDocument);
        assertIngestDocument(originalIngestDocument, ingestDocument);
    }

    public void testNonExistentWithIgnoreMissing() throws Exception {
        GeoIpProcessor processor = new GeoIpProcessor(
            randomAlphaOfLength(10),
            null,
            "source_field",
            loader("/GeoLite2-City.mmdb"),
            () -> true,
            "target_field",
            ALL_PROPERTIES,
            true,
            false,
            "filename"
        );
        IngestDocument originalIngestDocument = RandomDocumentPicks.randomIngestDocument(random(), Map.of());
        IngestDocument ingestDocument = new IngestDocument(originalIngestDocument);
        processor.execute(ingestDocument);
        assertIngestDocument(originalIngestDocument, ingestDocument);
    }

    public void testNullWithoutIgnoreMissing() throws Exception {
        GeoIpProcessor processor = new GeoIpProcessor(
            randomAlphaOfLength(10),
            null,
            "source_field",
            loader("/GeoLite2-City.mmdb"),
            () -> true,
            "target_field",
            ALL_PROPERTIES,
            false,
            false,
            "filename"
        );
        IngestDocument originalIngestDocument = RandomDocumentPicks.randomIngestDocument(
            random(),
            Collections.singletonMap("source_field", null)
        );
        IngestDocument ingestDocument = new IngestDocument(originalIngestDocument);
        Exception exception = expectThrows(Exception.class, () -> processor.execute(ingestDocument));
        assertThat(exception.getMessage(), equalTo("field [source_field] is null, cannot extract geoip information."));
    }

    public void testNonExistentWithoutIgnoreMissing() throws Exception {
        GeoIpProcessor processor = new GeoIpProcessor(
            randomAlphaOfLength(10),
            null,
            "source_field",
            loader("/GeoLite2-City.mmdb"),
            () -> true,
            "target_field",
            ALL_PROPERTIES,
            false,
            false,
            "filename"
        );
        IngestDocument originalIngestDocument = RandomDocumentPicks.randomIngestDocument(random(), Map.of());
        IngestDocument ingestDocument = new IngestDocument(originalIngestDocument);
        Exception exception = expectThrows(Exception.class, () -> processor.execute(ingestDocument));
        assertThat(exception.getMessage(), equalTo("field [source_field] not present as part of path [source_field]"));
    }

    public void testCity_withIpV6() throws Exception {
        GeoIpProcessor processor = new GeoIpProcessor(
            randomAlphaOfLength(10),
            null,
            "source_field",
            loader("/GeoLite2-City.mmdb"),
            () -> true,
            "target_field",
            ALL_PROPERTIES,
            false,
            false,
            "filename"
        );

        String address = "2602:306:33d3:8000::3257:9652";
        Map<String, Object> document = new HashMap<>();
        document.put("source_field", address);
        IngestDocument ingestDocument = RandomDocumentPicks.randomIngestDocument(random(), document);
        processor.execute(ingestDocument);

        assertThat(ingestDocument.getSourceAndMetadata().get("source_field"), equalTo(address));
        @SuppressWarnings("unchecked")
        Map<String, Object> geoData = (Map<String, Object>) ingestDocument.getSourceAndMetadata().get("target_field");
        assertThat(geoData.size(), equalTo(9));
        assertThat(geoData.get("ip"), equalTo(address));
        assertThat(geoData.get("country_iso_code"), equalTo("US"));
        assertThat(geoData.get("country_name"), equalTo("United States"));
        assertThat(geoData.get("continent_name"), equalTo("North America"));
        assertThat(geoData.get("region_iso_code"), equalTo("US-FL"));
        assertThat(geoData.get("region_name"), equalTo("Florida"));
        assertThat(geoData.get("city_name"), equalTo("Homestead"));
        assertThat(geoData.get("timezone"), equalTo("America/New_York"));
        Map<String, Object> location = new HashMap<>();
        location.put("lat", 25.4573d);
        location.put("lon", -80.4572d);
        assertThat(geoData.get("location"), equalTo(location));
    }

    public void testCityWithMissingLocation() throws Exception {
        GeoIpProcessor processor = new GeoIpProcessor(
            randomAlphaOfLength(10),
            null,
            "source_field",
            loader("/GeoLite2-City.mmdb"),
            () -> true,
            "target_field",
            ALL_PROPERTIES,
            false,
            false,
            "filename"
        );

        Map<String, Object> document = new HashMap<>();
        document.put("source_field", "80.231.5.0");
        IngestDocument ingestDocument = RandomDocumentPicks.randomIngestDocument(random(), document);
        processor.execute(ingestDocument);

        assertThat(ingestDocument.getSourceAndMetadata().get("source_field"), equalTo("80.231.5.0"));
        @SuppressWarnings("unchecked")
        Map<String, Object> geoData = (Map<String, Object>) ingestDocument.getSourceAndMetadata().get("target_field");
        assertThat(geoData.size(), equalTo(1));
        assertThat(geoData.get("ip"), equalTo("80.231.5.0"));
    }

    public void testCountry() throws Exception {
        GeoIpProcessor processor = new GeoIpProcessor(
            randomAlphaOfLength(10),
            null,
            "source_field",
            loader("/GeoLite2-Country.mmdb"),
            () -> true,
            "target_field",
            ALL_PROPERTIES,
            false,
            false,
            "filename"
        );

        Map<String, Object> document = new HashMap<>();
        document.put("source_field", "82.170.213.79");
        IngestDocument ingestDocument = RandomDocumentPicks.randomIngestDocument(random(), document);
        processor.execute(ingestDocument);

        assertThat(ingestDocument.getSourceAndMetadata().get("source_field"), equalTo("82.170.213.79"));
        @SuppressWarnings("unchecked")
        Map<String, Object> geoData = (Map<String, Object>) ingestDocument.getSourceAndMetadata().get("target_field");
        assertThat(geoData.size(), equalTo(4));
        assertThat(geoData.get("ip"), equalTo("82.170.213.79"));
        assertThat(geoData.get("country_iso_code"), equalTo("NL"));
        assertThat(geoData.get("country_name"), equalTo("Netherlands"));
        assertThat(geoData.get("continent_name"), equalTo("Europe"));
    }

    public void testCountryWithMissingLocation() throws Exception {
        GeoIpProcessor processor = new GeoIpProcessor(
            randomAlphaOfLength(10),
            null,
            "source_field",
            loader("/GeoLite2-Country.mmdb"),
            () -> true,
            "target_field",
            ALL_PROPERTIES,
            false,
            false,
            "filename"
        );

        Map<String, Object> document = new HashMap<>();
        document.put("source_field", "80.231.5.0");
        IngestDocument ingestDocument = RandomDocumentPicks.randomIngestDocument(random(), document);
        processor.execute(ingestDocument);

        assertThat(ingestDocument.getSourceAndMetadata().get("source_field"), equalTo("80.231.5.0"));
        @SuppressWarnings("unchecked")
        Map<String, Object> geoData = (Map<String, Object>) ingestDocument.getSourceAndMetadata().get("target_field");
        assertThat(geoData.size(), equalTo(1));
        assertThat(geoData.get("ip"), equalTo("80.231.5.0"));
    }

    public void testAsn() throws Exception {
        String ip = "82.171.64.0";
        GeoIpProcessor processor = new GeoIpProcessor(
            randomAlphaOfLength(10),
            null,
            "source_field",
            loader("/GeoLite2-ASN.mmdb"),
            () -> true,
            "target_field",
            ALL_PROPERTIES,
            false,
            false,
            "filename"
        );

        Map<String, Object> document = new HashMap<>();
        document.put("source_field", ip);
        IngestDocument ingestDocument = RandomDocumentPicks.randomIngestDocument(random(), document);
        processor.execute(ingestDocument);

        assertThat(ingestDocument.getSourceAndMetadata().get("source_field"), equalTo(ip));
        @SuppressWarnings("unchecked")
        Map<String, Object> geoData = (Map<String, Object>) ingestDocument.getSourceAndMetadata().get("target_field");
        assertThat(geoData.size(), equalTo(4));
        assertThat(geoData.get("ip"), equalTo(ip));
        assertThat(geoData.get("asn"), equalTo(1136L));
        assertThat(geoData.get("organization_name"), equalTo("KPN B.V."));
        assertThat(geoData.get("network"), equalTo("82.168.0.0/14"));
    }

    public void testAnonymmousIp() throws Exception {
        String ip = "81.2.69.1";
        GeoIpProcessor processor = new GeoIpProcessor(
            randomAlphaOfLength(10),
            null,
            "source_field",
            loader("/GeoIP2-Anonymous-IP-Test.mmdb"),
            () -> true,
            "target_field",
            ALL_PROPERTIES,
            false,
            false,
            "filename"
        );

        Map<String, Object> document = new HashMap<>();
        document.put("source_field", ip);
        IngestDocument ingestDocument = RandomDocumentPicks.randomIngestDocument(random(), document);
        processor.execute(ingestDocument);

        assertThat(ingestDocument.getSourceAndMetadata().get("source_field"), equalTo(ip));
        @SuppressWarnings("unchecked")
        Map<String, Object> geoData = (Map<String, Object>) ingestDocument.getSourceAndMetadata().get("target_field");
        assertThat(geoData.size(), equalTo(7));
        assertThat(geoData.get("ip"), equalTo(ip));
        assertThat(geoData.get("hosting_provider"), equalTo(true));
        assertThat(geoData.get("tor_exit_node"), equalTo(true));
        assertThat(geoData.get("anonymous_vpn"), equalTo(true));
        assertThat(geoData.get("anonymous"), equalTo(true));
        assertThat(geoData.get("public_proxy"), equalTo(true));
        assertThat(geoData.get("residential_proxy"), equalTo(true));
    }

    public void testConnectionType() throws Exception {
        String ip = "214.78.120.5";
        GeoIpProcessor processor = new GeoIpProcessor(
            randomAlphaOfLength(10),
            null,
            "source_field",
            loader("/GeoIP2-Connection-Type-Test.mmdb"),
            () -> true,
            "target_field",
            ALL_PROPERTIES,
            false,
            false,
            "filename"
        );

        Map<String, Object> document = new HashMap<>();
        document.put("source_field", ip);
        IngestDocument ingestDocument = RandomDocumentPicks.randomIngestDocument(random(), document);
        processor.execute(ingestDocument);

        assertThat(ingestDocument.getSourceAndMetadata().get("source_field"), equalTo(ip));
        @SuppressWarnings("unchecked")
        Map<String, Object> geoData = (Map<String, Object>) ingestDocument.getSourceAndMetadata().get("target_field");
        assertThat(geoData.size(), equalTo(2));
        assertThat(geoData.get("ip"), equalTo(ip));
        assertThat(geoData.get("connection_type"), equalTo("Satellite"));
    }

    public void testDomain() throws Exception {
        String ip = "69.219.64.2";
        GeoIpProcessor processor = new GeoIpProcessor(
            randomAlphaOfLength(10),
            null,
            "source_field",
            loader("/GeoIP2-Domain-Test.mmdb"),
            () -> true,
            "target_field",
            ALL_PROPERTIES,
            false,
            false,
            "filename"
        );

        Map<String, Object> document = new HashMap<>();
        document.put("source_field", ip);
        IngestDocument ingestDocument = RandomDocumentPicks.randomIngestDocument(random(), document);
        processor.execute(ingestDocument);

        assertThat(ingestDocument.getSourceAndMetadata().get("source_field"), equalTo(ip));
        @SuppressWarnings("unchecked")
        Map<String, Object> geoData = (Map<String, Object>) ingestDocument.getSourceAndMetadata().get("target_field");
        assertThat(geoData.size(), equalTo(2));
        assertThat(geoData.get("ip"), equalTo(ip));
        assertThat(geoData.get("domain"), equalTo("ameritech.net"));
    }

    public void testEnterprise() throws Exception {
        String ip = "74.209.24.4";
        GeoIpProcessor processor = new GeoIpProcessor(
            randomAlphaOfLength(10),
            null,
            "source_field",
            loader("/GeoIP2-Enterprise-Test.mmdb"),
            () -> true,
            "target_field",
            ALL_PROPERTIES,
            false,
            false,
            "filename"
        );

        Map<String, Object> document = new HashMap<>();
        document.put("source_field", ip);
        IngestDocument ingestDocument = RandomDocumentPicks.randomIngestDocument(random(), document);
        processor.execute(ingestDocument);

        assertThat(ingestDocument.getSourceAndMetadata().get("source_field"), equalTo(ip));
        @SuppressWarnings("unchecked")
        Map<String, Object> geoData = (Map<String, Object>) ingestDocument.getSourceAndMetadata().get("target_field");
        assertThat(geoData.size(), equalTo(22));
        assertThat(geoData.get("ip"), equalTo(ip));
        assertThat(geoData.get("country_iso_code"), equalTo("US"));
        assertThat(geoData.get("country_name"), equalTo("United States"));
        assertThat(geoData.get("continent_name"), equalTo("North America"));
        assertThat(geoData.get("region_iso_code"), equalTo("US-NY"));
        assertThat(geoData.get("region_name"), equalTo("New York"));
        assertThat(geoData.get("city_name"), equalTo("Chatham"));
        assertThat(geoData.get("timezone"), equalTo("America/New_York"));
        Map<String, Object> location = new HashMap<>();
        location.put("lat", 42.3478);
        location.put("lon", -73.5549);
        assertThat(geoData.get("location"), equalTo(location));
        assertThat(geoData.get("asn"), equalTo(14671L));
        assertThat(geoData.get("organization_name"), equalTo("FairPoint Communications"));
        assertThat(geoData.get("network"), equalTo("74.209.16.0/20"));
        assertThat(geoData.get("hosting_provider"), equalTo(false));
        assertThat(geoData.get("tor_exit_node"), equalTo(false));
        assertThat(geoData.get("anonymous_vpn"), equalTo(false));
        assertThat(geoData.get("anonymous"), equalTo(false));
        assertThat(geoData.get("public_proxy"), equalTo(false));
        assertThat(geoData.get("residential_proxy"), equalTo(false));
        assertThat(geoData.get("domain"), equalTo("frpt.net"));
        assertThat(geoData.get("isp"), equalTo("Fairpoint Communications"));
        assertThat(geoData.get("isp_organization"), equalTo("Fairpoint Communications"));
<<<<<<< HEAD
        assertThat(geoData.get("connection_type"), equalTo("Cable/DSL"));
=======
        assertThat(geoData.get("user_type"), equalTo("residential"));
>>>>>>> 639eee57
    }

    public void testIsp() throws Exception {
        String ip = "149.101.100.1";
        GeoIpProcessor processor = new GeoIpProcessor(
            randomAlphaOfLength(10),
            null,
            "source_field",
            loader("/GeoIP2-ISP-Test.mmdb"),
            () -> true,
            "target_field",
            ALL_PROPERTIES,
            false,
            false,
            "filename"
        );

        Map<String, Object> document = new HashMap<>();
        document.put("source_field", ip);
        IngestDocument ingestDocument = RandomDocumentPicks.randomIngestDocument(random(), document);
        processor.execute(ingestDocument);

        assertThat(ingestDocument.getSourceAndMetadata().get("source_field"), equalTo(ip));
        @SuppressWarnings("unchecked")
        Map<String, Object> geoData = (Map<String, Object>) ingestDocument.getSourceAndMetadata().get("target_field");
        assertThat(geoData.size(), equalTo(8));
        assertThat(geoData.get("ip"), equalTo(ip));
        assertThat(geoData.get("asn"), equalTo(6167L));
        assertThat(geoData.get("organization_name"), equalTo("CELLCO-PART"));
        assertThat(geoData.get("network"), equalTo("149.101.100.0/28"));
        assertThat(geoData.get("isp"), equalTo("Verizon Wireless"));
        assertThat(geoData.get("isp_organization"), equalTo("Verizon Wireless"));
        assertThat(geoData.get("mobile_network_code"), equalTo("004"));
        assertThat(geoData.get("mobile_country_code"), equalTo("310"));
    }

    public void testAddressIsNotInTheDatabase() throws Exception {
        GeoIpProcessor processor = new GeoIpProcessor(
            randomAlphaOfLength(10),
            null,
            "source_field",
            loader("/GeoLite2-City.mmdb"),
            () -> true,
            "target_field",
            ALL_PROPERTIES,
            false,
            false,
            "filename"
        );

        Map<String, Object> document = new HashMap<>();
        document.put("source_field", "127.0.0.1");
        IngestDocument ingestDocument = RandomDocumentPicks.randomIngestDocument(random(), document);
        processor.execute(ingestDocument);
        assertThat(ingestDocument.getSourceAndMetadata().containsKey("target_field"), is(false));
    }

    /**
     * Don't silently do DNS lookups or anything trappy on bogus data
     */
    public void testInvalid() throws Exception {
        GeoIpProcessor processor = new GeoIpProcessor(
            randomAlphaOfLength(10),
            null,
            "source_field",
            loader("/GeoLite2-City.mmdb"),
            () -> true,
            "target_field",
            ALL_PROPERTIES,
            false,
            false,
            "filename"
        );

        Map<String, Object> document = new HashMap<>();
        document.put("source_field", "www.google.com");
        IngestDocument ingestDocument = RandomDocumentPicks.randomIngestDocument(random(), document);
        Exception e = expectThrows(IllegalArgumentException.class, () -> processor.execute(ingestDocument));
        assertThat(e.getMessage(), containsString("not an IP string literal"));
    }

    public void testListAllValid() throws Exception {
        GeoIpProcessor processor = new GeoIpProcessor(
            randomAlphaOfLength(10),
            null,
            "source_field",
            loader("/GeoLite2-City.mmdb"),
            () -> true,
            "target_field",
            ALL_PROPERTIES,
            false,
            false,
            "filename"
        );

        Map<String, Object> document = new HashMap<>();
        document.put("source_field", List.of("8.8.8.8", "82.171.64.0"));
        IngestDocument ingestDocument = RandomDocumentPicks.randomIngestDocument(random(), document);
        processor.execute(ingestDocument);

        @SuppressWarnings("unchecked")
        List<Map<String, Object>> geoData = (List<Map<String, Object>>) ingestDocument.getSourceAndMetadata().get("target_field");

        Map<String, Object> location = new HashMap<>();
        location.put("lat", 37.751d);
        location.put("lon", -97.822d);
        assertThat(geoData.get(0).get("location"), equalTo(location));

        assertThat(geoData.get(1).get("city_name"), equalTo("Hoensbroek"));
    }

    public void testListPartiallyValid() throws Exception {
        GeoIpProcessor processor = new GeoIpProcessor(
            randomAlphaOfLength(10),
            null,
            "source_field",
            loader("/GeoLite2-City.mmdb"),
            () -> true,
            "target_field",
            ALL_PROPERTIES,
            false,
            false,
            "filename"
        );

        Map<String, Object> document = new HashMap<>();
        document.put("source_field", List.of("8.8.8.8", "127.0.0.1"));
        IngestDocument ingestDocument = RandomDocumentPicks.randomIngestDocument(random(), document);
        processor.execute(ingestDocument);

        @SuppressWarnings("unchecked")
        List<Map<String, Object>> geoData = (List<Map<String, Object>>) ingestDocument.getSourceAndMetadata().get("target_field");

        Map<String, Object> location = new HashMap<>();
        location.put("lat", 37.751d);
        location.put("lon", -97.822d);
        assertThat(geoData.get(0).get("location"), equalTo(location));

        assertThat(geoData.get(1), nullValue());
    }

    public void testListNoMatches() throws Exception {
        GeoIpProcessor processor = new GeoIpProcessor(
            randomAlphaOfLength(10),
            null,
            "source_field",
            loader("/GeoLite2-City.mmdb"),
            () -> true,
            "target_field",
            ALL_PROPERTIES,
            false,
            false,
            "filename"
        );

        Map<String, Object> document = new HashMap<>();
        document.put("source_field", List.of("127.0.0.1", "127.0.0.1"));
        IngestDocument ingestDocument = RandomDocumentPicks.randomIngestDocument(random(), document);
        processor.execute(ingestDocument);

        assertFalse(ingestDocument.hasField("target_field"));
    }

    public void testListDatabaseReferenceCounting() throws Exception {
        AtomicBoolean closeCheck = new AtomicBoolean(false);
        var loader = loader("/GeoLite2-City.mmdb", closeCheck);
        GeoIpProcessor processor = new GeoIpProcessor(randomAlphaOfLength(10), null, "source_field", () -> {
            loader.preLookup();
            return loader;
        }, () -> true, "target_field", ALL_PROPERTIES, false, false, "filename");

        Map<String, Object> document = new HashMap<>();
        document.put("source_field", List.of("8.8.8.8", "82.171.64.0"));
        IngestDocument ingestDocument = RandomDocumentPicks.randomIngestDocument(random(), document);
        processor.execute(ingestDocument);

        @SuppressWarnings("unchecked")
        List<Map<String, Object>> geoData = (List<Map<String, Object>>) ingestDocument.getSourceAndMetadata().get("target_field");

        Map<String, Object> location = new HashMap<>();
        location.put("lat", 37.751d);
        location.put("lon", -97.822d);
        assertThat(geoData.get(0).get("location"), equalTo(location));

        assertThat(geoData.get(1).get("city_name"), equalTo("Hoensbroek"));

        // Check the loader's reference count and attempt to close
        assertThat(loader.current(), equalTo(0));
        loader.close();
        assertTrue(closeCheck.get());
    }

    public void testListFirstOnly() throws Exception {
        GeoIpProcessor processor = new GeoIpProcessor(
            randomAlphaOfLength(10),
            null,
            "source_field",
            loader("/GeoLite2-City.mmdb"),
            () -> true,
            "target_field",
            ALL_PROPERTIES,
            false,
            true,
            "filename"
        );

        Map<String, Object> document = new HashMap<>();
        document.put("source_field", List.of("8.8.8.8", "127.0.0.1"));
        IngestDocument ingestDocument = RandomDocumentPicks.randomIngestDocument(random(), document);
        processor.execute(ingestDocument);

        @SuppressWarnings("unchecked")
        Map<String, Object> geoData = (Map<String, Object>) ingestDocument.getSourceAndMetadata().get("target_field");

        Map<String, Object> location = new HashMap<>();
        location.put("lat", 37.751d);
        location.put("lon", -97.822d);
        assertThat(geoData.get("location"), equalTo(location));
    }

    public void testListFirstOnlyNoMatches() throws Exception {
        GeoIpProcessor processor = new GeoIpProcessor(
            randomAlphaOfLength(10),
            null,
            "source_field",
            loader("/GeoLite2-City.mmdb"),
            () -> true,
            "target_field",
            ALL_PROPERTIES,
            false,
            true,
            "filename"
        );

        Map<String, Object> document = new HashMap<>();
        document.put("source_field", List.of("127.0.0.1", "127.0.0.2"));
        IngestDocument ingestDocument = RandomDocumentPicks.randomIngestDocument(random(), document);
        processor.execute(ingestDocument);

        assertThat(ingestDocument.getSourceAndMetadata().containsKey("target_field"), is(false));
    }

    public void testInvalidDatabase() throws Exception {
        GeoIpProcessor processor = new GeoIpProcessor(
            randomAlphaOfLength(10),
            null,
            "source_field",
            loader("/GeoLite2-City.mmdb"),
            () -> false,
            "target_field",
            ALL_PROPERTIES,
            false,
            true,
            "filename"
        );

        Map<String, Object> document = new HashMap<>();
        document.put("source_field", List.of("127.0.0.1", "127.0.0.2"));
        IngestDocument ingestDocument = RandomDocumentPicks.randomIngestDocument(random(), document);
        processor.execute(ingestDocument);

        assertThat(ingestDocument.getSourceAndMetadata().containsKey("target_field"), is(false));
        assertThat(ingestDocument.getSourceAndMetadata(), hasEntry("tags", List.of("_geoip_expired_database")));
    }

    public void testNoDatabase() throws Exception {
        GeoIpProcessor processor = new GeoIpProcessor(
            randomAlphaOfLength(10),
            null,
            "source_field",
            () -> null,
            () -> true,
            "target_field",
            ALL_PROPERTIES,
            false,
            false,
            "GeoLite2-City"
        );

        Map<String, Object> document = new HashMap<>();
        document.put("source_field", "8.8.8.8");
        IngestDocument originalIngestDocument = RandomDocumentPicks.randomIngestDocument(random(), document);
        IngestDocument ingestDocument = new IngestDocument(originalIngestDocument);
        processor.execute(ingestDocument);
        assertThat(ingestDocument.getSourceAndMetadata().containsKey("target_field"), is(false));
        assertThat(ingestDocument.getSourceAndMetadata(), hasEntry("tags", List.of("_geoip_database_unavailable_GeoLite2-City")));
    }

    public void testNoDatabase_ignoreMissing() throws Exception {
        GeoIpProcessor processor = new GeoIpProcessor(
            randomAlphaOfLength(10),
            null,
            "source_field",
            () -> null,
            () -> true,
            "target_field",
            ALL_PROPERTIES,
            true,
            false,
            "GeoLite2-City"
        );

        Map<String, Object> document = new HashMap<>();
        document.put("source_field", "8.8.8.8");
        IngestDocument originalIngestDocument = RandomDocumentPicks.randomIngestDocument(random(), document);
        IngestDocument ingestDocument = new IngestDocument(originalIngestDocument);
        processor.execute(ingestDocument);
        assertIngestDocument(originalIngestDocument, ingestDocument);
    }

    private CheckedSupplier<GeoIpDatabase, IOException> loader(final String path) {
        var loader = loader(path, null);
        return () -> loader;
    }

    private DatabaseReaderLazyLoader loader(final String path, final AtomicBoolean closed) {
        final Supplier<InputStream> databaseInputStreamSupplier = () -> GeoIpProcessor.class.getResourceAsStream(path);
        final CheckedSupplier<DatabaseReader, IOException> loader = () -> new DatabaseReader.Builder(databaseInputStreamSupplier.get())
            .build();
        final GeoIpCache cache = new GeoIpCache(1000);
        return new DatabaseReaderLazyLoader(cache, PathUtils.get(path), null, loader) {

            @Override
            long databaseFileSize() throws IOException {
                try (InputStream is = databaseInputStreamSupplier.get()) {
                    long bytesRead = 0;
                    do {
                        final byte[] bytes = new byte[1 << 10];
                        final int read = is.read(bytes);
                        if (read == -1) break;
                        bytesRead += read;
                    } while (true);
                    return bytesRead;
                }
            }

            @Override
            InputStream databaseInputStream() throws IOException {
                return databaseInputStreamSupplier.get();
            }

            @Override
            protected void doClose() throws IOException {
                if (closed != null) {
                    closed.set(true);
                }
                super.doClose();
            }
        };
    }

}<|MERGE_RESOLUTION|>--- conflicted
+++ resolved
@@ -435,7 +435,7 @@
         assertThat(ingestDocument.getSourceAndMetadata().get("source_field"), equalTo(ip));
         @SuppressWarnings("unchecked")
         Map<String, Object> geoData = (Map<String, Object>) ingestDocument.getSourceAndMetadata().get("target_field");
-        assertThat(geoData.size(), equalTo(22));
+        assertThat(geoData.size(), equalTo(23));
         assertThat(geoData.get("ip"), equalTo(ip));
         assertThat(geoData.get("country_iso_code"), equalTo("US"));
         assertThat(geoData.get("country_name"), equalTo("United States"));
@@ -460,11 +460,8 @@
         assertThat(geoData.get("domain"), equalTo("frpt.net"));
         assertThat(geoData.get("isp"), equalTo("Fairpoint Communications"));
         assertThat(geoData.get("isp_organization"), equalTo("Fairpoint Communications"));
-<<<<<<< HEAD
+        assertThat(geoData.get("user_type"), equalTo("residential"));
         assertThat(geoData.get("connection_type"), equalTo("Cable/DSL"));
-=======
-        assertThat(geoData.get("user_type"), equalTo("residential"));
->>>>>>> 639eee57
     }
 
     public void testIsp() throws Exception {

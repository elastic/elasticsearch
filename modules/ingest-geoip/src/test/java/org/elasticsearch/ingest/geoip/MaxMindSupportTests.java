/*
 * Copyright Elasticsearch B.V. and/or licensed to Elasticsearch B.V. under one
 * or more contributor license agreements. Licensed under the "Elastic License
 * 2.0", the "GNU Affero General Public License v3.0 only", and the "Server Side
 * Public License v 1"; you may not use this file except in compliance with, at
 * your election, the "Elastic License 2.0", the "GNU Affero General Public
 * License v3.0 only", or the "Server Side Public License, v 1".
 */

package org.elasticsearch.ingest.geoip;

import com.maxmind.db.Network;
import com.maxmind.geoip2.DatabaseReader;
import com.maxmind.geoip2.model.AbstractResponse;
import com.maxmind.geoip2.model.AnonymousIpResponse;
import com.maxmind.geoip2.model.AsnResponse;
import com.maxmind.geoip2.model.CityResponse;
import com.maxmind.geoip2.model.ConnectionTypeResponse;
import com.maxmind.geoip2.model.CountryResponse;
import com.maxmind.geoip2.model.DomainResponse;
import com.maxmind.geoip2.model.EnterpriseResponse;
import com.maxmind.geoip2.model.IpRiskResponse;
import com.maxmind.geoip2.model.IspResponse;
import com.maxmind.geoip2.record.MaxMind;

import org.elasticsearch.common.util.set.Sets;
import org.elasticsearch.test.ESTestCase;

import java.lang.reflect.Method;
import java.lang.reflect.ParameterizedType;
import java.lang.reflect.Type;
import java.net.InetAddress;
import java.util.Arrays;
import java.util.Collection;
import java.util.HashSet;
import java.util.Iterator;
import java.util.List;
import java.util.Locale;
import java.util.Map;
import java.util.Optional;
import java.util.Set;
import java.util.SortedSet;
import java.util.TreeSet;
import java.util.stream.Collectors;

import static org.hamcrest.Matchers.empty;
import static org.hamcrest.Matchers.equalTo;

/**
 * This test is meant to help us understand if we are falling behind on support for mmdb types and fields that get added over time. It
 * maintains a list for each mmdb file type we support of which fields in that type we support and which we do not.
 *
 * This test will:
 *
 * - Fail if MaxMind adds a new field to one of the mmdb file types we currently support (city, country, etc) and we don't update this test
 *   with whether or not we support that field.
 * - Fail if we add support for a new mmdb file type (enterprise for example) but don't update the test with which fields we do and do not
 *   support.
 * - Fail if MaxMind adds a new mmdb file type that we don't know about
 * - Fail if we expose a MaxMind type through IpDatabase, but don't update the test to know how to handle it
 */
public class MaxMindSupportTests extends ESTestCase {

    private static final Set<String> ANONYMOUS_IP_SUPPORTED_FIELDS = Set.of(
        "anonymous",
        "anonymousVpn",
        "hostingProvider",
        "publicProxy",
        "residentialProxy",
        "torExitNode"
    );
    private static final Set<String> ANONYMOUS_IP_UNSUPPORTED_FIELDS = Set.of("ipAddress", "network");

    private static final Set<String> ASN_SUPPORTED_FIELDS = Set.of("autonomousSystemNumber", "autonomousSystemOrganization", "network");
    private static final Set<String> ASN_UNSUPPORTED_FIELDS = Set.of("ipAddress");

    private static final Set<String> CITY_SUPPORTED_FIELDS = Set.of(
        "city.name",
        "continent.code",
        "continent.name",
        "country.isoCode",
        "country.name",
        "location.latitude",
        "location.longitude",
        "location.timeZone",
        "mostSpecificSubdivision.isoCode",
        "mostSpecificSubdivision.name"
    );
    private static final Set<String> CITY_UNSUPPORTED_FIELDS = Set.of(
        "city.confidence",
        "city.geoNameId",
        "city.names",
        "continent.geoNameId",
        "continent.names",
        "country.confidence",
        "country.geoNameId",
        "country.inEuropeanUnion",
        "country.names",
        "leastSpecificSubdivision.confidence",
        "leastSpecificSubdivision.geoNameId",
        "leastSpecificSubdivision.isoCode",
        "leastSpecificSubdivision.name",
        "leastSpecificSubdivision.names",
        "location.accuracyRadius",
        "location.averageIncome",
        "location.metroCode",
        "location.populationDensity",
        "maxMind",
        "mostSpecificSubdivision.confidence",
        "mostSpecificSubdivision.geoNameId",
        "mostSpecificSubdivision.names",
        "postal.code",
        "postal.confidence",
        "registeredCountry.confidence",
        "registeredCountry.geoNameId",
        "registeredCountry.inEuropeanUnion",
        "registeredCountry.isoCode",
        "registeredCountry.name",
        "registeredCountry.names",
        "representedCountry.confidence",
        "representedCountry.geoNameId",
        "representedCountry.inEuropeanUnion",
        "representedCountry.isoCode",
        "representedCountry.name",
        "representedCountry.names",
        "representedCountry.type",
        "subdivisions.confidence",
        "subdivisions.geoNameId",
        "subdivisions.isoCode",
        "subdivisions.name",
        "subdivisions.names",
        "traits.anonymous",
        "traits.anonymousProxy",
        "traits.anonymousVpn",
        "traits.anycast",
        "traits.autonomousSystemNumber",
        "traits.autonomousSystemOrganization",
        "traits.connectionType",
        "traits.domain",
        "traits.hostingProvider",
        "traits.ipAddress",
        "traits.isp",
        "traits.legitimateProxy",
        "traits.mobileCountryCode",
        "traits.mobileNetworkCode",
        "traits.network",
        "traits.organization",
        "traits.publicProxy",
        "traits.residentialProxy",
        "traits.satelliteProvider",
        "traits.staticIpScore",
        "traits.torExitNode",
        "traits.userCount",
        "traits.userType"
    );

    private static final Set<String> CONNECT_TYPE_SUPPORTED_FIELDS = Set.of("connectionType");
    private static final Set<String> CONNECT_TYPE_UNSUPPORTED_FIELDS = Set.of("ipAddress", "network");

    private static final Set<String> COUNTRY_SUPPORTED_FIELDS = Set.of(
        "continent.name",
        "country.isoCode",
        "continent.code",
        "country.name"
    );
    private static final Set<String> COUNTRY_UNSUPPORTED_FIELDS = Set.of(
        "continent.geoNameId",
        "continent.names",
        "country.confidence",
        "country.geoNameId",
        "country.inEuropeanUnion",
        "country.names",
        "maxMind",
        "registeredCountry.confidence",
        "registeredCountry.geoNameId",
        "registeredCountry.inEuropeanUnion",
        "registeredCountry.isoCode",
        "registeredCountry.name",
        "registeredCountry.names",
        "representedCountry.confidence",
        "representedCountry.geoNameId",
        "representedCountry.inEuropeanUnion",
        "representedCountry.isoCode",
        "representedCountry.name",
        "representedCountry.names",
        "representedCountry.type",
        "traits.anonymous",
        "traits.anonymousProxy",
        "traits.anonymousVpn",
        "traits.anycast",
        "traits.autonomousSystemNumber",
        "traits.autonomousSystemOrganization",
        "traits.connectionType",
        "traits.domain",
        "traits.hostingProvider",
        "traits.ipAddress",
        "traits.isp",
        "traits.legitimateProxy",
        "traits.mobileCountryCode",
        "traits.mobileNetworkCode",
        "traits.network",
        "traits.organization",
        "traits.publicProxy",
        "traits.residentialProxy",
        "traits.satelliteProvider",
        "traits.staticIpScore",
        "traits.torExitNode",
        "traits.userCount",
        "traits.userType"
    );

    private static final Set<String> DOMAIN_SUPPORTED_FIELDS = Set.of("domain");
    private static final Set<String> DOMAIN_UNSUPPORTED_FIELDS = Set.of("ipAddress", "network");

    private static final Set<String> ENTERPRISE_SUPPORTED_FIELDS = Set.of(
        "city.name",
        "continent.code",
        "continent.name",
        "country.isoCode",
        "country.name",
        "location.latitude",
        "location.longitude",
        "location.timeZone",
        "mostSpecificSubdivision.isoCode",
        "mostSpecificSubdivision.name",
        "traits.anonymous",
        "traits.anonymousVpn",
        "traits.autonomousSystemNumber",
        "traits.autonomousSystemOrganization",
        "traits.connectionType",
        "traits.domain",
        "traits.hostingProvider",
        "traits.isp",
        "traits.mobileCountryCode",
        "traits.mobileNetworkCode",
        "traits.network",
        "traits.organization",
        "traits.publicProxy",
        "traits.residentialProxy",
        "traits.torExitNode",
        "traits.userType"
    );
    private static final Set<String> ENTERPRISE_UNSUPPORTED_FIELDS = Set.of(
        "city.confidence",
        "city.geoNameId",
        "city.names",
        "continent.geoNameId",
        "continent.names",
        "country.confidence",
        "country.geoNameId",
        "country.inEuropeanUnion",
        "country.names",
        "leastSpecificSubdivision.confidence",
        "leastSpecificSubdivision.geoNameId",
        "leastSpecificSubdivision.isoCode",
        "leastSpecificSubdivision.name",
        "leastSpecificSubdivision.names",
        "location.accuracyRadius",
        "location.averageIncome",
        "location.metroCode",
        "location.populationDensity",
        "maxMind",
        "mostSpecificSubdivision.confidence",
        "mostSpecificSubdivision.geoNameId",
        "mostSpecificSubdivision.names",
        "postal.code",
        "postal.confidence",
        "registeredCountry.confidence",
        "registeredCountry.geoNameId",
        "registeredCountry.inEuropeanUnion",
        "registeredCountry.isoCode",
        "registeredCountry.name",
        "registeredCountry.names",
        "representedCountry.confidence",
        "representedCountry.geoNameId",
        "representedCountry.inEuropeanUnion",
        "representedCountry.isoCode",
        "representedCountry.name",
        "representedCountry.names",
        "representedCountry.type",
        "subdivisions.confidence",
        "subdivisions.geoNameId",
        "subdivisions.isoCode",
        "subdivisions.name",
        "subdivisions.names",
        "traits.anonymousProxy",
        "traits.anycast",
        "traits.ipAddress",
        "traits.legitimateProxy",
        "traits.satelliteProvider",
        "traits.staticIpScore",
        "traits.userCount"
    );

    private static final Set<String> ISP_SUPPORTED_FIELDS = Set.of(
        "autonomousSystemNumber",
        "autonomousSystemOrganization",
        "network",
        "isp",
        "mobileCountryCode",
        "mobileNetworkCode",
        "organization"
    );

    private static final Set<String> ISP_UNSUPPORTED_FIELDS = Set.of("ipAddress");

    private static final Map<Database, Set<String>> TYPE_TO_SUPPORTED_FIELDS_MAP = Map.of(
        Database.AnonymousIp,
        ANONYMOUS_IP_SUPPORTED_FIELDS,
        Database.Asn,
        ASN_SUPPORTED_FIELDS,
        Database.City,
        CITY_SUPPORTED_FIELDS,
        Database.ConnectionType,
        CONNECT_TYPE_SUPPORTED_FIELDS,
        Database.Country,
        COUNTRY_SUPPORTED_FIELDS,
        Database.Domain,
        DOMAIN_SUPPORTED_FIELDS,
        Database.Enterprise,
        ENTERPRISE_SUPPORTED_FIELDS,
        Database.Isp,
        ISP_SUPPORTED_FIELDS
    );
    private static final Map<Database, Set<String>> TYPE_TO_UNSUPPORTED_FIELDS_MAP = Map.of(
        Database.AnonymousIp,
        ANONYMOUS_IP_UNSUPPORTED_FIELDS,
        Database.Asn,
        ASN_UNSUPPORTED_FIELDS,
        Database.City,
        CITY_UNSUPPORTED_FIELDS,
        Database.ConnectionType,
        CONNECT_TYPE_UNSUPPORTED_FIELDS,
        Database.Country,
        COUNTRY_UNSUPPORTED_FIELDS,
        Database.Domain,
        DOMAIN_UNSUPPORTED_FIELDS,
        Database.Enterprise,
        ENTERPRISE_UNSUPPORTED_FIELDS,
        Database.Isp,
        ISP_UNSUPPORTED_FIELDS
    );
    private static final Map<Database, Class<? extends AbstractResponse>> TYPE_TO_MAX_MIND_CLASS = Map.of(
        Database.AnonymousIp,
        AnonymousIpResponse.class,
        Database.Asn,
        AsnResponse.class,
        Database.City,
        CityResponse.class,
        Database.ConnectionType,
        ConnectionTypeResponse.class,
        Database.Country,
        CountryResponse.class,
        Database.Domain,
        DomainResponse.class,
        Database.Enterprise,
        EnterpriseResponse.class,
        Database.Isp,
        IspResponse.class
    );

    private static final Map<Class<? extends AbstractResponse>, Class<? extends GeoDataLookup>> MAX_MIND_CLASS_TO_IMPLEMENTATION_CLASS = Map
        .of(
            CityResponse.class,
            MaxmindGeoDataLookups.City.class,
            CountryResponse.class,
            MaxmindGeoDataLookups.Country.class,
            AsnResponse.class,
            MaxmindGeoDataLookups.Asn.class,
            AnonymousIpResponse.class,
            MaxmindGeoDataLookups.AnonymousIp.class,
            ConnectionTypeResponse.class,
            MaxmindGeoDataLookups.ConnectionType.class,
            DomainResponse.class,
            MaxmindGeoDataLookups.Domain.class,
            EnterpriseResponse.class,
            MaxmindGeoDataLookups.Enterprise.class,
            IspResponse.class,
            MaxmindGeoDataLookups.Isp.class
        );

    private static final Set<Class<? extends AbstractResponse>> KNOWN_UNSUPPORTED_RESPONSE_CLASSES = Set.of(IpRiskResponse.class);

    public void testMaxMindSupport() {
        for (Database databaseType : Database.values()) {
            Class<? extends AbstractResponse> maxMindClass = TYPE_TO_MAX_MIND_CLASS.get(databaseType);
            Set<String> supportedFields = TYPE_TO_SUPPORTED_FIELDS_MAP.get(databaseType);
            Set<String> unsupportedFields = TYPE_TO_UNSUPPORTED_FIELDS_MAP.get(databaseType);
            assertNotNull(
                "A new Database type, "
                    + databaseType
                    + ", has been added, but this test has not been updated to know which MaxMind "
                    + "class to use to load it. Update TYPE_TO_MAX_MIND_CLASS",
                maxMindClass
            );
            assertNotNull(
                "A new Database type, "
                    + databaseType
                    + ", has been added, but this test has not been updated to know which fields we "
                    + "support for it. Update TYPE_TO_SUPPORTED_FIELDS_MAP",
                supportedFields
            );
            assertNotNull(
                "A new Database type, "
                    + databaseType
                    + ", has been added, but this test has not been updated to know which fields we "
                    + "do not support for it. Update TYPE_TO_UNSUPPORTED_FIELDS_MAP",
                unsupportedFields
            );
            /*
             * fieldNamesFromMaxMind:        The fields that MaxMind's Response object contains
             * unusedFields:                 Fields that MaxMind's Response object contains that we do not claim to support
             * unknownUnsupportedFieldNames: Fields that we document as unsupported that MaxMind's Response object doesn't even contain
             * unknownSupportedFieldNames:   Fields that we document as supported that MaxMind's Response object doesn't even contain
             */
            final SortedSet<String> fieldNamesFromMaxMind = getFieldNamesUsedFromClass("", maxMindClass);
            Set<String> unusedFields = Sets.difference(fieldNamesFromMaxMind, supportedFields);
            Set<String> unknownUnsupportedFieldNames = Sets.difference(unsupportedFields, unusedFields);
            assertThat(
                "We have documented fields in TYPE_TO_UNSUPPORTED_FIELDS_MAP that MaxMind does not actually support for "
                    + databaseType
                    + ": "
                    + unknownUnsupportedFieldNames,
                unknownUnsupportedFieldNames,
                empty()
            );
            assertThat(
                "New MaxMind fields have been added for "
                    + databaseType
                    + " that we do not use or have documented in TYPE_TO_UNSUPPORTED_FIELDS_MAP. The actual list of fields is:\n"
                    + getFormattedList(unusedFields),
                unusedFields,
                equalTo(new TreeSet<>(unsupportedFields))
            );
            Set<String> unknownSupportedFieldNames = Sets.difference(supportedFields, fieldNamesFromMaxMind);
            assertThat(
                "We are attempting to use fields that MaxMind does not support for " + databaseType + ": " + unknownSupportedFieldNames,
                unknownSupportedFieldNames,
                empty()
            );
        }
    }

    public void testUnknownMaxMindResponseClassess() {
        Set<Class<? extends AbstractResponse>> supportedMaxMindClasses = new HashSet<>(TYPE_TO_MAX_MIND_CLASS.values());
        // First just a sanity check that there's no overlap between what's supported and what's not:
        Set<Class<? extends AbstractResponse>> supportedAndUnsupportedMaxMindClasses = Sets.intersection(
            supportedMaxMindClasses,
            KNOWN_UNSUPPORTED_RESPONSE_CLASSES
        );
        assertThat(
            "We claim both to support and not support some MaxMind response classes: " + supportedAndUnsupportedMaxMindClasses,
            supportedAndUnsupportedMaxMindClasses,
            empty()
        );
        Set<Class<? extends AbstractResponse>> allActualMaxMindClasses = new HashSet<>();

        Method[] methods = DatabaseReader.class.getMethods();
        for (Method method : methods) {
            if (method.getName().startsWith("try")) {
                if (method.getReturnType().equals(Optional.class)) {
                    Type genericReturnType = method.getGenericReturnType();
                    if (genericReturnType instanceof ParameterizedType parameterizedGenericReturnType) {
                        Type[] actualTypes = parameterizedGenericReturnType.getActualTypeArguments();
                        if (actualTypes != null && actualTypes.length == 1 && actualTypes[0] instanceof Class<?> actualTypeClass) {
                            allActualMaxMindClasses.add(actualTypeClass.asSubclass(AbstractResponse.class));
                            if (KNOWN_UNSUPPORTED_RESPONSE_CLASSES.contains(actualTypeClass) == false) {
                                assertTrue(
                                    "MaxMind has added support for " + actualTypeClass.getSimpleName(),
                                    supportedMaxMindClasses.contains(actualTypeClass)
                                );
                            }
                        }
                    }
                }
            }
        }
        // Now make sure that we're not claiming to support any maxmind classes that aren't ever read by DatabaseReader:
        Set<Class<? extends AbstractResponse>> supportedMaxMindClassesThatDoNotExist = Sets.difference(
            supportedMaxMindClasses,
            allActualMaxMindClasses
        );
        assertThat(
            "We claim to support a MaxMind response class that MaxMind does not expose through DatabaseReader: "
                + supportedMaxMindClassesThatDoNotExist,
            supportedMaxMindClassesThatDoNotExist,
            empty()
        );
    }

    /*
     * This tests that this test has a mapping in TYPE_TO_MAX_MIND_CLASS for all MaxMind classes exposed through IpDatabase.
     */
    public void testUsedMaxMindResponseClassesAreAccountedFor() {
        Set<Class<? extends AbstractResponse>> usedMaxMindResponseClasses = MAX_MIND_CLASS_TO_IMPLEMENTATION_CLASS.keySet();
        Set<Class<? extends AbstractResponse>> supportedMaxMindClasses = new HashSet<>(TYPE_TO_MAX_MIND_CLASS.values());
        Set<Class<? extends AbstractResponse>> usedButNotSupportedMaxMindResponseClasses = Sets.difference(
            usedMaxMindResponseClasses,
            supportedMaxMindClasses
        );
        assertThat(
            "IpDatabase exposes MaxMind response classes that this test does not know what to do with. Add mappings to "
                + "TYPE_TO_MAX_MIND_CLASS for the following: "
                + usedButNotSupportedMaxMindResponseClasses,
            usedButNotSupportedMaxMindResponseClasses,
            empty()
        );
        Set<Class<? extends AbstractResponse>> supportedButNotUsedMaxMindClasses = Sets.difference(
            supportedMaxMindClasses,
            usedMaxMindResponseClasses
        );
        assertThat(
            "This test claims to support MaxMind response classes that are not exposed in IpDatabase. Remove the following from "
                + "TYPE_TO_MAX_MIND_CLASS: "
                + supportedButNotUsedMaxMindClasses,
            supportedButNotUsedMaxMindClasses,
            empty()
        );
    }

    /*
     * This is the list of field types that causes us to stop recursing. That is, fields of these types are the lowest-level fields that
     * we care about.
     */
    private static final Set<Class<?>> TERMINAL_TYPES = Set.of(
        boolean.class,
        Boolean.class,
        char.class,
        Character.class,
        Class.class,
        ConnectionTypeResponse.ConnectionType.class,
        double.class,
        Double.class,
        InetAddress.class,
        int.class,
        Integer.class,
        long.class,
        Long.class,
        MaxMind.class,
        Network.class,
        Object.class,
        String.class,
        void.class,
        Void.class
    );
    /*
     * These are types that are containers for other types. We don't need to recurse into each method on these types. Instead, we need to
     *  look at their generic types.
     */
    private static final Set<Class<?>> CONTAINER_TYPES = Set.of(Collection.class, List.class, Map.class, Optional.class);
    /*
     * These are methods we don't want to traverse into.
     */
    private static final Set<Method> IGNORED_METHODS = Arrays.stream(Object.class.getMethods()).collect(Collectors.toUnmodifiableSet());

    /**
     * Returns the set of bean-property-like field names referenced from aClass, sorted alphabetically. This method calls itself
     * recursively for all methods until it reaches one of the types in TERMINAL_TYPES. The name of the method returning one of those
     * terminal types is converted to a bean-property-like name using the "beanify" method.
     *
     * @param context This is a String representing where in the list of methods we are
     * @param aClass The class whose methods we want to traverse to generate field names
     * @return A sorted set of bean-property-like field names that can recursively be found from aClass
     */
    private static SortedSet<String> getFieldNamesUsedFromClass(String context, Class<?> aClass) {
        SortedSet<String> fieldNames = new TreeSet<>();
        Method[] methods = aClass.getMethods();
        if (TERMINAL_TYPES.contains(aClass)) {
            // We got here because a container type had a terminal type
            fieldNames.add(context);
            return fieldNames;
        }
        for (Method method : methods) {
            if (IGNORED_METHODS.contains(method)) {
                continue;
            }
            if (method.getName().startsWith("to")) {
                // ignoring methods like toJson or toString
                continue;
            }
            String currentContext = context + (context.isEmpty() ? "" : ".") + beanify(method.getName());
            if (TERMINAL_TYPES.contains(method.getReturnType())) {
                fieldNames.add(currentContext);
            } else {
                Class<?> returnType = method.getReturnType();
                if (CONTAINER_TYPES.contains(returnType)) {
                    ParameterizedType genericReturnType = (ParameterizedType) method.getGenericReturnType();
                    for (Type actualType : genericReturnType.getActualTypeArguments()) {
                        if (actualType instanceof Class<?> actualTypeClass) {
                            fieldNames.addAll(getFieldNamesUsedFromClass(currentContext, actualTypeClass));
                        } else {
                            assert false : "This test needs to be updated to deal with this situation";
                        }
                    }
                } else {
                    fieldNames.addAll(getFieldNamesUsedFromClass(currentContext, method.getReturnType()));
                }
            }
        }
        return fieldNames;
    }

    /*
     * This method converts a method name into what would be its equivalent bean property. For example "getName" returns "name".
     */
    private static String beanify(String methodName) {
        if (methodName.startsWith("get")) {
            return beanify("get", methodName);
        } else if (methodName.startsWith("is")) {
            return beanify("is", methodName);
        } else {
            return methodName;
        }
    }

    private static String beanify(String prefix, String methodName) {
        return methodName.substring(prefix.length(), prefix.length() + 1).toLowerCase(Locale.ROOT) + methodName.substring(
            prefix.length() + 1
        );
    }

    /*
     * This is a convenience to format the list of field names in fields into a String that can be copied into a Set initializer above,
     * like countryUnsupportedFields.
     */
    private static String getFormattedList(Set<String> fields) {
        StringBuilder result = new StringBuilder();
        SortedSet<String> sortedFields = new TreeSet<>(fields);
        for (Iterator<String> it = sortedFields.iterator(); it.hasNext();) {
            result.append("\"");
            result.append(it.next());
            result.append("\"");
            if (it.hasNext()) {
                result.append(",\n");
            }
        }
        return result.toString();
    }
<<<<<<< HEAD
=======

    /*
     * This returns all AbstractResponse classes that are returned from getter methods on IpDatabase.
     */
    private static Set<Class<? extends AbstractResponse>> getUsedMaxMindResponseClasses() {
        Set<Class<? extends AbstractResponse>> result = new HashSet<>();
        Method[] methods = IpDatabase.class.getMethods();
        for (Method method : methods) {
            if (method.getName().startsWith("get")) {
                Class<?> returnType = method.getReturnType();
                try {
                    result.add(returnType.asSubclass(AbstractResponse.class));
                } catch (ClassCastException ignore) {
                    // This is not what we were looking for, move on
                }
            }
        }
        return result;
    }
>>>>>>> 4d50ab37
}<|MERGE_RESOLUTION|>--- conflicted
+++ resolved
@@ -559,7 +559,7 @@
      * terminal types is converted to a bean-property-like name using the "beanify" method.
      *
      * @param context This is a String representing where in the list of methods we are
-     * @param aClass The class whose methods we want to traverse to generate field names
+     * @param aClass  The class whose methods we want to traverse to generate field names
      * @return A sorted set of bean-property-like field names that can recursively be found from aClass
      */
     private static SortedSet<String> getFieldNamesUsedFromClass(String context, Class<?> aClass) {
@@ -636,26 +636,4 @@
         }
         return result.toString();
     }
-<<<<<<< HEAD
-=======
-
-    /*
-     * This returns all AbstractResponse classes that are returned from getter methods on IpDatabase.
-     */
-    private static Set<Class<? extends AbstractResponse>> getUsedMaxMindResponseClasses() {
-        Set<Class<? extends AbstractResponse>> result = new HashSet<>();
-        Method[] methods = IpDatabase.class.getMethods();
-        for (Method method : methods) {
-            if (method.getName().startsWith("get")) {
-                Class<?> returnType = method.getReturnType();
-                try {
-                    result.add(returnType.asSubclass(AbstractResponse.class));
-                } catch (ClassCastException ignore) {
-                    // This is not what we were looking for, move on
-                }
-            }
-        }
-        return result;
-    }
->>>>>>> 4d50ab37
 }
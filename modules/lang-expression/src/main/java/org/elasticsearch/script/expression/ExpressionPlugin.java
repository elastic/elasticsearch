--- conflicted
+++ resolved
@@ -28,24 +28,8 @@
 
 public class ExpressionPlugin extends Plugin implements ScriptPlugin {
 
-<<<<<<< HEAD
-    public void onModule(ScriptModule module) {
-        module.addScriptEngine(new ScriptEngineRegistry.ScriptEngineRegistration(ExpressionScriptEngineService.class,
-                        ExpressionScriptEngineService.NAME, true));
-=======
-    @Override
-    public String name() {
-        return "lang-expression";
-    }
-
-    @Override
-    public String description() {
-        return "Lucene expressions integration for Elasticsearch";
-    }
-
     @Override
     public ScriptEngineService getScriptEngineService(Settings settings) {
         return new ExpressionScriptEngineService(settings);
->>>>>>> ccad99fb
     }
 }
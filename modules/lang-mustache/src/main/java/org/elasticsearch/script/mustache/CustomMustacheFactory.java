--- conflicted
+++ resolved
@@ -139,19 +139,17 @@
         }
 
         @Override
-<<<<<<< HEAD
-        public void dynamicPartial(TemplateContext tc, final String variable, String indent) {
-            // throwing a mustache exception here is important because this gets caught, handled (closing readers, etc),
-            // and re-thrown in the mustache parser itself
-            throw new MustacheException(
-                Strings.format("Template %s not found, because dynamic partial templates are not supported", variable)
-            );
-=======
         public void partial(TemplateContext tc, String variable, String indent) {
-            // throwing a mustache exception here is important because this gets caught, handled (closing readers, etc),
+            // throwing a mustache exception here is important because this gets caught, handled (closing readers, etc.),
             // and re-thrown in the mustache parser itself
             throw new MustacheException(Strings.format("Cannot expand '%s' because partial templates are not supported", variable));
->>>>>>> 42c2aa26
+        }
+
+        @Override
+        public void dynamicPartial(TemplateContext tc, final String variable, String indent) {
+            // throwing a mustache exception here is important because this gets caught, handled (closing readers, etc.),
+            // and re-thrown in the mustache parser itself
+            throw new MustacheException(Strings.format("Cannot expand '%s' because dynamic partial templates are not supported", variable));
         }
     }
 

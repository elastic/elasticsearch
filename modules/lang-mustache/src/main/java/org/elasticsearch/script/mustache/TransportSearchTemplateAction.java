--- conflicted
+++ resolved
@@ -53,18 +53,10 @@
     private final NodeClient client;
 
     @Inject
-<<<<<<< HEAD
     public TransportSearchTemplateAction(Settings settings, TransportService transportService, ActionFilters actionFilters,
-                                         ScriptService scriptService, TransportSearchAction searchAction,
-                                         NamedXContentRegistry xContentRegistry) {
+                                         ScriptService scriptService, NamedXContentRegistry xContentRegistry, NodeClient client) {
         super(settings, SearchTemplateAction.NAME, transportService, actionFilters,
-=======
-    public TransportSearchTemplateAction(Settings settings, ThreadPool threadPool, TransportService transportService,
-                                         ActionFilters actionFilters, ScriptService scriptService, NamedXContentRegistry xContentRegistry,
-                                         NodeClient client) {
-        super(settings, SearchTemplateAction.NAME, threadPool, transportService, actionFilters,
->>>>>>> 0a324b99
-              (Supplier<SearchTemplateRequest>) SearchTemplateRequest::new);
+            (Supplier<SearchTemplateRequest>) SearchTemplateRequest::new);
         this.scriptService = scriptService;
         this.xContentRegistry = xContentRegistry;
         this.client = client;

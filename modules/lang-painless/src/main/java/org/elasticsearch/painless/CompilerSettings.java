--- conflicted
+++ resolved
@@ -30,54 +30,22 @@
     public static final String MAX_LOOP_COUNTER = "max_loop_counter";
 
     /**
-<<<<<<< HEAD
      * Constant to be used for enabling additional internal compilation checks (slower).
      */
     public static final String PICKY = "picky";
 
     /**
-     * Whether or not to allow numeric values to overflow without exception.
-     */
-    private boolean numericOverflow = true;
-
-    /**
-=======
->>>>>>> a2ff002e
      * The maximum number of statements allowed to be run in a loop.
      */
     private int maxLoopCounter = 10000;
 
     /**
-<<<<<<< HEAD
-     * Whether to throw exception on ambiguity or other internal parsing issues. This option 
+     * Whether to throw exception on ambiguity or other internal parsing issues. This option
      * makes things slower too, it is only for debugging.
      */
     private boolean picky = false;
 
     /**
-     * Returns {@code true} if numeric operations should overflow, {@code false}
-     * if they should signal an exception.
-     * <p>
-     * If this value is {@code true} (default), then things behave like java:
-     * overflow for integer types can result in unexpected values / unexpected
-     * signs, and overflow for floating point types can result in infinite or
-     * {@code NaN} values.
-     */
-    public final boolean getNumericOverflow() {
-        return numericOverflow;
-    }
-
-    /**
-     * Set {@code true} for numerics to overflow, false to deliver exceptions.
-     * @see #getNumericOverflow
-     */
-    public final void setNumericOverflow(boolean allow) {
-        this.numericOverflow = allow;
-    }
-
-    /**
-=======
->>>>>>> a2ff002e
      * Returns the value for the cumulative total number of statements that can be made in all loops
      * in a script before an exception is thrown.  This attempts to prevent infinite loops.  Note if
      * the counter is set to 0, no loop counter will be written.

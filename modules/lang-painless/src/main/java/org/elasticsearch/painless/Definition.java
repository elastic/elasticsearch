/*
 * Licensed to Elasticsearch under one or more contributor
 * license agreements. See the NOTICE file distributed with
 * this work for additional information regarding copyright
 * ownership. Elasticsearch licenses this file to you under
 * the Apache License, Version 2.0 (the "License"); you may
 * not use this file except in compliance with the License.
 * You may obtain a copy of the License at
 *
 *    http://www.apache.org/licenses/LICENSE-2.0
 *
 * Unless required by applicable law or agreed to in writing,
 * software distributed under the License is distributed on an
 * "AS IS" BASIS, WITHOUT WARRANTIES OR CONDITIONS OF ANY
 * KIND, either express or implied.  See the License for the
 * specific language governing permissions and limitations
 * under the License.
 */

package org.elasticsearch.painless;

import org.elasticsearch.common.geo.GeoPoint;
import org.elasticsearch.index.fielddata.ScriptDocValues;

import java.lang.invoke.MethodHandle;
import java.lang.invoke.MethodHandles;
import java.util.ArrayList;
import java.util.Arrays;
import java.util.Collection;
import java.util.Collections;
import java.util.HashMap;
import java.util.HashSet;
import java.util.Iterator;
import java.util.List;
import java.util.Map;
import java.util.Set;

<<<<<<< HEAD
public class Definition {
    public enum Sort {
=======
import org.elasticsearch.common.geo.GeoPoint;
import org.elasticsearch.index.fielddata.ScriptDocValues;

class Definition {
    /**
     * The default language API to be used with Painless.  The second construction is used
     * to finalize all the variables, so there is no mistake of modification afterwards.
     */
    static Definition INSTANCE = new Definition(new Definition());

    enum Sort {
>>>>>>> ef6a7631
        VOID(       void.class      , 0 , true  , false , false , false ),
        BOOL(       boolean.class   , 1 , true  , true  , false , true  ),
        BYTE(       byte.class      , 1 , true  , false , true  , true  ),
        SHORT(      short.class     , 1 , true  , false , true  , true  ),
        CHAR(       char.class      , 1 , true  , false , true  , true  ),
        INT(        int.class       , 1 , true  , false , true  , true  ),
        LONG(       long.class      , 2 , true  , false , true  , true  ),
        FLOAT(      float.class     , 1 , true  , false , true  , true  ),
        DOUBLE(     double.class    , 2 , true  , false , true  , true  ),

        VOID_OBJ(   Void.class      , 1 , true  , false , false , false ),
        BOOL_OBJ(   Boolean.class   , 1 , false , true  , false , false ),
        BYTE_OBJ(   Byte.class      , 1 , false , false , true  , false ),
        SHORT_OBJ(  Short.class     , 1 , false , false , true  , false ),
        CHAR_OBJ(   Character.class , 1 , false , false , true  , false ),
        INT_OBJ(    Integer.class   , 1 , false , false , true  , false ),
        LONG_OBJ(   Long.class      , 1 , false , false , true  , false ),
        FLOAT_OBJ(  Float.class     , 1 , false , false , true  , false ),
        DOUBLE_OBJ( Double.class    , 1 , false , false , true  , false ),

        NUMBER(     Number.class    , 1 , false , false , false , false ),
        STRING(     String.class    , 1 , false , false , false , true  ),

        OBJECT(     null            , 1 , false , false , false , false ),
        DEF(        null            , 1 , false , false , false , false ),
        ARRAY(      null            , 1 , false , false , false , false );

        public final Class<?> clazz;
        public final int size;
        public final boolean primitive;
        public final boolean bool;
        public final boolean numeric;
        public final boolean constant;

        Sort(final Class<?> clazz, final int size, final boolean primitive,
             final boolean bool, final boolean numeric, final boolean constant) {
            this.clazz = clazz;
            this.size = size;
            this.bool = bool;
            this.primitive = primitive;
            this.numeric = numeric;
            this.constant = constant;
        }
    }

    public static final class Type {
        public final String name;
        public final int dimensions;
        public final Struct struct;
        public final Class<?> clazz;
        public final org.objectweb.asm.Type type;
        public final Sort sort;

        private Type(final String name, final int dimensions, final Struct struct,
                     final Class<?> clazz, final org.objectweb.asm.Type type, final Sort sort) {
            this.name = name;
            this.dimensions = dimensions;
            this.struct = struct;
            this.clazz = clazz;
            this.type = type;
            this.sort = sort;
        }

        @Override
        public boolean equals(final Object object) {
            if (this == object) {
                return true;
            }

            if (object == null || getClass() != object.getClass()) {
                return false;
            }

            final Type type = (Type)object;

            return this.type.equals(type.type) && struct.equals(type.struct);
        }

        @Override
        public int hashCode() {
            int result = struct.hashCode();
            result = 31 * result + type.hashCode();

            return result;
        }
    }

    public static final class Constructor {
        public final String name;
        public final Struct owner;
        public final List<Type> arguments;
        public final org.objectweb.asm.commons.Method method;
        public final java.lang.reflect.Constructor<?> reflect;

        private Constructor(final String name, final Struct owner, final List<Type> arguments,
                            final org.objectweb.asm.commons.Method method, final java.lang.reflect.Constructor<?> reflect) {
            this.name = name;
            this.owner = owner;
            this.arguments = Collections.unmodifiableList(arguments);
            this.method = method;
            this.reflect = reflect;
        }
    }

    public static class Method {
        public final String name;
        public final Struct owner;
        public final Type rtn;
        public final List<Type> arguments;
        public final org.objectweb.asm.commons.Method method;
        public final java.lang.reflect.Method reflect;
        public final MethodHandle handle;

        private Method(final String name, final Struct owner, final Type rtn, final List<Type> arguments,
                       final org.objectweb.asm.commons.Method method, final java.lang.reflect.Method reflect,
                       final MethodHandle handle) {
            this.name = name;
            this.owner = owner;
            this.rtn = rtn;
            this.arguments = Collections.unmodifiableList(arguments);
            this.method = method;
            this.reflect = reflect;
            this.handle = handle;
        }
    }

    public static final class Field {
        public final String name;
        public final Struct owner;
        public final Type generic;
        public final Type type;
        public final java.lang.reflect.Field reflect;
        public final MethodHandle getter;
        public final MethodHandle setter;

        private Field(final String name, final Struct owner, final Type generic, final Type type,
                      final java.lang.reflect.Field reflect, final MethodHandle getter, final MethodHandle setter) {
            this.name = name;
            this.owner = owner;
            this.generic = generic;
            this.type = type;
            this.reflect = reflect;
            this.getter = getter;
            this.setter = setter;
        }
    }

    public static final class Struct {
        public final String name;
        public final Class<?> clazz;
        public final org.objectweb.asm.Type type;

        public final Map<String, Constructor> constructors;
        public final Map<String, Method> functions;
        public final Map<String, Method> methods;

        public final Map<String, Field> statics;
        public final Map<String, Field> members;

        private Struct(final String name, final Class<?> clazz, final org.objectweb.asm.Type type) {
            this.name = name;
            this.clazz = clazz;
            this.type = type;

            constructors = new HashMap<>();
            functions = new HashMap<>();
            methods = new HashMap<>();

            statics = new HashMap<>();
            members = new HashMap<>();
        }

        private Struct(final Struct struct) {
            name = struct.name;
            clazz = struct.clazz;
            type = struct.type;

            constructors = Collections.unmodifiableMap(struct.constructors);
            functions = Collections.unmodifiableMap(struct.functions);
            methods = Collections.unmodifiableMap(struct.methods);

            statics = Collections.unmodifiableMap(struct.statics);
            members = Collections.unmodifiableMap(struct.members);
        }

        @Override
        public boolean equals(Object object) {
            if (this == object) {
                return true;
            }

            if (object == null || getClass() != object.getClass()) {
                return false;
            }

            Struct struct = (Struct)object;

            return name.equals(struct.name);
        }

        @Override
        public int hashCode() {
            return name.hashCode();
        }
    }

    public static final class Pair {
        public final Type type0;
        public final Type type1;

        public Pair(final Type type0, final Type type1) {
            this.type0 = type0;
            this.type1 = type1;
        }

        @Override
        public boolean equals(final Object object) {
            if (this == object) {
                return true;
            }

            if (object == null || getClass() != object.getClass()) {
                return false;
            }

            final Pair pair = (Pair)object;

            return type0.equals(pair.type0) && type1.equals(pair.type1);
        }

        @Override
        public int hashCode() {
            int result = type0.hashCode();
            result = 31 * result + type1.hashCode();

            return result;
        }
    }

    public static class Cast {
        public final Type from;
        public final Type to;

        public Cast(final Type from, final Type to) {
            this.from = from;
            this.to = to;
        }

        @Override
        public boolean equals(final Object object) {
            if (this == object) {
                return true;
            }

            if (object == null || getClass() != object.getClass()) {
                return false;
            }

            final Cast cast = (Cast)object;

            return from.equals(cast.from) && to.equals(cast.to);
        }

        @Override
        public int hashCode() {
            int result = from.hashCode();
            result = 31 * result + to.hashCode();

            return result;
        }
    }

    public static class Transform extends Cast {
        public final Cast cast;
        public final Method method;
        public final Type upcast;
        public final Type downcast;

        public Transform(final Cast cast, Method method, final Type upcast, final Type downcast) {
            super(cast.from, cast.to);

            this.cast = cast;
            this.method = method;
            this.upcast = upcast;
            this.downcast = downcast;
        }
    }
    
    static class RuntimeClass {
        final Map<String, Method> methods;
        final Map<String, MethodHandle> getters;
        final Map<String, MethodHandle> setters;
        
        private RuntimeClass(Map<String, Method> methods, Map<String, MethodHandle> getters, Map<String, MethodHandle> setters) {
            this.methods = methods;
            this.getters = getters;
            this.setters = setters;
        }
    }

<<<<<<< HEAD
    public final Map<String, Struct> structs;
    public final Map<Class<?>, Struct> classes;
    public final Map<Cast, Transform> transforms;
    public final Map<Pair, Type> bounds;

    public final Type voidType;
    public final Type booleanType;
    public final Type byteType;
    public final Type shortType;
    public final Type charType;
    public final Type intType;
    public final Type longType;
    public final Type floatType;
    public final Type doubleType;

    public final Type voidobjType;
    public final Type booleanobjType;
    public final Type byteobjType;
    public final Type shortobjType;
    public final Type charobjType;
    public final Type intobjType;
    public final Type longobjType;
    public final Type floatobjType;
    public final Type doubleobjType;

    public final Type objectType;
    public final Type defType;
    public final Type numberType;
    public final Type charseqType;
    public final Type stringType;
    public final Type mathType;
    public final Type utilityType;
    public final Type defobjType;

    public final Type itrType;
    public final Type oitrType;
    public final Type sitrType;

    public final Type collectionType;
    public final Type ocollectionType;
    public final Type scollectionType;

    public final Type listType;
    public final Type arraylistType;
    public final Type olistType;
    public final Type oarraylistType;
    public final Type slistType;
    public final Type sarraylistType;

    public final Type setType;
    public final Type hashsetType;
    public final Type osetType;
    public final Type ohashsetType;
    public final Type ssetType;
    public final Type shashsetType;

    public final Type mapType;
    public final Type hashmapType;
    public final Type oomapType;
    public final Type oohashmapType;
    public final Type smapType;
    public final Type shashmapType;
    public final Type somapType;
    public final Type sohashmapType;

    public final Type execType;

    public final Type exceptionType;
    public final Type arithexcepType;
    public final Type iargexcepType;
    public final Type istateexceptType;
    public final Type nfexcepType;

=======
    final Map<String, Struct> structs;
    final Map<Class<?>, Struct> classes;
    final Map<Cast, Transform> transforms;
    final Map<Pair, Type> bounds;
    final Map<Class<?>, RuntimeClass> runtimeMap; 

    final Type voidType;
    final Type booleanType;
    final Type byteType;
    final Type shortType;
    final Type charType;
    final Type intType;
    final Type longType;
    final Type floatType;
    final Type doubleType;

    final Type voidobjType;
    final Type booleanobjType;
    final Type byteobjType;
    final Type shortobjType;
    final Type charobjType;
    final Type intobjType;
    final Type longobjType;
    final Type floatobjType;
    final Type doubleobjType;

    final Type objectType;
    final Type defType;
    final Type numberType;
    final Type charseqType;
    final Type stringType;
    final Type mathType;
    final Type utilityType;
    final Type defobjType;

    final Type itrType;
    final Type oitrType;
    final Type sitrType;

    final Type collectionType;
    final Type ocollectionType;
    final Type scollectionType;

    final Type listType;
    final Type arraylistType;
    final Type olistType;
    final Type oarraylistType;
    final Type slistType;
    final Type sarraylistType;

    final Type setType;
    final Type hashsetType;
    final Type osetType;
    final Type ohashsetType;
    final Type ssetType;
    final Type shashsetType;

    final Type mapType;
    final Type hashmapType;
    final Type oomapType;
    final Type oohashmapType;
    final Type smapType;
    final Type shashmapType;
    final Type somapType;
    final Type sohashmapType;

    final Type execType;

    final Type exceptionType;
    final Type arithexcepType;
    final Type iargexcepType;
    final Type istateexceptType;
    final Type nfexcepType;
    
>>>>>>> ef6a7631
    // docvalues accessors
    public final Type geoPointType;
    public final Type stringsType;
    // TODO: add ReadableDateTime? or don't expose the joda stuff?
    public final Type longsType;
    public final Type doublesType;
    public final Type geoPointsType;

    private Definition() {
        structs = new HashMap<>();
        classes = new HashMap<>();
        transforms = new HashMap<>();
        bounds = new HashMap<>();
        runtimeMap = new HashMap<>();

        addDefaultStructs();
        addDefaultClasses();

        voidType = getType("void");
        booleanType = getType("boolean");
        byteType = getType("byte");
        shortType = getType("short");
        charType = getType("char");
        intType = getType("int");
        longType = getType("long");
        floatType = getType("float");
        doubleType = getType("double");

        voidobjType = getType("Void");
        booleanobjType = getType("Boolean");
        byteobjType = getType("Byte");
        shortobjType = getType("Short");
        charobjType = getType("Character");
        intobjType = getType("Integer");
        longobjType = getType("Long");
        floatobjType = getType("Float");
        doubleobjType = getType("Double");

        objectType = getType("Object");
        defType = getType("def");
        numberType = getType("Number");
        charseqType = getType("CharSequence");
        stringType = getType("String");
        mathType = getType("Math");
        utilityType = getType("Utility");
        defobjType = getType("Def");

        itrType = getType("Iterator");
        oitrType = getType("Iterator<Object>");
        sitrType = getType("Iterator<String>");

        collectionType = getType("Collection");
        ocollectionType = getType("Collection<Object>");
        scollectionType = getType("Collection<String>");

        listType = getType("List");
        arraylistType = getType("ArrayList");
        olistType = getType("List<Object>");
        oarraylistType = getType("ArrayList<Object>");
        slistType = getType("List<String>");
        sarraylistType = getType("ArrayList<String>");

        setType = getType("Set");
        hashsetType = getType("HashSet");
        osetType = getType("Set<Object>");
        ohashsetType = getType("HashSet<Object>");
        ssetType = getType("Set<String>");
        shashsetType = getType("HashSet<String>");

        mapType = getType("Map");
        hashmapType = getType("HashMap");
        oomapType = getType("Map<Object,Object>");
        oohashmapType = getType("HashMap<Object,Object>");
        smapType = getType("Map<String,def>");
        shashmapType = getType("HashMap<String,def>");
        somapType = getType("Map<String,Object>");
        sohashmapType = getType("HashMap<String,Object>");

        execType = getType("Executable");

        exceptionType = getType("Exception");
        arithexcepType = getType("ArithmeticException");
        iargexcepType = getType("IllegalArgumentException");
        istateexceptType = getType("IllegalStateException");
        nfexcepType = getType("NumberFormatException");

        geoPointType = getType("GeoPoint");
        stringsType = getType("Strings");
        longsType = getType("Longs");
        doublesType = getType("Doubles");
        geoPointsType = getType("GeoPoints");

        addDefaultElements();
        copyDefaultStructs();
        addDefaultTransforms();
        addDefaultBounds();
        computeRuntimeClasses();
    }
    
    // precompute a more efficient structure for dynamic method/field access:
    void computeRuntimeClasses() {
        this.runtimeMap.clear();
        for (Class<?> clazz : classes.keySet()) {
            runtimeMap.put(clazz, computeRuntimeClass(clazz));
        }
    }
    
    RuntimeClass computeRuntimeClass(Class<?> clazz) {
        Struct struct = classes.get(clazz);
        Map<String, Method> methods = struct.methods;
        Map<String, MethodHandle> getters = new HashMap<>();
        Map<String, MethodHandle> setters = new HashMap<>();
        // add all members
        for (Map.Entry<String,Field> member : struct.members.entrySet()) {
            getters.put(member.getKey(), member.getValue().getter);
            setters.put(member.getKey(), member.getValue().setter);
        }
        // add all getters/setters
        for (Map.Entry<String,Method> method : methods.entrySet()) {
            String name = method.getKey();
            Method m = method.getValue();
            
            if (m.arguments.size() == 0 &&
                name.startsWith("get") &&
                name.length() > 3 &&
                Character.isUpperCase(name.charAt(3))) {
              StringBuilder newName = new StringBuilder();
              newName.append(Character.toLowerCase(name.charAt(3)));
              newName.append(name.substring(4));
              getters.putIfAbsent(newName.toString(), m.handle);
            } else if (m.arguments.size() == 0 &&
                       name.startsWith("is") &&
                       name.length() > 2 && 
                       Character.isUpperCase(name.charAt(2))) {
              StringBuilder newName = new StringBuilder();
              newName.append(Character.toLowerCase(name.charAt(2)));
              newName.append(name.substring(3));
              getters.putIfAbsent(newName.toString(), m.handle);
            }
            
            if (m.arguments.size() == 1 &&
                name.startsWith("set") &&
                name.length() > 3 &&
                Character.isUpperCase(name.charAt(3))) {
              StringBuilder newName = new StringBuilder();
              newName.append(Character.toLowerCase(name.charAt(3)));
              newName.append(name.substring(4));
              setters.putIfAbsent(newName.toString(), m.handle);
            }
        }
        return new RuntimeClass(methods, getters, setters);
    }

    private Definition(final Definition definition) {
        final Map<String, Struct> structs = new HashMap<>();

        for (final Struct struct : definition.structs.values()) {
            structs.put(struct.name, new Struct(struct));
        }

        this.structs = Collections.unmodifiableMap(structs);

        final Map<Class<?>, Struct> classes = new HashMap<>();

        for (final Struct struct : definition.classes.values()) {
            classes.put(struct.clazz, this.structs.get(struct.name));
        }

        this.classes = Collections.unmodifiableMap(classes);

        transforms = Collections.unmodifiableMap(definition.transforms);
        bounds = Collections.unmodifiableMap(definition.bounds);
        this.runtimeMap = Collections.unmodifiableMap(definition.runtimeMap);

        voidType = definition.voidType;
        booleanType = definition.booleanType;
        byteType = definition.byteType;
        shortType = definition.shortType;
        charType = definition.charType;
        intType = definition.intType;
        longType = definition.longType;
        floatType = definition.floatType;
        doubleType = definition.doubleType;

        voidobjType = definition.voidobjType;
        booleanobjType = definition.booleanobjType;
        byteobjType = definition.byteobjType;
        shortobjType = definition.shortobjType;
        charobjType = definition.charobjType;
        intobjType = definition.intobjType;
        longobjType = definition.longobjType;
        floatobjType = definition.floatobjType;
        doubleobjType = definition.doubleobjType;

        objectType = definition.objectType;
        defType = definition.defType;
        numberType = definition.numberType;
        charseqType = definition.charseqType;
        stringType = definition.stringType;
        mathType = definition.mathType;
        utilityType = definition.utilityType;
        defobjType = definition.defobjType;

        itrType = definition.itrType;
        oitrType = definition.oitrType;
        sitrType = definition.sitrType;

        collectionType = definition.collectionType;
        ocollectionType = definition.ocollectionType;
        scollectionType = definition.scollectionType;

        listType = definition.listType;
        arraylistType = definition.arraylistType;
        olistType = definition.olistType;
        oarraylistType = definition.oarraylistType;
        slistType = definition.slistType;
        sarraylistType = definition.sarraylistType;

        setType = definition.setType;
        hashsetType = definition.hashsetType;
        osetType = definition.osetType;
        ohashsetType = definition.ohashsetType;
        ssetType = definition.ssetType;
        shashsetType = definition.shashsetType;

        mapType = definition.mapType;
        hashmapType = definition.hashmapType;
        oomapType = definition.oomapType;
        oohashmapType = definition.oohashmapType;
        smapType = definition.smapType;
        shashmapType = definition.shashmapType;
        somapType = definition.somapType;
        sohashmapType = definition.sohashmapType;

        execType = definition.execType;

        exceptionType = definition.exceptionType;
        arithexcepType = definition.arithexcepType;
        iargexcepType = definition.iargexcepType;
        istateexceptType = definition.istateexceptType;
        nfexcepType = definition.nfexcepType;

        geoPointType = definition.geoPointType;
        stringsType = definition.stringsType;
        longsType = definition.longsType;
        doublesType = definition.doublesType;
        geoPointsType = definition.geoPointsType;
    }

    private void addDefaultStructs() {
        addStruct( "void"    , void.class    );
        addStruct( "boolean" , boolean.class );
        addStruct( "byte"    , byte.class    );
        addStruct( "short"   , short.class   );
        addStruct( "char"    , char.class    );
        addStruct( "int"     , int.class     );
        addStruct( "long"    , long.class    );
        addStruct( "float"   , float.class   );
        addStruct( "double"  , double.class  );

        addStruct( "Void"      , Void.class      );
        addStruct( "Boolean"   , Boolean.class   );
        addStruct( "Byte"      , Byte.class      );
        addStruct( "Short"     , Short.class     );
        addStruct( "Character" , Character.class );
        addStruct( "Integer"   , Integer.class   );
        addStruct( "Long"      , Long.class      );
        addStruct( "Float"     , Float.class     );
        addStruct( "Double"    , Double.class    );

        addStruct( "Object"       , Object.class       );
        addStruct( "def"          , Object.class       );
        addStruct( "Number"       , Number.class       );
        addStruct( "CharSequence" , CharSequence.class );
        addStruct( "String"       , String.class       );
        addStruct( "Math"         , Math.class         );
        addStruct( "Utility"      , Utility.class      );
        addStruct( "Def"          , Def.class          );

        addStruct( "Iterator"         , Iterator.class );
        addStruct( "Iterator<Object>" , Iterator.class );
        addStruct( "Iterator<String>" , Iterator.class );

        addStruct( "Collection"         , Collection.class );
        addStruct( "Collection<Object>" , Collection.class );
        addStruct( "Collection<String>" , Collection.class );

        addStruct( "List"              , List.class      );
        addStruct( "ArrayList"         , ArrayList.class );
        addStruct( "List<Object>"      , List.class      );
        addStruct( "ArrayList<Object>" , ArrayList.class );
        addStruct( "List<String>"      , List.class      );
        addStruct( "ArrayList<String>" , ArrayList.class );

        addStruct( "Set"             , Set.class     );
        addStruct( "HashSet"         , HashSet.class );
        addStruct( "Set<Object>"     , Set.class     );
        addStruct( "HashSet<Object>" , HashSet.class );
        addStruct( "Set<String>"     , Set.class     );
        addStruct( "HashSet<String>" , HashSet.class );

        addStruct( "Map"                    , Map.class     );
        addStruct( "HashMap"                , HashMap.class );
        addStruct( "Map<Object,Object>"     , Map.class     );
        addStruct( "HashMap<Object,Object>" , HashMap.class );
        addStruct( "Map<String,def>"        , Map.class     );
        addStruct( "HashMap<String,def>"    , HashMap.class );
        addStruct( "Map<String,Object>"     , Map.class     );
        addStruct( "HashMap<String,Object>" , HashMap.class );

        addStruct( "Executable" , Executable.class );

        addStruct( "Exception"                , Exception.class);
        addStruct( "ArithmeticException"      , ArithmeticException.class);
        addStruct( "IllegalArgumentException" , IllegalArgumentException.class);
        addStruct( "IllegalStateException"    , IllegalStateException.class);
        addStruct( "NumberFormatException"    , NumberFormatException.class);

        addStruct( "GeoPoint"  , GeoPoint.class);
        addStruct( "Strings"   , ScriptDocValues.Strings.class);
        addStruct( "Longs"     , ScriptDocValues.Longs.class);
        addStruct( "Doubles"   , ScriptDocValues.Doubles.class);
        addStruct( "GeoPoints" , ScriptDocValues.GeoPoints.class);
    }

    private void addDefaultClasses() {
        addClass("boolean");
        addClass("byte");
        addClass("short");
        addClass("char");
        addClass("int");
        addClass("long");
        addClass("float");
        addClass("double");

        addClass("Boolean");
        addClass("Byte");
        addClass("Short");
        addClass("Character");
        addClass("Integer");
        addClass("Long");
        addClass("Float");
        addClass("Double");

        addClass("Object");
        addClass("Number");
        addClass("CharSequence");
        addClass("String");

        addClass("Iterator");
        addClass("Collection");
        addClass("List");
        addClass("ArrayList");
        addClass("Set");
        addClass("HashSet");
        addClass("Map");
        addClass("HashMap");

        addClass("Exception");

        addClass("GeoPoint");
        addClass("Strings");
        addClass("Longs");
        addClass("Doubles");
        addClass("GeoPoints");
    }

    private void addDefaultElements() {
        addMethod("Object", "toString", null, false, stringType, new Type[] {}, null, null);
        addMethod("Object", "equals", null, false, booleanType, new Type[] {objectType}, null, null);
        addMethod("Object", "hashCode", null, false, intType, new Type[] {}, null, null);

        addMethod("def", "toString", null, false, stringType, new Type[] {}, null, null);
        addMethod("def", "equals", null, false, booleanType, new Type[] {objectType}, null, null);
        addMethod("def", "hashCode", null, false, intType, new Type[] {}, null, null);

        addConstructor("Boolean", "new", new Type[] {booleanType}, null);
        addMethod("Boolean", "valueOf", null, true, booleanobjType, new Type[] {booleanType}, null, null);
        addMethod("Boolean", "booleanValue", null, false, booleanType, new Type[] {}, null, null);

        addConstructor("Byte", "new", new Type[] {byteType}, null);
        addMethod("Byte", "valueOf", null, true, byteobjType, new Type[] {byteType}, null, null);
        addField("Byte", "MIN_VALUE", null, true, byteType, null);
        addField("Byte", "MAX_VALUE", null, true, byteType, null);

        addConstructor("Short", "new", new Type[] {shortType}, null);
        addMethod("Short", "valueOf", null, true, shortobjType, new Type[] {shortType}, null, null);
        addField("Short", "MIN_VALUE", null, true, shortType, null);
        addField("Short", "MAX_VALUE", null, true, shortType, null);

        addConstructor("Character", "new", new Type[] {charType}, null);
        addMethod("Character", "valueOf", null, true, charobjType, new Type[] {charType}, null, null);
        addMethod("Character", "charValue", null, false, charType, new Type[] {}, null, null);
        addField("Character", "MIN_VALUE", null, true, charType, null);
        addField("Character", "MAX_VALUE", null, true, charType, null);

        addConstructor("Integer", "new", new Type[] {intType}, null);
        addMethod("Integer", "valueOf", null, true, intobjType, new Type[] {intType}, null, null);
        addField("Integer", "MIN_VALUE", null, true, intType, null);
        addField("Integer", "MAX_VALUE", null, true, intType, null);

        addConstructor("Long", "new", new Type[] {longType}, null);
        addMethod("Long", "valueOf", null, true, longobjType, new Type[] {longType}, null, null);
        addField("Long", "MIN_VALUE", null, true, longType, null);
        addField("Long", "MAX_VALUE", null, true, longType, null);

        addConstructor("Float", "new", new Type[] {floatType}, null);
        addMethod("Float", "valueOf", null, true, floatobjType, new Type[] {floatType}, null, null);
        addField("Float", "MIN_VALUE", null, true, floatType, null);
        addField("Float", "MAX_VALUE", null, true, floatType, null);

        addConstructor("Double", "new", new Type[] {doubleType}, null);
        addMethod("Double", "valueOf", null, true, doubleobjType, new Type[] {doubleType}, null, null);
        addField("Double", "MIN_VALUE", null, true, doubleType, null);
        addField("Double", "MAX_VALUE", null, true, doubleType, null);

        addMethod("Number", "byteValue", null, false, byteType, new Type[] {}, null, null);
        addMethod("Number", "shortValue", null, false, shortType, new Type[] {}, null, null);
        addMethod("Number", "intValue", null, false, intType, new Type[] {}, null, null);
        addMethod("Number", "longValue", null, false, longType, new Type[] {}, null, null);
        addMethod("Number", "floatValue", null, false, floatType, new Type[] {}, null, null);
        addMethod("Number", "doubleValue", null, false, doubleType, new Type[] {}, null, null);

        addMethod("CharSequence", "charAt", null, false, charType, new Type[] {intType}, null, null);
        addMethod("CharSequence", "length", null, false, intType, new Type[] {}, null, null);

        addConstructor("String", "new", new Type[] {}, null);
        addMethod("String", "codePointAt", null, false, intType, new Type[] {intType}, null, null);
        addMethod("String", "compareTo", null, false, intType, new Type[] {stringType}, null, null);
        addMethod("String", "concat", null, false, stringType, new Type[] {stringType}, null, null);
        addMethod("String", "endsWith", null, false, booleanType, new Type[] {stringType}, null, null);
        addMethod("String", "indexOf", null, false, intType, new Type[] {stringType, intType}, null, null);
        addMethod("String", "isEmpty", null, false, booleanType, new Type[] {}, null, null);
        addMethod("String", "replace", null, false, stringType, new Type[] {charseqType, charseqType}, null, null);
        addMethod("String", "startsWith", null, false, booleanType, new Type[] {stringType}, null, null);
        addMethod("String", "substring", null, false, stringType, new Type[] {intType, intType}, null, null);
        addMethod("String", "toCharArray", null, false, getType(charType.struct, 1), new Type[] {}, null, null);
        addMethod("String", "trim", null, false, stringType, new Type[] {}, null, null);

        addMethod("Utility", "NumberToboolean", null, true, booleanType, new Type[] {numberType}, null, null);
        addMethod("Utility", "NumberTochar", null, true, charType, new Type[] {numberType}, null, null);
        addMethod("Utility", "NumberToBoolean", null, true, booleanobjType, new Type[] {numberType}, null, null);
        addMethod("Utility", "NumberToByte", null, true, byteobjType, new Type[] {numberType}, null, null);
        addMethod("Utility", "NumberToShort", null, true, shortobjType, new Type[] {numberType}, null, null);
        addMethod("Utility", "NumberToCharacter", null, true, charobjType, new Type[] {numberType}, null, null);
        addMethod("Utility", "NumberToInteger", null, true, intobjType, new Type[] {numberType}, null, null);
        addMethod("Utility", "NumberToLong", null, true, longobjType, new Type[] {numberType}, null, null);
        addMethod("Utility", "NumberToFloat", null, true, floatobjType, new Type[] {numberType}, null, null);
        addMethod("Utility", "NumberToDouble", null, true, doubleobjType, new Type[] {numberType}, null, null);
        addMethod("Utility", "booleanTobyte", null, true, byteType, new Type[] {booleanType}, null, null);
        addMethod("Utility", "booleanToshort", null, true, shortType, new Type[] {booleanType}, null, null);
        addMethod("Utility", "booleanTochar", null, true, charType, new Type[] {booleanType}, null, null);
        addMethod("Utility", "booleanToint", null, true, intType, new Type[] {booleanType}, null, null);
        addMethod("Utility", "booleanTolong", null, true, longType, new Type[] {booleanType}, null, null);
        addMethod("Utility", "booleanTofloat", null, true, floatType, new Type[] {booleanType}, null, null);
        addMethod("Utility", "booleanTodouble", null, true, doubleType, new Type[] {booleanType}, null, null);
        addMethod("Utility", "booleanToInteger", null, true, intobjType, new Type[] {booleanType}, null, null);
        addMethod("Utility", "BooleanTobyte", null, true, byteType, new Type[] {booleanobjType}, null, null);
        addMethod("Utility", "BooleanToshort", null, true, shortType, new Type[] {booleanobjType}, null, null);
        addMethod("Utility", "BooleanTochar", null, true, charType, new Type[] {booleanobjType}, null, null);
        addMethod("Utility", "BooleanToint", null, true, intType, new Type[] {booleanobjType}, null, null);
        addMethod("Utility", "BooleanTolong", null, true, longType, new Type[] {booleanobjType}, null, null);
        addMethod("Utility", "BooleanTofloat", null, true, floatType, new Type[] {booleanobjType}, null, null);
        addMethod("Utility", "BooleanTodouble", null, true, doubleType, new Type[] {booleanobjType}, null, null);
        addMethod("Utility", "BooleanToByte", null, true, byteobjType, new Type[] {booleanobjType}, null, null);
        addMethod("Utility", "BooleanToShort", null, true, shortobjType, new Type[] {booleanobjType}, null, null);
        addMethod("Utility", "BooleanToCharacter", null, true, charobjType, new Type[] {booleanobjType}, null, null);
        addMethod("Utility", "BooleanToInteger", null, true, intobjType, new Type[] {booleanobjType}, null, null);
        addMethod("Utility", "BooleanToLong", null, true, longobjType, new Type[] {booleanobjType}, null, null);
        addMethod("Utility", "BooleanToFloat", null, true, floatobjType, new Type[] {booleanobjType}, null, null);
        addMethod("Utility", "BooleanToDouble", null, true, doubleobjType, new Type[] {booleanobjType}, null, null);
        addMethod("Utility", "byteToboolean", null, true, booleanType, new Type[] {byteType}, null, null);
        addMethod("Utility", "byteToShort", null, true, shortobjType, new Type[] {byteType}, null, null);
        addMethod("Utility", "byteToCharacter", null, true, charobjType, new Type[] {byteType}, null, null);
        addMethod("Utility", "byteToInteger", null, true, intobjType, new Type[] {byteType}, null, null);
        addMethod("Utility", "byteToLong", null, true, longobjType, new Type[] {byteType}, null, null);
        addMethod("Utility", "byteToFloat", null, true, floatobjType, new Type[] {byteType}, null, null);
        addMethod("Utility", "byteToDouble", null, true, doubleobjType, new Type[] {byteType}, null, null);
        addMethod("Utility", "ByteToboolean", null, true, booleanType, new Type[] {byteobjType}, null, null);
        addMethod("Utility", "ByteTochar", null, true, charType, new Type[] {byteobjType}, null, null);
        addMethod("Utility", "shortToboolean", null, true, booleanType, new Type[] {shortType}, null, null);
        addMethod("Utility", "shortToByte", null, true, byteobjType, new Type[] {shortType}, null, null);
        addMethod("Utility", "shortToCharacter", null, true, charobjType, new Type[] {shortType}, null, null);
        addMethod("Utility", "shortToInteger", null, true, intobjType, new Type[] {shortType}, null, null);
        addMethod("Utility", "shortToLong", null, true, longobjType, new Type[] {shortType}, null, null);
        addMethod("Utility", "shortToFloat", null, true, floatobjType, new Type[] {shortType}, null, null);
        addMethod("Utility", "shortToDouble", null, true, doubleobjType, new Type[] {shortType}, null, null);
        addMethod("Utility", "ShortToboolean", null, true, booleanType, new Type[] {shortobjType}, null, null);
        addMethod("Utility", "ShortTochar", null, true, charType, new Type[] {shortobjType}, null, null);
        addMethod("Utility", "charToboolean", null, true, booleanType, new Type[] {charType}, null, null);
        addMethod("Utility", "charToByte", null, true, byteobjType, new Type[] {charType}, null, null);
        addMethod("Utility", "charToShort", null, true, shortobjType, new Type[] {charType}, null, null);
        addMethod("Utility", "charToInteger", null, true, intobjType, new Type[] {charType}, null, null);
        addMethod("Utility", "charToLong", null, true, longobjType, new Type[] {charType}, null, null);
        addMethod("Utility", "charToFloat", null, true, floatobjType, new Type[] {charType}, null, null);
        addMethod("Utility", "charToDouble", null, true, doubleobjType, new Type[] {charType}, null, null);
        addMethod("Utility", "charToString", null, true, stringType, new Type[] {charType}, null, null);
        addMethod("Utility", "CharacterToboolean", null, true, booleanType, new Type[] {charobjType}, null, null);
        addMethod("Utility", "CharacterTobyte", null, true, byteType, new Type[] {charobjType}, null, null);
        addMethod("Utility", "CharacterToshort", null, true, shortType, new Type[] {charobjType}, null, null);
        addMethod("Utility", "CharacterToint", null, true, intType, new Type[] {charobjType}, null, null);
        addMethod("Utility", "CharacterTolong", null, true, longType, new Type[] {charobjType}, null, null);
        addMethod("Utility", "CharacterTofloat", null, true, floatType, new Type[] {charobjType}, null, null);
        addMethod("Utility", "CharacterTodouble", null, true, doubleType, new Type[] {charobjType}, null, null);
        addMethod("Utility", "CharacterToBoolean", null, true, booleanobjType, new Type[] {charobjType}, null, null);
        addMethod("Utility", "CharacterToByte", null, true, byteobjType, new Type[] {charobjType}, null, null);
        addMethod("Utility", "CharacterToShort", null, true, shortobjType, new Type[] {charobjType}, null, null);
        addMethod("Utility", "CharacterToInteger", null, true, intobjType, new Type[] {charobjType}, null, null);
        addMethod("Utility", "CharacterToLong", null, true, longobjType, new Type[] {charobjType}, null, null);
        addMethod("Utility", "CharacterToFloat", null, true, floatobjType, new Type[] {charobjType}, null, null);
        addMethod("Utility", "CharacterToDouble", null, true, doubleobjType, new Type[] {charobjType}, null, null);
        addMethod("Utility", "CharacterToString", null, true, stringType, new Type[] {charobjType}, null, null);
        addMethod("Utility", "intToboolean", null, true, booleanType, new Type[] {intType}, null, null);
        addMethod("Utility", "intToByte", null, true, byteobjType, new Type[] {intType}, null, null);
        addMethod("Utility", "intToShort", null, true, shortobjType, new Type[] {intType}, null, null);
        addMethod("Utility", "intToCharacter", null, true, charobjType, new Type[] {intType}, null, null);
        addMethod("Utility", "intToLong", null, true, longobjType, new Type[] {intType}, null, null);
        addMethod("Utility", "intToFloat", null, true, floatobjType, new Type[] {intType}, null, null);
        addMethod("Utility", "intToDouble", null, true, doubleobjType, new Type[] {intType}, null, null);
        addMethod("Utility", "IntegerToboolean", null, true, booleanType, new Type[] {intobjType}, null, null);
        addMethod("Utility", "IntegerTochar", null, true, charType, new Type[] {intobjType}, null, null);
        addMethod("Utility", "longToboolean", null, true, booleanType, new Type[] {longType}, null, null);
        addMethod("Utility", "longToByte", null, true, byteobjType, new Type[] {longType}, null, null);
        addMethod("Utility", "longToShort", null, true, shortobjType, new Type[] {longType}, null, null);
        addMethod("Utility", "longToCharacter", null, true, charobjType, new Type[] {longType}, null, null);
        addMethod("Utility", "longToInteger", null, true, intobjType, new Type[] {longType}, null, null);
        addMethod("Utility", "longToFloat", null, true, floatobjType, new Type[] {longType}, null, null);
        addMethod("Utility", "longToDouble", null, true, doubleobjType, new Type[] {longType}, null, null);
        addMethod("Utility", "LongToboolean", null, true, booleanType, new Type[] {longobjType}, null, null);
        addMethod("Utility", "LongTochar", null, true, charType, new Type[] {longobjType}, null, null);
        addMethod("Utility", "floatToboolean", null, true, booleanType, new Type[] {floatType}, null, null);
        addMethod("Utility", "floatToByte", null, true, byteobjType, new Type[] {floatType}, null, null);
        addMethod("Utility", "floatToShort", null, true, shortobjType, new Type[] {floatType}, null, null);
        addMethod("Utility", "floatToCharacter", null, true, charobjType, new Type[] {floatType}, null, null);
        addMethod("Utility", "floatToInteger", null, true, intobjType, new Type[] {floatType}, null, null);
        addMethod("Utility", "floatToLong", null, true, longobjType, new Type[] {floatType}, null, null);
        addMethod("Utility", "floatToDouble", null, true, doubleobjType, new Type[] {floatType}, null, null);
        addMethod("Utility", "FloatToboolean", null, true, booleanType, new Type[] {floatobjType}, null, null);
        addMethod("Utility", "FloatTochar", null, true, charType, new Type[] {floatobjType}, null, null);
        addMethod("Utility", "doubleToboolean", null, true, booleanType, new Type[] {doubleType}, null, null);
        addMethod("Utility", "doubleToByte", null, true, byteobjType, new Type[] {doubleType}, null, null);
        addMethod("Utility", "doubleToShort", null, true, shortobjType, new Type[] {doubleType}, null, null);
        addMethod("Utility", "doubleToCharacter", null, true, charobjType, new Type[] {doubleType}, null, null);
        addMethod("Utility", "doubleToInteger", null, true, intobjType, new Type[] {doubleType}, null, null);
        addMethod("Utility", "doubleToLong", null, true, longobjType, new Type[] {doubleType}, null, null);
        addMethod("Utility", "doubleToFloat", null, true, floatobjType, new Type[] {doubleType}, null, null);
        addMethod("Utility", "DoubleToboolean", null, true, booleanType, new Type[] {doubleobjType}, null, null);
        addMethod("Utility", "DoubleTochar", null, true, charType, new Type[] {doubleobjType}, null, null);
        addMethod("Utility", "StringTochar", null, true, charType, new Type[] {stringType}, null, null);
        addMethod("Utility", "StringToCharacter", null, true, charobjType, new Type[] {stringType}, null, null);

        addMethod("Math", "abs", null, true, doubleType, new Type[] {doubleType}, null, null);
        addMethod("Math", "fabs", "abs", true, floatType, new Type[] {floatType}, null, null);
        addMethod("Math", "labs", "abs", true, longType, new Type[] {longType}, null, null);
        addMethod("Math", "iabs", "abs", true, intType, new Type[] {intType}, null, null);
        addMethod("Math", "acos", null, true, doubleType, new Type[] {doubleType}, null, null);
        addMethod("Math", "asin", null, true, doubleType, new Type[] {doubleType}, null, null);
        addMethod("Math", "atan", null, true, doubleType, new Type[] {doubleType}, null, null);
        addMethod("Math", "atan2", null, true, doubleType, new Type[] {doubleType, doubleType}, null, null);
        addMethod("Math", "cbrt", null, true, doubleType, new Type[] {doubleType}, null, null);
        addMethod("Math", "ceil", null, true, doubleType, new Type[] {doubleType}, null, null);
        addMethod("Math", "cos", null, true, doubleType, new Type[] {doubleType}, null, null);
        addMethod("Math", "cosh", null, true, doubleType, new Type[] {doubleType}, null, null);
        addMethod("Math", "exp", null, true, doubleType, new Type[] {doubleType}, null, null);
        addMethod("Math", "expm1", null, true, doubleType, new Type[] {doubleType}, null, null);
        addMethod("Math", "floor", null, true, doubleType, new Type[] {doubleType}, null, null);
        addMethod("Math", "hypot", null, true, doubleType, new Type[] {doubleType, doubleType}, null, null);
        addMethod("Math", "log", null, true, doubleType, new Type[] {doubleType}, null, null);
        addMethod("Math", "log10", null, true, doubleType, new Type[] {doubleType}, null, null);
        addMethod("Math", "log1p", null, true, doubleType, new Type[] {doubleType}, null, null);
        addMethod("Math", "max", "max", true, doubleType, new Type[] {doubleType, doubleType}, null, null);
        addMethod("Math", "fmax", "max", true, floatType, new Type[] {floatType, floatType}, null, null);
        addMethod("Math", "lmax", "max", true, longType, new Type[] {longType, longType}, null, null);
        addMethod("Math", "imax", "max", true, intType, new Type[] {intType, intType}, null, null);
        addMethod("Math", "min", "min", true, doubleType, new Type[] {doubleType, doubleType}, null, null);
        addMethod("Math", "fmin", "min", true, floatType, new Type[] {floatType, floatType}, null, null);
        addMethod("Math", "lmin", "min", true, longType, new Type[] {longType, longType}, null, null);
        addMethod("Math", "imin", "min", true, intType, new Type[] {intType, intType}, null, null);
        addMethod("Math", "pow", null, true, doubleType, new Type[] {doubleType, doubleType}, null, null);
        addMethod("Math", "random", null, true, doubleType, new Type[] {}, null, null);
        addMethod("Math", "rint", null, true, doubleType, new Type[] {doubleType}, null, null);
        addMethod("Math", "round", null, true, longType, new Type[] {doubleType}, null, null);
        addMethod("Math", "sin", null, true, doubleType, new Type[] {doubleType}, null, null);
        addMethod("Math", "sinh", null, true, doubleType, new Type[] {doubleType}, null, null);
        addMethod("Math", "sqrt", null, true, doubleType, new Type[] {doubleType}, null, null);
        addMethod("Math", "tan", null, true, doubleType, new Type[] {doubleType}, null, null);
        addMethod("Math", "tanh", null, true, doubleType, new Type[] {doubleType}, null, null);
        addMethod("Math", "toDegrees", null, true, doubleType, new Type[] {doubleType}, null, null);
        addMethod("Math", "toRadians", null, true, doubleType, new Type[] {doubleType}, null, null);

        addMethod("Def", "DefToboolean", null, true, booleanType, new Type[] {defType}, null, null);
        addMethod("Def", "DefTobyte", null, true, byteType, new Type[] {defType}, null, null);
        addMethod("Def", "DefToshort", null, true, shortType, new Type[] {defType}, null, null);
        addMethod("Def", "DefTochar", null, true, charType, new Type[] {defType}, null, null);
        addMethod("Def", "DefToint", null, true, intType, new Type[] {defType}, null, null);
        addMethod("Def", "DefTolong", null, true, longType, new Type[] {defType}, null, null);
        addMethod("Def", "DefTofloat", null, true, floatType, new Type[] {defType}, null, null);
        addMethod("Def", "DefTodouble", null, true, doubleType, new Type[] {defType}, null, null);
        addMethod("Def", "DefToBoolean", null, true, booleanobjType, new Type[] {defType}, null, null);
        addMethod("Def", "DefToByte", null, true, byteobjType, new Type[] {defType}, null, null);
        addMethod("Def", "DefToShort", null, true, shortobjType, new Type[] {defType}, null, null);
        addMethod("Def", "DefToCharacter", null, true, charobjType, new Type[] {defType}, null, null);
        addMethod("Def", "DefToInteger", null, true, intobjType, new Type[] {defType}, null, null);
        addMethod("Def", "DefToLong", null, true, longobjType, new Type[] {defType}, null, null);
        addMethod("Def", "DefToFloat", null, true, floatobjType, new Type[] {defType}, null, null);
        addMethod("Def", "DefToDouble", null, true, doubleobjType, new Type[] {defType}, null, null);

        addMethod("Iterator", "hasNext", null, false, booleanType, new Type[] {}, null, null);
        addMethod("Iterator", "next", null, false, objectType, new Type[] {}, defType, null);
        addMethod("Iterator", "remove", null, false, voidType, new Type[] {}, null, null);

        addMethod("Iterator<Object>", "hasNext", null, false, booleanType, new Type[] {}, null, null);
        addMethod("Iterator<Object>", "next", null, false, objectType, new Type[] {}, null, null);
        addMethod("Iterator<Object>", "remove", null, false, voidType, new Type[] {}, null, null);

        addMethod("Iterator<String>", "hasNext", null, false, booleanType, new Type[] {}, null, null);
        addMethod("Iterator<String>", "next", null, false, objectType, new Type[] {}, stringType, null);
        addMethod("Iterator<String>", "remove", null, false, voidType, new Type[] {}, null, null);

        addMethod("Collection", "add", null, false, booleanType, new Type[] {objectType}, null, new Type[] {defType});
        addMethod("Collection", "clear", null, false, voidType, new Type[] {}, null, null);
        addMethod("Collection", "contains", null, false, booleanType, new Type[] {objectType}, null, new Type[] {defType});
        addMethod("Collection", "isEmpty", null, false, booleanType, new Type[] {}, null, null);
        addMethod("Collection", "iterator", null, false, itrType, new Type[] {}, null, null);
        addMethod("Collection", "remove", null, false, booleanType, new Type[] {objectType}, null, new Type[] {defType});
        addMethod("Collection", "size", null, false, intType, new Type[] {}, null, null);

        addMethod("Collection<Object>", "add", null, false, booleanType, new Type[] {objectType}, null, null);
        addMethod("Collection<Object>", "clear", null, false, voidType, new Type[] {}, null, null);
        addMethod("Collection<Object>", "contains", null, false, booleanType, new Type[] {objectType}, null, null);
        addMethod("Collection<Object>", "isEmpty", null, false, booleanType, new Type[] {}, null, null);
        addMethod("Collection<Object>", "iterator", null, false, oitrType, new Type[] {}, null, null);
        addMethod("Collection<Object>", "remove", null, false, booleanType, new Type[] {objectType}, null, null);
        addMethod("Collection<Object>", "size", null, false, intType, new Type[] {}, null, null);

        addMethod("Collection<String>", "add", null, false, booleanType, new Type[] {objectType}, null, new Type[] {stringType});
        addMethod("Collection<String>", "clear", null, false, voidType, new Type[] {}, null, null);
        addMethod("Collection<String>", "contains", null, false, booleanType, new Type[] {objectType}, null, new Type[] {stringType});
        addMethod("Collection<String>", "isEmpty", null, false, booleanType, new Type[] {}, null, null);
        addMethod("Collection<String>", "iterator", null, false, sitrType, new Type[] {}, null, null);
        addMethod("Collection<String>", "remove", null, false, booleanType, new Type[] {objectType}, null, new Type[] {stringType});
        addMethod("Collection<String>", "size", null, false, intType, new Type[] {}, null, null);

        addMethod("List", "set", null, false, objectType, new Type[] {intType, objectType}, defType, new Type[] {intType, defType});
        addMethod("List", "get", null, false, objectType, new Type[] {intType}, defType, null);
        addMethod("List", "remove", null, false, objectType, new Type[] {intType}, defType, null);
        addMethod("List", "getLength", "size", false, intType, new Type[] {}, null, null);

        addConstructor("ArrayList", "new", new Type[] {}, null);

        addMethod("List<Object>", "set", null, false, objectType, new Type[] {intType, objectType}, null, null);
        addMethod("List<Object>", "get", null, false, objectType, new Type[] {intType}, null, null);
        addMethod("List<Object>", "remove", null, false, objectType, new Type[] {intType}, null, null);
        addMethod("List<Object>", "getLength", "size", false, intType, new Type[] {}, null, null);

        addConstructor("ArrayList<Object>", "new", new Type[] {}, null);

        addMethod("List<String>", "set", null, false, objectType, new Type[] {intType, objectType}, stringType,
            new Type[] {intType, stringType});
        addMethod("List<String>", "get", null, false, objectType, new Type[] {intType}, stringType, null);
        addMethod("List<String>", "remove", null, false, objectType, new Type[] {intType}, stringType, null);
        addMethod("List<String>", "getLength", "size", false, intType, new Type[] {}, null, null);

        addConstructor("ArrayList<String>", "new", new Type[] {}, null);

        addConstructor("HashSet", "new", new Type[] {}, null);

        addConstructor("HashSet<Object>", "new", new Type[] {}, null);

        addConstructor("HashSet<String>", "new", new Type[] {}, null);

        addMethod("Map", "put", null, false, objectType, new Type[] {objectType, objectType}, defType, new Type[] {defType, defType});
        addMethod("Map", "get", null, false, objectType, new Type[] {objectType}, defType, new Type[] {defType});
        addMethod("Map", "remove", null, false, objectType, new Type[] {objectType}, null, null);
        addMethod("Map", "isEmpty", null, false, booleanType, new Type[] {}, null, null);
        addMethod("Map", "size", null, false, intType, new Type[] {}, null, null);
        addMethod("Map", "containsKey", null, false, booleanType, new Type[] {objectType}, null, new Type[] {defType});
        addMethod("Map", "containsValue", null, false, booleanType, new Type[] {objectType}, null, new Type[] {defType});
        addMethod("Map", "keySet", null, false, osetType, new Type[] {}, setType, null);
        addMethod("Map", "values", null, false, ocollectionType, new Type[] {}, collectionType, null);

        addConstructor("HashMap", "new", new Type[] {}, null);

        addMethod("Map<Object,Object>", "put", null, false, objectType, new Type[] {objectType, objectType}, null, null);
        addMethod("Map<Object,Object>", "get", null, false, objectType, new Type[] {objectType}, null, null);
        addMethod("Map<Object,Object>", "remove", null, false, objectType, new Type[] {objectType}, null, null);
        addMethod("Map<Object,Object>", "isEmpty", null, false, booleanType, new Type[] {}, null, null);
        addMethod("Map<Object,Object>", "size", null, false, intType, new Type[] {}, null, null);
        addMethod("Map<Object,Object>", "containsKey", null, false, booleanType, new Type[] {objectType}, null, null);
        addMethod("Map<Object,Object>", "containsValue", null, false, booleanType, new Type[] {objectType}, null, null);
        addMethod("Map<Object,Object>", "keySet", null, false, osetType, new Type[] {}, null, null);
        addMethod("Map<Object,Object>", "values", null, false, ocollectionType, new Type[] {}, null, null);

        addConstructor("HashMap<Object,Object>", "new", new Type[] {}, null);

        addMethod("Map<String,def>", "put", null, false, objectType, new Type[] {objectType, objectType}, defType,
            new Type[] {stringType, defType});
        addMethod("Map<String,def>", "get", null, false, objectType, new Type[] {objectType}, defType, new Type[] {stringType});
        addMethod("Map<String,def>", "remove", null, false, objectType, new Type[] {objectType}, defType, new Type[] {stringType});
        addMethod("Map<String,def>", "isEmpty", null, false, booleanType, new Type[] {}, null, null);
        addMethod("Map<String,def>", "size", null, false, intType, new Type[] {}, null, null);
        addMethod("Map<String,def>", "containsKey", null, false, booleanType, new Type[] {objectType}, null, new Type[] {stringType});
        addMethod("Map<String,def>", "containsValue", null, false, booleanType, new Type[] {objectType}, null, new Type[] {defType});
        addMethod("Map<String,def>", "keySet", null, false, osetType, new Type[] {}, ssetType, null);
        addMethod("Map<String,def>", "values", null, false, ocollectionType, new Type[] {}, collectionType, null);

        addConstructor("HashMap<String,def>", "new", new Type[] {}, null);

        addMethod("Map<String,Object>", "put", null, false, objectType, new Type[] {objectType, objectType}, null,
            new Type[] {stringType, objectType});
        addMethod("Map<String,Object>", "get", null, false, objectType, new Type[] {objectType}, null, new Type[] {stringType});
        addMethod("Map<String,Object>", "remove", null, false, objectType, new Type[] {objectType}, null, new Type[] {stringType});
        addMethod("Map<String,Object>", "isEmpty", null, false, booleanType, new Type[] {}, null, null);
        addMethod("Map<String,Object>", "size", null, false, intType, new Type[] {}, null, null);
        addMethod("Map<String,Object>", "containsKey", null, false, booleanType, new Type[] {objectType}, null, new Type[] {stringType});
        addMethod("Map<String,Object>", "containsValue", null, false, booleanType, new Type[] {objectType}, null, null);
        addMethod("Map<String,Object>", "keySet", null, false, osetType, new Type[] {}, ssetType, null);
        addMethod("Map<String,Object>", "values", null, false, ocollectionType, new Type[] {}, null, null);

        addConstructor("HashMap<String,Object>", "new", new Type[] {}, null);

        addMethod("Exception", "getMessage", null, false, stringType, new Type[] {}, null, null);

        addConstructor("ArithmeticException", "new", new Type[] {stringType}, null);

        addConstructor("IllegalArgumentException", "new", new Type[] {stringType}, null);

        addConstructor("IllegalStateException", "new", new Type[] {stringType}, null);

        addConstructor("NumberFormatException", "new", new Type[] {stringType}, null);

        addMethod("GeoPoint", "getLat", null, false, doubleType, new Type[] {}, null, null);
        addMethod("GeoPoint", "getLon", null, false, doubleType, new Type[] {}, null, null);
        addMethod("Strings", "getValue", null, false, stringType, new Type[] {}, null, null);
        addMethod("Strings", "getValues", null, false, slistType, new Type[] {}, null, null);
        addMethod("Longs", "getValue", null, false, longType, new Type[] {}, null, null);
        addMethod("Longs", "getValues", null, false, olistType, new Type[] {}, null, null);
        // TODO: add better date support for Longs here? (carefully?)
        addMethod("Doubles", "getValue", null, false, doubleType, new Type[] {}, null, null);
        addMethod("Doubles", "getValues", null, false, olistType, new Type[] {}, null, null);
        addMethod("GeoPoints", "getValue", null, false, geoPointType, new Type[] {}, null, null);
        addMethod("GeoPoints", "getValues", null, false, olistType, new Type[] {}, null, null);
        addMethod("GeoPoints", "getLat", null, false, doubleType, new Type[] {}, null, null);
        addMethod("GeoPoints", "getLon", null, false, doubleType, new Type[] {}, null, null);
        addMethod("GeoPoints", "getLats", null, false, getType(doubleType.struct, 1), new Type[] {}, null, null);
        addMethod("GeoPoints", "getLons", null, false, getType(doubleType.struct, 1), new Type[] {}, null, null);
        // geo distance functions... so many...
        addMethod("GeoPoints", "factorDistance", null, false, doubleType,
                  new Type[] { doubleType, doubleType }, null, null);
        addMethod("GeoPoints", "factorDistanceWithDefault", null, false, doubleType,
                  new Type[] { doubleType, doubleType, doubleType }, null, null);
        addMethod("GeoPoints", "factorDistance02", null, false, doubleType,
                  new Type[] { doubleType, doubleType }, null, null);
        addMethod("GeoPoints", "factorDistance13", null, false, doubleType,
                  new Type[] { doubleType, doubleType }, null, null);
        addMethod("GeoPoints", "arcDistance", null, false, doubleType,
                  new Type[] { doubleType, doubleType }, null, null);
        addMethod("GeoPoints", "arcDistanceWithDefault", null, false, doubleType,
                  new Type[] { doubleType, doubleType, doubleType }, null, null);
        addMethod("GeoPoints", "arcDistanceInKm", null, false, doubleType,
                  new Type[] { doubleType, doubleType }, null, null);
        addMethod("GeoPoints", "arcDistanceInKmWithDefault", null, false, doubleType,
                  new Type[] { doubleType, doubleType, doubleType }, null, null);
        addMethod("GeoPoints", "arcDistanceInMiles", null, false, doubleType,
                  new Type[] { doubleType, doubleType }, null, null);
        addMethod("GeoPoints", "arcDistanceInMilesWithDefault", null, false, doubleType,
                  new Type[] { doubleType, doubleType, doubleType }, null, null);
        addMethod("GeoPoints", "distance", null, false, doubleType,
                  new Type[] { doubleType, doubleType }, null, null);
        addMethod("GeoPoints", "distanceWithDefault", null, false, doubleType,
                  new Type[] { doubleType, doubleType, doubleType }, null, null);
        addMethod("GeoPoints", "distanceInKm", null, false, doubleType,
                  new Type[] { doubleType, doubleType }, null, null);
        addMethod("GeoPoints", "distanceInKmWithDefault", null, false, doubleType,
                  new Type[] { doubleType, doubleType, doubleType }, null, null);
        addMethod("GeoPoints", "distanceInMiles", null, false, doubleType,
                  new Type[] { doubleType, doubleType }, null, null);
        addMethod("GeoPoints", "distanceInMilesWithDefault", null, false, doubleType,
                  new Type[] { doubleType, doubleType, doubleType }, null, null);
        addMethod("GeoPoints", "geohashDistance", null, false, doubleType,
                  new Type[] { stringType }, null, null);
        addMethod("GeoPoints", "geohashDistanceInKm", null, false, doubleType,
                  new Type[] { stringType }, null, null);
        addMethod("GeoPoints", "geohashDistanceInMiles", null, false, doubleType,
                  new Type[] { stringType }, null, null);
    }

    private void copyDefaultStructs() {
        copyStruct("Void", "Object");
        copyStruct("Boolean", "Object");
        copyStruct("Byte", "Number", "Object");
        copyStruct("Short", "Number", "Object");
        copyStruct("Character", "Object");
        copyStruct("Integer", "Number", "Object");
        copyStruct("Long", "Number", "Object");
        copyStruct("Float", "Number", "Object");
        copyStruct("Double", "Number", "Object");

        copyStruct("Number", "Object");
        copyStruct("CharSequence", "Object");
        copyStruct("String", "CharSequence", "Object");

        copyStruct("List", "Collection", "Object");
        copyStruct("ArrayList", "List", "Collection", "Object");
        copyStruct("List<Object>", "Collection<Object>", "Object");
        copyStruct("ArrayList<Object>", "List<Object>", "Collection<Object>", "Object");
        copyStruct("List<String>", "Collection<String>", "Object");
        copyStruct("ArrayList<String>", "List<String>", "Collection<String>", "Object");

        copyStruct("Set", "Collection", "Object");
        copyStruct("HashSet", "Set", "Collection", "Object");
        copyStruct("Set<Object>", "Collection<Object>", "Object");
        copyStruct("HashSet<Object>", "Set<Object>", "Collection<Object>", "Object");
        copyStruct("Set<String>", "Collection<String>", "Object");
        copyStruct("HashSet<String>", "Set<String>", "Collection<String>", "Object");

        copyStruct("Map", "Object");
        copyStruct("HashMap", "Map", "Object");
        copyStruct("Map<Object,Object>", "Object");
        copyStruct("HashMap<Object,Object>", "Map<Object,Object>", "Object");
        copyStruct("Map<String,def>", "Object");
        copyStruct("HashMap<String,def>", "Map<String,def>", "Object");
        copyStruct("Map<String,Object>", "Object");
        copyStruct("HashMap<String,Object>", "Map<String,Object>", "Object");

        copyStruct("Executable", "Object");

        copyStruct("Exception", "Object");
        copyStruct("ArithmeticException", "Exception", "Object");
        copyStruct("IllegalArgumentException", "Exception", "Object");
        copyStruct("IllegalStateException", "Exception", "Object");
        copyStruct("NumberFormatException", "Exception", "Object");

        copyStruct("GeoPoint", "Object");
        copyStruct("Strings", "List<String>", "Collection<String>", "Object");
        copyStruct("Longs", "List", "Collection", "Object");
        copyStruct("Doubles", "List", "Collection", "Object");
        copyStruct("GeoPoints", "List", "Collection", "Object");
    }

    private void addDefaultTransforms() {
        addTransform(booleanType, byteType, "Utility", "booleanTobyte", true);
        addTransform(booleanType, shortType, "Utility", "booleanToshort", true);
        addTransform(booleanType, charType, "Utility", "booleanTochar", true);
        addTransform(booleanType, intType, "Utility", "booleanToint", true);
        addTransform(booleanType, longType, "Utility", "booleanTolong", true);
        addTransform(booleanType, floatType, "Utility", "booleanTofloat", true);
        addTransform(booleanType, doubleType, "Utility", "booleanTodouble", true);
        addTransform(booleanType, objectType, "Boolean", "valueOf", true);
        addTransform(booleanType, defType, "Boolean", "valueOf", true);
        addTransform(booleanType, numberType, "Utility", "booleanToInteger", true);
        addTransform(booleanType, booleanobjType, "Boolean", "valueOf", true);

        addTransform(byteType, booleanType, "Utility", "byteToboolean", true);
        addTransform(byteType, objectType, "Byte", "valueOf", true);
        addTransform(byteType, defType, "Byte", "valueOf", true);
        addTransform(byteType, numberType, "Byte", "valueOf", true);
        addTransform(byteType, byteobjType, "Byte", "valueOf", true);
        addTransform(byteType, shortobjType, "Utility", "byteToShort", true);
        addTransform(byteType, charobjType, "Utility", "byteToCharacter", true);
        addTransform(byteType, intobjType, "Utility", "byteToInteger", true);
        addTransform(byteType, longobjType, "Utility", "byteToLong", true);
        addTransform(byteType, floatobjType, "Utility", "byteToFloat", true);
        addTransform(byteType, doubleobjType, "Utility", "byteToDouble", true);

        addTransform(shortType, booleanType, "Utility", "shortToboolean", true);
        addTransform(shortType, objectType, "Short", "valueOf", true);
        addTransform(shortType, defType, "Short", "valueOf", true);
        addTransform(shortType, numberType, "Short", "valueOf", true);
        addTransform(shortType, byteobjType, "Utility", "shortToByte", true);
        addTransform(shortType, shortobjType, "Short", "valueOf", true);
        addTransform(shortType, charobjType, "Utility", "shortToCharacter", true);
        addTransform(shortType, intobjType, "Utility", "shortToInteger", true);
        addTransform(shortType, longobjType, "Utility", "shortToLong", true);
        addTransform(shortType, floatobjType, "Utility", "shortToFloat", true);
        addTransform(shortType, doubleobjType, "Utility", "shortToDouble", true);

        addTransform(charType, booleanType, "Utility", "charToboolean", true);
        addTransform(charType, objectType, "Character", "valueOf", true);
        addTransform(charType, defType, "Character", "valueOf", true);
        addTransform(charType, numberType, "Utility", "charToInteger", true);
        addTransform(charType, byteobjType, "Utility", "charToByte", true);
        addTransform(charType, shortobjType, "Utility", "charToShort", true);
        addTransform(charType, charobjType, "Character", "valueOf", true);
        addTransform(charType, intobjType, "Utility", "charToInteger", true);
        addTransform(charType, longobjType, "Utility", "charToLong", true);
        addTransform(charType, floatobjType, "Utility", "charToFloat", true);
        addTransform(charType, doubleobjType, "Utility", "charToDouble", true);
        addTransform(charType, stringType, "Utility", "charToString", true);

        addTransform(intType, booleanType, "Utility", "intToboolean", true);
        addTransform(intType, objectType, "Integer", "valueOf", true);
        addTransform(intType, defType, "Integer", "valueOf", true);
        addTransform(intType, numberType, "Integer", "valueOf", true);
        addTransform(intType, byteobjType, "Utility", "intToByte", true);
        addTransform(intType, shortobjType, "Utility", "intToShort", true);
        addTransform(intType, charobjType, "Utility", "intToCharacter", true);
        addTransform(intType, intobjType, "Integer", "valueOf", true);
        addTransform(intType, longobjType, "Utility", "intToLong", true);
        addTransform(intType, floatobjType, "Utility", "intToFloat", true);
        addTransform(intType, doubleobjType, "Utility", "intToDouble", true);

        addTransform(longType, booleanType, "Utility", "longToboolean", true);
        addTransform(longType, objectType, "Long", "valueOf", true);
        addTransform(longType, defType, "Long", "valueOf", true);
        addTransform(longType, numberType, "Long", "valueOf", true);
        addTransform(longType, byteobjType, "Utility", "longToByte", true);
        addTransform(longType, shortobjType, "Utility", "longToShort", true);
        addTransform(longType, charobjType, "Utility", "longToCharacter", true);
        addTransform(longType, intobjType, "Utility", "longToInteger", true);
        addTransform(longType, longobjType, "Long", "valueOf", true);
        addTransform(longType, floatobjType, "Utility", "longToFloat", true);
        addTransform(longType, doubleobjType, "Utility", "longToDouble", true);

        addTransform(floatType, booleanType, "Utility", "floatToboolean", true);
        addTransform(floatType, objectType, "Float", "valueOf", true);
        addTransform(floatType, defType, "Float", "valueOf", true);
        addTransform(floatType, numberType, "Float", "valueOf", true);
        addTransform(floatType, byteobjType, "Utility", "floatToByte", true);
        addTransform(floatType, shortobjType, "Utility", "floatToShort", true);
        addTransform(floatType, charobjType, "Utility", "floatToCharacter", true);
        addTransform(floatType, intobjType, "Utility", "floatToInteger", true);
        addTransform(floatType, longobjType, "Utility", "floatToLong", true);
        addTransform(floatType, floatobjType, "Float", "valueOf", true);
        addTransform(floatType, doubleobjType, "Utility", "floatToDouble", true);

        addTransform(doubleType, booleanType, "Utility", "doubleToboolean", true);
        addTransform(doubleType, objectType, "Double", "valueOf", true);
        addTransform(doubleType, defType, "Double", "valueOf", true);
        addTransform(doubleType, numberType, "Double", "valueOf", true);
        addTransform(doubleType, byteobjType, "Utility", "doubleToByte", true);
        addTransform(doubleType, shortobjType, "Utility", "doubleToShort", true);
        addTransform(doubleType, charobjType, "Utility", "doubleToCharacter", true);
        addTransform(doubleType, intobjType, "Utility", "doubleToInteger", true);
        addTransform(doubleType, longobjType, "Utility", "doubleToLong", true);
        addTransform(doubleType, floatobjType, "Utility", "doubleToFloat", true);
        addTransform(doubleType, doubleobjType, "Double", "valueOf", true);

        addTransform(objectType, booleanType, "Boolean", "booleanValue", false);
        addTransform(objectType, byteType, "Number", "byteValue", false);
        addTransform(objectType, shortType, "Number", "shortValue", false);
        addTransform(objectType, charType, "Character", "charValue", false);
        addTransform(objectType, intType, "Number", "intValue", false);
        addTransform(objectType, longType, "Number", "longValue", false);
        addTransform(objectType, floatType, "Number", "floatValue", false);
        addTransform(objectType, doubleType, "Number", "doubleValue", false);

        addTransform(defType, booleanType, "Def", "DefToboolean", true);
        addTransform(defType, byteType, "Def", "DefTobyte", true);
        addTransform(defType, shortType, "Def", "DefToshort", true);
        addTransform(defType, charType, "Def", "DefTochar", true);
        addTransform(defType, intType, "Def", "DefToint", true);
        addTransform(defType, longType, "Def", "DefTolong", true);
        addTransform(defType, floatType, "Def", "DefTofloat", true);
        addTransform(defType, doubleType, "Def", "DefTodouble", true);
        addTransform(defType, booleanobjType, "Def", "DefToBoolean", true);
        addTransform(defType, byteobjType, "Def", "DefToByte", true);
        addTransform(defType, shortobjType, "Def", "DefToShort", true);
        addTransform(defType, charobjType, "Def", "DefToCharacter", true);
        addTransform(defType, intobjType, "Def", "DefToInteger", true);
        addTransform(defType, longobjType, "Def", "DefToLong", true);
        addTransform(defType, floatobjType, "Def", "DefToFloat", true);
        addTransform(defType, doubleobjType, "Def", "DefToDouble", true);

        addTransform(numberType, booleanType, "Utility", "NumberToboolean", true);
        addTransform(numberType, byteType, "Number", "byteValue", false);
        addTransform(numberType, shortType, "Number", "shortValue", false);
        addTransform(numberType, charType, "Utility", "NumberTochar", true);
        addTransform(numberType, intType, "Number", "intValue", false);
        addTransform(numberType, longType, "Number", "longValue", false);
        addTransform(numberType, floatType, "Number", "floatValue", false);
        addTransform(numberType, doubleType, "Number", "doubleValue", false);
        addTransform(numberType, booleanobjType, "Utility", "NumberToBoolean", true);
        addTransform(numberType, byteobjType, "Utility", "NumberToByte", true);
        addTransform(numberType, shortobjType, "Utility", "NumberToShort", true);
        addTransform(numberType, charobjType, "Utility", "NumberToCharacter", true);
        addTransform(numberType, intobjType, "Utility", "NumberToInteger", true);
        addTransform(numberType, longobjType, "Utility", "NumberToLong", true);
        addTransform(numberType, floatobjType, "Utility", "NumberToFloat", true);
        addTransform(numberType, doubleobjType, "Utility", "NumberToDouble", true);

        addTransform(booleanobjType, booleanType, "Boolean", "booleanValue", false);
        addTransform(booleanobjType, byteType, "Utility", "BooleanTobyte", true);
        addTransform(booleanobjType, shortType, "Utility", "BooleanToshort", true);
        addTransform(booleanobjType, charType, "Utility", "BooleanTochar", true);
        addTransform(booleanobjType, intType, "Utility", "BooleanToint", true);
        addTransform(booleanobjType, longType, "Utility", "BooleanTolong", true);
        addTransform(booleanobjType, floatType, "Utility", "BooleanTofloat", true);
        addTransform(booleanobjType, doubleType, "Utility", "BooleanTodouble", true);
        addTransform(booleanobjType, numberType, "Utility", "BooleanToLong", true);
        addTransform(booleanobjType, byteobjType, "Utility", "BooleanToByte", true);
        addTransform(booleanobjType, shortobjType, "Utility", "BooleanToShort", true);
        addTransform(booleanobjType, charobjType, "Utility", "BooleanToCharacter", true);
        addTransform(booleanobjType, intobjType, "Utility", "BooleanToInteger", true);
        addTransform(booleanobjType, longobjType, "Utility", "BooleanToLong", true);
        addTransform(booleanobjType, floatobjType, "Utility", "BooleanToFloat", true);
        addTransform(booleanobjType, doubleobjType, "Utility", "BooleanToDouble", true);

        addTransform(byteobjType, booleanType, "Utility", "ByteToboolean", true);
        addTransform(byteobjType, byteType, "Byte", "byteValue", false);
        addTransform(byteobjType, shortType, "Byte", "shortValue", false);
        addTransform(byteobjType, charType, "Utility", "ByteTochar", true);
        addTransform(byteobjType, intType, "Byte", "intValue", false);
        addTransform(byteobjType, longType, "Byte", "longValue", false);
        addTransform(byteobjType, floatType, "Byte", "floatValue", false);
        addTransform(byteobjType, doubleType, "Byte", "doubleValue", false);
        addTransform(byteobjType, booleanobjType, "Utility", "NumberToBoolean", true);
        addTransform(byteobjType, shortobjType, "Utility", "NumberToShort", true);
        addTransform(byteobjType, charobjType, "Utility", "NumberToCharacter", true);
        addTransform(byteobjType, intobjType, "Utility", "NumberToInteger", true);
        addTransform(byteobjType, longobjType, "Utility", "NumberToLong", true);
        addTransform(byteobjType, floatobjType, "Utility", "NumberToFloat", true);
        addTransform(byteobjType, doubleobjType, "Utility", "NumberToDouble", true);

        addTransform(shortobjType, booleanType, "Utility", "ShortToboolean", true);
        addTransform(shortobjType, byteType, "Short", "byteValue", false);
        addTransform(shortobjType, shortType, "Short", "shortValue", false);
        addTransform(shortobjType, charType, "Utility", "ShortTochar", true);
        addTransform(shortobjType, intType, "Short", "intValue", false);
        addTransform(shortobjType, longType, "Short", "longValue", false);
        addTransform(shortobjType, floatType, "Short", "floatValue", false);
        addTransform(shortobjType, doubleType, "Short", "doubleValue", false);
        addTransform(shortobjType, booleanobjType, "Utility", "NumberToBoolean", true);
        addTransform(shortobjType, byteobjType, "Utility", "NumberToByte", true);
        addTransform(shortobjType, charobjType, "Utility", "NumberToCharacter", true);
        addTransform(shortobjType, intobjType, "Utility", "NumberToInteger", true);
        addTransform(shortobjType, longobjType, "Utility", "NumberToLong", true);
        addTransform(shortobjType, floatobjType, "Utility", "NumberToFloat", true);
        addTransform(shortobjType, doubleobjType, "Utility", "NumberToDouble", true);

        addTransform(charobjType, booleanType, "Utility", "CharacterToboolean", true);
        addTransform(charobjType, byteType, "Utility", "CharacterTobyte", true);
        addTransform(charobjType, shortType, "Utility", "CharacterToshort", true);
        addTransform(charobjType, charType, "Character", "charValue", false);
        addTransform(charobjType, intType, "Utility", "CharacterToint", true);
        addTransform(charobjType, longType, "Utility", "CharacterTolong", true);
        addTransform(charobjType, floatType, "Utility", "CharacterTofloat", true);
        addTransform(charobjType, doubleType, "Utility", "CharacterTodouble", true);
        addTransform(charobjType, booleanobjType, "Utility", "CharacterToBoolean", true);
        addTransform(charobjType, byteobjType, "Utility", "CharacterToByte", true);
        addTransform(charobjType, shortobjType, "Utility", "CharacterToShort", true);
        addTransform(charobjType, intobjType, "Utility", "CharacterToInteger", true);
        addTransform(charobjType, longobjType, "Utility", "CharacterToLong", true);
        addTransform(charobjType, floatobjType, "Utility", "CharacterToFloat", true);
        addTransform(charobjType, doubleobjType, "Utility", "CharacterToDouble", true);
        addTransform(charobjType, stringType, "Utility", "CharacterToString", true);

        addTransform(intobjType, booleanType, "Utility", "IntegerToboolean", true);
        addTransform(intobjType, byteType, "Integer", "byteValue", false);
        addTransform(intobjType, shortType, "Integer", "shortValue", false);
        addTransform(intobjType, charType, "Utility", "IntegerTochar", true);
        addTransform(intobjType, intType, "Integer", "intValue", false);
        addTransform(intobjType, longType, "Integer", "longValue", false);
        addTransform(intobjType, floatType, "Integer", "floatValue", false);
        addTransform(intobjType, doubleType, "Integer", "doubleValue", false);
        addTransform(intobjType, booleanobjType, "Utility", "NumberToBoolean", true);
        addTransform(intobjType, byteobjType, "Utility", "NumberToByte", true);
        addTransform(intobjType, shortobjType, "Utility", "NumberToShort", true);
        addTransform(intobjType, charobjType, "Utility", "NumberToCharacter", true);
        addTransform(intobjType, longobjType, "Utility", "NumberToLong", true);
        addTransform(intobjType, floatobjType, "Utility", "NumberToFloat", true);
        addTransform(intobjType, doubleobjType, "Utility", "NumberToDouble", true);

        addTransform(longobjType, booleanType, "Utility", "LongToboolean", true);
        addTransform(longobjType, byteType, "Long", "byteValue", false);
        addTransform(longobjType, shortType, "Long", "shortValue", false);
        addTransform(longobjType, charType, "Utility", "LongTochar", true);
        addTransform(longobjType, intType, "Long", "intValue", false);
        addTransform(longobjType, longType, "Long", "longValue", false);
        addTransform(longobjType, floatType, "Long", "floatValue", false);
        addTransform(longobjType, doubleType, "Long", "doubleValue", false);
        addTransform(longobjType, booleanobjType, "Utility", "NumberToBoolean", true);
        addTransform(longobjType, byteobjType, "Utility", "NumberToByte", true);
        addTransform(longobjType, shortobjType, "Utility", "NumberToShort", true);
        addTransform(longobjType, charobjType, "Utility", "NumberToCharacter", true);
        addTransform(longobjType, intobjType, "Utility", "NumberToInteger", true);
        addTransform(longobjType, floatobjType, "Utility", "NumberToFloat", true);
        addTransform(longobjType, doubleobjType, "Utility", "NumberToDouble", true);

        addTransform(floatobjType, booleanType, "Utility", "FloatToboolean", true);
        addTransform(floatobjType, byteType, "Float", "byteValue", false);
        addTransform(floatobjType, shortType, "Float", "shortValue", false);
        addTransform(floatobjType, charType, "Utility", "FloatTochar", true);
        addTransform(floatobjType, intType, "Float", "intValue", false);
        addTransform(floatobjType, longType, "Float", "longValue", false);
        addTransform(floatobjType, floatType, "Float", "floatValue", false);
        addTransform(floatobjType, doubleType, "Float", "doubleValue", false);
        addTransform(floatobjType, booleanobjType, "Utility", "NumberToBoolean", true);
        addTransform(floatobjType, byteobjType, "Utility", "NumberToByte", true);
        addTransform(floatobjType, shortobjType, "Utility", "NumberToShort", true);
        addTransform(floatobjType, charobjType, "Utility", "NumberToCharacter", true);
        addTransform(floatobjType, intobjType, "Utility", "NumberToInteger", true);
        addTransform(floatobjType, longobjType, "Utility", "NumberToLong", true);
        addTransform(floatobjType, doubleobjType, "Utility", "NumberToDouble", true);

        addTransform(doubleobjType, booleanType, "Utility", "DoubleToboolean", true);
        addTransform(doubleobjType, byteType, "Double", "byteValue", false);
        addTransform(doubleobjType, shortType, "Double", "shortValue", false);
        addTransform(doubleobjType, charType, "Utility", "DoubleTochar", true);
        addTransform(doubleobjType, intType, "Double", "intValue", false);
        addTransform(doubleobjType, longType, "Double", "longValue", false);
        addTransform(doubleobjType, floatType, "Double", "floatValue", false);
        addTransform(doubleobjType, doubleType, "Double", "doubleValue", false);
        addTransform(doubleobjType, booleanobjType, "Utility", "NumberToBoolean", true);
        addTransform(doubleobjType, byteobjType, "Utility", "NumberToByte", true);
        addTransform(doubleobjType, shortobjType, "Utility", "NumberToShort", true);
        addTransform(doubleobjType, charobjType, "Utility", "NumberToCharacter", true);
        addTransform(doubleobjType, intobjType, "Utility", "NumberToInteger", true);
        addTransform(doubleobjType, longobjType, "Utility", "NumberToLong", true);
        addTransform(doubleobjType, floatobjType, "Utility", "NumberToFloat", true);

        addTransform(stringType, charType, "Utility", "StringTochar", true);
        addTransform(stringType, charobjType, "Utility", "StringToCharacter", true);
    }

    private void addDefaultBounds() {
        addBound(byteobjType, numberType, numberType);

        addBound(shortobjType, numberType, numberType);
        addBound(shortobjType, byteobjType, numberType);

        addBound(intobjType, numberType, numberType);
        addBound(intobjType, byteobjType, numberType);
        addBound(intobjType, shortobjType, numberType);

        addBound(longobjType, numberType, numberType);
        addBound(longobjType, byteobjType, numberType);
        addBound(longobjType, shortobjType, numberType);
        addBound(longobjType, intobjType, numberType);

        addBound(floatobjType, numberType, numberType);
        addBound(floatobjType, byteobjType, numberType);
        addBound(floatobjType, shortobjType, numberType);
        addBound(floatobjType, intobjType, numberType);
        addBound(floatobjType, longobjType, numberType);

        addBound(doubleobjType, numberType, numberType);
        addBound(doubleobjType, byteobjType, numberType);
        addBound(doubleobjType, shortobjType, numberType);
        addBound(doubleobjType, intobjType, numberType);
        addBound(doubleobjType, longobjType, numberType);
        addBound(doubleobjType, floatobjType, numberType);

        addBound(stringType, charseqType, charseqType);

        addBound(oitrType, itrType, itrType);
        addBound(oitrType, sitrType, itrType);
        addBound(sitrType, itrType, itrType);

        addBound(ocollectionType, collectionType, collectionType);
        addBound(scollectionType, collectionType, collectionType);
        addBound(scollectionType, ocollectionType, ocollectionType);
        addBound(listType, collectionType, collectionType);
        addBound(listType, ocollectionType, collectionType);
        addBound(listType, scollectionType, collectionType);
        addBound(arraylistType, collectionType, collectionType);
        addBound(arraylistType, ocollectionType, collectionType);
        addBound(arraylistType, scollectionType, collectionType);
        addBound(arraylistType, listType, listType);
        addBound(olistType, collectionType, collectionType);
        addBound(olistType, ocollectionType, ocollectionType);
        addBound(olistType, scollectionType, ocollectionType);
        addBound(olistType, listType, listType);
        addBound(olistType, arraylistType, listType);
        addBound(oarraylistType, collectionType, collectionType);
        addBound(oarraylistType, ocollectionType, ocollectionType);
        addBound(oarraylistType, scollectionType, ocollectionType);
        addBound(oarraylistType, listType, listType);
        addBound(oarraylistType, arraylistType, arraylistType);
        addBound(oarraylistType, olistType, olistType);
        addBound(slistType, collectionType, collectionType);
        addBound(slistType, ocollectionType, ocollectionType);
        addBound(slistType, scollectionType, scollectionType);
        addBound(slistType, listType, listType);
        addBound(slistType, arraylistType, listType);
        addBound(slistType, olistType, olistType);
        addBound(slistType, oarraylistType, olistType);
        addBound(sarraylistType, collectionType, collectionType);
        addBound(sarraylistType, ocollectionType, ocollectionType);
        addBound(sarraylistType, scollectionType, scollectionType);
        addBound(sarraylistType, listType, listType);
        addBound(sarraylistType, arraylistType, arraylistType);
        addBound(sarraylistType, olistType, olistType);
        addBound(sarraylistType, oarraylistType, oarraylistType);
        addBound(sarraylistType, slistType, slistType);
        addBound(setType, collectionType, collectionType);
        addBound(setType, ocollectionType, collectionType);
        addBound(setType, scollectionType, collectionType);
        addBound(setType, listType, collectionType);
        addBound(setType, arraylistType, collectionType);
        addBound(setType, olistType, collectionType);
        addBound(setType, oarraylistType, collectionType);
        addBound(setType, slistType, collectionType);
        addBound(setType, sarraylistType, collectionType);
        addBound(hashsetType, collectionType, collectionType);
        addBound(hashsetType, ocollectionType, collectionType);
        addBound(hashsetType, scollectionType, collectionType);
        addBound(hashsetType, listType, collectionType);
        addBound(hashsetType, arraylistType, collectionType);
        addBound(hashsetType, olistType, collectionType);
        addBound(hashsetType, oarraylistType, collectionType);
        addBound(hashsetType, slistType, collectionType);
        addBound(hashsetType, sarraylistType, collectionType);
        addBound(hashsetType, setType, setType);
        addBound(osetType, collectionType, collectionType);
        addBound(osetType, ocollectionType, ocollectionType);
        addBound(osetType, scollectionType, ocollectionType);
        addBound(osetType, listType, collectionType);
        addBound(osetType, arraylistType, collectionType);
        addBound(osetType, olistType, ocollectionType);
        addBound(osetType, oarraylistType, ocollectionType);
        addBound(osetType, slistType, ocollectionType);
        addBound(osetType, sarraylistType, ocollectionType);
        addBound(osetType, setType, setType);
        addBound(osetType, hashsetType, setType);
        addBound(ohashsetType, collectionType, collectionType);
        addBound(ohashsetType, ocollectionType, ocollectionType);
        addBound(ohashsetType, scollectionType, ocollectionType);
        addBound(ohashsetType, listType, collectionType);
        addBound(ohashsetType, arraylistType, collectionType);
        addBound(ohashsetType, olistType, ocollectionType);
        addBound(ohashsetType, oarraylistType, ocollectionType);
        addBound(ohashsetType, slistType, ocollectionType);
        addBound(ohashsetType, sarraylistType, ocollectionType);
        addBound(ohashsetType, setType, setType);
        addBound(ohashsetType, hashsetType, hashsetType);
        addBound(ohashsetType, osetType, osetType);
        addBound(ssetType, collectionType, collectionType);
        addBound(ssetType, ocollectionType, ocollectionType);
        addBound(ssetType, scollectionType, scollectionType);
        addBound(ssetType, listType, collectionType);
        addBound(ssetType, arraylistType, collectionType);
        addBound(ssetType, olistType, ocollectionType);
        addBound(ssetType, oarraylistType, ocollectionType);
        addBound(ssetType, slistType, scollectionType);
        addBound(ssetType, sarraylistType, scollectionType);
        addBound(ssetType, setType, setType);
        addBound(ssetType, hashsetType, setType);
        addBound(ssetType, osetType, osetType);
        addBound(ssetType, ohashsetType, osetType);
        addBound(shashsetType, collectionType, collectionType);
        addBound(shashsetType, ocollectionType, ocollectionType);
        addBound(shashsetType, scollectionType, scollectionType);
        addBound(shashsetType, listType, collectionType);
        addBound(shashsetType, arraylistType, collectionType);
        addBound(shashsetType, olistType, ocollectionType);
        addBound(shashsetType, oarraylistType, ocollectionType);
        addBound(shashsetType, slistType, scollectionType);
        addBound(shashsetType, sarraylistType, scollectionType);
        addBound(shashsetType, setType, setType);
        addBound(shashsetType, hashsetType, hashsetType);
        addBound(shashsetType, osetType, osetType);
        addBound(shashsetType, ohashsetType, hashsetType);
        addBound(shashsetType, ssetType, ssetType);

        addBound(hashmapType, mapType, mapType);
        addBound(oomapType, mapType, mapType);
        addBound(oomapType, hashmapType, mapType);
        addBound(oohashmapType, mapType, mapType);
        addBound(oohashmapType, hashmapType, hashmapType);
        addBound(oohashmapType, oomapType, oomapType);
        addBound(smapType, mapType, mapType);
        addBound(smapType, hashmapType, mapType);
        addBound(smapType, oomapType, oomapType);
        addBound(smapType, oohashmapType, oomapType);
        addBound(shashmapType, mapType, mapType);
        addBound(shashmapType, hashmapType, hashmapType);
        addBound(shashmapType, oomapType, oomapType);
        addBound(shashmapType, oohashmapType, oohashmapType);
        addBound(shashmapType, smapType, smapType);
        addBound(somapType, mapType, mapType);
        addBound(somapType, hashmapType, mapType);
        addBound(somapType, oomapType, oomapType);
        addBound(somapType, oohashmapType, oomapType);
        addBound(somapType, smapType, smapType);
        addBound(somapType, shashmapType, smapType);
        addBound(sohashmapType, mapType, mapType);
        addBound(sohashmapType, hashmapType, hashmapType);
        addBound(sohashmapType, oomapType, oomapType);
        addBound(sohashmapType, oohashmapType, oohashmapType);
        addBound(sohashmapType, smapType, smapType);
        addBound(sohashmapType, shashmapType, shashmapType);
        addBound(sohashmapType, somapType, somapType);

        addBound(arithexcepType, exceptionType, exceptionType);
        addBound(iargexcepType, exceptionType, exceptionType);
        addBound(istateexceptType, exceptionType, exceptionType);
        addBound(nfexcepType, exceptionType, exceptionType);
        addBound(arithexcepType, iargexcepType, exceptionType);
        addBound(arithexcepType, istateexceptType, exceptionType);
        addBound(arithexcepType, nfexcepType, exceptionType);
        addBound(iargexcepType, istateexceptType, exceptionType);
        addBound(iargexcepType, nfexcepType, exceptionType);
        addBound(istateexceptType, nfexcepType, exceptionType);
    }

    public final void addStruct(final String name, final Class<?> clazz) {
        if (!name.matches("^[_a-zA-Z][<>,_a-zA-Z0-9]*$")) {
            throw new IllegalArgumentException("Invalid struct name [" + name + "].");
        }

        if (structs.containsKey(name)) {
            throw new IllegalArgumentException("Duplicate struct name [" + name + "].");
        }

        final Struct struct = new Struct(name, clazz, org.objectweb.asm.Type.getType(clazz));

        structs.put(name, struct);
    }

    public final void addClass(final String name) {
        final Struct struct = structs.get(name);

        if (struct == null) {
            throw new IllegalArgumentException("Struct [" + name + "] is not defined.");
        }

        if (classes.containsKey(struct.clazz)) {
            throw new IllegalArgumentException("Duplicate struct class [" + struct.clazz + "] when defining dynamic.");
        }

        classes.put(struct.clazz, struct);
    }

    public final void addConstructor(final String struct, final String name, final Type[] args, final Type[] genargs) {
        final Struct owner = structs.get(struct);

        if (owner == null) {
            throw new IllegalArgumentException(
                "Owner struct [" + struct + "] not defined for constructor [" + name + "].");
        }

        if (!name.matches("^[_a-zA-Z][_a-zA-Z0-9]*$")) {
            throw new IllegalArgumentException(
                "Invalid constructor name [" + name + "] with the struct [" + owner.name + "].");
        }

        if (owner.constructors.containsKey(name)) {
            throw new IllegalArgumentException(
                "Duplicate constructor name [" + name + "] found within the struct [" + owner.name + "].");
        }

        if (owner.statics.containsKey(name)) {
            throw new IllegalArgumentException("Constructors and functions may not have the same name" +
                " [" + name + "] within the same struct [" + owner.name + "].");
        }

        if (owner.methods.containsKey(name)) {
            throw new IllegalArgumentException("Constructors and methods may not have the same name" +
                " [" + name + "] within the same struct [" + owner.name + "].");
        }

        final Class<?>[] classes = new Class<?>[args.length];

        for (int count = 0; count < classes.length; ++count) {
            if (genargs != null) {
                try {
                    genargs[count].clazz.asSubclass(args[count].clazz);
                } catch (ClassCastException exception) {
                    throw new ClassCastException("Generic argument [" + genargs[count].name + "]" +
                        " is not a sub class of [" + args[count].name + "] in the constructor" +
                        " [" + name + " ] from the struct [" + owner.name + "].");
                }
            }

            classes[count] = args[count].clazz;
        }

        final java.lang.reflect.Constructor<?> reflect;

        try {
            reflect = owner.clazz.getConstructor(classes);
        } catch (NoSuchMethodException exception) {
            throw new IllegalArgumentException("Constructor [" + name + "] not found for class" +
                " [" + owner.clazz.getName() + "] with arguments " + Arrays.toString(classes) + ".");
        }

        final org.objectweb.asm.commons.Method asm = org.objectweb.asm.commons.Method.getMethod(reflect);
        final Constructor constructor =
            new Constructor(name, owner, Arrays.asList(genargs != null ? genargs : args), asm, reflect);

        owner.constructors.put(name, constructor);
    }

    public final void addMethod(final String struct, final String name, final String alias, final boolean statik,
                                final Type rtn, final Type[] args, final Type genrtn, final Type[] genargs) {
        final Struct owner = structs.get(struct);

        if (owner == null) {
            throw new IllegalArgumentException("Owner struct [" + struct + "] not defined" +
                " for " + (statik ? "function" : "method") + " [" + name + "].");
        }

        if (!name.matches("^[_a-zA-Z][_a-zA-Z0-9]*$")) {
            throw new IllegalArgumentException("Invalid " + (statik ? "function" : "method") +
                " name [" + name + "] with the struct [" + owner.name + "].");
        }

        if (owner.constructors.containsKey(name)) {
            throw new IllegalArgumentException("Constructors and " + (statik ? "functions" : "methods") +
                " may not have the same name [" + name + "] within the same struct" +
                " [" + owner.name + "].");
        }

        if (owner.statics.containsKey(name)) {
            if (statik) {
                throw new IllegalArgumentException(
                    "Duplicate function name [" + name + "] found within the struct [" + owner.name + "].");
            } else {
                throw new IllegalArgumentException("Functions and methods may not have the same name" +
                    " [" + name + "] within the same struct [" + owner.name + "].");
            }
        }

        if (owner.methods.containsKey(name)) {
            if (statik) {
                throw new IllegalArgumentException("Functions and methods may not have the same name" +
                    " [" + name + "] within the same struct [" + owner.name + "].");
            } else {
                throw new IllegalArgumentException("Duplicate method name [" + name + "]" +
                    " found within the struct [" + owner.name + "].");
            }
        }

        if (genrtn != null) {
            try {
                genrtn.clazz.asSubclass(rtn.clazz);
            } catch (ClassCastException exception) {
                throw new ClassCastException("Generic return [" + genrtn.clazz.getCanonicalName() + "]" +
                    " is not a sub class of [" + rtn.clazz.getCanonicalName() + "] in the method" +
                    " [" + name + " ] from the struct [" + owner.name + "].");
            }
        }

        if (genargs != null && genargs.length != args.length) {
            throw new IllegalArgumentException("Generic arguments arity [" +  genargs.length + "] is not the same as " +
                (statik ? "function" : "method") + " [" + name + "] arguments arity" +
                " [" + args.length + "] within the struct [" + owner.name + "].");
        }

        final Class<?>[] classes = new Class<?>[args.length];

        for (int count = 0; count < classes.length; ++count) {
            if (genargs != null) {
                try {
                    genargs[count].clazz.asSubclass(args[count].clazz);
                } catch (ClassCastException exception) {
                    throw new ClassCastException("Generic argument [" + genargs[count].name + "] is not a sub class" +
                        " of [" + args[count].name + "] in the " + (statik ? "function" : "method") +
                        " [" + name + " ] from the struct [" + owner.name + "].");
                }
            }

            classes[count] = args[count].clazz;
        }

        final java.lang.reflect.Method reflect;

        try {
            reflect = owner.clazz.getMethod(alias == null ? name : alias, classes);
        } catch (NoSuchMethodException exception) {
            throw new IllegalArgumentException((statik ? "Function" : "Method") +
                " [" + (alias == null ? name : alias) + "] not found for class [" + owner.clazz.getName() + "]" +
                " with arguments " + Arrays.toString(classes) + ".");
        }

        if (!reflect.getReturnType().equals(rtn.clazz)) {
            throw new IllegalArgumentException("Specified return type class [" + rtn.clazz + "]" +
                " does not match the found return type class [" + reflect.getReturnType() + "] for the " +
                (statik ? "function" : "method") + " [" + name + "]" +
                " within the struct [" + owner.name + "].");
        }

        final org.objectweb.asm.commons.Method asm = org.objectweb.asm.commons.Method.getMethod(reflect);

        MethodHandle handle;

        try {
            handle = MethodHandles.publicLookup().in(owner.clazz).unreflect(reflect);
        } catch (IllegalAccessException exception) {
            throw new IllegalArgumentException("Method [" + (alias == null ? name : alias) + "]" +
                " not found for class [" + owner.clazz.getName() + "]" +
                " with arguments " + Arrays.toString(classes) + ".");
        }

        final Method method = new Method(name, owner, genrtn != null ? genrtn : rtn,
            Arrays.asList(genargs != null ? genargs : args), asm, reflect, handle);
        final int modifiers = reflect.getModifiers();

        if (statik) {
            if (!java.lang.reflect.Modifier.isStatic(modifiers)) {
                throw new IllegalArgumentException("Function [" + name + "]" +
                    " within the struct [" + owner.name + "] is not linked to a static Java method.");
            }

            owner.functions.put(name, method);
        } else {
            if (java.lang.reflect.Modifier.isStatic(modifiers)) {
                throw new IllegalArgumentException("Method [" + name + "]" +
                    " within the struct [" + owner.name + "] is not linked to a non-static Java method.");
            }

            owner.methods.put(name, method);
        }
    }

    public final void addField(final String struct, final String name, final String alias,
                               final boolean statik, final Type type, final Type generic) {
        final Struct owner = structs.get(struct);

        if (owner == null) {
            throw new IllegalArgumentException("Owner struct [" + struct + "] not defined for " +
                (statik ? "static" : "member") + " [" + name + "].");
        }

        if (!name.matches("^[_a-zA-Z][_a-zA-Z0-9]*$")) {
            throw new IllegalArgumentException("Invalid " + (statik ? "static" : "member") +
                " name [" + name + "] with the struct [" + owner.name + "].");
        }

        if (owner.statics.containsKey(name)) {
            if (statik) {
                throw new IllegalArgumentException("Duplicate static name [" + name + "]" +
                    " found within the struct [" + owner.name + "].");
            } else {
                throw new IllegalArgumentException("Statics and members may not have the same name " +
                    "[" + name + "] within the same struct [" + owner.name + "].");
            }
        }

        if (owner.members.containsKey(name)) {
            if (statik) {
                throw new IllegalArgumentException("Statics and members may not have the same name " +
                    "[" + name + "] within the same struct [" + owner.name + "].");
            } else {
                throw new IllegalArgumentException("Duplicate member name [" + name + "]" +
                    " found within the struct [" + owner.name + "].");
            }
        }

        if (generic != null) {
            try {
                generic.clazz.asSubclass(type.clazz);
            } catch (ClassCastException exception) {
                throw new ClassCastException("Generic type [" + generic.clazz.getCanonicalName() + "]" +
                    " is not a sub class of [" + type.clazz.getCanonicalName() + "] for the field" +
                    " [" + name + " ] from the struct [" + owner.name + "].");
            }
        }

        java.lang.reflect.Field reflect;

        try {
            reflect = owner.clazz.getField(alias == null ? name : alias);
        } catch (NoSuchFieldException exception) {
            throw new IllegalArgumentException("Field [" + (alias == null ? name : alias) + "]" +
                " not found for class [" + owner.clazz.getName() + "].");
        }

        MethodHandle getter = null;
        MethodHandle setter = null;

        try {
            if (!statik) {
                getter = MethodHandles.publicLookup().unreflectGetter(reflect);
                setter = MethodHandles.publicLookup().unreflectSetter(reflect);
            }
        } catch (IllegalAccessException exception) {
            throw new IllegalArgumentException("Getter/Setter [" + (alias == null ? name : alias) + "]" +
                " not found for class [" + owner.clazz.getName() + "].");
        }

        final Field field = new Field(name, owner, generic == null ? type : generic, type, reflect, getter, setter);
        final int modifiers = reflect.getModifiers();

        if (statik) {
            if (!java.lang.reflect.Modifier.isStatic(modifiers)) {
                throw new IllegalArgumentException();
            }

            if (!java.lang.reflect.Modifier.isFinal(modifiers)) {
                throw new IllegalArgumentException("Static [" + name + "]" +
                    " within the struct [" + owner.name + "] is not linked to static Java field.");
            }

            owner.statics.put(alias == null ? name : alias, field);
        } else {
            if (java.lang.reflect.Modifier.isStatic(modifiers)) {
                throw new IllegalArgumentException("Member [" + name + "]" +
                    " within the struct [" + owner.name + "] is not linked to non-static Java field.");
            }

            owner.members.put(alias == null ? name : alias, field);
        }
    }

    public final void copyStruct(final String struct, final String... children) {
        final Struct owner = structs.get(struct);

        if (owner == null) {
            throw new IllegalArgumentException("Owner struct [" + struct + "] not defined for copy.");
        }

        for (int count = 0; count < children.length; ++count) {
            final Struct child = structs.get(children[count]);

            if (struct == null) {
                throw new IllegalArgumentException("Child struct [" + children[count] + "]" +
                    " not defined for copy to owner struct [" + owner.name + "].");
            }

            try {
                owner.clazz.asSubclass(child.clazz);
            } catch (ClassCastException exception) {
                throw new ClassCastException("Child struct [" + child.name + "]" +
                    " is not a super type of owner struct [" + owner.name + "] in copy.");
            }

            final boolean object = child.clazz.equals(Object.class) &&
                java.lang.reflect.Modifier.isInterface(owner.clazz.getModifiers());

            for (final Method method : child.methods.values()) {
                if (owner.methods.get(method.name) == null) {
                    final Class<?> clazz = object ? Object.class : owner.clazz;

                    java.lang.reflect.Method reflect;
                    MethodHandle handle;

                    try {
                        reflect = clazz.getMethod(method.method.getName(), method.reflect.getParameterTypes());
                    } catch (NoSuchMethodException exception) {
                        throw new IllegalArgumentException("Method [" + method.method.getName() + "] not found for" +
                            " class [" + owner.clazz.getName() + "] with arguments " +
                            Arrays.toString(method.reflect.getParameterTypes()) + ".");
                    }

                    try {
                        handle = MethodHandles.publicLookup().in(owner.clazz).unreflect(reflect);
                    } catch (IllegalAccessException exception) {
                        throw new IllegalArgumentException("Method [" + method.method.getName() + "] not found for" +
                            " class [" + owner.clazz.getName() + "] with arguments " +
                            Arrays.toString(method.reflect.getParameterTypes()) + ".");
                    }

                    owner.methods.put(method.name,
                        new Method(method.name, owner, method.rtn, method.arguments, method.method, reflect, handle));
                }
            }

            for (final Field field : child.members.values()) {
                if (owner.members.get(field.name) == null) {
                    java.lang.reflect.Field reflect;
                    MethodHandle getter;
                    MethodHandle setter;

                    try {
                        reflect = owner.clazz.getField(field.reflect.getName());
                    } catch (NoSuchFieldException exception) {
                        throw new IllegalArgumentException("Field [" + field.reflect.getName() + "]" +
                            " not found for class [" + owner.clazz.getName() + "].");
                    }

                    try {
                        getter = MethodHandles.publicLookup().unreflectGetter(reflect);
                        setter = MethodHandles.publicLookup().unreflectSetter(reflect);
                    } catch (IllegalAccessException exception) {
                        throw new IllegalArgumentException("Getter/Setter [" + field.name + "]" +
                            " not found for class [" + owner.clazz.getName() + "].");
                    }

                    owner.members.put(field.name,
                        new Field(field.name, owner, field.type, field.generic, reflect, getter, setter));
                }
            }
        }
    }

    public final void addTransform(final Type from, final Type to, final String struct,
                                   final String name, final boolean statik) {
        final Struct owner = structs.get(struct);

        if (owner == null) {
            throw new IllegalArgumentException("Owner struct [" + struct + "] not defined for" +
                " transform with cast type from [" + from.name + "] and cast type to [" + to.name + "].");
        }

        if (from.equals(to)) {
            throw new IllegalArgumentException("Transform with owner struct [" + owner.name + "] cannot" +
                " have cast type from [" + from.name + "] be the same as cast type to [" + to.name + "].");
        }

        final Cast cast = new Cast(from, to);

        if (transforms.containsKey(cast)) {
            throw new IllegalArgumentException("Transform with owner struct [" + owner.name + "]" +
                " and cast type from [" + from.name + "] to cast type to [" + to.name + "] already defined.");
        }

        Method method;
        Type upcast = null;
        Type downcast = null;

        if (statik) {
            method = owner.functions.get(name);

            if (method == null) {
                throw new IllegalArgumentException("Transform with owner struct [" + owner.name + "]" +
                    " and cast type from [" + from.name + "] to cast type to [" + to.name +
                    "] using a function [" + name + "] that is not defined.");
            }

            if (method.arguments.size() != 1) {
                throw new IllegalArgumentException("Transform with owner struct [" + owner.name + "]" +
                    " and cast type from [" + from.name + "] to cast type to [" + to.name +
                    "] using function [" + name + "] does not have a single type argument.");
            }

            Type argument = method.arguments.get(0);

            try {
                from.clazz.asSubclass(argument.clazz);
            } catch (ClassCastException cce0) {
                try {
                    argument.clazz.asSubclass(from.clazz);
                    upcast = argument;
                } catch (ClassCastException cce1) {
                    throw new ClassCastException("Transform with owner struct [" + owner.name + "]" +
                        " and cast type from [" + from.name + "] to cast type to [" + to.name + "] using" +
                        " function [" + name + "] cannot cast from type to the function input argument type.");
                }
            }

            final Type rtn = method.rtn;

            try {
                rtn.clazz.asSubclass(to.clazz);
            } catch (ClassCastException cce0) {
                try {
                    to.clazz.asSubclass(rtn.clazz);
                    downcast = to;
                } catch (ClassCastException cce1) {
                    throw new ClassCastException("Transform with owner struct [" + owner.name + "]" +
                        " and cast type from [" + from.name + "] to cast type to [" + to.name + "] using" +
                        " function [" + name + "] cannot cast to type to the function return argument type.");
                }
            }
        } else {
            method = owner.methods.get(name);

            if (method == null) {
                throw new IllegalArgumentException("Transform with owner struct [" + owner.name + "]" +
                    " and cast type from [" + from.name + "] to cast type to [" + to.name +
                    "] using a method [" + name + "] that is not defined.");
            }

            if (!method.arguments.isEmpty()) {
                throw new IllegalArgumentException("Transform with owner struct [" + owner.name + "]" +
                    " and cast type from [" + from.name + "] to cast type to [" + to.name +
                    "] using method [" + name + "] does not have a single type argument.");
            }

            try {
                from.clazz.asSubclass(owner.clazz);
            } catch (ClassCastException cce0) {
                try {
                    owner.clazz.asSubclass(from.clazz);
                    upcast = getType(owner.name);
                } catch (ClassCastException cce1) {
                    throw new ClassCastException("Transform with owner struct [" + owner.name + "]" +
                        " and cast type from [" + from.name + "] to cast type to [" + to.name + "] using" +
                        " method [" + name + "] cannot cast from type to the method input argument type.");
                }
            }

            final Type rtn = method.rtn;

            try {
                rtn.clazz.asSubclass(to.clazz);
            } catch (ClassCastException cce0) {
                try {
                    to.clazz.asSubclass(rtn.clazz);
                    downcast = to;
                } catch (ClassCastException cce1) {
                    throw new ClassCastException("Transform with owner struct [" + owner.name + "]" +
                        " and cast type from [" + from.name + "] to cast type to [" + to.name + "]" +
                        " using method [" + name + "] cannot cast to type to the method return argument type.");
                }
            }
        }

        final Transform transform = new Transform(cast, method, upcast, downcast);
        transforms.put(cast, transform);
    }

    public final void addBound(final Type type0, final Type type1, final Type bound) {
        final Pair pair0 = new Pair(type0, type1);
        final Pair pair1 = new Pair(type1, type0);

        if (bounds.containsKey(pair0)) {
            throw new IllegalArgumentException(
                "Bound already defined for types [" + type0.name + "] and [" + type1.name + "].");
        }

        if (bounds.containsKey(pair1)) {
            throw new IllegalArgumentException(
                "Bound already defined for types [" + type1.name + "] and [" + type0.name + "].");
        }

        bounds.put(pair0, bound);
        bounds.put(pair1, bound);
    }

    public final Type getType(final String name) {
        final int dimensions = getDimensions(name);
        final String structstr = dimensions == 0 ? name : name.substring(0, name.indexOf('['));
        final Struct struct = structs.get(structstr);

        if (struct == null) {
            throw new IllegalArgumentException("The struct with name [" + name + "] has not been defined.");
        }

        return getType(struct, dimensions);
    }

    public final Type getType(final Struct struct, final int dimensions) {
        String name = struct.name;
        org.objectweb.asm.Type type = struct.type;
        Class<?> clazz = struct.clazz;
        Sort sort;

        if (dimensions > 0) {
            final StringBuilder builder = new StringBuilder(name);
            final char[] brackets = new char[dimensions];

            for (int count = 0; count < dimensions; ++count) {
                builder.append("[]");
                brackets[count] = '[';
            }

            final String descriptor = new String(brackets) + struct.type.getDescriptor();

            name = builder.toString();
            type = org.objectweb.asm.Type.getType(descriptor);

            try {
                clazz = Class.forName(type.getInternalName().replace('/', '.'));
            } catch (ClassNotFoundException exception) {
                throw new IllegalArgumentException("The class [" + type.getInternalName() + "]" +
                    " could not be found to create type [" + name + "].");
            }

            sort = Sort.ARRAY;
        } else if ("def".equals(struct.name)) {
            sort = Sort.DEF;
        } else {
            sort = Sort.OBJECT;

            for (final Sort value : Sort.values()) {
                if (value.clazz == null) {
                    continue;
                }

                if (value.clazz.equals(struct.clazz)) {
                    sort = value;

                    break;
                }
            }
        }

        return new Type(name, dimensions, struct, clazz, type, sort);
    }

    private int getDimensions(final String name) {
        int dimensions = 0;
        int index = name.indexOf('[');

        if (index != -1) {
            final int length = name.length();

            while (index < length) {
                if (name.charAt(index) == '[' && ++index < length && name.charAt(index++) == ']') {
                    ++dimensions;
                } else {
                    throw new IllegalArgumentException("Invalid array braces in canonical name [" + name + "].");
                }
            }
        }

        return dimensions;
    }
}<|MERGE_RESOLUTION|>--- conflicted
+++ resolved
@@ -35,22 +35,14 @@
 import java.util.Map;
 import java.util.Set;
 
-<<<<<<< HEAD
-public class Definition {
-    public enum Sort {
-=======
-import org.elasticsearch.common.geo.GeoPoint;
-import org.elasticsearch.index.fielddata.ScriptDocValues;
-
-class Definition {
+public final class Definition {
     /**
      * The default language API to be used with Painless.  The second construction is used
      * to finalize all the variables, so there is no mistake of modification afterwards.
      */
     static Definition INSTANCE = new Definition(new Definition());
 
-    enum Sort {
->>>>>>> ef6a7631
+    public enum Sort {
         VOID(       void.class      , 0 , true  , false , false , false ),
         BOOL(       boolean.class   , 1 , true  , true  , false , true  ),
         BYTE(       byte.class      , 1 , true  , false , true  , true  ),
@@ -323,7 +315,7 @@
         }
     }
 
-    public static class Transform extends Cast {
+    public static final class Transform extends Cast {
         public final Cast cast;
         public final Method method;
         public final Type upcast;
@@ -338,12 +330,12 @@
             this.downcast = downcast;
         }
     }
-    
-    static class RuntimeClass {
-        final Map<String, Method> methods;
-        final Map<String, MethodHandle> getters;
-        final Map<String, MethodHandle> setters;
-        
+
+    public static final class RuntimeClass {
+        public final Map<String, Method> methods;
+        public final Map<String, MethodHandle> getters;
+        public final Map<String, MethodHandle> setters;
+
         private RuntimeClass(Map<String, Method> methods, Map<String, MethodHandle> getters, Map<String, MethodHandle> setters) {
             this.methods = methods;
             this.getters = getters;
@@ -351,11 +343,11 @@
         }
     }
 
-<<<<<<< HEAD
     public final Map<String, Struct> structs;
     public final Map<Class<?>, Struct> classes;
     public final Map<Cast, Transform> transforms;
     public final Map<Pair, Type> bounds;
+    public final Map<Class<?>, RuntimeClass> runtimeMap;
 
     public final Type voidType;
     public final Type booleanType;
@@ -425,82 +417,6 @@
     public final Type istateexceptType;
     public final Type nfexcepType;
 
-=======
-    final Map<String, Struct> structs;
-    final Map<Class<?>, Struct> classes;
-    final Map<Cast, Transform> transforms;
-    final Map<Pair, Type> bounds;
-    final Map<Class<?>, RuntimeClass> runtimeMap; 
-
-    final Type voidType;
-    final Type booleanType;
-    final Type byteType;
-    final Type shortType;
-    final Type charType;
-    final Type intType;
-    final Type longType;
-    final Type floatType;
-    final Type doubleType;
-
-    final Type voidobjType;
-    final Type booleanobjType;
-    final Type byteobjType;
-    final Type shortobjType;
-    final Type charobjType;
-    final Type intobjType;
-    final Type longobjType;
-    final Type floatobjType;
-    final Type doubleobjType;
-
-    final Type objectType;
-    final Type defType;
-    final Type numberType;
-    final Type charseqType;
-    final Type stringType;
-    final Type mathType;
-    final Type utilityType;
-    final Type defobjType;
-
-    final Type itrType;
-    final Type oitrType;
-    final Type sitrType;
-
-    final Type collectionType;
-    final Type ocollectionType;
-    final Type scollectionType;
-
-    final Type listType;
-    final Type arraylistType;
-    final Type olistType;
-    final Type oarraylistType;
-    final Type slistType;
-    final Type sarraylistType;
-
-    final Type setType;
-    final Type hashsetType;
-    final Type osetType;
-    final Type ohashsetType;
-    final Type ssetType;
-    final Type shashsetType;
-
-    final Type mapType;
-    final Type hashmapType;
-    final Type oomapType;
-    final Type oohashmapType;
-    final Type smapType;
-    final Type shashmapType;
-    final Type somapType;
-    final Type sohashmapType;
-
-    final Type execType;
-
-    final Type exceptionType;
-    final Type arithexcepType;
-    final Type iargexcepType;
-    final Type istateexceptType;
-    final Type nfexcepType;
-    
->>>>>>> ef6a7631
     // docvalues accessors
     public final Type geoPointType;
     public final Type stringsType;
@@ -599,60 +515,6 @@
         addDefaultBounds();
         computeRuntimeClasses();
     }
-    
-    // precompute a more efficient structure for dynamic method/field access:
-    void computeRuntimeClasses() {
-        this.runtimeMap.clear();
-        for (Class<?> clazz : classes.keySet()) {
-            runtimeMap.put(clazz, computeRuntimeClass(clazz));
-        }
-    }
-    
-    RuntimeClass computeRuntimeClass(Class<?> clazz) {
-        Struct struct = classes.get(clazz);
-        Map<String, Method> methods = struct.methods;
-        Map<String, MethodHandle> getters = new HashMap<>();
-        Map<String, MethodHandle> setters = new HashMap<>();
-        // add all members
-        for (Map.Entry<String,Field> member : struct.members.entrySet()) {
-            getters.put(member.getKey(), member.getValue().getter);
-            setters.put(member.getKey(), member.getValue().setter);
-        }
-        // add all getters/setters
-        for (Map.Entry<String,Method> method : methods.entrySet()) {
-            String name = method.getKey();
-            Method m = method.getValue();
-            
-            if (m.arguments.size() == 0 &&
-                name.startsWith("get") &&
-                name.length() > 3 &&
-                Character.isUpperCase(name.charAt(3))) {
-              StringBuilder newName = new StringBuilder();
-              newName.append(Character.toLowerCase(name.charAt(3)));
-              newName.append(name.substring(4));
-              getters.putIfAbsent(newName.toString(), m.handle);
-            } else if (m.arguments.size() == 0 &&
-                       name.startsWith("is") &&
-                       name.length() > 2 && 
-                       Character.isUpperCase(name.charAt(2))) {
-              StringBuilder newName = new StringBuilder();
-              newName.append(Character.toLowerCase(name.charAt(2)));
-              newName.append(name.substring(3));
-              getters.putIfAbsent(newName.toString(), m.handle);
-            }
-            
-            if (m.arguments.size() == 1 &&
-                name.startsWith("set") &&
-                name.length() > 3 &&
-                Character.isUpperCase(name.charAt(3))) {
-              StringBuilder newName = new StringBuilder();
-              newName.append(Character.toLowerCase(name.charAt(3)));
-              newName.append(name.substring(4));
-              setters.putIfAbsent(newName.toString(), m.handle);
-            }
-        }
-        return new RuntimeClass(methods, getters, setters);
-    }
 
     private Definition(final Definition definition) {
         final Map<String, Struct> structs = new HashMap<>();
@@ -671,83 +533,83 @@
 
         this.classes = Collections.unmodifiableMap(classes);
 
-        transforms = Collections.unmodifiableMap(definition.transforms);
-        bounds = Collections.unmodifiableMap(definition.bounds);
+        this.transforms = Collections.unmodifiableMap(definition.transforms);
+        this.bounds = Collections.unmodifiableMap(definition.bounds);
         this.runtimeMap = Collections.unmodifiableMap(definition.runtimeMap);
 
-        voidType = definition.voidType;
-        booleanType = definition.booleanType;
-        byteType = definition.byteType;
-        shortType = definition.shortType;
-        charType = definition.charType;
-        intType = definition.intType;
-        longType = definition.longType;
-        floatType = definition.floatType;
-        doubleType = definition.doubleType;
-
-        voidobjType = definition.voidobjType;
-        booleanobjType = definition.booleanobjType;
-        byteobjType = definition.byteobjType;
-        shortobjType = definition.shortobjType;
-        charobjType = definition.charobjType;
-        intobjType = definition.intobjType;
-        longobjType = definition.longobjType;
-        floatobjType = definition.floatobjType;
-        doubleobjType = definition.doubleobjType;
-
-        objectType = definition.objectType;
-        defType = definition.defType;
-        numberType = definition.numberType;
-        charseqType = definition.charseqType;
-        stringType = definition.stringType;
-        mathType = definition.mathType;
-        utilityType = definition.utilityType;
-        defobjType = definition.defobjType;
-
-        itrType = definition.itrType;
-        oitrType = definition.oitrType;
-        sitrType = definition.sitrType;
-
-        collectionType = definition.collectionType;
-        ocollectionType = definition.ocollectionType;
-        scollectionType = definition.scollectionType;
-
-        listType = definition.listType;
-        arraylistType = definition.arraylistType;
-        olistType = definition.olistType;
-        oarraylistType = definition.oarraylistType;
-        slistType = definition.slistType;
-        sarraylistType = definition.sarraylistType;
-
-        setType = definition.setType;
-        hashsetType = definition.hashsetType;
-        osetType = definition.osetType;
-        ohashsetType = definition.ohashsetType;
-        ssetType = definition.ssetType;
-        shashsetType = definition.shashsetType;
-
-        mapType = definition.mapType;
-        hashmapType = definition.hashmapType;
-        oomapType = definition.oomapType;
-        oohashmapType = definition.oohashmapType;
-        smapType = definition.smapType;
-        shashmapType = definition.shashmapType;
-        somapType = definition.somapType;
-        sohashmapType = definition.sohashmapType;
-
-        execType = definition.execType;
-
-        exceptionType = definition.exceptionType;
-        arithexcepType = definition.arithexcepType;
-        iargexcepType = definition.iargexcepType;
-        istateexceptType = definition.istateexceptType;
-        nfexcepType = definition.nfexcepType;
-
-        geoPointType = definition.geoPointType;
-        stringsType = definition.stringsType;
-        longsType = definition.longsType;
-        doublesType = definition.doublesType;
-        geoPointsType = definition.geoPointsType;
+        this.voidType = definition.voidType;
+        this.booleanType = definition.booleanType;
+        this.byteType = definition.byteType;
+        this.shortType = definition.shortType;
+        this.charType = definition.charType;
+        this.intType = definition.intType;
+        this.longType = definition.longType;
+        this.floatType = definition.floatType;
+        this.doubleType = definition.doubleType;
+
+        this.voidobjType = definition.voidobjType;
+        this.booleanobjType = definition.booleanobjType;
+        this.byteobjType = definition.byteobjType;
+        this.shortobjType = definition.shortobjType;
+        this.charobjType = definition.charobjType;
+        this.intobjType = definition.intobjType;
+        this.longobjType = definition.longobjType;
+        this.floatobjType = definition.floatobjType;
+        this.doubleobjType = definition.doubleobjType;
+
+        this.objectType = definition.objectType;
+        this.defType = definition.defType;
+        this.numberType = definition.numberType;
+        this.charseqType = definition.charseqType;
+        this.stringType = definition.stringType;
+        this.mathType = definition.mathType;
+        this.utilityType = definition.utilityType;
+        this.defobjType = definition.defobjType;
+
+        this.itrType = definition.itrType;
+        this.oitrType = definition.oitrType;
+        this.sitrType = definition.sitrType;
+
+        this.collectionType = definition.collectionType;
+        this.ocollectionType = definition.ocollectionType;
+        this.scollectionType = definition.scollectionType;
+
+        this.listType = definition.listType;
+        this.arraylistType = definition.arraylistType;
+        this.olistType = definition.olistType;
+        this.oarraylistType = definition.oarraylistType;
+        this.slistType = definition.slistType;
+        this.sarraylistType = definition.sarraylistType;
+
+        this.setType = definition.setType;
+        this.hashsetType = definition.hashsetType;
+        this.osetType = definition.osetType;
+        this.ohashsetType = definition.ohashsetType;
+        this.ssetType = definition.ssetType;
+        this.shashsetType = definition.shashsetType;
+
+        this.mapType = definition.mapType;
+        this.hashmapType = definition.hashmapType;
+        this.oomapType = definition.oomapType;
+        this.oohashmapType = definition.oohashmapType;
+        this.smapType = definition.smapType;
+        this.shashmapType = definition.shashmapType;
+        this.somapType = definition.somapType;
+        this.sohashmapType = definition.sohashmapType;
+
+        this.execType = definition.execType;
+
+        this.exceptionType = definition.exceptionType;
+        this.arithexcepType = definition.arithexcepType;
+        this.iargexcepType = definition.iargexcepType;
+        this.istateexceptType = definition.istateexceptType;
+        this.nfexcepType = definition.nfexcepType;
+
+        this.geoPointType = definition.geoPointType;
+        this.stringsType = definition.stringsType;
+        this.longsType = definition.longsType;
+        this.doublesType = definition.doublesType;
+        this.geoPointsType = definition.geoPointsType;
     }
 
     private void addDefaultStructs() {
@@ -1797,7 +1659,61 @@
         addBound(istateexceptType, nfexcepType, exceptionType);
     }
 
-    public final void addStruct(final String name, final Class<?> clazz) {
+    // precompute a more efficient structure for dynamic method/field access:
+    private void computeRuntimeClasses() {
+        this.runtimeMap.clear();
+        for (Class<?> clazz : classes.keySet()) {
+            runtimeMap.put(clazz, computeRuntimeClass(clazz));
+        }
+    }
+
+    private RuntimeClass computeRuntimeClass(Class<?> clazz) {
+        Struct struct = classes.get(clazz);
+        Map<String, Method> methods = struct.methods;
+        Map<String, MethodHandle> getters = new HashMap<>();
+        Map<String, MethodHandle> setters = new HashMap<>();
+        // add all members
+        for (Map.Entry<String,Field> member : struct.members.entrySet()) {
+            getters.put(member.getKey(), member.getValue().getter);
+            setters.put(member.getKey(), member.getValue().setter);
+        }
+        // add all getters/setters
+        for (Map.Entry<String,Method> method : methods.entrySet()) {
+            String name = method.getKey();
+            Method m = method.getValue();
+
+            if (m.arguments.size() == 0 &&
+                name.startsWith("get") &&
+                name.length() > 3 &&
+                Character.isUpperCase(name.charAt(3))) {
+                StringBuilder newName = new StringBuilder();
+                newName.append(Character.toLowerCase(name.charAt(3)));
+                newName.append(name.substring(4));
+                getters.putIfAbsent(newName.toString(), m.handle);
+            } else if (m.arguments.size() == 0 &&
+                name.startsWith("is") &&
+                name.length() > 2 &&
+                Character.isUpperCase(name.charAt(2))) {
+                StringBuilder newName = new StringBuilder();
+                newName.append(Character.toLowerCase(name.charAt(2)));
+                newName.append(name.substring(3));
+                getters.putIfAbsent(newName.toString(), m.handle);
+            }
+
+            if (m.arguments.size() == 1 &&
+                name.startsWith("set") &&
+                name.length() > 3 &&
+                Character.isUpperCase(name.charAt(3))) {
+                StringBuilder newName = new StringBuilder();
+                newName.append(Character.toLowerCase(name.charAt(3)));
+                newName.append(name.substring(4));
+                setters.putIfAbsent(newName.toString(), m.handle);
+            }
+        }
+        return new RuntimeClass(methods, getters, setters);
+    }
+
+    private final void addStruct(final String name, final Class<?> clazz) {
         if (!name.matches("^[_a-zA-Z][<>,_a-zA-Z0-9]*$")) {
             throw new IllegalArgumentException("Invalid struct name [" + name + "].");
         }
@@ -1811,7 +1727,7 @@
         structs.put(name, struct);
     }
 
-    public final void addClass(final String name) {
+    private final void addClass(final String name) {
         final Struct struct = structs.get(name);
 
         if (struct == null) {
@@ -1825,7 +1741,7 @@
         classes.put(struct.clazz, struct);
     }
 
-    public final void addConstructor(final String struct, final String name, final Type[] args, final Type[] genargs) {
+    private final void addConstructor(final String struct, final String name, final Type[] args, final Type[] genargs) {
         final Struct owner = structs.get(struct);
 
         if (owner == null) {
@@ -1859,7 +1775,7 @@
             if (genargs != null) {
                 try {
                     genargs[count].clazz.asSubclass(args[count].clazz);
-                } catch (ClassCastException exception) {
+                } catch (final ClassCastException exception) {
                     throw new ClassCastException("Generic argument [" + genargs[count].name + "]" +
                         " is not a sub class of [" + args[count].name + "] in the constructor" +
                         " [" + name + " ] from the struct [" + owner.name + "].");
@@ -1873,7 +1789,7 @@
 
         try {
             reflect = owner.clazz.getConstructor(classes);
-        } catch (NoSuchMethodException exception) {
+        } catch (final NoSuchMethodException exception) {
             throw new IllegalArgumentException("Constructor [" + name + "] not found for class" +
                 " [" + owner.clazz.getName() + "] with arguments " + Arrays.toString(classes) + ".");
         }
@@ -1885,7 +1801,7 @@
         owner.constructors.put(name, constructor);
     }
 
-    public final void addMethod(final String struct, final String name, final String alias, final boolean statik,
+    private final void addMethod(final String struct, final String name, final String alias, final boolean statik,
                                 final Type rtn, final Type[] args, final Type genrtn, final Type[] genargs) {
         final Struct owner = structs.get(struct);
 
@@ -1928,7 +1844,7 @@
         if (genrtn != null) {
             try {
                 genrtn.clazz.asSubclass(rtn.clazz);
-            } catch (ClassCastException exception) {
+            } catch (final ClassCastException exception) {
                 throw new ClassCastException("Generic return [" + genrtn.clazz.getCanonicalName() + "]" +
                     " is not a sub class of [" + rtn.clazz.getCanonicalName() + "] in the method" +
                     " [" + name + " ] from the struct [" + owner.name + "].");
@@ -1947,7 +1863,7 @@
             if (genargs != null) {
                 try {
                     genargs[count].clazz.asSubclass(args[count].clazz);
-                } catch (ClassCastException exception) {
+                } catch (final ClassCastException exception) {
                     throw new ClassCastException("Generic argument [" + genargs[count].name + "] is not a sub class" +
                         " of [" + args[count].name + "] in the " + (statik ? "function" : "method") +
                         " [" + name + " ] from the struct [" + owner.name + "].");
@@ -1961,7 +1877,7 @@
 
         try {
             reflect = owner.clazz.getMethod(alias == null ? name : alias, classes);
-        } catch (NoSuchMethodException exception) {
+        } catch (final NoSuchMethodException exception) {
             throw new IllegalArgumentException((statik ? "Function" : "Method") +
                 " [" + (alias == null ? name : alias) + "] not found for class [" + owner.clazz.getName() + "]" +
                 " with arguments " + Arrays.toString(classes) + ".");
@@ -1980,7 +1896,7 @@
 
         try {
             handle = MethodHandles.publicLookup().in(owner.clazz).unreflect(reflect);
-        } catch (IllegalAccessException exception) {
+        } catch (final IllegalAccessException exception) {
             throw new IllegalArgumentException("Method [" + (alias == null ? name : alias) + "]" +
                 " not found for class [" + owner.clazz.getName() + "]" +
                 " with arguments " + Arrays.toString(classes) + ".");
@@ -2007,7 +1923,7 @@
         }
     }
 
-    public final void addField(final String struct, final String name, final String alias,
+    private final void addField(final String struct, final String name, final String alias,
                                final boolean statik, final Type type, final Type generic) {
         final Struct owner = structs.get(struct);
 
@@ -2044,7 +1960,7 @@
         if (generic != null) {
             try {
                 generic.clazz.asSubclass(type.clazz);
-            } catch (ClassCastException exception) {
+            } catch (final ClassCastException exception) {
                 throw new ClassCastException("Generic type [" + generic.clazz.getCanonicalName() + "]" +
                     " is not a sub class of [" + type.clazz.getCanonicalName() + "] for the field" +
                     " [" + name + " ] from the struct [" + owner.name + "].");
@@ -2055,7 +1971,7 @@
 
         try {
             reflect = owner.clazz.getField(alias == null ? name : alias);
-        } catch (NoSuchFieldException exception) {
+        } catch (final NoSuchFieldException exception) {
             throw new IllegalArgumentException("Field [" + (alias == null ? name : alias) + "]" +
                 " not found for class [" + owner.clazz.getName() + "].");
         }
@@ -2068,7 +1984,7 @@
                 getter = MethodHandles.publicLookup().unreflectGetter(reflect);
                 setter = MethodHandles.publicLookup().unreflectSetter(reflect);
             }
-        } catch (IllegalAccessException exception) {
+        } catch (final IllegalAccessException exception) {
             throw new IllegalArgumentException("Getter/Setter [" + (alias == null ? name : alias) + "]" +
                 " not found for class [" + owner.clazz.getName() + "].");
         }
@@ -2097,7 +2013,7 @@
         }
     }
 
-    public final void copyStruct(final String struct, final String... children) {
+    private final void copyStruct(final String struct, final String... children) {
         final Struct owner = structs.get(struct);
 
         if (owner == null) {
@@ -2114,7 +2030,7 @@
 
             try {
                 owner.clazz.asSubclass(child.clazz);
-            } catch (ClassCastException exception) {
+            } catch (final ClassCastException exception) {
                 throw new ClassCastException("Child struct [" + child.name + "]" +
                     " is not a super type of owner struct [" + owner.name + "] in copy.");
             }
@@ -2131,7 +2047,7 @@
 
                     try {
                         reflect = clazz.getMethod(method.method.getName(), method.reflect.getParameterTypes());
-                    } catch (NoSuchMethodException exception) {
+                    } catch (final NoSuchMethodException exception) {
                         throw new IllegalArgumentException("Method [" + method.method.getName() + "] not found for" +
                             " class [" + owner.clazz.getName() + "] with arguments " +
                             Arrays.toString(method.reflect.getParameterTypes()) + ".");
@@ -2139,7 +2055,7 @@
 
                     try {
                         handle = MethodHandles.publicLookup().in(owner.clazz).unreflect(reflect);
-                    } catch (IllegalAccessException exception) {
+                    } catch (final IllegalAccessException exception) {
                         throw new IllegalArgumentException("Method [" + method.method.getName() + "] not found for" +
                             " class [" + owner.clazz.getName() + "] with arguments " +
                             Arrays.toString(method.reflect.getParameterTypes()) + ".");
@@ -2158,7 +2074,7 @@
 
                     try {
                         reflect = owner.clazz.getField(field.reflect.getName());
-                    } catch (NoSuchFieldException exception) {
+                    } catch (final NoSuchFieldException exception) {
                         throw new IllegalArgumentException("Field [" + field.reflect.getName() + "]" +
                             " not found for class [" + owner.clazz.getName() + "].");
                     }
@@ -2166,7 +2082,7 @@
                     try {
                         getter = MethodHandles.publicLookup().unreflectGetter(reflect);
                         setter = MethodHandles.publicLookup().unreflectSetter(reflect);
-                    } catch (IllegalAccessException exception) {
+                    } catch (final IllegalAccessException exception) {
                         throw new IllegalArgumentException("Getter/Setter [" + field.name + "]" +
                             " not found for class [" + owner.clazz.getName() + "].");
                     }
@@ -2178,7 +2094,7 @@
         }
     }
 
-    public final void addTransform(final Type from, final Type to, final String struct,
+    private final void addTransform(final Type from, final Type to, final String struct,
                                    final String name, final boolean statik) {
         final Struct owner = structs.get(struct);
 
@@ -2222,11 +2138,11 @@
 
             try {
                 from.clazz.asSubclass(argument.clazz);
-            } catch (ClassCastException cce0) {
+            } catch (final ClassCastException cce0) {
                 try {
                     argument.clazz.asSubclass(from.clazz);
                     upcast = argument;
-                } catch (ClassCastException cce1) {
+                } catch (final ClassCastException cce1) {
                     throw new ClassCastException("Transform with owner struct [" + owner.name + "]" +
                         " and cast type from [" + from.name + "] to cast type to [" + to.name + "] using" +
                         " function [" + name + "] cannot cast from type to the function input argument type.");
@@ -2237,11 +2153,11 @@
 
             try {
                 rtn.clazz.asSubclass(to.clazz);
-            } catch (ClassCastException cce0) {
+            } catch (final ClassCastException cce0) {
                 try {
                     to.clazz.asSubclass(rtn.clazz);
                     downcast = to;
-                } catch (ClassCastException cce1) {
+                } catch (final ClassCastException cce1) {
                     throw new ClassCastException("Transform with owner struct [" + owner.name + "]" +
                         " and cast type from [" + from.name + "] to cast type to [" + to.name + "] using" +
                         " function [" + name + "] cannot cast to type to the function return argument type.");
@@ -2264,11 +2180,11 @@
 
             try {
                 from.clazz.asSubclass(owner.clazz);
-            } catch (ClassCastException cce0) {
+            } catch (final ClassCastException cce0) {
                 try {
                     owner.clazz.asSubclass(from.clazz);
                     upcast = getType(owner.name);
-                } catch (ClassCastException cce1) {
+                } catch (final ClassCastException cce1) {
                     throw new ClassCastException("Transform with owner struct [" + owner.name + "]" +
                         " and cast type from [" + from.name + "] to cast type to [" + to.name + "] using" +
                         " method [" + name + "] cannot cast from type to the method input argument type.");
@@ -2279,11 +2195,11 @@
 
             try {
                 rtn.clazz.asSubclass(to.clazz);
-            } catch (ClassCastException cce0) {
+            } catch (final ClassCastException cce0) {
                 try {
                     to.clazz.asSubclass(rtn.clazz);
                     downcast = to;
-                } catch (ClassCastException cce1) {
+                } catch (final ClassCastException cce1) {
                     throw new ClassCastException("Transform with owner struct [" + owner.name + "]" +
                         " and cast type from [" + from.name + "] to cast type to [" + to.name + "]" +
                         " using method [" + name + "] cannot cast to type to the method return argument type.");
@@ -2295,7 +2211,7 @@
         transforms.put(cast, transform);
     }
 
-    public final void addBound(final Type type0, final Type type1, final Type bound) {
+    private final void addBound(final Type type0, final Type type1, final Type bound) {
         final Pair pair0 = new Pair(type0, type1);
         final Pair pair1 = new Pair(type1, type0);
 
@@ -2347,7 +2263,7 @@
 
             try {
                 clazz = Class.forName(type.getInternalName().replace('/', '.'));
-            } catch (ClassNotFoundException exception) {
+            } catch (final ClassNotFoundException exception) {
                 throw new IllegalArgumentException("The class [" + type.getInternalName() + "]" +
                     " could not be found to create type [" + name + "].");
             }

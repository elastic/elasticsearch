--- conflicted
+++ resolved
@@ -30,11 +30,7 @@
 import org.elasticsearch.painless.Operation;
 import org.elasticsearch.painless.lookup.PainlessLookupUtility;
 import org.elasticsearch.painless.lookup.def;
-<<<<<<< HEAD
 import org.elasticsearch.painless.symbol.ClassTable;
-=======
-import org.elasticsearch.painless.symbol.FunctionTable;
->>>>>>> e1a30179
 import org.objectweb.asm.Label;
 import org.objectweb.asm.Opcodes;
 import org.objectweb.asm.Type;
@@ -71,7 +67,6 @@
     }
 
     @Override
-<<<<<<< HEAD
     void analyze(ClassTable classTable, Locals locals) {
         originallyExplicit = explicit;
 
@@ -83,35 +78,15 @@
             analyzerAdd(classTable, locals);
         } else if (operation == Operation.SUB) {
             analyzerSub(classTable, locals);
-=======
-    void analyze(FunctionTable functions, Locals locals) {
-        originallyExplicit = explicit;
-
-        if (operation == Operation.NOT) {
-            analyzeNot(functions, locals);
-        } else if (operation == Operation.BWNOT) {
-            analyzeBWNot(functions, locals);
-        } else if (operation == Operation.ADD) {
-            analyzerAdd(functions, locals);
-        } else if (operation == Operation.SUB) {
-            analyzerSub(functions, locals);
->>>>>>> e1a30179
         } else {
             throw createError(new IllegalStateException("Illegal tree structure."));
         }
     }
 
-<<<<<<< HEAD
     void analyzeNot(ClassTable classTable, Locals variables) {
         child.expected = boolean.class;
         child.analyze(classTable, variables);
         child = child.cast(classTable, variables);
-=======
-    void analyzeNot(FunctionTable functions, Locals variables) {
-        child.expected = boolean.class;
-        child.analyze(functions, variables);
-        child = child.cast(functions, variables);
->>>>>>> e1a30179
 
         if (child.constant != null) {
             constant = !(boolean)child.constant;
@@ -120,13 +95,8 @@
         actual = boolean.class;
     }
 
-<<<<<<< HEAD
     void analyzeBWNot(ClassTable classTable, Locals variables) {
         child.analyze(classTable, variables);
-=======
-    void analyzeBWNot(FunctionTable functions, Locals variables) {
-        child.analyze(functions, variables);
->>>>>>> e1a30179
 
         promote = AnalyzerCaster.promoteNumeric(child.actual, false);
 
@@ -136,11 +106,7 @@
         }
 
         child.expected = promote;
-<<<<<<< HEAD
-        child = child.cast(classTable, variables);
-=======
-        child = child.cast(functions, variables);
->>>>>>> e1a30179
+        child = child.cast(classTable, variables);
 
         if (child.constant != null) {
             if (promote == int.class) {
@@ -159,13 +125,8 @@
         }
     }
 
-<<<<<<< HEAD
     void analyzerAdd(ClassTable classTable, Locals variables) {
         child.analyze(classTable, variables);
-=======
-    void analyzerAdd(FunctionTable functions, Locals variables) {
-        child.analyze(functions, variables);
->>>>>>> e1a30179
 
         promote = AnalyzerCaster.promoteNumeric(child.actual, true);
 
@@ -175,11 +136,7 @@
         }
 
         child.expected = promote;
-<<<<<<< HEAD
-        child = child.cast(classTable, variables);
-=======
-        child = child.cast(functions, variables);
->>>>>>> e1a30179
+        child = child.cast(classTable, variables);
 
         if (child.constant != null) {
             if (promote == int.class) {
@@ -202,13 +159,8 @@
         }
     }
 
-<<<<<<< HEAD
     void analyzerSub(ClassTable classTable, Locals variables) {
         child.analyze(classTable, variables);
-=======
-    void analyzerSub(FunctionTable functions, Locals variables) {
-        child.analyze(functions, variables);
->>>>>>> e1a30179
 
         promote = AnalyzerCaster.promoteNumeric(child.actual, true);
 
@@ -218,11 +170,7 @@
         }
 
         child.expected = promote;
-<<<<<<< HEAD
-        child = child.cast(classTable, variables);
-=======
-        child = child.cast(functions, variables);
->>>>>>> e1a30179
+        child = child.cast(classTable, variables);
 
         if (child.constant != null) {
             if (promote == int.class) {

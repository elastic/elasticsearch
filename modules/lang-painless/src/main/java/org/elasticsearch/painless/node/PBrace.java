--- conflicted
+++ resolved
@@ -38,11 +38,7 @@
 
     protected final AExpression index;
 
-<<<<<<< HEAD
-    // TODO: make local
-=======
     // TODO: https://github.com/elastic/elasticsearch/issues/54015
->>>>>>> a6ed5d16
     private boolean isDefOptimized = false;
 
     public PBrace(Location location, AExpression prefix, AExpression index) {
@@ -105,10 +101,6 @@
         braceNode.setExpressionType(output.actual);
 
         output.expressionNode = braceNode;
-<<<<<<< HEAD
-
-        return output;
-=======
 
         return output;
     }
@@ -116,11 +108,5 @@
     @Override
     boolean isDefOptimized() {
         return isDefOptimized;
->>>>>>> a6ed5d16
-    }
-
-    @Override
-    boolean isDefOptimized() {
-        return isDefOptimized;
     }
 }
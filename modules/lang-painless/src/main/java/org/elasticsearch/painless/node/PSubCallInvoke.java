--- conflicted
+++ resolved
@@ -26,11 +26,7 @@
 import org.elasticsearch.painless.Location;
 import org.elasticsearch.painless.MethodWriter;
 import org.elasticsearch.painless.lookup.PainlessMethod;
-<<<<<<< HEAD
 import org.elasticsearch.painless.symbol.ClassTable;
-=======
-import org.elasticsearch.painless.symbol.FunctionTable;
->>>>>>> e1a30179
 
 import java.util.List;
 import java.util.Objects;
@@ -64,23 +60,14 @@
     }
 
     @Override
-<<<<<<< HEAD
     void analyze(ClassTable classTable, Locals locals) {
-=======
-    void analyze(FunctionTable functions, Locals locals) {
->>>>>>> e1a30179
         for (int argument = 0; argument < arguments.size(); ++argument) {
             AExpression expression = arguments.get(argument);
 
             expression.expected = method.typeParameters.get(argument);
             expression.internal = true;
-<<<<<<< HEAD
             expression.analyze(classTable, locals);
             arguments.set(argument, expression.cast(classTable, locals));
-=======
-            expression.analyze(functions, locals);
-            arguments.set(argument, expression.cast(functions, locals));
->>>>>>> e1a30179
         }
 
         statement = true;

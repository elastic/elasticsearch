/*
 * Licensed to Elasticsearch under one or more contributor
 * license agreements. See the NOTICE file distributed with
 * this work for additional information regarding copyright
 * ownership. Elasticsearch licenses this file to you under
 * the Apache License, Version 2.0 (the "License"); you may
 * not use this file except in compliance with the License.
 * You may obtain a copy of the License at
 *
 *    http://www.apache.org/licenses/LICENSE-2.0
 *
 * Unless required by applicable law or agreed to in writing,
 * software distributed under the License is distributed on an
 * "AS IS" BASIS, WITHOUT WARRANTIES OR CONDITIONS OF ANY
 * KIND, either express or implied.  See the License for the
 * specific language governing permissions and limitations
 * under the License.
 */

package org.elasticsearch.painless.node;

import org.elasticsearch.painless.ClassWriter;
import org.elasticsearch.painless.CompilerSettings;
import org.elasticsearch.painless.DefBootstrap;
import org.elasticsearch.painless.Globals;
import org.elasticsearch.painless.Locals;
import org.elasticsearch.painless.Location;
import org.elasticsearch.painless.MethodWriter;
import org.elasticsearch.painless.lookup.def;
<<<<<<< HEAD
import org.elasticsearch.painless.symbol.ClassTable;
=======
import org.elasticsearch.painless.symbol.FunctionTable;
>>>>>>> e1a30179
import org.objectweb.asm.Type;

import java.time.ZonedDateTime;
import java.util.ArrayList;
import java.util.Collections;
import java.util.List;
import java.util.Objects;
import java.util.Set;

/**
 * Represents a method call made on a def type. (Internal only.)
 */
final class PSubDefCall extends AExpression {

    private final String name;
    private final List<AExpression> arguments;

    private StringBuilder recipe = null;
    private List<String> pointers = new ArrayList<>();

    PSubDefCall(Location location, String name, List<AExpression> arguments) {
        super(location);

        this.name = Objects.requireNonNull(name);
        this.arguments = Objects.requireNonNull(arguments);
    }

    @Override
    void storeSettings(CompilerSettings settings) {
        throw createError(new IllegalStateException("illegal tree structure"));
    }

    @Override
    void extractVariables(Set<String> variables) {
        throw createError(new IllegalStateException("Illegal tree structure."));
    }

    @Override
<<<<<<< HEAD
    void analyze(ClassTable classTable, Locals locals) {
=======
    void analyze(FunctionTable functions, Locals locals) {
>>>>>>> e1a30179
        recipe = new StringBuilder();
        int totalCaptures = 0;

        for (int argument = 0; argument < arguments.size(); ++argument) {
            AExpression expression = arguments.get(argument);

            expression.internal = true;
<<<<<<< HEAD
            expression.analyze(classTable, locals);
=======
            expression.analyze(functions, locals);
>>>>>>> e1a30179

            if (expression instanceof ILambda) {
                ILambda lambda = (ILambda) expression;
                pointers.add(lambda.getPointer());
                // encode this parameter as a deferred reference
                char ch = (char) (argument + totalCaptures);
                recipe.append(ch);
                totalCaptures += lambda.getCaptureCount();
            }

            if (expression.actual == void.class) {
                throw createError(new IllegalArgumentException("Argument(s) cannot be of [void] type when calling method [" + name + "]."));
            }

            expression.expected = expression.actual;
<<<<<<< HEAD
            arguments.set(argument, expression.cast(classTable, locals));
=======
            arguments.set(argument, expression.cast(functions, locals));
>>>>>>> e1a30179
        }

        // TODO: remove ZonedDateTime exception when JodaCompatibleDateTime is removed
        actual = expected == null || expected == ZonedDateTime.class || explicit ? def.class : expected;
    }

    @Override
    void write(ClassWriter classWriter, MethodWriter methodWriter, Globals globals) {
        methodWriter.writeDebugInfo(location);

        List<Type> parameterTypes = new ArrayList<>();

        // first parameter is the receiver, we never know its type: always Object
        parameterTypes.add(org.objectweb.asm.Type.getType(Object.class));

        // append each argument
        for (AExpression argument : arguments) {
            parameterTypes.add(MethodWriter.getType(argument.actual));

            if (argument instanceof ILambda) {
                ILambda lambda = (ILambda) argument;
                Collections.addAll(parameterTypes, lambda.getCaptures());
            }

            argument.write(classWriter, methodWriter, globals);
        }

        // create method type from return value and arguments
        Type methodType = Type.getMethodType(MethodWriter.getType(actual), parameterTypes.toArray(new Type[0]));

        List<Object> args = new ArrayList<>();
        args.add(recipe.toString());
        args.addAll(pointers);
        methodWriter.invokeDefCall(name, methodType, DefBootstrap.METHOD_CALL, args.toArray());
    }

    @Override
    public String toString() {
        return singleLineToStringWithOptionalArgs(arguments, prefix, name);
    }
}<|MERGE_RESOLUTION|>--- conflicted
+++ resolved
@@ -27,11 +27,7 @@
 import org.elasticsearch.painless.Location;
 import org.elasticsearch.painless.MethodWriter;
 import org.elasticsearch.painless.lookup.def;
-<<<<<<< HEAD
 import org.elasticsearch.painless.symbol.ClassTable;
-=======
-import org.elasticsearch.painless.symbol.FunctionTable;
->>>>>>> e1a30179
 import org.objectweb.asm.Type;
 
 import java.time.ZonedDateTime;
@@ -70,11 +66,7 @@
     }
 
     @Override
-<<<<<<< HEAD
     void analyze(ClassTable classTable, Locals locals) {
-=======
-    void analyze(FunctionTable functions, Locals locals) {
->>>>>>> e1a30179
         recipe = new StringBuilder();
         int totalCaptures = 0;
 
@@ -82,11 +74,7 @@
             AExpression expression = arguments.get(argument);
 
             expression.internal = true;
-<<<<<<< HEAD
             expression.analyze(classTable, locals);
-=======
-            expression.analyze(functions, locals);
->>>>>>> e1a30179
 
             if (expression instanceof ILambda) {
                 ILambda lambda = (ILambda) expression;
@@ -102,11 +90,7 @@
             }
 
             expression.expected = expression.actual;
-<<<<<<< HEAD
             arguments.set(argument, expression.cast(classTable, locals));
-=======
-            arguments.set(argument, expression.cast(functions, locals));
->>>>>>> e1a30179
         }
 
         // TODO: remove ZonedDateTime exception when JodaCompatibleDateTime is removed

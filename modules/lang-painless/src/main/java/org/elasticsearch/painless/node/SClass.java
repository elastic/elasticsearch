--- conflicted
+++ resolved
@@ -295,17 +295,8 @@
         bytes = classWriter.getClassBytes();
 
         Map<String, Object> statics = new HashMap<>();
-<<<<<<< HEAD
-        statics.put("$LOCALS", mainMethod.getMethods());
+        statics.put("$FUNCTIONS", table);
         statics.putAll(mainMethod.getStatics());
-=======
-        statics.put("$FUNCTIONS", table);
-
-        for (Map.Entry<Object, String> instanceBinding : globals.getInstanceBindings().entrySet()) {
-            statics.put(instanceBinding.getValue(), instanceBinding.getKey());
-        }
-
->>>>>>> 65ecd82e
         return statics;
     }
 

/*
 * Licensed to Elasticsearch under one or more contributor
 * license agreements. See the NOTICE file distributed with
 * this work for additional information regarding copyright
 * ownership. Elasticsearch licenses this file to you under
 * the Apache License, Version 2.0 (the "License"); you may
 * not use this file except in compliance with the License.
 * You may obtain a copy of the License at
 *
 *    http://www.apache.org/licenses/LICENSE-2.0
 *
 * Unless required by applicable law or agreed to in writing,
 * software distributed under the License is distributed on an
 * "AS IS" BASIS, WITHOUT WARRANTIES OR CONDITIONS OF ANY
 * KIND, either express or implied.  See the License for the
 * specific language governing permissions and limitations
 * under the License.
 */

package org.elasticsearch.painless.node;

import org.elasticsearch.painless.Location;
import org.elasticsearch.painless.phase.DefaultSemanticAnalysisPhase;
import org.elasticsearch.painless.phase.UserTreeVisitor;
import org.elasticsearch.painless.symbol.Decorations.AllEscape;
import org.elasticsearch.painless.symbol.Decorations.Internal;
import org.elasticsearch.painless.symbol.Decorations.LastSource;
import org.elasticsearch.painless.symbol.Decorations.LoopEscape;
import org.elasticsearch.painless.symbol.Decorations.MethodEscape;
import org.elasticsearch.painless.symbol.Decorations.Read;
import org.elasticsearch.painless.symbol.Decorations.TargetType;
import org.elasticsearch.painless.symbol.Decorations.ValueType;
import org.elasticsearch.painless.symbol.SemanticScope;

import java.util.Objects;

/**
 * Represents the top-level node for an expression as a statement.
 */
public class SExpression extends AStatement {

    private final AExpression statementNode;

    public SExpression(int identifier, Location location, AExpression statementNode) {
        super(identifier, location);

        this.statementNode = Objects.requireNonNull(statementNode);
    }

    public AExpression getStatementNode() {
        return statementNode;
    }

    @Override
    public <Scope> void visit(UserTreeVisitor<Scope> userTreeVisitor, Scope scope) {
        userTreeVisitor.visitExpression(this, scope);
    }

    @Override
    public <Scope> void visitChildren(UserTreeVisitor<Scope> userTreeVisitor, Scope scope) {
        expressionNode.visit(userTreeVisitor, scope);
    }

    public static void visitDefaultSemanticAnalysis(
            DefaultSemanticAnalysisPhase visitor, SExpression userExpressionNode, SemanticScope semanticScope) {

        Class<?> rtnType = semanticScope.getReturnType();
        boolean isVoid = rtnType == void.class;
<<<<<<< HEAD
        boolean lastSource = semanticScope.getCondition(userExpressionNode, LastSource.class);
        AExpression userStatementNode = userExpressionNode.getStatementNode();
        
        if (lastSource && isVoid == false) {
            semanticScope.setCondition(userStatementNode, Read.class);
        }
        
        visitor.checkedVisit(userStatementNode, semanticScope);
        Class<?> expressionValueType = semanticScope.getDecoration(userStatementNode, ValueType.class).getValueType();
=======
        boolean lastSource = semanticScope.getCondition(this, LastSource.class);

        if (lastSource && !isVoid) {
            semanticScope.setCondition(expressionNode, Read.class);
        }

        AExpression.analyze(expressionNode, semanticScope);
        Class<?> expressionValueType = semanticScope.getDecoration(expressionNode, ValueType.class).getValueType();

>>>>>>> 785a91c1
        boolean rtn = lastSource && isVoid == false && expressionValueType != void.class;

        if (rtn) {
            semanticScope.putDecoration(userStatementNode, new TargetType(rtnType));
            semanticScope.setCondition(userStatementNode, Internal.class);
            visitor.decorateWithCast(userStatementNode, semanticScope);

            semanticScope.setCondition(userExpressionNode, MethodEscape.class);
            semanticScope.setCondition(userExpressionNode, LoopEscape.class);
            semanticScope.setCondition(userExpressionNode, AllEscape.class);
        }
    }
}<|MERGE_RESOLUTION|>--- conflicted
+++ resolved
@@ -58,7 +58,7 @@
 
     @Override
     public <Scope> void visitChildren(UserTreeVisitor<Scope> userTreeVisitor, Scope scope) {
-        expressionNode.visit(userTreeVisitor, scope);
+        statementNode.visit(userTreeVisitor, scope);
     }
 
     public static void visitDefaultSemanticAnalysis(
@@ -66,27 +66,15 @@
 
         Class<?> rtnType = semanticScope.getReturnType();
         boolean isVoid = rtnType == void.class;
-<<<<<<< HEAD
         boolean lastSource = semanticScope.getCondition(userExpressionNode, LastSource.class);
         AExpression userStatementNode = userExpressionNode.getStatementNode();
-        
+
         if (lastSource && isVoid == false) {
             semanticScope.setCondition(userStatementNode, Read.class);
         }
-        
+
         visitor.checkedVisit(userStatementNode, semanticScope);
         Class<?> expressionValueType = semanticScope.getDecoration(userStatementNode, ValueType.class).getValueType();
-=======
-        boolean lastSource = semanticScope.getCondition(this, LastSource.class);
-
-        if (lastSource && !isVoid) {
-            semanticScope.setCondition(expressionNode, Read.class);
-        }
-
-        AExpression.analyze(expressionNode, semanticScope);
-        Class<?> expressionValueType = semanticScope.getDecoration(expressionNode, ValueType.class).getValueType();
-
->>>>>>> 785a91c1
         boolean rtn = lastSource && isVoid == false && expressionValueType != void.class;
 
         if (rtn) {

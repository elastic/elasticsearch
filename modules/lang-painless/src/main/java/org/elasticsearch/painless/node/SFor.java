--- conflicted
+++ resolved
@@ -25,11 +25,7 @@
 import org.elasticsearch.painless.Locals;
 import org.elasticsearch.painless.Location;
 import org.elasticsearch.painless.MethodWriter;
-<<<<<<< HEAD
 import org.elasticsearch.painless.symbol.ClassTable;
-=======
-import org.elasticsearch.painless.symbol.FunctionTable;
->>>>>>> e1a30179
 import org.objectweb.asm.Label;
 import org.objectweb.asm.Opcodes;
 
@@ -98,40 +94,24 @@
     }
 
     @Override
-<<<<<<< HEAD
     void analyze(ClassTable classTable, Locals locals) {
-=======
-    void analyze(FunctionTable functions, Locals locals) {
->>>>>>> e1a30179
         locals = Locals.newLocalScope(locals);
 
         if (initializer != null) {
             if (initializer instanceof SDeclBlock) {
-<<<<<<< HEAD
                 initializer.analyze(classTable, locals);
-=======
-                initializer.analyze(functions, locals);
->>>>>>> e1a30179
             } else if (initializer instanceof AExpression) {
                 AExpression initializer = (AExpression)this.initializer;
 
                 initializer.read = false;
-<<<<<<< HEAD
                 initializer.analyze(classTable, locals);
-=======
-                initializer.analyze(functions, locals);
->>>>>>> e1a30179
 
                 if (!initializer.statement) {
                     throw createError(new IllegalArgumentException("Not a statement."));
                 }
 
                 initializer.expected = initializer.actual;
-<<<<<<< HEAD
                 this.initializer = initializer.cast(classTable, locals);
-=======
-                this.initializer = initializer.cast(functions, locals);
->>>>>>> e1a30179
             } else {
                 throw createError(new IllegalStateException("Illegal tree structure."));
             }
@@ -139,13 +119,8 @@
 
         if (condition != null) {
             condition.expected = boolean.class;
-<<<<<<< HEAD
             condition.analyze(classTable, locals);
             condition = condition.cast(classTable, locals);
-=======
-            condition.analyze(functions, locals);
-            condition = condition.cast(functions, locals);
->>>>>>> e1a30179
 
             if (condition.constant != null) {
                 continuous = (boolean)condition.constant;
@@ -164,33 +139,21 @@
 
         if (afterthought != null) {
             afterthought.read = false;
-<<<<<<< HEAD
             afterthought.analyze(classTable, locals);
-=======
-            afterthought.analyze(functions, locals);
->>>>>>> e1a30179
 
             if (!afterthought.statement) {
                 throw createError(new IllegalArgumentException("Not a statement."));
             }
 
             afterthought.expected = afterthought.actual;
-<<<<<<< HEAD
             afterthought = afterthought.cast(classTable, locals);
-=======
-            afterthought = afterthought.cast(functions, locals);
->>>>>>> e1a30179
         }
 
         if (block != null) {
             block.beginLoop = true;
             block.inLoop = true;
 
-<<<<<<< HEAD
             block.analyze(classTable, locals);
-=======
-            block.analyze(functions, locals);
->>>>>>> e1a30179
 
             if (block.loopEscape && !block.anyContinue) {
                 throw createError(new IllegalArgumentException("Extraneous for loop."));

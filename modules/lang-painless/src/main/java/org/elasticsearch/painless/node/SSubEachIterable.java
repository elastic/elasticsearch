/*
 * Licensed to Elasticsearch under one or more contributor
 * license agreements. See the NOTICE file distributed with
 * this work for additional information regarding copyright
 * ownership. Elasticsearch licenses this file to you under
 * the Apache License, Version 2.0 (the "License"); you may
 * not use this file except in compliance with the License.
 * You may obtain a copy of the License at
 *
 *    http://www.apache.org/licenses/LICENSE-2.0
 *
 * Unless required by applicable law or agreed to in writing,
 * software distributed under the License is distributed on an
 * "AS IS" BASIS, WITHOUT WARRANTIES OR CONDITIONS OF ANY
 * KIND, either express or implied.  See the License for the
 * specific language governing permissions and limitations
 * under the License.
 */

package org.elasticsearch.painless.node;

import org.elasticsearch.painless.AnalyzerCaster;
import org.elasticsearch.painless.ClassWriter;
import org.elasticsearch.painless.CompilerSettings;
import org.elasticsearch.painless.DefBootstrap;
import org.elasticsearch.painless.Globals;
import org.elasticsearch.painless.Locals;
import org.elasticsearch.painless.Locals.Variable;
import org.elasticsearch.painless.Location;
import org.elasticsearch.painless.MethodWriter;
import org.elasticsearch.painless.lookup.PainlessCast;
import org.elasticsearch.painless.lookup.PainlessLookupUtility;
import org.elasticsearch.painless.lookup.PainlessMethod;
import org.elasticsearch.painless.lookup.def;
<<<<<<< HEAD
import org.elasticsearch.painless.symbol.ClassTable;
=======
import org.elasticsearch.painless.symbol.FunctionTable;
>>>>>>> e1a30179
import org.objectweb.asm.Label;
import org.objectweb.asm.Opcodes;

import java.util.Iterator;
import java.util.Objects;
import java.util.Set;

import static org.elasticsearch.painless.WriterConstants.ITERATOR_HASNEXT;
import static org.elasticsearch.painless.WriterConstants.ITERATOR_NEXT;
import static org.elasticsearch.painless.WriterConstants.ITERATOR_TYPE;
import static org.elasticsearch.painless.lookup.PainlessLookupUtility.typeToCanonicalTypeName;

/**
 * Represents a for-each loop for iterables.
 */
final class SSubEachIterable extends AStatement {

    private AExpression expression;
    private final SBlock block;
    private final Variable variable;

    private PainlessCast cast = null;
    private Variable iterator = null;
    private PainlessMethod method = null;

    SSubEachIterable(Location location, Variable variable, AExpression expression, SBlock block) {
        super(location);

        this.variable = Objects.requireNonNull(variable);
        this.expression = Objects.requireNonNull(expression);
        this.block = block;
    }

    @Override
    void storeSettings(CompilerSettings settings) {
        throw createError(new IllegalStateException("illegal tree structure"));
    }

    @Override
    void extractVariables(Set<String> variables) {
        throw createError(new IllegalStateException("Illegal tree structure."));
    }

    @Override
<<<<<<< HEAD
    void analyze(ClassTable classTable, Locals locals) {
=======
    void analyze(FunctionTable functions, Locals locals) {
>>>>>>> e1a30179
        // We must store the iterator as a variable for securing a slot on the stack, and
        // also add the location offset to make the name unique in case of nested for each loops.
        iterator = locals.addVariable(location, Iterator.class, "#itr" + location.getOffset(), true);

        if (expression.actual == def.class) {
            method = null;
        } else {
            method = classTable.getPainlessLookup().lookupPainlessMethod(expression.actual, false, "iterator", 0);

            if (method == null) {
                    throw createError(new IllegalArgumentException(
                            "method [" + typeToCanonicalTypeName(expression.actual) + ", iterator/0] not found"));
            }
        }

        cast = AnalyzerCaster.getLegalCast(location, def.class, variable.clazz, true, true);
    }

    @Override
    void write(ClassWriter classWriter, MethodWriter methodWriter, Globals globals) {
        methodWriter.writeStatementOffset(location);

        expression.write(classWriter, methodWriter, globals);

        if (method == null) {
            org.objectweb.asm.Type methodType = org.objectweb.asm.Type
                    .getMethodType(org.objectweb.asm.Type.getType(Iterator.class), org.objectweb.asm.Type.getType(Object.class));
            methodWriter.invokeDefCall("iterator", methodType, DefBootstrap.ITERATOR);
        } else {
            methodWriter.invokeMethodCall(method);
        }

        methodWriter.visitVarInsn(MethodWriter.getType(iterator.clazz).getOpcode(Opcodes.ISTORE), iterator.getSlot());

        Label begin = new Label();
        Label end = new Label();

        methodWriter.mark(begin);

        methodWriter.visitVarInsn(MethodWriter.getType(iterator.clazz).getOpcode(Opcodes.ILOAD), iterator.getSlot());
        methodWriter.invokeInterface(ITERATOR_TYPE, ITERATOR_HASNEXT);
        methodWriter.ifZCmp(MethodWriter.EQ, end);

        methodWriter.visitVarInsn(MethodWriter.getType(iterator.clazz).getOpcode(Opcodes.ILOAD), iterator.getSlot());
        methodWriter.invokeInterface(ITERATOR_TYPE, ITERATOR_NEXT);
        methodWriter.writeCast(cast);
        methodWriter.visitVarInsn(MethodWriter.getType(variable.clazz).getOpcode(Opcodes.ISTORE), variable.getSlot());

        if (loopCounter != null) {
            methodWriter.writeLoopCounter(loopCounter.getSlot(), statementCount, location);
        }

        block.continu = begin;
        block.brake = end;
        block.write(classWriter, methodWriter, globals);

        methodWriter.goTo(begin);
        methodWriter.mark(end);
    }

    @Override
    public String toString() {
        return singleLineToString(PainlessLookupUtility.typeToCanonicalTypeName(variable.clazz), variable.name, expression, block);
    }
}<|MERGE_RESOLUTION|>--- conflicted
+++ resolved
@@ -32,11 +32,7 @@
 import org.elasticsearch.painless.lookup.PainlessLookupUtility;
 import org.elasticsearch.painless.lookup.PainlessMethod;
 import org.elasticsearch.painless.lookup.def;
-<<<<<<< HEAD
 import org.elasticsearch.painless.symbol.ClassTable;
-=======
-import org.elasticsearch.painless.symbol.FunctionTable;
->>>>>>> e1a30179
 import org.objectweb.asm.Label;
 import org.objectweb.asm.Opcodes;
 
@@ -81,11 +77,7 @@
     }
 
     @Override
-<<<<<<< HEAD
     void analyze(ClassTable classTable, Locals locals) {
-=======
-    void analyze(FunctionTable functions, Locals locals) {
->>>>>>> e1a30179
         // We must store the iterator as a variable for securing a slot on the stack, and
         // also add the location offset to make the name unique in case of nested for each loops.
         iterator = locals.addVariable(location, Iterator.class, "#itr" + location.getOffset(), true);

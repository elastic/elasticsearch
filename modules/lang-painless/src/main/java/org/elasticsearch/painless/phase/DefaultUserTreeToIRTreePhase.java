--- conflicted
+++ resolved
@@ -335,20 +335,14 @@
 
             invokeCallNode.addArgumentNode(irLoadFieldMemberNode);
 
-<<<<<<< HEAD
-            irLoadFieldMemberNode = new LoadFieldMemberNode();
-            irLoadFieldMemberNode.setLocation(internalLocation);
+            irLoadFieldMemberNode = new LoadFieldMemberNode(internalLocation);
             irLoadFieldMemberNode.setExpressionType(Map.class);
             irLoadFieldMemberNode.setName("$COMPILERSETTINGS");
             irLoadFieldMemberNode.setStatic(true);
 
             invokeCallNode.addArgumentNode(irLoadFieldMemberNode);
 
-            LoadVariableNode irLoadVariableNode = new LoadVariableNode();
-            irLoadVariableNode.setLocation(internalLocation);
-=======
             LoadVariableNode irLoadVariableNode = new LoadVariableNode(internalLocation);
->>>>>>> 1084aaf1
             irLoadVariableNode.setExpressionType(Lookup.class);
             irLoadVariableNode.setName("methodHandlesLookup");
 
@@ -1730,15 +1724,11 @@
                 boxType = scriptScope.getDecoration(userCallNode.getPrefixNode(), StaticType.class).getStaticType();
             }
 
-<<<<<<< HEAD
-            InvokeCallNode irInvokeCallNode = new InvokeCallNode();
+            InvokeCallNode irInvokeCallNode = new InvokeCallNode(userCallNode.getLocation());
             PainlessMethod method = scriptScope.getDecoration(userCallNode, StandardPainlessMethod.class).getStandardPainlessMethod();
             Object[] injections = PainlessLookupUtility.buildInjections(method, scriptScope.getCompilerSettings().asMap());
             Class<?>[] parameterTypes = method.javaMethod.getParameterTypes();
             int augmentedOffset = method.javaMethod.getDeclaringClass() == method.targetClass ? 0 : 1;
-=======
-            InvokeCallNode irInvokeCallNode = new InvokeCallNode(userCallNode.getLocation());
->>>>>>> 1084aaf1
 
             for (int i = 0; i < injections.length; i++) {
                 Object injection = injections[i];

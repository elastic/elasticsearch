/*
 * Licensed to Elasticsearch under one or more contributor
 * license agreements. See the NOTICE file distributed with
 * this work for additional information regarding copyright
 * ownership. Elasticsearch licenses this file to you under
 * the Apache License, Version 2.0 (the "License"); you may
 * not use this file except in compliance with the License.
 * You may obtain a copy of the License at
 *
 *     http://www.apache.org/licenses/LICENSE-2.0
 *
 * Unless required by applicable law or agreed to in writing,
 * software distributed under the License is distributed on an
 * "AS IS" BASIS, WITHOUT WARRANTIES OR CONDITIONS OF ANY
 * KIND, either express or implied.  See the License for the
 * specific language governing permissions and limitations
 * under the License.
 */

package org.elasticsearch.painless.phase;

import org.elasticsearch.painless.Location;
import org.elasticsearch.painless.PainlessError;
import org.elasticsearch.painless.PainlessExplainError;
import org.elasticsearch.painless.ScriptClassInfo;
import org.elasticsearch.painless.ScriptClassInfo.MethodArgument;
import org.elasticsearch.painless.ir.AccessNode;
import org.elasticsearch.painless.ir.BlockNode;
import org.elasticsearch.painless.ir.CatchNode;
import org.elasticsearch.painless.ir.ConstantNode;
import org.elasticsearch.painless.ir.DeclarationNode;
import org.elasticsearch.painless.ir.ExpressionNode;
import org.elasticsearch.painless.ir.FieldNode;
import org.elasticsearch.painless.ir.FunctionNode;
import org.elasticsearch.painless.ir.InvokeCallMemberNode;
import org.elasticsearch.painless.ir.InvokeCallNode;
import org.elasticsearch.painless.ir.LoadFieldMemberNode;
import org.elasticsearch.painless.ir.NullNode;
import org.elasticsearch.painless.ir.ReturnNode;
import org.elasticsearch.painless.ir.StaticNode;
import org.elasticsearch.painless.ir.ThrowNode;
import org.elasticsearch.painless.ir.TryNode;
import org.elasticsearch.painless.ir.VariableNode;
import org.elasticsearch.painless.lookup.PainlessLookup;
import org.elasticsearch.painless.lookup.PainlessMethod;
import org.elasticsearch.painless.node.SFunction;
import org.elasticsearch.painless.symbol.Decorations.IRNodeDecoration;
import org.elasticsearch.painless.symbol.Decorations.MethodEscape;
import org.elasticsearch.painless.symbol.FunctionTable.LocalFunction;
import org.elasticsearch.painless.symbol.ScriptScope;
import org.elasticsearch.script.ScriptException;
import org.objectweb.asm.Opcodes;
import org.objectweb.asm.commons.Method;

import java.util.ArrayList;
import java.util.Arrays;
import java.util.BitSet;
import java.util.Collections;
import java.util.List;
import java.util.Map;

public class PainlessUserTreeToIRTreePhase extends DefaultUserTreeToIRTreePhase {

    @Override
    public void visitFunction(SFunction userFunctionNode, ScriptScope scriptScope) {
        String functionName = userFunctionNode.getFunctionName();

        // This injects additional ir nodes required for
        // the "execute" method. This includes injection of ir nodes
        // to convert get methods into local variables for those
        // that are used and adds additional sandboxing by wrapping
        // the main "execute" block with several exceptions.
        if ("execute".equals(functionName)) {
            ScriptClassInfo scriptClassInfo = scriptScope.getScriptClassInfo();
            LocalFunction localFunction =
                    scriptScope.getFunctionTable().getFunction(functionName, scriptClassInfo.getExecuteArguments().size());
            Class<?> returnType = localFunction.getReturnType();

            boolean methodEscape = scriptScope.getCondition(userFunctionNode, MethodEscape.class);
            BlockNode irBlockNode = (BlockNode)visit(userFunctionNode.getBlockNode(), scriptScope);

            if (methodEscape == false) {
                ExpressionNode irExpressionNode;

                if (returnType == void.class) {
                    irExpressionNode = null;
                } else {
                    if (returnType.isPrimitive()) {
                        ConstantNode irConstantNode = new ConstantNode();
                        irConstantNode.setLocation(userFunctionNode.getLocation());
                        irConstantNode.setExpressionType(returnType);

                        if (returnType == boolean.class) {
                            irConstantNode.setConstant(false);
                        } else if (returnType == byte.class
                                || returnType == char.class
                                || returnType == short.class
                                || returnType == int.class) {
                            irConstantNode.setConstant(0);
                        } else if (returnType == long.class) {
                            irConstantNode.setConstant(0L);
                        } else if (returnType == float.class) {
                            irConstantNode.setConstant(0f);
                        } else if (returnType == double.class) {
                            irConstantNode.setConstant(0d);
                        } else {
                            throw userFunctionNode.createError(new IllegalStateException("illegal tree structure"));
                        }

                        irExpressionNode = irConstantNode;
                    } else {
                        irExpressionNode = new NullNode();
                        irExpressionNode.setLocation(userFunctionNode.getLocation());
                        irExpressionNode.setExpressionType(returnType);
                    }
                }

                ReturnNode irReturnNode = new ReturnNode();
                irReturnNode.setLocation(userFunctionNode.getLocation());
                irReturnNode.setExpressionNode(irExpressionNode);

                irBlockNode.addStatementNode(irReturnNode);
            }

            List<String> parameterNames = new ArrayList<>(scriptClassInfo.getExecuteArguments().size());

            for (MethodArgument methodArgument : scriptClassInfo.getExecuteArguments()) {
                parameterNames.add(methodArgument.getName());
            }

            FunctionNode irFunctionNode = new FunctionNode();
            irFunctionNode.setBlockNode(irBlockNode);
            irFunctionNode.setLocation(userFunctionNode.getLocation());
            irFunctionNode.setName("execute");
            irFunctionNode.setReturnType(returnType);
            irFunctionNode.getTypeParameters().addAll(localFunction.getTypeParameters());
            irFunctionNode.getParameterNames().addAll(parameterNames);
            irFunctionNode.setStatic(false);
            irFunctionNode.setVarArgs(false);
            irFunctionNode.setSynthetic(false);
            irFunctionNode.setMaxLoopCounter(scriptScope.getCompilerSettings().getMaxLoopCounter());

            injectStaticFieldsAndGetters();
            injectGetsDeclarations(irBlockNode, scriptScope);
            injectNeedsMethods(scriptScope);
            injectSandboxExceptions(irFunctionNode);

            scriptScope.putDecoration(userFunctionNode, new IRNodeDecoration(irFunctionNode));
        } else {
            super.visitFunction(userFunctionNode, scriptScope);
        }
    }

    // adds static fields and getter methods required by PainlessScript for exception handling
    protected void injectStaticFieldsAndGetters() {
        Location internalLocation = new Location("$internal$ScriptInjectionPhase$injectStaticFieldsAndGetters", 0);
        int modifiers = Opcodes.ACC_PUBLIC | Opcodes.ACC_STATIC;

        FieldNode irFieldNode = new FieldNode();
        irFieldNode.setLocation(internalLocation);
        irFieldNode.setModifiers(modifiers);
        irFieldNode.setFieldType(String.class);
        irFieldNode.setName("$NAME");

        irClassNode.addFieldNode(irFieldNode);

        irFieldNode = new FieldNode();
        irFieldNode.setLocation(internalLocation);
        irFieldNode.setModifiers(modifiers);
        irFieldNode.setFieldType(String.class);
        irFieldNode.setName("$SOURCE");

        irClassNode.addFieldNode(irFieldNode);

        irFieldNode = new FieldNode();
        irFieldNode.setLocation(internalLocation);
        irFieldNode.setModifiers(modifiers);
        irFieldNode.setFieldType(BitSet.class);
        irFieldNode.setName("$STATEMENTS");

        irClassNode.addFieldNode(irFieldNode);

        FunctionNode irFunctionNode = new FunctionNode();
        irFunctionNode.setLocation(internalLocation);
        irFunctionNode.setName("getName");
        irFunctionNode.setReturnType(String.class);
        irFunctionNode.setStatic(false);
        irFunctionNode.setVarArgs(false);
        irFunctionNode.setSynthetic(true);
        irFunctionNode.setMaxLoopCounter(0);

        irClassNode.addFunctionNode(irFunctionNode);

        BlockNode irBlockNode = new BlockNode();
        irBlockNode.setLocation(internalLocation);
        irBlockNode.setAllEscape(true);
        irBlockNode.setStatementCount(1);

        irFunctionNode.setBlockNode(irBlockNode);

        ReturnNode irReturnNode = new ReturnNode();
        irReturnNode.setLocation(internalLocation);

        irBlockNode.addStatementNode(irReturnNode);

        LoadFieldMemberNode irLoadFieldMemberNode = new LoadFieldMemberNode();
        irLoadFieldMemberNode.setLocation(internalLocation);
        irLoadFieldMemberNode.setExpressionType(String.class);
        irLoadFieldMemberNode.setName("$NAME");
        irLoadFieldMemberNode.setStatic(true);

        irReturnNode.setExpressionNode(irLoadFieldMemberNode);

        irFunctionNode = new FunctionNode();
        irFunctionNode.setLocation(internalLocation);
        irFunctionNode.setName("getSource");
        irFunctionNode.setReturnType(String.class);
        irFunctionNode.setStatic(false);
        irFunctionNode.setVarArgs(false);
        irFunctionNode.setSynthetic(true);
        irFunctionNode.setMaxLoopCounter(0);

        irClassNode.addFunctionNode(irFunctionNode);

        irBlockNode = new BlockNode();
        irBlockNode.setLocation(internalLocation);
        irBlockNode.setAllEscape(true);
        irBlockNode.setStatementCount(1);

        irFunctionNode.setBlockNode(irBlockNode);

        irReturnNode = new ReturnNode();
        irReturnNode.setLocation(internalLocation);

        irBlockNode.addStatementNode(irReturnNode);

        irLoadFieldMemberNode = new LoadFieldMemberNode();
        irLoadFieldMemberNode.setLocation(internalLocation);
        irLoadFieldMemberNode.setExpressionType(String.class);
        irLoadFieldMemberNode.setName("$SOURCE");
        irLoadFieldMemberNode.setStatic(true);

        irReturnNode.setExpressionNode(irLoadFieldMemberNode);

        irFunctionNode = new FunctionNode();
        irFunctionNode.setLocation(internalLocation);
        irFunctionNode.setName("getStatements");
        irFunctionNode.setReturnType(BitSet.class);
        irFunctionNode.setStatic(false);
        irFunctionNode.setVarArgs(false);
        irFunctionNode.setSynthetic(true);
        irFunctionNode.setMaxLoopCounter(0);

        irClassNode.addFunctionNode(irFunctionNode);

        irBlockNode = new BlockNode();
        irBlockNode.setLocation(internalLocation);
        irBlockNode.setAllEscape(true);
        irBlockNode.setStatementCount(1);

        irFunctionNode.setBlockNode(irBlockNode);

        irReturnNode = new ReturnNode();
        irReturnNode.setLocation(internalLocation);

        irBlockNode.addStatementNode(irReturnNode);

        irLoadFieldMemberNode = new LoadFieldMemberNode();
        irLoadFieldMemberNode.setLocation(internalLocation);
        irLoadFieldMemberNode.setExpressionType(BitSet.class);
        irLoadFieldMemberNode.setName("$STATEMENTS");
        irLoadFieldMemberNode.setStatic(true);

        irReturnNode.setExpressionNode(irLoadFieldMemberNode);
    }

    // convert gets methods to a new set of inserted ir nodes as necessary -
    // requires the gets method name be modified from "getExample" to "example"
    // if a get method variable isn't used it's declaration node is removed from
    // the ir tree permanently so there is no frivolous variable slotting
    protected void injectGetsDeclarations(BlockNode irBlockNode, ScriptScope scriptScope) {
        Location internalLocation = new Location("$internal$ScriptInjectionPhase$injectGetsDeclarations", 0);

        for (int i = 0; i < scriptScope.getScriptClassInfo().getGetMethods().size(); ++i) {
            Method getMethod = scriptScope.getScriptClassInfo().getGetMethods().get(i);
            String name = getMethod.getName().substring(3);
            name = Character.toLowerCase(name.charAt(0)) + name.substring(1);

            if (scriptScope.getUsedVariables().contains(name)) {
                Class<?> returnType = scriptScope.getScriptClassInfo().getGetReturns().get(i);

                DeclarationNode irDeclarationNode = new DeclarationNode();
                irDeclarationNode.setLocation(internalLocation);
                irDeclarationNode.setName(name);
                irDeclarationNode.setDeclarationType(returnType);
                irBlockNode.getStatementsNodes().add(0, irDeclarationNode);

                InvokeCallMemberNode irInvokeCallMemberNode = new InvokeCallMemberNode();
                irInvokeCallMemberNode.setLocation(internalLocation);
                irInvokeCallMemberNode.setExpressionType(irDeclarationNode.getDeclarationType());
                irInvokeCallMemberNode.setLocalFunction(new LocalFunction(
                        getMethod.getName(), returnType, Collections.emptyList(), true, false));
                irDeclarationNode.setExpressionNode(irInvokeCallMemberNode);
            }
        }
    }

    // injects needs methods as defined by ScriptClassInfo
    protected void injectNeedsMethods(ScriptScope scriptScope) {
        Location internalLocation = new Location("$internal$ScriptInjectionPhase$injectNeedsMethods", 0);

        for (org.objectweb.asm.commons.Method needsMethod : scriptScope.getScriptClassInfo().getNeedsMethods()) {
            String name = needsMethod.getName();
            name = name.substring(5);
            name = Character.toLowerCase(name.charAt(0)) + name.substring(1);

            FunctionNode irFunctionNode = new FunctionNode();
            irFunctionNode.setLocation(internalLocation);
            irFunctionNode.setName(needsMethod.getName());
            irFunctionNode.setReturnType(boolean.class);
            irFunctionNode.setStatic(false);
            irFunctionNode.setVarArgs(false);
            irFunctionNode.setSynthetic(true);
            irFunctionNode.setMaxLoopCounter(0);

            irClassNode.addFunctionNode(irFunctionNode);

            BlockNode irBlockNode = new BlockNode();
            irBlockNode.setLocation(internalLocation);
            irBlockNode.setAllEscape(true);
            irBlockNode.setStatementCount(1);

            irFunctionNode.setBlockNode(irBlockNode);

            ReturnNode irReturnNode = new ReturnNode();
            irReturnNode.setLocation(internalLocation);

            irBlockNode.addStatementNode(irReturnNode);

            ConstantNode irConstantNode = new ConstantNode();
            irConstantNode.setLocation(internalLocation);
            irConstantNode.setExpressionType(boolean.class);
            irConstantNode.setConstant(scriptScope.getUsedVariables().contains(name));

            irReturnNode.setExpressionNode(irConstantNode);
        }
    }

    // decorate the execute method with nodes to wrap the user statements with
    // the sandboxed errors as follows:
    // } catch (PainlessExplainError e) {
    //     throw this.convertToScriptException(e, e.getHeaders($DEFINITION))
    // }
    // and
    // } catch (PainlessError | BootstrapMethodError | OutOfMemoryError | StackOverflowError | Exception e) {
    //     throw this.convertToScriptException(e, e.getHeaders())
    // }
    protected void injectSandboxExceptions(FunctionNode irFunctionNode) {
        try {
            Location internalLocation = new Location("$internal$ScriptInjectionPhase$injectSandboxExceptions", 0);
            BlockNode irBlockNode = irFunctionNode.getBlockNode();

            TryNode irTryNode = new TryNode();
            irTryNode.setLocation(internalLocation);
            irTryNode.setBlockNode(irBlockNode);

            CatchNode irCatchNode = new CatchNode();
            irCatchNode.setLocation(internalLocation);
            irCatchNode.setExceptionType(PainlessExplainError.class);
            irCatchNode.setSymbol("#painlessExplainError");

            irTryNode.addCatchNode(irCatchNode);

            BlockNode irCatchBlockNode = new BlockNode();
            irCatchBlockNode.setLocation(internalLocation);
            irCatchBlockNode.setAllEscape(true);
            irCatchBlockNode.setStatementCount(1);

            irCatchNode.setBlockNode(irCatchBlockNode);

            ThrowNode irThrowNode = new ThrowNode();
            irThrowNode.setLocation(internalLocation);

            irCatchBlockNode.addStatementNode(irThrowNode);

<<<<<<< HEAD
            InvokeCallMemberNode irInvokeCallMemberNode = new InvokeCallMemberNode();
            irInvokeCallMemberNode.setLocation(internalLocation);
            irInvokeCallMemberNode.setExpressionType(ScriptException.class);
            irInvokeCallMemberNode.setLocalFunction(new LocalFunction(
=======
            MemberCallNode irMemberCallNode = new MemberCallNode();
            irMemberCallNode.setLocation(internalLocation);
            irMemberCallNode.setExpressionType(ScriptException.class);
            irMemberCallNode.setLocalFunction(
                    new LocalFunction(
>>>>>>> aab90f38
                            "convertToScriptException",
                            ScriptException.class,
                            Arrays.asList(Throwable.class, Map.class),
                            true,
                            false
                    )
            );

            irThrowNode.setExpressionNode(irInvokeCallMemberNode);

            VariableNode irVariableNode = new VariableNode();
            irVariableNode.setLocation(internalLocation);
            irVariableNode.setExpressionType(ScriptException.class);
            irVariableNode.setName("#painlessExplainError");

            irInvokeCallMemberNode.addArgumentNode(irVariableNode);

            AccessNode irAccessNode = new AccessNode();
            irAccessNode.setLocation(internalLocation);
            irAccessNode.setExpressionType(Map.class);

            irInvokeCallMemberNode.addArgumentNode(irAccessNode);

            irVariableNode = new VariableNode();
            irVariableNode.setLocation(internalLocation);
            irVariableNode.setExpressionType(PainlessExplainError.class);
            irVariableNode.setName("#painlessExplainError");

            irAccessNode.setLeftNode(irVariableNode);

<<<<<<< HEAD
            InvokeCallNode irInvokeCallNode = new InvokeCallNode();
            irInvokeCallNode.setLocation(internalLocation);
            irInvokeCallNode.setExpressionType(Map.class);
            irInvokeCallNode.setBox(PainlessExplainError.class);
            irInvokeCallNode.setMethod(new PainlessMethod(
=======
            CallSubNode irCallSubNode = new CallSubNode();
            irCallSubNode.setLocation(internalLocation);
            irCallSubNode.setExpressionType(Map.class);
            irCallSubNode.setBox(PainlessExplainError.class);
            irCallSubNode.setMethod(
                    new PainlessMethod(
>>>>>>> aab90f38
                            PainlessExplainError.class.getMethod(
                                    "getHeaders",
                                    PainlessLookup.class),
                            PainlessExplainError.class,
                            null,
                            Collections.emptyList(),
                            null,
                            null,
                            null
                    )
            );

            irAccessNode.setRightNode(irInvokeCallNode);

            LoadFieldMemberNode irLoadFieldMemberNode = new LoadFieldMemberNode();
            irLoadFieldMemberNode.setLocation(internalLocation);
            irLoadFieldMemberNode.setExpressionType(PainlessLookup.class);
            irLoadFieldMemberNode.setName("$DEFINITION");
            irLoadFieldMemberNode.setStatic(true);

            irInvokeCallNode.addArgumentNode(irLoadFieldMemberNode);

            for (Class<?> throwable : new Class<?>[] {
                    PainlessError.class, BootstrapMethodError.class, OutOfMemoryError.class, StackOverflowError.class, Exception.class}) {

                String name = throwable.getSimpleName();
                name = "#" + Character.toLowerCase(name.charAt(0)) + name.substring(1);

                irCatchNode = new CatchNode();
                irCatchNode.setLocation(internalLocation);
                irCatchNode.setExceptionType(throwable);
                irCatchNode.setSymbol(name);

                irTryNode.addCatchNode(irCatchNode);

                irCatchBlockNode = new BlockNode();
                irCatchBlockNode.setLocation(internalLocation);
                irCatchBlockNode.setAllEscape(true);
                irCatchBlockNode.setStatementCount(1);

                irCatchNode.setBlockNode(irCatchBlockNode);

                irThrowNode = new ThrowNode();
                irThrowNode.setLocation(internalLocation);

                irCatchBlockNode.addStatementNode(irThrowNode);

<<<<<<< HEAD
                irInvokeCallMemberNode = new InvokeCallMemberNode();
                irInvokeCallMemberNode.setLocation(internalLocation);
                irInvokeCallMemberNode.setExpressionType(ScriptException.class);
                irInvokeCallMemberNode.setLocalFunction(new LocalFunction(
=======
                irMemberCallNode = new MemberCallNode();
                irMemberCallNode.setLocation(internalLocation);
                irMemberCallNode.setExpressionType(ScriptException.class);
                irMemberCallNode.setLocalFunction(
                        new LocalFunction(
>>>>>>> aab90f38
                                "convertToScriptException",
                                ScriptException.class,
                                Arrays.asList(Throwable.class, Map.class),
                                true,
                                false
                        )
                );

                irThrowNode.setExpressionNode(irInvokeCallMemberNode);

                irVariableNode = new VariableNode();
                irVariableNode.setLocation(internalLocation);
                irVariableNode.setExpressionType(ScriptException.class);
                irVariableNode.setName(name);

                irInvokeCallMemberNode.addArgumentNode(irVariableNode);

                irAccessNode = new AccessNode();
                irAccessNode.setLocation(internalLocation);
                irAccessNode.setExpressionType(Map.class);

                irInvokeCallMemberNode.addArgumentNode(irAccessNode);

                StaticNode irStaticNode = new StaticNode();
                irStaticNode.setLocation(internalLocation);
                irStaticNode.setExpressionType(Collections.class);

                irAccessNode.setLeftNode(irStaticNode);

<<<<<<< HEAD
                irInvokeCallNode = new InvokeCallNode();
                irInvokeCallNode.setLocation(internalLocation);
                irInvokeCallNode.setExpressionType(Map.class);
                irInvokeCallNode.setBox(Collections.class);
                irInvokeCallNode.setMethod(new PainlessMethod(
=======
                irCallSubNode = new CallSubNode();
                irCallSubNode.setLocation(internalLocation);
                irCallSubNode.setExpressionType(Map.class);
                irCallSubNode.setBox(Collections.class);
                irCallSubNode.setMethod(
                        new PainlessMethod(
>>>>>>> aab90f38
                                Collections.class.getMethod("emptyMap"),
                                Collections.class,
                                null,
                                Collections.emptyList(),
                                null,
                                null,
                                null
                        )
                );

                irAccessNode.setRightNode(irInvokeCallNode);
            }

            irBlockNode = new BlockNode();
            irBlockNode.setLocation(irBlockNode.getLocation());
            irBlockNode.setAllEscape(irBlockNode.doAllEscape());
            irBlockNode.setStatementCount(irBlockNode.getStatementCount());
            irBlockNode.addStatementNode(irTryNode);

            irFunctionNode.setBlockNode(irBlockNode);
        } catch (Exception exception) {
            throw new RuntimeException(exception);
        }
    }
}<|MERGE_RESOLUTION|>--- conflicted
+++ resolved
@@ -383,18 +383,11 @@
 
             irCatchBlockNode.addStatementNode(irThrowNode);
 
-<<<<<<< HEAD
             InvokeCallMemberNode irInvokeCallMemberNode = new InvokeCallMemberNode();
             irInvokeCallMemberNode.setLocation(internalLocation);
             irInvokeCallMemberNode.setExpressionType(ScriptException.class);
-            irInvokeCallMemberNode.setLocalFunction(new LocalFunction(
-=======
-            MemberCallNode irMemberCallNode = new MemberCallNode();
-            irMemberCallNode.setLocation(internalLocation);
-            irMemberCallNode.setExpressionType(ScriptException.class);
-            irMemberCallNode.setLocalFunction(
+            irInvokeCallMemberNode.setLocalFunction(
                     new LocalFunction(
->>>>>>> aab90f38
                             "convertToScriptException",
                             ScriptException.class,
                             Arrays.asList(Throwable.class, Map.class),
@@ -425,20 +418,12 @@
 
             irAccessNode.setLeftNode(irVariableNode);
 
-<<<<<<< HEAD
             InvokeCallNode irInvokeCallNode = new InvokeCallNode();
             irInvokeCallNode.setLocation(internalLocation);
             irInvokeCallNode.setExpressionType(Map.class);
             irInvokeCallNode.setBox(PainlessExplainError.class);
-            irInvokeCallNode.setMethod(new PainlessMethod(
-=======
-            CallSubNode irCallSubNode = new CallSubNode();
-            irCallSubNode.setLocation(internalLocation);
-            irCallSubNode.setExpressionType(Map.class);
-            irCallSubNode.setBox(PainlessExplainError.class);
-            irCallSubNode.setMethod(
+            irInvokeCallNode.setMethod(
                     new PainlessMethod(
->>>>>>> aab90f38
                             PainlessExplainError.class.getMethod(
                                     "getHeaders",
                                     PainlessLookup.class),
@@ -486,18 +471,11 @@
 
                 irCatchBlockNode.addStatementNode(irThrowNode);
 
-<<<<<<< HEAD
                 irInvokeCallMemberNode = new InvokeCallMemberNode();
                 irInvokeCallMemberNode.setLocation(internalLocation);
                 irInvokeCallMemberNode.setExpressionType(ScriptException.class);
-                irInvokeCallMemberNode.setLocalFunction(new LocalFunction(
-=======
-                irMemberCallNode = new MemberCallNode();
-                irMemberCallNode.setLocation(internalLocation);
-                irMemberCallNode.setExpressionType(ScriptException.class);
-                irMemberCallNode.setLocalFunction(
+                irInvokeCallMemberNode.setLocalFunction(
                         new LocalFunction(
->>>>>>> aab90f38
                                 "convertToScriptException",
                                 ScriptException.class,
                                 Arrays.asList(Throwable.class, Map.class),
@@ -527,20 +505,12 @@
 
                 irAccessNode.setLeftNode(irStaticNode);
 
-<<<<<<< HEAD
                 irInvokeCallNode = new InvokeCallNode();
                 irInvokeCallNode.setLocation(internalLocation);
                 irInvokeCallNode.setExpressionType(Map.class);
                 irInvokeCallNode.setBox(Collections.class);
-                irInvokeCallNode.setMethod(new PainlessMethod(
-=======
-                irCallSubNode = new CallSubNode();
-                irCallSubNode.setLocation(internalLocation);
-                irCallSubNode.setExpressionType(Map.class);
-                irCallSubNode.setBox(Collections.class);
-                irCallSubNode.setMethod(
+                irInvokeCallNode.setMethod(
                         new PainlessMethod(
->>>>>>> aab90f38
                                 Collections.class.getMethod("emptyMap"),
                                 Collections.class,
                                 null,

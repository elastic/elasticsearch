--- conflicted
+++ resolved
@@ -24,11 +24,7 @@
 
 #### Classes
 
-<<<<<<< HEAD
-class java.math.BigDecimal import {
-=======
 class java.math.BigDecimal {
->>>>>>> 43ff38c5
   BigDecimal ONE
   BigDecimal TEN
   BigDecimal ZERO
@@ -81,11 +77,7 @@
   BigDecimal valueOf(double)
 }
 
-<<<<<<< HEAD
-class java.math.BigInteger import {
-=======
 class java.math.BigInteger {
->>>>>>> 43ff38c5
   BigInteger ONE
   BigInteger TEN
   BigInteger ZERO
@@ -131,11 +123,7 @@
   BigInteger xor(BigInteger)
 }
 
-<<<<<<< HEAD
-class java.math.MathContext import {
-=======
 class java.math.MathContext {
->>>>>>> 43ff38c5
   MathContext DECIMAL128
   MathContext DECIMAL32
   MathContext DECIMAL64
@@ -148,11 +136,7 @@
 
 #### Enums
 
-<<<<<<< HEAD
-class java.math.RoundingMode import {
-=======
 class java.math.RoundingMode {
->>>>>>> 43ff38c5
   RoundingMode CEILING
   RoundingMode DOWN
   RoundingMode FLOOR

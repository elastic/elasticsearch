#
# Licensed to Elasticsearch under one or more contributor
# license agreements. See the NOTICE file distributed with
# this work for additional information regarding copyright
# ownership. Elasticsearch licenses this file to you under
# the Apache License, Version 2.0 (the "License"); you may
# not use this file except in compliance with the License.
# You may obtain a copy of the License at
#
#    http://www.apache.org/licenses/LICENSE-2.0
#
# Unless required by applicable law or agreed to in writing,
# software distributed under the License is distributed on an
# "AS IS" BASIS, WITHOUT WARRANTIES OR CONDITIONS OF ANY
# KIND, either express or implied.  See the License for the
# specific language governing permissions and limitations
# under the License.
#

#
# Painless definition file. This defines the hierarchy of classes,
# what methods and fields they have, etc.
#

#### Classes

<<<<<<< HEAD
class java.time.format.DateTimeFormatter import {
=======
class java.time.format.DateTimeFormatter {
>>>>>>> 442c3b8b
  DateTimeFormatter BASIC_ISO_DATE
  DateTimeFormatter ISO_DATE
  DateTimeFormatter ISO_DATE_TIME
  DateTimeFormatter ISO_INSTANT
  DateTimeFormatter ISO_LOCAL_DATE
  DateTimeFormatter ISO_LOCAL_DATE_TIME
  DateTimeFormatter ISO_LOCAL_TIME
  DateTimeFormatter ISO_OFFSET_DATE
  DateTimeFormatter ISO_OFFSET_DATE_TIME
  DateTimeFormatter ISO_OFFSET_TIME
  DateTimeFormatter ISO_ORDINAL_DATE
  DateTimeFormatter ISO_TIME
  DateTimeFormatter ISO_WEEK_DATE
  DateTimeFormatter ISO_ZONED_DATE_TIME
  DateTimeFormatter RFC_1123_DATE_TIME
  String format(TemporalAccessor)
  void formatTo(TemporalAccessor,Appendable)
  Chronology getChronology()
  DecimalStyle getDecimalStyle()
  Locale getLocale()
  Set getResolverFields()
  ResolverStyle getResolverStyle()
  ZoneId getZone()
  DateTimeFormatter ofLocalizedDate(FormatStyle)
  DateTimeFormatter ofLocalizedDateTime(FormatStyle)
  DateTimeFormatter ofLocalizedDateTime(FormatStyle,FormatStyle)
  DateTimeFormatter ofLocalizedTime(FormatStyle)
  DateTimeFormatter ofPattern(String)
  DateTimeFormatter ofPattern(String,Locale)
  TemporalAccessor parse(CharSequence)
  def parse(CharSequence,TemporalQuery)
  TemporalAccessor parseBest(CharSequence,TemporalQuery[])
  TemporalQuery parsedExcessDays()
  TemporalQuery parsedLeapSecond()
  TemporalAccessor parseUnresolved(CharSequence,ParsePosition)
  Format toFormat()
  Format toFormat(TemporalQuery)
  DateTimeFormatter withChronology(Chronology)
  DateTimeFormatter withDecimalStyle(DecimalStyle)
  DateTimeFormatter withLocale(Locale)
  DateTimeFormatter withResolverFields(Set)
  DateTimeFormatter withResolverStyle(ResolverStyle)
  DateTimeFormatter withZone(ZoneId)
}

<<<<<<< HEAD
class java.time.format.DateTimeFormatterBuilder import {
=======
class java.time.format.DateTimeFormatterBuilder {
>>>>>>> 442c3b8b
  ()
  DateTimeFormatterBuilder append(DateTimeFormatter)
  DateTimeFormatterBuilder appendChronologyId()
  DateTimeFormatterBuilder appendChronologyText(TextStyle)
  DateTimeFormatterBuilder appendFraction(TemporalField,int,int,boolean)
  DateTimeFormatterBuilder appendInstant()
  DateTimeFormatterBuilder appendInstant(int)
  DateTimeFormatterBuilder appendLiteral(String)
  DateTimeFormatterBuilder appendLocalized(FormatStyle,FormatStyle)
  DateTimeFormatterBuilder appendLocalizedOffset(TextStyle)
  DateTimeFormatterBuilder appendOffset(String,String)
  DateTimeFormatterBuilder appendOffsetId()
  DateTimeFormatterBuilder appendOptional(DateTimeFormatter)
  DateTimeFormatterBuilder appendPattern(String)
  DateTimeFormatterBuilder appendText(TemporalField)
  DateTimeFormatterBuilder appendText(TemporalField,TextStyle)
  DateTimeFormatterBuilder appendValue(TemporalField)
  DateTimeFormatterBuilder appendValue(TemporalField,int)
  DateTimeFormatterBuilder appendValue(TemporalField,int,int,SignStyle)
  DateTimeFormatterBuilder appendValueReduced(TemporalField,int,int,int)
  DateTimeFormatterBuilder appendZoneId()
  DateTimeFormatterBuilder appendZoneOrOffsetId()
  DateTimeFormatterBuilder appendZoneRegionId()
  DateTimeFormatterBuilder appendZoneText(TextStyle)
  DateTimeFormatterBuilder appendZoneText(TextStyle,Set)
  String getLocalizedDateTimePattern(FormatStyle,FormatStyle,Chronology,Locale)
  DateTimeFormatterBuilder optionalEnd()
  DateTimeFormatterBuilder optionalStart()
  DateTimeFormatterBuilder padNext(int)
  DateTimeFormatterBuilder padNext(int,char)
  DateTimeFormatterBuilder parseCaseInsensitive()
  DateTimeFormatterBuilder parseCaseSensitive()
  DateTimeFormatterBuilder parseDefaulting(TemporalField,long)
  DateTimeFormatterBuilder parseLenient()
  DateTimeFormatterBuilder parseStrict()
  DateTimeFormatter toFormatter()
  DateTimeFormatter toFormatter(Locale)
}

<<<<<<< HEAD
class java.time.format.DecimalStyle import {
=======
class java.time.format.DecimalStyle {
>>>>>>> 442c3b8b
  DecimalStyle STANDARD
  Set getAvailableLocales()
  char getDecimalSeparator()
  char getNegativeSign()
  char getPositiveSign()
  char getZeroDigit()
  DecimalStyle of(Locale)
  DecimalStyle ofDefaultLocale()
  DecimalStyle withDecimalSeparator(char)
  DecimalStyle withNegativeSign(char)
  DecimalStyle withPositiveSign(char)
  DecimalStyle withZeroDigit(char)
}

#### Enums

<<<<<<< HEAD
class java.time.format.FormatStyle import {
=======
class java.time.format.FormatStyle {
>>>>>>> 442c3b8b
  FormatStyle FULL
  FormatStyle LONG
  FormatStyle MEDIUM
  FormatStyle SHORT
  FormatStyle valueOf(String)
  FormatStyle[] values()
}

<<<<<<< HEAD
class java.time.format.ResolverStyle import {
=======
class java.time.format.ResolverStyle {
>>>>>>> 442c3b8b
  ResolverStyle LENIENT
  ResolverStyle SMART
  ResolverStyle STRICT
  ResolverStyle valueOf(String)
  ResolverStyle[] values()
}

<<<<<<< HEAD
class java.time.format.SignStyle import {
=======
class java.time.format.SignStyle {
>>>>>>> 442c3b8b
  SignStyle ALWAYS
  SignStyle EXCEEDS_PAD
  SignStyle NEVER
  SignStyle NORMAL
  SignStyle NOT_NEGATIVE
  SignStyle valueOf(String)
  SignStyle[] values()
}

<<<<<<< HEAD
class java.time.format.TextStyle import {
=======
class java.time.format.TextStyle {
>>>>>>> 442c3b8b
  TextStyle FULL
  TextStyle FULL_STANDALONE
  TextStyle NARROW
  TextStyle NARROW_STANDALONE
  TextStyle SHORT
  TextStyle SHORT_STANDALONE
  TextStyle asNormal()
  TextStyle asStandalone()
  boolean isStandalone()
  TextStyle valueOf(String)
  TextStyle[] values()
}

#### Exceptions

<<<<<<< HEAD
class java.time.format.DateTimeParseException import {
=======
class java.time.format.DateTimeParseException {
>>>>>>> 442c3b8b
  (String,CharSequence,int)
  int getErrorIndex()
  String getParsedString()
}<|MERGE_RESOLUTION|>--- conflicted
+++ resolved
@@ -24,11 +24,7 @@
 
 #### Classes
 
-<<<<<<< HEAD
-class java.time.format.DateTimeFormatter import {
-=======
 class java.time.format.DateTimeFormatter {
->>>>>>> 442c3b8b
   DateTimeFormatter BASIC_ISO_DATE
   DateTimeFormatter ISO_DATE
   DateTimeFormatter ISO_DATE_TIME
@@ -74,11 +70,7 @@
   DateTimeFormatter withZone(ZoneId)
 }
 
-<<<<<<< HEAD
-class java.time.format.DateTimeFormatterBuilder import {
-=======
 class java.time.format.DateTimeFormatterBuilder {
->>>>>>> 442c3b8b
   ()
   DateTimeFormatterBuilder append(DateTimeFormatter)
   DateTimeFormatterBuilder appendChronologyId()
@@ -118,11 +110,7 @@
   DateTimeFormatter toFormatter(Locale)
 }
 
-<<<<<<< HEAD
-class java.time.format.DecimalStyle import {
-=======
 class java.time.format.DecimalStyle {
->>>>>>> 442c3b8b
   DecimalStyle STANDARD
   Set getAvailableLocales()
   char getDecimalSeparator()
@@ -139,11 +127,7 @@
 
 #### Enums
 
-<<<<<<< HEAD
-class java.time.format.FormatStyle import {
-=======
 class java.time.format.FormatStyle {
->>>>>>> 442c3b8b
   FormatStyle FULL
   FormatStyle LONG
   FormatStyle MEDIUM
@@ -152,11 +136,7 @@
   FormatStyle[] values()
 }
 
-<<<<<<< HEAD
-class java.time.format.ResolverStyle import {
-=======
 class java.time.format.ResolverStyle {
->>>>>>> 442c3b8b
   ResolverStyle LENIENT
   ResolverStyle SMART
   ResolverStyle STRICT
@@ -164,11 +144,7 @@
   ResolverStyle[] values()
 }
 
-<<<<<<< HEAD
-class java.time.format.SignStyle import {
-=======
 class java.time.format.SignStyle {
->>>>>>> 442c3b8b
   SignStyle ALWAYS
   SignStyle EXCEEDS_PAD
   SignStyle NEVER
@@ -178,11 +154,7 @@
   SignStyle[] values()
 }
 
-<<<<<<< HEAD
-class java.time.format.TextStyle import {
-=======
 class java.time.format.TextStyle {
->>>>>>> 442c3b8b
   TextStyle FULL
   TextStyle FULL_STANDALONE
   TextStyle NARROW
@@ -198,11 +170,7 @@
 
 #### Exceptions
 
-<<<<<<< HEAD
-class java.time.format.DateTimeParseException import {
-=======
 class java.time.format.DateTimeParseException {
->>>>>>> 442c3b8b
   (String,CharSequence,int)
   int getErrorIndex()
   String getParsedString()

#
# Licensed to Elasticsearch under one or more contributor
# license agreements. See the NOTICE file distributed with
# this work for additional information regarding copyright
# ownership. Elasticsearch licenses this file to you under
# the Apache License, Version 2.0 (the "License"); you may
# not use this file except in compliance with the License.
# You may obtain a copy of the License at
#
#    http://www.apache.org/licenses/LICENSE-2.0
#
# Unless required by applicable law or agreed to in writing,
# software distributed under the License is distributed on an
# "AS IS" BASIS, WITHOUT WARRANTIES OR CONDITIONS OF ANY
# KIND, either express or implied.  See the License for the
# specific language governing permissions and limitations
# under the License.
#

#
# Painless definition file. This defines the hierarchy of classes,
# what methods and fields they have, etc.
#

<<<<<<< HEAD
class java.util.regex.Pattern import {
=======
class java.util.regex.Pattern {
>>>>>>> 43ff38c5
# Pattern compile(String)   Intentionally not included. We don't want dynamic patterns because they allow regexes to be generated per time
#                           the script is run which is super slow. LRegex generates code that calls this method but it skips these checks.
  Predicate asPredicate()
  int flags()
  Matcher matcher(CharSequence)
  String pattern()
  String quote(String)
  String[] split(CharSequence)
  String[] split(CharSequence,int)
  Stream splitAsStream(CharSequence)
}

<<<<<<< HEAD
class java.util.regex.Matcher import {
=======
class java.util.regex.Matcher {
>>>>>>> 43ff38c5
  int end()
  int end(int)
  boolean find()
  boolean find(int)
  String group()
  String group(int)
  String org.elasticsearch.painless.api.Augmentation namedGroup(String)
  int groupCount()
  boolean hasAnchoringBounds()
  boolean hasTransparentBounds()
  boolean hitEnd()
  boolean lookingAt()
  boolean matches()
  Pattern pattern()
  String quoteReplacement(String)
  Matcher region(int,int)
  int regionEnd()
  int regionStart()
  String replaceAll(String)
  String replaceFirst(String)
  boolean requireEnd()
  Matcher reset()
  int start()
  int start(int)
  Matcher useAnchoringBounds(boolean)
  Matcher usePattern(Pattern)
  Matcher useTransparentBounds(boolean)
}<|MERGE_RESOLUTION|>--- conflicted
+++ resolved
@@ -22,11 +22,7 @@
 # what methods and fields they have, etc.
 #
 
-<<<<<<< HEAD
-class java.util.regex.Pattern import {
-=======
 class java.util.regex.Pattern {
->>>>>>> 43ff38c5
 # Pattern compile(String)   Intentionally not included. We don't want dynamic patterns because they allow regexes to be generated per time
 #                           the script is run which is super slow. LRegex generates code that calls this method but it skips these checks.
   Predicate asPredicate()
@@ -39,11 +35,7 @@
   Stream splitAsStream(CharSequence)
 }
 
-<<<<<<< HEAD
-class java.util.regex.Matcher import {
-=======
 class java.util.regex.Matcher {
->>>>>>> 43ff38c5
   int end()
   int end(int)
   boolean find()

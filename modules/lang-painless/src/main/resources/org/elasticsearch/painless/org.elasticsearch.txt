--- conflicted
+++ resolved
@@ -24,33 +24,6 @@
 
 #### Primitive types
 
-<<<<<<< HEAD
-class void {
-}
-
-class boolean {
-}
-
-class byte {
-}
-
-class short {
-}
-
-class char {
-}
-
-class int {
-}
-
-class long {
-}
-
-class float {
-}
-
-class double {
-=======
 class void only_fqn {
 }
 
@@ -76,45 +49,28 @@
 }
 
 class double only_fqn {
->>>>>>> 43ff38c5
 }
 
 #### Painless debugging API
 
-<<<<<<< HEAD
-class org.elasticsearch.painless.api.Debug import {
-=======
 class org.elasticsearch.painless.api.Debug {
->>>>>>> 43ff38c5
   void explain(Object)
 }
 
 #### ES Scripting API
 
-<<<<<<< HEAD
-class org.elasticsearch.common.geo.GeoPoint import {
-=======
 class org.elasticsearch.common.geo.GeoPoint {
->>>>>>> 43ff38c5
   double getLat()
   double getLon()
 }
 
-<<<<<<< HEAD
-class org.elasticsearch.index.fielddata.ScriptDocValues$Strings import {
-=======
 class org.elasticsearch.index.fielddata.ScriptDocValues$Strings {
->>>>>>> 43ff38c5
   String get(int)
   String getValue()
   List getValues()
 }
 
-<<<<<<< HEAD
-class org.elasticsearch.index.fielddata.ScriptDocValues$Longs import {
-=======
 class org.elasticsearch.index.fielddata.ScriptDocValues$Longs {
->>>>>>> 43ff38c5
   Long get(int)
   long getValue()
   List getValues()
@@ -122,11 +78,7 @@
   List getDates()
 }
 
-<<<<<<< HEAD
-class org.elasticsearch.index.fielddata.ScriptDocValues$Dates import {
-=======
 class org.elasticsearch.index.fielddata.ScriptDocValues$Dates {
->>>>>>> 43ff38c5
   org.joda.time.ReadableDateTime get(int)
   org.joda.time.ReadableDateTime getValue()
   List getValues()
@@ -134,21 +86,13 @@
   List getDates()
 }
 
-<<<<<<< HEAD
-class org.elasticsearch.index.fielddata.ScriptDocValues$Doubles import {
-=======
 class org.elasticsearch.index.fielddata.ScriptDocValues$Doubles {
->>>>>>> 43ff38c5
   Double get(int)
   double getValue()
   List getValues()
 }
 
-<<<<<<< HEAD
-class org.elasticsearch.index.fielddata.ScriptDocValues$GeoPoints import {
-=======
 class org.elasticsearch.index.fielddata.ScriptDocValues$GeoPoints {
->>>>>>> 43ff38c5
   org.elasticsearch.common.geo.GeoPoint get(int)
   org.elasticsearch.common.geo.GeoPoint getValue()
   List getValues()
@@ -166,31 +110,19 @@
   double geohashDistanceWithDefault(String,double)
 }
 
-<<<<<<< HEAD
-class org.elasticsearch.index.fielddata.ScriptDocValues$Booleans import {
-=======
 class org.elasticsearch.index.fielddata.ScriptDocValues$Booleans {
->>>>>>> 43ff38c5
   Boolean get(int)
   boolean getValue()
   List getValues()
 }
 
-<<<<<<< HEAD
-class org.elasticsearch.index.fielddata.ScriptDocValues$BytesRefs import {
-=======
 class org.elasticsearch.index.fielddata.ScriptDocValues$BytesRefs {
->>>>>>> 43ff38c5
   BytesRef get(int)
   BytesRef getValue()
   List getValues()
 }
 
-<<<<<<< HEAD
-class org.apache.lucene.util.BytesRef import {
-=======
 class org.apache.lucene.util.BytesRef {
->>>>>>> 43ff38c5
   byte[] bytes
   int offset
   int length
@@ -198,11 +130,7 @@
   String utf8ToString()
 }
 
-<<<<<<< HEAD
-class org.elasticsearch.index.mapper.IpFieldMapper$IpFieldType$IpScriptDocValues import {
-=======
 class org.elasticsearch.index.mapper.IpFieldMapper$IpFieldType$IpScriptDocValues {
->>>>>>> 43ff38c5
   String get(int)
   String getValue()
   List getValues()
@@ -210,11 +138,7 @@
 
 # for testing.
 # currently FeatureTest exposes overloaded constructor, field load store, and overloaded static methods
-<<<<<<< HEAD
-class org.elasticsearch.painless.FeatureTest {
-=======
 class org.elasticsearch.painless.FeatureTest only_fqn {
->>>>>>> 43ff38c5
   ()
   (int,int)
   int getX()
@@ -229,48 +153,28 @@
   int org.elasticsearch.painless.FeatureTestAugmentation addToTotal(int)
 }
 
-<<<<<<< HEAD
-class org.elasticsearch.search.lookup.FieldLookup import {
-=======
 class org.elasticsearch.search.lookup.FieldLookup {
->>>>>>> 43ff38c5
   def getValue()
   List getValues()
   boolean isEmpty()
 }
 
-<<<<<<< HEAD
-class org.elasticsearch.index.similarity.ScriptedSimilarity$Query import {
-  float getBoost()
-}
-
-class org.elasticsearch.index.similarity.ScriptedSimilarity$Field import {
-=======
 class org.elasticsearch.index.similarity.ScriptedSimilarity$Query {
   float getBoost()
 }
 
 class org.elasticsearch.index.similarity.ScriptedSimilarity$Field {
->>>>>>> 43ff38c5
   long getDocCount()
   long getSumDocFreq()
   long getSumTotalTermFreq()
 }
 
-<<<<<<< HEAD
-class org.elasticsearch.index.similarity.ScriptedSimilarity$Term import {
-=======
 class org.elasticsearch.index.similarity.ScriptedSimilarity$Term {
->>>>>>> 43ff38c5
   long getDocFreq()
   long getTotalTermFreq()
 }
 
-<<<<<<< HEAD
-class org.elasticsearch.index.similarity.ScriptedSimilarity$Doc import {
-=======
 class org.elasticsearch.index.similarity.ScriptedSimilarity$Doc {
->>>>>>> 43ff38c5
   int getLength()
   float getFreq()
 }
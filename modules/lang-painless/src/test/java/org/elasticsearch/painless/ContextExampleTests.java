
/*
 * Licensed to Elasticsearch under one or more contributor
 * license agreements. See the NOTICE file distributed with
 * this work for additional information regarding copyright
 * ownership. Elasticsearch licenses this file to you under
 * the Apache License, Version 2.0 (the "License"); you may
 * not use this file except in compliance with the License.
 * You may obtain a copy of the License at
 *
 *    http://www.apache.org/licenses/LICENSE-2.0
 *
 * Unless required by applicable law or agreed to in writing,
 * software distributed under the License is distributed on an
 * "AS IS" BASIS, WITHOUT WARRANTIES OR CONDITIONS OF ANY
 * KIND, either express or implied.  See the License for the
 * specific language governing permissions and limitations
 * under the License.
 */

package org.elasticsearch.painless;

import java.util.HashMap;
import java.util.Map;

import static java.util.Collections.singletonMap;

/**
 * These tests run the Painless scripts used in the context docs against
 * slightly modified data designed around unit tests rather than a fully-
 * running Elasticsearch server.
 */
public class ContextExampleTests extends ScriptTestCase {

    // **** Docs Generator Code ****

    /*

    import java.io.FileWriter;
    import java.io.IOException;

    public class Generator {

    public final static String[] theatres = new String[] {"Down Port", "Graye", "Skyline", "Courtyard"};
    public final static String[] plays = new String[] {"Driving", "Pick It Up", "Sway and Pull", "Harriot",
            "The Busline", "Ants Underground", "Exploria", "Line and Single", "Shafted", "Sunnyside Down",
            "Test Run", "Auntie Jo"};
    public final static String[] actors = new String[] {"James Holland", "Krissy Smith", "Joe Muir", "Ryan Earns",
            "Joel Madigan", "Jessica Brown", "Baz Knight", "Jo Hangum", "Rachel Grass", "Phoebe Miller", "Sarah Notch",
            "Brayden Green", "Joshua Iller", "Jon Hittle", "Rob Kettleman", "Laura Conrad", "Simon Hower", "Nora Blue",
            "Mike Candlestick", "Jacey Bell"};

    public static void writeSeat(FileWriter writer, int id, String theatre, String play, String[] actors,
                                 String date, String time, int row, int number, double cost, boolean sold) throws IOException {
        StringBuilder builder = new StringBuilder();
        builder.append("{ \"create\" : { \"_index\" : \"seats\", \"_type\" : \"seat\", \"_id\" : \"");
        builder.append(id);
        builder.append("\" } }\n");
        builder.append("{ \"theatre\" : \"");
        builder.append(theatre);
        builder.append("\", \"play\" : \"");
        builder.append(play);
        builder.append("\", \"actors\": [ \"");
        for (String actor : actors) {
            builder.append(actor);
            if (actor.equals(actors[actors.length - 1]) == false) {
                builder.append("\", \"");
            }
        }
        builder.append("\" ], \"date\": \"");
        builder.append(date);
        builder.append("\", \"time\": \"");
        builder.append(time);
        builder.append("\", \"row\": ");
        builder.append(row);
        builder.append(", \"number\": ");
        builder.append(number);
        builder.append(", \"cost\": ");
        builder.append(cost);
        builder.append(", \"sold\": ");
        builder.append(sold ? "true" : "false");
        builder.append(" }\n");
        writer.write(builder.toString());
    }

    public static void main(String args[]) throws IOException {
        FileWriter writer = new FileWriter("/home/jdconrad/test/seats.json");
        int id = 0;

        for (int playCount = 0; playCount < 12; ++playCount) {
            String play = plays[playCount];
            String theatre;
            String[] actor;
            int startMonth;
            int endMonth;
            String time;

            if (playCount == 0) {
                theatre = theatres[0];
                actor = new String[] {actors[0], actors[1], actors[2], actors[3]};
                startMonth = 4;
                endMonth = 5;
                time = "3:00PM";
            } else if (playCount == 1) {
                theatre = theatres[0];
                actor = new String[] {actors[4], actors[5], actors[6], actors[7], actors[8], actors[9]};
                startMonth = 4;
                endMonth = 6;
                time = "8:00PM";
            } else if (playCount == 2) {
                theatre = theatres[0];
                actor = new String[] {actors[0], actors[1], actors[2], actors[3],
                                      actors[4], actors[5], actors[6], actors[7]};
                startMonth = 6;
                endMonth = 8;
                time = "3:00 PM";
            } else if (playCount == 3) {
                theatre = theatres[0];
                actor = new String[] {actors[9], actors[10], actors[11], actors[12], actors[13], actors[14],
                                      actors[15], actors[16], actors[17], actors[18], actors[19]};
                startMonth = 7;
                endMonth = 8;
                time = "8:00PM";
            } else if (playCount == 4) {
                theatre = theatres[0];
                actor = new String[] {actors[13], actors[14], actors[15], actors[17], actors[18], actors[19]};
                startMonth = 8;
                endMonth = 10;
                time = "3:00PM";
            } else if (playCount == 5) {
                theatre = theatres[0];
                actor = new String[] {actors[8], actors[9], actors[10], actors[11], actors[12]};
                startMonth = 8;
                endMonth = 10;
                time = "8:00PM";
            } else if (playCount == 6) {
                theatre = theatres[1];
                actor = new String[] {actors[10], actors[11], actors[12], actors[13], actors[14], actors[15], actors[16]};
                startMonth = 4;
                endMonth = 5;
                time = "11:00AM";
            } else if (playCount == 7) {
                theatre = theatres[1];
                actor = new String[] {actors[17], actors[18]};
                startMonth = 6;
                endMonth = 9;
                time = "2:00PM";
            } else if (playCount == 8) {
                theatre = theatres[1];
                actor = new String[] {actors[0], actors[1], actors[2], actors[3], actors[16]};
                startMonth = 10;
                endMonth = 11;
                time = "11:00AM";
            } else if (playCount == 9) {
                theatre = theatres[2];
                actor = new String[] {actors[1], actors[2], actors[3], actors[17], actors[18], actors[19]};
                startMonth = 3;
                endMonth = 6;
                time = "4:00PM";
            } else if (playCount == 10) {
                theatre = theatres[2];
                actor = new String[] {actors[2], actors[3], actors[4], actors[5]};
                startMonth = 7;
                endMonth = 8;
                time = "7:30PM";
            } else if (playCount == 11) {
                theatre = theatres[2];
                actor = new String[] {actors[7], actors[13], actors[14], actors[15], actors[16], actors[17]};
                startMonth = 9;
                endMonth = 12;
                time = "5:40PM";
            } else {
                throw new RuntimeException("too many plays");
            }

            int rows;
            int number;

            if (playCount < 6) {
               rows = 3;
               number = 12;
            } else if (playCount < 9) {
               rows = 5;
               number = 9;
            } else if (playCount < 12) {
               rows = 11;
               number = 15;
            } else {
                throw new RuntimeException("too many seats");
            }

            for (int month = startMonth; month <= endMonth; ++month) {
                for (int day = 1; day <= 14; ++day) {
                    for (int row = 1; row <= rows; ++row) {
                        for (int count = 1; count <= number; ++count) {
                            String date = "2018-" + month + "-" + day;
                            double cost = (25 - row) * 1.25;

                            writeSeat(writer, ++id, theatre, play, actor, date, time, row, count, cost, false);
                        }
                    }
                }
            }
        }

        writer.write("\n");
        writer.close();
        }
    }

    */

    // **** Initial Mappings ****

    /*

    curl -X PUT "localhost:9200/seats" -H 'Content-Type: application/json' -d'
    {
      "mappings": {
        "seat": {
          "properties": {
            "theatre":  { "type": "keyword" },
            "play":     { "type": "text"    },
            "actors":   { "type": "text"    },
            "row":      { "type": "integer" },
            "number":   { "type": "integer" },
            "cost":     { "type": "double"  },
            "sold":     { "type": "boolean" },
            "datetime": { "type": "date"    },
            "date":     { "type": "keyword" },
            "time":     { "type": "keyword" }
          }
        }
      }
    }
    '

    */

    // Create Ingest to Modify Dates:

    /*

    curl -X PUT "localhost:9200/_ingest/pipeline/seats" -H 'Content-Type: application/json' -d'
    {
        "description": "update datetime for seats",
        "processors": [
          {
            "script": {
              "source": "String[] split(String s, char d) { int count = 0; for (char c : s.toCharArray()) { if (c == d) { ++count; } } if (count == 0) { return new String[] {s}; } String[] r = new String[count + 1]; int i0 = 0, i1 = 0; count = 0; for (char c : s.toCharArray()) { if (c == d) { r[count++] = s.substring(i0, i1); i0 = i1 + 1; } ++i1; } r[count] = s.substring(i0, i1); return r; } String[] dateSplit = split(ctx.date, (char)\"-\"); String year = dateSplit[0].trim(); String month = dateSplit[1].trim(); if (month.length() == 1) { month = \"0\" + month; } String day = dateSplit[2].trim(); if (day.length() == 1) { day = \"0\" + day; } boolean pm = ctx.time.substring(ctx.time.length() - 2).equals(\"PM\"); String[] timeSplit = split(ctx.time.substring(0, ctx.time.length() - 2), (char)\":\"); int hours = Integer.parseInt(timeSplit[0].trim()); int minutes = Integer.parseInt(timeSplit[1].trim()); if (pm) { hours += 12; } String dts = year + \"-\" + month + \"-\" + day + \"T\" + (hours < 10 ? \"0\" + hours : \"\" + hours) + \":\" + (minutes < 10 ? \"0\" + minutes : \"\" + minutes) + \":00+08:00\"; ZonedDateTime dt = ZonedDateTime.parse(dts, DateTimeFormatter.ISO_OFFSET_DATE_TIME); ctx.datetime = dt.getLong(ChronoField.INSTANT_SECONDS)*1000L;"
            }
          }
        ]
    }
    '

    */

    public void testIngestProcessorScript() {
        assertEquals(1535785200000L,
            exec("String[] split(String s, char d) {" +
                "    int count = 0;" +
                "    for (char c : s.toCharArray()) {" +
                "        if (c == d) {" +
                "            ++count;" +
                "        }" +
                "    }" +
                "    if (count == 0) {" +
                "        return new String[] {s};" +
                "    }" +
                "    String[] r = new String[count + 1];" +
                "    int i0 = 0, i1 = 0;" +
                "    count = 0;" +
                "    for (char c : s.toCharArray()) {" +
                "        if (c == d) {" +
                "            r[count++] = s.substring(i0, i1);" +
                "            i0 = i1 + 1;" +
                "        }" +
                "        ++i1;" +
                "    }" +
                "    r[count] = s.substring(i0, i1);" +
                "    return r;" +
                "}" +
                "def x = ['date': '2018-9-1', 'time': '3:00 PM'];" +
                "String[] dateSplit = split(x.date, (char)'-');" +
                "String year = dateSplit[0].trim();" +
                "String month = dateSplit[1].trim();" +
                "if (month.length() == 1) {" +
                "    month = '0' + month;" +
                "}" +
                "String day = dateSplit[2].trim();" +
                "if (day.length() == 1) {" +
                "    day = '0' + day;" +
                "}" +
                "boolean pm = x.time.substring(x.time.length() - 2).equals('PM');" +
                "String[] timeSplit = split(x.time.substring(0, x.time.length() - 2), (char)':');" +
                "int hours = Integer.parseInt(timeSplit[0].trim());" +
                "String minutes = timeSplit[1].trim();" +
                "if (pm) {" +
                "    hours += 12;" +
                "}" +
                "String dts = year + '-' + month + '-' + day + " +
                "'T' + (hours < 10 ? '0' + hours : '' + hours) + ':' + minutes + ':00+08:00';" +
                "ZonedDateTime dt = ZonedDateTime.parse(dts, DateTimeFormatter.ISO_OFFSET_DATE_TIME);" +
                "return dt.getLong(ChronoField.INSTANT_SECONDS) * 1000L"
            )
        );
    }

    // Post Generated Data:

    /*

    curl -XPOST localhost:9200/seats/seat/_bulk?pipeline=seats -H "Content-Type: application/x-ndjson" --data-binary "@/home/jdconrad/test/seats.json"

    */


    // Use script_fields API to add two extra fields to the hits

    /*
    curl -X GET localhost:9200/seats/_search
    {
        "query" : {
            "match_all": {}
        },
        "script_fields" : {
            "day-of-week" : {
                "script" : {
                    "source": "doc['datetime'].value.getDayOfWeek()"
                }
            },
            "number-of-actors" : {
                "script" : {
                    "source": "params['_source']['actors'].length"
                }
            }
        }
    }
    */


    // Testing only params, as I am not sure how to test Script Doc Values in painless
    public void testScriptFieldsScript() {
        Map<String, Object> hit = new HashMap<>();
        Map<String, Object> fields = new HashMap<>();
        fields.put("number-of-actors", 4);
        hit.put("fields", fields);

        Map<String, Object> source = new HashMap<>();
        String[] actors =  {"James Holland", "Krissy Smith", "Joe Muir", "Ryan Earns"};
        source.put("actors", actors);

        assertEquals(hit, exec(
            "Map fields = new HashMap();" +
                "fields[\"number-of-actors\"] = params['_source']['actors'].length;" +
                "Map rtn = new HashMap();" +
                "rtn[\"fields\"] = fields;" +
                "return rtn;",
            singletonMap("_source", source), true)
        );
    }

<<<<<<< HEAD

    // Use script_fields API to add two extra fields to the hits
    /*
    curl -X GET localhost:9200/seats/_search
    {
        "query" : {
            "terms_set": {
                "actors" : {
                    "terms" : ["smith", "earns", "black"],
                    "minimum_should_match_script": {
                    "source": "Math.min(params['num_terms'], params['min_actors_to_see'])",
                         "params" : {
                                "min_actors_to_see" : 2
                            }
                    }
                }
            }
        }
    }
    */
    public void testMinShouldMatchScript() {
        Map<String, Object> params = new HashMap<>();
        params.put("num_terms", 3);
        params.put("min_actors_to_see", 2);

        double result = (double) exec("Math.min(params['num_terms'], params['min_actors_to_see']);", params, true);
        assertEquals(2, result, 0);
    }

=======
    // Use script query request to filter documents
    /*
    GET localhost:9200/evening/_search
    {
        "query": {
            "bool" : {
                "filter" : {
                    "script" : {
                        "script" : {
                            "source" : "doc['sold'].value == false && doc['cost'].value < params.cost",
                            "params" : {
                                "cost" : 18
                            }
                        }
                    }
                }
            }
        }
    }
    */

    public void testFilterScript() {
        Map<String, Object> source = new HashMap<>();
        source.put("sold", false);
        source.put("cost", 15);

        Map<String, Object> params = new HashMap<>();
        params.put("_source", source);
        params.put("cost", 18);

        boolean result = (boolean) exec(
            " params['_source']['sold'] == false && params['_source']['cost'] < params.cost;",
            params, true);
        assertTrue(result);
    }
>>>>>>> 501c03e5
}
<|MERGE_RESOLUTION|>--- conflicted
+++ resolved
@@ -1,3 +1,4 @@
+
 
 /*
  * Licensed to Elasticsearch under one or more contributor
@@ -361,37 +362,6 @@
         );
     }
 
-<<<<<<< HEAD
-
-    // Use script_fields API to add two extra fields to the hits
-    /*
-    curl -X GET localhost:9200/seats/_search
-    {
-        "query" : {
-            "terms_set": {
-                "actors" : {
-                    "terms" : ["smith", "earns", "black"],
-                    "minimum_should_match_script": {
-                    "source": "Math.min(params['num_terms'], params['min_actors_to_see'])",
-                         "params" : {
-                                "min_actors_to_see" : 2
-                            }
-                    }
-                }
-            }
-        }
-    }
-    */
-    public void testMinShouldMatchScript() {
-        Map<String, Object> params = new HashMap<>();
-        params.put("num_terms", 3);
-        params.put("min_actors_to_see", 2);
-
-        double result = (double) exec("Math.min(params['num_terms'], params['min_actors_to_see']);", params, true);
-        assertEquals(2, result, 0);
-    }
-
-=======
     // Use script query request to filter documents
     /*
     GET localhost:9200/evening/_search
@@ -427,5 +397,33 @@
             params, true);
         assertTrue(result);
     }
->>>>>>> 501c03e5
+
+
+    // Use script_fields API to add two extra fields to the hits
+    /*
+    curl -X GET localhost:9200/seats/_search
+    {
+        "query" : {
+            "terms_set": {
+                "actors" : {
+                    "terms" : ["smith", "earns", "black"],
+                    "minimum_should_match_script": {
+                    "source": "Math.min(params['num_terms'], params['min_actors_to_see'])",
+                         "params" : {
+                                "min_actors_to_see" : 2
+                            }
+                    }
+                }
+            }
+        }
+    }
+    */
+    public void testMinShouldMatchScript() {
+        Map<String, Object> params = new HashMap<>();
+        params.put("num_terms", 3);
+        params.put("min_actors_to_see", 2);
+
+        double result = (double) exec("Math.min(params['num_terms'], params['min_actors_to_see']);", params, true);
+        assertEquals(2, result, 0);
+    }
 }

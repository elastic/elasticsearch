--- conflicted
+++ resolved
@@ -1,3 +1,4 @@
+
 /*
  * Licensed to Elasticsearch under one or more contributor
  * license agreements. See the NOTICE file distributed with
@@ -19,15 +20,10 @@
 
 package org.elasticsearch.painless;
 
-<<<<<<< HEAD
-import java.util.Map;
-import java.util.HashMap;
-=======
 import java.util.HashMap;
 import java.util.Map;
 
 import static java.util.Collections.singletonMap;
->>>>>>> 6cb2aef9
 
 /**
  * These tests run the Painless scripts used in the context docs against
@@ -320,46 +316,6 @@
     */
 
 
-<<<<<<< HEAD
-    // Use script query request to filter documents
-    /*
-    GET localhost:9200/evening/_search
-    {
-        "query": {
-            "bool" : {
-                "filter" : {
-                    "script" : {
-                        "script" : {
-                            "source" : "doc['sold'].value == false && doc['cost'].value < params.cost",
-                            "params" : {
-                                "cost" : 18
-                            }
-                        }
-                    }
-                }
-            }
-        }
-    }
-    */
-
-
-    public void testScriptFieldsScript() {
-        Map<String, Object> source = new HashMap<>();
-        source.put("sold", false);
-        source.put("cost", 15);
-
-        Map<String, Object> params = new HashMap<>();
-        params.put("_source", source);
-        params.put("cost", 18);
-
-        boolean result = (boolean) exec(
-            " params['_source']['sold'] == false && params['_source']['cost'] < params.cost;",
-            params, true);
-        assertTrue(result);
-    }
-
-}
-=======
     // Use script_fields API to add two extra fields to the hits
 
     /*
@@ -404,5 +360,40 @@
             singletonMap("_source", source), true)
         );
     }
+
+    // Use script query request to filter documents
+    /*
+    GET localhost:9200/evening/_search
+    {
+        "query": {
+            "bool" : {
+                "filter" : {
+                    "script" : {
+                        "script" : {
+                            "source" : "doc['sold'].value == false && doc['cost'].value < params.cost",
+                            "params" : {
+                                "cost" : 18
+                            }
+                        }
+                    }
+                }
+            }
+        }
+    }
+    */
+
+    public void testFilterScript() {
+        Map<String, Object> source = new HashMap<>();
+        source.put("sold", false);
+        source.put("cost", 15);
+
+        Map<String, Object> params = new HashMap<>();
+        params.put("_source", source);
+        params.put("cost", 18);
+
+        boolean result = (boolean) exec(
+            " params['_source']['sold'] == false && params['_source']['cost'] < params.cost;",
+            params, true);
+        assertTrue(result);
+    }
 }
->>>>>>> 6cb2aef9

--- conflicted
+++ resolved
@@ -96,34 +96,19 @@
             return List.of(meta);
         }
 
-<<<<<<< HEAD
-        private MatchOnlyTextFieldType buildFieldType(FieldType fieldType, MapperBuilderContext context) {
-            NamedAnalyzer searchAnalyzer = analyzers.getSearchAnalyzer();
-            NamedAnalyzer searchQuoteAnalyzer = analyzers.getSearchQuoteAnalyzer();
-            NamedAnalyzer indexAnalyzer = analyzers.getIndexAnalyzer();
-            TextSearchInfo tsi = new TextSearchInfo(fieldType, null, searchAnalyzer, searchQuoteAnalyzer);
-            MatchOnlyTextFieldType ft = new MatchOnlyTextFieldType(context.buildFullName(name), tsi, indexAnalyzer, meta.getValue());
-            return ft;
-        }
-
-        @Override
-        public MatchOnlyTextFieldMapper build(MapperBuilderContext context) {
-            MatchOnlyTextFieldType tft = buildFieldType(Defaults.FIELD_TYPE, context);
-            MultiFields multiFields = multiFieldsBuilder.build(this, context);
-=======
-        private MatchOnlyTextFieldType buildFieldType(ContentPath contentPath) {
+        private MatchOnlyTextFieldType buildFieldType(MapperBuilderContext context) {
             NamedAnalyzer searchAnalyzer = analyzers.getSearchAnalyzer();
             NamedAnalyzer searchQuoteAnalyzer = analyzers.getSearchQuoteAnalyzer();
             NamedAnalyzer indexAnalyzer = analyzers.getIndexAnalyzer();
             TextSearchInfo tsi = new TextSearchInfo(Defaults.FIELD_TYPE, null, searchAnalyzer, searchQuoteAnalyzer);
-            return new MatchOnlyTextFieldType(buildFullName(contentPath), tsi, indexAnalyzer, meta.getValue());
-        }
-
-        @Override
-        public MatchOnlyTextFieldMapper build(ContentPath contentPath) {
-            MatchOnlyTextFieldType tft = buildFieldType(contentPath);
-            MultiFields multiFields = multiFieldsBuilder.build(this, contentPath);
->>>>>>> c2c168ec
+            MatchOnlyTextFieldType ft = new MatchOnlyTextFieldType(context.buildFullName(name), tsi, indexAnalyzer, meta.getValue());
+            return ft;
+        }
+
+        @Override
+        public MatchOnlyTextFieldMapper build(MapperBuilderContext context) {
+            MatchOnlyTextFieldType tft = buildFieldType(context);
+            MultiFields multiFields = multiFieldsBuilder.build(this, context);
             return new MatchOnlyTextFieldMapper(
                 name,
                 Defaults.FIELD_TYPE,

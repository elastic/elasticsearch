--- conflicted
+++ resolved
@@ -320,14 +320,8 @@
                 // Counters are not supported by ESQL so we load them in null
                 return BlockLoader.CONSTANT_NULLS;
             }
-<<<<<<< HEAD
             if (hasDocValues() && (blContext.fieldExtractPreference() != FieldExtractPreference.PREFER_STORED || isSyntheticSource)) {
-                double scalingFactorInverse = 1d / scalingFactor;
-                return new BlockDocValuesReader.DoublesBlockLoader(name(), l -> l * scalingFactorInverse);
-=======
-            if (hasDocValues()) {
                 return new BlockDocValuesReader.DoublesBlockLoader(name(), l -> l / scalingFactor);
->>>>>>> b2bd8d21
             }
             if (isSyntheticSource) {
                 return new FallbackSyntheticSourceBlockLoader(fallbackSyntheticSourceBlockLoaderReader(), name()) {

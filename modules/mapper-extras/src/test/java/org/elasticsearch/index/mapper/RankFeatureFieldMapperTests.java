/*
 * Licensed to Elasticsearch under one or more contributor
 * license agreements. See the NOTICE file distributed with
 * this work for additional information regarding copyright
 * ownership. Elasticsearch licenses this file to you under
 * the Apache License, Version 2.0 (the "License"); you may
 * not use this file except in compliance with the License.
 * You may obtain a copy of the License at
 *
 *    http://www.apache.org/licenses/LICENSE-2.0
 *
 * Unless required by applicable law or agreed to in writing,
 * software distributed under the License is distributed on an
 * "AS IS" BASIS, WITHOUT WARRANTIES OR CONDITIONS OF ANY
 * KIND, either express or implied.  See the License for the
 * specific language governing permissions and limitations
 * under the License.
 */

package org.elasticsearch.index.mapper;

import org.apache.lucene.analysis.TokenStream;
import org.apache.lucene.analysis.tokenattributes.TermFrequencyAttribute;
import org.apache.lucene.document.FeatureField;
import org.apache.lucene.index.IndexableField;
import org.apache.lucene.search.Query;
import org.apache.lucene.search.TermQuery;
import org.elasticsearch.Version;
import org.elasticsearch.cluster.metadata.IndexMetadata;
import org.elasticsearch.common.Strings;
import org.elasticsearch.common.settings.Settings;
import org.elasticsearch.common.xcontent.XContentBuilder;
import org.elasticsearch.plugins.Plugin;
import org.hamcrest.Matchers;

import java.io.IOException;
import java.util.Arrays;
import java.util.Collection;
import java.util.List;

<<<<<<< HEAD
public class RankFeatureFieldMapperTests extends MapperTestCase {
=======
import static org.hamcrest.Matchers.instanceOf;

public class RankFeatureFieldMapperTests extends FieldMapperTestCase2<RankFeatureFieldMapper.Builder> {

    @Override
    protected void writeFieldValue(XContentBuilder builder) throws IOException {
        builder.value(10);
    }

    @Override
    protected Set<String> unsupportedProperties() {
        return Set.of("analyzer", "similarity", "store", "doc_values", "index");
    }

    @Override
    protected void registerParameters(ParameterChecker checker) throws IOException {
        checker.registerConflictCheck("positive_score_impact", b -> b.field("positive_score_impact", false));
    }

    @Override
    protected void assertExistsQuery(MappedFieldType fieldType, Query query, ParseContext.Document fields) {
        assertThat(query, instanceOf(TermQuery.class));
        TermQuery termQuery = (TermQuery) query;
        assertEquals("_feature", termQuery.getTerm().field());
        assertEquals("field", termQuery.getTerm().text());
        assertNotNull(fields.getField("_feature"));
    }
>>>>>>> b8a10b39

    @Override
    protected Collection<? extends Plugin> getPlugins() {
        return List.of(new MapperExtrasPlugin());
    }

    static int getFrequency(TokenStream tk) throws IOException {
        TermFrequencyAttribute freqAttribute = tk.addAttribute(TermFrequencyAttribute.class);
        tk.reset();
        assertTrue(tk.incrementToken());
        int freq = freqAttribute.getTermFrequency();
        assertFalse(tk.incrementToken());
        return freq;
    }

    @Override
    protected void minimalMapping(XContentBuilder b) throws IOException {
        b.field("type", "rank_feature");
    }

    public void testDefaults() throws Exception {
        DocumentMapper mapper = createDocumentMapper(fieldMapping(this::minimalMapping));
        assertEquals(Strings.toString(fieldMapping(this::minimalMapping)), mapper.mappingSource().toString());

        ParsedDocument doc1 = mapper.parse(source(b -> b.field("field", 10)));
        IndexableField[] fields = doc1.rootDoc().getFields("_feature");
        assertEquals(1, fields.length);
        assertThat(fields[0], Matchers.instanceOf(FeatureField.class));
        FeatureField featureField1 = (FeatureField) fields[0];

        ParsedDocument doc2 = mapper.parse(source(b -> b.field("field", 12)));
        FeatureField featureField2 = (FeatureField) doc2.rootDoc().getFields("_feature")[0];

        int freq1 = getFrequency(featureField1.tokenStream(null, null));
        int freq2 = getFrequency(featureField2.tokenStream(null, null));
        assertTrue(freq1 < freq2);
    }

    public void testNegativeScoreImpact() throws Exception {
        DocumentMapper mapper = createDocumentMapper(
            fieldMapping(b -> b.field("type", "rank_feature").field("positive_score_impact", false))
        );

        ParsedDocument doc1 = mapper.parse(source(b -> b.field("field", 10)));
        IndexableField[] fields = doc1.rootDoc().getFields("_feature");
        assertEquals(1, fields.length);
        assertThat(fields[0], Matchers.instanceOf(FeatureField.class));
        FeatureField featureField1 = (FeatureField) fields[0];

        ParsedDocument doc2 = mapper.parse(source(b -> b.field("field", 12)));
        FeatureField featureField2 = (FeatureField) doc2.rootDoc().getFields("_feature")[0];

        int freq1 = getFrequency(featureField1.tokenStream(null, null));
        int freq2 = getFrequency(featureField2.tokenStream(null, null));
        assertTrue(freq1 > freq2);
    }

    public void testUpdatePositiveScoreImpact() throws Exception {
        assertConflicts("positive_score_impact",
            fieldMapping(this::minimalMapping),
            fieldMapping(b -> {
                b.field("type", "rank_feature");
                b.field("positive_score_impact", false);
            }));
    }

    public void testRejectMultiValuedFields() throws MapperParsingException, IOException {
        DocumentMapper mapper = createDocumentMapper(mapping(b -> {
            b.startObject("field").field("type", "rank_feature").endObject();
            b.startObject("foo").startObject("properties");
            {
                b.startObject("field").field("type", "rank_feature").endObject();
            }
            b.endObject().endObject();
        }));

        MapperParsingException e = expectThrows(
            MapperParsingException.class,
            () -> mapper.parse(source(b -> b.field("field", Arrays.asList(10, 20))))
        );
        assertEquals("[rank_feature] fields do not support indexing multiple values for the same field [field] in the same document",
                e.getCause().getMessage());

        e = expectThrows(MapperParsingException.class, () -> mapper.parse(source(b -> {
            b.startArray("foo");
            {
                b.startObject().field("field", 10).endObject();
                b.startObject().field("field", 20).endObject();
            }
            b.endArray();
        })));
        assertEquals("[rank_feature] fields do not support indexing multiple values for the same field [foo.field] in the same document",
                e.getCause().getMessage());
    }

    public void testFetchSourceValue() throws IOException {
        Settings settings = Settings.builder().put(IndexMetadata.SETTING_VERSION_CREATED, Version.CURRENT.id).build();
        Mapper.BuilderContext context = new Mapper.BuilderContext(settings, new ContentPath());
        RankFeatureFieldMapper mapper = new RankFeatureFieldMapper.Builder("field").build(context);

        assertEquals(List.of(3.14f), fetchSourceValue(mapper, 3.14));
        assertEquals(List.of(42.9f), fetchSourceValue(mapper, "42.9"));
    }
}<|MERGE_RESOLUTION|>--- conflicted
+++ resolved
@@ -31,28 +31,19 @@
 import org.elasticsearch.common.settings.Settings;
 import org.elasticsearch.common.xcontent.XContentBuilder;
 import org.elasticsearch.plugins.Plugin;
-import org.hamcrest.Matchers;
 
 import java.io.IOException;
 import java.util.Arrays;
 import java.util.Collection;
 import java.util.List;
 
-<<<<<<< HEAD
-public class RankFeatureFieldMapperTests extends MapperTestCase {
-=======
 import static org.hamcrest.Matchers.instanceOf;
 
-public class RankFeatureFieldMapperTests extends FieldMapperTestCase2<RankFeatureFieldMapper.Builder> {
+public class RankFeatureFieldMapperTests extends MapperTestCase {
 
     @Override
     protected void writeFieldValue(XContentBuilder builder) throws IOException {
         builder.value(10);
-    }
-
-    @Override
-    protected Set<String> unsupportedProperties() {
-        return Set.of("analyzer", "similarity", "store", "doc_values", "index");
     }
 
     @Override
@@ -68,7 +59,6 @@
         assertEquals("field", termQuery.getTerm().text());
         assertNotNull(fields.getField("_feature"));
     }
->>>>>>> b8a10b39
 
     @Override
     protected Collection<? extends Plugin> getPlugins() {
@@ -96,7 +86,7 @@
         ParsedDocument doc1 = mapper.parse(source(b -> b.field("field", 10)));
         IndexableField[] fields = doc1.rootDoc().getFields("_feature");
         assertEquals(1, fields.length);
-        assertThat(fields[0], Matchers.instanceOf(FeatureField.class));
+        assertThat(fields[0], instanceOf(FeatureField.class));
         FeatureField featureField1 = (FeatureField) fields[0];
 
         ParsedDocument doc2 = mapper.parse(source(b -> b.field("field", 12)));
@@ -115,7 +105,7 @@
         ParsedDocument doc1 = mapper.parse(source(b -> b.field("field", 10)));
         IndexableField[] fields = doc1.rootDoc().getFields("_feature");
         assertEquals(1, fields.length);
-        assertThat(fields[0], Matchers.instanceOf(FeatureField.class));
+        assertThat(fields[0], instanceOf(FeatureField.class));
         FeatureField featureField1 = (FeatureField) fields[0];
 
         ParsedDocument doc2 = mapper.parse(source(b -> b.field("field", 12)));
@@ -124,15 +114,6 @@
         int freq1 = getFrequency(featureField1.tokenStream(null, null));
         int freq2 = getFrequency(featureField2.tokenStream(null, null));
         assertTrue(freq1 > freq2);
-    }
-
-    public void testUpdatePositiveScoreImpact() throws Exception {
-        assertConflicts("positive_score_impact",
-            fieldMapping(this::minimalMapping),
-            fieldMapping(b -> {
-                b.field("type", "rank_feature");
-                b.field("positive_score_impact", false);
-            }));
     }
 
     public void testRejectMultiValuedFields() throws MapperParsingException, IOException {

--- conflicted
+++ resolved
@@ -1388,10 +1388,12 @@
             boolQuery().must(matchAllQuery()).filter(hasParentQuery("parent", matchAllQuery(), false)) };
 
         for (QueryBuilder query : queries) {
-<<<<<<< HEAD
             assertScrollResponses(
                 60,
-                prepareSearch("test").setScroll(TimeValue.timeValueSeconds(30)).setSize(1).addStoredField("_id").setQuery(query),
+                prepareSearch("test").setScroll(TimeValue.timeValueSeconds(30))
+                    .setSize(1)
+                    .addStoredField("_id")
+                    .setQuery(query),
                 scrollResponses -> {
 
                     scrollResponses.allResponses().forEach(searchResponse -> {
@@ -1406,24 +1408,6 @@
                     assertThat(scannedDocs, equalTo(10));
                 }
             );
-=======
-            SearchResponse scrollResponse = prepareSearch("test").setScroll(TimeValue.timeValueSeconds(30))
-                .setSize(1)
-                .addStoredField("_id")
-                .setQuery(query)
-                .get();
-
-            assertNoFailures(scrollResponse);
-            assertThat(scrollResponse.getHits().getTotalHits().value, equalTo(10L));
-            int scannedDocs = 0;
-            do {
-                assertThat(scrollResponse.getHits().getTotalHits().value, equalTo(10L));
-                scannedDocs += scrollResponse.getHits().getHits().length;
-                scrollResponse = client().prepareSearchScroll(scrollResponse.getScrollId()).setScroll(TimeValue.timeValueSeconds(30)).get();
-            } while (scrollResponse.getHits().getHits().length > 0);
-            clearScroll(scrollResponse.getScrollId());
-            assertThat(scannedDocs, equalTo(10));
->>>>>>> a4cdaf39
         }
     }
 

--- conflicted
+++ resolved
@@ -97,22 +97,15 @@
     }
 
     @Override
-<<<<<<< HEAD
     public BucketCardinality bucketCardinality() {
         return BucketCardinality.ONE;
     }
 
     @Override
-    protected ValuesSourceAggregatorFactory<WithOrdinals> innerBuild(QueryShardContext queryShardContext,
-                                                                     ValuesSourceConfig<WithOrdinals> config,
-                                                                     AggregatorFactory parent,
-                                                                     Builder subFactoriesBuilder) throws IOException {
-=======
     protected ValuesSourceAggregatorFactory innerBuild(QueryShardContext queryShardContext,
                                                        ValuesSourceConfig config,
                                                        AggregatorFactory parent,
                                                        Builder subFactoriesBuilder) throws IOException {
->>>>>>> 009f3693
         return new ParentAggregatorFactory(name, config, childFilter, parentFilter, queryShardContext, parent,
                 subFactoriesBuilder, metaData);
     }

--- conflicted
+++ resolved
@@ -207,19 +207,10 @@
     }
 
     @Override
-<<<<<<< HEAD
     public Map<String, NamedAnalyzer> indexAnalyzers() {
         return Collections.singletonMap(name(), Lucene.KEYWORD_ANALYZER);
     }
 
-    @Override
-    protected ParentJoinFieldMapper clone() {
-        return (ParentJoinFieldMapper) super.clone();
-    }
-
-    @Override
-=======
->>>>>>> 639126e0
     public JoinFieldType fieldType() {
         return (JoinFieldType) super.fieldType();
     }

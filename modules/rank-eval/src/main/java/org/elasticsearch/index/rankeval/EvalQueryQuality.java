--- conflicted
+++ resolved
@@ -101,15 +101,9 @@
     @Override
     public XContentBuilder toXContent(XContentBuilder builder, Params params) throws IOException {
         builder.startObject(queryId);
-<<<<<<< HEAD
         builder.field(METRIC_SCORE_FIELD.getPreferredName(), this.metricScore);
-        builder.startArray(UNKNOWN_DOCS_FIELD.getPreferredName());
-        for (DocumentKey key : EvaluationMetric.filterUnknownDocuments(ratedHits)) {
-=======
-        builder.field(QUALITY_LEVEL_FIELD.getPreferredName(), this.evaluationResult);
         builder.startArray(UNRATED_DOCS_FIELD.getPreferredName());
         for (DocumentKey key : EvaluationMetric.filterUnratedDocuments(ratedHits)) {
->>>>>>> 5cbd9ad1
             builder.startObject();
             builder.field(RatedDocument.INDEX_FIELD.getPreferredName(), key.getIndex());
             builder.field(RatedDocument.DOC_ID_FIELD.getPreferredName(), key.getDocId());
@@ -128,13 +122,8 @@
         return builder;
     }
 
-<<<<<<< HEAD
     static final ParseField METRIC_SCORE_FIELD = new ParseField("metric_score");
-    private static final ParseField UNKNOWN_DOCS_FIELD = new ParseField("unknown_docs");
-=======
-    private static final ParseField QUALITY_LEVEL_FIELD = new ParseField("quality_level");
     private static final ParseField UNRATED_DOCS_FIELD = new ParseField("unrated_docs");
->>>>>>> 5cbd9ad1
     private static final ParseField HITS_FIELD = new ParseField("hits");
     private static final ParseField METRIC_DETAILS_FIELD = new ParseField("metric_details");
     private static final ObjectParser<ParsedEvalQueryQuality, Void> PARSER = new ObjectParser<>("eval_query_quality",

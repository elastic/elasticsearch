--- conflicted
+++ resolved
@@ -37,15 +37,6 @@
 
 dependencies {
   compile "org.elasticsearch.client:rest:${version}"
-<<<<<<< HEAD
-  // TODO dm: This is not needed as we pull in dependencies of org.elasticsearch.. projects transitive -> separate PR based on master?
-  // dependencies of the rest client
-  //compile "org.apache.httpcomponents:httpclient:${versions.httpclient}"
-  //compile "org.apache.httpcomponents:httpcore:${versions.httpcore}"
-  //compile "commons-codec:commons-codec:${versions.commonscodec}"
-  //compile "commons-logging:commons-logging:${versions.commonslogging}"
-=======
->>>>>>> d7d3b1a8
   // for http - testing reindex from remote
   testCompile project(path: ':modules:transport-netty3', configuration: 'runtime')
   testCompile project(path: ':modules:transport-netty4', configuration: 'runtime')

/*
 * Licensed to Elasticsearch under one or more contributor
 * license agreements. See the NOTICE file distributed with
 * this work for additional information regarding copyright
 * ownership. Elasticsearch licenses this file to you under
 * the Apache License, Version 2.0 (the "License"); you may
 * not use this file except in compliance with the License.
 * You may obtain a copy of the License at
 *
 *    http://www.apache.org/licenses/LICENSE-2.0
 *
 * Unless required by applicable law or agreed to in writing,
 * software distributed under the License is distributed on an
 * "AS IS" BASIS, WITHOUT WARRANTIES OR CONDITIONS OF ANY
 * KIND, either express or implied.  See the License for the
 * specific language governing permissions and limitations
 * under the License.
 */

package org.elasticsearch.index.reindex;

import org.apache.logging.log4j.Logger;
import org.apache.logging.log4j.message.ParameterizedMessage;
import org.elasticsearch.action.ActionListener;
import org.elasticsearch.action.DocWriteRequest;
import org.elasticsearch.action.DocWriteResponse;
import org.elasticsearch.action.admin.indices.refresh.RefreshRequest;
import org.elasticsearch.action.admin.indices.refresh.RefreshResponse;
import org.elasticsearch.action.bulk.BackoffPolicy;
import org.elasticsearch.action.bulk.BulkItemResponse;
import org.elasticsearch.action.bulk.BulkItemResponse.Failure;
import org.elasticsearch.action.bulk.BulkRequest;
import org.elasticsearch.action.bulk.BulkResponse;
import org.elasticsearch.action.bulk.Retry;
import org.elasticsearch.action.delete.DeleteRequest;
import org.elasticsearch.action.index.IndexRequest;
import org.elasticsearch.action.support.TransportAction;
import org.elasticsearch.client.ParentTaskAssigningClient;
import org.elasticsearch.common.Nullable;
import org.elasticsearch.common.unit.ByteSizeValue;
import org.elasticsearch.common.unit.TimeValue;
import org.elasticsearch.common.util.concurrent.AbstractRunnable;
import org.elasticsearch.index.VersionType;
import org.elasticsearch.index.mapper.IdFieldMapper;
import org.elasticsearch.index.mapper.IndexFieldMapper;
import org.elasticsearch.index.mapper.RoutingFieldMapper;
import org.elasticsearch.index.mapper.SourceFieldMapper;
import org.elasticsearch.index.mapper.TypeFieldMapper;
import org.elasticsearch.index.mapper.VersionFieldMapper;
import org.elasticsearch.index.reindex.ScrollableHitSource.SearchFailure;
import org.elasticsearch.script.Script;
import org.elasticsearch.script.ScriptService;
import org.elasticsearch.script.UpdateScript;
import org.elasticsearch.search.builder.SearchSourceBuilder;
import org.elasticsearch.search.sort.SortBuilder;
import org.elasticsearch.threadpool.ThreadPool;

import java.util.ArrayList;
import java.util.Arrays;
import java.util.Collection;
import java.util.Collections;
import java.util.HashMap;
import java.util.HashSet;
import java.util.List;
import java.util.Locale;
import java.util.Map;
import java.util.Objects;
import java.util.Set;
import java.util.concurrent.ConcurrentHashMap;
import java.util.concurrent.atomic.AtomicLong;
import java.util.function.BiFunction;

import static java.lang.Math.max;
import static java.lang.Math.min;
import static java.util.Collections.emptyList;
import static java.util.Collections.unmodifiableList;
import static org.elasticsearch.action.bulk.BackoffPolicy.exponentialBackoff;
import static org.elasticsearch.common.unit.TimeValue.timeValueNanos;
import static org.elasticsearch.index.reindex.AbstractBulkByScrollRequest.MAX_DOCS_ALL_MATCHES;
import static org.elasticsearch.rest.RestStatus.CONFLICT;
import static org.elasticsearch.search.sort.SortBuilders.fieldSort;

/**
 * Abstract base for scrolling across a search and executing bulk actions on all results. All package private methods are package private so
 * their tests can use them. Most methods run in the listener thread pool because the are meant to be fast and don't expect to block.
 */
public abstract class AbstractAsyncBulkByScrollAction<Request extends AbstractBulkByScrollRequest<Request>,
    Action extends TransportAction<Request, ?>> {

    protected final Logger logger;
    protected final BulkByScrollTask task;
    protected final WorkerBulkByScrollTaskState worker;
    protected final ThreadPool threadPool;
    protected final ScriptService scriptService;
    protected final ReindexSslConfig sslConfig;

    /**
     * The request for this action. Named mainRequest because we create lots of <code>request</code> variables all representing child
     * requests of this mainRequest.
     */
    protected final Request mainRequest;

    private final AtomicLong startTime = new AtomicLong(-1);
    private final Set<String> destinationIndices = Collections.newSetFromMap(new ConcurrentHashMap<>());

    private final ParentTaskAssigningClient client;
    private final ActionListener<BulkByScrollResponse> listener;
    private final Retry bulkRetry;
    private final ScrollableHitSource scrollSource;

    /**
     * This BiFunction is used to apply various changes depending of the Reindex action and  the search hit,
     * from copying search hit metadata (parent, routing, etc) to potentially transforming the
     * {@link RequestWrapper} completely.
     */
    private final BiFunction<RequestWrapper<?>, ScrollableHitSource.Hit, RequestWrapper<?>> scriptApplier;
    private int lastBatchSize;

<<<<<<< HEAD
    public AbstractAsyncBulkByScrollAction(BulkByScrollTask task, boolean needsSourceDocumentVersions,
                                           boolean needsSourceDocumentSeqNoAndPrimaryTerm, Logger logger, ParentTaskAssigningClient client,
                                           ThreadPool threadPool, Request mainRequest, ActionListener<BulkByScrollResponse> listener) {
        this(task, needsSourceDocumentVersions, needsSourceDocumentSeqNoAndPrimaryTerm, logger, client, threadPool, mainRequest, listener,
            null, null);
    }

    public AbstractAsyncBulkByScrollAction(BulkByScrollTask task, boolean needsSourceDocumentVersions,
                                           boolean needsSourceDocumentSeqNoAndPrimaryTerm, Logger logger, ParentTaskAssigningClient client,
                                           ThreadPool threadPool, Request mainRequest, ActionListener<BulkByScrollResponse> listener,
                                           @Nullable ScriptService scriptService, @Nullable ReindexSslConfig sslConfig) {
=======
    AbstractAsyncBulkByScrollAction(BulkByScrollTask task, boolean needsSourceDocumentVersions,
                                    boolean needsSourceDocumentSeqNoAndPrimaryTerm, Logger logger, ParentTaskAssigningClient client,
                                    ThreadPool threadPool, Request mainRequest, ActionListener<BulkByScrollResponse> listener,
                                    @Nullable ScriptService scriptService, @Nullable ReindexSslConfig sslConfig) {
>>>>>>> 2dd93c46
        this.task = task;
        this.scriptService = scriptService;
        this.sslConfig = sslConfig;
        if (!task.isWorker()) {
            throw new IllegalArgumentException("Given task [" + task.getId() + "] must have a child worker");
        }
        this.worker = task.getWorkerState();

        this.logger = logger;
        this.client = client;
        this.threadPool = threadPool;
        this.mainRequest = mainRequest;
        this.listener = listener;
        BackoffPolicy backoffPolicy = buildBackoffPolicy();
        bulkRetry = new Retry(BackoffPolicy.wrap(backoffPolicy, worker::countBulkRetry), threadPool);
        scrollSource = buildScrollableResultSource(backoffPolicy);
        scriptApplier = Objects.requireNonNull(buildScriptApplier(), "script applier must not be null");
        /*
         * Default to sorting by doc. We can't do this in the request itself because it is normal to *add* to the sorts rather than replace
         * them and if we add _doc as the first sort by default then sorts will never work.... So we add it here, only if there isn't
         * another sort.
         */
        final SearchSourceBuilder sourceBuilder = mainRequest.getSearchRequest().source();
        List<SortBuilder<?>> sorts = sourceBuilder.sorts();
        if (sorts == null || sorts.isEmpty()) {
            sourceBuilder.sort(fieldSort("_doc"));
        }
        sourceBuilder.version(needsSourceDocumentVersions);
        sourceBuilder.seqNoAndPrimaryTerm(needsSourceDocumentSeqNoAndPrimaryTerm);
    }

    /**
     * Build the {@link BiFunction} to apply to all {@link RequestWrapper}.
     *
     * Public for testings....
     */
    public BiFunction<RequestWrapper<?>, ScrollableHitSource.Hit, RequestWrapper<?>> buildScriptApplier() {
        // The default script applier executes a no-op
        return (request, searchHit) -> request;
    }

    /**
     * Build the {@link RequestWrapper} for a single search hit. This shouldn't handle
     * metadata or scripting. That will be handled by copyMetadata and
     * apply functions that can be overridden.
     */
    protected abstract RequestWrapper<?> buildRequest(ScrollableHitSource.Hit doc);

    /**
     * Copies the metadata from a hit to the request.
     */
    protected RequestWrapper<?> copyMetadata(RequestWrapper<?> request, ScrollableHitSource.Hit doc) {
        copyRouting(request, doc.getRouting());
        return request;
    }

    /**
     * Copy the routing from a search hit to the request.
     */
    protected void copyRouting(RequestWrapper<?> request, String routing) {
        request.setRouting(routing);
    }

    /**
     * Used to accept or ignore a search hit. Ignored search hits will be excluded
     * from the bulk request. It is also where we fail on invalid search hits, like
     * when the document has no source but it's required.
     */
    protected boolean accept(ScrollableHitSource.Hit doc) {
        if (doc.getSource() == null) {
            /*
             * Either the document didn't store _source or we didn't fetch it for some reason. Since we don't allow the user to
             * change the "fields" part of the search request it is unlikely that we got here because we didn't fetch _source.
             * Thus the error message assumes that it wasn't stored.
             */
            throw new IllegalArgumentException("[" + doc.getIndex() + "][" + doc.getType() + "][" + doc.getId() + "] didn't store _source");
        }
        return true;
    }

    private BulkRequest buildBulk(Iterable<? extends ScrollableHitSource.Hit> docs) {
        BulkRequest bulkRequest = new BulkRequest();
        for (ScrollableHitSource.Hit doc : docs) {
            if (accept(doc)) {
                RequestWrapper<?> request = scriptApplier.apply(copyMetadata(buildRequest(doc), doc), doc);
                if (request != null) {
                    bulkRequest.add(request.self());
                }
            }
        }
        return bulkRequest;
    }

    protected ScrollableHitSource buildScrollableResultSource(BackoffPolicy backoffPolicy) {
        return new ClientScrollableHitSource(logger, backoffPolicy, threadPool, worker::countSearchRetry,
            this::onScrollResponse, this::finishHim, client,
                mainRequest.getSearchRequest());
    }

    /**
     * Build the response for reindex actions.
     */
    protected BulkByScrollResponse buildResponse(TimeValue took, List<BulkItemResponse.Failure> indexingFailures,
                                                      List<SearchFailure> searchFailures, boolean timedOut) {
        return new BulkByScrollResponse(took, task.getStatus(), indexingFailures, searchFailures, timedOut);
    }

    /**
     * Start the action by firing the initial search request.
     */
    public void start() {
        logger.debug("[{}]: starting", task.getId());
        if (task.isCancelled()) {
            logger.debug("[{}]: finishing early because the task was cancelled", task.getId());
            finishHim(null);
            return;
        }
        try {
            startTime.set(System.nanoTime());
            scrollSource.start();
        } catch (Exception e) {
            finishHim(e);
        }
    }

    void onScrollResponse(ScrollableHitSource.AsyncResponse asyncResponse) {
        // lastBatchStartTime is essentially unused (see WorkerBulkByScrollTaskState.throttleWaitTime. Leaving it for now, since it seems
        // like a bug?
        onScrollResponse(new TimeValue(System.nanoTime()), this.lastBatchSize, asyncResponse);
    }

    /**
     * Process a scroll response.
     * @param lastBatchStartTime the time when the last batch started. Used to calculate the throttling delay.
     * @param lastBatchSize the size of the last batch. Used to calculate the throttling delay.
     * @param asyncResponse the response to process from ScrollableHitSource
     */
    void onScrollResponse(TimeValue lastBatchStartTime, int lastBatchSize, ScrollableHitSource.AsyncResponse asyncResponse) {
        ScrollableHitSource.Response response = asyncResponse.response();
        logger.debug("[{}]: got scroll response with [{}] hits", task.getId(), response.getHits().size());
        if (task.isCancelled()) {
            logger.debug("[{}]: finishing early because the task was cancelled", task.getId());
            finishHim(null);
            return;
        }
        if (    // If any of the shards failed that should abort the request.
                (response.getFailures().size() > 0)
                // Timeouts aren't shard failures but we still need to pass them back to the user.
                || response.isTimedOut()
                ) {
            refreshAndFinish(emptyList(), response.getFailures(), response.isTimedOut());
            return;
        }
        long total = response.getTotalHits();
        if (mainRequest.getMaxDocs() > 0) {
            total = min(total, mainRequest.getMaxDocs());
        }
        worker.setTotal(total);
        AbstractRunnable prepareBulkRequestRunnable = new AbstractRunnable() {
            @Override
            protected void doRun() throws Exception {
                /*
                 * It is important that the batch start time be calculated from here, scroll response to scroll response. That way the time
                 * waiting on the scroll doesn't count against this batch in the throttle.
                 */
                prepareBulkRequest(timeValueNanos(System.nanoTime()), asyncResponse);
            }

            @Override
            public void onFailure(Exception e) {
                finishHim(e);
            }
        };
        prepareBulkRequestRunnable = (AbstractRunnable) threadPool.getThreadContext().preserveContext(prepareBulkRequestRunnable);
        worker.delayPrepareBulkRequest(threadPool, lastBatchStartTime, lastBatchSize, prepareBulkRequestRunnable);
    }

    /**
     * Prepare the bulk request. Called on the generic thread pool after some preflight checks have been done one the SearchResponse and any
     * delay has been slept. Uses the generic thread pool because reindex is rare enough not to need its own thread pool and because the
     * thread may be blocked by the user script.
     */
    void prepareBulkRequest(TimeValue thisBatchStartTime, ScrollableHitSource.AsyncResponse asyncResponse) {
        ScrollableHitSource.Response response = asyncResponse.response();
        logger.debug("[{}]: preparing bulk request", task.getId());
        if (task.isCancelled()) {
            logger.debug("[{}]: finishing early because the task was cancelled", task.getId());
            finishHim(null);
            return;
        }
        if (response.getHits().isEmpty()) {
            refreshAndFinish(emptyList(), emptyList(), false);
            return;
        }
        worker.countBatch();
        List<? extends ScrollableHitSource.Hit> hits = response.getHits();
        if (mainRequest.getMaxDocs() != MAX_DOCS_ALL_MATCHES) {
            // Truncate the hits if we have more than the request max docs
            long remaining = max(0, mainRequest.getMaxDocs() - worker.getSuccessfullyProcessed());
            if (remaining < hits.size()) {
                hits = hits.subList(0, (int) remaining);
            }
        }
        BulkRequest request = buildBulk(hits);
        if (request.requests().isEmpty()) {
            /*
             * If we noop-ed the entire batch then just skip to the next batch or the BulkRequest would fail validation.
             */
            notifyDone(thisBatchStartTime, asyncResponse, 0);
            return;
        }
        request.timeout(mainRequest.getTimeout());
        request.waitForActiveShards(mainRequest.getWaitForActiveShards());
        sendBulkRequest(request, () -> notifyDone(thisBatchStartTime, asyncResponse, request.requests().size()));
    }

    /**
     * Send a bulk request, handling retries.
     */
    void sendBulkRequest(BulkRequest request, Runnable onSuccess) {
        if (logger.isDebugEnabled()) {
            logger.debug("[{}]: sending [{}] entry, [{}] bulk request", task.getId(), request.requests().size(),
                    new ByteSizeValue(request.estimatedSizeInBytes()));
        }
        if (task.isCancelled()) {
            logger.debug("[{}]: finishing early because the task was cancelled", task.getId());
            finishHim(null);
            return;
        }
        bulkRetry.withBackoff(client::bulk, request, new ActionListener<BulkResponse>() {
            @Override
            public void onResponse(BulkResponse response) {
                onBulkResponse(response, onSuccess);
            }

            @Override
            public void onFailure(Exception e) {
                finishHim(e);
            }
        });
    }

    /**
     * Processes bulk responses, accounting for failures.
     */
    void onBulkResponse(BulkResponse response, Runnable onSuccess) {
        try {
            List<Failure> failures = new ArrayList<>();
            Set<String> destinationIndicesThisBatch = new HashSet<>();
            for (BulkItemResponse item : response) {
                if (item.isFailed()) {
                    recordFailure(item.getFailure(), failures);
                    continue;
                }
                switch (item.getOpType()) {
                    case CREATE:
                    case INDEX:
                        if (item.getResponse().getResult() == DocWriteResponse.Result.CREATED) {
                            worker.countCreated();
                        } else {
                            worker.countUpdated();
                        }
                        break;
                    case UPDATE:
                        worker.countUpdated();
                        break;
                    case DELETE:
                        worker.countDeleted();
                        break;
                }
                // Track the indexes we've seen so we can refresh them if requested
                destinationIndicesThisBatch.add(item.getIndex());
            }

            if (task.isCancelled()) {
                logger.debug("[{}]: Finishing early because the task was cancelled", task.getId());
                finishHim(null);
                return;
            }

            addDestinationIndices(destinationIndicesThisBatch);

            if (false == failures.isEmpty()) {
                refreshAndFinish(unmodifiableList(failures), emptyList(), false);
                return;
            }

            if (mainRequest.getMaxDocs() != MAX_DOCS_ALL_MATCHES && worker.getSuccessfullyProcessed() >= mainRequest.getMaxDocs()) {
                // We've processed all the requested docs.
                refreshAndFinish(emptyList(), emptyList(), false);
                return;
            }

            onSuccess.run();
        } catch (Exception t) {
            finishHim(t);
        }
    }

    void notifyDone(TimeValue thisBatchStartTime, ScrollableHitSource.AsyncResponse asyncResponse, int batchSize) {
        if (task.isCancelled()) {
            logger.debug("[{}]: finishing early because the task was cancelled", task.getId());
            finishHim(null);
            return;
        }
        this.lastBatchSize = batchSize;
        asyncResponse.done(worker.throttleWaitTime(thisBatchStartTime, timeValueNanos(System.nanoTime()), batchSize));
    }

    private void recordFailure(Failure failure, List<Failure> failures) {
        if (failure.getStatus() == CONFLICT) {
            worker.countVersionConflict();
            if (false == mainRequest.isAbortOnVersionConflict()) {
                return;
            }
        }
        failures.add(failure);
    }

    /**
     * Start terminating a request that finished non-catastrophically by refreshing the modified indices and then proceeding to
     * {@link #finishHim(Exception, List, List, boolean)}.
     */
    void refreshAndFinish(List<Failure> indexingFailures, List<SearchFailure> searchFailures, boolean timedOut) {
        if (task.isCancelled() || false == mainRequest.isRefresh() || destinationIndices.isEmpty()) {
            finishHim(null, indexingFailures, searchFailures, timedOut);
            return;
        }
        RefreshRequest refresh = new RefreshRequest();
        refresh.indices(destinationIndices.toArray(new String[destinationIndices.size()]));
        logger.debug("[{}]: refreshing", task.getId());
        client.admin().indices().refresh(refresh, new ActionListener<RefreshResponse>() {
            @Override
            public void onResponse(RefreshResponse response) {
                finishHim(null, indexingFailures, searchFailures, timedOut);
            }

            @Override
            public void onFailure(Exception e) {
                finishHim(e);
            }
        });
    }

    /**
     * Finish the request.
     *
     * @param failure if non null then the request failed catastrophically with this exception
     */
    protected void finishHim(Exception failure) {
        logger.debug(() -> new ParameterizedMessage("[{}]: finishing with a catastrophic failure", task.getId()), failure);
        finishHim(failure, emptyList(), emptyList(), false);
    }

    /**
     * Finish the request.
     * @param failure if non null then the request failed catastrophically with this exception
     * @param indexingFailures any indexing failures accumulated during the request
     * @param searchFailures any search failures accumulated during the request
     * @param timedOut have any of the sub-requests timed out?
     */
    protected void finishHim(Exception failure, List<Failure> indexingFailures,
            List<SearchFailure> searchFailures, boolean timedOut) {
        logger.debug("[{}]: finishing without any catastrophic failures", task.getId());
        scrollSource.close(() -> {
            if (failure == null) {
                BulkByScrollResponse response = buildResponse(
                        timeValueNanos(System.nanoTime() - startTime.get()),
                        indexingFailures, searchFailures, timedOut);
                listener.onResponse(response);
            } else {
                listener.onFailure(failure);
            }
        });
    }

    /**
     * Get the backoff policy for use with retries.
     */
    BackoffPolicy buildBackoffPolicy() {
        return exponentialBackoff(mainRequest.getRetryBackoffInitialTime(), mainRequest.getMaxRetries());
    }

    /**
     * Add to the list of indices that were modified by this request. This is the list of indices refreshed at the end of the request if the
     * request asks for a refresh.
     */
    void addDestinationIndices(Collection<String> indices) {
        destinationIndices.addAll(indices);
    }

    /**
     * Set the last returned scrollId. Exists entirely for testing.
     */
    void setScroll(String scroll) {
        scrollSource.setScroll(scroll);
    }

    /**
     * Wrapper for the {@link DocWriteRequest} that are used in this action class.
     */
    public interface RequestWrapper<Self extends DocWriteRequest<Self>> {

        void setIndex(String index);

        String getIndex();

        void setType(String type);

        String getType();

        void setId(String id);

        String getId();

        void setVersion(long version);

        long getVersion();

        void setVersionType(VersionType versionType);

        void setRouting(String routing);

        String getRouting();

        void setSource(Map<String, Object> source);

        Map<String, Object> getSource();

        Self self();
    }

    /**
     * {@link RequestWrapper} for {@link IndexRequest}
     */
    public static class IndexRequestWrapper implements RequestWrapper<IndexRequest> {

        private final IndexRequest request;

        IndexRequestWrapper(IndexRequest request) {
            this.request = Objects.requireNonNull(request, "Wrapped IndexRequest can not be null");
        }

        @Override
        public void setIndex(String index) {
            request.index(index);
        }

        @Override
        public String getIndex() {
            return request.index();
        }

        @Override
        public void setType(String type) {
            request.type(type);
        }

        @Override
        public String getType() {
            return request.type();
        }

        @Override
        public void setId(String id) {
            request.id(id);
        }

        @Override
        public String getId() {
            return request.id();
        }

        @Override
        public void setVersion(long version) {
            request.version(version);
        }

        @Override
        public long getVersion() {
            return request.version();
        }

        @Override
        public void setVersionType(VersionType versionType) {
            request.versionType(versionType);
        }

        @Override
        public void setRouting(String routing) {
            request.routing(routing);
        }

        @Override
        public String getRouting() {
            return request.routing();
        }

        @Override
        public Map<String, Object> getSource() {
            return request.sourceAsMap();
        }

        @Override
        public void setSource(Map<String, Object> source) {
            request.source(source);
        }

        @Override
        public IndexRequest self() {
            return request;
        }
    }

    /**
     * Wraps a {@link IndexRequest} in a {@link RequestWrapper}
     */
    public static RequestWrapper<IndexRequest> wrap(IndexRequest request) {
        return new IndexRequestWrapper(request);
    }

    /**
     * {@link RequestWrapper} for {@link DeleteRequest}
     */
    public static class DeleteRequestWrapper implements RequestWrapper<DeleteRequest> {

        private final DeleteRequest request;

        DeleteRequestWrapper(DeleteRequest request) {
            this.request = Objects.requireNonNull(request, "Wrapped DeleteRequest can not be null");
        }

        @Override
        public void setIndex(String index) {
            request.index(index);
        }

        @Override
        public String getIndex() {
            return request.index();
        }

        @Override
        public void setType(String type) {
            request.type(type);
        }

        @Override
        public String getType() {
            return request.type();
        }

        @Override
        public void setId(String id) {
            request.id(id);
        }

        @Override
        public String getId() {
            return request.id();
        }

        @Override
        public void setVersion(long version) {
            request.version(version);
        }

        @Override
        public long getVersion() {
            return request.version();
        }

        @Override
        public void setVersionType(VersionType versionType) {
            request.versionType(versionType);
        }

        @Override
        public void setRouting(String routing) {
            request.routing(routing);
        }

        @Override
        public String getRouting() {
            return request.routing();
        }

        @Override
        public Map<String, Object> getSource() {
            throw new UnsupportedOperationException("unable to get source from action request [" + request.getClass() + "]");
        }

        @Override
        public void setSource(Map<String, Object> source) {
            throw new UnsupportedOperationException("unable to set [source] on action request [" + request.getClass() + "]");
        }

        @Override
        public DeleteRequest self() {
            return request;
        }
    }

    /**
     * Wraps a {@link DeleteRequest} in a {@link RequestWrapper}
     */
    public static RequestWrapper<DeleteRequest> wrap(DeleteRequest request) {
        return new DeleteRequestWrapper(request);
    }

    /**
     * Apply a {@link Script} to a {@link RequestWrapper}
     */
    public abstract static class ScriptApplier implements BiFunction<RequestWrapper<?>, ScrollableHitSource.Hit, RequestWrapper<?>> {

        private final WorkerBulkByScrollTaskState taskWorker;
        private final ScriptService scriptService;
        private final Script script;
        private final Map<String, Object> params;

        public ScriptApplier(WorkerBulkByScrollTaskState taskWorker,
                             ScriptService scriptService,
                             Script script,
                             Map<String, Object> params) {
            this.taskWorker = taskWorker;
            this.scriptService = scriptService;
            this.script = script;
            this.params = params;
        }

        @Override
        @SuppressWarnings("unchecked")
        public RequestWrapper<?> apply(RequestWrapper<?> request, ScrollableHitSource.Hit doc) {
            if (script == null) {
                return request;
            }

            Map<String, Object> context = new HashMap<>();
            context.put(IndexFieldMapper.NAME, doc.getIndex());
            context.put(TypeFieldMapper.NAME, doc.getType());
            context.put(IdFieldMapper.NAME, doc.getId());
            Long oldVersion = doc.getVersion();
            context.put(VersionFieldMapper.NAME, oldVersion);
            String oldRouting = doc.getRouting();
            context.put(RoutingFieldMapper.NAME, oldRouting);
            context.put(SourceFieldMapper.NAME, request.getSource());

            OpType oldOpType = OpType.INDEX;
            context.put("op", oldOpType.toString());

            UpdateScript.Factory factory = scriptService.compile(script, UpdateScript.CONTEXT);
            UpdateScript updateScript = factory.newInstance(params, context);
            updateScript.execute();

            String newOp = (String) context.remove("op");
            if (newOp == null) {
                throw new IllegalArgumentException("Script cleared operation type");
            }

            /*
             * It'd be lovely to only set the source if we know its been modified
             * but it isn't worth keeping two copies of it around just to check!
             */
            request.setSource((Map<String, Object>) context.remove(SourceFieldMapper.NAME));

            Object newValue = context.remove(IndexFieldMapper.NAME);
            if (false == doc.getIndex().equals(newValue)) {
                scriptChangedIndex(request, newValue);
            }
            newValue = context.remove(TypeFieldMapper.NAME);
            if (false == doc.getType().equals(newValue)) {
                scriptChangedType(request, newValue);
            }
            newValue = context.remove(IdFieldMapper.NAME);
            if (false == doc.getId().equals(newValue)) {
                scriptChangedId(request, newValue);
            }
            newValue = context.remove(VersionFieldMapper.NAME);
            if (false == Objects.equals(oldVersion, newValue)) {
                scriptChangedVersion(request, newValue);
            }
            /*
             * Its important that routing comes after parent in case you want to
             * change them both.
             */
            newValue = context.remove(RoutingFieldMapper.NAME);
            if (false == Objects.equals(oldRouting, newValue)) {
                scriptChangedRouting(request, newValue);
            }

            OpType newOpType = OpType.fromString(newOp);
            if (newOpType != oldOpType) {
                return scriptChangedOpType(request, oldOpType, newOpType);
            }

            if (false == context.isEmpty()) {
                throw new IllegalArgumentException("Invalid fields added to context [" + String.join(",", context.keySet()) + ']');
            }
            return request;
        }

        protected RequestWrapper<?> scriptChangedOpType(RequestWrapper<?> request, OpType oldOpType, OpType newOpType) {
            switch (newOpType) {
            case NOOP:
                taskWorker.countNoop();
                return null;
            case DELETE:
                RequestWrapper<DeleteRequest> delete = wrap(new DeleteRequest(request.getIndex(), request.getType(), request.getId()));
                delete.setVersion(request.getVersion());
                delete.setVersionType(VersionType.INTERNAL);
                delete.setRouting(request.getRouting());
                return delete;
            default:
                throw new IllegalArgumentException("Unsupported operation type change from [" + oldOpType + "] to [" + newOpType + "]");
            }
        }

        protected abstract void scriptChangedIndex(RequestWrapper<?> request, Object to);

        protected abstract void scriptChangedType(RequestWrapper<?> request, Object to);

        protected abstract void scriptChangedId(RequestWrapper<?> request, Object to);

        protected abstract void scriptChangedVersion(RequestWrapper<?> request, Object to);

        protected abstract void scriptChangedRouting(RequestWrapper<?> request, Object to);

    }

    public enum OpType {

        NOOP("noop"),
        INDEX("index"),
        DELETE("delete");

        private final String id;

        OpType(String id) {
            this.id = id;
        }

        public static OpType fromString(String opType) {
            String lowerOpType = opType.toLowerCase(Locale.ROOT);
            switch (lowerOpType) {
                case "noop":
                    return OpType.NOOP;
                case "index":
                    return OpType.INDEX;
                case "delete":
                    return OpType.DELETE;
                default:
                    throw new IllegalArgumentException("Operation type [" + lowerOpType + "] not allowed, only " +
                            Arrays.toString(values()) + " are allowed");
            }
        }

        @Override
        public String toString() {
            return id.toLowerCase(Locale.ROOT);
        }
    }
}<|MERGE_RESOLUTION|>--- conflicted
+++ resolved
@@ -116,24 +116,10 @@
     private final BiFunction<RequestWrapper<?>, ScrollableHitSource.Hit, RequestWrapper<?>> scriptApplier;
     private int lastBatchSize;
 
-<<<<<<< HEAD
-    public AbstractAsyncBulkByScrollAction(BulkByScrollTask task, boolean needsSourceDocumentVersions,
-                                           boolean needsSourceDocumentSeqNoAndPrimaryTerm, Logger logger, ParentTaskAssigningClient client,
-                                           ThreadPool threadPool, Request mainRequest, ActionListener<BulkByScrollResponse> listener) {
-        this(task, needsSourceDocumentVersions, needsSourceDocumentSeqNoAndPrimaryTerm, logger, client, threadPool, mainRequest, listener,
-            null, null);
-    }
-
-    public AbstractAsyncBulkByScrollAction(BulkByScrollTask task, boolean needsSourceDocumentVersions,
-                                           boolean needsSourceDocumentSeqNoAndPrimaryTerm, Logger logger, ParentTaskAssigningClient client,
-                                           ThreadPool threadPool, Request mainRequest, ActionListener<BulkByScrollResponse> listener,
-                                           @Nullable ScriptService scriptService, @Nullable ReindexSslConfig sslConfig) {
-=======
     AbstractAsyncBulkByScrollAction(BulkByScrollTask task, boolean needsSourceDocumentVersions,
                                     boolean needsSourceDocumentSeqNoAndPrimaryTerm, Logger logger, ParentTaskAssigningClient client,
                                     ThreadPool threadPool, Request mainRequest, ActionListener<BulkByScrollResponse> listener,
                                     @Nullable ScriptService scriptService, @Nullable ReindexSslConfig sslConfig) {
->>>>>>> 2dd93c46
         this.task = task;
         this.scriptService = scriptService;
         this.sslConfig = sslConfig;

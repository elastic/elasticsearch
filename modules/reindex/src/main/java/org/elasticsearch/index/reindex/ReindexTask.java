--- conflicted
+++ resolved
@@ -33,6 +33,7 @@
 import org.elasticsearch.persistent.PersistentTaskState;
 import org.elasticsearch.persistent.PersistentTasksCustomMetaData;
 import org.elasticsearch.persistent.PersistentTasksExecutor;
+import org.elasticsearch.rest.RestStatus;
 import org.elasticsearch.script.ScriptService;
 import org.elasticsearch.tasks.Task;
 import org.elasticsearch.tasks.TaskId;
@@ -118,17 +119,11 @@
     private void execute(ReindexJob reindexJob) {
         reindexIndexClient.getReindexTaskDoc(getPersistentTaskId(), new ActionListener<>() {
             @Override
-<<<<<<< HEAD
             public void onResponse(ReindexTaskIndexStateWithSeq taskState) {
                 currentTerm = taskState.getPrimaryTerm();
                 currentSeqNo = taskState.getSeqNo();
+                Runnable performReindex = () -> performReindex(reindexJob, taskState.getTaskIndexState());
                 ReindexRequest reindexRequest = taskState.getTaskIndexState().getReindexRequest();
-                Runnable performReindex = () -> performReindex(reindexJob, reindexRequest);
-=======
-            public void onResponse(ReindexTaskIndexState reindexTaskIndexState) {
-                ReindexRequest reindexRequest = reindexTaskIndexState.getReindexRequest();
-                Runnable performReindex = () -> performReindex(reindexJob, reindexTaskIndexState);
->>>>>>> 31ede136
                 reindexer.initTask(childTask, reindexRequest, new ActionListener<>() {
                     @Override
                     public void onResponse(Void aVoid) {
@@ -195,13 +190,9 @@
         TaskManager taskManager = getTaskManager();
         assert taskManager != null : "TaskManager should have been set before reindex started";
 
-<<<<<<< HEAD
-        ReindexTaskIndexState reindexState = new ReindexTaskIndexState(reindexRequest, response, getAllocationId(), null, null);
+        ReindexTaskIndexState reindexState = new ReindexTaskIndexState(reindexRequest, getAllocationId(), response, null,
+            (RestStatus) null, null);
         reindexIndexClient.updateReindexTaskDoc(getPersistentTaskId(), reindexState, currentTerm, currentSeqNo, new ActionListener<>() {
-=======
-        ReindexTaskIndexState reindexState = new ReindexTaskIndexState(reindexRequest, response, null, (RestStatus) null, null);
-        reindexIndexClient.updateReindexTaskDoc(getPersistentTaskId(), reindexState, new ActionListener<>() {
->>>>>>> 31ede136
             @Override
             public void onResponse(Void v) {
                 updatePersistentTaskState(new ReindexJobState(taskId, ReindexJobState.Status.DONE), new ActionListener<>() {
@@ -246,12 +237,9 @@
         assert taskManager != null : "TaskManager should have been set before reindex started";
 
         ElasticsearchException exception = wrapException(ex);
-<<<<<<< HEAD
         long allocationId = getAllocationId();
-        ReindexTaskIndexState reindexState = new ReindexTaskIndexState(reindexRequest, null, allocationId, exception, exception.status());
-=======
-        ReindexTaskIndexState reindexState = new ReindexTaskIndexState(reindexRequest, null, exception, exception.status(), null);
->>>>>>> 31ede136
+        ReindexTaskIndexState reindexState = new ReindexTaskIndexState(reindexRequest, allocationId, null, exception, exception.status(),
+            null);
 
         reindexIndexClient.updateReindexTaskDoc(getPersistentTaskId(), reindexState, currentTerm, currentSeqNo, new ActionListener<>() {
             @Override
@@ -330,8 +318,8 @@
                 ReindexTaskIndexState nextState = lastState.withCheckpoint(checkpoint, status);
                 this.lastState = nextState;
                 // todo: clarify whether updateReindexTaskDoc can fail with exception and use conditional update
-                reindexIndexClient.updateReindexTaskDoc(getPersistentTaskId(), nextState,
-                    new ActionListener<Void>() {
+                reindexIndexClient.updateReindexTaskDoc(getPersistentTaskId(), nextState, currentTerm, currentSeqNo,
+                    new ActionListener<>() {
                         @Override
                         public void onResponse(Void aVoid) {
                             childTask.setCommittedStatus(status);

--- conflicted
+++ resolved
@@ -109,15 +109,9 @@
                 public RestResponse buildResponse(StartReindexTaskAction.Response response, XContentBuilder builder) throws Exception {
                     builder.startObject();
                     // This is the ephemeral task-id from the first node that is assigned the task (for BWC).
-<<<<<<< HEAD
-                    builder.field("task", response.getTaskId());
-                    builder.field("persistent_task_id", response.getPersistentTaskId());
-
-=======
                     builder.field("task", response.getEphemeralTaskId());
                     // this is the new persistent task id
-                    builder.field("id", response.getPersistentTaskId());
->>>>>>> 5c667356
+                    builder.field("id", response.getId());
                     // TODO: Are there error conditions for the non-wait case?
                     return new BytesRestResponse(RestStatus.OK, builder.endObject());
                 }

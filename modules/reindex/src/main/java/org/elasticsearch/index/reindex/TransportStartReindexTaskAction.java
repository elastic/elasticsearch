--- conflicted
+++ resolved
@@ -112,11 +112,7 @@
         boolean storeTaskResult = request.getWaitForCompletion() == false;
         ReindexTaskParams job = new ReindexTaskParams(storeTaskResult, included);
 
-<<<<<<< HEAD
-        ReindexTaskStateDoc reindexState = new ReindexTaskStateDoc(request.getReindexRequest(), startTimeMillis);
-=======
-        ReindexTaskStateDoc reindexState = new ReindexTaskStateDoc(request.getReindexRequest(), request.isResilient());
->>>>>>> 5c667356
+        ReindexTaskStateDoc reindexState = new ReindexTaskStateDoc(request.getReindexRequest(), request.isResilient(), startTimeMillis);
         reindexIndexClient.createReindexTaskDoc(generatedId, reindexState, new ActionListener<>() {
             @Override
             public void onResponse(ReindexTaskState taskState) {
@@ -166,12 +162,7 @@
                             public void onResponse(ReindexTaskState taskState) {
                                 ReindexTaskStateDoc reindexState = taskState.getStateDoc();
                                 if (reindexState.getException() == null) {
-<<<<<<< HEAD
-                                    String ephemeralTaskId = state.getEphemeralTaskId().toString();
-                                    listener.onResponse(new StartReindexTaskAction.Response(taskId, ephemeralTaskId,
-=======
                                     listener.onResponse(new StartReindexTaskAction.Response(task.getId(), taskId,
->>>>>>> 5c667356
                                         reindexState.getReindexResponse()));
                                 } else {
                                     Exception exception = reindexState.getException();
@@ -204,11 +195,7 @@
                 @Override
                 public void onResponse(PersistentTasksCustomMetaData.PersistentTask<ReindexTaskParams> task) {
                     ReindexPersistentTaskState state = (ReindexPersistentTaskState) task.getState();
-<<<<<<< HEAD
-                    listener.onResponse(new StartReindexTaskAction.Response(taskId, state.getEphemeralTaskId().toString()));
-=======
                     listener.onResponse(new StartReindexTaskAction.Response(task.getId(), state.getEphemeralTaskId().toString()));
->>>>>>> 5c667356
                 }
 
                 @Override

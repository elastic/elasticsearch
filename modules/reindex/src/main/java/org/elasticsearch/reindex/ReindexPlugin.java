--- conflicted
+++ resolved
@@ -50,13 +50,9 @@
     /**
      * Whether the feature flag to guard the work to make reindex more resilient while it is under development.
      */
-<<<<<<< HEAD
-    static final boolean REINDEX_RESILIENCE_ENABLED = new FeatureFlag("reindex_resilience").isEnabled();
-=======
     public static final boolean REINDEX_RESILIENCE_ENABLED = new FeatureFlag("reindex_resilience").isEnabled();
 
     private final SetOnce<ReindexRelocationNodePicker> relocationNodePicker = new SetOnce<>();
->>>>>>> 2b82e317
 
     @Override
     public List<ActionHandler> getActions() {

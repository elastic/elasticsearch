--- conflicted
+++ resolved
@@ -53,11 +53,9 @@
      */
     public static final boolean REINDEX_RESILIENCE_ENABLED = new FeatureFlag("reindex_resilience").isEnabled();
 
-<<<<<<< HEAD
     public static final String CAPABILITY_REINDEX_RESILIENCE = "reindex_resilience";
-=======
+
     private final SetOnce<ReindexRelocationNodePicker> relocationNodePicker = new SetOnce<>();
->>>>>>> 7f701d08
 
     @Override
     public List<ActionHandler> getActions() {

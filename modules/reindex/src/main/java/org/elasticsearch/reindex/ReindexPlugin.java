--- conflicted
+++ resolved
@@ -49,13 +49,9 @@
     /**
      * Whether the feature flag to guard the work to make reindex more resilient while it is under development.
      */
-<<<<<<< HEAD
-    public static boolean REINDEX_RESILIENCE_ENABLED = new FeatureFlag("reindex_resilience").isEnabled();
+    public static final boolean REINDEX_RESILIENCE_ENABLED = new FeatureFlag("reindex_resilience").isEnabled();
 
     public static final String CAPABILITY_REINDEX_RESILIENCE = "reindex_resilience";
-=======
-    public static final boolean REINDEX_RESILIENCE_ENABLED = new FeatureFlag("reindex_resilience").isEnabled();
->>>>>>> c3f07ad1
 
     @Override
     public List<ActionHandler> getActions() {

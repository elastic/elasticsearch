/*
 * Licensed to Elasticsearch under one or more contributor
 * license agreements. See the NOTICE file distributed with
 * this work for additional information regarding copyright
 * ownership. Elasticsearch licenses this file to you under
 * the Apache License, Version 2.0 (the "License"); you may
 * not use this file except in compliance with the License.
 * You may obtain a copy of the License at
 *
 *    http://www.apache.org/licenses/LICENSE-2.0
 *
 * Unless required by applicable law or agreed to in writing,
 * software distributed under the License is distributed on an
 * "AS IS" BASIS, WITHOUT WARRANTIES OR CONDITIONS OF ANY
 * KIND, either express or implied.  See the License for the
 * specific language governing permissions and limitations
 * under the License.
 */

package org.elasticsearch.index.reindex;

import org.elasticsearch.action.admin.indices.alias.get.GetAliasesResponse;
import org.elasticsearch.action.support.PlainActionFuture;
import org.elasticsearch.cluster.service.ClusterService;
import org.elasticsearch.test.ESSingleNodeTestCase;

import java.time.Instant;
import java.util.concurrent.TimeUnit;

import static org.elasticsearch.index.reindex.ReindexIndexClient.REINDEX_ALIAS;
import static org.elasticsearch.index.reindex.ReindexIndexClient.REINDEX_INDEX_7;
import static org.hamcrest.Matchers.equalTo;

public class ReindexIndexClientTests extends ESSingleNodeTestCase {

    public void testAliasAndIndexCreated() {
        ReindexIndexClient client = new ReindexIndexClient(client(), getInstanceFromNode(ClusterService.class), null);

        PlainActionFuture<ReindexTaskState> future = new PlainActionFuture<>();
<<<<<<< HEAD
        long startTimeMillis = Instant.now().toEpochMilli();
        client.createReindexTaskDoc(randomAlphaOfLength(5), new ReindexTaskStateDoc(new ReindexRequest(), startTimeMillis), future);
=======
        client.createReindexTaskDoc(randomAlphaOfLength(5), new ReindexTaskStateDoc(new ReindexRequest(), randomBoolean()), future);
>>>>>>> 5c667356
        future.actionGet(10, TimeUnit.SECONDS);

        GetAliasesResponse aliases = client().admin().indices().prepareGetAliases(REINDEX_ALIAS).get();
        assertTrue(aliases.getAliases().containsKey(REINDEX_INDEX_7));
        assertThat(aliases.getAliases().size(), equalTo(1));
        assertThat(aliases.getAliases().get(REINDEX_INDEX_7).size(), equalTo(1));
        assertThat(aliases.getAliases().get(REINDEX_INDEX_7).get(0).alias(), equalTo(REINDEX_ALIAS));
    }
}<|MERGE_RESOLUTION|>--- conflicted
+++ resolved
@@ -37,12 +37,9 @@
         ReindexIndexClient client = new ReindexIndexClient(client(), getInstanceFromNode(ClusterService.class), null);
 
         PlainActionFuture<ReindexTaskState> future = new PlainActionFuture<>();
-<<<<<<< HEAD
-        long startTimeMillis = Instant.now().toEpochMilli();
-        client.createReindexTaskDoc(randomAlphaOfLength(5), new ReindexTaskStateDoc(new ReindexRequest(), startTimeMillis), future);
-=======
-        client.createReindexTaskDoc(randomAlphaOfLength(5), new ReindexTaskStateDoc(new ReindexRequest(), randomBoolean()), future);
->>>>>>> 5c667356
+        long startMillis = Instant.now().toEpochMilli();
+        ReindexTaskStateDoc reindexState = new ReindexTaskStateDoc(new ReindexRequest(), randomBoolean(), startMillis);
+        client.createReindexTaskDoc(randomAlphaOfLength(5), reindexState, future);
         future.actionGet(10, TimeUnit.SECONDS);
 
         GetAliasesResponse aliases = client().admin().indices().prepareGetAliases(REINDEX_ALIAS).get();

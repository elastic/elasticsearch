/*
 * Copyright Elasticsearch B.V. and/or licensed to Elasticsearch B.V. under one
 * or more contributor license agreements. Licensed under the Elastic License
 * 2.0 and the Server Side Public License, v 1; you may not use this file except
 * in compliance with, at your election, the Elastic License 2.0 or the Server
 * Side Public License, v 1.
 */

package org.elasticsearch.repositories.azure;

import com.azure.core.util.serializer.JacksonAdapter;
import com.azure.core.util.serializer.SerializerAdapter;

import org.apache.lucene.util.SetOnce;
import org.elasticsearch.cluster.service.ClusterService;
import org.elasticsearch.common.settings.Setting;
import org.elasticsearch.common.settings.Settings;
import org.elasticsearch.common.util.BigArrays;
import org.elasticsearch.core.TimeValue;
import org.elasticsearch.env.Environment;
import org.elasticsearch.indices.recovery.RecoverySettings;
import org.elasticsearch.plugins.Plugin;
import org.elasticsearch.plugins.ReloadablePlugin;
import org.elasticsearch.plugins.RepositoryPlugin;
import org.elasticsearch.repositories.RepositoriesMetrics;
import org.elasticsearch.repositories.Repository;
import org.elasticsearch.threadpool.ExecutorBuilder;
import org.elasticsearch.threadpool.ScalingExecutorBuilder;
import org.elasticsearch.xcontent.NamedXContentRegistry;

import java.security.AccessController;
import java.security.PrivilegedAction;
import java.util.Arrays;
import java.util.Collection;
import java.util.Collections;
import java.util.List;
import java.util.Map;

/**
 * A plugin to add a repository type that writes to and from the Azure cloud storage service.
 */
public class AzureRepositoryPlugin extends Plugin implements RepositoryPlugin, ReloadablePlugin {

    public static final String REPOSITORY_THREAD_POOL_NAME = "repository_azure";
    public static final String NETTY_EVENT_LOOP_THREAD_POOL_NAME = "azure_event_loop";

    static {
<<<<<<< HEAD
        // Trigger static initialization with the plugin class loader
        // so we have access to the proper xml parser
        AccessController.doPrivileged((PrivilegedAction<SerializerAdapter>) JacksonAdapter::createDefaultSerializerAdapter);
=======
        // Trigger static initialization with the plugin class loader so we have access to the proper xml parser
        AccessController.doPrivileged((PrivilegedAction<Object>) JacksonAdapter::createDefaultSerializerAdapter);
>>>>>>> 0c814b1c
    }

    // protected for testing
    final SetOnce<AzureStorageService> azureStoreService = new SetOnce<>();
    private final Settings settings;

    public AzureRepositoryPlugin(Settings settings) {
        // eagerly load client settings so that secure settings are read
        AzureStorageSettings.load(settings);
        this.settings = settings;
    }

    @Override
    public Map<String, Repository.Factory> getRepositories(
        Environment env,
        NamedXContentRegistry namedXContentRegistry,
        ClusterService clusterService,
        BigArrays bigArrays,
        RecoverySettings recoverySettings,
        RepositoriesMetrics repositoriesMetrics
    ) {
        return Collections.singletonMap(AzureRepository.TYPE, metadata -> {
            AzureStorageService storageService = azureStoreService.get();
            assert storageService != null;
            return new AzureRepository(metadata, namedXContentRegistry, storageService, clusterService, bigArrays, recoverySettings);
        });
    }

    @Override
    public Collection<?> createComponents(PluginServices services) {
        AzureClientProvider azureClientProvider = AzureClientProvider.create(services.threadPool(), settings);
        azureStoreService.set(createAzureStorageService(settings, azureClientProvider));
        return List.of(azureClientProvider);
    }

    AzureStorageService createAzureStorageService(Settings settingsToUse, AzureClientProvider azureClientProvider) {
        return new AzureStorageService(settingsToUse, azureClientProvider);
    }

    @Override
    public List<Setting<?>> getSettings() {
        return Arrays.asList(
            AzureStorageSettings.ACCOUNT_SETTING,
            AzureStorageSettings.KEY_SETTING,
            AzureStorageSettings.SAS_TOKEN_SETTING,
            AzureStorageSettings.ENDPOINT_SUFFIX_SETTING,
            AzureStorageSettings.TIMEOUT_SETTING,
            AzureStorageSettings.MAX_RETRIES_SETTING,
            AzureStorageSettings.PROXY_TYPE_SETTING,
            AzureStorageSettings.PROXY_HOST_SETTING,
            AzureStorageSettings.PROXY_PORT_SETTING,
            AzureStorageSettings.ENDPOINT_SETTING,
            AzureStorageSettings.SECONDARY_ENDPOINT_SETTING
        );
    }

    @Override
    public List<ExecutorBuilder<?>> getExecutorBuilders(Settings settingsToUse) {
        return List.of(executorBuilder(), nettyEventLoopExecutorBuilder(settingsToUse));
    }

    public static ExecutorBuilder<?> executorBuilder() {
        return new ScalingExecutorBuilder(REPOSITORY_THREAD_POOL_NAME, 0, 5, TimeValue.timeValueSeconds(30L), false);
    }

    public static ExecutorBuilder<?> nettyEventLoopExecutorBuilder(Settings settings) {
        int eventLoopThreads = AzureClientProvider.eventLoopThreadsFromSettings(settings);
        return new ScalingExecutorBuilder(NETTY_EVENT_LOOP_THREAD_POOL_NAME, 0, eventLoopThreads, TimeValue.timeValueSeconds(30L), false);
    }

    @Override
    public void reload(Settings settingsToLoad) {
        // secure settings should be readable
        final Map<String, AzureStorageSettings> clientsSettings = AzureStorageSettings.load(settingsToLoad);
        AzureStorageService storageService = azureStoreService.get();
        assert storageService != null;
        storageService.refreshSettings(clientsSettings);
    }
}<|MERGE_RESOLUTION|>--- conflicted
+++ resolved
@@ -9,7 +9,6 @@
 package org.elasticsearch.repositories.azure;
 
 import com.azure.core.util.serializer.JacksonAdapter;
-import com.azure.core.util.serializer.SerializerAdapter;
 
 import org.apache.lucene.util.SetOnce;
 import org.elasticsearch.cluster.service.ClusterService;
@@ -45,14 +44,8 @@
     public static final String NETTY_EVENT_LOOP_THREAD_POOL_NAME = "azure_event_loop";
 
     static {
-<<<<<<< HEAD
-        // Trigger static initialization with the plugin class loader
-        // so we have access to the proper xml parser
-        AccessController.doPrivileged((PrivilegedAction<SerializerAdapter>) JacksonAdapter::createDefaultSerializerAdapter);
-=======
         // Trigger static initialization with the plugin class loader so we have access to the proper xml parser
         AccessController.doPrivileged((PrivilegedAction<Object>) JacksonAdapter::createDefaultSerializerAdapter);
->>>>>>> 0c814b1c
     }
 
     // protected for testing

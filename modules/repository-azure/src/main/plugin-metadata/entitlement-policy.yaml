io.netty.common:
  - outbound_network
<<<<<<< HEAD
  - files:
      - path: "/etc/os-release"
        mode: "read"
      - path: "/usr/lib/os-release"
        mode: "read"
=======
  - manage_threads
>>>>>>> 1bcb68d0
<|MERGE_RESOLUTION|>--- conflicted
+++ resolved
@@ -1,11 +1,8 @@
 io.netty.common:
   - outbound_network
-<<<<<<< HEAD
   - files:
       - path: "/etc/os-release"
         mode: "read"
       - path: "/usr/lib/os-release"
         mode: "read"
-=======
-  - manage_threads
->>>>>>> 1bcb68d0
+  - manage_threads
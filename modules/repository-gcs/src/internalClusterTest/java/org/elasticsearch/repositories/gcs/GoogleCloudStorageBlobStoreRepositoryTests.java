/*
 * Copyright Elasticsearch B.V. and/or licensed to Elasticsearch B.V. under one
 * or more contributor license agreements. Licensed under the "Elastic License
 * 2.0", the "GNU Affero General Public License v3.0 only", and the "Server Side
 * Public License v 1"; you may not use this file except in compliance with, at
 * your election, the "Elastic License 2.0", the "GNU Affero General Public
 * License v3.0 only", or the "Server Side Public License, v 1".
 */

package org.elasticsearch.repositories.gcs;

import fixture.gcs.FakeOAuth2HttpHandler;
import fixture.gcs.GoogleCloudStorageHttpHandler;
import fixture.gcs.TestUtils;

import com.google.cloud.http.HttpTransportOptions;
import com.google.cloud.storage.StorageOptions;
import com.google.cloud.storage.StorageRetryStrategy;
import com.sun.net.httpserver.HttpExchange;
import com.sun.net.httpserver.HttpHandler;

import org.apache.lucene.util.BytesRef;
import org.apache.lucene.util.BytesRefBuilder;
import org.elasticsearch.cluster.metadata.RepositoryMetadata;
import org.elasticsearch.cluster.project.ProjectResolver;
import org.elasticsearch.cluster.service.ClusterService;
import org.elasticsearch.common.BackoffPolicy;
import org.elasticsearch.common.blobstore.BlobContainer;
import org.elasticsearch.common.blobstore.BlobPath;
import org.elasticsearch.common.blobstore.BlobStore;
import org.elasticsearch.common.bytes.BytesArray;
import org.elasticsearch.common.bytes.BytesReference;
import org.elasticsearch.common.collect.Iterators;
import org.elasticsearch.common.io.Streams;
import org.elasticsearch.common.regex.Regex;
import org.elasticsearch.common.settings.MockSecureSettings;
import org.elasticsearch.common.settings.Settings;
import org.elasticsearch.common.unit.ByteSizeUnit;
import org.elasticsearch.common.unit.ByteSizeValue;
import org.elasticsearch.common.util.BigArrays;
import org.elasticsearch.core.SuppressForbidden;
import org.elasticsearch.env.Environment;
import org.elasticsearch.indices.recovery.RecoverySettings;
import org.elasticsearch.plugins.Plugin;
import org.elasticsearch.repositories.RepositoriesMetrics;
import org.elasticsearch.repositories.RepositoriesService;
import org.elasticsearch.repositories.Repository;
import org.elasticsearch.repositories.SnapshotMetrics;
import org.elasticsearch.repositories.blobstore.BlobStoreRepository;
import org.elasticsearch.repositories.blobstore.ESMockAPIBasedRepositoryIntegTestCase;
import org.elasticsearch.xcontent.NamedXContentRegistry;
import org.threeten.bp.Duration;

import java.io.IOException;
import java.io.InputStream;
import java.util.Arrays;
import java.util.Collection;
import java.util.Collections;
import java.util.Map;

import static org.elasticsearch.common.bytes.BytesReferenceTestUtils.equalBytes;
import static org.elasticsearch.common.io.Streams.readFully;
import static org.elasticsearch.repositories.blobstore.BlobStoreTestUtil.randomPurpose;
import static org.elasticsearch.repositories.blobstore.BlobStoreTestUtil.randomRetryingPurpose;
import static org.elasticsearch.repositories.gcs.GoogleCloudStorageClientSettings.CREDENTIALS_FILE_SETTING;
import static org.elasticsearch.repositories.gcs.GoogleCloudStorageClientSettings.ENDPOINT_SETTING;
import static org.elasticsearch.repositories.gcs.GoogleCloudStorageClientSettings.MAX_RETRIES_SETTING;
import static org.elasticsearch.repositories.gcs.GoogleCloudStorageClientSettings.TOKEN_URI_SETTING;
import static org.elasticsearch.repositories.gcs.GoogleCloudStorageRepository.BASE_PATH;
import static org.elasticsearch.repositories.gcs.GoogleCloudStorageRepository.BUCKET;
import static org.elasticsearch.repositories.gcs.GoogleCloudStorageRepository.CLIENT_NAME;

@SuppressForbidden(reason = "this test uses a HttpServer to emulate a Google Cloud Storage endpoint")
public class GoogleCloudStorageBlobStoreRepositoryTests extends ESMockAPIBasedRepositoryIntegTestCase {

    @Override
    protected String repositoryType() {
        return GoogleCloudStorageRepository.TYPE;
    }

    @Override
    protected Settings repositorySettings(String repoName) {
        Settings.Builder settingsBuilder = Settings.builder()
            .put(super.repositorySettings(repoName))
            .put(BUCKET.getKey(), "bucket")
            .put(CLIENT_NAME.getKey(), "test");
        if (randomBoolean()) {
            settingsBuilder.put(BASE_PATH.getKey(), randomFrom("test", "test/1"));
        }
        return settingsBuilder.build();
    }

    @Override
    protected Collection<Class<? extends Plugin>> nodePlugins() {
        return Collections.singletonList(TestGoogleCloudStoragePlugin.class);
    }

    @Override
    protected Map<String, HttpHandler> createHttpHandlers() {
        return Map.of(
            "/",
            new GoogleCloudStorageStatsCollectorHttpHandler(new GoogleCloudStorageBlobStoreHttpHandler("bucket")),
            "/token",
            new FakeOAuth2HttpHandler()
        );
    }

    @Override
    protected HttpHandler createErroneousHttpHandler(final HttpHandler delegate) {
        if (delegate instanceof FakeOAuth2HttpHandler) {
            return new GoogleErroneousHttpHandler(delegate, randomIntBetween(2, 3));
        } else {
            return new GoogleCloudStorageStatsCollectorHttpHandler(new GoogleErroneousHttpHandler(delegate, randomIntBetween(2, 3)));
        }
    }

    @Override
    protected Settings nodeSettings(int nodeOrdinal, Settings otherSettings) {
        final Settings.Builder settings = Settings.builder();
        settings.put(super.nodeSettings(nodeOrdinal, otherSettings));
        settings.put(ENDPOINT_SETTING.getConcreteSettingForNamespace("test").getKey(), httpServerUrl());
        settings.put(TOKEN_URI_SETTING.getConcreteSettingForNamespace("test").getKey(), httpServerUrl() + "/token");
        settings.put(MAX_RETRIES_SETTING.getConcreteSettingForNamespace("test").getKey(), 6);

        final MockSecureSettings secureSettings = new MockSecureSettings();
        final byte[] serviceAccount = TestUtils.createServiceAccount(random());
        secureSettings.setFile(CREDENTIALS_FILE_SETTING.getConcreteSettingForNamespace("test").getKey(), serviceAccount);
        settings.setSecureSettings(secureSettings);
        return settings.build();
    }

    public void testDeleteSingleItem() throws IOException {
        final String repoName = createRepository(randomRepositoryName());
        final RepositoriesService repositoriesService = internalCluster().getAnyMasterNodeInstance(RepositoriesService.class);
        final BlobStoreRepository repository = (BlobStoreRepository) repositoriesService.repository(repoName);
        repository.blobStore()
            .blobContainer(repository.basePath())
            .deleteBlobsIgnoringIfNotExists(randomPurpose(), Iterators.single("foo"));
    }

    public void testChunkSize() {
        // default chunk size
        RepositoryMetadata repositoryMetadata = new RepositoryMetadata("repo", GoogleCloudStorageRepository.TYPE, Settings.EMPTY);
        ByteSizeValue chunkSize = GoogleCloudStorageRepository.getSetting(GoogleCloudStorageRepository.CHUNK_SIZE, repositoryMetadata);
        assertEquals(GoogleCloudStorageRepository.MAX_CHUNK_SIZE, chunkSize);

        // chunk size in settings
        final int size = randomIntBetween(1, 100);
        repositoryMetadata = new RepositoryMetadata(
            "repo",
            GoogleCloudStorageRepository.TYPE,
            Settings.builder().put("chunk_size", size + "mb").build()
        );
        chunkSize = GoogleCloudStorageRepository.getSetting(GoogleCloudStorageRepository.CHUNK_SIZE, repositoryMetadata);
        assertEquals(ByteSizeValue.of(size, ByteSizeUnit.MB), chunkSize);

        // zero bytes is not allowed
        IllegalArgumentException e = expectThrows(IllegalArgumentException.class, () -> {
            final RepositoryMetadata repoMetadata = new RepositoryMetadata(
                "repo",
                GoogleCloudStorageRepository.TYPE,
                Settings.builder().put("chunk_size", "0").build()
            );
            GoogleCloudStorageRepository.getSetting(GoogleCloudStorageRepository.CHUNK_SIZE, repoMetadata);
        });
        assertEquals("failed to parse value [0] for setting [chunk_size], must be >= [1b]", e.getMessage());

        // negative bytes not allowed
        e = expectThrows(IllegalArgumentException.class, () -> {
            final RepositoryMetadata repoMetadata = new RepositoryMetadata(
                "repo",
                GoogleCloudStorageRepository.TYPE,
                Settings.builder().put("chunk_size", "-1").build()
            );
            GoogleCloudStorageRepository.getSetting(GoogleCloudStorageRepository.CHUNK_SIZE, repoMetadata);
        });
        assertEquals("failed to parse value [-1] for setting [chunk_size], must be >= [1b]", e.getMessage());

        // greater than max chunk size not allowed
        e = expectThrows(IllegalArgumentException.class, () -> {
            final RepositoryMetadata repoMetadata = new RepositoryMetadata(
                "repo",
                GoogleCloudStorageRepository.TYPE,
                Settings.builder().put("chunk_size", "6tb").build()
            );
            GoogleCloudStorageRepository.getSetting(GoogleCloudStorageRepository.CHUNK_SIZE, repoMetadata);
        });
        assertEquals("failed to parse value [6tb] for setting [chunk_size], must be <= [5tb]", e.getMessage());
    }

    public void testWriteReadLarge() throws IOException {
        try (BlobStore store = newBlobStore()) {
            final BlobContainer container = store.blobContainer(BlobPath.EMPTY);
            byte[] data = randomBytes(GoogleCloudStorageBlobStore.LARGE_BLOB_THRESHOLD_BYTE_SIZE + 1);
            writeBlob(container, "foobar", new BytesArray(data), randomBoolean());
            if (randomBoolean()) {
                // override file, to check if we get latest contents
                random().nextBytes(data);
                writeBlob(container, "foobar", new BytesArray(data), false);
            }
            try (InputStream stream = container.readBlob(randomRetryingPurpose(), "foobar")) {
                BytesRefBuilder target = new BytesRefBuilder();
                while (target.length() < data.length) {
                    byte[] buffer = new byte[scaledRandomIntBetween(1, data.length - target.length())];
                    int offset = scaledRandomIntBetween(0, buffer.length - 1);
                    int read = stream.read(buffer, offset, buffer.length - offset);
                    target.append(new BytesRef(buffer, offset, read));
                }
                assertEquals(data.length, target.length());
                assertArrayEquals(data, Arrays.copyOfRange(target.bytes(), 0, target.length()));
            }
            container.delete(randomPurpose());
        }
    }

    public void testWriteFileMultipleOfChunkSize() throws IOException {
        final int uploadSize = randomIntBetween(2, 4) * GoogleCloudStorageBlobStore.SDK_DEFAULT_CHUNK_SIZE;
        try (BlobStore store = newBlobStore()) {
            final BlobContainer container = store.blobContainer(BlobPath.EMPTY);
            final String key = randomIdentifier();
            byte[] initialValue = randomByteArrayOfLength(uploadSize);
            container.writeBlob(randomPurpose(), key, new BytesArray(initialValue), true);

<<<<<<< HEAD
            BytesReference reference = readFully(container.readBlob(randomRetryingPurpose(), key));
            assertEquals(new BytesArray(initialValue), reference);
=======
            BytesReference reference = readFully(container.readBlob(randomPurpose(), key));
            assertThat(reference, equalBytes(new BytesArray(initialValue)));
>>>>>>> 2b92a4ae

            container.deleteBlobsIgnoringIfNotExists(randomPurpose(), Iterators.single(key));
        }
    }

    @Override
    public void testRequestStats() throws Exception {
        super.testRequestStats();
    }

    public static class TestGoogleCloudStoragePlugin extends GoogleCloudStoragePlugin {

        public TestGoogleCloudStoragePlugin(Settings settings) {
            super(settings);
        }

        @Override
        protected GoogleCloudStorageService createStorageService(ClusterService clusterService, ProjectResolver projectResolver) {
            return new GoogleCloudStorageService(clusterService, projectResolver) {
                @Override
                StorageOptions createStorageOptions(
                    final GoogleCloudStorageClientSettings gcsClientSettings,
                    final HttpTransportOptions httpTransportOptions,
                    final RetryBehaviour retryBehaviour
                ) {
                    StorageOptions options = super.createStorageOptions(gcsClientSettings, httpTransportOptions, retryBehaviour);
                    return options.toBuilder()
                        .setStorageRetryStrategy(StorageRetryStrategy.getLegacyStorageRetryStrategy())
                        .setRetrySettings(
                            options.getRetrySettings()
                                .toBuilder()
                                .setInitialRetryDelay(Duration.ofMillis(10L))
                                .setMaxRetryDelay(Duration.ofSeconds(1L))
                                .setJittered(false)
                                .build()
                        )
                        .build();
                }
            };
        }

        @Override
        public Map<String, Repository.Factory> getRepositories(
            Environment env,
            NamedXContentRegistry registry,
            ClusterService clusterService,
            BigArrays bigArrays,
            RecoverySettings recoverySettings,
            RepositoriesMetrics repositoriesMetrics,
            SnapshotMetrics snapshotMetrics
        ) {
            return Collections.singletonMap(
                GoogleCloudStorageRepository.TYPE,
                (projectId, metadata) -> new GoogleCloudStorageRepository(
                    projectId,
                    metadata,
                    registry,
                    this.storageService.get(),
                    clusterService,
                    bigArrays,
                    recoverySettings,
                    new GcsRepositoryStatsCollector(),
                    snapshotMetrics
                ) {
                    @Override
                    protected GoogleCloudStorageBlobStore createBlobStore() {
                        return new GoogleCloudStorageBlobStore(
                            getProjectId(),
                            metadata.settings().get("bucket"),
                            "test",
                            metadata.name(),
                            storageService.get(),
                            bigArrays,
                            randomIntBetween(1, 8) * 1024,
                            BackoffPolicy.noBackoff(),
                            this.statsCollector()
                        ) {
                            @Override
                            long getLargeBlobThresholdInBytes() {
                                return ByteSizeUnit.MB.toBytes(1);
                            }
                        };
                    }
                }
            );
        }
    }

    @SuppressForbidden(reason = "this test uses a HttpHandler to emulate a Google Cloud Storage endpoint")
    private static class GoogleCloudStorageBlobStoreHttpHandler extends GoogleCloudStorageHttpHandler implements BlobStoreHttpHandler {

        GoogleCloudStorageBlobStoreHttpHandler(final String bucket) {
            super(bucket);
        }
    }

    /**
     * HTTP handler that injects random  Google Cloud Storage service errors
     *
     * Note: it is not a good idea to allow this handler to simulate too many errors as it would
     * slow down the test suite.
     */
    @SuppressForbidden(reason = "this test uses a HttpServer to emulate a Google Cloud Storage endpoint")
    private static class GoogleErroneousHttpHandler extends ErroneousHttpHandler {

        private static final String IDEMPOTENCY_TOKEN = "x-goog-gcs-idempotency-token";

        GoogleErroneousHttpHandler(final HttpHandler delegate, final int maxErrorsPerRequest) {
            super(delegate, maxErrorsPerRequest);
        }

        @Override
        protected String requestUniqueId(HttpExchange exchange) {
            if ("/token".equals(exchange.getRequestURI().getPath())) {
                try {
                    // token content is unique per node (not per request)
                    return Streams.readFully(Streams.noCloseStream(exchange.getRequestBody())).utf8ToString();
                } catch (IOException e) {
                    throw new AssertionError("Unable to read token request body", e);
                }
            }

            if (exchange.getRequestHeaders().containsKey(IDEMPOTENCY_TOKEN)) {
                String idempotencyToken = exchange.getRequestHeaders().getFirst(IDEMPOTENCY_TOKEN);
                // In the event of a resumable retry, the GCS client uses the same idempotency token for
                // the retry status check and the subsequent retries.
                // Including the range header allows us to disambiguate between the requests
                // see https://github.com/googleapis/java-storage/issues/3040
                if (exchange.getRequestHeaders().containsKey("Content-Range")) {
                    idempotencyToken += " " + exchange.getRequestHeaders().getFirst("Content-Range");
                }
                return idempotencyToken;
            }

            final String range = exchange.getRequestHeaders().getFirst("Content-Range");
            return exchange.getRemoteAddress().getHostString()
                + " "
                + exchange.getRequestMethod()
                + " "
                + exchange.getRequestURI()
                + (range != null ? " " + range : "");
        }

        @Override
        protected boolean canFailRequest(final HttpExchange exchange) {
            // Batch requests are not retried so we don't want to fail them
            // The batched request are supposed to be retried (not tested here)
            return exchange.getRequestURI().toString().startsWith("/batch/") == false;
        }
    }

    /**
     * HTTP handler that keeps track of requests performed against GCP.
     */
    @SuppressForbidden(reason = "this tests uses a HttpServer to emulate an GCS endpoint")
    private static class GoogleCloudStorageStatsCollectorHttpHandler extends HttpStatsCollectorHandler {

        GoogleCloudStorageStatsCollectorHttpHandler(final HttpHandler delegate) {
            super(delegate, Arrays.stream(StorageOperation.values()).map(StorageOperation::key).toArray(String[]::new));
        }

        @Override
        public void maybeTrack(HttpExchange exchange) {
            final String request = exchange.getRequestMethod() + " " + exchange.getRequestURI().toString();
            if (Regex.simpleMatch("GET */storage/v1/b/*/o/*", request)) {
                trackRequest(StorageOperation.GET.key());
            } else if (Regex.simpleMatch("GET /storage/v1/b/*/o*", request)) {
                trackRequest(StorageOperation.LIST.key());
            } else if (Regex.simpleMatch("POST /upload/storage/v1/b/*uploadType=resumable*", request)) {
                trackRequest(StorageOperation.INSERT.key());
            } else if (Regex.simpleMatch("PUT /upload/storage/v1/b/*uploadType=resumable*", request)) {
                trackRequest(StorageOperation.INSERT.key());
            } else if (Regex.simpleMatch("POST /upload/storage/v1/b/*uploadType=multipart*", request)) {
                trackRequest(StorageOperation.INSERT.key());
            }
        }
    }
}<|MERGE_RESOLUTION|>--- conflicted
+++ resolved
@@ -221,13 +221,8 @@
             byte[] initialValue = randomByteArrayOfLength(uploadSize);
             container.writeBlob(randomPurpose(), key, new BytesArray(initialValue), true);
 
-<<<<<<< HEAD
             BytesReference reference = readFully(container.readBlob(randomRetryingPurpose(), key));
-            assertEquals(new BytesArray(initialValue), reference);
-=======
-            BytesReference reference = readFully(container.readBlob(randomPurpose(), key));
             assertThat(reference, equalBytes(new BytesArray(initialValue)));
->>>>>>> 2b92a4ae
 
             container.deleteBlobsIgnoringIfNotExists(randomPurpose(), Iterators.single(key));
         }

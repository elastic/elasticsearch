--- conflicted
+++ resolved
@@ -82,47 +82,30 @@
             try {
                 return RetryHelper.runWithRetries(() -> {
                     try {
-<<<<<<< HEAD
-                        return SocketAccess.doPrivilegedIOException(() -> {
-                            final var meteredGet = client.meteredObjectsGet(purpose, blobId.getBucket(), blobId.getName());
-                            meteredGet.setReturnRawInputStream(true);
-                            if (lastGeneration != null) {
-                                meteredGet.setGeneration(lastGeneration);
-                            }
-=======
                         final var meteredGet = client.meteredObjectsGet(purpose, blobId.getBucket(), blobId.getName());
                         meteredGet.setReturnRawInputStream(true);
->>>>>>> d95b037d
+                        if (lastGeneration != null) {
+                            meteredGet.setGeneration(lastGeneration);
+                        }
 
                         if (currentOffset > 0 || start > 0 || end < Long.MAX_VALUE - 1) {
                             if (meteredGet.getRequestHeaders() != null) {
                                 meteredGet.getRequestHeaders().setRange("bytes=" + Math.addExact(start, currentOffset) + "-" + end);
                             }
-<<<<<<< HEAD
-                            final HttpResponse resp = meteredGet.executeMedia();
-                            // Store the generation of the first response we received, so we can detect
-                            // if the file has changed if we need to resume
-                            if (lastGeneration == null) {
-                                lastGeneration = parseGenerationHeader(resp);
-                            }
-
-                            final Long contentLength = resp.getHeaders().getContentLength();
-                            InputStream content = resp.getContent();
-                            if (contentLength != null) {
-                                content = new ContentLengthValidatingInputStream(content, contentLength);
-                            }
-                            return content;
-                        });
-=======
                         }
                         final HttpResponse resp = meteredGet.executeMedia();
+                        // Store the generation of the first response we received, so we can detect
+                        // if the file has changed if we need to resume
+                        if (lastGeneration == null) {
+                            lastGeneration = parseGenerationHeader(resp);
+                        }
+
                         final Long contentLength = resp.getHeaders().getContentLength();
                         InputStream content = resp.getContent();
                         if (contentLength != null) {
                             content = new ContentLengthValidatingInputStream(content, contentLength);
                         }
                         return content;
->>>>>>> d95b037d
                     } catch (IOException e) {
                         throw StorageException.translate(e);
                     }

ALL-UNNAMED:
  - set_https_connection_properties # required by google-http-client
<<<<<<< HEAD
  - outbound_network
=======
  - outbound_network
  - files:
      - relative_path: ".config/gcloud"
        relative_to: "home"
        mode: "read"
        platform: "linux"
      - relative_path: ".config/gcloud"
        relative_to: "home"
        mode: "read"
        platform: "macos"
      - relative_path: "AppData\\Roaming\\gcloud"
        relative_to: "home"
        mode: "read"
        platform: "windows"
>>>>>>> 67d0dd4d
<|MERGE_RESOLUTION|>--- conflicted
+++ resolved
@@ -1,8 +1,5 @@
 ALL-UNNAMED:
   - set_https_connection_properties # required by google-http-client
-<<<<<<< HEAD
-  - outbound_network
-=======
   - outbound_network
   - files:
       - relative_path: ".config/gcloud"
@@ -16,5 +13,4 @@
       - relative_path: "AppData\\Roaming\\gcloud"
         relative_to: "home"
         mode: "read"
-        platform: "windows"
->>>>>>> 67d0dd4d
+        platform: "windows"
--- conflicted
+++ resolved
@@ -647,13 +647,8 @@
         byte[] initialValue = randomByteArrayOfLength(enoughBytesToNotBeEntirelyBuffered);
         container.writeBlob(randomPurpose(), key, new BytesArray(initialValue), true);
 
-<<<<<<< HEAD
         BytesReference reference = readFully(container.readBlob(randomRetryingPurpose(), key));
-        assertEquals(new BytesArray(initialValue), reference);
-=======
-        BytesReference reference = readFully(container.readBlob(randomPurpose(), key));
         assertThat(reference, equalBytes(new BytesArray(initialValue)));
->>>>>>> 2b92a4ae
 
         try (InputStream inputStream = container.readBlob(randomRetryingPurpose(), key)) {
             // Trigger the first chunk to load

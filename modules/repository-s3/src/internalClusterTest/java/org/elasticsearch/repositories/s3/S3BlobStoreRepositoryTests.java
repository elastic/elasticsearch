/*
 * Copyright Elasticsearch B.V. and/or licensed to Elasticsearch B.V. under one
 * or more contributor license agreements. Licensed under the "Elastic License
 * 2.0", the "GNU Affero General Public License v3.0 only", and the "Server Side
 * Public License v 1"; you may not use this file except in compliance with, at
 * your election, the "Elastic License 2.0", the "GNU Affero General Public
 * License v3.0 only", or the "Server Side Public License, v 1".
 */
package org.elasticsearch.repositories.s3;

import fixture.s3.S3HttpHandler;

import com.amazonaws.http.AmazonHttpClient;
import com.amazonaws.services.s3.model.InitiateMultipartUploadRequest;
import com.amazonaws.services.s3.model.ListMultipartUploadsRequest;
import com.amazonaws.services.s3.model.MultipartUpload;
import com.sun.net.httpserver.HttpExchange;
import com.sun.net.httpserver.HttpHandler;

import org.apache.logging.log4j.Level;
import org.apache.logging.log4j.core.LogEvent;
import org.elasticsearch.action.admin.cluster.snapshots.create.CreateSnapshotResponse;
import org.elasticsearch.action.support.broadcast.BroadcastResponse;
import org.elasticsearch.cluster.metadata.RepositoryMetadata;
import org.elasticsearch.cluster.service.ClusterService;
import org.elasticsearch.common.Strings;
import org.elasticsearch.common.blobstore.BlobContainer;
import org.elasticsearch.common.blobstore.BlobPath;
import org.elasticsearch.common.blobstore.BlobStore;
import org.elasticsearch.common.blobstore.BlobStoreActionStats;
import org.elasticsearch.common.blobstore.OperationPurpose;
import org.elasticsearch.common.bytes.BytesArray;
import org.elasticsearch.common.bytes.BytesReference;
import org.elasticsearch.common.regex.Regex;
import org.elasticsearch.common.settings.MockSecureSettings;
import org.elasticsearch.common.settings.Setting;
import org.elasticsearch.common.settings.Settings;
import org.elasticsearch.common.unit.ByteSizeUnit;
import org.elasticsearch.common.util.BigArrays;
import org.elasticsearch.common.util.Maps;
import org.elasticsearch.common.util.concurrent.ConcurrentCollections;
import org.elasticsearch.core.SuppressForbidden;
import org.elasticsearch.core.TimeValue;
import org.elasticsearch.index.IndexVersion;
import org.elasticsearch.indices.recovery.RecoverySettings;
import org.elasticsearch.plugins.Plugin;
import org.elasticsearch.plugins.PluginsService;
import org.elasticsearch.repositories.RepositoriesService;
import org.elasticsearch.repositories.Repository;
import org.elasticsearch.repositories.RepositoryData;
import org.elasticsearch.repositories.RepositoryMissingException;
import org.elasticsearch.repositories.RepositoryStats;
import org.elasticsearch.repositories.blobstore.BlobStoreRepository;
import org.elasticsearch.repositories.blobstore.BlobStoreTestUtil;
import org.elasticsearch.repositories.blobstore.ESMockAPIBasedRepositoryIntegTestCase;
import org.elasticsearch.rest.RestStatus;
import org.elasticsearch.snapshots.SnapshotId;
import org.elasticsearch.snapshots.SnapshotState;
import org.elasticsearch.snapshots.SnapshotsService;
import org.elasticsearch.snapshots.mockstore.BlobStoreWrapper;
import org.elasticsearch.telemetry.Measurement;
import org.elasticsearch.telemetry.TestTelemetryPlugin;
import org.elasticsearch.test.BackgroundIndexer;
import org.elasticsearch.test.ESIntegTestCase;
import org.elasticsearch.test.MockLog;
import org.elasticsearch.test.junit.annotations.TestIssueLogging;
import org.elasticsearch.threadpool.ThreadPool;
import org.elasticsearch.xcontent.NamedXContentRegistry;
import org.elasticsearch.xcontent.XContentFactory;

import java.io.IOException;
import java.io.InputStream;
import java.util.ArrayList;
import java.util.Arrays;
import java.util.Collection;
import java.util.Collections;
import java.util.EnumSet;
import java.util.HashMap;
import java.util.List;
import java.util.Map;
import java.util.Objects;
import java.util.Set;
import java.util.concurrent.CountDownLatch;
import java.util.concurrent.atomic.AtomicBoolean;
import java.util.concurrent.atomic.AtomicLong;
import java.util.stream.Collectors;
import java.util.stream.StreamSupport;

import static org.elasticsearch.repositories.RepositoriesMetrics.METRIC_REQUESTS_TOTAL;
import static org.elasticsearch.repositories.blobstore.BlobStoreRepository.getRepositoryDataBlobName;
import static org.elasticsearch.repositories.blobstore.BlobStoreTestUtil.randomNonDataPurpose;
import static org.elasticsearch.test.hamcrest.ElasticsearchAssertions.assertAcked;
import static org.elasticsearch.test.hamcrest.ElasticsearchAssertions.assertHitCount;
import static org.hamcrest.Matchers.allOf;
import static org.hamcrest.Matchers.containsString;
import static org.hamcrest.Matchers.empty;
import static org.hamcrest.Matchers.equalTo;
import static org.hamcrest.Matchers.greaterThan;
import static org.hamcrest.Matchers.hasEntry;
import static org.hamcrest.Matchers.hasKey;
import static org.hamcrest.Matchers.hasSize;
import static org.hamcrest.Matchers.lessThan;
import static org.hamcrest.Matchers.not;
import static org.hamcrest.Matchers.startsWith;

@SuppressForbidden(reason = "this test uses a HttpServer to emulate an S3 endpoint")
// Need to set up a new cluster for each test because cluster settings use randomized authentication settings
@ESIntegTestCase.ClusterScope(scope = ESIntegTestCase.Scope.TEST)
public class S3BlobStoreRepositoryTests extends ESMockAPIBasedRepositoryIntegTestCase {

    private static final TimeValue TEST_COOLDOWN_PERIOD = TimeValue.timeValueSeconds(10L);

    private String region;
    private String signerOverride;
    private final AtomicBoolean shouldFailCompleteMultipartUploadRequest = new AtomicBoolean();

    @Override
    public void setUp() throws Exception {
        if (randomBoolean()) {
            region = "test-region";
        }
        if (region != null && randomBoolean()) {
            signerOverride = randomFrom("AWS3SignerType", "AWS4SignerType");
        } else if (randomBoolean()) {
            signerOverride = "AWS3SignerType";
        }
        shouldFailCompleteMultipartUploadRequest.set(false);
        super.setUp();
    }

    @Override
    protected String repositoryType() {
        return S3Repository.TYPE;
    }

    @Override
    protected Settings repositorySettings(String repoName) {
        Settings.Builder settingsBuilder = Settings.builder()
            .put(super.repositorySettings(repoName))
            .put(S3Repository.BUCKET_SETTING.getKey(), "bucket")
            .put(S3Repository.CLIENT_NAME.getKey(), "test")
            // Don't cache repository data because some tests manually modify the repository data
            .put(BlobStoreRepository.CACHE_REPOSITORY_DATA.getKey(), false);
        if (randomBoolean()) {
            settingsBuilder.put(S3Repository.BASE_PATH_SETTING.getKey(), randomFrom("test", "test/1"));
        }
        return settingsBuilder.build();
    }

    @Override
    protected Collection<Class<? extends Plugin>> nodePlugins() {
        return List.of(TestS3RepositoryPlugin.class, TestTelemetryPlugin.class);
    }

    @Override
    protected Map<String, HttpHandler> createHttpHandlers() {
        return Collections.singletonMap("/bucket", new S3StatsCollectorHttpHandler(new S3BlobStoreHttpHandler("bucket")));
    }

    @Override
    protected HttpHandler createErroneousHttpHandler(final HttpHandler delegate) {
        return new S3StatsCollectorHttpHandler(new S3ErroneousHttpHandler(delegate, randomIntBetween(2, 3)));
    }

    @Override
    protected Settings nodeSettings(int nodeOrdinal, Settings otherSettings) {
        final MockSecureSettings secureSettings = new MockSecureSettings();
        secureSettings.setString(S3ClientSettings.ACCESS_KEY_SETTING.getConcreteSettingForNamespace("test").getKey(), "test_access_key");
        secureSettings.setString(S3ClientSettings.SECRET_KEY_SETTING.getConcreteSettingForNamespace("test").getKey(), "test_secret_key");

        final Settings.Builder builder = Settings.builder()
            .put(ThreadPool.ESTIMATED_TIME_INTERVAL_SETTING.getKey(), 0) // We have tests that verify an exact wait time
            .put(S3ClientSettings.ENDPOINT_SETTING.getConcreteSettingForNamespace("test").getKey(), httpServerUrl())
            // Disable request throttling because some random values in tests might generate too many failures for the S3 client
            .put(S3ClientSettings.USE_THROTTLE_RETRIES_SETTING.getConcreteSettingForNamespace("test").getKey(), false)
            .put(super.nodeSettings(nodeOrdinal, otherSettings))
            .setSecureSettings(secureSettings);

        if (randomBoolean()) {
            builder.put(S3ClientSettings.DISABLE_CHUNKED_ENCODING.getConcreteSettingForNamespace("test").getKey(), randomBoolean());
        }
        if (signerOverride != null) {
            builder.put(S3ClientSettings.SIGNER_OVERRIDE.getConcreteSettingForNamespace("test").getKey(), signerOverride);
        }
        if (region != null) {
            builder.put(S3ClientSettings.REGION.getConcreteSettingForNamespace("test").getKey(), region);
        }
        return builder.build();
    }

    @Override
    @TestIssueLogging(
        issueUrl = "https://github.com/elastic/elasticsearch/issues/88841",
        value = "com.amazonaws.request:DEBUG,com.amazonaws.http.AmazonHttpClient:TRACE"
    )
    public void testRequestStats() throws Exception {
        super.testRequestStats();
    }

    public void testAbortRequestStats() throws Exception {
        final String repository = createRepository(randomRepositoryName(), false);

        final String index = "index-no-merges";
        createIndex(index, 1, 0);
        final long nbDocs = randomLongBetween(10_000L, 20_000L);
        try (BackgroundIndexer indexer = new BackgroundIndexer(index, client(), (int) nbDocs)) {
            waitForDocs(nbDocs, indexer);
        }
        flushAndRefresh(index);
        BroadcastResponse forceMerge = client().admin().indices().prepareForceMerge(index).setFlush(true).setMaxNumSegments(1).get();
        assertThat(forceMerge.getSuccessfulShards(), equalTo(1));
        assertHitCount(prepareSearch(index).setSize(0).setTrackTotalHits(true), nbDocs);

        // Intentionally fail snapshot to trigger abortMultipartUpload requests
        shouldFailCompleteMultipartUploadRequest.set(true);
        final String snapshot = "snapshot";
        clusterAdmin().prepareCreateSnapshot(TEST_REQUEST_TIMEOUT, repository, snapshot).setWaitForCompletion(true).setIndices(index).get();
        clusterAdmin().prepareDeleteSnapshot(TEST_REQUEST_TIMEOUT, repository, snapshot).get();

        final RepositoryStats repositoryStats = StreamSupport.stream(
            internalCluster().getInstances(RepositoriesService.class).spliterator(),
            false
        ).map(repositoriesService -> {
            try {
                return repositoriesService.repository(repository);
            } catch (RepositoryMissingException e) {
                return null;
            }
        }).filter(Objects::nonNull).map(Repository::stats).reduce(RepositoryStats::merge).get();

        Map<String, Long> sdkRequestCounts = repositoryStats.actionStats.entrySet()
            .stream()
            .collect(Collectors.toMap(Map.Entry::getKey, e -> e.getValue().requests()));
        assertThat(sdkRequestCounts.get("AbortMultipartObject"), greaterThan(0L));
        assertThat(sdkRequestCounts.get("DeleteObjects"), greaterThan(0L));

        final Map<String, Long> mockCalls = getMockRequestCounts();

        String assertionErrorMsg = String.format("SDK sent [%s] calls and handler measured [%s] calls", sdkRequestCounts, mockCalls);
        assertEquals(assertionErrorMsg, mockCalls, sdkRequestCounts);
    }

    @TestIssueLogging(
        issueUrl = "https://github.com/elastic/elasticsearch/issues/101608",
        value = "com.amazonaws.request:DEBUG,com.amazonaws.http.AmazonHttpClient:TRACE"
    )
    public void testMetrics() throws Exception {
        // Create the repository and perform some activities
        final String repository = createRepository(randomRepositoryName(), false);
        final String index = "index-no-merges";
        createIndex(index, 1, 0);

        final long nbDocs = randomLongBetween(10_000L, 20_000L);
        try (BackgroundIndexer indexer = new BackgroundIndexer(index, client(), (int) nbDocs)) {
            waitForDocs(nbDocs, indexer);
        }
        flushAndRefresh(index);
        BroadcastResponse forceMerge = client().admin().indices().prepareForceMerge(index).setFlush(true).setMaxNumSegments(1).get();
        assertThat(forceMerge.getSuccessfulShards(), equalTo(1));
        assertHitCount(prepareSearch(index).setSize(0).setTrackTotalHits(true), nbDocs);

        final String snapshot = "snapshot";
        assertSuccessfulSnapshot(
            clusterAdmin().prepareCreateSnapshot(TEST_REQUEST_TIMEOUT, repository, snapshot).setWaitForCompletion(true).setIndices(index)
        );
        assertAcked(client().admin().indices().prepareDelete(index));
        assertSuccessfulRestore(
            clusterAdmin().prepareRestoreSnapshot(TEST_REQUEST_TIMEOUT, repository, snapshot).setWaitForCompletion(true)
        );
        ensureGreen(index);
        assertHitCount(prepareSearch(index).setSize(0).setTrackTotalHits(true), nbDocs);
        assertAcked(clusterAdmin().prepareDeleteSnapshot(TEST_REQUEST_TIMEOUT, repository, snapshot).get());

        final Map<S3BlobStore.StatsKey, Long> aggregatedMetrics = new HashMap<>();
        // Compare collected stats and metrics for each node and they should be the same
        for (var nodeName : internalCluster().getNodeNames()) {
            final BlobStoreRepository blobStoreRepository;
            try {
                blobStoreRepository = (BlobStoreRepository) internalCluster().getInstance(RepositoriesService.class, nodeName)
                    .repository(repository);
            } catch (RepositoryMissingException e) {
                continue;
            }

            final BlobStore blobStore = blobStoreRepository.blobStore();
            final BlobStore delegateBlobStore = ((BlobStoreWrapper) blobStore).delegate();
            final S3BlobStore s3BlobStore = (S3BlobStore) delegateBlobStore;
            final Map<S3BlobStore.StatsKey, S3BlobStore.ElasticsearchS3MetricsCollector> statsCollectors = s3BlobStore
                .getStatsCollectors().collectors;

            final var plugins = internalCluster().getInstance(PluginsService.class, nodeName)
                .filterPlugins(TestTelemetryPlugin.class)
                .toList();
            assertThat(plugins, hasSize(1));
            final List<Measurement> metrics = Measurement.combine(plugins.get(0).getLongCounterMeasurement(METRIC_REQUESTS_TOTAL));

            assertThat(
                statsCollectors.keySet().stream().map(S3BlobStore.StatsKey::operation).collect(Collectors.toSet()),
                equalTo(
                    metrics.stream()
                        .map(m -> S3BlobStore.Operation.parse((String) m.attributes().get("operation")))
                        .collect(Collectors.toSet())
                )
            );
            metrics.forEach(metric -> {
                assertThat(
                    metric.attributes(),
                    allOf(hasEntry("repo_type", S3Repository.TYPE), hasKey("repo_name"), hasKey("operation"), hasKey("purpose"))
                );
                final S3BlobStore.Operation operation = S3BlobStore.Operation.parse((String) metric.attributes().get("operation"));
                final S3BlobStore.StatsKey statsKey = new S3BlobStore.StatsKey(
                    operation,
                    OperationPurpose.parse((String) metric.attributes().get("purpose"))
                );
                assertThat(nodeName + "/" + statsKey + " exists", statsCollectors, hasKey(statsKey));
                assertThat(
                    nodeName + "/" + statsKey + " has correct sum",
                    metric.getLong(),
                    equalTo(statsCollectors.get(statsKey).requests.sum())
                );
                aggregatedMetrics.compute(statsKey, (k, v) -> v == null ? metric.getLong() : v + metric.getLong());
            });
        }

        // Metrics number should be consistent with server side request count as well.
        assertThat(aggregatedMetrics, equalTo(getServerMetrics()));
    }

    public void testRequestStatsWithOperationPurposes() throws IOException {
        final String repoName = createRepository(randomRepositoryName());
        final RepositoriesService repositoriesService = internalCluster().getCurrentMasterNodeInstance(RepositoriesService.class);
        final BlobStoreRepository repository = (BlobStoreRepository) repositoriesService.repository(repoName);
        final BlobStoreWrapper blobStore = asInstanceOf(BlobStoreWrapper.class, repository.blobStore());
        final S3BlobStore delegateBlobStore = asInstanceOf(S3BlobStore.class, blobStore.delegate());
        final S3BlobStore.StatsCollectors statsCollectors = delegateBlobStore.getStatsCollectors();

        // Initial stats are collected for repository verification, which counts as SNAPSHOT_METADATA
        final Set<String> allOperations = EnumSet.allOf(S3BlobStore.Operation.class)
            .stream()
            .map(S3BlobStore.Operation::getKey)
            .collect(Collectors.toUnmodifiableSet());
        assertThat(
            statsCollectors.collectors.keySet().stream().map(S3BlobStore.StatsKey::purpose).collect(Collectors.toUnmodifiableSet()),
            equalTo(Set.of(OperationPurpose.SNAPSHOT_METADATA))
        );
        final Map<String, BlobStoreActionStats> initialStats = blobStore.stats();
        assertThat(initialStats.keySet(), equalTo(allOperations));

        // Collect more stats with an operation purpose other than the default
        final OperationPurpose purpose = randomValueOtherThan(OperationPurpose.SNAPSHOT_METADATA, BlobStoreTestUtil::randomPurpose);
        final BlobPath blobPath = repository.basePath().add(randomAlphaOfLength(10));
        final BlobContainer blobContainer = blobStore.blobContainer(blobPath);
        final BytesArray whatToWrite = new BytesArray(randomByteArrayOfLength(randomIntBetween(100, 1000)));
        blobContainer.writeBlob(purpose, "test.txt", whatToWrite, true);
        try (InputStream is = blobContainer.readBlob(purpose, "test.txt")) {
            is.readAllBytes();
        }
        blobContainer.delete(purpose);

        // Internal stats collection is fine-grained and records different purposes
        assertThat(
            statsCollectors.collectors.keySet().stream().map(S3BlobStore.StatsKey::purpose).collect(Collectors.toUnmodifiableSet()),
            equalTo(Set.of(OperationPurpose.SNAPSHOT_METADATA, purpose))
        );
        // The stats report aggregates over different purposes
        final Map<String, BlobStoreActionStats> newStats = blobStore.stats();
        assertThat(newStats.keySet(), equalTo(allOperations));
        assertThat(newStats, not(equalTo(initialStats)));

        // Exercise stats report that keep find grained information
        final Map<String, BlobStoreActionStats> fineStats = statsCollectors.statsMap(true);
        assertThat(
            fineStats.keySet(),
            equalTo(
                statsCollectors.collectors.keySet().stream().map(S3BlobStore.StatsKey::toString).collect(Collectors.toUnmodifiableSet())
            )
        );
        // fine stats are equal to coarse grained stats (without entries with value 0) by aggregation
        assertThat(
            fineStats.entrySet()
                .stream()
                .collect(
                    Collectors.groupingBy(
                        entry -> entry.getKey().split("_", 2)[1],
                        Collectors.reducing(BlobStoreActionStats.ZERO, Map.Entry::getValue, BlobStoreActionStats::add)
                    )
                ),
            equalTo(
                newStats.entrySet()
                    .stream()
                    .filter(entry -> entry.getValue().isZero() == false)
                    .collect(Collectors.toUnmodifiableMap(Map.Entry::getKey, Map.Entry::getValue))
            )
        );

        final Set<String> operationsSeenForTheNewPurpose = statsCollectors.collectors.keySet()
            .stream()
            .filter(sk -> sk.purpose() != OperationPurpose.SNAPSHOT_METADATA)
            .map(sk -> sk.operation().getKey())
            .collect(Collectors.toUnmodifiableSet());

        newStats.forEach((k, v) -> {
            if (operationsSeenForTheNewPurpose.contains(k)) {
                assertThat(newStats.get(k).requests(), greaterThan(initialStats.get(k).requests()));
                assertThat(newStats.get(k).operations(), greaterThan(initialStats.get(k).operations()));
            } else {
                assertThat(newStats.get(k), equalTo(initialStats.get(k)));
            }
        });
    }

    public void testEnforcedCooldownPeriod() throws IOException {
        final String repoName = randomRepositoryName();
        createRepository(
            repoName,
            Settings.builder().put(repositorySettings(repoName)).put(S3Repository.COOLDOWN_PERIOD.getKey(), TEST_COOLDOWN_PERIOD).build(),
            true
        );

        final SnapshotId fakeOldSnapshot = clusterAdmin().prepareCreateSnapshot(TEST_REQUEST_TIMEOUT, repoName, "snapshot-old")
            .setWaitForCompletion(true)
            .setIndices()
            .get()
            .getSnapshotInfo()
            .snapshotId();
        final RepositoriesService repositoriesService = internalCluster().getCurrentMasterNodeInstance(RepositoriesService.class);
        final BlobStoreRepository repository = (BlobStoreRepository) repositoriesService.repository(repoName);
        final RepositoryData repositoryData = getRepositoryData(repository);
        final RepositoryData modifiedRepositoryData = repositoryData.withoutUUIDs()
            .withExtraDetails(
                Collections.singletonMap(
                    fakeOldSnapshot,
                    new RepositoryData.SnapshotDetails(
                        SnapshotState.SUCCESS,
                        IndexVersion.fromId(6080099),   // minimum node version compatible with 7.6.0
                        0L, // -1 would refresh RepositoryData and find the real version
                        0L, // -1 would refresh RepositoryData and find the real version,
                        "" // null would refresh RepositoryData and find the real version
                    )
                )
            );
        final BytesReference serialized = BytesReference.bytes(
            modifiedRepositoryData.snapshotsToXContent(XContentFactory.jsonBuilder(), SnapshotsService.OLD_SNAPSHOT_FORMAT)
        );
        if (randomBoolean()) {
            repository.blobStore()
                .blobContainer(repository.basePath())
                .writeBlobAtomic(randomNonDataPurpose(), getRepositoryDataBlobName(modifiedRepositoryData.getGenId()), serialized, true);
        } else {
            repository.blobStore()
                .blobContainer(repository.basePath())
                .writeBlobAtomic(
                    randomNonDataPurpose(),
                    getRepositoryDataBlobName(modifiedRepositoryData.getGenId()),
                    serialized.streamInput(),
                    serialized.length(),
                    true
                );
        }

        final String newSnapshotName = "snapshot-new";
        final long beforeThrottledSnapshot = repository.threadPool().relativeTimeInNanos();
        clusterAdmin().prepareCreateSnapshot(TEST_REQUEST_TIMEOUT, repoName, newSnapshotName).setWaitForCompletion(true).setIndices().get();
        assertThat(repository.threadPool().relativeTimeInNanos() - beforeThrottledSnapshot, greaterThan(TEST_COOLDOWN_PERIOD.getNanos()));

        final long beforeThrottledDelete = repository.threadPool().relativeTimeInNanos();
        clusterAdmin().prepareDeleteSnapshot(TEST_REQUEST_TIMEOUT, repoName, newSnapshotName).get();
        assertThat(repository.threadPool().relativeTimeInNanos() - beforeThrottledDelete, greaterThan(TEST_COOLDOWN_PERIOD.getNanos()));

        final long beforeFastDelete = repository.threadPool().relativeTimeInNanos();
        clusterAdmin().prepareDeleteSnapshot(TEST_REQUEST_TIMEOUT, repoName, fakeOldSnapshot.getName()).get();
        assertThat(repository.threadPool().relativeTimeInNanos() - beforeFastDelete, lessThan(TEST_COOLDOWN_PERIOD.getNanos()));
    }

    private Map<S3BlobStore.StatsKey, Long> getServerMetrics() {
        for (HttpHandler h : handlers.values()) {
            while (h instanceof DelegatingHttpHandler) {
                if (h instanceof S3StatsCollectorHttpHandler s3StatsCollectorHttpHandler) {
                    return Maps.transformValues(s3StatsCollectorHttpHandler.getMetricsCount(), AtomicLong::get);
                }
                h = ((DelegatingHttpHandler) h).getDelegate();
            }
        }
        return Collections.emptyMap();
    }

    public void testMultipartUploadCleanup() {
        final String repoName = randomRepositoryName();
        createRepository(repoName, repositorySettings(repoName), true);

        createIndex("test-idx-1");
        for (int i = 0; i < 100; i++) {
            prepareIndex("test-idx-1").setId(Integer.toString(i)).setSource("foo", "bar" + i).get();
        }
        client().admin().indices().prepareRefresh().get();

        final String snapshotName = randomIdentifier();
        CreateSnapshotResponse createSnapshotResponse = clusterAdmin().prepareCreateSnapshot(TEST_REQUEST_TIMEOUT, repoName, snapshotName)
            .setWaitForCompletion(true)
            .get();
        assertThat(createSnapshotResponse.getSnapshotInfo().successfulShards(), greaterThan(0));
        assertThat(
            createSnapshotResponse.getSnapshotInfo().successfulShards(),
            equalTo(createSnapshotResponse.getSnapshotInfo().totalShards())
        );

        final var repository = asInstanceOf(
            S3Repository.class,
            internalCluster().getCurrentMasterNodeInstance(RepositoriesService.class).repository(repoName)
        );
        final var blobStore = asInstanceOf(S3BlobStore.class, asInstanceOf(BlobStoreWrapper.class, repository.blobStore()).delegate());

        try (var clientRef = blobStore.clientReference()) {
            final var danglingBlobName = randomIdentifier();
            final var initiateMultipartUploadRequest = new InitiateMultipartUploadRequest(
                blobStore.bucket(),
                blobStore.blobContainer(repository.basePath().add("test-multipart-upload")).path().buildAsString() + danglingBlobName
            );
            initiateMultipartUploadRequest.putCustomQueryParameter(
                S3BlobStore.CUSTOM_QUERY_PARAMETER_PURPOSE,
                OperationPurpose.SNAPSHOT_DATA.getKey()
            );
            final var multipartUploadResult = clientRef.client().initiateMultipartUpload(initiateMultipartUploadRequest);

            final var listMultipartUploadsRequest = new ListMultipartUploadsRequest(blobStore.bucket()).withPrefix(
                repository.basePath().buildAsString()
            );
            listMultipartUploadsRequest.putCustomQueryParameter(
                S3BlobStore.CUSTOM_QUERY_PARAMETER_PURPOSE,
                OperationPurpose.SNAPSHOT_DATA.getKey()
            );
            assertEquals(
                List.of(multipartUploadResult.getUploadId()),
                clientRef.client()
                    .listMultipartUploads(listMultipartUploadsRequest)
                    .getMultipartUploads()
                    .stream()
                    .map(MultipartUpload::getUploadId)
                    .toList()
            );

            final var seenCleanupLogLatch = new CountDownLatch(1);
            MockLog.assertThatLogger(() -> {
                assertAcked(clusterAdmin().prepareDeleteSnapshot(TEST_REQUEST_TIMEOUT, repoName, snapshotName));
                safeAwait(seenCleanupLogLatch);
            },
                S3BlobContainer.class,
                new MockLog.SeenEventExpectation(
                    "found-dangling",
                    S3BlobContainer.class.getCanonicalName(),
                    Level.INFO,
                    "found [1] possibly-dangling multipart uploads; will clean them up after finalizing the current snapshot deletions"
                ),
                new MockLog.SeenEventExpectation(
                    "cleaned-dangling",
                    S3BlobContainer.class.getCanonicalName(),
                    Level.INFO,
                    Strings.format(
                        "cleaned up dangling multipart upload [%s] of blob [%s]*test-multipart-upload/%s]",
                        multipartUploadResult.getUploadId(),
                        repoName,
                        danglingBlobName
                    )
                ) {
                    @Override
                    public void match(LogEvent event) {
                        super.match(event);
                        if (Regex.simpleMatch(message, event.getMessage().getFormattedMessage())) {
                            seenCleanupLogLatch.countDown();
                        }
                    }
                }
            );

            assertThat(
                clientRef.client()
                    .listMultipartUploads(listMultipartUploadsRequest)
                    .getMultipartUploads()
                    .stream()
                    .map(MultipartUpload::getUploadId)
                    .toList(),
                empty()
            );
        }
    }

    /**
     * S3RepositoryPlugin that allows to disable chunked encoding and to set a low threshold between single upload and multipart upload.
     */
    public static class TestS3RepositoryPlugin extends S3RepositoryPlugin {

        public TestS3RepositoryPlugin(final Settings settings) {
            super(settings);
        }

        @Override
        public List<Setting<?>> getSettings() {
            final List<Setting<?>> settings = new ArrayList<>(super.getSettings());
            settings.add(S3ClientSettings.DISABLE_CHUNKED_ENCODING);
            return settings;
        }

        @Override
        protected S3Repository createRepository(
            RepositoryMetadata metadata,
            NamedXContentRegistry registry,
            ClusterService clusterService,
            BigArrays bigArrays,
            RecoverySettings recoverySettings,
            S3RepositoriesMetrics s3RepositoriesMetrics
        ) {
            return new S3Repository(metadata, registry, getService(), clusterService, bigArrays, recoverySettings, s3RepositoriesMetrics) {

                @Override
                public BlobStore blobStore() {
                    return new BlobStoreWrapper(super.blobStore()) {
                        @Override
                        public BlobContainer blobContainer(final BlobPath path) {
                            return new S3BlobContainer(path, (S3BlobStore) delegate()) {
                                @Override
                                long getLargeBlobThresholdInBytes() {
                                    return ByteSizeUnit.MB.toBytes(1L);
                                }

                                @Override
                                void ensureMultiPartUploadSize(long blobSize) {}
                            };
                        }
                    };
                }
            };
        }
    }

    @SuppressForbidden(reason = "this test uses a HttpHandler to emulate an S3 endpoint")
    protected class S3BlobStoreHttpHandler extends S3HttpHandler implements BlobStoreHttpHandler {

        S3BlobStoreHttpHandler(final String bucket) {
            super(bucket);
        }

        @Override
        public void handle(final HttpExchange exchange) throws IOException {
            validateAuthHeader(exchange);
            super.handle(exchange);
        }

        private void validateAuthHeader(HttpExchange exchange) {
            final String authorizationHeaderV4 = exchange.getRequestHeaders().getFirst("Authorization");
            final String authorizationHeaderV3 = exchange.getRequestHeaders().getFirst("X-amzn-authorization");

            if ("AWS3SignerType".equals(signerOverride)) {
                assertThat(authorizationHeaderV3, startsWith("AWS3"));
            } else if ("AWS4SignerType".equals(signerOverride)) {
                assertThat(authorizationHeaderV4, containsString("aws4_request"));
            }
            if (region != null && authorizationHeaderV4 != null) {
                assertThat(authorizationHeaderV4, containsString("/" + region + "/s3/"));
            }
        }
    }

    /**
     * HTTP handler that injects random S3 service errors
     *
     * Note: it is not a good idea to allow this handler to simulate too many errors as it would
     * slow down the test suite.
     */
    @SuppressForbidden(reason = "this test uses a HttpServer to emulate an S3 endpoint")
    protected static class S3ErroneousHttpHandler extends ErroneousHttpHandler {

        S3ErroneousHttpHandler(final HttpHandler delegate, final int maxErrorsPerRequest) {
            super(delegate, maxErrorsPerRequest);
        }

        @Override
        protected String requestUniqueId(final HttpExchange exchange) {
            // Amazon SDK client provides a unique ID per request
            return exchange.getRequestHeaders().getFirst(AmazonHttpClient.HEADER_SDK_TRANSACTION_ID);
        }
    }

    /**
     * HTTP handler that tracks the number of requests performed against S3.
     */
    @SuppressForbidden(reason = "this test uses a HttpServer to emulate an S3 endpoint")
    protected class S3StatsCollectorHttpHandler extends HttpStatsCollectorHandler {

        private final Map<S3BlobStore.StatsKey, AtomicLong> metricsCount = ConcurrentCollections.newConcurrentMap();

        S3StatsCollectorHttpHandler(final HttpHandler delegate) {
            super(delegate, Arrays.stream(S3BlobStore.Operation.values()).map(S3BlobStore.Operation::getKey).toArray(String[]::new));
        }

        private S3HttpHandler.S3Request parseRequest(HttpExchange exchange) {
            return new S3HttpHandler("bucket").parseRequest(exchange);
        }

        @Override
        public void handle(HttpExchange exchange) throws IOException {
            final S3HttpHandler.S3Request s3Request = parseRequest(exchange);
            if ("HEAD".equals(s3Request.method())) {
                assertTrue(s3Request.hasQueryParamOnce(S3BlobStore.CUSTOM_QUERY_PARAMETER_PURPOSE));
            }
            if (shouldFailCompleteMultipartUploadRequest.get() && s3Request.isCompleteMultipartUploadRequest()) {
                try (exchange) {
                    drainInputStream(exchange.getRequestBody());
                    exchange.sendResponseHeaders(
                        randomFrom(RestStatus.BAD_REQUEST.getStatus(), RestStatus.TOO_MANY_REQUESTS.getStatus()),
                        -1
                    );
                    return;
                }
            }
            super.handle(exchange);
        }

        @Override
        public void maybeTrack(HttpExchange exchange) {
            final S3HttpHandler.S3Request request = parseRequest(exchange);
            final OperationPurpose purpose = OperationPurpose.parse(request.getQueryParamOnce(S3BlobStore.CUSTOM_QUERY_PARAMETER_PURPOSE));
            if (request.isListObjectsRequest()) {
                trackRequest("ListObjects");
                metricsCount.computeIfAbsent(new S3BlobStore.StatsKey(S3BlobStore.Operation.LIST_OBJECTS, purpose), k -> new AtomicLong())
                    .incrementAndGet();
            } else if (request.isListMultipartUploadsRequest()) {
                // TODO track ListMultipartUploads requests
                logger.info("--> ListMultipartUploads not tracked [{}] with parsed purpose [{}]", request, purpose.getKey());
            } else if (request.isGetObjectRequest()) {
                trackRequest("GetObject");
                metricsCount.computeIfAbsent(new S3BlobStore.StatsKey(S3BlobStore.Operation.GET_OBJECT, purpose), k -> new AtomicLong())
                    .incrementAndGet();
<<<<<<< HEAD
            } else if (Regex.simpleMatch("PUT /*/*", request)
                && requestComponents.customQueryParameters().containsKey(S3BlobStore.CUSTOM_QUERY_PARAMETER_COPY_SOURCE)) {
                    trackRequest("CopyObject");
                    metricsCount.computeIfAbsent(
                        new S3BlobStore.StatsKey(S3BlobStore.Operation.COPY_OBJECT, purpose),
                        k -> new AtomicLong()
                    ).incrementAndGet();
                } else if (isMultiPartUpload(request)) {
                    trackRequest("PutMultipartObject");
                    metricsCount.computeIfAbsent(
                        new S3BlobStore.StatsKey(S3BlobStore.Operation.PUT_MULTIPART_OBJECT, purpose),
                        k -> new AtomicLong()
                    ).incrementAndGet();
                } else if (Regex.simpleMatch("PUT /*/*", request)) {
                    trackRequest("PutObject");
                    metricsCount.computeIfAbsent(new S3BlobStore.StatsKey(S3BlobStore.Operation.PUT_OBJECT, purpose), k -> new AtomicLong())
                        .incrementAndGet();
                } else if (Regex.simpleMatch("POST /*/?delete", request)) {
                    trackRequest("DeleteObjects");
                    metricsCount.computeIfAbsent(
                        new S3BlobStore.StatsKey(S3BlobStore.Operation.DELETE_OBJECTS, purpose),
                        k -> new AtomicLong()
                    ).incrementAndGet();
                } else if (Regex.simpleMatch("DELETE /*/*?uploadId=*", request)) {
                    trackRequest("AbortMultipartObject");
                    metricsCount.computeIfAbsent(
                        new S3BlobStore.StatsKey(S3BlobStore.Operation.ABORT_MULTIPART_OBJECT, purpose),
                        k -> new AtomicLong()
                    ).incrementAndGet();
                } else if (Regex.simpleMatch("HEAD /*/*", request)) {
                    trackRequest("HeadObject");
                    metricsCount.computeIfAbsent(
                        new S3BlobStore.StatsKey(S3BlobStore.Operation.HEAD_OBJECT, purpose),
                        k -> new AtomicLong()
                    ).incrementAndGet();
                } else {
                    logger.info("--> rawRequest not tracked [{}] with parsed purpose [{}]", request, purpose.getKey());
                }
=======
            } else if (isMultiPartUpload(request)) {
                trackRequest("PutMultipartObject");
                metricsCount.computeIfAbsent(
                    new S3BlobStore.StatsKey(S3BlobStore.Operation.PUT_MULTIPART_OBJECT, purpose),
                    k -> new AtomicLong()
                ).incrementAndGet();
            } else if (request.isPutObjectRequest()) {
                trackRequest("PutObject");
                metricsCount.computeIfAbsent(new S3BlobStore.StatsKey(S3BlobStore.Operation.PUT_OBJECT, purpose), k -> new AtomicLong())
                    .incrementAndGet();
            } else if (request.isMultiObjectDeleteRequest()) {
                trackRequest("DeleteObjects");
                metricsCount.computeIfAbsent(new S3BlobStore.StatsKey(S3BlobStore.Operation.DELETE_OBJECTS, purpose), k -> new AtomicLong())
                    .incrementAndGet();
            } else if (request.isAbortMultipartUploadRequest()) {
                trackRequest("AbortMultipartObject");
                metricsCount.computeIfAbsent(
                    new S3BlobStore.StatsKey(S3BlobStore.Operation.ABORT_MULTIPART_OBJECT, purpose),
                    k -> new AtomicLong()
                ).incrementAndGet();
            } else if (request.isHeadObjectRequest()) {
                trackRequest("HeadObject");
                metricsCount.computeIfAbsent(new S3BlobStore.StatsKey(S3BlobStore.Operation.HEAD_OBJECT, purpose), k -> new AtomicLong())
                    .incrementAndGet();
            } else {
                logger.info("--> rawRequest not tracked [{}] with parsed purpose [{}]", request, purpose.getKey());
            }
>>>>>>> d8168452
        }

        Map<S3BlobStore.StatsKey, AtomicLong> getMetricsCount() {
            return metricsCount;
        }

        private boolean isMultiPartUpload(S3HttpHandler.S3Request s3Request) {
            return s3Request.isInitiateMultipartUploadRequest()
                || s3Request.isUploadPartRequest()
                || s3Request.isCompleteMultipartUploadRequest();
        }
    }
}<|MERGE_RESOLUTION|>--- conflicted
+++ resolved
@@ -730,46 +730,6 @@
                 trackRequest("GetObject");
                 metricsCount.computeIfAbsent(new S3BlobStore.StatsKey(S3BlobStore.Operation.GET_OBJECT, purpose), k -> new AtomicLong())
                     .incrementAndGet();
-<<<<<<< HEAD
-            } else if (Regex.simpleMatch("PUT /*/*", request)
-                && requestComponents.customQueryParameters().containsKey(S3BlobStore.CUSTOM_QUERY_PARAMETER_COPY_SOURCE)) {
-                    trackRequest("CopyObject");
-                    metricsCount.computeIfAbsent(
-                        new S3BlobStore.StatsKey(S3BlobStore.Operation.COPY_OBJECT, purpose),
-                        k -> new AtomicLong()
-                    ).incrementAndGet();
-                } else if (isMultiPartUpload(request)) {
-                    trackRequest("PutMultipartObject");
-                    metricsCount.computeIfAbsent(
-                        new S3BlobStore.StatsKey(S3BlobStore.Operation.PUT_MULTIPART_OBJECT, purpose),
-                        k -> new AtomicLong()
-                    ).incrementAndGet();
-                } else if (Regex.simpleMatch("PUT /*/*", request)) {
-                    trackRequest("PutObject");
-                    metricsCount.computeIfAbsent(new S3BlobStore.StatsKey(S3BlobStore.Operation.PUT_OBJECT, purpose), k -> new AtomicLong())
-                        .incrementAndGet();
-                } else if (Regex.simpleMatch("POST /*/?delete", request)) {
-                    trackRequest("DeleteObjects");
-                    metricsCount.computeIfAbsent(
-                        new S3BlobStore.StatsKey(S3BlobStore.Operation.DELETE_OBJECTS, purpose),
-                        k -> new AtomicLong()
-                    ).incrementAndGet();
-                } else if (Regex.simpleMatch("DELETE /*/*?uploadId=*", request)) {
-                    trackRequest("AbortMultipartObject");
-                    metricsCount.computeIfAbsent(
-                        new S3BlobStore.StatsKey(S3BlobStore.Operation.ABORT_MULTIPART_OBJECT, purpose),
-                        k -> new AtomicLong()
-                    ).incrementAndGet();
-                } else if (Regex.simpleMatch("HEAD /*/*", request)) {
-                    trackRequest("HeadObject");
-                    metricsCount.computeIfAbsent(
-                        new S3BlobStore.StatsKey(S3BlobStore.Operation.HEAD_OBJECT, purpose),
-                        k -> new AtomicLong()
-                    ).incrementAndGet();
-                } else {
-                    logger.info("--> rawRequest not tracked [{}] with parsed purpose [{}]", request, purpose.getKey());
-                }
-=======
             } else if (isMultiPartUpload(request)) {
                 trackRequest("PutMultipartObject");
                 metricsCount.computeIfAbsent(
@@ -777,9 +737,17 @@
                     k -> new AtomicLong()
                 ).incrementAndGet();
             } else if (request.isPutObjectRequest()) {
-                trackRequest("PutObject");
-                metricsCount.computeIfAbsent(new S3BlobStore.StatsKey(S3BlobStore.Operation.PUT_OBJECT, purpose), k -> new AtomicLong())
-                    .incrementAndGet();
+                if (exchange.getRequestHeaders().containsKey(S3BlobStore.CUSTOM_QUERY_PARAMETER_COPY_SOURCE)) {
+                    trackRequest("CopyObject");
+                    metricsCount.computeIfAbsent(
+                        new S3BlobStore.StatsKey(S3BlobStore.Operation.COPY_OBJECT, purpose),
+                        k -> new AtomicLong()
+                    ).incrementAndGet();
+                } else {
+                    trackRequest("PutObject");
+                    metricsCount.computeIfAbsent(new S3BlobStore.StatsKey(S3BlobStore.Operation.PUT_OBJECT, purpose), k -> new AtomicLong())
+                        .incrementAndGet();
+                }
             } else if (request.isMultiObjectDeleteRequest()) {
                 trackRequest("DeleteObjects");
                 metricsCount.computeIfAbsent(new S3BlobStore.StatsKey(S3BlobStore.Operation.DELETE_OBJECTS, purpose), k -> new AtomicLong())
@@ -797,7 +765,6 @@
             } else {
                 logger.info("--> rawRequest not tracked [{}] with parsed purpose [{}]", request, purpose.getKey());
             }
->>>>>>> d8168452
         }
 
         Map<S3BlobStore.StatsKey, AtomicLong> getMetricsCount() {

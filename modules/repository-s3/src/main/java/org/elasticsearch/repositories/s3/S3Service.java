/*
 * Copyright Elasticsearch B.V. and/or licensed to Elasticsearch B.V. under one
 * or more contributor license agreements. Licensed under the "Elastic License
 * 2.0", the "GNU Affero General Public License v3.0 only", and the "Server Side
 * Public License v 1"; you may not use this file except in compliance with, at
 * your election, the "Elastic License 2.0", the "GNU Affero General Public
 * License v3.0 only", or the "Server Side Public License, v 1".
 */

package org.elasticsearch.repositories.s3;

import software.amazon.awssdk.auth.credentials.AnonymousCredentialsProvider;
import software.amazon.awssdk.auth.credentials.AwsCredentials;
import software.amazon.awssdk.auth.credentials.AwsCredentialsProvider;
import software.amazon.awssdk.auth.credentials.AwsCredentialsProviderChain;
import software.amazon.awssdk.auth.credentials.DefaultCredentialsProvider;
import software.amazon.awssdk.auth.credentials.StaticCredentialsProvider;
import software.amazon.awssdk.auth.signer.AwsS3V4Signer;
import software.amazon.awssdk.awscore.exception.AwsServiceException;
import software.amazon.awssdk.awscore.retry.AwsRetryStrategy;
import software.amazon.awssdk.core.client.config.ClientOverrideConfiguration;
import software.amazon.awssdk.core.client.config.SdkAdvancedClientOption;
import software.amazon.awssdk.core.signer.Signer;
import software.amazon.awssdk.http.SdkHttpClient;
import software.amazon.awssdk.http.apache.ApacheHttpClient;
import software.amazon.awssdk.http.apache.ProxyConfiguration;
import software.amazon.awssdk.identity.spi.AwsCredentialsIdentity;
import software.amazon.awssdk.identity.spi.ResolveIdentityRequest;
import software.amazon.awssdk.regions.Region;
import software.amazon.awssdk.services.s3.S3Client;
import software.amazon.awssdk.services.s3.S3ClientBuilder;
import software.amazon.awssdk.services.sts.StsClient;
import software.amazon.awssdk.services.sts.auth.StsWebIdentityTokenFileCredentialsProvider;
import software.amazon.awssdk.utils.SdkAutoCloseable;

import org.apache.http.client.utils.URIBuilder;
import org.apache.http.conn.DnsResolver;
import org.apache.logging.log4j.LogManager;
import org.apache.logging.log4j.Logger;
import org.apache.lucene.store.AlreadyClosedException;
import org.elasticsearch.ElasticsearchException;
import org.elasticsearch.cluster.coordination.stateless.StoreHeartbeatService;
import org.elasticsearch.cluster.metadata.ProjectId;
import org.elasticsearch.cluster.metadata.RepositoryMetadata;
import org.elasticsearch.cluster.node.DiscoveryNode;
import org.elasticsearch.cluster.project.ProjectResolver;
import org.elasticsearch.cluster.service.ClusterService;
import org.elasticsearch.common.Strings;
import org.elasticsearch.common.component.AbstractLifecycleComponent;
import org.elasticsearch.common.settings.Setting;
import org.elasticsearch.common.settings.Settings;
import org.elasticsearch.common.util.Maps;
import org.elasticsearch.common.util.concurrent.RunOnce;
import org.elasticsearch.core.Nullable;
import org.elasticsearch.core.Releasable;
import org.elasticsearch.core.Releasables;
import org.elasticsearch.core.TimeValue;
import org.elasticsearch.env.Environment;
import org.elasticsearch.rest.RestStatus;
import org.elasticsearch.watcher.FileChangesListener;
import org.elasticsearch.watcher.FileWatcher;
import org.elasticsearch.watcher.ResourceWatcherService;

import java.io.IOException;
import java.net.URI;
import java.net.URISyntaxException;
import java.nio.file.Files;
import java.nio.file.Path;
import java.time.Clock;
import java.time.Duration;
import java.util.Map;
import java.util.Objects;
import java.util.Optional;
import java.util.concurrent.CompletableFuture;
import java.util.function.Consumer;
import java.util.function.Supplier;

import static java.util.Collections.emptyMap;
import static software.amazon.awssdk.core.SdkSystemSetting.AWS_ROLE_ARN;
import static software.amazon.awssdk.core.SdkSystemSetting.AWS_ROLE_SESSION_NAME;
import static software.amazon.awssdk.core.SdkSystemSetting.AWS_WEB_IDENTITY_TOKEN_FILE;

class S3Service extends AbstractLifecycleComponent {
    private static final Logger LOGGER = LogManager.getLogger(S3Service.class);

    static final Setting<TimeValue> REPOSITORY_S3_CAS_TTL_SETTING = Setting.timeSetting(
        "repository_s3.compare_and_exchange.time_to_live",
        StoreHeartbeatService.HEARTBEAT_FREQUENCY,
        Setting.Property.NodeScope
    );

    static final Setting<TimeValue> REPOSITORY_S3_CAS_ANTI_CONTENTION_DELAY_SETTING = Setting.timeSetting(
        "repository_s3.compare_and_exchange.anti_contention_delay",
        TimeValue.timeValueSeconds(1),
        TimeValue.timeValueMillis(1),
        TimeValue.timeValueHours(24),
        Setting.Property.NodeScope
    );
    private volatile Map<S3ClientSettings, AmazonS3Reference> clientsCache = emptyMap();

    /**
     * Client settings calculated from static configuration and settings in the keystore.
     */
    private volatile Map<String, S3ClientSettings> staticClientSettings = Map.of(
        "default",
        S3ClientSettings.getClientSettings(Settings.EMPTY, "default")
    );

    /**
     * Client settings derived from those in {@link #staticClientSettings} by combining them with settings
     * in the {@link RepositoryMetadata}.
     */
    private volatile Map<Settings, S3ClientSettings> derivedClientSettings = emptyMap();

    private final Runnable defaultRegionSetter;
    private volatile Region defaultRegion;

    /**
     * Use a signer that does not require to pre-read (and checksum) the body of PutObject and UploadPart requests since we can rely on
     * TLS for equivalent protection.
     */
    @SuppressWarnings("deprecation")
    private static final Signer signer = AwsS3V4Signer.create();

    final CustomWebIdentityTokenCredentialsProvider webIdentityTokenCredentialsProvider;

    final TimeValue compareAndExchangeTimeToLive;
    final TimeValue compareAndExchangeAntiContentionDelay;
    final boolean isStateless;
    @Nullable // if multi-project is disabled
    private final S3PerProjectClientManager s3PerProjectClientManager;

    S3Service(
        Environment environment,
        ClusterService clusterService,
        ProjectResolver projectResolver,
        ResourceWatcherService resourceWatcherService,
        Supplier<Region> defaultRegionSupplier
    ) {
        final Settings settings = clusterService.getSettings();
        webIdentityTokenCredentialsProvider = new CustomWebIdentityTokenCredentialsProvider(
            environment,
            System::getenv,
            System::getProperty,
            Clock.systemUTC(),
            resourceWatcherService
        );
        compareAndExchangeTimeToLive = REPOSITORY_S3_CAS_TTL_SETTING.get(settings);
        compareAndExchangeAntiContentionDelay = REPOSITORY_S3_CAS_ANTI_CONTENTION_DELAY_SETTING.get(settings);
        isStateless = DiscoveryNode.isStateless(settings);
        defaultRegionSetter = new RunOnce(() -> defaultRegion = defaultRegionSupplier.get());
        if (projectResolver.supportsMultipleProjects()) {
            s3PerProjectClientManager = new S3PerProjectClientManager(
                settings,
                this::buildClientReference,
                clusterService.threadPool().generic()
            );
            clusterService.addHighPriorityApplier(s3PerProjectClientManager);
        } else {
            s3PerProjectClientManager = null;
        }
    }

    // visible to tests
    @Nullable
    S3PerProjectClientManager getS3PerProjectClientManager() {
        return s3PerProjectClientManager;
    }

    /**
     * Refreshes the settings for the AmazonS3 clients and clears the cache of
     * existing clients. New clients will be built using these new settings. Old
     * clients are usable until released. On release, they will be destroyed instead
     * of being returned to the cache.
     */
    public synchronized void refreshAndClearCache(Map<String, S3ClientSettings> clientsSettings) {
        // shutdown all unused clients
        // others will shutdown on their respective release
        releaseCachedClients();
        this.staticClientSettings = Maps.ofEntries(clientsSettings.entrySet());
        derivedClientSettings = emptyMap();
        assert this.staticClientSettings.containsKey("default") : "always at least have 'default'";
        /* clients are built lazily by {@link #client} */
    }

    /**
     * Attempts to retrieve a client by its repository metadata and settings from the cache.
     * If the client does not exist it will be created.
     */
    public AmazonS3Reference client(RepositoryMetadata repositoryMetadata) {
        final S3ClientSettings clientSettings = settings(repositoryMetadata);
        {
            final AmazonS3Reference clientReference = clientsCache.get(clientSettings);
            if (clientReference != null && clientReference.tryIncRef()) {
                return clientReference;
            }
        }
        synchronized (this) {
            final AmazonS3Reference existing = clientsCache.get(clientSettings);
            if (existing != null && existing.tryIncRef()) {
                return existing;
            }
<<<<<<< HEAD
            final AmazonS3Reference clientReference = buildClientReference(clientSettings);
            clientsCache = Maps.copyMapWithAddedEntry(clientsCache, clientSettings, clientReference);
            return clientReference;
        }
    }

    /**
     * Attempts to retrieve a project client from the project client manager. Throws if project-id or the client name does not exist.
     * THe client maybe initialized lazily.
     * Delegates to {@link #client(RepositoryMetadata)} when either of the followings is true:
     * 1. Per-project client is disabled
     * 2. Blobstore is cluster level (projectId = null)
     */
    public AmazonS3Reference client(@Nullable ProjectId projectId, RepositoryMetadata repositoryMetadata) {
        if (s3PerProjectClientManager == null) {
            // Multi-Project is disabled and we have a single default project
            assert ProjectId.DEFAULT.equals(projectId) : projectId;
            return client(repositoryMetadata);
        } else if (projectId == null) {
            // Multi-Project is enabled and we are retrieving a client for the cluster level blobstore
            return client(repositoryMetadata);
        } else {
            final String clientName = S3Repository.CLIENT_NAME.get(repositoryMetadata.settings());
            return s3PerProjectClientManager.client(projectId, clientName);
        }
    }

    // visible for tests
    protected AmazonS3Reference buildClientReference(final S3ClientSettings clientSettings) {
        final SdkHttpClient httpClient = buildHttpClient(clientSettings, getCustomDnsResolver());
        Releasable toRelease = httpClient::close;
        try {
            final AmazonS3Reference clientReference = new AmazonS3Reference(buildClient(clientSettings, httpClient), httpClient);
            clientReference.mustIncRef();
            toRelease = null;
            return clientReference;
        } finally {
            Releasables.close(toRelease);
=======

            if (lifecycle.started() == false) {
                // doClose() calls releaseCachedClients() which is also synchronized (this) so if we're STARTED here then the client we
                // create will definitely not leak on close.
                throw new AlreadyClosedException("S3Service is in state [" + lifecycle + "]");
            }

            final SdkHttpClient httpClient = buildHttpClient(clientSettings, getCustomDnsResolver());
            Releasable toRelease = httpClient::close;
            try {
                final AmazonS3Reference clientReference = new AmazonS3Reference(buildClient(clientSettings, httpClient), httpClient);
                clientReference.mustIncRef();
                clientsCache = Maps.copyMapWithAddedEntry(clientsCache, clientSettings, clientReference);
                toRelease = null;
                return clientReference;
            } finally {
                Releasables.close(toRelease);
            }
>>>>>>> b22452dc
        }
    }

    /**
     * Either fetches {@link S3ClientSettings} for a given {@link RepositoryMetadata} from cached settings or creates them
     * by overriding static client settings from {@link #staticClientSettings} with settings found in the repository metadata.
     * @param repositoryMetadata Repository Metadata
     * @return S3ClientSettings
     */
    S3ClientSettings settings(RepositoryMetadata repositoryMetadata) {
        final Settings settings = repositoryMetadata.settings();
        {
            final S3ClientSettings existing = derivedClientSettings.get(settings);
            if (existing != null) {
                return existing;
            }
        }
        final String clientName = S3Repository.CLIENT_NAME.get(settings);
        final S3ClientSettings staticSettings = staticClientSettings.get(clientName);
        if (staticSettings != null) {
            synchronized (this) {
                final S3ClientSettings existing = derivedClientSettings.get(settings);
                if (existing != null) {
                    return existing;
                }
                final S3ClientSettings newSettings = staticSettings.refine(settings);
                derivedClientSettings = Maps.copyMapWithAddedOrReplacedEntry(derivedClientSettings, settings, newSettings);
                return newSettings;
            }
        }
        throw new IllegalArgumentException(
            "Unknown s3 client name ["
                + clientName
                + "]. Existing client configs: "
                + Strings.collectionToDelimitedString(staticClientSettings.keySet(), ",")
        );
    }

    // proxy for testing
    S3Client buildClient(final S3ClientSettings clientSettings, SdkHttpClient httpClient) {
        final S3ClientBuilder s3clientBuilder = buildClientBuilder(clientSettings, httpClient);
        return s3clientBuilder.build();
    }

    protected S3ClientBuilder buildClientBuilder(S3ClientSettings clientSettings, SdkHttpClient httpClient) {
        var s3clientBuilder = S3Client.builder();
        s3clientBuilder.httpClient(httpClient);
        s3clientBuilder.overrideConfiguration(buildConfiguration(clientSettings, isStateless));
        s3clientBuilder.serviceConfiguration(b -> b.chunkedEncodingEnabled(clientSettings.disableChunkedEncoding == false));

        s3clientBuilder.credentialsProvider(buildCredentials(LOGGER, clientSettings, webIdentityTokenCredentialsProvider));

        if (clientSettings.pathStyleAccess) {
            s3clientBuilder.forcePathStyle(true);
        }

        final var clientRegion = getClientRegion(clientSettings);
        if (clientRegion == null) {
            // If no region or endpoint is specified then (for BwC with SDKv1) default to us-east-1 and enable cross-region access:
            s3clientBuilder.region(Region.US_EAST_1);
            s3clientBuilder.crossRegionAccessEnabled(true);
        } else {
            s3clientBuilder.region(clientRegion);
        }

        if (Strings.hasLength(clientSettings.endpoint)) {
            String endpoint = clientSettings.endpoint;
            if ((endpoint.startsWith("http://") || endpoint.startsWith("https://")) == false) {
                // The SDK does not know how to interpret endpoints without a scheme prefix and will error. Therefore, when the scheme is
                // absent, we'll look at the deprecated .protocol setting
                // See https://docs.aws.amazon.com/sdk-for-java/latest/developer-guide/client-configuration.html#client-config-other-diffs
                endpoint = switch (clientSettings.protocol) {
                    case HTTP -> "http://" + endpoint;
                    case HTTPS -> "https://" + endpoint;
                };
                LOGGER.warn(
                    """
                        found S3 client with endpoint [{}] that is missing a scheme, guessing it should be [{}]; \
                        to suppress this warning, add a scheme prefix to the [{}] setting on this node""",
                    clientSettings.endpoint,
                    endpoint,
                    S3ClientSettings.ENDPOINT_SETTING.getConcreteSettingForNamespace("CLIENT_NAME").getKey()
                );
            }
            s3clientBuilder.endpointOverride(URI.create(endpoint));
        }

        return s3clientBuilder;
    }

    @Nullable // if the region is wholly unknown (falls back to us-east-1 and enables cross-region access)
    Region getClientRegion(S3ClientSettings clientSettings) {
        if (Strings.hasLength(clientSettings.region)) {
            return Region.of(clientSettings.region);
        }
        final String endpointDescription;
        final var hasEndpoint = Strings.hasLength(clientSettings.endpoint);
        if (hasEndpoint) {
            final var guessedRegion = RegionFromEndpointGuesser.guessRegion(clientSettings.endpoint);
            if (guessedRegion != null) {
                LOGGER.warn(
                    """
                        found S3 client with endpoint [{}] but no configured region, guessing it should use [{}]; \
                        to suppress this warning, configure the [{}] setting on this node""",
                    clientSettings.endpoint,
                    guessedRegion,
                    S3ClientSettings.REGION.getConcreteSettingForNamespace("CLIENT_NAME").getKey()
                );
                return Region.of(guessedRegion);
            }
            endpointDescription = "configured endpoint [" + clientSettings.endpoint + "]";
        } else {
            endpointDescription = "no configured endpoint";
        }
        final var defaultRegion = this.defaultRegion;
        if (defaultRegion != null) {
            LOGGER.debug("""
                found S3 client with no configured region and {}, using region [{}] from SDK""", endpointDescription, defaultRegion);
            return defaultRegion;
        }

        LOGGER.warn(
            """
                found S3 client with no configured region and {}, falling back to [{}]{}; \
                to suppress this warning, configure the [{}] setting on this node""",
            endpointDescription,
            Region.US_EAST_1,
            hasEndpoint ? "" : " and enabling cross-region access",
            S3ClientSettings.REGION.getConcreteSettingForNamespace("CLIENT_NAME").getKey()
        );

        return hasEndpoint ? Region.US_EAST_1 : null;
    }

    @Nullable // in production, but exposed for tests to override
    DnsResolver getCustomDnsResolver() {
        return null;
    }

    /**
     * An override for testing purposes.
     */
    Optional<Duration> getConnectionAcquisitionTimeout() {
        return Optional.empty();
    }

    private SdkHttpClient buildHttpClient(
        S3ClientSettings clientSettings,
        @Nullable /* to use default resolver */ DnsResolver dnsResolver
    ) {
        ApacheHttpClient.Builder httpClientBuilder = ApacheHttpClient.builder();

        var optConnectionAcquisitionTimout = getConnectionAcquisitionTimeout();
        if (optConnectionAcquisitionTimout.isPresent()) {
            // Only tests set this.
            httpClientBuilder.connectionAcquisitionTimeout(optConnectionAcquisitionTimout.get());
        }

        httpClientBuilder.maxConnections(clientSettings.maxConnections);
        httpClientBuilder.socketTimeout(Duration.ofMillis(clientSettings.readTimeoutMillis));

        Optional<ProxyConfiguration> proxyConfiguration = buildProxyConfiguration(clientSettings);
        if (proxyConfiguration.isPresent()) {
            httpClientBuilder.proxyConfiguration(proxyConfiguration.get());
        }

        if (dnsResolver != null) {
            httpClientBuilder.dnsResolver(dnsResolver);
        }

        return httpClientBuilder.build();
    }

    static boolean isInvalidAccessKeyIdException(Throwable e) {
        if (e instanceof AwsServiceException ase) {
            return ase.statusCode() == RestStatus.FORBIDDEN.getStatus() && "InvalidAccessKeyId".equals(ase.awsErrorDetails().errorCode());
        }
        return false;
    }

    static ClientOverrideConfiguration buildConfiguration(S3ClientSettings clientSettings, boolean isStateless) {
        ClientOverrideConfiguration.Builder clientOverrideConfiguration = ClientOverrideConfiguration.builder();
        clientOverrideConfiguration.putAdvancedOption(SdkAdvancedClientOption.SIGNER, signer);
        var retryStrategyBuilder = AwsRetryStrategy.standardRetryStrategy()
            .toBuilder()
            .maxAttempts(clientSettings.maxRetries + 1 /* first attempt is not a retry */);
        if (isStateless) {
            // Create a 403 error retryable policy. In serverless we sometimes get 403s because of delays in propagating updated credentials
            // because IAM is not strongly consistent.
            retryStrategyBuilder.retryOnException(S3Service::isInvalidAccessKeyIdException);
        }
        clientOverrideConfiguration.retryStrategy(retryStrategyBuilder.build());
        return clientOverrideConfiguration.build();
    }

    /**
     * Populates a {@link ProxyConfiguration} with any user specified settings via {@link S3ClientSettings}, if any are set.
     * Otherwise, returns empty Optional.
     */
    // pkg private for tests
    static Optional<ProxyConfiguration> buildProxyConfiguration(S3ClientSettings clientSettings) {
        // If proxy settings are provided
        if (Strings.hasText(clientSettings.proxyHost)) {
            final URIBuilder uriBuilder = new URIBuilder().setScheme(clientSettings.proxyScheme.getSchemeString())
                .setHost(clientSettings.proxyHost)
                .setPort(clientSettings.proxyPort);
            final URI proxyUri;
            try {
                proxyUri = uriBuilder.build();
            } catch (URISyntaxException e) {
                throw new IllegalArgumentException(e);
            }

            return Optional.of(
                ProxyConfiguration.builder()
                    .endpoint(proxyUri) // no need to set scheme, ProxyConfiguration populates the scheme from endpoint resolution
                    .username(clientSettings.proxyUsername)
                    .password(clientSettings.proxyPassword)
                    .build()
            );
        }
        return Optional.empty();
    }

    // pkg private for tests
    static AwsCredentialsProvider buildCredentials(
        Logger logger,
        S3ClientSettings clientSettings,
        CustomWebIdentityTokenCredentialsProvider webIdentityTokenCredentialsProvider
    ) {
        final AwsCredentials credentials = clientSettings.credentials;
        if (credentials == null) {
            if (webIdentityTokenCredentialsProvider.isActive()) {
                logger.debug("Using a custom provider chain of Web Identity Token and instance profile credentials");
                // Wrap the credential providers in ErrorLoggingCredentialsProvider so that we get log info if/when the STS
                // (in CustomWebIdentityTokenCredentialsProvider) is unavailable to the ES server, before falling back to a standard
                // credential provider.
                return AwsCredentialsProviderChain.builder()
                    // If credentials are refreshed, we want to look around for different forms of credentials again.
                    .reuseLastProviderEnabled(false)
                    .addCredentialsProvider(new ErrorLoggingCredentialsProvider(webIdentityTokenCredentialsProvider, LOGGER))
                    .addCredentialsProvider(new ErrorLoggingCredentialsProvider(DefaultCredentialsProvider.create(), LOGGER))
                    .build();
            } else {
                logger.debug("Using DefaultCredentialsProvider for credentials");
                return DefaultCredentialsProvider.create();
            }
        } else {
            logger.debug("Using basic key/secret credentials");
            return StaticCredentialsProvider.create(credentials);
        }
    }

    private synchronized void releaseCachedClients() {
        // the clients will shutdown when they will not be used anymore
        for (final AmazonS3Reference clientReference : clientsCache.values()) {
            clientReference.decRef();
        }
        // clear previously cached clients, they will be build lazily
        clientsCache = emptyMap();
        derivedClientSettings = emptyMap();
    }

    public void onBlobStoreClose() {
        releaseCachedClients();
    }

    /**
     * Release all project clients.
     * Delegates to {@link #onBlobStoreClose()} when either of the followings is true:
     * 1. Per-project client is disabled
     * 2. Blobstore is cluster level (projectId = null)
     */
    public void onBlobStoreClose(@Nullable ProjectId projectId) {
        if (s3PerProjectClientManager == null) {
            // Multi-Project is disabled and we have a single default project
            assert ProjectId.DEFAULT.equals(projectId) : projectId;
            onBlobStoreClose();
        } else if (projectId == null) {
            // Multi-Project is enabled and this is for the cluster level blobstore
            onBlobStoreClose();
        } else {
            s3PerProjectClientManager.releaseProjectClients(projectId);
        }
    }

    @Override
    protected void doStart() {
        defaultRegionSetter.run();
    }

    @Override
    protected void doStop() {}

    @Override
    public void doClose() throws IOException {
        releaseCachedClients();
        if (s3PerProjectClientManager != null) {
            s3PerProjectClientManager.close();
        }
        webIdentityTokenCredentialsProvider.close();
    }

    /**
     * Customizes {@link StsWebIdentityTokenFileCredentialsProvider}.
     *
     * <ul>
     * <li>Reads the location of the web identity token not from AWS_WEB_IDENTITY_TOKEN_FILE, but from a symlink
     * in the S3 plugin directory, so we don't need to create a hardcoded read file permission for the plugin.</li>
     * <li>Supports customization of the STS (Security Token Service) endpoint via a system property, so we can
     * test it against a test fixture.</li>
     * <li>Supports gracefully shutting down the provider and the STS client.</li>
     * </ul>
     */
    static class CustomWebIdentityTokenCredentialsProvider implements AwsCredentialsProvider {

        static final String WEB_IDENTITY_TOKEN_FILE_LOCATION = "repository-s3/aws-web-identity-token-file";

        private StsWebIdentityTokenFileCredentialsProvider credentialsProvider;
        private StsClient securityTokenServiceClient;

        CustomWebIdentityTokenCredentialsProvider(
            Environment environment,
            SystemEnvironment systemEnvironment,
            JvmEnvironment jvmEnvironment,
            Clock clock,
            ResourceWatcherService resourceWatcherService
        ) {
            // Check whether the original environment variable exists. If it doesn't, the system doesn't support AWS web identity tokens
            final var webIdentityTokenFileEnvVar = systemEnvironment.getEnv(AWS_WEB_IDENTITY_TOKEN_FILE.name());
            if (webIdentityTokenFileEnvVar == null) {
                return;
            }

            // The AWS_WEB_IDENTITY_TOKEN_FILE environment variable exists, but in EKS it will point to a file outside the config directory
            // and ES therefore does not have access. Instead as per the docs we require the users to set up a symlink to a fixed location
            // within ${ES_CONF_PATH} which we can access:
            final var webIdentityTokenFileLocation = environment.configDir().resolve(WEB_IDENTITY_TOKEN_FILE_LOCATION);
            if (Files.exists(webIdentityTokenFileLocation) == false) {
                LOGGER.warn(
                    """
                        Cannot use AWS Web Identity Tokens: AWS_WEB_IDENTITY_TOKEN_FILE is defined as [{}] but Elasticsearch requires a \
                        symlink to this token file at location [{}] and there is nothing at that location.""",
                    webIdentityTokenFileEnvVar,
                    webIdentityTokenFileLocation
                );
                return;
            }
            if (Files.isReadable(webIdentityTokenFileLocation) == false) {
                throw new IllegalStateException(
                    Strings.format(
                        """
                            Cannot use AWS Web Identity Tokens: AWS_WEB_IDENTITY_TOKEN_FILE is defined as [%s] but Elasticsearch requires \
                            a symlink to this token file at location [{}] and this location is not readable.""",
                        webIdentityTokenFileEnvVar,
                        webIdentityTokenFileLocation
                    )
                );
            }

            final var roleArn = systemEnvironment.getEnv(AWS_ROLE_ARN.name());
            if (roleArn == null) {
                LOGGER.warn(
                    """
                        Cannot use AWS Web Identity Tokens: AWS_WEB_IDENTITY_TOKEN_FILE is defined as [{}] but Elasticsearch requires \
                        the AWS_ROLE_ARN environment variable to be set to the ARN of the role and this variable is not set.""",
                    webIdentityTokenFileEnvVar
                );
                return;
            }

            final var roleSessionName = Objects.requireNonNullElseGet(
                systemEnvironment.getEnv(AWS_ROLE_SESSION_NAME.name()),
                // Mimic the default behaviour of the AWS SDK in case the session name is not set
                // See `com.amazonaws.auth.WebIdentityTokenCredentialsProvider#45`
                () -> "aws-sdk-java-" + clock.millis()
            );

            {
                final var securityTokenServiceClientBuilder = StsClient.builder();
                // allow an endpoint override in tests
                final var endpointOverride = jvmEnvironment.getProperty("org.elasticsearch.repositories.s3.stsEndpointOverride", null);
                if (endpointOverride != null) {
                    securityTokenServiceClientBuilder.endpointOverride(URI.create(endpointOverride));
                }
                securityTokenServiceClientBuilder.credentialsProvider(AnonymousCredentialsProvider.create());
                securityTokenServiceClient = securityTokenServiceClientBuilder.build();
            }

            try {
                credentialsProvider = StsWebIdentityTokenFileCredentialsProvider.builder()
                    .roleArn(roleArn)
                    .roleSessionName(roleSessionName)
                    .webIdentityTokenFile(webIdentityTokenFileLocation)
                    .stsClient(securityTokenServiceClient)
                    .build();

                setupFileWatcherToRefreshCredentials(webIdentityTokenFileLocation, resourceWatcherService);
            } catch (Exception e) {
                securityTokenServiceClient.close();
                throw e;
            }
        }

        @Override
        public String toString() {
            return "CustomWebIdentityTokenCredentialsProvider[" + credentialsProvider + "]";
        }

        /**
         * Sets up a {@link FileWatcher} that runs {@link StsWebIdentityTokenFileCredentialsProvider#resolveCredentials()} whenever the
         * file to which {@code webIdentityTokenFileSymlink} refers gets updated.
         */
        private void setupFileWatcherToRefreshCredentials(Path webIdentityTokenFileSymlink, ResourceWatcherService resourceWatcherService) {
            var watcher = new FileWatcher(webIdentityTokenFileSymlink);
            watcher.addListener(new FileChangesListener() {

                @Override
                public void onFileCreated(Path file) {
                    onFileChanged(file);
                }

                @Override
                public void onFileChanged(Path file) {
                    if (file.equals(webIdentityTokenFileSymlink)) {
                        LOGGER.debug("WS web identity token file [{}] changed, updating credentials", file);
                        credentialsProvider.resolveCredentials();
                    }
                }
            });
            try {
                resourceWatcherService.add(watcher, ResourceWatcherService.Frequency.LOW);
            } catch (IOException e) {
                throw new ElasticsearchException(
                    "failed to start watching AWS web identity token file [{}]",
                    e,
                    webIdentityTokenFileSymlink
                );
            }
        }

        boolean isActive() {
            return credentialsProvider != null;
        }

        public void close() throws IOException {
            Releasables.close(releasableFromSdkCloseable(credentialsProvider), releasableFromSdkCloseable(securityTokenServiceClient));
        }

        private static Releasable releasableFromSdkCloseable(SdkAutoCloseable sdkAutoCloseable) {
            return sdkAutoCloseable == null ? null : sdkAutoCloseable::close;
        }

        @Override
        public AwsCredentials resolveCredentials() {
            Objects.requireNonNull(credentialsProvider, "credentialsProvider is not set");
            return credentialsProvider.resolveCredentials();
        }

        @Override
        public Class<AwsCredentialsIdentity> identityType() {
            Objects.requireNonNull(credentialsProvider, "credentialsProvider is not set");
            return credentialsProvider.identityType();
        }

        @Override
        public CompletableFuture<AwsCredentialsIdentity> resolveIdentity(ResolveIdentityRequest request) {
            Objects.requireNonNull(credentialsProvider, "credentialsProvider is not set");
            return credentialsProvider.resolveIdentity(request);
        }

        @Override
        public CompletableFuture<? extends AwsCredentialsIdentity> resolveIdentity(Consumer<ResolveIdentityRequest.Builder> consumer) {
            Objects.requireNonNull(credentialsProvider, "credentialsProvider is not set");
            return credentialsProvider.resolveIdentity(consumer);
        }

        @Override
        public CompletableFuture<? extends AwsCredentialsIdentity> resolveIdentity() {
            Objects.requireNonNull(credentialsProvider, "credentialsProvider is not set");
            return credentialsProvider.resolveIdentity();
        }
    }

    /**
     * Wraps a {@link AwsCredentialsProvider} implementation and only adds error logging for any {@link #resolveCredentials()} calls that
     * throw.
     */
    static class ErrorLoggingCredentialsProvider implements AwsCredentialsProvider {

        private final AwsCredentialsProvider delegate;
        private final Logger logger;

        ErrorLoggingCredentialsProvider(AwsCredentialsProvider delegate, Logger logger) {
            this.delegate = Objects.requireNonNull(delegate);
            this.logger = Objects.requireNonNull(logger);
        }

        @Override
        public AwsCredentials resolveCredentials() {
            try {
                return delegate.resolveCredentials();
            } catch (Exception e) {
                logger.error(() -> "Unable to load credentials from " + delegate, e);
                throw e;
            }
        }

        @Override
        public Class<AwsCredentialsIdentity> identityType() {
            return delegate.identityType();
        }

        private <T> T resultHandler(T result, Throwable exception) {
            if (exception != null) {
                logger.error(() -> "Unable to resolve identity from " + delegate, exception);
                if (exception instanceof Error error) {
                    throw error;
                } else if (exception instanceof RuntimeException runtimeException) {
                    throw runtimeException;
                } else {
                    throw new RuntimeException(exception);
                }
            }
            return result;
        }

        @Override
        public CompletableFuture<AwsCredentialsIdentity> resolveIdentity(ResolveIdentityRequest request) {
            return delegate.resolveIdentity(request).handle(this::resultHandler);
        }

        @Override
        public CompletableFuture<? extends AwsCredentialsIdentity> resolveIdentity(Consumer<ResolveIdentityRequest.Builder> consumer) {
            return delegate.resolveIdentity(consumer).handle(this::resultHandler);
        }

        @Override
        public CompletableFuture<? extends AwsCredentialsIdentity> resolveIdentity() {
            return delegate.resolveIdentity().handle(this::resultHandler);
        }

        @Override
        public String toString() {
            return "ErrorLogging[" + delegate + "]";
        }
    }

    @FunctionalInterface
    interface SystemEnvironment {
        String getEnv(String name);
    }

    @FunctionalInterface
    interface JvmEnvironment {
        String getProperty(String key, String defaultValue);
    }
}<|MERGE_RESOLUTION|>--- conflicted
+++ resolved
@@ -200,7 +200,13 @@
             if (existing != null && existing.tryIncRef()) {
                 return existing;
             }
-<<<<<<< HEAD
+
+            if (lifecycle.started() == false) {
+                // doClose() calls releaseCachedClients() which is also synchronized (this) so if we're STARTED here then the client we
+                // create will definitely not leak on close.
+                throw new AlreadyClosedException("S3Service is in state [" + lifecycle + "]");
+            }
+
             final AmazonS3Reference clientReference = buildClientReference(clientSettings);
             clientsCache = Maps.copyMapWithAddedEntry(clientsCache, clientSettings, clientReference);
             return clientReference;
@@ -239,26 +245,6 @@
             return clientReference;
         } finally {
             Releasables.close(toRelease);
-=======
-
-            if (lifecycle.started() == false) {
-                // doClose() calls releaseCachedClients() which is also synchronized (this) so if we're STARTED here then the client we
-                // create will definitely not leak on close.
-                throw new AlreadyClosedException("S3Service is in state [" + lifecycle + "]");
-            }
-
-            final SdkHttpClient httpClient = buildHttpClient(clientSettings, getCustomDnsResolver());
-            Releasable toRelease = httpClient::close;
-            try {
-                final AmazonS3Reference clientReference = new AmazonS3Reference(buildClient(clientSettings, httpClient), httpClient);
-                clientReference.mustIncRef();
-                clientsCache = Maps.copyMapWithAddedEntry(clientsCache, clientSettings, clientReference);
-                toRelease = null;
-                return clientReference;
-            } finally {
-                Releasables.close(toRelease);
-            }
->>>>>>> b22452dc
         }
     }
 

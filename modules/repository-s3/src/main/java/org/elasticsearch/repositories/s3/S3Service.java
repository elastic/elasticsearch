/*
 * Copyright Elasticsearch B.V. and/or licensed to Elasticsearch B.V. under one
 * or more contributor license agreements. Licensed under the "Elastic License
 * 2.0", the "GNU Affero General Public License v3.0 only", and the "Server Side
 * Public License v 1"; you may not use this file except in compliance with, at
 * your election, the "Elastic License 2.0", the "GNU Affero General Public
 * License v3.0 only", or the "Server Side Public License, v 1".
 */

package org.elasticsearch.repositories.s3;

import software.amazon.awssdk.auth.credentials.AnonymousCredentialsProvider;
import software.amazon.awssdk.auth.credentials.AwsCredentials;
import software.amazon.awssdk.auth.credentials.AwsCredentialsProvider;
import software.amazon.awssdk.auth.credentials.AwsCredentialsProviderChain;
import software.amazon.awssdk.auth.credentials.DefaultCredentialsProvider;
import software.amazon.awssdk.auth.credentials.StaticCredentialsProvider;
import software.amazon.awssdk.auth.signer.AwsS3V4Signer;
import software.amazon.awssdk.awscore.exception.AwsServiceException;
import software.amazon.awssdk.awscore.retry.AwsRetryStrategy;
import software.amazon.awssdk.core.client.config.ClientOverrideConfiguration;
import software.amazon.awssdk.core.client.config.SdkAdvancedClientOption;
import software.amazon.awssdk.core.signer.Signer;
import software.amazon.awssdk.http.SdkHttpClient;
import software.amazon.awssdk.http.apache.ApacheHttpClient;
import software.amazon.awssdk.http.apache.ProxyConfiguration;
import software.amazon.awssdk.identity.spi.AwsCredentialsIdentity;
import software.amazon.awssdk.identity.spi.ResolveIdentityRequest;
import software.amazon.awssdk.regions.Region;
import software.amazon.awssdk.services.s3.S3Client;
import software.amazon.awssdk.services.s3.S3ClientBuilder;
import software.amazon.awssdk.services.sts.StsClient;
import software.amazon.awssdk.services.sts.auth.StsWebIdentityTokenFileCredentialsProvider;
import software.amazon.awssdk.utils.SdkAutoCloseable;

import org.apache.http.client.utils.URIBuilder;
import org.apache.http.conn.DnsResolver;
import org.apache.logging.log4j.LogManager;
import org.apache.logging.log4j.Logger;
import org.elasticsearch.ElasticsearchException;
import org.elasticsearch.cluster.coordination.stateless.StoreHeartbeatService;
import org.elasticsearch.cluster.metadata.ProjectId;
import org.elasticsearch.cluster.metadata.RepositoryMetadata;
import org.elasticsearch.cluster.node.DiscoveryNode;
import org.elasticsearch.cluster.project.ProjectResolver;
import org.elasticsearch.cluster.service.ClusterService;
import org.elasticsearch.common.Strings;
import org.elasticsearch.common.component.AbstractLifecycleComponent;
import org.elasticsearch.common.settings.Setting;
import org.elasticsearch.common.settings.Settings;
import org.elasticsearch.core.Nullable;
import org.elasticsearch.core.Releasable;
import org.elasticsearch.core.Releasables;
import org.elasticsearch.core.TimeValue;
import org.elasticsearch.env.Environment;
import org.elasticsearch.rest.RestStatus;
import org.elasticsearch.watcher.FileChangesListener;
import org.elasticsearch.watcher.FileWatcher;
import org.elasticsearch.watcher.ResourceWatcherService;

import java.io.IOException;
import java.net.URI;
import java.net.URISyntaxException;
import java.nio.file.Files;
import java.nio.file.Path;
import java.time.Clock;
import java.time.Duration;
import java.util.Map;
import java.util.Objects;
import java.util.Optional;
import java.util.concurrent.CompletableFuture;
import java.util.function.Consumer;
import java.util.function.Supplier;

import static software.amazon.awssdk.core.SdkSystemSetting.AWS_ROLE_ARN;
import static software.amazon.awssdk.core.SdkSystemSetting.AWS_ROLE_SESSION_NAME;
import static software.amazon.awssdk.core.SdkSystemSetting.AWS_WEB_IDENTITY_TOKEN_FILE;

class S3Service extends AbstractLifecycleComponent {
    private static final Logger LOGGER = LogManager.getLogger(S3Service.class);

    static final Setting<TimeValue> REPOSITORY_S3_CAS_TTL_SETTING = Setting.timeSetting(
        "repository_s3.compare_and_exchange.time_to_live",
        StoreHeartbeatService.HEARTBEAT_FREQUENCY,
        Setting.Property.NodeScope
    );

    static final Setting<TimeValue> REPOSITORY_S3_CAS_ANTI_CONTENTION_DELAY_SETTING = Setting.timeSetting(
        "repository_s3.compare_and_exchange.anti_contention_delay",
        TimeValue.timeValueSeconds(1),
        TimeValue.timeValueMillis(1),
        TimeValue.timeValueHours(24),
        Setting.Property.NodeScope
    );

    private final S3DefaultRegionHolder defaultRegionHolder;

    /**
     * Use a signer that does not require to pre-read (and checksum) the body of PutObject and UploadPart requests since we can rely on
     * TLS for equivalent protection.
     */
    @SuppressWarnings("deprecation")
    private static final Signer signer = AwsS3V4Signer.create();

    final CustomWebIdentityTokenCredentialsProvider webIdentityTokenCredentialsProvider;

    final TimeValue compareAndExchangeTimeToLive;
    final TimeValue compareAndExchangeAntiContentionDelay;
    final boolean isStateless;
    private final S3ClientsManager s3ClientsManager;

    S3Service(
        Environment environment,
        ClusterService clusterService,
        ProjectResolver projectResolver,
        ResourceWatcherService resourceWatcherService,
        Supplier<Region> defaultRegionSupplier
    ) {
        final Settings nodeSettings = clusterService.getSettings();
        webIdentityTokenCredentialsProvider = new CustomWebIdentityTokenCredentialsProvider(
            environment,
            System::getenv,
            System::getProperty,
            Clock.systemUTC(),
            resourceWatcherService
        );
        compareAndExchangeTimeToLive = REPOSITORY_S3_CAS_TTL_SETTING.get(nodeSettings);
        compareAndExchangeAntiContentionDelay = REPOSITORY_S3_CAS_ANTI_CONTENTION_DELAY_SETTING.get(nodeSettings);
        isStateless = DiscoveryNode.isStateless(nodeSettings);
        defaultRegionHolder = new S3DefaultRegionHolder(defaultRegionSupplier);
        s3ClientsManager = new S3ClientsManager(
            nodeSettings,
            this::buildClientReference,
            clusterService.threadPool().generic(),
            projectResolver.supportsMultipleProjects()
        );
        if (projectResolver.supportsMultipleProjects()) {
            clusterService.addHighPriorityApplier(s3ClientsManager);
        }
    }

    // visible to tests
    S3ClientsManager getS3ClientsManager() {
        return s3ClientsManager;
    }

    /**
     * Refreshes the settings for the AmazonS3 clients and clears the cache of
     * existing clients. New clients will be built using these new settings. Old
     * clients are usable until released. On release, they will be destroyed instead
     * of being returned to the cache.
     */
    public synchronized void refreshAndClearCache(Map<String, S3ClientSettings> clientsSettings) {
        s3ClientsManager.refreshAndClearCacheForClusterClients(clientsSettings);
    }

    /**
     * Attempts to retrieve either a cluster or project client from the client manager. Throws if project-id or
     * the client name does not exist. The client maybe initialized lazily.
     * @param projectId The project associated with the client, or null if the client is cluster level
     */
    public AmazonS3Reference client(@Nullable ProjectId projectId, RepositoryMetadata repositoryMetadata) {
        return s3ClientsManager.client(effectiveProjectId(projectId), repositoryMetadata);
    }

    /**
     * We use the default project-id for cluster level clients.
     */
    ProjectId effectiveProjectId(@Nullable ProjectId projectId) {
        return projectId == null ? ProjectId.DEFAULT : projectId;
    }

    // TODO: consider moving client building into S3ClientsManager
    private AmazonS3Reference buildClientReference(final S3ClientSettings clientSettings) {
        final SdkHttpClient httpClient = buildHttpClient(clientSettings, getCustomDnsResolver());
        Releasable toRelease = httpClient::close;
        try {
            final AmazonS3Reference clientReference = new AmazonS3Reference(buildClient(clientSettings, httpClient), httpClient);
            clientReference.mustIncRef();
            toRelease = null;
            return clientReference;
        } finally {
            Releasables.close(toRelease);
        }
    }

    S3ClientSettings settings(@Nullable ProjectId projectId, RepositoryMetadata repositoryMetadata) {
        return s3ClientsManager.settingsForClient(effectiveProjectId(projectId), repositoryMetadata);
    }

    // proxy for testing
    S3Client buildClient(final S3ClientSettings clientSettings, SdkHttpClient httpClient) {
        final S3ClientBuilder s3clientBuilder = buildClientBuilder(clientSettings, httpClient);
        return s3clientBuilder.build();
    }

    protected S3ClientBuilder buildClientBuilder(S3ClientSettings clientSettings, SdkHttpClient httpClient) {
        var s3clientBuilder = S3Client.builder();
        s3clientBuilder.httpClient(httpClient);
        s3clientBuilder.overrideConfiguration(buildConfiguration(clientSettings, isStateless));
        s3clientBuilder.serviceConfiguration(b -> b.chunkedEncodingEnabled(clientSettings.disableChunkedEncoding == false));

        s3clientBuilder.credentialsProvider(buildCredentials(LOGGER, clientSettings, webIdentityTokenCredentialsProvider));

        if (clientSettings.pathStyleAccess) {
            s3clientBuilder.forcePathStyle(true);
        }

        final var clientRegion = getClientRegion(clientSettings);
        if (clientRegion == null) {
            // If no region or endpoint is specified then (for BwC with SDKv1) default to us-east-1 and enable cross-region access:
            s3clientBuilder.region(Region.US_EAST_1);
            s3clientBuilder.crossRegionAccessEnabled(true);
        } else {
            s3clientBuilder.region(clientRegion);
        }

        if (Strings.hasLength(clientSettings.endpoint)) {
            String endpoint = clientSettings.endpoint;
            if ((endpoint.startsWith("http://") || endpoint.startsWith("https://")) == false) {
                // The SDK does not know how to interpret endpoints without a scheme prefix and will error. Therefore, when the scheme is
                // absent, we'll look at the deprecated .protocol setting
                // See https://docs.aws.amazon.com/sdk-for-java/latest/developer-guide/client-configuration.html#client-config-other-diffs
                endpoint = switch (clientSettings.protocol) {
                    case HTTP -> "http://" + endpoint;
                    case HTTPS -> "https://" + endpoint;
                };
                LOGGER.warn(
                    """
                        found S3 client with endpoint [{}] that is missing a scheme, guessing it should be [{}]; \
                        to suppress this warning, add a scheme prefix to the [{}] setting on this node""",
                    clientSettings.endpoint,
                    endpoint,
                    S3ClientSettings.ENDPOINT_SETTING.getConcreteSettingForNamespace("CLIENT_NAME").getKey()
                );
            }
            s3clientBuilder.endpointOverride(URI.create(endpoint));
        }

        return s3clientBuilder;
    }

    @Nullable // if the region is wholly unknown (falls back to us-east-1 and enables cross-region access)
    Region getClientRegion(S3ClientSettings clientSettings) {
        if (Strings.hasLength(clientSettings.region)) {
            return Region.of(clientSettings.region);
        }
        final String endpointDescription;
        final var hasEndpoint = Strings.hasLength(clientSettings.endpoint);
        if (hasEndpoint) {
            final var guessedRegion = RegionFromEndpointGuesser.guessRegion(clientSettings.endpoint);
            if (guessedRegion != null) {
                LOGGER.warn(
                    """
                        found S3 client with endpoint [{}] but no configured region, guessing it should use [{}]; \
                        to suppress this warning, configure the [{}] setting on this node""",
                    clientSettings.endpoint,
                    guessedRegion,
                    S3ClientSettings.REGION.getConcreteSettingForNamespace("CLIENT_NAME").getKey()
                );
                return Region.of(guessedRegion);
            }
            endpointDescription = "configured endpoint [" + clientSettings.endpoint + "]";
        } else {
            endpointDescription = "no configured endpoint";
        }
        final var defaultRegion = defaultRegionHolder.getDefaultRegion();
        if (defaultRegion != null) {
            LOGGER.debug("""
                found S3 client with no configured region and {}, using region [{}] from SDK""", endpointDescription, defaultRegion);
            return defaultRegion;
        }

        LOGGER.warn(
            """
                found S3 client with no configured region and {}, falling back to [{}]{}; \
                to suppress this warning, configure the [{}] setting on this node""",
            endpointDescription,
            Region.US_EAST_1,
            hasEndpoint ? "" : " and enabling cross-region access",
            S3ClientSettings.REGION.getConcreteSettingForNamespace("CLIENT_NAME").getKey()
        );

        return hasEndpoint ? Region.US_EAST_1 : null;
    }

    @Nullable // in production, but exposed for tests to override
    DnsResolver getCustomDnsResolver() {
        return null;
    }

    /**
     * An override for testing purposes.
     */
    Optional<Duration> getConnectionAcquisitionTimeout() {
        return Optional.empty();
    }

    private SdkHttpClient buildHttpClient(
        S3ClientSettings clientSettings,
        @Nullable /* to use default resolver */ DnsResolver dnsResolver
    ) {
        ApacheHttpClient.Builder httpClientBuilder = ApacheHttpClient.builder();

        var optConnectionAcquisitionTimout = getConnectionAcquisitionTimeout();
        if (optConnectionAcquisitionTimout.isPresent()) {
            // Only tests set this.
            httpClientBuilder.connectionAcquisitionTimeout(optConnectionAcquisitionTimout.get());
        }

        httpClientBuilder.maxConnections(clientSettings.maxConnections);
        httpClientBuilder.socketTimeout(Duration.ofMillis(clientSettings.readTimeoutMillis));

        Optional<ProxyConfiguration> proxyConfiguration = buildProxyConfiguration(clientSettings);
        if (proxyConfiguration.isPresent()) {
            httpClientBuilder.proxyConfiguration(proxyConfiguration.get());
        }

        if (dnsResolver != null) {
            httpClientBuilder.dnsResolver(dnsResolver);
        }

<<<<<<< HEAD
        clientConfiguration.setMaxConnections(clientSettings.maxConnections);
        clientConfiguration.setMaxErrorRetry(clientSettings.maxRetries);
        clientConfiguration.setUseThrottleRetries(clientSettings.throttleRetries);
        clientConfiguration.setSocketTimeout(clientSettings.readTimeoutMillis);
        clientConfiguration.setConnectionMaxIdleMillis(clientSettings.connectionMaxIdleTimeMillis);
=======
        return httpClientBuilder.build();
    }

    static boolean isInvalidAccessKeyIdException(Throwable e) {
        if (e instanceof AwsServiceException ase) {
            return ase.statusCode() == RestStatus.FORBIDDEN.getStatus() && "InvalidAccessKeyId".equals(ase.awsErrorDetails().errorCode());
        }
        return false;
    }
>>>>>>> 004e124d

    static ClientOverrideConfiguration buildConfiguration(S3ClientSettings clientSettings, boolean isStateless) {
        ClientOverrideConfiguration.Builder clientOverrideConfiguration = ClientOverrideConfiguration.builder();
        clientOverrideConfiguration.putAdvancedOption(SdkAdvancedClientOption.SIGNER, signer);
        var retryStrategyBuilder = AwsRetryStrategy.standardRetryStrategy()
            .toBuilder()
            .maxAttempts(clientSettings.maxRetries + 1 /* first attempt is not a retry */);
        if (isStateless) {
            // Create a 403 error retryable policy. In serverless we sometimes get 403s because of delays in propagating updated credentials
            // because IAM is not strongly consistent.
            retryStrategyBuilder.retryOnException(S3Service::isInvalidAccessKeyIdException);
        }
        clientOverrideConfiguration.retryStrategy(retryStrategyBuilder.build());
        return clientOverrideConfiguration.build();
    }

    /**
     * Populates a {@link ProxyConfiguration} with any user specified settings via {@link S3ClientSettings}, if any are set.
     * Otherwise, returns empty Optional.
     */
    // pkg private for tests
    static Optional<ProxyConfiguration> buildProxyConfiguration(S3ClientSettings clientSettings) {
        // If proxy settings are provided
        if (Strings.hasText(clientSettings.proxyHost)) {
            final URIBuilder uriBuilder = new URIBuilder().setScheme(clientSettings.proxyScheme.getSchemeString())
                .setHost(clientSettings.proxyHost)
                .setPort(clientSettings.proxyPort);
            final URI proxyUri;
            try {
                proxyUri = uriBuilder.build();
            } catch (URISyntaxException e) {
                throw new IllegalArgumentException(e);
            }

            return Optional.of(
                ProxyConfiguration.builder()
                    .endpoint(proxyUri) // no need to set scheme, ProxyConfiguration populates the scheme from endpoint resolution
                    .username(clientSettings.proxyUsername)
                    .password(clientSettings.proxyPassword)
                    .build()
            );
        }
        return Optional.empty();
    }

    // pkg private for tests
    static AwsCredentialsProvider buildCredentials(
        Logger logger,
        S3ClientSettings clientSettings,
        CustomWebIdentityTokenCredentialsProvider webIdentityTokenCredentialsProvider
    ) {
        final AwsCredentials credentials = clientSettings.credentials;
        if (credentials == null) {
            if (webIdentityTokenCredentialsProvider.isActive()) {
                logger.debug("Using a custom provider chain of Web Identity Token and instance profile credentials");
                // Wrap the credential providers in ErrorLoggingCredentialsProvider so that we get log info if/when the STS
                // (in CustomWebIdentityTokenCredentialsProvider) is unavailable to the ES server, before falling back to a standard
                // credential provider.
                return AwsCredentialsProviderChain.builder()
                    // If credentials are refreshed, we want to look around for different forms of credentials again.
                    .reuseLastProviderEnabled(false)
                    .addCredentialsProvider(new ErrorLoggingCredentialsProvider(webIdentityTokenCredentialsProvider, LOGGER))
                    .addCredentialsProvider(new ErrorLoggingCredentialsProvider(DefaultCredentialsProvider.create(), LOGGER))
                    .build();
            } else {
                logger.debug("Using DefaultCredentialsProvider for credentials");
                return DefaultCredentialsProvider.create();
            }
        } else {
            logger.debug("Using basic key/secret credentials");
            return StaticCredentialsProvider.create(credentials);
        }
    }

    /**
     * Release clients for the specified project.
     * @param projectId The project associated with the client, or null if the client is cluster level
     */
    public void onBlobStoreClose(@Nullable ProjectId projectId) {
        s3ClientsManager.releaseCachedClients(effectiveProjectId(projectId));
    }

    @Override
    protected void doStart() {
        defaultRegionHolder.start();
    }

    @Override
    protected void doStop() {}

    @Override
    public void doClose() throws IOException {
        s3ClientsManager.close();
        webIdentityTokenCredentialsProvider.close();
    }

    /**
     * Customizes {@link StsWebIdentityTokenFileCredentialsProvider}.
     *
     * <ul>
     * <li>Reads the location of the web identity token not from AWS_WEB_IDENTITY_TOKEN_FILE, but from a symlink
     * in the S3 plugin directory, so we don't need to create a hardcoded read file permission for the plugin.</li>
     * <li>Supports customization of the STS (Security Token Service) endpoint via a system property, so we can
     * test it against a test fixture.</li>
     * <li>Supports gracefully shutting down the provider and the STS client.</li>
     * </ul>
     */
    static class CustomWebIdentityTokenCredentialsProvider implements AwsCredentialsProvider {

        static final String WEB_IDENTITY_TOKEN_FILE_LOCATION = "repository-s3/aws-web-identity-token-file";

        private StsWebIdentityTokenFileCredentialsProvider credentialsProvider;
        private StsClient securityTokenServiceClient;

        CustomWebIdentityTokenCredentialsProvider(
            Environment environment,
            SystemEnvironment systemEnvironment,
            JvmEnvironment jvmEnvironment,
            Clock clock,
            ResourceWatcherService resourceWatcherService
        ) {
            // Check whether the original environment variable exists. If it doesn't, the system doesn't support AWS web identity tokens
            final var webIdentityTokenFileEnvVar = systemEnvironment.getEnv(AWS_WEB_IDENTITY_TOKEN_FILE.name());
            if (webIdentityTokenFileEnvVar == null) {
                return;
            }

            // The AWS_WEB_IDENTITY_TOKEN_FILE environment variable exists, but in EKS it will point to a file outside the config directory
            // and ES therefore does not have access. Instead as per the docs we require the users to set up a symlink to a fixed location
            // within ${ES_CONF_PATH} which we can access:
            final var webIdentityTokenFileLocation = environment.configDir().resolve(WEB_IDENTITY_TOKEN_FILE_LOCATION);
            if (Files.exists(webIdentityTokenFileLocation) == false) {
                LOGGER.warn(
                    """
                        Cannot use AWS Web Identity Tokens: AWS_WEB_IDENTITY_TOKEN_FILE is defined as [{}] but Elasticsearch requires a \
                        symlink to this token file at location [{}] and there is nothing at that location.""",
                    webIdentityTokenFileEnvVar,
                    webIdentityTokenFileLocation
                );
                return;
            }
            if (Files.isReadable(webIdentityTokenFileLocation) == false) {
                throw new IllegalStateException(
                    Strings.format(
                        """
                            Cannot use AWS Web Identity Tokens: AWS_WEB_IDENTITY_TOKEN_FILE is defined as [%s] but Elasticsearch requires \
                            a symlink to this token file at location [{}] and this location is not readable.""",
                        webIdentityTokenFileEnvVar,
                        webIdentityTokenFileLocation
                    )
                );
            }

            final var roleArn = systemEnvironment.getEnv(AWS_ROLE_ARN.name());
            if (roleArn == null) {
                LOGGER.warn(
                    """
                        Cannot use AWS Web Identity Tokens: AWS_WEB_IDENTITY_TOKEN_FILE is defined as [{}] but Elasticsearch requires \
                        the AWS_ROLE_ARN environment variable to be set to the ARN of the role and this variable is not set.""",
                    webIdentityTokenFileEnvVar
                );
                return;
            }

            final var roleSessionName = Objects.requireNonNullElseGet(
                systemEnvironment.getEnv(AWS_ROLE_SESSION_NAME.name()),
                // Mimic the default behaviour of the AWS SDK in case the session name is not set
                // See `com.amazonaws.auth.WebIdentityTokenCredentialsProvider#45`
                () -> "aws-sdk-java-" + clock.millis()
            );

            {
                final var securityTokenServiceClientBuilder = StsClient.builder();
                // allow an endpoint override in tests
                final var endpointOverride = jvmEnvironment.getProperty("org.elasticsearch.repositories.s3.stsEndpointOverride", null);
                if (endpointOverride != null) {
                    securityTokenServiceClientBuilder.endpointOverride(URI.create(endpointOverride));
                }
                securityTokenServiceClientBuilder.credentialsProvider(AnonymousCredentialsProvider.create());
                securityTokenServiceClient = securityTokenServiceClientBuilder.build();
            }

            try {
                credentialsProvider = StsWebIdentityTokenFileCredentialsProvider.builder()
                    .roleArn(roleArn)
                    .roleSessionName(roleSessionName)
                    .webIdentityTokenFile(webIdentityTokenFileLocation)
                    .stsClient(securityTokenServiceClient)
                    .build();

                setupFileWatcherToRefreshCredentials(webIdentityTokenFileLocation, resourceWatcherService);
            } catch (Exception e) {
                securityTokenServiceClient.close();
                throw e;
            }
        }

        @Override
        public String toString() {
            return "CustomWebIdentityTokenCredentialsProvider[" + credentialsProvider + "]";
        }

        /**
         * Sets up a {@link FileWatcher} that runs {@link StsWebIdentityTokenFileCredentialsProvider#resolveCredentials()} whenever the
         * file to which {@code webIdentityTokenFileSymlink} refers gets updated.
         */
        private void setupFileWatcherToRefreshCredentials(Path webIdentityTokenFileSymlink, ResourceWatcherService resourceWatcherService) {
            var watcher = new FileWatcher(webIdentityTokenFileSymlink);
            watcher.addListener(new FileChangesListener() {

                @Override
                public void onFileCreated(Path file) {
                    onFileChanged(file);
                }

                @Override
                public void onFileChanged(Path file) {
                    if (file.equals(webIdentityTokenFileSymlink)) {
                        LOGGER.debug("WS web identity token file [{}] changed, updating credentials", file);
                        credentialsProvider.resolveCredentials();
                    }
                }
            });
            try {
                resourceWatcherService.add(watcher, ResourceWatcherService.Frequency.LOW);
            } catch (IOException e) {
                throw new ElasticsearchException(
                    "failed to start watching AWS web identity token file [{}]",
                    e,
                    webIdentityTokenFileSymlink
                );
            }
        }

        boolean isActive() {
            return credentialsProvider != null;
        }

        public void close() throws IOException {
            Releasables.close(releasableFromSdkCloseable(credentialsProvider), releasableFromSdkCloseable(securityTokenServiceClient));
        }

        private static Releasable releasableFromSdkCloseable(SdkAutoCloseable sdkAutoCloseable) {
            return sdkAutoCloseable == null ? null : sdkAutoCloseable::close;
        }

        @Override
        public AwsCredentials resolveCredentials() {
            Objects.requireNonNull(credentialsProvider, "credentialsProvider is not set");
            return credentialsProvider.resolveCredentials();
        }

        @Override
        public Class<AwsCredentialsIdentity> identityType() {
            Objects.requireNonNull(credentialsProvider, "credentialsProvider is not set");
            return credentialsProvider.identityType();
        }

        @Override
        public CompletableFuture<AwsCredentialsIdentity> resolveIdentity(ResolveIdentityRequest request) {
            Objects.requireNonNull(credentialsProvider, "credentialsProvider is not set");
            return credentialsProvider.resolveIdentity(request);
        }

        @Override
        public CompletableFuture<? extends AwsCredentialsIdentity> resolveIdentity(Consumer<ResolveIdentityRequest.Builder> consumer) {
            Objects.requireNonNull(credentialsProvider, "credentialsProvider is not set");
            return credentialsProvider.resolveIdentity(consumer);
        }

        @Override
        public CompletableFuture<? extends AwsCredentialsIdentity> resolveIdentity() {
            Objects.requireNonNull(credentialsProvider, "credentialsProvider is not set");
            return credentialsProvider.resolveIdentity();
        }
    }

    /**
     * Wraps a {@link AwsCredentialsProvider} implementation and only adds error logging for any {@link #resolveCredentials()} calls that
     * throw.
     */
    static class ErrorLoggingCredentialsProvider implements AwsCredentialsProvider {

        private final AwsCredentialsProvider delegate;
        private final Logger logger;

        ErrorLoggingCredentialsProvider(AwsCredentialsProvider delegate, Logger logger) {
            this.delegate = Objects.requireNonNull(delegate);
            this.logger = Objects.requireNonNull(logger);
        }

        @Override
        public AwsCredentials resolveCredentials() {
            try {
                return delegate.resolveCredentials();
            } catch (Exception e) {
                logger.error(() -> "Unable to load credentials from " + delegate, e);
                throw e;
            }
        }

        @Override
        public Class<AwsCredentialsIdentity> identityType() {
            return delegate.identityType();
        }

        private <T> T resultHandler(T result, Throwable exception) {
            if (exception != null) {
                logger.error(() -> "Unable to resolve identity from " + delegate, exception);
                if (exception instanceof Error error) {
                    throw error;
                } else if (exception instanceof RuntimeException runtimeException) {
                    throw runtimeException;
                } else {
                    throw new RuntimeException(exception);
                }
            }
            return result;
        }

        @Override
        public CompletableFuture<AwsCredentialsIdentity> resolveIdentity(ResolveIdentityRequest request) {
            return delegate.resolveIdentity(request).handle(this::resultHandler);
        }

        @Override
        public CompletableFuture<? extends AwsCredentialsIdentity> resolveIdentity(Consumer<ResolveIdentityRequest.Builder> consumer) {
            return delegate.resolveIdentity(consumer).handle(this::resultHandler);
        }

        @Override
        public CompletableFuture<? extends AwsCredentialsIdentity> resolveIdentity() {
            return delegate.resolveIdentity().handle(this::resultHandler);
        }

        @Override
        public String toString() {
            return "ErrorLogging[" + delegate + "]";
        }
    }

    @FunctionalInterface
    interface SystemEnvironment {
        String getEnv(String name);
    }

    @FunctionalInterface
    interface JvmEnvironment {
        String getProperty(String key, String defaultValue);
    }
}<|MERGE_RESOLUTION|>--- conflicted
+++ resolved
@@ -310,6 +310,7 @@
 
         httpClientBuilder.maxConnections(clientSettings.maxConnections);
         httpClientBuilder.socketTimeout(Duration.ofMillis(clientSettings.readTimeoutMillis));
+        httpClientBuilder.connectionMaxIdleTime(Duration.ofMillis(clientSettings.connectionMaxIdleTimeMillis));
 
         Optional<ProxyConfiguration> proxyConfiguration = buildProxyConfiguration(clientSettings);
         if (proxyConfiguration.isPresent()) {
@@ -320,13 +321,6 @@
             httpClientBuilder.dnsResolver(dnsResolver);
         }
 
-<<<<<<< HEAD
-        clientConfiguration.setMaxConnections(clientSettings.maxConnections);
-        clientConfiguration.setMaxErrorRetry(clientSettings.maxRetries);
-        clientConfiguration.setUseThrottleRetries(clientSettings.throttleRetries);
-        clientConfiguration.setSocketTimeout(clientSettings.readTimeoutMillis);
-        clientConfiguration.setConnectionMaxIdleMillis(clientSettings.connectionMaxIdleTimeMillis);
-=======
         return httpClientBuilder.build();
     }
 
@@ -336,7 +330,6 @@
         }
         return false;
     }
->>>>>>> 004e124d
 
     static ClientOverrideConfiguration buildConfiguration(S3ClientSettings clientSettings, boolean isStateless) {
         ClientOverrideConfiguration.Builder clientOverrideConfiguration = ClientOverrideConfiguration.builder();

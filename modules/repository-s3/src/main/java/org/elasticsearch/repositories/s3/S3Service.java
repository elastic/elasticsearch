/*
 * Copyright Elasticsearch B.V. and/or licensed to Elasticsearch B.V. under one
 * or more contributor license agreements. Licensed under the "Elastic License
 * 2.0", the "GNU Affero General Public License v3.0 only", and the "Server Side
 * Public License v 1"; you may not use this file except in compliance with, at
 * your election, the "Elastic License 2.0", the "GNU Affero General Public
 * License v3.0 only", or the "Server Side Public License, v 1".
 */

package org.elasticsearch.repositories.s3;

import com.amazonaws.AmazonServiceException;
import com.amazonaws.ClientConfiguration;
import com.amazonaws.SDKGlobalConfiguration;
import com.amazonaws.auth.AWSCredentials;
import com.amazonaws.auth.AWSCredentialsProvider;
import com.amazonaws.auth.AWSCredentialsProviderChain;
import com.amazonaws.auth.AWSStaticCredentialsProvider;
import com.amazonaws.auth.AnonymousAWSCredentials;
import com.amazonaws.auth.EC2ContainerCredentialsProviderWrapper;
import com.amazonaws.auth.STSAssumeRoleWithWebIdentitySessionCredentialsProvider;
import com.amazonaws.client.builder.AwsClientBuilder;
import com.amazonaws.http.IdleConnectionReaper;
import com.amazonaws.retry.PredefinedRetryPolicies;
import com.amazonaws.retry.RetryPolicy;
import com.amazonaws.services.s3.AmazonS3;
import com.amazonaws.services.s3.AmazonS3ClientBuilder;
import com.amazonaws.services.s3.internal.Constants;
import com.amazonaws.services.securitytoken.AWSSecurityTokenService;
import com.amazonaws.services.securitytoken.AWSSecurityTokenServiceClient;
import com.amazonaws.services.securitytoken.AWSSecurityTokenServiceClientBuilder;

import org.apache.http.HttpStatus;
import org.apache.logging.log4j.LogManager;
import org.apache.logging.log4j.Logger;
import org.elasticsearch.ElasticsearchException;
import org.elasticsearch.ExceptionsHelper;
import org.elasticsearch.cluster.coordination.stateless.StoreHeartbeatService;
import org.elasticsearch.cluster.metadata.RepositoryMetadata;
import org.elasticsearch.cluster.node.DiscoveryNode;
import org.elasticsearch.common.Strings;
import org.elasticsearch.common.settings.Setting;
import org.elasticsearch.common.settings.Settings;
import org.elasticsearch.common.util.Maps;
import org.elasticsearch.core.IOUtils;
import org.elasticsearch.core.TimeValue;
import org.elasticsearch.env.Environment;
import org.elasticsearch.watcher.FileChangesListener;
import org.elasticsearch.watcher.FileWatcher;
import org.elasticsearch.watcher.ResourceWatcherService;

import java.io.Closeable;
import java.io.IOException;
import java.nio.file.Files;
import java.nio.file.Path;
import java.time.Clock;
import java.util.List;
import java.util.Map;
import java.util.Objects;

import static com.amazonaws.SDKGlobalConfiguration.AWS_ROLE_ARN_ENV_VAR;
import static com.amazonaws.SDKGlobalConfiguration.AWS_ROLE_SESSION_NAME_ENV_VAR;
import static com.amazonaws.SDKGlobalConfiguration.AWS_WEB_IDENTITY_ENV_VAR;
import static java.util.Collections.emptyMap;

class S3Service implements Closeable {
    private static final Logger LOGGER = LogManager.getLogger(S3Service.class);

    static final Setting<TimeValue> REPOSITORY_S3_CAS_TTL_SETTING = Setting.timeSetting(
        "repository_s3.compare_and_exchange.time_to_live",
        StoreHeartbeatService.HEARTBEAT_FREQUENCY,
        Setting.Property.NodeScope
    );

    static final Setting<TimeValue> REPOSITORY_S3_CAS_ANTI_CONTENTION_DELAY_SETTING = Setting.timeSetting(
        "repository_s3.compare_and_exchange.anti_contention_delay",
        TimeValue.timeValueSeconds(1),
        TimeValue.timeValueMillis(1),
        TimeValue.timeValueHours(24),
        Setting.Property.NodeScope
    );
    private volatile Map<S3ClientSettings, AmazonS3Reference> clientsCache = emptyMap();

    /**
     * Client settings calculated from static configuration and settings in the keystore.
     */
    private volatile Map<String, S3ClientSettings> staticClientSettings = Map.of(
        "default",
        S3ClientSettings.getClientSettings(Settings.EMPTY, "default")
    );

    /**
     * Client settings derived from those in {@link #staticClientSettings} by combining them with settings
     * in the {@link RepositoryMetadata}.
     */
    private volatile Map<Settings, S3ClientSettings> derivedClientSettings = emptyMap();

    final CustomWebIdentityTokenCredentialsProvider webIdentityTokenCredentialsProvider;

    final TimeValue compareAndExchangeTimeToLive;
    final TimeValue compareAndExchangeAntiContentionDelay;
    final boolean isStateless;

    S3Service(Environment environment, Settings nodeSettings, ResourceWatcherService resourceWatcherService) {
        webIdentityTokenCredentialsProvider = new CustomWebIdentityTokenCredentialsProvider(
            environment,
            System::getenv,
            System::getProperty,
            Clock.systemUTC(),
            resourceWatcherService
        );
        compareAndExchangeTimeToLive = REPOSITORY_S3_CAS_TTL_SETTING.get(nodeSettings);
        compareAndExchangeAntiContentionDelay = REPOSITORY_S3_CAS_ANTI_CONTENTION_DELAY_SETTING.get(nodeSettings);
        isStateless = DiscoveryNode.isStateless(nodeSettings);
    }

    /**
     * Refreshes the settings for the AmazonS3 clients and clears the cache of
     * existing clients. New clients will be build using these new settings. Old
     * clients are usable until released. On release they will be destroyed instead
     * of being returned to the cache.
     */
    public synchronized void refreshAndClearCache(Map<String, S3ClientSettings> clientsSettings) {
        // shutdown all unused clients
        // others will shutdown on their respective release
        releaseCachedClients();
        this.staticClientSettings = Maps.ofEntries(clientsSettings.entrySet());
        derivedClientSettings = emptyMap();
        assert this.staticClientSettings.containsKey("default") : "always at least have 'default'";
        // clients are built lazily by {@link client}
    }

    /**
     * Attempts to retrieve a client by its repository metadata and settings from the cache.
     * If the client does not exist it will be created.
     */
    public AmazonS3Reference client(RepositoryMetadata repositoryMetadata) {
        final S3ClientSettings clientSettings = settings(repositoryMetadata);
        {
            final AmazonS3Reference clientReference = clientsCache.get(clientSettings);
            if (clientReference != null && clientReference.tryIncRef()) {
                return clientReference;
            }
        }
        synchronized (this) {
            final AmazonS3Reference existing = clientsCache.get(clientSettings);
            if (existing != null && existing.tryIncRef()) {
                return existing;
            }
            final AmazonS3Reference clientReference = new AmazonS3Reference(buildClient(clientSettings));
            clientReference.mustIncRef();
            clientsCache = Maps.copyMapWithAddedEntry(clientsCache, clientSettings, clientReference);
            return clientReference;
        }
    }

    /**
     * Either fetches {@link S3ClientSettings} for a given {@link RepositoryMetadata} from cached settings or creates them
     * by overriding static client settings from {@link #staticClientSettings} with settings found in the repository metadata.
     * @param repositoryMetadata Repository Metadata
     * @return S3ClientSettings
     */
    S3ClientSettings settings(RepositoryMetadata repositoryMetadata) {
        final Settings settings = repositoryMetadata.settings();
        {
            final S3ClientSettings existing = derivedClientSettings.get(settings);
            if (existing != null) {
                return existing;
            }
        }
        final String clientName = S3Repository.CLIENT_NAME.get(settings);
        final S3ClientSettings staticSettings = staticClientSettings.get(clientName);
        if (staticSettings != null) {
            synchronized (this) {
                final S3ClientSettings existing = derivedClientSettings.get(settings);
                if (existing != null) {
                    return existing;
                }
                final S3ClientSettings newSettings = staticSettings.refine(settings);
                derivedClientSettings = Maps.copyMapWithAddedOrReplacedEntry(derivedClientSettings, settings, newSettings);
                return newSettings;
            }
        }
        throw new IllegalArgumentException(
            "Unknown s3 client name ["
                + clientName
                + "]. Existing client configs: "
                + Strings.collectionToDelimitedString(staticClientSettings.keySet(), ",")
        );
    }

    // proxy for testing
    AmazonS3 buildClient(final S3ClientSettings clientSettings) {
        final AmazonS3ClientBuilder builder = buildClientBuilder(clientSettings);
        return SocketAccess.doPrivileged(builder::build);
    }

    protected AmazonS3ClientBuilder buildClientBuilder(S3ClientSettings clientSettings) {
        final AmazonS3ClientBuilder builder = AmazonS3ClientBuilder.standard();
        builder.withCredentials(buildCredentials(LOGGER, clientSettings, webIdentityTokenCredentialsProvider));
        final ClientConfiguration clientConfiguration = buildConfiguration(clientSettings, isStateless);
        assert (isStateless == false && clientConfiguration.getRetryPolicy() == PredefinedRetryPolicies.DEFAULT)
            || (isStateless && clientConfiguration.getRetryPolicy() == RETRYABLE_403_RETRY_POLICY) : "invalid retry policy configuration";
        builder.withClientConfiguration(clientConfiguration);

        String endpoint = Strings.hasLength(clientSettings.endpoint) ? clientSettings.endpoint : Constants.S3_HOSTNAME;
        if ((endpoint.startsWith("http://") || endpoint.startsWith("https://")) == false) {
            // Manually add the schema to the endpoint to work around https://github.com/aws/aws-sdk-java/issues/2274
            // TODO: Remove this once fixed in the AWS SDK
            endpoint = clientSettings.protocol.toString() + "://" + endpoint;
        }
        final String region = Strings.hasLength(clientSettings.region) ? clientSettings.region : null;
        LOGGER.debug("using endpoint [{}] and region [{}]", endpoint, region);

        // If the endpoint configuration isn't set on the builder then the default behaviour is to try
        // and work out what region we are in and use an appropriate endpoint - see AwsClientBuilder#setRegion.
        // In contrast, directly-constructed clients use s3.amazonaws.com unless otherwise instructed. We currently
        // use a directly-constructed client, and need to keep the existing behaviour to avoid a breaking change,
        // so to move to using the builder we must set it explicitly to keep the existing behaviour.
        //
        // We do this because directly constructing the client is deprecated (was already deprecated in 1.1.223 too)
        // so this change removes that usage of a deprecated API.
        builder.withEndpointConfiguration(new AwsClientBuilder.EndpointConfiguration(endpoint, region));
        if (clientSettings.pathStyleAccess) {
            builder.enablePathStyleAccess();
        }
        if (clientSettings.disableChunkedEncoding) {
            builder.disableChunkedEncoding();
        }
        return builder;
    }

    // pkg private for tests
    static ClientConfiguration buildConfiguration(S3ClientSettings clientSettings, boolean isStateless) {
        final ClientConfiguration clientConfiguration = new ClientConfiguration();
        // the response metadata cache is only there for diagnostics purposes,
        // but can force objects from every response to the old generation.
        clientConfiguration.setResponseMetadataCacheSize(0);
        clientConfiguration.setProtocol(clientSettings.protocol);

        if (Strings.hasText(clientSettings.proxyHost)) {
            // TODO: remove this leniency, these settings should exist together and be validated
            clientConfiguration.setProxyHost(clientSettings.proxyHost);
            clientConfiguration.setProxyPort(clientSettings.proxyPort);
            clientConfiguration.setProxyProtocol(clientSettings.proxyScheme);
            clientConfiguration.setProxyUsername(clientSettings.proxyUsername);
            clientConfiguration.setProxyPassword(clientSettings.proxyPassword);
        }

        if (Strings.hasLength(clientSettings.signerOverride)) {
            clientConfiguration.setSignerOverride(clientSettings.signerOverride);
        }

        clientConfiguration.setMaxConnections(clientSettings.maxConnections);
        clientConfiguration.setMaxErrorRetry(clientSettings.maxRetries);
        clientConfiguration.setUseThrottleRetries(clientSettings.throttleRetries);
        clientConfiguration.setSocketTimeout(clientSettings.readTimeoutMillis);

        if (isStateless) {
            clientConfiguration.setRetryPolicy(RETRYABLE_403_RETRY_POLICY);
        }

        return clientConfiguration;
    }

    // pkg private for tests
    static AWSCredentialsProvider buildCredentials(
        Logger logger,
        S3ClientSettings clientSettings,
        CustomWebIdentityTokenCredentialsProvider webIdentityTokenCredentialsProvider
    ) {
        final S3BasicCredentials credentials = clientSettings.credentials;
        if (credentials == null) {
            if (webIdentityTokenCredentialsProvider.isActive()) {
                logger.debug("Using a custom provider chain of Web Identity Token and instance profile credentials");
                return new PrivilegedAWSCredentialsProvider(
                    new AWSCredentialsProviderChain(
                        List.of(
                            new ErrorLoggingCredentialsProvider(webIdentityTokenCredentialsProvider, LOGGER),
                            new ErrorLoggingCredentialsProvider(new EC2ContainerCredentialsProviderWrapper(), LOGGER)
                        )
                    )
                );
            } else {
                logger.debug("Using instance profile credentials");
                return new PrivilegedAWSCredentialsProvider(new EC2ContainerCredentialsProviderWrapper());
            }
        } else {
            logger.debug("Using basic key/secret credentials");
            return new AWSStaticCredentialsProvider(credentials);
        }
    }

    private synchronized void releaseCachedClients() {
        // the clients will shutdown when they will not be used anymore
        for (final AmazonS3Reference clientReference : clientsCache.values()) {
            clientReference.decRef();
        }
        // clear previously cached clients, they will be build lazily
        clientsCache = emptyMap();
        derivedClientSettings = emptyMap();
        // shutdown IdleConnectionReaper background thread
        // it will be restarted on new client usage
        IdleConnectionReaper.shutdown();
    }

    public void onBlobStoreClose() {
        releaseCachedClients();
    }

    @Override
    public void close() throws IOException {
        releaseCachedClients();
        webIdentityTokenCredentialsProvider.shutdown();
    }

    static class PrivilegedAWSCredentialsProvider implements AWSCredentialsProvider {
        private final AWSCredentialsProvider credentialsProvider;

        private PrivilegedAWSCredentialsProvider(AWSCredentialsProvider credentialsProvider) {
            this.credentialsProvider = credentialsProvider;
        }

        AWSCredentialsProvider getCredentialsProvider() {
            return credentialsProvider;
        }

        @Override
        public AWSCredentials getCredentials() {
            return SocketAccess.doPrivileged(credentialsProvider::getCredentials);
        }

        @Override
        public void refresh() {
            SocketAccess.doPrivilegedVoid(credentialsProvider::refresh);
        }
    }

    /**
     * Customizes {@link com.amazonaws.auth.WebIdentityTokenCredentialsProvider}
     *
     * <ul>
     * <li>Reads the location of the web identity token not from AWS_WEB_IDENTITY_TOKEN_FILE, but from a symlink
     * in the plugin directory, so we don't need to create a hardcoded read file permission for the plugin.</li>
     * <li>Supports customization of the STS endpoint via a system property, so we can test it against a test fixture.</li>
     * <li>Supports gracefully shutting down the provider and the STS client.</li>
     * </ul>
     */
    static class CustomWebIdentityTokenCredentialsProvider implements AWSCredentialsProvider {

        private static final String STS_HOSTNAME = "https://sts.amazonaws.com";

<<<<<<< HEAD
        private volatile STSAssumeRoleWithWebIdentitySessionCredentialsProvider credentialsProvider;
        private volatile AWSSecurityTokenService stsClient;

=======
        static final String WEB_IDENTITY_TOKEN_FILE_LOCATION = "repository-s3/aws-web-identity-token-file";

        private STSAssumeRoleWithWebIdentitySessionCredentialsProvider credentialsProvider;
        private AWSSecurityTokenService stsClient;
>>>>>>> e55f07b8
        private String stsRegion;
        private Path webIdentityTokenFileSymlink;
        private String roleArn;
        private String roleSessionName;
        private String customStsEndpoint;

        private boolean stsClientIsBroken;

        CustomWebIdentityTokenCredentialsProvider(
            Environment environment,
            SystemEnvironment systemEnvironment,
            JvmEnvironment jvmEnvironment,
            Clock clock,
            ResourceWatcherService resourceWatcherService
        ) {
            // Check whether the original environment variable exists. If it doesn't,
            // the system doesn't support AWS web identity tokens
            if (systemEnvironment.getEnv(AWS_WEB_IDENTITY_ENV_VAR) == null) {
                return;
            }
            // Make sure that a readable symlink to the token file exists in the plugin config directory
            // AWS_WEB_IDENTITY_TOKEN_FILE exists but we only use Web Identity Tokens if a corresponding symlink exists and is readable
<<<<<<< HEAD
            webIdentityTokenFileSymlink = environment.configFile().resolve("repository-s3/aws-web-identity-token-file");
=======
            Path webIdentityTokenFileSymlink = environment.configFile().resolve(WEB_IDENTITY_TOKEN_FILE_LOCATION);
>>>>>>> e55f07b8
            if (Files.exists(webIdentityTokenFileSymlink) == false) {
                LOGGER.warn(
                    "Cannot use AWS Web Identity Tokens: AWS_WEB_IDENTITY_TOKEN_FILE is defined but no corresponding symlink exists "
                        + "in the config directory"
                );
                return;
            }
            if (Files.isReadable(webIdentityTokenFileSymlink) == false) {
                throw new IllegalStateException("Unable to read a Web Identity Token symlink in the config directory");
            }
            roleArn = systemEnvironment.getEnv(AWS_ROLE_ARN_ENV_VAR);
            if (roleArn == null) {
                LOGGER.warn(
                    "Unable to use a web identity token for authentication. The AWS_WEB_IDENTITY_TOKEN_FILE environment "
                        + "variable is set, but either AWS_ROLE_ARN is missing"
                );
                return;
            }
            roleSessionName = Objects.requireNonNullElseGet(
                systemEnvironment.getEnv(AWS_ROLE_SESSION_NAME_ENV_VAR),
                // Mimic the default behaviour of the AWS SDK in case the session name is not set
                // See `com.amazonaws.auth.WebIdentityTokenCredentialsProvider#45`
                () -> "aws-sdk-java-" + clock.millis()
            );
            // Check if we need to use regional STS endpoints
            // https://docs.aws.amazon.com/sdkref/latest/guide/feature-sts-regionalized-endpoints.html
            if ("regional".equalsIgnoreCase(systemEnvironment.getEnv("AWS_STS_REGIONAL_ENDPOINTS"))) {
                // AWS_REGION should be injected by the EKS pod identity webhook:
                // https://github.com/aws/amazon-eks-pod-identity-webhook/pull/41
                stsRegion = systemEnvironment.getEnv(SDKGlobalConfiguration.AWS_REGION_ENV_VAR);
                if (stsRegion == null) {
                    LOGGER.warn("Unable to use regional STS endpoints because the AWS_REGION environment variable is not set");
                }
            }
            // Custom system property used for specifying a mocked version of the STS for testing
            customStsEndpoint = jvmEnvironment.getProperty("com.amazonaws.sdk.stsMetadataServiceEndpointOverride", STS_HOSTNAME);

            initCredenitalsProvider();
            var watcher = new FileWatcher(webIdentityTokenFileSymlink);
            watcher.addListener(new FileChangesListener() {

                @Override
                public void onFileCreated(Path file) {
                    onFileChanged(file);
                }

                @Override
                public void onFileChanged(Path file) {
                    if (file.equals(webIdentityTokenFileSymlink)) {
                        LOGGER.debug("WS web identity token file [{}] changed, updating credentials", file);
                        credentialsProvider.refresh();
                    }
                }
            });
            try {
                resourceWatcherService.add(watcher, ResourceWatcherService.Frequency.LOW);
            } catch (IOException e) {
                throw new ElasticsearchException(
                    "failed to start watching AWS web identity token file [{}]",
                    e,
                    webIdentityTokenFileSymlink
                );
            }
        }

        private void initCredenitalsProvider() {
            AWSSecurityTokenServiceClientBuilder stsClientBuilder = AWSSecurityTokenServiceClient.builder();
            if (stsRegion != null) {
                SocketAccess.doPrivilegedVoid(() -> stsClientBuilder.withRegion(stsRegion));
            } else {
                // Set the region explicitly via the endpoint URL, so the AWS SDK doesn't make any guesses internally.
                stsClientBuilder.withEndpointConfiguration(new AwsClientBuilder.EndpointConfiguration(customStsEndpoint, null));
            }
            stsClientBuilder.withCredentials(new AWSStaticCredentialsProvider(new AnonymousAWSCredentials()));
            stsClient = SocketAccess.doPrivileged(stsClientBuilder::build);
            try {
                credentialsProvider = new STSAssumeRoleWithWebIdentitySessionCredentialsProvider.Builder(
                    roleArn,
                    roleSessionName,
                    webIdentityTokenFileSymlink.toString()
                ).withStsClient(stsClient).build();
            } catch (Exception e) {
                stsClient.shutdown();
                throw e;
            }
        }

        boolean isActive() {
            return credentialsProvider != null;
        }

        String getStsRegion() {
            return stsRegion;
        }

        @Override
        public AWSCredentials getCredentials() {
            Objects.requireNonNull(credentialsProvider, "credentialsProvider is not set");
            var localCredentialsProvider = credentialsProvider;
            try {
                return localCredentialsProvider.getCredentials();
            } catch (Exception e) {
                Throwable cause = ExceptionsHelper.unwrapCause(e);
                // Work around a bug in the AWS SDK https://github.com/aws/aws-sdk-java/issues/2337 where the underlying Apache HTTP client
                // silently shuts down on recoverable JDK errors like an OOM error. The only way to recover seems to be to create
                // a new credentials provider and retry.
                if (cause instanceof IllegalStateException && cause.getMessage().startsWith("Connection pool shut down")) {
                    synchronized (this) {
                        if (localCredentialsProvider == credentialsProvider) {
                            try {
                                shutdown();
                            } catch (IOException ex) {
                                LOGGER.warn("Unable to shutdown web identity credential provider", ex);
                            }
                            initCredenitalsProvider();
                        }
                    }
                    // Retry with a freshy created credentials provider
                    return credentialsProvider.getCredentials();
                }
                throw e;
            }
        }

        @Override
        public void refresh() {
            if (credentialsProvider != null) {
                credentialsProvider.refresh();
            }
        }

        public void shutdown() throws IOException {
            if (credentialsProvider != null) {
                IOUtils.close(credentialsProvider, () -> stsClient.shutdown());
            }
        }
    }

    static class ErrorLoggingCredentialsProvider implements AWSCredentialsProvider {

        private final AWSCredentialsProvider delegate;
        private final Logger logger;

        ErrorLoggingCredentialsProvider(AWSCredentialsProvider delegate, Logger logger) {
            this.delegate = Objects.requireNonNull(delegate);
            this.logger = Objects.requireNonNull(logger);
        }

        @Override
        public AWSCredentials getCredentials() {
            try {
                return delegate.getCredentials();
            } catch (Exception e) {
                logger.error(() -> "Unable to load credentials from " + delegate, e);
                throw e;
            }
        }

        @Override
        public void refresh() {
            try {
                delegate.refresh();
            } catch (Exception e) {
                logger.error(() -> "Unable to refresh " + delegate, e);
                throw e;
            }
        }
    }

    @FunctionalInterface
    interface SystemEnvironment {
        String getEnv(String name);
    }

    @FunctionalInterface
    interface JvmEnvironment {
        String getProperty(String key, String defaultValue);
    }

    static final RetryPolicy RETRYABLE_403_RETRY_POLICY = RetryPolicy.builder()
        .withRetryCondition((originalRequest, exception, retriesAttempted) -> {
            if (PredefinedRetryPolicies.DEFAULT_RETRY_CONDITION.shouldRetry(originalRequest, exception, retriesAttempted)) {
                return true;
            }
            if (exception instanceof AmazonServiceException ase) {
                return ase.getStatusCode() == HttpStatus.SC_FORBIDDEN && "InvalidAccessKeyId".equals(ase.getErrorCode());
            }
            return false;
        })
        .withBackoffStrategy(PredefinedRetryPolicies.DEFAULT_BACKOFF_STRATEGY)
        .withMaxErrorRetry(PredefinedRetryPolicies.DEFAULT_MAX_ERROR_RETRY)
        .withHonorMaxErrorRetryInClientConfig(true)
        .withHonorDefaultMaxErrorRetryInRetryMode(true)
        .withHonorDefaultBackoffStrategyInRetryMode(true)
        .build();
}<|MERGE_RESOLUTION|>--- conflicted
+++ resolved
@@ -350,16 +350,10 @@
 
         private static final String STS_HOSTNAME = "https://sts.amazonaws.com";
 
-<<<<<<< HEAD
+        static final String WEB_IDENTITY_TOKEN_FILE_LOCATION = "repository-s3/aws-web-identity-token-file";
+
         private volatile STSAssumeRoleWithWebIdentitySessionCredentialsProvider credentialsProvider;
         private volatile AWSSecurityTokenService stsClient;
-
-=======
-        static final String WEB_IDENTITY_TOKEN_FILE_LOCATION = "repository-s3/aws-web-identity-token-file";
-
-        private STSAssumeRoleWithWebIdentitySessionCredentialsProvider credentialsProvider;
-        private AWSSecurityTokenService stsClient;
->>>>>>> e55f07b8
         private String stsRegion;
         private Path webIdentityTokenFileSymlink;
         private String roleArn;
@@ -382,11 +376,7 @@
             }
             // Make sure that a readable symlink to the token file exists in the plugin config directory
             // AWS_WEB_IDENTITY_TOKEN_FILE exists but we only use Web Identity Tokens if a corresponding symlink exists and is readable
-<<<<<<< HEAD
-            webIdentityTokenFileSymlink = environment.configFile().resolve("repository-s3/aws-web-identity-token-file");
-=======
             Path webIdentityTokenFileSymlink = environment.configFile().resolve(WEB_IDENTITY_TOKEN_FILE_LOCATION);
->>>>>>> e55f07b8
             if (Files.exists(webIdentityTokenFileSymlink) == false) {
                 LOGGER.warn(
                     "Cannot use AWS Web Identity Tokens: AWS_WEB_IDENTITY_TOKEN_FILE is defined but no corresponding symlink exists "

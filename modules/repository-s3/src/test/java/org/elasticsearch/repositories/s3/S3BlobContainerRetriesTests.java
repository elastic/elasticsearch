/*
 * Copyright Elasticsearch B.V. and/or licensed to Elasticsearch B.V. under one
 * or more contributor license agreements. Licensed under the Elastic License
 * 2.0 and the Server Side Public License, v 1; you may not use this file except
 * in compliance with, at your election, the Elastic License 2.0 or the Server
 * Side Public License, v 1.
 */
package org.elasticsearch.repositories.s3;

import fixture.s3.S3HttpHandler;

import com.amazonaws.DnsResolver;
import com.amazonaws.SdkClientException;
import com.amazonaws.services.s3.AmazonS3ClientBuilder;
import com.amazonaws.services.s3.internal.MD5DigestCalculatingInputStream;
import com.amazonaws.util.Base16;
import com.sun.net.httpserver.HttpExchange;
import com.sun.net.httpserver.HttpHandler;

import org.apache.http.HttpStatus;
import org.elasticsearch.ExceptionsHelper;
import org.elasticsearch.cluster.metadata.RepositoryMetadata;
import org.elasticsearch.common.blobstore.BlobContainer;
import org.elasticsearch.common.blobstore.BlobPath;
import org.elasticsearch.common.blobstore.OperationPurpose;
import org.elasticsearch.common.bytes.BytesReference;
import org.elasticsearch.common.io.Streams;
import org.elasticsearch.common.lucene.store.ByteArrayIndexInput;
import org.elasticsearch.common.lucene.store.InputStreamIndexInput;
import org.elasticsearch.common.network.InetAddresses;
import org.elasticsearch.common.settings.MockSecureSettings;
import org.elasticsearch.common.settings.Settings;
import org.elasticsearch.common.unit.ByteSizeUnit;
import org.elasticsearch.common.unit.ByteSizeValue;
import org.elasticsearch.common.util.BigArrays;
import org.elasticsearch.common.util.concurrent.CountDown;
import org.elasticsearch.common.util.concurrent.DeterministicTaskQueue;
import org.elasticsearch.core.IOUtils;
import org.elasticsearch.core.Nullable;
import org.elasticsearch.core.SuppressForbidden;
import org.elasticsearch.core.TimeValue;
import org.elasticsearch.env.Environment;
import org.elasticsearch.repositories.RepositoriesMetrics;
import org.elasticsearch.repositories.blobstore.AbstractBlobContainerRetriesTestCase;
import org.elasticsearch.repositories.blobstore.BlobStoreTestUtil;
<<<<<<< HEAD
import org.elasticsearch.repositories.s3.spi.SimpleS3StorageClassStrategyProvider;
=======
import org.elasticsearch.telemetry.InstrumentType;
import org.elasticsearch.telemetry.Measurement;
import org.elasticsearch.telemetry.RecordingMeterRegistry;
import org.elasticsearch.watcher.ResourceWatcherService;
>>>>>>> e3e44af4
import org.hamcrest.Matcher;
import org.junit.After;
import org.junit.Before;
import org.mockito.Mockito;

import java.io.ByteArrayInputStream;
import java.io.FilterInputStream;
import java.io.IOException;
import java.io.InputStream;
import java.net.InetSocketAddress;
import java.net.SocketTimeoutException;
import java.net.UnknownHostException;
import java.nio.charset.StandardCharsets;
import java.nio.file.NoSuchFileException;
import java.util.Arrays;
import java.util.List;
import java.util.Locale;
import java.util.Map;
import java.util.Objects;
import java.util.OptionalInt;
import java.util.concurrent.atomic.AtomicBoolean;
import java.util.concurrent.atomic.AtomicInteger;
import java.util.concurrent.atomic.AtomicLong;

import static org.elasticsearch.repositories.blobstore.BlobStoreTestUtil.randomNonDataPurpose;
import static org.elasticsearch.repositories.blobstore.BlobStoreTestUtil.randomPurpose;
import static org.elasticsearch.repositories.s3.S3ClientSettings.DISABLE_CHUNKED_ENCODING;
import static org.elasticsearch.repositories.s3.S3ClientSettings.ENDPOINT_SETTING;
import static org.elasticsearch.repositories.s3.S3ClientSettings.MAX_RETRIES_SETTING;
import static org.elasticsearch.repositories.s3.S3ClientSettings.READ_TIMEOUT_SETTING;
import static org.hamcrest.Matchers.allOf;
import static org.hamcrest.Matchers.anyOf;
import static org.hamcrest.Matchers.contains;
import static org.hamcrest.Matchers.containsString;
import static org.hamcrest.Matchers.empty;
import static org.hamcrest.Matchers.equalTo;
import static org.hamcrest.Matchers.greaterThan;
import static org.hamcrest.Matchers.greaterThanOrEqualTo;
import static org.hamcrest.Matchers.hasSize;
import static org.hamcrest.Matchers.instanceOf;
import static org.hamcrest.Matchers.is;
import static org.hamcrest.Matchers.lessThan;
import static org.hamcrest.Matchers.lessThanOrEqualTo;

/**
 * This class tests how a {@link S3BlobContainer} and its underlying AWS S3 client are retrying requests when reading or writing blobs.
 */
@SuppressForbidden(reason = "use a http server")
public class S3BlobContainerRetriesTests extends AbstractBlobContainerRetriesTestCase {

    private S3Service service;
    private AtomicBoolean shouldErrorOnDns;
    private RecordingMeterRegistry recordingMeterRegistry;

    @Before
    public void setUp() throws Exception {
<<<<<<< HEAD
        service = new S3Service(Mockito.mock(Environment.class), Settings.EMPTY, SimpleS3StorageClassStrategyProvider.INSTANCE);
=======
        shouldErrorOnDns = new AtomicBoolean(false);
        service = new S3Service(Mockito.mock(Environment.class), Settings.EMPTY, Mockito.mock(ResourceWatcherService.class)) {
            @Override
            protected AmazonS3ClientBuilder buildClientBuilder(S3ClientSettings clientSettings) {
                final AmazonS3ClientBuilder builder = super.buildClientBuilder(clientSettings);
                final DnsResolver defaultDnsResolver = builder.getClientConfiguration().getDnsResolver();
                builder.getClientConfiguration().setDnsResolver(host -> {
                    if (shouldErrorOnDns.get() && randomBoolean() && randomBoolean()) {
                        throw new UnknownHostException(host);
                    }
                    return defaultDnsResolver.resolve(host);
                });
                return builder;
            }
        };
        recordingMeterRegistry = new RecordingMeterRegistry();
>>>>>>> e3e44af4
        super.setUp();
    }

    @After
    public void tearDown() throws Exception {
        IOUtils.close(service);
        super.tearDown();
    }

    @Override
    protected String downloadStorageEndpoint(BlobContainer container, String blob) {
        return "/bucket/" + container.path().buildAsString() + blob;
    }

    @Override
    protected String bytesContentType() {
        return "text/plain; charset=utf-8";
    }

    @Override
    protected Class<? extends Exception> unresponsiveExceptionType() {
        return SdkClientException.class;
    }

    @Override
    protected BlobContainer createBlobContainer(
        final @Nullable Integer maxRetries,
        final @Nullable TimeValue readTimeout,
        final @Nullable Boolean disableChunkedEncoding,
        final @Nullable ByteSizeValue bufferSize
    ) {
        final Settings.Builder clientSettings = Settings.builder();
        final String clientName = randomAlphaOfLength(5).toLowerCase(Locale.ROOT);

        final InetSocketAddress address = httpServer.getAddress();
        final String endpoint = "http://" + InetAddresses.toUriString(address.getAddress()) + ":" + address.getPort();
        clientSettings.put(ENDPOINT_SETTING.getConcreteSettingForNamespace(clientName).getKey(), endpoint);

        if (maxRetries != null) {
            clientSettings.put(MAX_RETRIES_SETTING.getConcreteSettingForNamespace(clientName).getKey(), maxRetries);
        }
        if (readTimeout != null) {
            clientSettings.put(READ_TIMEOUT_SETTING.getConcreteSettingForNamespace(clientName).getKey(), readTimeout);
        }
        if (disableChunkedEncoding != null) {
            clientSettings.put(DISABLE_CHUNKED_ENCODING.getConcreteSettingForNamespace(clientName).getKey(), disableChunkedEncoding);
        }

        final MockSecureSettings secureSettings = new MockSecureSettings();
        secureSettings.setString(
            S3ClientSettings.ACCESS_KEY_SETTING.getConcreteSettingForNamespace(clientName).getKey(),
            "test_access_key"
        );
        secureSettings.setString(
            S3ClientSettings.SECRET_KEY_SETTING.getConcreteSettingForNamespace(clientName).getKey(),
            "test_secret_key"
        );
        clientSettings.setSecureSettings(secureSettings);
        service.refreshAndClearCache(S3ClientSettings.load(clientSettings.build()));

        final RepositoryMetadata repositoryMetadata = new RepositoryMetadata(
            "repository",
            S3Repository.TYPE,
            Settings.builder().put(S3Repository.CLIENT_NAME.getKey(), clientName).build()
        );

<<<<<<< HEAD
        return new S3BlobContainer(
            randomBoolean() ? BlobPath.EMPTY : BlobPath.EMPTY.add("foo"),
            new S3BlobStore(
                service,
                "bucket",
                S3Repository.SERVER_SIDE_ENCRYPTION_SETTING.getDefault(Settings.EMPTY),
                bufferSize == null ? S3Repository.BUFFER_SIZE_SETTING.getDefault(Settings.EMPTY) : bufferSize,
                S3Repository.CANNED_ACL_SETTING.getDefault(Settings.EMPTY),
                service.getStorageClassStrategy(Settings.EMPTY),
                repositoryMetadata,
                BigArrays.NON_RECYCLING_INSTANCE,
                new DeterministicTaskQueue().getThreadPool(),
                RepositoriesMetrics.NOOP
            )
        ) {
=======
        final S3BlobStore s3BlobStore = new S3BlobStore(
            service,
            "bucket",
            S3Repository.SERVER_SIDE_ENCRYPTION_SETTING.getDefault(Settings.EMPTY),
            bufferSize == null ? S3Repository.BUFFER_SIZE_SETTING.getDefault(Settings.EMPTY) : bufferSize,
            S3Repository.CANNED_ACL_SETTING.getDefault(Settings.EMPTY),
            S3Repository.STORAGE_CLASS_SETTING.getDefault(Settings.EMPTY),
            repositoryMetadata,
            BigArrays.NON_RECYCLING_INSTANCE,
            new DeterministicTaskQueue().getThreadPool(),
            new S3RepositoriesMetrics(new RepositoriesMetrics(recordingMeterRegistry))
        );
        return new S3BlobContainer(randomBoolean() ? BlobPath.EMPTY : BlobPath.EMPTY.add("foo"), s3BlobStore) {
>>>>>>> e3e44af4
            @Override
            public InputStream readBlob(OperationPurpose purpose, String blobName) throws IOException {
                return new AssertingInputStream(new S3RetryingInputStream(purpose, s3BlobStore, buildKey(blobName)) {
                    @Override
                    protected long getRetryDelayInMillis() {
                        assert super.getRetryDelayInMillis() > 0;
                        return 0;
                    }
                }, blobName);
            }

            @Override
            public InputStream readBlob(OperationPurpose purpose, String blobName, long position, long length) throws IOException {
                final InputStream inputStream;
                if (length == 0) {
                    inputStream = new ByteArrayInputStream(new byte[0]);
                } else {
                    inputStream = new S3RetryingInputStream(
                        purpose,
                        s3BlobStore,
                        buildKey(blobName),
                        position,
                        Math.addExact(position, length - 1)
                    ) {
                        @Override
                        protected long getRetryDelayInMillis() {
                            assert super.getRetryDelayInMillis() > 0;
                            return 0;
                        }
                    };
                }
                return new AssertingInputStream(inputStream, blobName, position, length);
            }
        };
    }

    public void testWriteBlobWithRetries() throws Exception {
        final int maxRetries = randomInt(5);
        final CountDown countDown = new CountDown(maxRetries + 1);

        final BlobContainer blobContainer = createBlobContainer(maxRetries, null, true, null);

        final byte[] bytes = randomBlobContent();
        httpServer.createContext(downloadStorageEndpoint(blobContainer, "write_blob_max_retries"), exchange -> {
            final S3HttpHandler.RequestComponents requestComponents = S3HttpHandler.parseRequestComponents(
                S3HttpHandler.getRawRequestString(exchange)
            );
            if ("PUT".equals(requestComponents.method()) && requestComponents.query().isEmpty()) {
                if (countDown.countDown()) {
                    final BytesReference body = Streams.readFully(exchange.getRequestBody());
                    if (Objects.deepEquals(bytes, BytesReference.toBytes(body))) {
                        exchange.sendResponseHeaders(HttpStatus.SC_OK, -1);
                    } else {
                        exchange.sendResponseHeaders(HttpStatus.SC_BAD_REQUEST, -1);
                    }
                    exchange.close();
                    return;
                }

                if (randomBoolean()) {
                    if (randomBoolean()) {
                        org.elasticsearch.core.Streams.readFully(
                            exchange.getRequestBody(),
                            new byte[randomIntBetween(1, Math.max(1, bytes.length - 1))]
                        );
                    } else {
                        Streams.readFully(exchange.getRequestBody());
                        exchange.sendResponseHeaders(
                            randomFrom(
                                HttpStatus.SC_INTERNAL_SERVER_ERROR,
                                HttpStatus.SC_BAD_GATEWAY,
                                HttpStatus.SC_SERVICE_UNAVAILABLE,
                                HttpStatus.SC_GATEWAY_TIMEOUT
                            ),
                            -1
                        );
                    }
                }
                exchange.close();
            }
        });
        try (InputStream stream = new InputStreamIndexInput(new ByteArrayIndexInput("desc", bytes), bytes.length)) {
            blobContainer.writeBlob(randomPurpose(), "write_blob_max_retries", stream, bytes.length, false);
        }
        assertThat(countDown.isCountedDown(), is(true));
    }

    public void testWriteBlobWithReadTimeouts() {
        final byte[] bytes = randomByteArrayOfLength(randomIntBetween(10, 128));
        final TimeValue readTimeout = TimeValue.timeValueMillis(randomIntBetween(100, 500));
        final BlobContainer blobContainer = createBlobContainer(1, readTimeout, true, null);

        // HTTP server does not send a response
        httpServer.createContext(downloadStorageEndpoint(blobContainer, "write_blob_timeout"), exchange -> {
            if (randomBoolean()) {
                if (randomBoolean()) {
                    org.elasticsearch.core.Streams.readFully(exchange.getRequestBody(), new byte[randomIntBetween(1, bytes.length - 1)]);
                } else {
                    Streams.readFully(exchange.getRequestBody());
                }
            }
        });

        Exception exception = expectThrows(IOException.class, () -> {
            try (InputStream stream = new InputStreamIndexInput(new ByteArrayIndexInput("desc", bytes), bytes.length)) {
                blobContainer.writeBlob(randomPurpose(), "write_blob_timeout", stream, bytes.length, false);
            }
        });
        assertThat(
            exception.getMessage().toLowerCase(Locale.ROOT),
            containsString("unable to upload object [" + blobContainer.path().buildAsString() + "write_blob_timeout] using a single upload")
        );

        assertThat(exception.getCause(), instanceOf(SdkClientException.class));
        assertThat(exception.getCause().getMessage().toLowerCase(Locale.ROOT), containsString("read timed out"));

        assertThat(exception.getCause().getCause(), instanceOf(SocketTimeoutException.class));
        assertThat(exception.getCause().getCause().getMessage().toLowerCase(Locale.ROOT), containsString("read timed out"));
    }

    public void testWriteLargeBlob() throws Exception {
        final boolean useTimeout = rarely();
        final TimeValue readTimeout = useTimeout ? TimeValue.timeValueMillis(randomIntBetween(100, 500)) : null;
        final ByteSizeValue bufferSize = new ByteSizeValue(5, ByteSizeUnit.MB);
        final BlobContainer blobContainer = createBlobContainer(null, readTimeout, true, bufferSize);

        final int parts = randomIntBetween(1, 5);
        final long lastPartSize = randomLongBetween(10, 512);
        final long blobSize = (parts * bufferSize.getBytes()) + lastPartSize;

        final int nbErrors = 2; // we want all requests to fail at least once
        final CountDown countDownInitiate = new CountDown(nbErrors);
        final AtomicInteger countDownUploads = new AtomicInteger(nbErrors * (parts + 1));
        final CountDown countDownComplete = new CountDown(nbErrors);

        httpServer.createContext(downloadStorageEndpoint(blobContainer, "write_large_blob"), exchange -> {
            final S3HttpHandler.RequestComponents requestComponents = S3HttpHandler.parseRequestComponents(
                S3HttpHandler.getRawRequestString(exchange)
            );
            final long contentLength = Long.parseLong(exchange.getRequestHeaders().getFirst("Content-Length"));

            if ("POST".equals(requestComponents.method()) && requestComponents.query().equals("uploads")) {
                // initiate multipart upload request
                if (countDownInitiate.countDown()) {
                    byte[] response = ("""
                        <?xml version="1.0" encoding="UTF-8"?>
                        <InitiateMultipartUploadResult>
                          <Bucket>bucket</Bucket>
                          <Key>write_large_blob</Key>
                          <UploadId>TEST</UploadId>
                        </InitiateMultipartUploadResult>""").getBytes(StandardCharsets.UTF_8);
                    exchange.getResponseHeaders().add("Content-Type", "application/xml");
                    exchange.sendResponseHeaders(HttpStatus.SC_OK, response.length);
                    exchange.getResponseBody().write(response);
                    exchange.close();
                    return;
                }
            } else if ("PUT".equals(requestComponents.method())
                && requestComponents.query().contains("uploadId=TEST")
                && requestComponents.query().contains("partNumber=")) {
                    // upload part request
                    MD5DigestCalculatingInputStream md5 = new MD5DigestCalculatingInputStream(exchange.getRequestBody());
                    BytesReference bytes = Streams.readFully(md5);
                    assertThat((long) bytes.length(), anyOf(equalTo(lastPartSize), equalTo(bufferSize.getBytes())));
                    assertThat(contentLength, anyOf(equalTo(lastPartSize), equalTo(bufferSize.getBytes())));

                    if (countDownUploads.decrementAndGet() % 2 == 0) {
                        exchange.getResponseHeaders().add("ETag", Base16.encodeAsString(md5.getMd5Digest()));
                        exchange.sendResponseHeaders(HttpStatus.SC_OK, -1);
                        exchange.close();
                        return;
                    }

                } else if ("POST".equals(requestComponents.method()) && requestComponents.query().equals("uploadId=TEST")) {
                    // complete multipart upload request
                    if (countDownComplete.countDown()) {
                        Streams.readFully(exchange.getRequestBody());
                        byte[] response = ("""
                            <?xml version="1.0" encoding="UTF-8"?>
                            <CompleteMultipartUploadResult>
                              <Bucket>bucket</Bucket>
                              <Key>write_large_blob</Key>
                            </CompleteMultipartUploadResult>""").getBytes(StandardCharsets.UTF_8);
                        exchange.getResponseHeaders().add("Content-Type", "application/xml");
                        exchange.sendResponseHeaders(HttpStatus.SC_OK, response.length);
                        exchange.getResponseBody().write(response);
                        exchange.close();
                        return;
                    }
                }

            // sends an error back or let the request time out
            if (useTimeout == false) {
                if (randomBoolean() && contentLength > 0) {
                    org.elasticsearch.core.Streams.readFully(
                        exchange.getRequestBody(),
                        new byte[randomIntBetween(1, Math.toIntExact(contentLength - 1))]
                    );
                } else {
                    Streams.readFully(exchange.getRequestBody());
                    exchange.sendResponseHeaders(
                        randomFrom(
                            HttpStatus.SC_INTERNAL_SERVER_ERROR,
                            HttpStatus.SC_BAD_GATEWAY,
                            HttpStatus.SC_SERVICE_UNAVAILABLE,
                            HttpStatus.SC_GATEWAY_TIMEOUT
                        ),
                        -1
                    );
                }
                exchange.close();
            }
        });

        blobContainer.writeBlob(randomPurpose(), "write_large_blob", new ZeroInputStream(blobSize), blobSize, false);

        assertThat(countDownInitiate.isCountedDown(), is(true));
        assertThat(countDownUploads.get(), equalTo(0));
        assertThat(countDownComplete.isCountedDown(), is(true));
    }

    public void testWriteLargeBlobStreaming() throws Exception {
        final boolean useTimeout = rarely();
        final TimeValue readTimeout = useTimeout ? TimeValue.timeValueMillis(randomIntBetween(100, 500)) : null;
        final ByteSizeValue bufferSize = new ByteSizeValue(5, ByteSizeUnit.MB);
        final BlobContainer blobContainer = createBlobContainer(null, readTimeout, true, bufferSize);

        final int parts = randomIntBetween(1, 5);
        final long lastPartSize = randomLongBetween(10, 512);
        final long blobSize = (parts * bufferSize.getBytes()) + lastPartSize;

        final int nbErrors = 2; // we want all requests to fail at least once
        final CountDown countDownInitiate = new CountDown(nbErrors);
        final AtomicInteger counterUploads = new AtomicInteger(0);
        final AtomicLong bytesReceived = new AtomicLong(0L);
        final CountDown countDownComplete = new CountDown(nbErrors);

        httpServer.createContext(downloadStorageEndpoint(blobContainer, "write_large_blob_streaming"), exchange -> {
            final S3HttpHandler.RequestComponents requestComponents = S3HttpHandler.parseRequestComponents(
                S3HttpHandler.getRawRequestString(exchange)
            );
            final long contentLength = Long.parseLong(exchange.getRequestHeaders().getFirst("Content-Length"));

            if ("POST".equals(requestComponents.method()) && requestComponents.query().equals("uploads")) {
                // initiate multipart upload request
                if (countDownInitiate.countDown()) {
                    byte[] response = ("""
                        <?xml version="1.0" encoding="UTF-8"?>
                        <InitiateMultipartUploadResult>
                          <Bucket>bucket</Bucket>
                          <Key>write_large_blob_streaming</Key>
                          <UploadId>TEST</UploadId>
                        </InitiateMultipartUploadResult>""").getBytes(StandardCharsets.UTF_8);
                    exchange.getResponseHeaders().add("Content-Type", "application/xml");
                    exchange.sendResponseHeaders(HttpStatus.SC_OK, response.length);
                    exchange.getResponseBody().write(response);
                    exchange.close();
                    return;
                }
            } else if ("PUT".equals(requestComponents.method())
                && requestComponents.query().contains("uploadId=TEST")
                && requestComponents.query().contains("partNumber=")) {
                    // upload part request
                    MD5DigestCalculatingInputStream md5 = new MD5DigestCalculatingInputStream(exchange.getRequestBody());
                    BytesReference bytes = Streams.readFully(md5);

                    if (counterUploads.incrementAndGet() % 2 == 0) {
                        bytesReceived.addAndGet(bytes.length());
                        exchange.getResponseHeaders().add("ETag", Base16.encodeAsString(md5.getMd5Digest()));
                        exchange.sendResponseHeaders(HttpStatus.SC_OK, -1);
                        exchange.close();
                        return;
                    }

                } else if ("POST".equals(requestComponents.method()) && requestComponents.query().equals("uploadId=TEST")) {
                    // complete multipart upload request
                    if (countDownComplete.countDown()) {
                        Streams.readFully(exchange.getRequestBody());
                        byte[] response = ("""
                            <?xml version="1.0" encoding="UTF-8"?>
                            <CompleteMultipartUploadResult>
                              <Bucket>bucket</Bucket>
                              <Key>write_large_blob_streaming</Key>
                            </CompleteMultipartUploadResult>""").getBytes(StandardCharsets.UTF_8);
                        exchange.getResponseHeaders().add("Content-Type", "application/xml");
                        exchange.sendResponseHeaders(HttpStatus.SC_OK, response.length);
                        exchange.getResponseBody().write(response);
                        exchange.close();
                        return;
                    }
                }

            // sends an error back or let the request time out
            if (useTimeout == false) {
                if (randomBoolean() && contentLength > 0) {
                    org.elasticsearch.core.Streams.readFully(
                        exchange.getRequestBody(),
                        new byte[randomIntBetween(1, Math.toIntExact(contentLength - 1))]
                    );
                } else {
                    Streams.readFully(exchange.getRequestBody());
                    exchange.sendResponseHeaders(
                        randomFrom(
                            HttpStatus.SC_INTERNAL_SERVER_ERROR,
                            HttpStatus.SC_BAD_GATEWAY,
                            HttpStatus.SC_SERVICE_UNAVAILABLE,
                            HttpStatus.SC_GATEWAY_TIMEOUT
                        ),
                        -1
                    );
                }
                exchange.close();
            }
        });

        blobContainer.writeMetadataBlob(randomNonDataPurpose(), "write_large_blob_streaming", false, randomBoolean(), out -> {
            final byte[] buffer = new byte[16 * 1024];
            long outstanding = blobSize;
            while (outstanding > 0) {
                if (randomBoolean()) {
                    int toWrite = Math.toIntExact(Math.min(randomIntBetween(64, buffer.length), outstanding));
                    out.write(buffer, 0, toWrite);
                    outstanding -= toWrite;
                } else {
                    out.write(0);
                    outstanding--;
                }
            }
        });

        assertEquals(blobSize, bytesReceived.get());
    }

    public void testReadRetriesAfterMeaningfulProgress() throws Exception {
        final int maxRetries = between(0, 5);
        final int bufferSizeBytes = scaledRandomIntBetween(
            0,
            randomFrom(1000, Math.toIntExact(S3Repository.BUFFER_SIZE_SETTING.get(Settings.EMPTY).getBytes()))
        );
        final BlobContainer blobContainer = createBlobContainer(maxRetries, null, true, ByteSizeValue.ofBytes(bufferSizeBytes));
        final int meaningfulProgressBytes = Math.max(1, bufferSizeBytes / 100);

        final byte[] bytes = randomBlobContent();

        @SuppressForbidden(reason = "use a http server")
        class FlakyReadHandler implements HttpHandler {
            private int failuresWithoutProgress;

            @Override
            public void handle(HttpExchange exchange) throws IOException {
                Streams.readFully(exchange.getRequestBody());
                if (failuresWithoutProgress >= maxRetries) {
                    final int rangeStart = getRangeStart(exchange);
                    assertThat(rangeStart, lessThan(bytes.length));
                    exchange.getResponseHeaders().add("Content-Type", bytesContentType());
                    final var remainderLength = bytes.length - rangeStart;
                    exchange.sendResponseHeaders(HttpStatus.SC_OK, remainderLength);
                    exchange.getResponseBody()
                        .write(
                            bytes,
                            rangeStart,
                            remainderLength < meaningfulProgressBytes ? remainderLength : between(meaningfulProgressBytes, remainderLength)
                        );
                } else if (randomBoolean()) {
                    failuresWithoutProgress += 1;
                    exchange.sendResponseHeaders(
                        randomFrom(
                            HttpStatus.SC_INTERNAL_SERVER_ERROR,
                            HttpStatus.SC_BAD_GATEWAY,
                            HttpStatus.SC_SERVICE_UNAVAILABLE,
                            HttpStatus.SC_GATEWAY_TIMEOUT
                        ),
                        -1
                    );
                } else if (randomBoolean()) {
                    final var bytesSent = sendIncompleteContent(exchange, bytes);
                    if (bytesSent < meaningfulProgressBytes) {
                        failuresWithoutProgress += 1;
                    } else {
                        exchange.getResponseBody().flush();
                    }
                } else {
                    failuresWithoutProgress += 1;
                }
                exchange.close();
            }
        }

        httpServer.createContext(downloadStorageEndpoint(blobContainer, "read_blob_max_retries"), new FlakyReadHandler());

        try (InputStream inputStream = blobContainer.readBlob(randomRetryingPurpose(), "read_blob_max_retries")) {
            final int readLimit;
            final InputStream wrappedStream;
            if (randomBoolean()) {
                // read stream only partly
                readLimit = randomIntBetween(0, bytes.length);
                wrappedStream = Streams.limitStream(inputStream, readLimit);
            } else {
                readLimit = bytes.length;
                wrappedStream = inputStream;
            }
            final byte[] bytesRead = BytesReference.toBytes(Streams.readFully(wrappedStream));
            assertArrayEquals(Arrays.copyOfRange(bytes, 0, readLimit), bytesRead);
        }
    }

    public void testReadDoesNotRetryForRepositoryAnalysis() {
        final int maxRetries = between(0, 5);
        final int bufferSizeBytes = scaledRandomIntBetween(
            0,
            randomFrom(1000, Math.toIntExact(S3Repository.BUFFER_SIZE_SETTING.get(Settings.EMPTY).getBytes()))
        );
        final BlobContainer blobContainer = createBlobContainer(maxRetries, null, true, ByteSizeValue.ofBytes(bufferSizeBytes));

        final byte[] bytes = randomBlobContent();

        @SuppressForbidden(reason = "use a http server")
        class FlakyReadHandler implements HttpHandler {
            private int failureCount;

            @Override
            public void handle(HttpExchange exchange) throws IOException {
                if (failureCount != 0) {
                    ExceptionsHelper.maybeDieOnAnotherThread(new AssertionError("failureCount=" + failureCount));
                }
                failureCount += 1;
                Streams.readFully(exchange.getRequestBody());
                sendIncompleteContent(exchange, bytes);
                exchange.close();
            }
        }

        httpServer.createContext(downloadStorageEndpoint(blobContainer, "read_blob_repo_analysis"), new FlakyReadHandler());

        expectThrows(Exception.class, () -> {
            try (InputStream inputStream = blobContainer.readBlob(OperationPurpose.REPOSITORY_ANALYSIS, "read_blob_repo_analysis")) {
                final byte[] bytesRead = BytesReference.toBytes(Streams.readFully(inputStream));
                assertArrayEquals(Arrays.copyOfRange(bytes, 0, bytes.length), bytesRead);
            }
        });
    }

    public void testReadWithIndicesPurposeRetriesForever() throws IOException {
        final int maxRetries = between(0, 5);
        final int totalFailures = Math.max(30, maxRetries * between(30, 80));
        final int bufferSizeBytes = scaledRandomIntBetween(
            0,
            randomFrom(1000, Math.toIntExact(S3Repository.BUFFER_SIZE_SETTING.get(Settings.EMPTY).getBytes()))
        );
        final BlobContainer blobContainer = createBlobContainer(maxRetries, null, true, ByteSizeValue.ofBytes(bufferSizeBytes));
        final int meaningfulProgressBytes = Math.max(1, bufferSizeBytes / 100);

        final byte[] bytes = randomBlobContent(512);

        shouldErrorOnDns.set(true);
        final AtomicInteger failures = new AtomicInteger();
        @SuppressForbidden(reason = "use a http server")
        class FlakyReadHandler implements HttpHandler {

            @Override
            public void handle(HttpExchange exchange) throws IOException {
                Streams.readFully(exchange.getRequestBody());
                if (failures.get() > totalFailures && randomBoolean()) {
                    final int rangeStart = getRangeStart(exchange);
                    assertThat(rangeStart, lessThan(bytes.length));
                    exchange.getResponseHeaders().add("Content-Type", bytesContentType());
                    final OptionalInt rangeEnd = getRangeEnd(exchange);
                    final int length;
                    if (rangeEnd.isPresent() == false) {
                        final var remainderLength = bytes.length - rangeStart;
                        exchange.sendResponseHeaders(HttpStatus.SC_OK, remainderLength);
                        length = remainderLength < meaningfulProgressBytes
                            ? remainderLength
                            : between(meaningfulProgressBytes, remainderLength);
                    } else {
                        final int effectiveRangeEnd = Math.min(bytes.length - 1, rangeEnd.getAsInt());
                        length = (effectiveRangeEnd - rangeStart) + 1;
                        exchange.sendResponseHeaders(HttpStatus.SC_OK, length);
                    }
                    exchange.getResponseBody().write(bytes, rangeStart, length);
                } else {
                    if (randomBoolean()) {
                        failures.incrementAndGet();
                        exchange.sendResponseHeaders(
                            randomFrom(
                                HttpStatus.SC_INTERNAL_SERVER_ERROR,
                                HttpStatus.SC_BAD_GATEWAY,
                                HttpStatus.SC_SERVICE_UNAVAILABLE,
                                HttpStatus.SC_GATEWAY_TIMEOUT
                            ),
                            -1
                        );
                    } else {
                        if (randomBoolean()) {
                            final var bytesSent = sendIncompleteContent(exchange, bytes);
                            if (bytesSent >= meaningfulProgressBytes) {
                                exchange.getResponseBody().flush();
                            }
                        } else {
                            failures.incrementAndGet();
                        }
                    }
                }
                exchange.close();
            }
        }

        httpServer.createContext(downloadStorageEndpoint(blobContainer, "read_blob_retries_forever"), new FlakyReadHandler());

        // Ranged read
        final int position = between(0, bytes.length - 2);
        final int length = between(1, randomBoolean() ? bytes.length : Integer.MAX_VALUE);
        logger.info("--> position={}, length={}", position, length);
        try (InputStream inputStream = blobContainer.readBlob(OperationPurpose.INDICES, "read_blob_retries_forever", position, length)) {
            assertMetricsForOpeningStream();
            recordingMeterRegistry.getRecorder().resetCalls();
            failures.set(0);

            final byte[] bytesRead = BytesReference.toBytes(Streams.readFully(inputStream));
            assertArrayEquals(Arrays.copyOfRange(bytes, position, Math.min(bytes.length, position + length)), bytesRead);
            assertMetricsForReadingStream();
        }
        assertThat(failures.get(), greaterThan(totalFailures));

        // Read the whole blob
        failures.set(0);
        recordingMeterRegistry.getRecorder().resetCalls();
        try (InputStream inputStream = blobContainer.readBlob(OperationPurpose.INDICES, "read_blob_retries_forever")) {
            assertMetricsForOpeningStream();
            recordingMeterRegistry.getRecorder().resetCalls();
            failures.set(0);

            final byte[] bytesRead = BytesReference.toBytes(Streams.readFully(inputStream));
            assertArrayEquals(bytes, bytesRead);

            assertMetricsForReadingStream();
        }
        assertThat(failures.get(), greaterThan(totalFailures));
    }

    public void testDoesNotRetryOnNotFound() {
        final int maxRetries = between(3, 5);
        final BlobContainer blobContainer = createBlobContainer(maxRetries, null, true, null);

        final AtomicInteger numberOfReads = new AtomicInteger(0);
        @SuppressForbidden(reason = "use a http server")
        class NotFoundReadHandler implements HttpHandler {
            @Override
            public void handle(HttpExchange exchange) throws IOException {
                numberOfReads.incrementAndGet();
                exchange.sendResponseHeaders(HttpStatus.SC_NOT_FOUND, -1);
                exchange.close();
            }
        }

        httpServer.createContext(downloadStorageEndpoint(blobContainer, "read_blob_not_found"), new NotFoundReadHandler());
        expectThrows(NoSuchFileException.class, () -> {
            try (
                InputStream inputStream = randomBoolean()
                    ? blobContainer.readBlob(randomRetryingPurpose(), "read_blob_not_found")
                    : blobContainer.readBlob(randomRetryingPurpose(), "read_blob_not_found", between(0, 100), between(1, 100))
            ) {
                Streams.readFully(inputStream);

            }
        });
        assertThat(numberOfReads.get(), equalTo(1));
        assertThat(getRetryStartedMeasurements(), empty());
        assertThat(getRetryCompletedMeasurements(), empty());
        assertThat(getRetryHistogramMeasurements(), empty());
    }

    @Override
    protected Matcher<Integer> getMaxRetriesMatcher(int maxRetries) {
        // some attempts make meaningful progress and do not count towards the max retry limit
        return allOf(greaterThanOrEqualTo(maxRetries), lessThanOrEqualTo(S3RetryingInputStream.MAX_SUPPRESSED_EXCEPTIONS));
    }

    @Override
    protected OperationPurpose randomRetryingPurpose() {
        return randomValueOtherThan(OperationPurpose.REPOSITORY_ANALYSIS, BlobStoreTestUtil::randomPurpose);
    }

    @Override
    protected OperationPurpose randomFiniteRetryingPurpose() {
        return randomValueOtherThanMany(
            purpose -> purpose == OperationPurpose.REPOSITORY_ANALYSIS || purpose == OperationPurpose.INDICES,
            BlobStoreTestUtil::randomPurpose
        );
    }

    private void assertMetricsForOpeningStream() {
        final long numberOfOperations = getOperationMeasurements();
        // S3 client sdk internally also retries within the configured maxRetries for retryable errors.
        // The retries in S3RetryingInputStream are triggered when the client internal retries are unsuccessful
        if (numberOfOperations > 1) {
            // For opening the stream, there should be exactly one pair of started and completed records.
            // There should be one histogram record, the number of retries must be greater than 0
            final Map<String, Object> attributes = metricAttributes("open");
            assertThat(getRetryStartedMeasurements(), contains(new Measurement(1L, attributes, false)));
            assertThat(getRetryCompletedMeasurements(), contains(new Measurement(1L, attributes, false)));
            final List<Measurement> retryHistogramMeasurements = getRetryHistogramMeasurements();
            assertThat(retryHistogramMeasurements, hasSize(1));
            assertThat(retryHistogramMeasurements.get(0).getLong(), equalTo(numberOfOperations - 1));
            assertThat(retryHistogramMeasurements.get(0).attributes(), equalTo(attributes));
        } else {
            assertThat(getRetryStartedMeasurements(), empty());
            assertThat(getRetryCompletedMeasurements(), empty());
            assertThat(getRetryHistogramMeasurements(), empty());
        }
    }

    private void assertMetricsForReadingStream() {
        // For reading the stream, there could be multiple pairs of started and completed records.
        // It is important that they always come in pairs and the number of pairs match the number
        // of histogram records.
        final Map<String, Object> attributes = metricAttributes("read");
        final List<Measurement> retryHistogramMeasurements = getRetryHistogramMeasurements();
        final int numberOfReads = retryHistogramMeasurements.size();
        retryHistogramMeasurements.forEach(measurement -> {
            assertThat(measurement.getLong(), greaterThan(0L));
            assertThat(measurement.attributes(), equalTo(attributes));
        });

        final List<Measurement> retryStartedMeasurements = getRetryStartedMeasurements();
        assertThat(retryStartedMeasurements, hasSize(1));
        assertThat(retryStartedMeasurements.get(0).getLong(), equalTo((long) numberOfReads));
        assertThat(retryStartedMeasurements.get(0).attributes(), equalTo(attributes));
        assertThat(retryStartedMeasurements, equalTo(getRetryCompletedMeasurements()));
    }

    private long getOperationMeasurements() {
        final List<Measurement> operationMeasurements = Measurement.combine(
            recordingMeterRegistry.getRecorder().getMeasurements(InstrumentType.LONG_COUNTER, RepositoriesMetrics.METRIC_OPERATIONS_TOTAL)
        );
        assertThat(operationMeasurements, hasSize(1));
        return operationMeasurements.get(0).getLong();
    }

    private List<Measurement> getRetryStartedMeasurements() {
        return Measurement.combine(
            recordingMeterRegistry.getRecorder()
                .getMeasurements(InstrumentType.LONG_COUNTER, S3RepositoriesMetrics.METRIC_RETRY_EVENT_TOTAL)
        );
    }

    private List<Measurement> getRetryCompletedMeasurements() {
        return Measurement.combine(
            recordingMeterRegistry.getRecorder()
                .getMeasurements(InstrumentType.LONG_COUNTER, S3RepositoriesMetrics.METRIC_RETRY_SUCCESS_TOTAL)
        );
    }

    private List<Measurement> getRetryHistogramMeasurements() {
        return recordingMeterRegistry.getRecorder()
            .getMeasurements(InstrumentType.LONG_HISTOGRAM, S3RepositoriesMetrics.METRIC_RETRY_ATTEMPTS_HISTOGRAM);
    }

    private Map<String, Object> metricAttributes(String action) {
        return Map.of("repo_type", "s3", "repo_name", "repository", "operation", "GetObject", "purpose", "Indices", "action", action);
    }

    /**
     * Asserts that an InputStream is fully consumed, or aborted, when it is closed
     */
    private static class AssertingInputStream extends FilterInputStream {

        private final String blobName;
        private final boolean range;
        private final long position;
        private final long length;

        AssertingInputStream(InputStream in, String blobName) {
            super(in);
            this.blobName = blobName;
            this.position = 0L;
            this.length = Long.MAX_VALUE;
            this.range = false;
        }

        AssertingInputStream(InputStream in, String blobName, long position, long length) {
            super(in);
            assert position >= 0L;
            assert length >= 0;
            this.blobName = blobName;
            this.position = position;
            this.length = length;
            this.range = true;
        }

        @Override
        public String toString() {
            String description = "[blobName='" + blobName + "', range=" + range;
            if (range) {
                description += ", position=" + position;
                description += ", length=" + length;
            }
            description += ']';
            return description;
        }

        @Override
        public void close() throws IOException {
            super.close();
            if (in instanceof final S3RetryingInputStream s3Stream) {
                assertTrue(
                    "Stream "
                        + toString()
                        + " should have reached EOF or should have been aborted but got [eof="
                        + s3Stream.isEof()
                        + ", aborted="
                        + s3Stream.isAborted()
                        + ']',
                    s3Stream.isEof() || s3Stream.isAborted()
                );
            } else {
                assertThat(in, instanceOf(ByteArrayInputStream.class));
                assertThat(((ByteArrayInputStream) in).available(), equalTo(0));
            }
        }
    }
}<|MERGE_RESOLUTION|>--- conflicted
+++ resolved
@@ -43,14 +43,11 @@
 import org.elasticsearch.repositories.RepositoriesMetrics;
 import org.elasticsearch.repositories.blobstore.AbstractBlobContainerRetriesTestCase;
 import org.elasticsearch.repositories.blobstore.BlobStoreTestUtil;
-<<<<<<< HEAD
 import org.elasticsearch.repositories.s3.spi.SimpleS3StorageClassStrategyProvider;
-=======
 import org.elasticsearch.telemetry.InstrumentType;
 import org.elasticsearch.telemetry.Measurement;
 import org.elasticsearch.telemetry.RecordingMeterRegistry;
 import org.elasticsearch.watcher.ResourceWatcherService;
->>>>>>> e3e44af4
 import org.hamcrest.Matcher;
 import org.junit.After;
 import org.junit.Before;
@@ -107,11 +104,13 @@
 
     @Before
     public void setUp() throws Exception {
-<<<<<<< HEAD
-        service = new S3Service(Mockito.mock(Environment.class), Settings.EMPTY, SimpleS3StorageClassStrategyProvider.INSTANCE);
-=======
         shouldErrorOnDns = new AtomicBoolean(false);
-        service = new S3Service(Mockito.mock(Environment.class), Settings.EMPTY, Mockito.mock(ResourceWatcherService.class)) {
+        service = new S3Service(
+            Mockito.mock(Environment.class),
+            Settings.EMPTY,
+            Mockito.mock(ResourceWatcherService.class),
+            SimpleS3StorageClassStrategyProvider.INSTANCE
+        ) {
             @Override
             protected AmazonS3ClientBuilder buildClientBuilder(S3ClientSettings clientSettings) {
                 final AmazonS3ClientBuilder builder = super.buildClientBuilder(clientSettings);
@@ -126,7 +125,6 @@
             }
         };
         recordingMeterRegistry = new RecordingMeterRegistry();
->>>>>>> e3e44af4
         super.setUp();
     }
 
@@ -193,37 +191,19 @@
             Settings.builder().put(S3Repository.CLIENT_NAME.getKey(), clientName).build()
         );
 
-<<<<<<< HEAD
-        return new S3BlobContainer(
-            randomBoolean() ? BlobPath.EMPTY : BlobPath.EMPTY.add("foo"),
-            new S3BlobStore(
-                service,
-                "bucket",
-                S3Repository.SERVER_SIDE_ENCRYPTION_SETTING.getDefault(Settings.EMPTY),
-                bufferSize == null ? S3Repository.BUFFER_SIZE_SETTING.getDefault(Settings.EMPTY) : bufferSize,
-                S3Repository.CANNED_ACL_SETTING.getDefault(Settings.EMPTY),
-                service.getStorageClassStrategy(Settings.EMPTY),
-                repositoryMetadata,
-                BigArrays.NON_RECYCLING_INSTANCE,
-                new DeterministicTaskQueue().getThreadPool(),
-                RepositoriesMetrics.NOOP
-            )
-        ) {
-=======
         final S3BlobStore s3BlobStore = new S3BlobStore(
             service,
             "bucket",
             S3Repository.SERVER_SIDE_ENCRYPTION_SETTING.getDefault(Settings.EMPTY),
             bufferSize == null ? S3Repository.BUFFER_SIZE_SETTING.getDefault(Settings.EMPTY) : bufferSize,
             S3Repository.CANNED_ACL_SETTING.getDefault(Settings.EMPTY),
-            S3Repository.STORAGE_CLASS_SETTING.getDefault(Settings.EMPTY),
+            service.getStorageClassStrategy(Settings.EMPTY),
             repositoryMetadata,
             BigArrays.NON_RECYCLING_INSTANCE,
             new DeterministicTaskQueue().getThreadPool(),
             new S3RepositoriesMetrics(new RepositoriesMetrics(recordingMeterRegistry))
         );
         return new S3BlobContainer(randomBoolean() ? BlobPath.EMPTY : BlobPath.EMPTY.add("foo"), s3BlobStore) {
->>>>>>> e3e44af4
             @Override
             public InputStream readBlob(OperationPurpose purpose, String blobName) throws IOException {
                 return new AssertingInputStream(new S3RetryingInputStream(purpose, s3BlobStore, buildKey(blobName)) {

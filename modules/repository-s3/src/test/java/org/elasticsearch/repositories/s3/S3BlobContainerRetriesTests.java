/*
 * Copyright Elasticsearch B.V. and/or licensed to Elasticsearch B.V. under one
 * or more contributor license agreements. Licensed under the "Elastic License
 * 2.0", the "GNU Affero General Public License v3.0 only", and the "Server Side
 * Public License v 1"; you may not use this file except in compliance with, at
 * your election, the "Elastic License 2.0", the "GNU Affero General Public
 * License v3.0 only", or the "Server Side Public License, v 1".
 */
package org.elasticsearch.repositories.s3;

import fixture.s3.S3HttpHandler;

import com.amazonaws.AbortedException;
import com.amazonaws.DnsResolver;
import com.amazonaws.SdkClientException;
import com.amazonaws.services.s3.AmazonS3ClientBuilder;
import com.amazonaws.services.s3.model.AmazonS3Exception;
import com.sun.net.httpserver.HttpExchange;
import com.sun.net.httpserver.HttpHandler;

import org.apache.http.HttpStatus;
import org.apache.logging.log4j.Level;
import org.elasticsearch.ExceptionsHelper;
import org.elasticsearch.cluster.metadata.RepositoryMetadata;
import org.elasticsearch.common.BackoffPolicy;
import org.elasticsearch.common.Strings;
import org.elasticsearch.common.blobstore.BlobContainer;
import org.elasticsearch.common.blobstore.BlobPath;
import org.elasticsearch.common.blobstore.OperationPurpose;
import org.elasticsearch.common.blobstore.OptionalBytesReference;
import org.elasticsearch.common.bytes.BytesArray;
import org.elasticsearch.common.bytes.BytesReference;
import org.elasticsearch.common.hash.MessageDigests;
import org.elasticsearch.common.io.Streams;
import org.elasticsearch.common.lucene.store.ByteArrayIndexInput;
import org.elasticsearch.common.lucene.store.InputStreamIndexInput;
import org.elasticsearch.common.network.InetAddresses;
import org.elasticsearch.common.settings.MockSecureSettings;
import org.elasticsearch.common.settings.Settings;
import org.elasticsearch.common.unit.ByteSizeUnit;
import org.elasticsearch.common.unit.ByteSizeValue;
import org.elasticsearch.common.util.BigArrays;
import org.elasticsearch.common.util.concurrent.CountDown;
import org.elasticsearch.common.util.concurrent.DeterministicTaskQueue;
import org.elasticsearch.core.IOUtils;
import org.elasticsearch.core.Nullable;
import org.elasticsearch.core.SuppressForbidden;
import org.elasticsearch.core.TimeValue;
import org.elasticsearch.env.Environment;
import org.elasticsearch.repositories.RepositoriesMetrics;
import org.elasticsearch.repositories.blobstore.AbstractBlobContainerRetriesTestCase;
import org.elasticsearch.repositories.blobstore.BlobStoreTestUtil;
import org.elasticsearch.rest.RestStatus;
import org.elasticsearch.telemetry.InstrumentType;
import org.elasticsearch.telemetry.Measurement;
import org.elasticsearch.telemetry.RecordingMeterRegistry;
import org.elasticsearch.test.ESTestCase;
import org.elasticsearch.test.MockLog;
import org.elasticsearch.watcher.ResourceWatcherService;
import org.hamcrest.Matcher;
import org.junit.After;
import org.junit.Before;
import org.mockito.Mockito;

import java.io.ByteArrayInputStream;
import java.io.FilterInputStream;
import java.io.IOException;
import java.io.InputStream;
import java.io.InputStreamReader;
import java.net.InetSocketAddress;
import java.net.SocketTimeoutException;
import java.net.UnknownHostException;
import java.nio.charset.StandardCharsets;
import java.nio.file.NoSuchFileException;
import java.util.ArrayList;
import java.util.Arrays;
import java.util.List;
import java.util.Locale;
import java.util.Map;
import java.util.Objects;
import java.util.OptionalInt;
import java.util.Set;
import java.util.concurrent.atomic.AtomicInteger;
import java.util.concurrent.atomic.AtomicLong;
import java.util.function.IntConsumer;
import java.util.regex.Pattern;

import static org.elasticsearch.repositories.blobstore.BlobStoreTestUtil.randomNonDataPurpose;
import static org.elasticsearch.repositories.blobstore.BlobStoreTestUtil.randomPurpose;
import static org.elasticsearch.repositories.s3.S3ClientSettings.DISABLE_CHUNKED_ENCODING;
import static org.elasticsearch.repositories.s3.S3ClientSettings.ENDPOINT_SETTING;
import static org.elasticsearch.repositories.s3.S3ClientSettings.MAX_CONNECTIONS_SETTING;
import static org.elasticsearch.repositories.s3.S3ClientSettings.MAX_RETRIES_SETTING;
import static org.elasticsearch.repositories.s3.S3ClientSettings.READ_TIMEOUT_SETTING;
import static org.hamcrest.Matchers.allOf;
import static org.hamcrest.Matchers.anyOf;
import static org.hamcrest.Matchers.contains;
import static org.hamcrest.Matchers.containsString;
import static org.hamcrest.Matchers.empty;
import static org.hamcrest.Matchers.equalTo;
import static org.hamcrest.Matchers.greaterThan;
import static org.hamcrest.Matchers.greaterThanOrEqualTo;
import static org.hamcrest.Matchers.hasSize;
import static org.hamcrest.Matchers.instanceOf;
import static org.hamcrest.Matchers.is;
import static org.hamcrest.Matchers.lessThan;
import static org.hamcrest.Matchers.lessThanOrEqualTo;

/**
 * This class tests how a {@link S3BlobContainer} and its underlying AWS S3 client are retrying requests when reading or writing blobs.
 */
@SuppressForbidden(reason = "use a http server")
public class S3BlobContainerRetriesTests extends AbstractBlobContainerRetriesTestCase {

    private static final int MAX_NUMBER_SNAPSHOT_DELETE_RETRIES = 10;
    private S3Service service;
    private volatile boolean shouldErrorOnDns;
    private RecordingMeterRegistry recordingMeterRegistry;

    @Before
    public void setUp() throws Exception {
        shouldErrorOnDns = false;
        service = new S3Service(Mockito.mock(Environment.class), Settings.EMPTY, Mockito.mock(ResourceWatcherService.class)) {
            @Override
            protected AmazonS3ClientBuilder buildClientBuilder(S3ClientSettings clientSettings) {
                final AmazonS3ClientBuilder builder = super.buildClientBuilder(clientSettings);
                final DnsResolver defaultDnsResolver = builder.getClientConfiguration().getDnsResolver();
                builder.getClientConfiguration().setDnsResolver(host -> {
                    if (shouldErrorOnDns && randomBoolean() && randomBoolean()) {
                        throw new UnknownHostException(host);
                    }
                    return defaultDnsResolver.resolve(host);
                });
                return builder;
            }
        };
        recordingMeterRegistry = new RecordingMeterRegistry();
        super.setUp();
    }

    @After
    public void tearDown() throws Exception {
        IOUtils.close(service);
        super.tearDown();
    }

    @Override
    protected String downloadStorageEndpoint(BlobContainer container, String blob) {
        return "/bucket/" + container.path().buildAsString() + blob;
    }

    @Override
    protected String bytesContentType() {
        return "text/plain; charset=utf-8";
    }

    @Override
    protected Class<? extends Exception> unresponsiveExceptionType() {
        return SdkClientException.class;
    }

    @Override
    protected BlobContainer createBlobContainer(
        final @Nullable Integer maxRetries,
        final @Nullable TimeValue readTimeout,
        final @Nullable Boolean disableChunkedEncoding,
        final @Nullable Integer maxConnections,
        final @Nullable ByteSizeValue bufferSize,
        final @Nullable Integer maxBulkDeletes,
        final @Nullable BlobPath blobContainerPath
    ) {
        final Settings.Builder clientSettings = Settings.builder();
        final String clientName = randomAlphaOfLength(5).toLowerCase(Locale.ROOT);

        final InetSocketAddress address = httpServer.getAddress();
        final String endpoint = "http://" + InetAddresses.toUriString(address.getAddress()) + ":" + address.getPort();
        clientSettings.put(ENDPOINT_SETTING.getConcreteSettingForNamespace(clientName).getKey(), endpoint);

        if (maxRetries != null) {
            clientSettings.put(MAX_RETRIES_SETTING.getConcreteSettingForNamespace(clientName).getKey(), maxRetries);
        }
        if (readTimeout != null) {
            clientSettings.put(READ_TIMEOUT_SETTING.getConcreteSettingForNamespace(clientName).getKey(), readTimeout);
        }
        if (disableChunkedEncoding != null) {
            clientSettings.put(DISABLE_CHUNKED_ENCODING.getConcreteSettingForNamespace(clientName).getKey(), disableChunkedEncoding);
        }
        if (maxConnections != null) {
            clientSettings.put(MAX_CONNECTIONS_SETTING.getConcreteSettingForNamespace(clientName).getKey(), maxConnections);
        }

        final MockSecureSettings secureSettings = new MockSecureSettings();
        secureSettings.setString(
            S3ClientSettings.ACCESS_KEY_SETTING.getConcreteSettingForNamespace(clientName).getKey(),
            "test_access_key"
        );
        secureSettings.setString(
            S3ClientSettings.SECRET_KEY_SETTING.getConcreteSettingForNamespace(clientName).getKey(),
            "test_secret_key"
        );
        clientSettings.setSecureSettings(secureSettings);
        service.refreshAndClearCache(S3ClientSettings.load(clientSettings.build()));

        final var repositorySettings = Settings.builder()
            .put(S3Repository.CLIENT_NAME.getKey(), clientName)
            .put(S3Repository.GET_REGISTER_RETRY_DELAY.getKey(), TimeValue.ZERO);
        if (maxBulkDeletes != null) {
            repositorySettings.put(S3Repository.DELETION_BATCH_SIZE_SETTING.getKey(), maxBulkDeletes);
        }
        final RepositoryMetadata repositoryMetadata = new RepositoryMetadata("repository", S3Repository.TYPE, repositorySettings.build());

        final S3BlobStore s3BlobStore = new S3BlobStore(
            service,
            "bucket",
            S3Repository.SERVER_SIDE_ENCRYPTION_SETTING.getDefault(Settings.EMPTY),
            bufferSize == null ? S3Repository.BUFFER_SIZE_SETTING.getDefault(Settings.EMPTY) : bufferSize,
            S3Repository.CANNED_ACL_SETTING.getDefault(Settings.EMPTY),
            S3Repository.STORAGE_CLASS_SETTING.getDefault(Settings.EMPTY),
            repositoryMetadata,
            BigArrays.NON_RECYCLING_INSTANCE,
            new DeterministicTaskQueue().getThreadPool(),
            new S3RepositoriesMetrics(new RepositoriesMetrics(recordingMeterRegistry)),
            BackoffPolicy.constantBackoff(TimeValue.timeValueMillis(1), MAX_NUMBER_SNAPSHOT_DELETE_RETRIES)
        );
        return new S3BlobContainer(
            Objects.requireNonNullElse(blobContainerPath, randomBoolean() ? BlobPath.EMPTY : BlobPath.EMPTY.add("foo")),
            s3BlobStore
        ) {
            @Override
            public InputStream readBlob(OperationPurpose purpose, String blobName) throws IOException {
                return new AssertingInputStream(new S3RetryingInputStream(purpose, s3BlobStore, buildKey(blobName)) {
                    @Override
                    protected long getRetryDelayInMillis() {
                        assert super.getRetryDelayInMillis() > 0;
                        return 0;
                    }
                }, blobName);
            }

            @Override
            public InputStream readBlob(OperationPurpose purpose, String blobName, long position, long length) throws IOException {
                final InputStream inputStream;
                if (length == 0) {
                    inputStream = new ByteArrayInputStream(new byte[0]);
                } else {
                    inputStream = new S3RetryingInputStream(
                        purpose,
                        s3BlobStore,
                        buildKey(blobName),
                        position,
                        Math.addExact(position, length - 1)
                    ) {
                        @Override
                        protected long getRetryDelayInMillis() {
                            assert super.getRetryDelayInMillis() > 0;
                            return 0;
                        }
                    };
                }
                return new AssertingInputStream(inputStream, blobName, position, length);
            }
        };
    }

    private static S3HttpHandler.S3Request parseRequest(HttpExchange exchange) {
        return new S3HttpHandler("bucket").parseRequest(exchange);
    }

    public void testWriteBlobWithRetries() throws Exception {
        final int maxRetries = randomInt(5);
        final CountDown countDown = new CountDown(maxRetries + 1);

<<<<<<< HEAD
        final BlobContainer blobContainer = blobContainerBuilder().maxRetries(maxRetries).disableChunkedEncoding(true).build();
=======
        final BlobContainer blobContainer = createBlobContainer(maxRetries, null, true, null, null, null, null);
>>>>>>> b83a86e0

        final byte[] bytes = randomBlobContent();
        httpServer.createContext(downloadStorageEndpoint(blobContainer, "write_blob_max_retries"), exchange -> {
            final S3HttpHandler.S3Request s3Request = parseRequest(exchange);
            if (s3Request.isPutObjectRequest()) {
                if (countDown.countDown()) {
                    final BytesReference body = Streams.readFully(exchange.getRequestBody());
                    if (Objects.deepEquals(bytes, BytesReference.toBytes(body))) {
                        exchange.sendResponseHeaders(HttpStatus.SC_OK, -1);
                    } else {
                        exchange.sendResponseHeaders(HttpStatus.SC_BAD_REQUEST, -1);
                    }
                    exchange.close();
                    return;
                }

                if (randomBoolean()) {
                    if (randomBoolean()) {
                        org.elasticsearch.core.Streams.readFully(
                            exchange.getRequestBody(),
                            new byte[randomIntBetween(1, Math.max(1, bytes.length - 1))]
                        );
                    } else {
                        Streams.readFully(exchange.getRequestBody());
                        exchange.sendResponseHeaders(
                            randomFrom(
                                HttpStatus.SC_INTERNAL_SERVER_ERROR,
                                HttpStatus.SC_BAD_GATEWAY,
                                HttpStatus.SC_SERVICE_UNAVAILABLE,
                                HttpStatus.SC_GATEWAY_TIMEOUT
                            ),
                            -1
                        );
                    }
                }
                exchange.close();
            }
        });
        try (InputStream stream = new InputStreamIndexInput(new ByteArrayIndexInput("desc", bytes), bytes.length)) {
            blobContainer.writeBlob(randomPurpose(), "write_blob_max_retries", stream, bytes.length, false);
        }
        assertThat(countDown.isCountedDown(), is(true));
    }

    public void testWriteBlobWithReadTimeouts() {
        final byte[] bytes = randomByteArrayOfLength(randomIntBetween(10, 128));
        final TimeValue readTimeout = TimeValue.timeValueMillis(randomIntBetween(100, 500));
<<<<<<< HEAD
        final BlobContainer blobContainer = blobContainerBuilder().maxRetries(1)
            .readTimeout(readTimeout)
            .disableChunkedEncoding(true)
            .build();
=======
        final BlobContainer blobContainer = createBlobContainer(1, readTimeout, true, null, null, null, null);
>>>>>>> b83a86e0

        // HTTP server does not send a response
        httpServer.createContext(downloadStorageEndpoint(blobContainer, "write_blob_timeout"), exchange -> {
            if (randomBoolean()) {
                if (randomBoolean()) {
                    org.elasticsearch.core.Streams.readFully(exchange.getRequestBody(), new byte[randomIntBetween(1, bytes.length - 1)]);
                } else {
                    Streams.readFully(exchange.getRequestBody());
                }
            }
        });

        Exception exception = expectThrows(IOException.class, () -> {
            try (InputStream stream = new InputStreamIndexInput(new ByteArrayIndexInput("desc", bytes), bytes.length)) {
                blobContainer.writeBlob(randomPurpose(), "write_blob_timeout", stream, bytes.length, false);
            }
        });
        assertThat(
            exception.getMessage().toLowerCase(Locale.ROOT),
            containsString("unable to upload object [" + blobContainer.path().buildAsString() + "write_blob_timeout] using a single upload")
        );

        assertThat(exception.getCause(), instanceOf(SdkClientException.class));
        assertThat(exception.getCause().getMessage().toLowerCase(Locale.ROOT), containsString("read timed out"));

        assertThat(exception.getCause().getCause(), instanceOf(SocketTimeoutException.class));
        assertThat(exception.getCause().getCause().getMessage().toLowerCase(Locale.ROOT), containsString("read timed out"));
    }

    public void testWriteLargeBlob() throws Exception {
        final boolean useTimeout = rarely();
        final TimeValue readTimeout = useTimeout ? TimeValue.timeValueMillis(randomIntBetween(100, 500)) : null;
        final ByteSizeValue bufferSize = ByteSizeValue.of(5, ByteSizeUnit.MB);
<<<<<<< HEAD
        final BlobContainer blobContainer = blobContainerBuilder().maxRetries(null)
            .readTimeout(readTimeout)
            .disableChunkedEncoding(true)
            .bufferSize(bufferSize)
            .build();
=======
        final BlobContainer blobContainer = createBlobContainer(null, readTimeout, true, null, bufferSize, null, null);
>>>>>>> b83a86e0

        final int parts = randomIntBetween(1, 5);
        final long lastPartSize = randomLongBetween(10, 512);
        final long blobSize = (parts * bufferSize.getBytes()) + lastPartSize;

        final int nbErrors = 2; // we want all requests to fail at least once
        final CountDown countDownInitiate = new CountDown(nbErrors);
        final AtomicInteger countDownUploads = new AtomicInteger(nbErrors * (parts + 1));
        final CountDown countDownComplete = new CountDown(nbErrors);

        httpServer.createContext(downloadStorageEndpoint(blobContainer, "write_large_blob"), exchange -> {
            final S3HttpHandler.S3Request s3Request = parseRequest(exchange);
            final long contentLength = Long.parseLong(exchange.getRequestHeaders().getFirst("Content-Length"));

            if (s3Request.isInitiateMultipartUploadRequest()) {
                // initiate multipart upload request
                if (countDownInitiate.countDown()) {
                    byte[] response = ("""
                        <?xml version="1.0" encoding="UTF-8"?>
                        <InitiateMultipartUploadResult>
                          <Bucket>bucket</Bucket>
                          <Key>write_large_blob</Key>
                          <UploadId>TEST</UploadId>
                        </InitiateMultipartUploadResult>""").getBytes(StandardCharsets.UTF_8);
                    exchange.getResponseHeaders().add("Content-Type", "application/xml");
                    exchange.sendResponseHeaders(HttpStatus.SC_OK, response.length);
                    exchange.getResponseBody().write(response);
                    exchange.close();
                    return;
                }
            } else if (s3Request.isUploadPartRequest()) {
                // upload part request
                BytesReference bytes = Streams.readFully(exchange.getRequestBody());
                assertThat((long) bytes.length(), anyOf(equalTo(lastPartSize), equalTo(bufferSize.getBytes())));
                assertThat(contentLength, anyOf(equalTo(lastPartSize), equalTo(bufferSize.getBytes())));

                if (countDownUploads.decrementAndGet() % 2 == 0) {
                    exchange.getResponseHeaders().add("ETag", getBase16MD5Digest(bytes));
                    exchange.sendResponseHeaders(HttpStatus.SC_OK, -1);
                    exchange.close();
                    return;
                }

            } else if (s3Request.isCompleteMultipartUploadRequest()) {
                // complete multipart upload request
                if (countDownComplete.countDown()) {
                    Streams.readFully(exchange.getRequestBody());
                    byte[] response = ("""
                        <?xml version="1.0" encoding="UTF-8"?>
                        <CompleteMultipartUploadResult>
                          <Bucket>bucket</Bucket>
                          <Key>write_large_blob</Key>
                        </CompleteMultipartUploadResult>""").getBytes(StandardCharsets.UTF_8);
                    exchange.getResponseHeaders().add("Content-Type", "application/xml");
                    exchange.sendResponseHeaders(HttpStatus.SC_OK, response.length);
                    exchange.getResponseBody().write(response);
                    exchange.close();
                    return;
                }
            }

            // sends an error back or let the request time out
            if (useTimeout == false) {
                if (randomBoolean() && contentLength > 0) {
                    org.elasticsearch.core.Streams.readFully(
                        exchange.getRequestBody(),
                        new byte[randomIntBetween(1, Math.toIntExact(contentLength - 1))]
                    );
                } else {
                    Streams.readFully(exchange.getRequestBody());
                    exchange.sendResponseHeaders(
                        randomFrom(
                            HttpStatus.SC_INTERNAL_SERVER_ERROR,
                            HttpStatus.SC_BAD_GATEWAY,
                            HttpStatus.SC_SERVICE_UNAVAILABLE,
                            HttpStatus.SC_GATEWAY_TIMEOUT
                        ),
                        -1
                    );
                }
                exchange.close();
            }
        });

        blobContainer.writeBlob(randomPurpose(), "write_large_blob", new ZeroInputStream(blobSize), blobSize, false);

        assertThat(countDownInitiate.isCountedDown(), is(true));
        assertThat(countDownUploads.get(), equalTo(0));
        assertThat(countDownComplete.isCountedDown(), is(true));
    }

    public void testWriteLargeBlobStreaming() throws Exception {
        final boolean useTimeout = rarely();
        final TimeValue readTimeout = useTimeout ? TimeValue.timeValueMillis(randomIntBetween(100, 500)) : null;
        final ByteSizeValue bufferSize = ByteSizeValue.of(5, ByteSizeUnit.MB);
<<<<<<< HEAD
        final BlobContainer blobContainer = blobContainerBuilder().maxRetries(null)
            .readTimeout(readTimeout)
            .disableChunkedEncoding(true)
            .bufferSize(bufferSize)
            .build();
=======
        final BlobContainer blobContainer = createBlobContainer(null, readTimeout, true, null, bufferSize, null, null);
>>>>>>> b83a86e0

        final int parts = randomIntBetween(1, 5);
        final long lastPartSize = randomLongBetween(10, 512);
        final long blobSize = (parts * bufferSize.getBytes()) + lastPartSize;

        final int nbErrors = 2; // we want all requests to fail at least once
        final CountDown countDownInitiate = new CountDown(nbErrors);
        final AtomicInteger counterUploads = new AtomicInteger(0);
        final AtomicLong bytesReceived = new AtomicLong(0L);
        final CountDown countDownComplete = new CountDown(nbErrors);

        httpServer.createContext(downloadStorageEndpoint(blobContainer, "write_large_blob_streaming"), exchange -> {
            final S3HttpHandler.S3Request s3Request = parseRequest(exchange);
            final long contentLength = Long.parseLong(exchange.getRequestHeaders().getFirst("Content-Length"));

            if (s3Request.isInitiateMultipartUploadRequest()) {
                // initiate multipart upload request
                if (countDownInitiate.countDown()) {
                    byte[] response = ("""
                        <?xml version="1.0" encoding="UTF-8"?>
                        <InitiateMultipartUploadResult>
                          <Bucket>bucket</Bucket>
                          <Key>write_large_blob_streaming</Key>
                          <UploadId>TEST</UploadId>
                        </InitiateMultipartUploadResult>""").getBytes(StandardCharsets.UTF_8);
                    exchange.getResponseHeaders().add("Content-Type", "application/xml");
                    exchange.sendResponseHeaders(HttpStatus.SC_OK, response.length);
                    exchange.getResponseBody().write(response);
                    exchange.close();
                    return;
                }
            } else if (s3Request.isUploadPartRequest()) {
                // upload part request
                BytesReference bytes = Streams.readFully(exchange.getRequestBody());

                if (counterUploads.incrementAndGet() % 2 == 0) {
                    bytesReceived.addAndGet(bytes.length());
                    exchange.getResponseHeaders().add("ETag", getBase16MD5Digest(bytes));
                    exchange.sendResponseHeaders(HttpStatus.SC_OK, -1);
                    exchange.close();
                    return;
                }

            } else if (s3Request.isCompleteMultipartUploadRequest()) {
                // complete multipart upload request
                if (countDownComplete.countDown()) {
                    Streams.readFully(exchange.getRequestBody());
                    byte[] response = ("""
                        <?xml version="1.0" encoding="UTF-8"?>
                        <CompleteMultipartUploadResult>
                          <Bucket>bucket</Bucket>
                          <Key>write_large_blob_streaming</Key>
                        </CompleteMultipartUploadResult>""").getBytes(StandardCharsets.UTF_8);
                    exchange.getResponseHeaders().add("Content-Type", "application/xml");
                    exchange.sendResponseHeaders(HttpStatus.SC_OK, response.length);
                    exchange.getResponseBody().write(response);
                    exchange.close();
                    return;
                }
            }

            // sends an error back or let the request time out
            if (useTimeout == false) {
                if (randomBoolean() && contentLength > 0) {
                    org.elasticsearch.core.Streams.readFully(
                        exchange.getRequestBody(),
                        new byte[randomIntBetween(1, Math.toIntExact(contentLength - 1))]
                    );
                } else {
                    Streams.readFully(exchange.getRequestBody());
                    exchange.sendResponseHeaders(
                        randomFrom(
                            HttpStatus.SC_INTERNAL_SERVER_ERROR,
                            HttpStatus.SC_BAD_GATEWAY,
                            HttpStatus.SC_SERVICE_UNAVAILABLE,
                            HttpStatus.SC_GATEWAY_TIMEOUT
                        ),
                        -1
                    );
                }
                exchange.close();
            }
        });

        blobContainer.writeMetadataBlob(randomNonDataPurpose(), "write_large_blob_streaming", false, randomBoolean(), out -> {
            final byte[] buffer = new byte[16 * 1024];
            long outstanding = blobSize;
            while (outstanding > 0) {
                if (randomBoolean()) {
                    int toWrite = Math.toIntExact(Math.min(randomIntBetween(64, buffer.length), outstanding));
                    out.write(buffer, 0, toWrite);
                    outstanding -= toWrite;
                } else {
                    out.write(0);
                    outstanding--;
                }
            }
        });

        assertEquals(blobSize, bytesReceived.get());
    }

    public void testReadRetriesAfterMeaningfulProgress() throws Exception {
        final int maxRetries = between(0, 5);
        final int bufferSizeBytes = scaledRandomIntBetween(
            0,
            randomFrom(1000, Math.toIntExact(S3Repository.BUFFER_SIZE_SETTING.get(Settings.EMPTY).getBytes()))
        );
<<<<<<< HEAD
        final BlobContainer blobContainer = blobContainerBuilder().maxRetries(maxRetries)
            .disableChunkedEncoding(true)
            .bufferSize(ByteSizeValue.ofBytes(bufferSizeBytes))
            .build();
=======
        final BlobContainer blobContainer = createBlobContainer(
            maxRetries,
            null,
            true,
            null,
            ByteSizeValue.ofBytes(bufferSizeBytes),
            null,
            null
        );
>>>>>>> b83a86e0
        final int meaningfulProgressBytes = Math.max(1, bufferSizeBytes / 100);

        final byte[] bytes = randomBlobContent();

        @SuppressForbidden(reason = "use a http server")
        class FlakyReadHandler implements HttpHandler {
            private int failuresWithoutProgress;

            @Override
            public void handle(HttpExchange exchange) throws IOException {
                Streams.readFully(exchange.getRequestBody());
                if (failuresWithoutProgress >= maxRetries) {
                    final int rangeStart = getRangeStart(exchange);
                    assertThat(rangeStart, lessThan(bytes.length));
                    exchange.getResponseHeaders().add("Content-Type", bytesContentType());
                    final var remainderLength = bytes.length - rangeStart;
                    exchange.sendResponseHeaders(HttpStatus.SC_OK, remainderLength);
                    exchange.getResponseBody()
                        .write(
                            bytes,
                            rangeStart,
                            remainderLength < meaningfulProgressBytes ? remainderLength : between(meaningfulProgressBytes, remainderLength)
                        );
                } else if (randomBoolean()) {
                    failuresWithoutProgress += 1;
                    exchange.sendResponseHeaders(
                        randomFrom(
                            HttpStatus.SC_INTERNAL_SERVER_ERROR,
                            HttpStatus.SC_BAD_GATEWAY,
                            HttpStatus.SC_SERVICE_UNAVAILABLE,
                            HttpStatus.SC_GATEWAY_TIMEOUT
                        ),
                        -1
                    );
                    exchange.getResponseBody().flush();
                } else if (randomBoolean()) {
                    final var bytesSent = sendIncompleteContent(exchange, bytes);
                    if (bytesSent < meaningfulProgressBytes) {
                        failuresWithoutProgress += 1;
                    }
                } else {
                    failuresWithoutProgress += 1;
                }
                exchange.getResponseBody().flush();
                exchange.close();
            }
        }

        httpServer.createContext(downloadStorageEndpoint(blobContainer, "read_blob_max_retries"), new FlakyReadHandler());

        try (InputStream inputStream = blobContainer.readBlob(randomRetryingPurpose(), "read_blob_max_retries")) {
            final int readLimit;
            final InputStream wrappedStream;
            if (randomBoolean()) {
                // read stream only partly
                readLimit = randomIntBetween(0, bytes.length);
                wrappedStream = Streams.limitStream(inputStream, readLimit);
            } else {
                readLimit = bytes.length;
                wrappedStream = inputStream;
            }
            final byte[] bytesRead = BytesReference.toBytes(Streams.readFully(wrappedStream));
            assertArrayEquals(Arrays.copyOfRange(bytes, 0, readLimit), bytesRead);
        }
    }

    public void testReadDoesNotRetryForRepositoryAnalysis() {
        final int maxRetries = between(0, 5);
        final int bufferSizeBytes = scaledRandomIntBetween(
            0,
            randomFrom(1000, Math.toIntExact(S3Repository.BUFFER_SIZE_SETTING.get(Settings.EMPTY).getBytes()))
        );
<<<<<<< HEAD
        final BlobContainer blobContainer = blobContainerBuilder().maxRetries(maxRetries)
            .disableChunkedEncoding(true)
            .bufferSize(ByteSizeValue.ofBytes(bufferSizeBytes))
            .build();
=======
        final BlobContainer blobContainer = createBlobContainer(
            maxRetries,
            null,
            true,
            null,
            ByteSizeValue.ofBytes(bufferSizeBytes),
            null,
            null
        );
>>>>>>> b83a86e0

        final byte[] bytes = randomBlobContent();

        @SuppressForbidden(reason = "use a http server")
        class FlakyReadHandler implements HttpHandler {
            private int failureCount;

            @Override
            public void handle(HttpExchange exchange) throws IOException {
                if (failureCount != 0) {
                    ExceptionsHelper.maybeDieOnAnotherThread(new AssertionError("failureCount=" + failureCount));
                }
                failureCount += 1;
                Streams.readFully(exchange.getRequestBody());
                sendIncompleteContent(exchange, bytes);
                exchange.getResponseBody().flush();
                exchange.close();
            }
        }

        httpServer.createContext(downloadStorageEndpoint(blobContainer, "read_blob_repo_analysis"), new FlakyReadHandler());

        expectThrows(Exception.class, () -> {
            try (InputStream inputStream = blobContainer.readBlob(OperationPurpose.REPOSITORY_ANALYSIS, "read_blob_repo_analysis")) {
                final byte[] bytesRead = BytesReference.toBytes(Streams.readFully(inputStream));
                assertArrayEquals(Arrays.copyOfRange(bytes, 0, bytes.length), bytesRead);
            }
        });
    }

    public void testReadWithIndicesPurposeRetriesForever() throws IOException {
        final int maxRetries = between(0, 5);
        final int totalFailures = Math.max(30, maxRetries * between(30, 80));
        final int bufferSizeBytes = scaledRandomIntBetween(
            0,
            randomFrom(1000, Math.toIntExact(S3Repository.BUFFER_SIZE_SETTING.get(Settings.EMPTY).getBytes()))
        );
<<<<<<< HEAD
        final BlobContainer blobContainer = blobContainerBuilder().maxRetries(maxRetries)
            .disableChunkedEncoding(true)
            .bufferSize(ByteSizeValue.ofBytes(bufferSizeBytes))
            .build();
=======
        final BlobContainer blobContainer = createBlobContainer(
            maxRetries,
            null,
            true,
            null,
            ByteSizeValue.ofBytes(bufferSizeBytes),
            null,
            null
        );
>>>>>>> b83a86e0
        final int meaningfulProgressBytes = Math.max(1, bufferSizeBytes / 100);

        final byte[] bytes = randomBlobContent(512);

        shouldErrorOnDns = true;
        final AtomicInteger failures = new AtomicInteger();
        @SuppressForbidden(reason = "use a http server")
        class FlakyReadHandler implements HttpHandler {

            @Override
            public void handle(HttpExchange exchange) throws IOException {
                Streams.readFully(exchange.getRequestBody());
                if (failures.get() > totalFailures && randomBoolean()) {
                    final int rangeStart = getRangeStart(exchange);
                    assertThat(rangeStart, lessThan(bytes.length));
                    exchange.getResponseHeaders().add("Content-Type", bytesContentType());
                    final OptionalInt rangeEnd = getRangeEnd(exchange);
                    final int length;
                    if (rangeEnd.isPresent() == false) {
                        final var remainderLength = bytes.length - rangeStart;
                        exchange.sendResponseHeaders(HttpStatus.SC_OK, remainderLength);
                        length = remainderLength < meaningfulProgressBytes
                            ? remainderLength
                            : between(meaningfulProgressBytes, remainderLength);
                    } else {
                        final int effectiveRangeEnd = Math.min(bytes.length - 1, rangeEnd.getAsInt());
                        length = (effectiveRangeEnd - rangeStart) + 1;
                        exchange.sendResponseHeaders(HttpStatus.SC_OK, length);
                    }
                    exchange.getResponseBody().write(bytes, rangeStart, length);
                } else {
                    if (randomBoolean()) {
                        failures.incrementAndGet();
                        exchange.sendResponseHeaders(
                            randomFrom(
                                HttpStatus.SC_INTERNAL_SERVER_ERROR,
                                HttpStatus.SC_BAD_GATEWAY,
                                HttpStatus.SC_SERVICE_UNAVAILABLE,
                                HttpStatus.SC_GATEWAY_TIMEOUT
                            ),
                            -1
                        );
                    } else {
                        if (randomBoolean()) {
                            final var bytesSent = sendIncompleteContent(exchange, bytes);
                            if (bytesSent >= meaningfulProgressBytes) {
                                exchange.getResponseBody().flush();
                            }
                        } else {
                            failures.incrementAndGet();
                        }
                    }
                }
                exchange.close();
            }
        }

        httpServer.createContext(downloadStorageEndpoint(blobContainer, "read_blob_retries_forever"), new FlakyReadHandler());

        // Ranged read
        final int position = between(0, bytes.length - 2);
        final int length = between(1, randomBoolean() ? bytes.length : Integer.MAX_VALUE);
        logger.info("--> position={}, length={}", position, length);
        try (InputStream inputStream = blobContainer.readBlob(OperationPurpose.INDICES, "read_blob_retries_forever", position, length)) {
            assertMetricsForOpeningStream();
            recordingMeterRegistry.getRecorder().resetCalls();
            failures.set(0);

            final byte[] bytesRead = BytesReference.toBytes(Streams.readFully(inputStream));
            assertArrayEquals(Arrays.copyOfRange(bytes, position, Math.min(bytes.length, position + length)), bytesRead);
            assertMetricsForReadingStream();
        }
        assertThat(failures.get(), greaterThan(totalFailures));

        // Read the whole blob
        failures.set(0);
        recordingMeterRegistry.getRecorder().resetCalls();
        try (InputStream inputStream = blobContainer.readBlob(OperationPurpose.INDICES, "read_blob_retries_forever")) {
            assertMetricsForOpeningStream();
            recordingMeterRegistry.getRecorder().resetCalls();
            failures.set(0);

            final byte[] bytesRead = BytesReference.toBytes(Streams.readFully(inputStream));
            assertArrayEquals(bytes, bytesRead);

            assertMetricsForReadingStream();
        }
        assertThat(failures.get(), greaterThan(totalFailures));
    }

    public void testDoesNotRetryOnNotFound() {
        final int maxRetries = between(3, 5);
<<<<<<< HEAD
        final BlobContainer blobContainer = blobContainerBuilder().maxRetries(maxRetries).disableChunkedEncoding(true).build();
=======
        final BlobContainer blobContainer = createBlobContainer(maxRetries, null, true, null, null, null, null);
>>>>>>> b83a86e0

        final AtomicInteger numberOfReads = new AtomicInteger(0);
        @SuppressForbidden(reason = "use a http server")
        class NotFoundReadHandler implements HttpHandler {
            @Override
            public void handle(HttpExchange exchange) throws IOException {
                numberOfReads.incrementAndGet();
                exchange.sendResponseHeaders(HttpStatus.SC_NOT_FOUND, -1);
                exchange.close();
            }
        }

        httpServer.createContext(downloadStorageEndpoint(blobContainer, "read_blob_not_found"), new NotFoundReadHandler());
        expectThrows(NoSuchFileException.class, () -> {
            try (
                InputStream inputStream = randomBoolean()
                    ? blobContainer.readBlob(randomRetryingPurpose(), "read_blob_not_found")
                    : blobContainer.readBlob(randomRetryingPurpose(), "read_blob_not_found", between(0, 100), between(1, 100))
            ) {
                Streams.readFully(inputStream);

            }
        });
        assertThat(numberOfReads.get(), equalTo(1));
        assertThat(getRetryStartedMeasurements(), empty());
        assertThat(getRetryCompletedMeasurements(), empty());
        assertThat(getRetryHistogramMeasurements(), empty());
    }

    public void testSnapshotDeletesRetryOnThrottlingError() throws IOException {
<<<<<<< HEAD
        final BlobContainer blobContainer = blobContainerBuilder()
            // disable AWS-client retries
            .maxRetries(0)
            .disableChunkedEncoding(true)
            .build();
=======
        // disable AWS-client retries
        final BlobContainer blobContainer = createBlobContainer(0, null, true, null, null, null, null);
>>>>>>> b83a86e0

        int numBlobsToDelete = randomIntBetween(500, 3000);
        List<String> blobsToDelete = new ArrayList<>();
        for (int i = 0; i < numBlobsToDelete; i++) {
            blobsToDelete.add(randomIdentifier());
        }
        int throttleTimesBeforeSuccess = randomIntBetween(1, MAX_NUMBER_SNAPSHOT_DELETE_RETRIES);
        logger.info("--> Throttling {} times before success", throttleTimesBeforeSuccess);
        ThrottlingDeleteHandler handler = new ThrottlingDeleteHandler(throttleTimesBeforeSuccess, attempt -> {});
        httpServer.createContext("/", handler);
        blobContainer.deleteBlobsIgnoringIfNotExists(randomFrom(operationPurposesThatRetryOnDelete()), blobsToDelete.iterator());

        int expectedNumberOfBatches = expectedNumberOfBatches(numBlobsToDelete);
        assertThat(handler.numberOfDeleteAttempts.get(), equalTo(throttleTimesBeforeSuccess + expectedNumberOfBatches));
        assertThat(handler.numberOfSuccessfulDeletes.get(), equalTo(expectedNumberOfBatches));
    }

    public void testSnapshotDeletesAbortRetriesWhenThreadIsInterrupted() {
<<<<<<< HEAD
        final BlobContainer blobContainer = blobContainerBuilder()
            // disable AWS-client retries
            .maxRetries(0)
            .disableChunkedEncoding(true)
            .build();
=======
        // disable AWS-client retries
        final BlobContainer blobContainer = createBlobContainer(0, null, true, null, null, null, null);
>>>>>>> b83a86e0

        int numBlobsToDelete = randomIntBetween(500, 3000);
        List<String> blobsToDelete = new ArrayList<>();
        for (int i = 0; i < numBlobsToDelete; i++) {
            blobsToDelete.add(randomIdentifier());
        }

        final Thread clientThread = Thread.currentThread();
        int interruptBeforeAttempt = randomIntBetween(0, randomIntBetween(1, 10));
        logger.info("--> Deleting {} blobs, interrupting before attempt {}", numBlobsToDelete, interruptBeforeAttempt);
        ThrottlingDeleteHandler handler = new ThrottlingDeleteHandler(Integer.MAX_VALUE, attempt -> {
            if (attempt == interruptBeforeAttempt) {
                clientThread.interrupt();
            }
        });
        httpServer.createContext("/", handler);

        try {
            IOException exception = assertThrows(
                IOException.class,
                () -> blobContainer.deleteBlobsIgnoringIfNotExists(
                    randomFrom(operationPurposesThatRetryOnDelete()),
                    blobsToDelete.iterator()
                )
            );
            assertThat(exception.getCause(), instanceOf(AbortedException.class));
            assertThat(handler.numberOfDeleteAttempts.get(), equalTo(interruptBeforeAttempt + 1));
            assertThat(handler.numberOfSuccessfulDeletes.get(), equalTo(0));
        } finally {
            // interrupt should be preserved, clear it to prevent it leaking between tests
            assertTrue(Thread.interrupted());
        }
    }

    public void testNonSnapshotDeletesAreNotRetried() {
<<<<<<< HEAD
        final BlobContainer blobContainer = blobContainerBuilder()
            // disable AWS-client retries
            .maxRetries(0)
            .disableChunkedEncoding(true)
            .build();
=======
        // disable AWS-client retries
        final BlobContainer blobContainer = createBlobContainer(0, null, true, null, null, null, null);
>>>>>>> b83a86e0

        int numBlobsToDelete = randomIntBetween(500, 3000);
        List<String> blobsToDelete = new ArrayList<>();
        for (int i = 0; i < numBlobsToDelete; i++) {
            blobsToDelete.add(randomIdentifier());
        }
        ThrottlingDeleteHandler handler = new ThrottlingDeleteHandler(Integer.MAX_VALUE, attempt -> {});
        httpServer.createContext("/", handler);
        IOException exception = assertThrows(
            IOException.class,
            () -> blobContainer.deleteBlobsIgnoringIfNotExists(
                randomValueOtherThanMany(
                    op -> operationPurposesThatRetryOnDelete().contains(op),
                    () -> randomFrom(OperationPurpose.values())
                ),
                blobsToDelete.iterator()
            )
        );
        assertEquals(
            ThrottlingDeleteHandler.THROTTLING_ERROR_CODE,
            asInstanceOf(AmazonS3Exception.class, exception.getCause()).getErrorCode()
        );
        assertThat(handler.numberOfDeleteAttempts.get(), equalTo(expectedNumberOfBatches(numBlobsToDelete)));
        assertThat(handler.numberOfSuccessfulDeletes.get(), equalTo(0));
    }

    public void testNonThrottlingErrorsAreNotRetried() {
<<<<<<< HEAD
        final BlobContainer blobContainer = blobContainerBuilder()
            // disable AWS-client retries
            .maxRetries(0)
            .disableChunkedEncoding(true)
            .build();
=======
        // disable AWS-client retries
        final BlobContainer blobContainer = createBlobContainer(0, null, true, null, null, null, null);
>>>>>>> b83a86e0

        int numBlobsToDelete = randomIntBetween(500, 3000);
        List<String> blobsToDelete = new ArrayList<>();
        for (int i = 0; i < numBlobsToDelete; i++) {
            blobsToDelete.add(randomIdentifier());
        }
        ThrottlingDeleteHandler handler = new ThrottlingDeleteHandler(Integer.MAX_VALUE, attempt -> {}, "NotThrottling");
        httpServer.createContext("/", handler);
        assertThrows(
            IOException.class,
            () -> blobContainer.deleteBlobsIgnoringIfNotExists(randomFrom(operationPurposesThatRetryOnDelete()), blobsToDelete.iterator())
        );
        assertThat(handler.numberOfDeleteAttempts.get(), equalTo(expectedNumberOfBatches(numBlobsToDelete)));
        assertThat(handler.numberOfSuccessfulDeletes.get(), equalTo(0));
    }

    private int expectedNumberOfBatches(int blobsToDelete) {
        return (blobsToDelete / 1_000) + (blobsToDelete % 1_000 == 0 ? 0 : 1);
    }

    @SuppressForbidden(reason = "use a http server")
    private static class ThrottlingDeleteHandler extends S3HttpHandler {

        private static final String THROTTLING_ERROR_CODE = "SlowDown";

        private final AtomicInteger throttleTimesBeforeSuccess;
        private final AtomicInteger numberOfDeleteAttempts;
        private final AtomicInteger numberOfSuccessfulDeletes;
        private final IntConsumer onAttemptCallback;
        private final String errorCode;

        ThrottlingDeleteHandler(int throttleTimesBeforeSuccess, IntConsumer onAttemptCallback) {
            this(throttleTimesBeforeSuccess, onAttemptCallback, THROTTLING_ERROR_CODE);
        }

        ThrottlingDeleteHandler(int throttleTimesBeforeSuccess, IntConsumer onAttemptCallback, String errorCode) {
            super("bucket");
            this.numberOfDeleteAttempts = new AtomicInteger();
            this.numberOfSuccessfulDeletes = new AtomicInteger();
            this.throttleTimesBeforeSuccess = new AtomicInteger(throttleTimesBeforeSuccess);
            this.onAttemptCallback = onAttemptCallback;
            this.errorCode = errorCode;
        }

        @Override
        public void handle(HttpExchange exchange) throws IOException {
            if (isMultiDeleteRequest(exchange)) {
                onAttemptCallback.accept(numberOfDeleteAttempts.get());
                numberOfDeleteAttempts.incrementAndGet();
                if (throttleTimesBeforeSuccess.getAndDecrement() > 0) {
                    final byte[] responseBytes = Strings.format("""
                        <?xml version="1.0" encoding="UTF-8"?>
                        <Error>
                          <Code>%s</Code>
                          <Message>This is a throttling message</Message>
                          <Resource>/bucket/</Resource>
                          <RequestId>4442587FB7D0A2F9</RequestId>
                        </Error>""", errorCode).getBytes(StandardCharsets.UTF_8);

                    exchange.sendResponseHeaders(HttpStatus.SC_SERVICE_UNAVAILABLE, responseBytes.length);
                    exchange.getResponseBody().write(responseBytes);
                    exchange.close();
                } else {
                    numberOfSuccessfulDeletes.incrementAndGet();
                    super.handle(exchange);
                }
            } else {
                super.handle(exchange);
            }
        }
    }

    private Set<OperationPurpose> operationPurposesThatRetryOnDelete() {
        return Set.of(OperationPurpose.SNAPSHOT_DATA, OperationPurpose.SNAPSHOT_METADATA);
    }

    public void testGetRegisterRetries() {
        final var maxRetries = between(0, 3);
<<<<<<< HEAD
        final BlobContainer blobContainer = blobContainerBuilder().maxRetries(maxRetries).build();
=======
        final BlobContainer blobContainer = createBlobContainer(maxRetries, null, null, null, null, null, null);
>>>>>>> b83a86e0

        interface FailingHandlerFactory {
            void addHandler(String blobName, Integer... responseCodes);
        }

        final var requestCounter = new AtomicInteger();
        final FailingHandlerFactory countingFailingHandlerFactory = (blobName, responseCodes) -> httpServer.createContext(
            downloadStorageEndpoint(blobContainer, blobName),
            exchange -> {
                requestCounter.incrementAndGet();
                try (exchange) {
                    exchange.sendResponseHeaders(randomFrom(responseCodes), -1);
                }
            }
        );

        countingFailingHandlerFactory.addHandler("test_register_no_internal_retries", HttpStatus.SC_UNPROCESSABLE_ENTITY);
        countingFailingHandlerFactory.addHandler(
            "test_register_internal_retries",
            HttpStatus.SC_INTERNAL_SERVER_ERROR,
            HttpStatus.SC_SERVICE_UNAVAILABLE
        );
        countingFailingHandlerFactory.addHandler("test_register_not_found", HttpStatus.SC_NOT_FOUND);

        {
            final var exceptionWithInternalRetries = safeAwaitFailure(
                OptionalBytesReference.class,
                l -> blobContainer.getRegister(randomRetryingPurpose(), "test_register_internal_retries", l)
            );
            assertThat(exceptionWithInternalRetries, instanceOf(AmazonS3Exception.class));
            assertEquals((maxRetries + 1) * (maxRetries + 1), requestCounter.get());
            assertEquals(maxRetries, exceptionWithInternalRetries.getSuppressed().length);
        }

        {
            requestCounter.set(0);
            final var exceptionWithoutInternalRetries = safeAwaitFailure(
                OptionalBytesReference.class,
                l -> blobContainer.getRegister(randomRetryingPurpose(), "test_register_no_internal_retries", l)
            );
            assertThat(exceptionWithoutInternalRetries, instanceOf(AmazonS3Exception.class));
            assertEquals(maxRetries + 1, requestCounter.get());
            assertEquals(maxRetries, exceptionWithoutInternalRetries.getSuppressed().length);
        }

        {
            requestCounter.set(0);
            final var repoAnalysisException = safeAwaitFailure(
                OptionalBytesReference.class,
                l -> blobContainer.getRegister(OperationPurpose.REPOSITORY_ANALYSIS, "test_register_no_internal_retries", l)
            );
            assertThat(repoAnalysisException, instanceOf(AmazonS3Exception.class));
            assertEquals(1, requestCounter.get());
            assertEquals(0, repoAnalysisException.getSuppressed().length);
        }

        {
            requestCounter.set(0);
            final OptionalBytesReference expectEmpty = safeAwait(
                l -> blobContainer.getRegister(randomPurpose(), "test_register_not_found", l)
            );
            assertEquals(OptionalBytesReference.EMPTY, expectEmpty);
            assertEquals(1, requestCounter.get());
        }
    }

    public void testSuppressedDeletionErrorsAreCapped() {
        final TimeValue readTimeout = TimeValue.timeValueMillis(randomIntBetween(100, 500));
        int maxBulkDeleteSize = randomIntBetween(1, 10);
<<<<<<< HEAD
        final BlobContainer blobContainer = blobContainerBuilder().maxRetries(1)
            .readTimeout(readTimeout)
            .disableChunkedEncoding(true)
            .maxBulkDeletes(maxBulkDeleteSize)
            .build();
=======
        final BlobContainer blobContainer = createBlobContainer(1, readTimeout, true, null, null, maxBulkDeleteSize, null);
>>>>>>> b83a86e0
        httpServer.createContext("/", exchange -> {
            if (isMultiDeleteRequest(exchange)) {
                exchange.sendResponseHeaders(
                    randomFrom(
                        HttpStatus.SC_INTERNAL_SERVER_ERROR,
                        HttpStatus.SC_BAD_GATEWAY,
                        HttpStatus.SC_SERVICE_UNAVAILABLE,
                        HttpStatus.SC_GATEWAY_TIMEOUT,
                        HttpStatus.SC_NOT_FOUND,
                        HttpStatus.SC_UNAUTHORIZED
                    ),
                    -1
                );
                exchange.close();
            } else {
                fail("expected only deletions");
            }
        });
        var maxNoOfDeletions = 2 * S3BlobStore.MAX_DELETE_EXCEPTIONS;
        var blobs = randomList(1, maxNoOfDeletions * maxBulkDeleteSize, ESTestCase::randomIdentifier);
        var exception = expectThrows(
            IOException.class,
            "deletion should not succeed",
            () -> blobContainer.deleteBlobsIgnoringIfNotExists(randomPurpose(), blobs.iterator())
        );
        assertThat(exception.getCause().getSuppressed().length, lessThan(S3BlobStore.MAX_DELETE_EXCEPTIONS));
    }

    public void testTrimmedLogAndCappedSuppressedErrorOnMultiObjectDeletionException() {
        final TimeValue readTimeout = TimeValue.timeValueMillis(randomIntBetween(100, 500));
        int maxBulkDeleteSize = randomIntBetween(10, 30);
<<<<<<< HEAD
        final BlobContainer blobContainer = blobContainerBuilder().maxRetries(1)
            .readTimeout(readTimeout)
            .disableChunkedEncoding(true)
            .maxBulkDeletes(maxBulkDeleteSize)
            .build();
=======
        final BlobContainer blobContainer = createBlobContainer(1, readTimeout, true, null, null, maxBulkDeleteSize, null);
>>>>>>> b83a86e0

        final Pattern pattern = Pattern.compile("<Key>(.+?)</Key>");
        httpServer.createContext("/", exchange -> {
            if (isMultiDeleteRequest(exchange)) {
                final String requestBody = Streams.copyToString(new InputStreamReader(exchange.getRequestBody(), StandardCharsets.UTF_8));
                final var matcher = pattern.matcher(requestBody);
                final StringBuilder deletes = new StringBuilder();
                deletes.append("<?xml version=\"1.0\" encoding=\"UTF-8\"?>");
                deletes.append("<DeleteResult>");
                while (matcher.find()) {
                    final String key = matcher.group(1);
                    deletes.append("<Error>");
                    deletes.append("<Code>").append(randomAlphaOfLength(10)).append("</Code>");
                    deletes.append("<Key>").append(key).append("</Key>");
                    deletes.append("<Message>").append(randomAlphaOfLength(40)).append("</Message>");
                    deletes.append("</Error>");
                }
                deletes.append("</DeleteResult>");

                byte[] response = deletes.toString().getBytes(StandardCharsets.UTF_8);
                exchange.getResponseHeaders().add("Content-Type", "application/xml");
                exchange.sendResponseHeaders(RestStatus.OK.getStatus(), response.length);
                exchange.getResponseBody().write(response);
                exchange.close();
            } else {
                fail("expected only deletions");
            }
        });
        var blobs = randomList(maxBulkDeleteSize, maxBulkDeleteSize, ESTestCase::randomIdentifier);
        try (var mockLog = MockLog.capture(S3BlobStore.class)) {
            mockLog.addExpectation(
                new MockLog.SeenEventExpectation(
                    "deletion log",
                    S3BlobStore.class.getCanonicalName(),
                    Level.WARN,
                    blobs.size() > S3BlobStore.MAX_DELETE_EXCEPTIONS
                        ? "Failed to delete some blobs [*... (* in total, * omitted)"
                        : "Failed to delete some blobs [*]"
                )
            );
            var exception = expectThrows(
                IOException.class,
                "deletion should not succeed",
                () -> blobContainer.deleteBlobsIgnoringIfNotExists(randomPurpose(), blobs.iterator())
            );
            assertThat(exception.getCause().getSuppressed().length, lessThan(S3BlobStore.MAX_DELETE_EXCEPTIONS));
            mockLog.awaitAllExpectationsMatched();
        }
    }

    private static String getBase16MD5Digest(BytesReference bytesReference) {
        return MessageDigests.toHexString(MessageDigests.digest(bytesReference, MessageDigests.md5()));
    }

    public void testGetBase16MD5Digest() {
        // from Wikipedia, see also org.elasticsearch.common.hash.MessageDigestsTests.testMd5
        assertBase16MD5Digest("", "d41d8cd98f00b204e9800998ecf8427e");
        assertBase16MD5Digest("The quick brown fox jumps over the lazy dog", "9e107d9d372bb6826bd81d3542a419d6");
        assertBase16MD5Digest("The quick brown fox jumps over the lazy dog.", "e4d909c290d0fb1ca068ffaddf22cbd0");
    }

    private static void assertBase16MD5Digest(String input, String expectedDigestString) {
        assertEquals(expectedDigestString, getBase16MD5Digest(new BytesArray(input)));
    }

    @Override
    protected Matcher<Integer> getMaxRetriesMatcher(int maxRetries) {
        // some attempts make meaningful progress and do not count towards the max retry limit
        return allOf(greaterThanOrEqualTo(maxRetries), lessThanOrEqualTo(S3RetryingInputStream.MAX_SUPPRESSED_EXCEPTIONS));
    }

    @Override
    protected OperationPurpose randomRetryingPurpose() {
        return randomValueOtherThan(OperationPurpose.REPOSITORY_ANALYSIS, BlobStoreTestUtil::randomPurpose);
    }

    @Override
    protected OperationPurpose randomFiniteRetryingPurpose() {
        return randomValueOtherThanMany(
            purpose -> purpose == OperationPurpose.REPOSITORY_ANALYSIS || purpose == OperationPurpose.INDICES,
            BlobStoreTestUtil::randomPurpose
        );
    }

    private void assertMetricsForOpeningStream() {
        final long numberOfOperations = getOperationMeasurements();
        // S3 client sdk internally also retries within the configured maxRetries for retryable errors.
        // The retries in S3RetryingInputStream are triggered when the client internal retries are unsuccessful
        if (numberOfOperations > 1) {
            // For opening the stream, there should be exactly one pair of started and completed records.
            // There should be one histogram record, the number of retries must be greater than 0
            final Map<String, Object> attributes = metricAttributes("open");
            assertThat(getRetryStartedMeasurements(), contains(new Measurement(1L, attributes, false)));
            assertThat(getRetryCompletedMeasurements(), contains(new Measurement(1L, attributes, false)));
            final List<Measurement> retryHistogramMeasurements = getRetryHistogramMeasurements();
            assertThat(retryHistogramMeasurements, hasSize(1));
            assertThat(retryHistogramMeasurements.get(0).getLong(), equalTo(numberOfOperations - 1));
            assertThat(retryHistogramMeasurements.get(0).attributes(), equalTo(attributes));
        } else {
            assertThat(getRetryStartedMeasurements(), empty());
            assertThat(getRetryCompletedMeasurements(), empty());
            assertThat(getRetryHistogramMeasurements(), empty());
        }
    }

    private void assertMetricsForReadingStream() {
        // For reading the stream, there could be multiple pairs of started and completed records.
        // It is important that they always come in pairs and the number of pairs match the number
        // of histogram records.
        final Map<String, Object> attributes = metricAttributes("read");
        final List<Measurement> retryHistogramMeasurements = getRetryHistogramMeasurements();
        final int numberOfReads = retryHistogramMeasurements.size();
        retryHistogramMeasurements.forEach(measurement -> {
            assertThat(measurement.getLong(), greaterThan(0L));
            assertThat(measurement.attributes(), equalTo(attributes));
        });

        final List<Measurement> retryStartedMeasurements = getRetryStartedMeasurements();
        assertThat(retryStartedMeasurements, hasSize(1));
        assertThat(retryStartedMeasurements.get(0).getLong(), equalTo((long) numberOfReads));
        assertThat(retryStartedMeasurements.get(0).attributes(), equalTo(attributes));
        assertThat(retryStartedMeasurements, equalTo(getRetryCompletedMeasurements()));
    }

    private long getOperationMeasurements() {
        final List<Measurement> operationMeasurements = Measurement.combine(
            recordingMeterRegistry.getRecorder().getMeasurements(InstrumentType.LONG_COUNTER, RepositoriesMetrics.METRIC_OPERATIONS_TOTAL)
        );
        assertThat(operationMeasurements, hasSize(1));
        return operationMeasurements.get(0).getLong();
    }

    private List<Measurement> getRetryStartedMeasurements() {
        return Measurement.combine(
            recordingMeterRegistry.getRecorder()
                .getMeasurements(InstrumentType.LONG_COUNTER, S3RepositoriesMetrics.METRIC_RETRY_EVENT_TOTAL)
        );
    }

    private List<Measurement> getRetryCompletedMeasurements() {
        return Measurement.combine(
            recordingMeterRegistry.getRecorder()
                .getMeasurements(InstrumentType.LONG_COUNTER, S3RepositoriesMetrics.METRIC_RETRY_SUCCESS_TOTAL)
        );
    }

    private List<Measurement> getRetryHistogramMeasurements() {
        return recordingMeterRegistry.getRecorder()
            .getMeasurements(InstrumentType.LONG_HISTOGRAM, S3RepositoriesMetrics.METRIC_RETRY_ATTEMPTS_HISTOGRAM);
    }

    private Map<String, Object> metricAttributes(String action) {
        return Map.of("repo_type", "s3", "repo_name", "repository", "operation", "GetObject", "purpose", "Indices", "action", action);
    }

    private static boolean isMultiDeleteRequest(HttpExchange exchange) {
        return new S3HttpHandler("bucket").parseRequest(exchange).isMultiObjectDeleteRequest();
    }

    /**
     * Asserts that an InputStream is fully consumed, or aborted, when it is closed
     */
    private static class AssertingInputStream extends FilterInputStream {

        private final String blobName;
        private final boolean range;
        private final long position;
        private final long length;

        AssertingInputStream(InputStream in, String blobName) {
            super(in);
            this.blobName = blobName;
            this.position = 0L;
            this.length = Long.MAX_VALUE;
            this.range = false;
        }

        AssertingInputStream(InputStream in, String blobName, long position, long length) {
            super(in);
            assert position >= 0L;
            assert length >= 0;
            this.blobName = blobName;
            this.position = position;
            this.length = length;
            this.range = true;
        }

        @Override
        public String toString() {
            String description = "[blobName='" + blobName + "', range=" + range;
            if (range) {
                description += ", position=" + position;
                description += ", length=" + length;
            }
            description += ']';
            return description;
        }

        @Override
        public void close() throws IOException {
            super.close();
            if (in instanceof final S3RetryingInputStream s3Stream) {
                assertTrue(
                    "Stream "
                        + toString()
                        + " should have reached EOF or should have been aborted but got [eof="
                        + s3Stream.isEof()
                        + ", aborted="
                        + s3Stream.isAborted()
                        + ']',
                    s3Stream.isEof() || s3Stream.isAborted()
                );
            } else {
                assertThat(in, instanceOf(ByteArrayInputStream.class));
                assertThat(((ByteArrayInputStream) in).available(), equalTo(0));
            }
        }
    }
}<|MERGE_RESOLUTION|>--- conflicted
+++ resolved
@@ -270,11 +270,7 @@
         final int maxRetries = randomInt(5);
         final CountDown countDown = new CountDown(maxRetries + 1);
 
-<<<<<<< HEAD
         final BlobContainer blobContainer = blobContainerBuilder().maxRetries(maxRetries).disableChunkedEncoding(true).build();
-=======
-        final BlobContainer blobContainer = createBlobContainer(maxRetries, null, true, null, null, null, null);
->>>>>>> b83a86e0
 
         final byte[] bytes = randomBlobContent();
         httpServer.createContext(downloadStorageEndpoint(blobContainer, "write_blob_max_retries"), exchange -> {
@@ -322,14 +318,10 @@
     public void testWriteBlobWithReadTimeouts() {
         final byte[] bytes = randomByteArrayOfLength(randomIntBetween(10, 128));
         final TimeValue readTimeout = TimeValue.timeValueMillis(randomIntBetween(100, 500));
-<<<<<<< HEAD
         final BlobContainer blobContainer = blobContainerBuilder().maxRetries(1)
             .readTimeout(readTimeout)
             .disableChunkedEncoding(true)
             .build();
-=======
-        final BlobContainer blobContainer = createBlobContainer(1, readTimeout, true, null, null, null, null);
->>>>>>> b83a86e0
 
         // HTTP server does not send a response
         httpServer.createContext(downloadStorageEndpoint(blobContainer, "write_blob_timeout"), exchange -> {
@@ -363,15 +355,10 @@
         final boolean useTimeout = rarely();
         final TimeValue readTimeout = useTimeout ? TimeValue.timeValueMillis(randomIntBetween(100, 500)) : null;
         final ByteSizeValue bufferSize = ByteSizeValue.of(5, ByteSizeUnit.MB);
-<<<<<<< HEAD
-        final BlobContainer blobContainer = blobContainerBuilder().maxRetries(null)
-            .readTimeout(readTimeout)
+        final BlobContainer blobContainer = blobContainerBuilder().readTimeout(readTimeout)
             .disableChunkedEncoding(true)
             .bufferSize(bufferSize)
             .build();
-=======
-        final BlobContainer blobContainer = createBlobContainer(null, readTimeout, true, null, bufferSize, null, null);
->>>>>>> b83a86e0
 
         final int parts = randomIntBetween(1, 5);
         final long lastPartSize = randomLongBetween(10, 512);
@@ -467,15 +454,10 @@
         final boolean useTimeout = rarely();
         final TimeValue readTimeout = useTimeout ? TimeValue.timeValueMillis(randomIntBetween(100, 500)) : null;
         final ByteSizeValue bufferSize = ByteSizeValue.of(5, ByteSizeUnit.MB);
-<<<<<<< HEAD
-        final BlobContainer blobContainer = blobContainerBuilder().maxRetries(null)
-            .readTimeout(readTimeout)
+        final BlobContainer blobContainer = blobContainerBuilder().readTimeout(readTimeout)
             .disableChunkedEncoding(true)
             .bufferSize(bufferSize)
             .build();
-=======
-        final BlobContainer blobContainer = createBlobContainer(null, readTimeout, true, null, bufferSize, null, null);
->>>>>>> b83a86e0
 
         final int parts = randomIntBetween(1, 5);
         final long lastPartSize = randomLongBetween(10, 512);
@@ -584,22 +566,10 @@
             0,
             randomFrom(1000, Math.toIntExact(S3Repository.BUFFER_SIZE_SETTING.get(Settings.EMPTY).getBytes()))
         );
-<<<<<<< HEAD
         final BlobContainer blobContainer = blobContainerBuilder().maxRetries(maxRetries)
             .disableChunkedEncoding(true)
             .bufferSize(ByteSizeValue.ofBytes(bufferSizeBytes))
             .build();
-=======
-        final BlobContainer blobContainer = createBlobContainer(
-            maxRetries,
-            null,
-            true,
-            null,
-            ByteSizeValue.ofBytes(bufferSizeBytes),
-            null,
-            null
-        );
->>>>>>> b83a86e0
         final int meaningfulProgressBytes = Math.max(1, bufferSizeBytes / 100);
 
         final byte[] bytes = randomBlobContent();
@@ -672,22 +642,10 @@
             0,
             randomFrom(1000, Math.toIntExact(S3Repository.BUFFER_SIZE_SETTING.get(Settings.EMPTY).getBytes()))
         );
-<<<<<<< HEAD
         final BlobContainer blobContainer = blobContainerBuilder().maxRetries(maxRetries)
             .disableChunkedEncoding(true)
             .bufferSize(ByteSizeValue.ofBytes(bufferSizeBytes))
             .build();
-=======
-        final BlobContainer blobContainer = createBlobContainer(
-            maxRetries,
-            null,
-            true,
-            null,
-            ByteSizeValue.ofBytes(bufferSizeBytes),
-            null,
-            null
-        );
->>>>>>> b83a86e0
 
         final byte[] bytes = randomBlobContent();
 
@@ -725,22 +683,10 @@
             0,
             randomFrom(1000, Math.toIntExact(S3Repository.BUFFER_SIZE_SETTING.get(Settings.EMPTY).getBytes()))
         );
-<<<<<<< HEAD
         final BlobContainer blobContainer = blobContainerBuilder().maxRetries(maxRetries)
             .disableChunkedEncoding(true)
             .bufferSize(ByteSizeValue.ofBytes(bufferSizeBytes))
             .build();
-=======
-        final BlobContainer blobContainer = createBlobContainer(
-            maxRetries,
-            null,
-            true,
-            null,
-            ByteSizeValue.ofBytes(bufferSizeBytes),
-            null,
-            null
-        );
->>>>>>> b83a86e0
         final int meaningfulProgressBytes = Math.max(1, bufferSizeBytes / 100);
 
         final byte[] bytes = randomBlobContent(512);
@@ -833,11 +779,7 @@
 
     public void testDoesNotRetryOnNotFound() {
         final int maxRetries = between(3, 5);
-<<<<<<< HEAD
         final BlobContainer blobContainer = blobContainerBuilder().maxRetries(maxRetries).disableChunkedEncoding(true).build();
-=======
-        final BlobContainer blobContainer = createBlobContainer(maxRetries, null, true, null, null, null, null);
->>>>>>> b83a86e0
 
         final AtomicInteger numberOfReads = new AtomicInteger(0);
         @SuppressForbidden(reason = "use a http server")
@@ -868,16 +810,11 @@
     }
 
     public void testSnapshotDeletesRetryOnThrottlingError() throws IOException {
-<<<<<<< HEAD
         final BlobContainer blobContainer = blobContainerBuilder()
             // disable AWS-client retries
             .maxRetries(0)
             .disableChunkedEncoding(true)
             .build();
-=======
-        // disable AWS-client retries
-        final BlobContainer blobContainer = createBlobContainer(0, null, true, null, null, null, null);
->>>>>>> b83a86e0
 
         int numBlobsToDelete = randomIntBetween(500, 3000);
         List<String> blobsToDelete = new ArrayList<>();
@@ -896,16 +833,11 @@
     }
 
     public void testSnapshotDeletesAbortRetriesWhenThreadIsInterrupted() {
-<<<<<<< HEAD
         final BlobContainer blobContainer = blobContainerBuilder()
             // disable AWS-client retries
             .maxRetries(0)
             .disableChunkedEncoding(true)
             .build();
-=======
-        // disable AWS-client retries
-        final BlobContainer blobContainer = createBlobContainer(0, null, true, null, null, null, null);
->>>>>>> b83a86e0
 
         int numBlobsToDelete = randomIntBetween(500, 3000);
         List<String> blobsToDelete = new ArrayList<>();
@@ -941,16 +873,11 @@
     }
 
     public void testNonSnapshotDeletesAreNotRetried() {
-<<<<<<< HEAD
         final BlobContainer blobContainer = blobContainerBuilder()
             // disable AWS-client retries
             .maxRetries(0)
             .disableChunkedEncoding(true)
             .build();
-=======
-        // disable AWS-client retries
-        final BlobContainer blobContainer = createBlobContainer(0, null, true, null, null, null, null);
->>>>>>> b83a86e0
 
         int numBlobsToDelete = randomIntBetween(500, 3000);
         List<String> blobsToDelete = new ArrayList<>();
@@ -978,16 +905,11 @@
     }
 
     public void testNonThrottlingErrorsAreNotRetried() {
-<<<<<<< HEAD
         final BlobContainer blobContainer = blobContainerBuilder()
             // disable AWS-client retries
             .maxRetries(0)
             .disableChunkedEncoding(true)
             .build();
-=======
-        // disable AWS-client retries
-        final BlobContainer blobContainer = createBlobContainer(0, null, true, null, null, null, null);
->>>>>>> b83a86e0
 
         int numBlobsToDelete = randomIntBetween(500, 3000);
         List<String> blobsToDelete = new ArrayList<>();
@@ -1066,11 +988,7 @@
 
     public void testGetRegisterRetries() {
         final var maxRetries = between(0, 3);
-<<<<<<< HEAD
         final BlobContainer blobContainer = blobContainerBuilder().maxRetries(maxRetries).build();
-=======
-        final BlobContainer blobContainer = createBlobContainer(maxRetries, null, null, null, null, null, null);
->>>>>>> b83a86e0
 
         interface FailingHandlerFactory {
             void addHandler(String blobName, Integer... responseCodes);
@@ -1140,15 +1058,11 @@
     public void testSuppressedDeletionErrorsAreCapped() {
         final TimeValue readTimeout = TimeValue.timeValueMillis(randomIntBetween(100, 500));
         int maxBulkDeleteSize = randomIntBetween(1, 10);
-<<<<<<< HEAD
         final BlobContainer blobContainer = blobContainerBuilder().maxRetries(1)
             .readTimeout(readTimeout)
             .disableChunkedEncoding(true)
             .maxBulkDeletes(maxBulkDeleteSize)
             .build();
-=======
-        final BlobContainer blobContainer = createBlobContainer(1, readTimeout, true, null, null, maxBulkDeleteSize, null);
->>>>>>> b83a86e0
         httpServer.createContext("/", exchange -> {
             if (isMultiDeleteRequest(exchange)) {
                 exchange.sendResponseHeaders(
@@ -1180,15 +1094,11 @@
     public void testTrimmedLogAndCappedSuppressedErrorOnMultiObjectDeletionException() {
         final TimeValue readTimeout = TimeValue.timeValueMillis(randomIntBetween(100, 500));
         int maxBulkDeleteSize = randomIntBetween(10, 30);
-<<<<<<< HEAD
         final BlobContainer blobContainer = blobContainerBuilder().maxRetries(1)
             .readTimeout(readTimeout)
             .disableChunkedEncoding(true)
             .maxBulkDeletes(maxBulkDeleteSize)
             .build();
-=======
-        final BlobContainer blobContainer = createBlobContainer(1, readTimeout, true, null, null, maxBulkDeleteSize, null);
->>>>>>> b83a86e0
 
         final Pattern pattern = Pattern.compile("<Key>(.+?)</Key>");
         httpServer.createContext("/", exchange -> {

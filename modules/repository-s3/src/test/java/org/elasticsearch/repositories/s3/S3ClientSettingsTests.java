--- conflicted
+++ resolved
@@ -181,17 +181,14 @@
         );
         assertThat(settings.get("default").region, is(""));
         assertThat(settings.get("other").region, is(region));
-<<<<<<< HEAD
         try (
-            S3Service s3Service = new S3Service(
+            var s3Service = new S3Service(
                 Mockito.mock(Environment.class),
                 Settings.EMPTY,
+                Mockito.mock(ResourceWatcherService.class),
                 SimpleS3StorageClassStrategyProvider.INSTANCE
             )
         ) {
-=======
-        try (var s3Service = new S3Service(Mockito.mock(Environment.class), Settings.EMPTY, Mockito.mock(ResourceWatcherService.class))) {
->>>>>>> e3e44af4
             AmazonS3Client other = (AmazonS3Client) s3Service.buildClient(settings.get("other"));
             assertThat(other.getSignerRegionOverride(), is(region));
         }

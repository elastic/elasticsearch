/*
 * Copyright Elasticsearch B.V. and/or licensed to Elasticsearch B.V. under one
 * or more contributor license agreements. Licensed under the "Elastic License
 * 2.0", the "GNU Affero General Public License v3.0 only", and the "Server Side
 * Public License v 1"; you may not use this file except in compliance with, at
 * your election, the "Elastic License 2.0", the "GNU Affero General Public
 * License v3.0 only", or the "Server Side Public License, v 1".
 */

package org.elasticsearch.repositories.s3;

import software.amazon.awssdk.auth.credentials.AwsBasicCredentials;
import software.amazon.awssdk.auth.credentials.AwsSessionCredentials;
import software.amazon.awssdk.regions.Region;

import org.elasticsearch.ElasticsearchException;
import org.elasticsearch.cluster.project.TestProjectResolvers;
import org.elasticsearch.common.settings.MockSecureSettings;
import org.elasticsearch.common.settings.Settings;
<<<<<<< HEAD
import org.elasticsearch.core.TimeValue;
=======
import org.elasticsearch.common.util.concurrent.DeterministicTaskQueue;
>>>>>>> 004e124d
import org.elasticsearch.env.Environment;
import org.elasticsearch.test.ClusterServiceUtils;
import org.elasticsearch.test.ESTestCase;
import org.elasticsearch.watcher.ResourceWatcherService;
import org.mockito.Mockito;

import java.util.Map;
import java.util.function.Supplier;

import static org.hamcrest.Matchers.contains;
import static org.hamcrest.Matchers.emptyString;
import static org.hamcrest.Matchers.is;
import static org.hamcrest.Matchers.nullValue;

public class S3ClientSettingsTests extends ESTestCase {
    public void testThereIsADefaultClientByDefault() {
        final Map<String, S3ClientSettings> settings = S3ClientSettings.load(Settings.EMPTY);
        assertThat(settings.keySet(), contains("default"));

        final S3ClientSettings defaultSettings = settings.get("default");
        assertThat(defaultSettings.credentials, nullValue());
        assertThat(defaultSettings.protocol, is(HttpScheme.HTTPS));
        assertThat(defaultSettings.endpoint, is(emptyString()));
        assertThat(defaultSettings.proxyHost, is(emptyString()));
        assertThat(defaultSettings.proxyPort, is(80));
        assertThat(defaultSettings.proxyScheme, is(HttpScheme.HTTP));
        assertThat(defaultSettings.proxyUsername, is(emptyString()));
        assertThat(defaultSettings.proxyPassword, is(emptyString()));
<<<<<<< HEAD
        assertThat(defaultSettings.readTimeoutMillis, is(ClientConfiguration.DEFAULT_SOCKET_TIMEOUT));
        assertThat(defaultSettings.maxConnections, is(ClientConfiguration.DEFAULT_MAX_CONNECTIONS));
        assertThat(defaultSettings.maxRetries, is(ClientConfiguration.DEFAULT_RETRY_POLICY.getMaxErrorRetry()));
        assertThat(defaultSettings.throttleRetries, is(ClientConfiguration.DEFAULT_THROTTLE_RETRIES));
        assertThat(defaultSettings.connectionMaxIdleTimeMillis, is(ClientConfiguration.DEFAULT_CONNECTION_MAX_IDLE_MILLIS));
=======
        assertThat(defaultSettings.readTimeoutMillis, is(Math.toIntExact(S3ClientSettings.Defaults.READ_TIMEOUT.millis())));
        assertThat(defaultSettings.maxConnections, is(S3ClientSettings.Defaults.MAX_CONNECTIONS));
        assertThat(defaultSettings.maxRetries, is(S3ClientSettings.Defaults.RETRY_COUNT));
>>>>>>> 004e124d
    }

    public void testDefaultClientSettingsCanBeSet() {
        final Map<String, S3ClientSettings> settings = S3ClientSettings.load(
            Settings.builder().put("s3.client.default.max_retries", 10).build()
        );
        assertThat(settings.keySet(), contains("default"));

        final S3ClientSettings defaultSettings = settings.get("default");
        assertThat(defaultSettings.maxRetries, is(10));
    }

    public void testNonDefaultClientCreatedBySettingItsSettings() {
        final Map<String, S3ClientSettings> settings = S3ClientSettings.load(
            Settings.builder().put("s3.client.another_client.max_retries", 10).build()
        );
        assertThat(settings.keySet(), contains("default", "another_client"));

        final S3ClientSettings defaultSettings = settings.get("default");
        assertThat(defaultSettings.maxRetries, is(S3ClientSettings.Defaults.RETRY_COUNT));

        final S3ClientSettings anotherClientSettings = settings.get("another_client");
        assertThat(anotherClientSettings.maxRetries, is(10));
    }

    public void testRejectionOfLoneAccessKey() {
        final MockSecureSettings secureSettings = new MockSecureSettings();
        secureSettings.setString("s3.client.default.access_key", "aws_key");
        final IllegalArgumentException e = expectThrows(
            IllegalArgumentException.class,
            () -> S3ClientSettings.load(Settings.builder().setSecureSettings(secureSettings).build())
        );
        assertThat(e.getMessage(), is("Missing secret key for s3 client [default]"));
    }

    public void testRejectionOfLoneSecretKey() {
        final MockSecureSettings secureSettings = new MockSecureSettings();
        secureSettings.setString("s3.client.default.secret_key", "aws_key");
        final IllegalArgumentException e = expectThrows(
            IllegalArgumentException.class,
            () -> S3ClientSettings.load(Settings.builder().setSecureSettings(secureSettings).build())
        );
        assertThat(e.getMessage(), is("Missing access key for s3 client [default]"));
    }

    public void testRejectionOfLoneSessionToken() {
        final MockSecureSettings secureSettings = new MockSecureSettings();
        secureSettings.setString("s3.client.default.session_token", "aws_key");
        final IllegalArgumentException e = expectThrows(
            IllegalArgumentException.class,
            () -> S3ClientSettings.load(Settings.builder().setSecureSettings(secureSettings).build())
        );
        assertThat(e.getMessage(), is("Missing access key and secret key for s3 client [default]"));
    }

    public void testCredentialsTypeWithAccessKeyAndSecretKey() {
        final MockSecureSettings secureSettings = new MockSecureSettings();
        secureSettings.setString("s3.client.default.access_key", "access_key");
        secureSettings.setString("s3.client.default.secret_key", "secret_key");
        final Map<String, S3ClientSettings> settings = S3ClientSettings.load(Settings.builder().setSecureSettings(secureSettings).build());
        final S3ClientSettings defaultSettings = settings.get("default");
        AwsBasicCredentials credentials = (AwsBasicCredentials) defaultSettings.credentials;
        assertThat(credentials.accessKeyId(), is("access_key"));
        assertThat(credentials.secretAccessKey(), is("secret_key"));
    }

    public void testCredentialsTypeWithAccessKeyAndSecretKeyAndSessionToken() {
        final MockSecureSettings secureSettings = new MockSecureSettings();
        secureSettings.setString("s3.client.default.access_key", "access_key");
        secureSettings.setString("s3.client.default.secret_key", "secret_key");
        secureSettings.setString("s3.client.default.session_token", "session_token");
        final Map<String, S3ClientSettings> settings = S3ClientSettings.load(Settings.builder().setSecureSettings(secureSettings).build());
        final S3ClientSettings defaultSettings = settings.get("default");
        AwsSessionCredentials credentials = (AwsSessionCredentials) defaultSettings.credentials;
        assertThat(credentials.accessKeyId(), is("access_key"));
        assertThat(credentials.secretAccessKey(), is("secret_key"));
        assertThat(credentials.sessionToken(), is("session_token"));
    }

    public void testRefineWithRepoSettings() {
        final MockSecureSettings secureSettings = new MockSecureSettings();
        secureSettings.setString("s3.client.default.access_key", "access_key");
        secureSettings.setString("s3.client.default.secret_key", "secret_key");
        secureSettings.setString("s3.client.default.session_token", "session_token");
        final S3ClientSettings baseSettings = S3ClientSettings.load(Settings.builder().setSecureSettings(secureSettings).build())
            .get("default");

        {
            final S3ClientSettings refinedSettings = baseSettings.refine(Settings.EMPTY);
            assertSame(refinedSettings, baseSettings);
        }

        {
            final String endpoint = "some.host";
            final S3ClientSettings refinedSettings = baseSettings.refine(Settings.builder().put("endpoint", endpoint).build());
            assertThat(refinedSettings.endpoint, is(endpoint));
            AwsSessionCredentials credentials = (AwsSessionCredentials) refinedSettings.credentials;
            assertThat(credentials.accessKeyId(), is("access_key"));
            assertThat(credentials.secretAccessKey(), is("secret_key"));
            assertThat(credentials.sessionToken(), is("session_token"));
        }

        {
            final S3ClientSettings refinedSettings = baseSettings.refine(Settings.builder().put("path_style_access", true).build());
            assertThat(refinedSettings.pathStyleAccess, is(true));
            AwsSessionCredentials credentials = (AwsSessionCredentials) refinedSettings.credentials;
            assertThat(credentials.accessKeyId(), is("access_key"));
            assertThat(credentials.secretAccessKey(), is("secret_key"));
            assertThat(credentials.sessionToken(), is("session_token"));
        }
    }

    public void testPathStyleAccessCanBeSet() {
        final Map<String, S3ClientSettings> settings = S3ClientSettings.load(
            Settings.builder().put("s3.client.other.path_style_access", true).build()
        );
        assertThat(settings.get("default").pathStyleAccess, is(false));
        assertThat(settings.get("other").pathStyleAccess, is(true));
    }

    public void testUseChunkedEncodingCanBeSet() {
        final Map<String, S3ClientSettings> settings = S3ClientSettings.load(
            Settings.builder().put("s3.client.other.disable_chunked_encoding", true).build()
        );
        assertThat(settings.get("default").disableChunkedEncoding, is(false));
        assertThat(settings.get("other").disableChunkedEncoding, is(true));
    }

    public void testRegionCanBeSet() {
        final String randomRegion = randomAlphaOfLength(5);
        final Map<String, S3ClientSettings> settings = S3ClientSettings.load(
            Settings.builder().put("s3.client.other.region", randomRegion).build()
        );

        assertThat(settings.get("default").region, is(""));
        assertThat(settings.get("other").region, is(randomRegion));

        try (
            var s3Service = new S3Service(
                Mockito.mock(Environment.class),
                ClusterServiceUtils.createClusterService(new DeterministicTaskQueue().getThreadPool()),
                TestProjectResolvers.DEFAULT_PROJECT_ONLY,
                Mockito.mock(ResourceWatcherService.class),
                DEFAULT_REGION_UNAVAILABLE
            )
        ) {
            s3Service.start();

            var otherSettings = settings.get("other");
            Region otherRegion = s3Service.getClientRegion(otherSettings);
            assertEquals(randomRegion, otherRegion.toString());

            // by default, we simply do not know the region (which S3Service maps to us-east-1 with cross-region access enabled)
            assertNull(s3Service.getClientRegion(settings.get("default")));
        }
    }

    public void testConnectionMaxIdleTimeCanBeSet() {
        final TimeValue connectionMaxIdleTimeValue = randomValueOtherThan(
            S3ClientSettings.Defaults.CONNECTION_MAX_IDLE_TIME,
            ESTestCase::randomTimeValue
        );
        final Map<String, S3ClientSettings> settings = S3ClientSettings.load(
            Settings.builder().put("s3.client.other.connection_max_idle_time", connectionMaxIdleTimeValue).build()
        );
        assertThat(settings.get("default").connectionMaxIdleTimeMillis, is(S3ClientSettings.Defaults.CONNECTION_MAX_IDLE_TIME.millis()));
        assertThat(settings.get("other").connectionMaxIdleTimeMillis, is(connectionMaxIdleTimeValue.millis()));
        ClientConfiguration defaultConfiguration = S3Service.buildConfiguration(settings.get("default"), randomBoolean());
        assertThat(defaultConfiguration.getConnectionMaxIdleMillis(), is(S3ClientSettings.Defaults.CONNECTION_MAX_IDLE_TIME.millis()));
        ClientConfiguration configuration = S3Service.buildConfiguration(settings.get("other"), randomBoolean());
        assertThat(configuration.getConnectionMaxIdleMillis(), is(connectionMaxIdleTimeValue.millis()));
    }

    public void testMaxConnectionsCanBeSet() {
        final int maxConnections = between(1, 100);
        final Map<String, S3ClientSettings> settings = S3ClientSettings.load(
            Settings.builder().put("s3.client.other.max_connections", maxConnections).build()
        );
        assertThat(settings.get("default").maxConnections, is(S3ClientSettings.Defaults.MAX_CONNECTIONS));
        assertThat(settings.get("other").maxConnections, is(maxConnections));

        // the default appears in the docs so let's make sure it doesn't change:
        assertEquals(50, S3ClientSettings.Defaults.MAX_CONNECTIONS);
    }

    public static final Supplier<Region> DEFAULT_REGION_UNAVAILABLE = () -> {
        throw new ElasticsearchException("default region unavailable in this test");
    };
}<|MERGE_RESOLUTION|>--- conflicted
+++ resolved
@@ -17,11 +17,8 @@
 import org.elasticsearch.cluster.project.TestProjectResolvers;
 import org.elasticsearch.common.settings.MockSecureSettings;
 import org.elasticsearch.common.settings.Settings;
-<<<<<<< HEAD
+import org.elasticsearch.common.util.concurrent.DeterministicTaskQueue;
 import org.elasticsearch.core.TimeValue;
-=======
-import org.elasticsearch.common.util.concurrent.DeterministicTaskQueue;
->>>>>>> 004e124d
 import org.elasticsearch.env.Environment;
 import org.elasticsearch.test.ClusterServiceUtils;
 import org.elasticsearch.test.ESTestCase;
@@ -50,17 +47,10 @@
         assertThat(defaultSettings.proxyScheme, is(HttpScheme.HTTP));
         assertThat(defaultSettings.proxyUsername, is(emptyString()));
         assertThat(defaultSettings.proxyPassword, is(emptyString()));
-<<<<<<< HEAD
-        assertThat(defaultSettings.readTimeoutMillis, is(ClientConfiguration.DEFAULT_SOCKET_TIMEOUT));
-        assertThat(defaultSettings.maxConnections, is(ClientConfiguration.DEFAULT_MAX_CONNECTIONS));
-        assertThat(defaultSettings.maxRetries, is(ClientConfiguration.DEFAULT_RETRY_POLICY.getMaxErrorRetry()));
-        assertThat(defaultSettings.throttleRetries, is(ClientConfiguration.DEFAULT_THROTTLE_RETRIES));
-        assertThat(defaultSettings.connectionMaxIdleTimeMillis, is(ClientConfiguration.DEFAULT_CONNECTION_MAX_IDLE_MILLIS));
-=======
         assertThat(defaultSettings.readTimeoutMillis, is(Math.toIntExact(S3ClientSettings.Defaults.READ_TIMEOUT.millis())));
         assertThat(defaultSettings.maxConnections, is(S3ClientSettings.Defaults.MAX_CONNECTIONS));
         assertThat(defaultSettings.maxRetries, is(S3ClientSettings.Defaults.RETRY_COUNT));
->>>>>>> 004e124d
+        assertThat(defaultSettings.connectionMaxIdleTimeMillis, is(S3ClientSettings.Defaults.CONNECTION_MAX_IDLE_TIME.millis()));
     }
 
     public void testDefaultClientSettingsCanBeSet() {
@@ -228,10 +218,9 @@
         );
         assertThat(settings.get("default").connectionMaxIdleTimeMillis, is(S3ClientSettings.Defaults.CONNECTION_MAX_IDLE_TIME.millis()));
         assertThat(settings.get("other").connectionMaxIdleTimeMillis, is(connectionMaxIdleTimeValue.millis()));
-        ClientConfiguration defaultConfiguration = S3Service.buildConfiguration(settings.get("default"), randomBoolean());
-        assertThat(defaultConfiguration.getConnectionMaxIdleMillis(), is(S3ClientSettings.Defaults.CONNECTION_MAX_IDLE_TIME.millis()));
-        ClientConfiguration configuration = S3Service.buildConfiguration(settings.get("other"), randomBoolean());
-        assertThat(configuration.getConnectionMaxIdleMillis(), is(connectionMaxIdleTimeValue.millis()));
+
+        // the default appears in the docs so let's make sure it doesn't change:
+        assertEquals(TimeValue.timeValueSeconds(60), S3ClientSettings.Defaults.CONNECTION_MAX_IDLE_TIME);
     }
 
     public void testMaxConnectionsCanBeSet() {

--- conflicted
+++ resolved
@@ -19,10 +19,6 @@
 import org.elasticsearch.ExceptionsHelper;
 import org.elasticsearch.common.bytes.BytesReference;
 import org.elasticsearch.common.bytes.ReleasableBytesReference;
-<<<<<<< HEAD
-import org.elasticsearch.common.util.PageCacheRecycler;
-=======
->>>>>>> 30e15ba8
 import org.elasticsearch.core.Releasables;
 import org.elasticsearch.threadpool.ThreadPool;
 import org.elasticsearch.transport.InboundPipeline;
@@ -53,11 +49,7 @@
         this.pipeline = new InboundPipeline(
             transport.getVersion(),
             transport.getStatsTracker(),
-<<<<<<< HEAD
-            recycler,
-=======
             NettyAllocator.getRecycler(),
->>>>>>> 30e15ba8
             threadPool::relativeTimeInMillis,
             transport.getInflightBreaker(),
             requestHandlers::getHandler,

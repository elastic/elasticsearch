--- conflicted
+++ resolved
@@ -5,18 +5,14 @@
 io.netty.common:
   - inbound_network
   - outbound_network
-<<<<<<< HEAD
   - files:
       - path: "/etc/os-release"
         mode: "read"
       - path: "/usr/lib/os-release"
         mode: "read"
   - manage_threads
-=======
-  - manage_threads
   - files:
     - path: "/etc/os-release"
       mode: "read"
     - path: "/usr/lib/os-release"
-      mode: "read"
->>>>>>> 19fe0a48
+      mode: "read"
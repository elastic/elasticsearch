--- conflicted
+++ resolved
@@ -54,22 +54,6 @@
 
     public static final String CONTENT_TYPE = "icu_collation_keyword";
 
-<<<<<<< HEAD
-=======
-    public static class Defaults {
-        public static final FieldType FIELD_TYPE = new FieldType();
-
-        static {
-            FIELD_TYPE.setTokenized(false);
-            FIELD_TYPE.setOmitNorms(true);
-            FIELD_TYPE.setIndexOptions(IndexOptions.DOCS);
-            FIELD_TYPE.freeze();
-        }
-
-        public static final int IGNORE_ABOVE = Integer.MAX_VALUE;
-    }
-
->>>>>>> de3ce8bc
     public static final class CollationFieldType extends StringFieldType {
         private final Collator collator;
         private final String nullValue;
@@ -97,8 +81,6 @@
             return CONTENT_TYPE;
         }
 
-<<<<<<< HEAD
-=======
         @Override
         public ValueFetcher valueFetcher(MapperService mapperService, SearchLookup searchLookup, String format) {
             if (format != null) {
@@ -117,7 +99,6 @@
             };
         }
 
->>>>>>> de3ce8bc
         @Override
         public IndexFieldData.Builder fielddataBuilder(String fullyQualifiedIndexName, Supplier<SearchLookup> searchLookup) {
             failIfNoDocValues();
@@ -304,7 +285,8 @@
             final CollatorParams params = collatorParams();
             final Collator collator = params.buildCollator();
             CollationFieldType ft = new CollationFieldType(buildFullName(context), indexed.getValue(),
-                stored.getValue(), hasDocValues.getValue(), collator, meta.getValue());
+                stored.getValue(), hasDocValues.getValue(), collator, nullValue.getValue(), ignoreAbove.getValue(),
+                meta.getValue());
             return new ICUCollationKeywordFieldMapper(name, buildFieldType(), ft,
                 multiFieldsBuilder.build(this, context), copyTo.build(), collator, this);
         }
@@ -421,103 +403,6 @@
             // freeze so thread-safe
             return collator.freeze();
         }
-<<<<<<< HEAD
-=======
-
-        @Override
-        public ICUCollationKeywordFieldMapper build(BuilderContext context) {
-            final Collator collator = buildCollator();
-            CollationFieldType ft
-                = new CollationFieldType(buildFullName(context), indexed, fieldType.stored(),
-                hasDocValues, collator, nullValue, ignoreAbove, meta);
-            return new ICUCollationKeywordFieldMapper(name, fieldType, ft,
-                multiFieldsBuilder.build(this, context), copyTo, rules, language, country, variant, strength, decomposition,
-                alternate, caseLevel, caseFirst, numeric, variableTop, hiraganaQuaternaryMode, ignoreAbove, collator, nullValue);
-        }
-    }
-
-    public static class TypeParser implements Mapper.TypeParser {
-        @Override
-        public Mapper.Builder<?> parse(String name, Map<String, Object> node, ParserContext parserContext)
-            throws MapperParsingException {
-            Builder builder = new Builder(name);
-            TypeParsers.parseField(builder, name, node, parserContext);
-            for (Iterator<Map.Entry<String, Object>> iterator = node.entrySet().iterator(); iterator.hasNext(); ) {
-                Map.Entry<String, Object> entry = iterator.next();
-                String fieldName = entry.getKey();
-                Object fieldNode = entry.getValue();
-                switch (fieldName) {
-                    case "null_value":
-                        if (fieldNode == null) {
-                            throw new MapperParsingException("Property [null_value] cannot be null.");
-                        }
-                        builder.nullValue(fieldNode.toString());
-                        iterator.remove();
-                        break;
-                    case "ignore_above":
-                        builder.ignoreAbove(XContentMapValues.nodeIntegerValue(fieldNode, -1));
-                        iterator.remove();
-                        break;
-                    case "norms":
-                        builder.omitNorms(!XContentMapValues.nodeBooleanValue(fieldNode, "norms"));
-                        iterator.remove();
-                        break;
-                    case "rules":
-                        builder.rules(XContentMapValues.nodeStringValue(fieldNode, null));
-                        iterator.remove();
-                        break;
-                    case "language":
-                        builder.language(XContentMapValues.nodeStringValue(fieldNode, null));
-                        iterator.remove();
-                        break;
-                    case "country":
-                        builder.country(XContentMapValues.nodeStringValue(fieldNode, null));
-                        iterator.remove();
-                        break;
-                    case "variant":
-                        builder.variant(XContentMapValues.nodeStringValue(fieldNode, null));
-                        iterator.remove();
-                        break;
-                    case "strength":
-                        builder.strength(XContentMapValues.nodeStringValue(fieldNode, null));
-                        iterator.remove();
-                        break;
-                    case "decomposition":
-                        builder.decomposition(XContentMapValues.nodeStringValue(fieldNode, null));
-                        iterator.remove();
-                        break;
-                    case "alternate":
-                        builder.alternate(XContentMapValues.nodeStringValue(fieldNode, null));
-                        iterator.remove();
-                        break;
-                    case "case_level":
-                        builder.caseLevel(XContentMapValues.nodeBooleanValue(fieldNode, false));
-                        iterator.remove();
-                        break;
-                    case "case_first":
-                        builder.caseFirst(XContentMapValues.nodeStringValue(fieldNode, null));
-                        iterator.remove();
-                        break;
-                    case "numeric":
-                        builder.numeric(XContentMapValues.nodeBooleanValue(fieldNode, false));
-                        iterator.remove();
-                        break;
-                    case "variable_top":
-                        builder.variableTop(XContentMapValues.nodeStringValue(fieldNode, null));
-                        iterator.remove();
-                        break;
-                    case "hiragana_quaternary_mode":
-                        builder.hiraganaQuaternaryMode(XContentMapValues.nodeBooleanValue(fieldNode, false));
-                        iterator.remove();
-                        break;
-                    default:
-                        break;
-                }
-            }
-
-            return builder;
-        }
->>>>>>> de3ce8bc
     }
 
     private final int ignoreAbove;

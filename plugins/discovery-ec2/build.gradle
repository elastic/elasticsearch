--- conflicted
+++ resolved
@@ -6,12 +6,7 @@
  * your election, the "Elastic License 2.0", the "GNU Affero General Public
  * License v3.0 only", or the "Server Side Public License, v 1".
  */
-<<<<<<< HEAD
-apply plugin: 'elasticsearch.legacy-yaml-rest-test'
-=======
-apply plugin: 'elasticsearch.internal-cluster-test'
 apply plugin: 'elasticsearch.internal-java-rest-test'
->>>>>>> a054bbc0
 
 esplugin {
   description 'The EC2 discovery plugin allows to use AWS API for the unicast discovery mechanism.'
@@ -39,7 +34,7 @@
 }
 
 esplugin.bundleSpec.from('config/discovery-ec2') {
-    into 'config'
+  into 'config'
 }
 
 tasks.register("writeTestJavaPolicy") {
@@ -79,7 +74,8 @@
           "grant {",
           "  permission java.util.PropertyPermission \"com.amazonaws.sdk.ec2MetadataServiceEndpointOverride\", \"write\";",
           "};"
-        ].join("\n"))
+        ].join("\n")
+      )
     }
   }
 }
@@ -91,7 +87,7 @@
 
   // this is needed to manipulate com.amazonaws.sdk.ec2MetadataServiceEndpointOverride system property
   // it is better rather disable security manager at all with `systemProperty 'tests.security.manager', 'false'`
-  if (buildParams.inFipsJvm){
+  if (buildParams.inFipsJvm) {
     nonInputProperties.systemProperty 'java.security.policy', "=file://${buildDir}/tmp/java.policy"
   } else {
     nonInputProperties.systemProperty 'java.security.policy', "file://${buildDir}/tmp/java.policy"
@@ -105,25 +101,25 @@
 
 tasks.named("thirdPartyAudit").configure {
   ignoreMissingClasses(
-          // classes are missing
-          'com.amazonaws.jmespath.JmesPathExpression',
-          'com.amazonaws.jmespath.ObjectMapperSingleton',
-          'software.amazon.ion.IonReader',
-          'software.amazon.ion.IonSystem',
-          'software.amazon.ion.IonType',
-          'software.amazon.ion.IonWriter',
-          'software.amazon.ion.Timestamp',
-          'software.amazon.ion.system.IonBinaryWriterBuilder',
-          'software.amazon.ion.system.IonSystemBuilder',
-          'software.amazon.ion.system.IonTextWriterBuilder',
-          'software.amazon.ion.system.IonWriterBuilder',
-          'javax.servlet.ServletContextEvent',
-          'javax.servlet.ServletContextListener',
-          'org.apache.avalon.framework.logger.Logger',
-          'org.apache.log.Hierarchy',
-          'org.apache.log.Logger',
-          'javax.jms.Message',
-          'javax.xml.bind.DatatypeConverter',
-          'javax.xml.bind.JAXBContext'
+    // classes are missing
+    'com.amazonaws.jmespath.JmesPathExpression',
+    'com.amazonaws.jmespath.ObjectMapperSingleton',
+    'software.amazon.ion.IonReader',
+    'software.amazon.ion.IonSystem',
+    'software.amazon.ion.IonType',
+    'software.amazon.ion.IonWriter',
+    'software.amazon.ion.Timestamp',
+    'software.amazon.ion.system.IonBinaryWriterBuilder',
+    'software.amazon.ion.system.IonSystemBuilder',
+    'software.amazon.ion.system.IonTextWriterBuilder',
+    'software.amazon.ion.system.IonWriterBuilder',
+    'javax.servlet.ServletContextEvent',
+    'javax.servlet.ServletContextListener',
+    'org.apache.avalon.framework.logger.Logger',
+    'org.apache.log.Hierarchy',
+    'org.apache.log.Logger',
+    'javax.jms.Message',
+    'javax.xml.bind.DatatypeConverter',
+    'javax.xml.bind.JAXBContext'
   )
 }
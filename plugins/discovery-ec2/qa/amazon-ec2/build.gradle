/*
 * Licensed to Elasticsearch under one or more contributor
 * license agreements. See the NOTICE file distributed with
 * this work for additional information regarding copyright
 * ownership. Elasticsearch licenses this file to you under
 * the Apache License, Version 2.0 (the "License"); you may
 * not use this file except in compliance with the License.
 * You may obtain a copy of the License at
 *
 *    http://www.apache.org/licenses/LICENSE-2.0
 *
 * Unless required by applicable law or agreed to in writing,
 * software distributed under the License is distributed on an
 * "AS IS" BASIS, WITHOUT WARRANTIES OR CONDITIONS OF ANY
 * KIND, either express or implied.  See the License for the
 * specific language governing permissions and limitations
 * under the License.
 */


import org.elasticsearch.gradle.MavenFilteringHack
import org.elasticsearch.gradle.info.BuildParams
import org.elasticsearch.gradle.test.AntFixture
import org.elasticsearch.gradle.test.RestIntegTestTask
import org.elasticsearch.gradle.test.rest.YamlRestTestPlugin

import static org.elasticsearch.gradle.PropertyNormalization.IGNORE_VALUE

apply plugin: 'elasticsearch.yaml-rest-test'

dependencies {
  yamlRestTestImplementation project(':plugins:discovery-ec2')
}

restResources {
  restApi {
    includeCore '_common', 'cluster', 'nodes'
  }
}

final int ec2NumberOfNodes = 3

Map<String, Object> expansions = [
  'expected_nodes': ec2NumberOfNodes
]

tasks.named("processYamlRestTestResources").configure {
  inputs.properties(expansions)
  MavenFilteringHack.filter(it, expansions)
}

// disable default yamlRestTest task, use spezialized ones below
<<<<<<< HEAD
tasks.named("yamlRestTest").configure { enabled = false }
=======
tasks.named("yamlRestTest").configure {
  enabled = false
}
>>>>>>> 8e5f7365

/*
 * Test using various credential providers (see also https://docs.aws.amazon.com/sdk-for-java/v2/developer-guide/credentials.html):
 * - Elasticsearch Keystore (secure settings discovery.ec2.access_key and discovery.ec2.secret_key)
 * - Java system properties (aws.accessKeyId and aws.secretAccessKey)
 * - Environment variables (AWS_ACCESS_KEY_ID and AWS_SECRET_ACCESS_KEY)
 * - ECS container credentials (loaded from ECS if the environment variable AWS_CONTAINER_CREDENTIALS_RELATIVE_URI is set)
 * - Instance profile credentials (delivered through the EC2 metadata service)
 *
 * Notably missing is a test for the default credential profiles file, which is located at ~/.aws/credentials and would at least require a
 * custom Java security policy to work.
 */
['KeyStore', 'EnvVariables', 'SystemProperties', 'ContainerCredentials', 'InstanceProfile'].forEach { action ->
  TaskProvider<AntFixture> fixture = tasks.register("ec2Fixture${action}", AntFixture) {
    dependsOn project.sourceSets.yamlRestTest.runtimeClasspath
    env 'CLASSPATH', "${-> project.sourceSets.yamlRestTest.runtimeClasspath.asPath}"
    executable = "${BuildParams.runtimeJavaHome}/bin/java"
    args 'org.elasticsearch.discovery.ec2.AmazonEC2Fixture', baseDir, "${buildDir}/testclusters/yamlRestTest${action}-1/config/unicast_hosts.txt"
  }

  def yamlRestTestTask = tasks.register("yamlRestTest${action}", RestIntegTestTask) {
    dependsOn fixture
    SourceSetContainer sourceSets = project.getExtensions().getByType(SourceSetContainer.class);
    SourceSet yamlRestTestSourceSet = sourceSets.getByName(YamlRestTestPlugin.SOURCE_SET_NAME)
    testClassesDirs = yamlRestTestSourceSet.getOutput().getClassesDirs()
    classpath = yamlRestTestSourceSet.getRuntimeClasspath()
  }

  tasks.named("check").configure {
    dependsOn(yamlRestTestTask)
  }

  testClusters.matching { it.name == yamlRestTestTask.name}.configureEach {
    numberOfNodes = ec2NumberOfNodes
    plugin ':plugins:discovery-ec2'

    setting 'discovery.seed_providers', 'ec2'
    setting 'network.host', '_ec2_'
    setting 'discovery.ec2.endpoint', { "http://${-> fixture.get().addressAndPort}" }, IGNORE_VALUE

    systemProperty "com.amazonaws.sdk.ec2MetadataServiceEndpointOverride", { "http://${-> fixture.get().addressAndPort}" }, IGNORE_VALUE
  }
}

// Extra config for KeyStore
testClusters.matching { it.name == "yamlRestTestKeyStore" }.configureEach {
  keystore 'discovery.ec2.access_key', 'ec2_integration_test_access_key'
  keystore 'discovery.ec2.secret_key', 'ec2_integration_test_secret_key'
}

// Extra config for EnvVariables
testClusters.matching { it.name == "yamlRestTestEnvVariables" }.configureEach {
  environment 'AWS_ACCESS_KEY_ID', 'ec2_integration_test_access_key'
  environment 'AWS_SECRET_ACCESS_KEY', 'ec2_integration_test_secret_key'
}

// Extra config for SystemProperties
testClusters.matching { it.name == "yamlRestTestSystemProperties" }.configureEach {
  systemProperty 'aws.accessKeyId', 'ec2_integration_test_access_key'
  systemProperty 'aws.secretKey', 'ec2_integration_test_secret_key'
}

// Extra config for ContainerCredentials
tasks.named("ec2FixtureContainerCredentials").configure {
  env 'ACTIVATE_CONTAINER_CREDENTIALS', true
}

testClusters.matching { it.name == "yamlRestTestContainerCredentials" }.configureEach {
  environment 'AWS_CONTAINER_CREDENTIALS_FULL_URI',
    { "http://${-> tasks.findByName("ec2FixtureContainerCredentials").addressAndPort}/ecs_credentials_endpoint" }, IGNORE_VALUE
}

// Extra config for InstanceProfile
tasks.named("ec2FixtureInstanceProfile").configure {
  env 'ACTIVATE_INSTANCE_PROFILE', true
}<|MERGE_RESOLUTION|>--- conflicted
+++ resolved
@@ -50,13 +50,7 @@
 }
 
 // disable default yamlRestTest task, use spezialized ones below
-<<<<<<< HEAD
 tasks.named("yamlRestTest").configure { enabled = false }
-=======
-tasks.named("yamlRestTest").configure {
-  enabled = false
-}
->>>>>>> 8e5f7365
 
 /*
  * Test using various credential providers (see also https://docs.aws.amazon.com/sdk-for-java/v2/developer-guide/credentials.html):

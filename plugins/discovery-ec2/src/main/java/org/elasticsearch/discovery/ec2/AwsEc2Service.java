/*
 * Licensed to Elasticsearch under one or more contributor
 * license agreements. See the NOTICE file distributed with
 * this work for additional information regarding copyright
 * ownership. Elasticsearch licenses this file to you under
 * the Apache License, Version 2.0 (the "License"); you may
 * not use this file except in compliance with the License.
 * You may obtain a copy of the License at
 *
 *    http://www.apache.org/licenses/LICENSE-2.0
 *
 * Unless required by applicable law or agreed to in writing,
 * software distributed under the License is distributed on an
 * "AS IS" BASIS, WITHOUT WARRANTIES OR CONDITIONS OF ANY
 * KIND, either express or implied.  See the License for the
 * specific language governing permissions and limitations
 * under the License.
 */

package org.elasticsearch.discovery.ec2;

import org.elasticsearch.common.settings.Setting;
import org.elasticsearch.common.settings.Setting.Property;
import org.elasticsearch.common.unit.TimeValue;

import java.io.Closeable;
import java.util.ArrayList;
import java.util.Collections;
import java.util.List;
import java.util.function.Function;

interface AwsEc2Service extends Closeable {
    Setting<Boolean> AUTO_ATTRIBUTE_SETTING = Setting.boolSetting("cloud.node.auto_attributes", false, Property.NodeScope);

    class HostType {
        public static final String PRIVATE_IP = "private_ip";
        public static final String PUBLIC_IP = "public_ip";
        public static final String PRIVATE_DNS = "private_dns";
        public static final String PUBLIC_DNS = "public_dns";
        public static final String TAG_PREFIX = "tag:";
    }

<<<<<<< HEAD
    /** The access key (ie login id) for connecting to ec2. */
    Setting<SecureString> ACCESS_KEY_SETTING = SecureSetting.secureString("discovery.ec2.access_key", null);

    /** The secret key (ie password) for connecting to ec2. */
    Setting<SecureString> SECRET_KEY_SETTING = SecureSetting.secureString("discovery.ec2.secret_key", null);

    /** The (optional) session token for connecting to ec2. */
    Setting<SecureString> SESSION_TOKEN_SETTING = SecureSetting.secureString("discovery.ec2.session_token", null);

    /** An override for the ec2 endpoint to connect to. */
    Setting<String> ENDPOINT_SETTING = new Setting<>("discovery.ec2.endpoint", "",
        s -> s.toLowerCase(Locale.ROOT), Property.NodeScope);

    /** The protocol to use to connect to to ec2. */
    Setting<Protocol> PROTOCOL_SETTING = new Setting<>("discovery.ec2.protocol", "https",
        s -> Protocol.valueOf(s.toUpperCase(Locale.ROOT)), Property.NodeScope);

    /** The host name of a proxy to connect to ec2 through. */
    Setting<String> PROXY_HOST_SETTING = Setting.simpleString("discovery.ec2.proxy.host", Property.NodeScope);

    /** The port of a proxy to connect to ec2 through. */
    Setting<Integer> PROXY_PORT_SETTING = Setting.intSetting("discovery.ec2.proxy.port", 80, 0, 1<<16, Property.NodeScope);

    /** The username of a proxy to connect to s3 through. */
    Setting<SecureString> PROXY_USERNAME_SETTING = SecureSetting.secureString("discovery.ec2.proxy.username", null);

    /** The password of a proxy to connect to s3 through. */
    Setting<SecureString> PROXY_PASSWORD_SETTING =  SecureSetting.secureString("discovery.ec2.proxy.password", null);

    /** The socket timeout for connecting to s3. */
    Setting<TimeValue> READ_TIMEOUT_SETTING = Setting.timeSetting("discovery.ec2.read_timeout",
        TimeValue.timeValueMillis(ClientConfiguration.DEFAULT_SOCKET_TIMEOUT), Property.NodeScope);

=======
>>>>>>> 3378240b
    /**
     * discovery.ec2.host_type: The type of host type to use to communicate with other instances.
     * Can be one of private_ip, public_ip, private_dns, public_dns or tag:XXXX where
     * XXXX refers to a name of a tag configured for all EC2 instances. Instances which don't
     * have this tag set will be ignored by the discovery process. Defaults to private_ip.
     */
    Setting<String> HOST_TYPE_SETTING =
        new Setting<>("discovery.ec2.host_type", HostType.PRIVATE_IP, Function.identity(), Property.NodeScope);
    /**
     * discovery.ec2.any_group: If set to false, will require all security groups to be present for the instance to be used for the
     * discovery. Defaults to true.
     */
    Setting<Boolean> ANY_GROUP_SETTING = Setting.boolSetting("discovery.ec2.any_group", true, Property.NodeScope);
    /**
     * discovery.ec2.groups: Either a comma separated list or array based list of (security) groups. Only instances with the provided
     * security groups will be used in the cluster discovery. (NOTE: You could provide either group NAME or group ID.)
     */
    Setting<List<String>> GROUPS_SETTING = Setting.listSetting("discovery.ec2.groups", new ArrayList<>(), s -> s.toString(),
            Property.NodeScope);
    /**
     * discovery.ec2.availability_zones: Either a comma separated list or array based list of availability zones. Only instances within
     * the provided availability zones will be used in the cluster discovery.
     */
    Setting<List<String>> AVAILABILITY_ZONES_SETTING = Setting.listSetting("discovery.ec2.availability_zones", Collections.emptyList(),
            s -> s.toString(), Property.NodeScope);
    /**
     * discovery.ec2.node_cache_time: How long the list of hosts is cached to prevent further requests to the AWS API. Defaults to 10s.
     */
    Setting<TimeValue> NODE_CACHE_TIME_SETTING = Setting.timeSetting("discovery.ec2.node_cache_time", TimeValue.timeValueSeconds(10),
            Property.NodeScope);

    /**
     * discovery.ec2.tag.*: The ec2 discovery can filter machines to include in the cluster based on tags (and not just groups).
     * The settings to use include the discovery.ec2.tag. prefix. For example, setting discovery.ec2.tag.stage to dev will only filter
     * instances with a tag key set to stage, and a value of dev. Several tags set will require all of those tags to be set for the
     * instance to be included.
     */
    Setting.AffixSetting<List<String>> TAG_SETTING = Setting.prefixKeySetting("discovery.ec2.tag.",
            key -> Setting.listSetting(key, Collections.emptyList(), Function.identity(), Property.NodeScope));

    /**
     * Builds then caches an {@code AmazonEC2} client using the current client
     * settings. Returns an {@code AmazonEc2Reference} wrapper which should be
     * released as soon as it is not required anymore.
     */
    AmazonEc2Reference client();

    /**
     * Updates the settings for building the client and releases the cached one.
     * Future client requests will use the new settings to lazily built the new
     * client.
     *
     * @param clientSettings the new refreshed settings
     */
    void refreshAndClearCache(Ec2ClientSettings clientSettings);

}<|MERGE_RESOLUTION|>--- conflicted
+++ resolved
@@ -40,42 +40,6 @@
         public static final String TAG_PREFIX = "tag:";
     }
 
-<<<<<<< HEAD
-    /** The access key (ie login id) for connecting to ec2. */
-    Setting<SecureString> ACCESS_KEY_SETTING = SecureSetting.secureString("discovery.ec2.access_key", null);
-
-    /** The secret key (ie password) for connecting to ec2. */
-    Setting<SecureString> SECRET_KEY_SETTING = SecureSetting.secureString("discovery.ec2.secret_key", null);
-
-    /** The (optional) session token for connecting to ec2. */
-    Setting<SecureString> SESSION_TOKEN_SETTING = SecureSetting.secureString("discovery.ec2.session_token", null);
-
-    /** An override for the ec2 endpoint to connect to. */
-    Setting<String> ENDPOINT_SETTING = new Setting<>("discovery.ec2.endpoint", "",
-        s -> s.toLowerCase(Locale.ROOT), Property.NodeScope);
-
-    /** The protocol to use to connect to to ec2. */
-    Setting<Protocol> PROTOCOL_SETTING = new Setting<>("discovery.ec2.protocol", "https",
-        s -> Protocol.valueOf(s.toUpperCase(Locale.ROOT)), Property.NodeScope);
-
-    /** The host name of a proxy to connect to ec2 through. */
-    Setting<String> PROXY_HOST_SETTING = Setting.simpleString("discovery.ec2.proxy.host", Property.NodeScope);
-
-    /** The port of a proxy to connect to ec2 through. */
-    Setting<Integer> PROXY_PORT_SETTING = Setting.intSetting("discovery.ec2.proxy.port", 80, 0, 1<<16, Property.NodeScope);
-
-    /** The username of a proxy to connect to s3 through. */
-    Setting<SecureString> PROXY_USERNAME_SETTING = SecureSetting.secureString("discovery.ec2.proxy.username", null);
-
-    /** The password of a proxy to connect to s3 through. */
-    Setting<SecureString> PROXY_PASSWORD_SETTING =  SecureSetting.secureString("discovery.ec2.proxy.password", null);
-
-    /** The socket timeout for connecting to s3. */
-    Setting<TimeValue> READ_TIMEOUT_SETTING = Setting.timeSetting("discovery.ec2.read_timeout",
-        TimeValue.timeValueMillis(ClientConfiguration.DEFAULT_SOCKET_TIMEOUT), Property.NodeScope);
-
-=======
->>>>>>> 3378240b
     /**
      * discovery.ec2.host_type: The type of host type to use to communicate with other instances.
      * Can be one of private_ip, public_ip, private_dns, public_dns or tag:XXXX where

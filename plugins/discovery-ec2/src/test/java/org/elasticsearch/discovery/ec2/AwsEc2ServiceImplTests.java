--- conflicted
+++ resolved
@@ -15,10 +15,7 @@
 import com.amazonaws.auth.BasicSessionCredentials;
 import com.amazonaws.auth.DefaultAWSCredentialsProviderChain;
 
-<<<<<<< HEAD
-=======
 import org.apache.logging.log4j.Level;
->>>>>>> d90fa4eb
 import org.elasticsearch.common.settings.MockSecureSettings;
 import org.elasticsearch.common.settings.Setting;
 import org.elasticsearch.common.settings.Settings;
@@ -74,16 +71,11 @@
         assertThat(credentials.getAWSAccessKeyId(), is("aws_key"));
         assertThat(credentials.getAWSSecretKey(), is(""));
         assertSettingDeprecationsAndWarnings(
-<<<<<<< HEAD
-            new String[] {},
-            "Setting [discovery.ec2.access_key] is set but [discovery.ec2.secret_key] is not, which will be unsupported in future"
-=======
             new Setting<?>[] {},
             new DeprecationWarning(
                 Level.WARN,
                 "Setting [discovery.ec2.access_key] is set but " + "[discovery.ec2.secret_key] is not, which will be unsupported in future"
             )
->>>>>>> d90fa4eb
         );
     }
 
@@ -97,16 +89,11 @@
         assertThat(credentials.getAWSAccessKeyId(), is(""));
         assertThat(credentials.getAWSSecretKey(), is("aws_secret"));
         assertSettingDeprecationsAndWarnings(
-<<<<<<< HEAD
-            new String[] {},
-            "Setting [discovery.ec2.secret_key] is set but [discovery.ec2.access_key] is not, which will be unsupported in future"
-=======
             new Setting<?>[] {},
             new DeprecationWarning(
                 Level.WARN,
                 "Setting [discovery.ec2.secret_key] is set but " + "[discovery.ec2.access_key] is not, which will be unsupported in future"
             )
->>>>>>> d90fa4eb
         );
     }
 

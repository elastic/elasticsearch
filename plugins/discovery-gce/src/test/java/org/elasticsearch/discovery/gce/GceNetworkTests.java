/*
 * Licensed to Elasticsearch under one or more contributor
 * license agreements. See the NOTICE file distributed with
 * this work for additional information regarding copyright
 * ownership. Elasticsearch licenses this file to you under
 * the Apache License, Version 2.0 (the "License"); you may
 * not use this file except in compliance with the License.
 * You may obtain a copy of the License at
 *
 *    http://www.apache.org/licenses/LICENSE-2.0
 *
 * Unless required by applicable law or agreed to in writing,
 * software distributed under the License is distributed on an
 * "AS IS" BASIS, WITHOUT WARRANTIES OR CONDITIONS OF ANY
 * KIND, either express or implied.  See the License for the
 * specific language governing permissions and limitations
 * under the License.
 */

package org.elasticsearch.discovery.gce;

import org.elasticsearch.cloud.gce.network.GceNameResolver;
import org.elasticsearch.common.network.NetworkService;
import org.elasticsearch.common.settings.Settings;
import org.elasticsearch.test.ESTestCase;

import java.io.IOException;
import java.net.InetAddress;

import static org.hamcrest.Matchers.arrayContaining;
import static org.hamcrest.Matchers.containsString;

/**
 * Test for GCE network.host settings.
 * Related to https://github.com/elastic/elasticsearch/issues/13605
 */
public class GceNetworkTests extends ESTestCase {
    /**
     * Test for network.host: _gce_
     */
    public void testNetworkHostGceDefault() throws IOException {
        resolveGce("_gce_", InetAddress.getByName("10.240.0.2"));
    }

    /**
     * Test for network.host: _gce:privateIp_
     */
    public void testNetworkHostPrivateIp() throws IOException {
        resolveGce("_gce:privateIp_", InetAddress.getByName("10.240.0.2"));
    }

    /**
     * Test for network.host: _gce:hostname_
     */
    public void testNetworkHostPrivateDns() throws IOException {
        resolveGce("_gce:hostname_", InetAddress.getByName("localhost"));
    }

    /**
     * Test for network.host: _gce:doesnotexist_
     * This should raise an IllegalArgumentException as this setting does not exist
     */
    public void testNetworkHostWrongSetting() throws IOException {
        resolveGce("_gce:doesnotexist_", (InetAddress) null);
    }

    /**
     * Test with multiple network interfaces:
     * network.host: _gce:privateIp:0_
     * network.host: _gce:privateIp:1_
     */
    public void testNetworkHostPrivateIpInterface() throws IOException {
        resolveGce("_gce:privateIp:0_", InetAddress.getByName("10.240.0.2"));
        resolveGce("_gce:privateIp:1_", InetAddress.getByName("10.150.0.1"));
    }

    /**
     * Test that we don't have any regression with network host core settings such as
     * network.host: _local_
     */
<<<<<<< HEAD
    @Test
    public void networkHostCoreLocal() throws IOException {
        resolveGce("_local_", new NetworkService(Settings.EMPTY).resolveBindHostAddresses(new String[] { NetworkService.DEFAULT_NETWORK_HOST }));
=======
    public void testNetworkHostCoreLocal() throws IOException {
        resolveGce("_local_", new NetworkService(Settings.EMPTY).resolveBindHostAddress(NetworkService.DEFAULT_NETWORK_HOST));
>>>>>>> 075e382c
    }

    /**
     * Utility test method to test different settings
     * @param gceNetworkSetting tested network.host property
     * @param expected expected InetAddress, null if we expect an exception
     * @throws IOException Well... If something goes wrong :)
     */
    private void resolveGce(String gceNetworkSetting, InetAddress expected) throws IOException {
        resolveGce(gceNetworkSetting, expected == null ? null : new InetAddress [] { expected });
    }

    /**
     * Utility test method to test different settings
     * @param gceNetworkSetting tested network.host property
     * @param expected expected InetAddress, null if we expect an exception
     * @throws IOException Well... If something goes wrong :)
     */
    private void resolveGce(String gceNetworkSetting, InetAddress[] expected) throws IOException {
        Settings nodeSettings = Settings.builder()
                .put("network.host", gceNetworkSetting)
                .build();

        NetworkService networkService = new NetworkService(nodeSettings);
        GceComputeServiceMock mock = new GceComputeServiceMock(nodeSettings, networkService);
        networkService.addCustomNameResolver(new GceNameResolver(nodeSettings, mock));
        try {
            InetAddress[] addresses = networkService.resolveBindHostAddresses(null);
            if (expected == null) {
                fail("We should get a IllegalArgumentException when setting network.host: _gce:doesnotexist_");
            }
            assertThat(addresses, arrayContaining(expected));
        } catch (IllegalArgumentException e) {
            if (expected != null) {
                // We were expecting something and not an exception
                throw e;
            }
            // We check that we get the expected exception
            assertThat(e.getMessage(), containsString("is not one of the supported GCE network.host setting"));
        }
    }
}<|MERGE_RESOLUTION|>--- conflicted
+++ resolved
@@ -78,14 +78,8 @@
      * Test that we don't have any regression with network host core settings such as
      * network.host: _local_
      */
-<<<<<<< HEAD
-    @Test
     public void networkHostCoreLocal() throws IOException {
         resolveGce("_local_", new NetworkService(Settings.EMPTY).resolveBindHostAddresses(new String[] { NetworkService.DEFAULT_NETWORK_HOST }));
-=======
-    public void testNetworkHostCoreLocal() throws IOException {
-        resolveGce("_local_", new NetworkService(Settings.EMPTY).resolveBindHostAddress(NetworkService.DEFAULT_NETWORK_HOST));
->>>>>>> 075e382c
     }
 
     /**

--- conflicted
+++ resolved
@@ -19,14 +19,11 @@
 
 package org.elasticsearch.ingest.attachment;
 
-<<<<<<< HEAD
 import org.apache.logging.log4j.Logger;
 import org.apache.lucene.util.automaton.CharacterRunAutomaton;
 import org.apache.lucene.util.automaton.MinimizationOperations;
 import org.apache.lucene.util.automaton.Operations;
-=======
 import org.apache.tika.exception.ZeroByteFileException;
->>>>>>> 08c5d7de
 import org.apache.tika.language.LanguageIdentifier;
 import org.apache.tika.metadata.Metadata;
 import org.apache.tika.metadata.TikaCoreProperties;
@@ -146,136 +143,73 @@
             throw new ElasticsearchParseException("Error parsing document in field [{}]", e, field);
         }
 
-<<<<<<< HEAD
-            if (reservedProperties.contains(asReservedProperty(CONTENT)) && Strings.hasLength(parsedContent)) {
-                // somehow tika seems to append a newline at the end automatically, lets remove that again
-                additionalFields.put(CONTENT, parsedContent.trim());
-            }
-
-            if (reservedProperties.contains(asReservedProperty(LANGUAGE)) && Strings.hasLength(parsedContent)) {
-                LanguageIdentifier identifier = new LanguageIdentifier(parsedContent);
-                String language = identifier.getLanguage();
-                additionalFields.put(LANGUAGE, language);
-            }
-
-            if (reservedProperties.contains(asReservedProperty(DATE))) {
-                String createdDate = metadata.get(TikaCoreProperties.CREATED);
-                if (createdDate != null) {
-                    additionalFields.put(DATE, createdDate);
-                }
-=======
-        if (properties.contains(Property.CONTENT) && Strings.hasLength(parsedContent)) {
+        if (reservedProperties.contains(asReservedProperty(CONTENT)) && Strings.hasLength(parsedContent)) {
             // somehow tika seems to append a newline at the end automatically, lets remove that again
-            additionalFields.put(Property.CONTENT.toLowerCase(), parsedContent.trim());
-        }
-
-        if (properties.contains(Property.LANGUAGE) && Strings.hasLength(parsedContent)) {
+            additionalFields.put(CONTENT, parsedContent.trim());
+        }
+
+        if (reservedProperties.contains(asReservedProperty(LANGUAGE)) && Strings.hasLength(parsedContent)) {
             LanguageIdentifier identifier = new LanguageIdentifier(parsedContent);
             String language = identifier.getLanguage();
-            additionalFields.put(Property.LANGUAGE.toLowerCase(), language);
-        }
-
-        if (properties.contains(Property.DATE)) {
+            additionalFields.put(LANGUAGE, language);
+        }
+
+        if (reservedProperties.contains(asReservedProperty(DATE))) {
             String createdDate = metadata.get(TikaCoreProperties.CREATED);
             if (createdDate != null) {
-                additionalFields.put(Property.DATE.toLowerCase(), createdDate);
->>>>>>> 08c5d7de
-            }
-        }
-
-<<<<<<< HEAD
-            if (reservedProperties.contains(asReservedProperty(TITLE))) {
-                String title = metadata.get(TikaCoreProperties.TITLE);
-                if (Strings.hasLength(title)) {
-                    additionalFields.put(TITLE, title);
-                }
-=======
-        if (properties.contains(Property.TITLE)) {
+                additionalFields.put(DATE, createdDate);
+            }
+        }
+
+        if (reservedProperties.contains(asReservedProperty(TITLE))) {
             String title = metadata.get(TikaCoreProperties.TITLE);
             if (Strings.hasLength(title)) {
-                additionalFields.put(Property.TITLE.toLowerCase(), title);
->>>>>>> 08c5d7de
-            }
-        }
-
-<<<<<<< HEAD
-            if (reservedProperties.contains(asReservedProperty(AUTHOR))) {
-                String author = metadata.get("Author");
-                if (Strings.hasLength(author)) {
-                    additionalFields.put(AUTHOR, author);
-                }
-=======
-        if (properties.contains(Property.AUTHOR)) {
+                additionalFields.put(TITLE, title);
+            }
+        }
+
+        if (reservedProperties.contains(asReservedProperty(AUTHOR))) {
             String author = metadata.get("Author");
             if (Strings.hasLength(author)) {
-                additionalFields.put(Property.AUTHOR.toLowerCase(), author);
->>>>>>> 08c5d7de
-            }
-        }
-
-<<<<<<< HEAD
-            if (reservedProperties.contains(asReservedProperty(KEYWORDS))) {
-                String keywords = metadata.get("Keywords");
-                if (Strings.hasLength(keywords)) {
-                    additionalFields.put(KEYWORDS, keywords);
-                }
-=======
-        if (properties.contains(Property.KEYWORDS)) {
+                additionalFields.put(AUTHOR, author);
+            }
+        }
+
+        if (reservedProperties.contains(asReservedProperty(KEYWORDS))) {
             String keywords = metadata.get("Keywords");
             if (Strings.hasLength(keywords)) {
-                additionalFields.put(Property.KEYWORDS.toLowerCase(), keywords);
->>>>>>> 08c5d7de
-            }
-        }
-
-<<<<<<< HEAD
-            if (reservedProperties.contains(asReservedProperty(CONTENT_TYPE))) {
-                String contentType = metadata.get(Metadata.CONTENT_TYPE);
-                if (Strings.hasLength(contentType)) {
-                    additionalFields.put(CONTENT_TYPE, contentType);
-                }
-=======
-        if (properties.contains(Property.CONTENT_TYPE)) {
+                additionalFields.put(KEYWORDS, keywords);
+            }
+        }
+
+        if (reservedProperties.contains(asReservedProperty(CONTENT_TYPE))) {
             String contentType = metadata.get(Metadata.CONTENT_TYPE);
             if (Strings.hasLength(contentType)) {
-                additionalFields.put(Property.CONTENT_TYPE.toLowerCase(), contentType);
->>>>>>> 08c5d7de
-            }
-        }
-
-<<<<<<< HEAD
-            if (reservedProperties.contains(asReservedProperty(CONTENT_LENGTH))) {
-                String contentLength = metadata.get(Metadata.CONTENT_LENGTH);
-                long length;
-                if (Strings.hasLength(contentLength)) {
-                    length = Long.parseLong(contentLength);
-                } else {
-                    length = parsedContent.length();
-                }
-                additionalFields.put(CONTENT_LENGTH, length);
-            }
-
-            // If we asked for other raw metadata
-            if (runAutomaton != null) {
-                for (String metadataName : metadata.names()) {
-                    String value = metadata.get(metadataName);
-                    logger.trace("found metadata [{}:{}]", metadataName, value);
-                    if (runAutomaton.run(metadataName)) {
-                        logger.trace("metadata [{}] matched one of the properties", metadataName);
-                        additionalFields.put(metadataName, value);
-                    }
-                }
-=======
-        if (properties.contains(Property.CONTENT_LENGTH)) {
+                additionalFields.put(CONTENT_TYPE, contentType);
+            }
+        }
+
+        if (reservedProperties.contains(asReservedProperty(CONTENT_LENGTH))) {
             String contentLength = metadata.get(Metadata.CONTENT_LENGTH);
             long length;
             if (Strings.hasLength(contentLength)) {
                 length = Long.parseLong(contentLength);
             } else {
                 length = parsedContent.length();
->>>>>>> 08c5d7de
-            }
-            additionalFields.put(Property.CONTENT_LENGTH.toLowerCase(), length);
+            }
+            additionalFields.put(CONTENT_LENGTH, length);
+        }
+
+        // If we asked for other raw metadata
+        if (runAutomaton != null) {
+            for (String metadataName : metadata.names()) {
+                String value = metadata.get(metadataName);
+                logger.trace("found metadata [{}:{}]", metadataName, value);
+                if (runAutomaton.run(metadataName)) {
+                    logger.trace("metadata [{}] matched one of the properties", metadataName);
+                    additionalFields.put(metadataName, value);
+                }
+            }
         }
 
         ingestDocument.setFieldValue(targetField, additionalFields);

--- conflicted
+++ resolved
@@ -197,11 +197,7 @@
     }
 
     public void testAsn() throws Exception {
-<<<<<<< HEAD
-        String ip = "82.170.213.79";
-=======
         String ip = "82.171.64.0";
->>>>>>> 0c7f6570
         InputStream database = getDatabaseFileInputStream("/GeoLite2-ASN.mmdb");
         GeoIpProcessor processor = new GeoIpProcessor(randomAlphaOfLength(10), "source_field",
             new DatabaseReader.Builder(database).build(), "target_field", EnumSet.allOf(GeoIpProcessor.Property.class), false,

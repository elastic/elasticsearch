--- conflicted
+++ resolved
@@ -16,15 +16,6 @@
   classname 'org.elasticsearch.index.mapper.annotatedtext.AnnotatedTextPlugin'
 }
 
-<<<<<<< HEAD
-if (buildParams.isSnapshotBuild() == false) {
-  tasks.named("test").configure {
-    systemProperty 'es.index_mode_feature_flag_registered', 'true'
-  }
-}
-
-=======
->>>>>>> 0b99670a
 restResources {
   restApi {
     include '_common', 'indices', 'index', 'search'

--- conflicted
+++ resolved
@@ -20,16 +20,7 @@
 dependencies {
   compileOnly project(':modules:lang-painless:spi')
   testImplementation project(':modules:lang-painless')
-<<<<<<< HEAD
-}
-
-if (buildParams.isSnapshotBuild() == false) {
-  tasks.named("test").configure {
-    systemProperty 'es.index_mode_feature_flag_registered', 'true'
-  }
-=======
   clusterModules project(':modules:lang-painless')
->>>>>>> 0b99670a
 }
 
 restResources {

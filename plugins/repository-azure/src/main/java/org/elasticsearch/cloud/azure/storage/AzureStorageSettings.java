/*
 * Licensed to Elasticsearch under one or more contributor
 * license agreements. See the NOTICE file distributed with
 * this work for additional information regarding copyright
 * ownership. Elasticsearch licenses this file to you under
 * the Apache License, Version 2.0 (the "License"); you may
 * not use this file except in compliance with the License.
 * You may obtain a copy of the License at
 *
 *    http://www.apache.org/licenses/LICENSE-2.0
 *
 * Unless required by applicable law or agreed to in writing,
 * software distributed under the License is distributed on an
 * "AS IS" BASIS, WITHOUT WARRANTIES OR CONDITIONS OF ANY
 * KIND, either express or implied.  See the License for the
 * specific language governing permissions and limitations
 * under the License.
 */

package org.elasticsearch.cloud.azure.storage;

import com.microsoft.azure.storage.RetryPolicy;
import org.elasticsearch.common.settings.SecureSetting;
import org.elasticsearch.common.settings.SecureString;
import org.elasticsearch.common.settings.Setting;
import org.elasticsearch.common.settings.Setting.AffixSetting;
import org.elasticsearch.common.settings.Setting.Property;
import org.elasticsearch.common.settings.Settings;
import org.elasticsearch.common.unit.TimeValue;

import java.util.Collections;
import java.util.HashMap;
import java.util.Map;
import java.util.Set;

public final class AzureStorageSettings {
<<<<<<< HEAD
    private static final Setting<TimeValue> TIMEOUT_SETTING = Setting.affixKeySetting(Storage.PREFIX, "timeout",
        (key) -> Setting.timeSetting(key, Storage.TIMEOUT_SETTING, Setting.Property.NodeScope));
    private static final Setting<String> ACCOUNT_SETTING =
        Setting.affixKeySetting(Storage.PREFIX, "account", (key) -> Setting.simpleString(key, Setting.Property.NodeScope));
    private static final Setting<String> KEY_SETTING =
        Setting.affixKeySetting(Storage.PREFIX, "key", (key) -> Setting.simpleString(key, Setting.Property.NodeScope));
    private static final Setting<Boolean> DEFAULT_SETTING =
        Setting.affixKeySetting(Storage.PREFIX, "default", (key) -> Setting.boolSetting(key, false, Setting.Property.NodeScope));
=======
    // prefix for azure client settings
    private static final String PREFIX = "azure.client.";

    /**
     * Azure account name
     */
    public static final AffixSetting<SecureString> ACCOUNT_SETTING = Setting.affixKeySetting(PREFIX, "account",
        key -> SecureSetting.secureString(key, null));
>>>>>>> b01b1c2a

    /**
     * max_retries: Number of retries in case of Azure errors. Defaults to 3 (RetryPolicy.DEFAULT_CLIENT_RETRY_COUNT).
     */
    private static final Setting<Integer> MAX_RETRIES_SETTING =
        Setting.affixKeySetting(PREFIX, "max_retries",
            (key) -> Setting.intSetting(key, RetryPolicy.DEFAULT_CLIENT_RETRY_COUNT, Setting.Property.NodeScope));

    /**
     * Azure key
     */
    public static final AffixSetting<SecureString> KEY_SETTING = Setting.affixKeySetting(PREFIX, "key",
        key -> SecureSetting.secureString(key, null));

    public static final AffixSetting<TimeValue> TIMEOUT_SETTING = Setting.affixKeySetting(PREFIX, "timeout",
        (key) -> Setting.timeSetting(key, TimeValue.timeValueMinutes(-1), Property.NodeScope));

    private final String account;
    private final String key;
    private final TimeValue timeout;
    private final int maxRetries;

    public AzureStorageSettings(String account, String key, TimeValue timeout, int maxRetries) {
        this.account = account;
        this.key = key;
        this.timeout = timeout;
        this.maxRetries = maxRetries;
    }

    public String getKey() {
        return key;
    }

    public String getAccount() {
        return account;
    }

    public TimeValue getTimeout() {
        return timeout;
    }

    public int getMaxRetries() {
        return maxRetries;
    }

    @Override
    public String toString() {
        final StringBuilder sb = new StringBuilder("AzureStorageSettings{");
        sb.append(", account='").append(account).append('\'');
        sb.append(", key='").append(key).append('\'');
        sb.append(", timeout=").append(timeout);
        sb.append(", maxRetries=").append(maxRetries);
        sb.append('}');
        return sb.toString();
    }

    /**
     * Parses settings and read all settings available under azure.client.*
     * @param settings settings to parse
     * @return All the named configurations
     */
    public static Map<String, AzureStorageSettings> load(Settings settings) {
        // Get the list of existing named configurations
        Set<String> clientNames = settings.getGroups(PREFIX).keySet();
        Map<String, AzureStorageSettings> storageSettings = new HashMap<>();
        for (String clientName : clientNames) {
            storageSettings.put(clientName, getClientSettings(settings, clientName));
        }

<<<<<<< HEAD
    private static List<AzureStorageSettings> createStorageSettings(Settings settings) {
        // ignore global timeout and proxy settings which have the same prefix but do not belong to any group
        Settings groups = Storage.STORAGE_ACCOUNTS.get(settings.filter((k) ->
            k.equals(Storage.TIMEOUT_SETTING.getKey()) == false &&
            k.equals(Storage.PROXY_HOST_SETTING.getKey()) == false &&
            k.equals(Storage.PROXY_TYPE_SETTING.getKey()) == false &&
            k.equals(Storage.PROXY_PORT_SETTING.getKey()) == false));
        List<AzureStorageSettings> storageSettings = new ArrayList<>();
        for (String groupName : groups.getAsGroups().keySet()) {
            AzureStorageSettings azureStorageSettings = new AzureStorageSettings(
                groupName,
                getValue(settings, groupName, ACCOUNT_SETTING),
                getValue(settings, groupName, KEY_SETTING),
                getValue(settings, groupName, TIMEOUT_SETTING),
                getValue(settings, groupName, DEFAULT_SETTING),
                getValue(settings, groupName, MAX_RETRIES_SETTING));
            storageSettings.add(azureStorageSettings);
=======
        if (storageSettings.containsKey("default") == false && storageSettings.isEmpty() == false) {
            // in case no setting named "default" has been set, let's define our "default"
            // as the first named config we get
            AzureStorageSettings defaultSettings = storageSettings.values().iterator().next();
            storageSettings.put("default", defaultSettings);
>>>>>>> b01b1c2a
        }
        return Collections.unmodifiableMap(storageSettings);
    }

    // pkg private for tests
    /** Parse settings for a single client. */
    static AzureStorageSettings getClientSettings(Settings settings, String clientName) {
        try (SecureString account = getConfigValue(settings, clientName, ACCOUNT_SETTING);
             SecureString key = getConfigValue(settings, clientName, KEY_SETTING)) {
            return new AzureStorageSettings(account.toString(), key.toString(),
                getValue(settings, clientName, TIMEOUT_SETTING),
                getValue(settings, clientName, MAX_RETRIES_SETTING));
        }
    }

    private static <T> T getConfigValue(Settings settings, String clientName,
                                        Setting.AffixSetting<T> clientSetting) {
        Setting<T> concreteSetting = clientSetting.getConcreteSettingForNamespace(clientName);
        return concreteSetting.get(settings);
    }

    public static <T> T getValue(Settings settings, String groupName, Setting<T> setting) {
        Setting.AffixKey k = (Setting.AffixKey) setting.getRawKey();
        String fullKey = k.toConcreteKey(groupName).toString();
        return setting.getConcreteSetting(fullKey).get(settings);
    }
}<|MERGE_RESOLUTION|>--- conflicted
+++ resolved
@@ -34,26 +34,14 @@
 import java.util.Set;
 
 public final class AzureStorageSettings {
-<<<<<<< HEAD
-    private static final Setting<TimeValue> TIMEOUT_SETTING = Setting.affixKeySetting(Storage.PREFIX, "timeout",
-        (key) -> Setting.timeSetting(key, Storage.TIMEOUT_SETTING, Setting.Property.NodeScope));
-    private static final Setting<String> ACCOUNT_SETTING =
-        Setting.affixKeySetting(Storage.PREFIX, "account", (key) -> Setting.simpleString(key, Setting.Property.NodeScope));
-    private static final Setting<String> KEY_SETTING =
-        Setting.affixKeySetting(Storage.PREFIX, "key", (key) -> Setting.simpleString(key, Setting.Property.NodeScope));
-    private static final Setting<Boolean> DEFAULT_SETTING =
-        Setting.affixKeySetting(Storage.PREFIX, "default", (key) -> Setting.boolSetting(key, false, Setting.Property.NodeScope));
-=======
     // prefix for azure client settings
     private static final String PREFIX = "azure.client.";
 
     /**
-     * Azure account name
-     */
-    public static final AffixSetting<SecureString> ACCOUNT_SETTING = Setting.affixKeySetting(PREFIX, "account",
-        key -> SecureSetting.secureString(key, null));
->>>>>>> b01b1c2a
-
+        * Azureaccountname
+    */
+        public static final AffixSetting<SecureString> ACCOUNT_SETTING =
+        Setting.affixKeySetting(PREFIX, "account",key -> SecureSetting.secureString(key, null));
     /**
      * max_retries: Number of retries in case of Azure errors. Defaults to 3 (RetryPolicy.DEFAULT_CLIENT_RETRY_COUNT).
      */
@@ -122,31 +110,11 @@
             storageSettings.put(clientName, getClientSettings(settings, clientName));
         }
 
-<<<<<<< HEAD
-    private static List<AzureStorageSettings> createStorageSettings(Settings settings) {
-        // ignore global timeout and proxy settings which have the same prefix but do not belong to any group
-        Settings groups = Storage.STORAGE_ACCOUNTS.get(settings.filter((k) ->
-            k.equals(Storage.TIMEOUT_SETTING.getKey()) == false &&
-            k.equals(Storage.PROXY_HOST_SETTING.getKey()) == false &&
-            k.equals(Storage.PROXY_TYPE_SETTING.getKey()) == false &&
-            k.equals(Storage.PROXY_PORT_SETTING.getKey()) == false));
-        List<AzureStorageSettings> storageSettings = new ArrayList<>();
-        for (String groupName : groups.getAsGroups().keySet()) {
-            AzureStorageSettings azureStorageSettings = new AzureStorageSettings(
-                groupName,
-                getValue(settings, groupName, ACCOUNT_SETTING),
-                getValue(settings, groupName, KEY_SETTING),
-                getValue(settings, groupName, TIMEOUT_SETTING),
-                getValue(settings, groupName, DEFAULT_SETTING),
-                getValue(settings, groupName, MAX_RETRIES_SETTING));
-            storageSettings.add(azureStorageSettings);
-=======
         if (storageSettings.containsKey("default") == false && storageSettings.isEmpty() == false) {
             // in case no setting named "default" has been set, let's define our "default"
             // as the first named config we get
             AzureStorageSettings defaultSettings = storageSettings.values().iterator().next();
             storageSettings.put("default", defaultSettings);
->>>>>>> b01b1c2a
         }
         return Collections.unmodifiableMap(storageSettings);
     }

--- conflicted
+++ resolved
@@ -28,13 +28,9 @@
 import com.google.cloud.storage.Storage;
 import com.google.cloud.storage.Storage.BlobListOption;
 import com.google.cloud.storage.Storage.CopyRequest;
-<<<<<<< HEAD
-
 import org.elasticsearch.common.CheckedConsumer;
 import org.elasticsearch.common.CheckedFunction;
-=======
 import com.google.cloud.storage.StorageException;
->>>>>>> 638383dc
 import org.elasticsearch.common.SuppressForbidden;
 import org.elasticsearch.common.blobstore.BlobContainer;
 import org.elasticsearch.common.blobstore.BlobMetaData;
@@ -234,14 +230,6 @@
      * @param inputStream the stream containing the blob data
      */
     private void writeBlobResumable(BlobInfo blobInfo, InputStream inputStream) throws IOException {
-<<<<<<< HEAD
-        final WriteChannel writeChannel = storageAccess(storage -> storage.writer(blobInfo));
-        Streams.copy(inputStream, Channels.newOutputStream(new WritableByteChannel() {
-            @Override
-            public boolean isOpen() {
-                return writeChannel.isOpen();
-            }
-=======
         try {
             final WriteChannel writeChannel = SocketAccess.doPrivilegedIOException(
                 () -> storage.writer(blobInfo, Storage.BlobWriteOption.doesNotExist()));
@@ -250,7 +238,6 @@
                 public boolean isOpen() {
                     return writeChannel.isOpen();
                 }
->>>>>>> 638383dc
 
                 @Override
                 public void close() throws IOException {
@@ -285,9 +272,6 @@
         assert blobSize <= LARGE_BLOB_THRESHOLD_BYTE_SIZE : "large blob uploads should use the resumable upload method";
         final ByteArrayOutputStream baos = new ByteArrayOutputStream(Math.toIntExact(blobSize));
         Streams.copy(inputStream, baos);
-<<<<<<< HEAD
-        storageAccessConsumer(storage -> storage.create(blobInfo, baos.toByteArray()));
-=======
         SocketAccess.doPrivilegedVoidIOException(
             () -> {
                 try {
@@ -299,7 +283,6 @@
                     throw se;
                 }
             });
->>>>>>> 638383dc
     }
 
     /**

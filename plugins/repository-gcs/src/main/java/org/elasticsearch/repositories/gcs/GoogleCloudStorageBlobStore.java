--- conflicted
+++ resolved
@@ -27,10 +27,6 @@
 import com.google.cloud.storage.Bucket;
 import com.google.cloud.storage.Storage;
 import com.google.cloud.storage.Storage.BlobListOption;
-<<<<<<< HEAD
-import com.google.cloud.storage.Storage.CopyRequest;
-=======
->>>>>>> 0c7f6570
 import com.google.cloud.storage.StorageException;
 import org.elasticsearch.common.SuppressForbidden;
 import org.elasticsearch.common.blobstore.BlobContainer;
@@ -41,10 +37,6 @@
 import org.elasticsearch.common.blobstore.support.PlainBlobMetaData;
 import org.elasticsearch.common.collect.MapBuilder;
 import org.elasticsearch.common.component.AbstractComponent;
-<<<<<<< HEAD
-import org.elasticsearch.common.settings.Settings;
-=======
->>>>>>> 0c7f6570
 import org.elasticsearch.core.internal.io.Streams;
 
 import java.io.ByteArrayOutputStream;
@@ -61,10 +53,7 @@
 import java.util.Map;
 import java.util.stream.Collectors;
 
-<<<<<<< HEAD
-=======
 import static java.net.HttpURLConnection.HTTP_NOT_FOUND;
->>>>>>> 0c7f6570
 import static java.net.HttpURLConnection.HTTP_PRECON_FAILED;
 
 class GoogleCloudStorageBlobStore extends AbstractComponent implements BlobStore {
@@ -75,17 +64,6 @@
     // https://cloud.google.com/storage/docs/json_api/v1/how-tos/resumable-upload
     private static final int LARGE_BLOB_THRESHOLD_BYTE_SIZE = 5 * 1024 * 1024;
 
-<<<<<<< HEAD
-    private final Storage storage;
-    private final String bucket;
-
-    GoogleCloudStorageBlobStore(Settings settings, String bucket, Storage storage) {
-        super(settings);
-        this.bucket = bucket;
-        this.storage = storage;
-        if (doesBucketExist(bucket) == false) {
-            throw new BlobStoreException("Bucket [" + bucket + "] does not exist");
-=======
     private final String bucketName;
     private final String clientName;
     private final GoogleCloudStorageService storageService;
@@ -96,7 +74,6 @@
         this.storageService = storageService;
         if (doesBucketExist(bucketName) == false) {
             throw new BlobStoreException("Bucket [" + bucketName + "] does not exist");
->>>>>>> 0c7f6570
         }
     }
 
@@ -126,11 +103,7 @@
      */
     boolean doesBucketExist(String bucketName) {
         try {
-<<<<<<< HEAD
-            final Bucket bucket = SocketAccess.doPrivilegedIOException(() -> storage.get(bucketName));
-=======
             final Bucket bucket = SocketAccess.doPrivilegedIOException(() -> client().get(bucketName));
->>>>>>> 0c7f6570
             return bucket != null;
         } catch (final Exception e) {
             throw new BlobStoreException("Unable to check if bucket [" + bucketName + "] exists", e);
@@ -138,14 +111,9 @@
     }
 
     /**
-<<<<<<< HEAD
-     * List blobs in the bucket under the specified path. The path root is removed.
-=======
      * List blobs in the specific bucket under the specified path. The path root is removed.
->>>>>>> 0c7f6570
-     *
-     * @param path
-     *            base path of the blobs to list
+     *
+     * @param path base path of the blobs to list
      * @return a map of blob names and their metadata
      */
     Map<String, BlobMetaData> listBlobs(String path) throws IOException {
@@ -158,31 +126,20 @@
      * @param path
      *            base path of the blobs to list. This path is removed from the
      *            names of the blobs returned.
-<<<<<<< HEAD
-     * @param prefix
-     *            prefix of the blobs to list.
-=======
      * @param prefix prefix of the blobs to list.
->>>>>>> 0c7f6570
      * @return a map of blob names and their metadata.
      */
     Map<String, BlobMetaData> listBlobsByPrefix(String path, String prefix) throws IOException {
         final String pathPrefix = buildKey(path, prefix);
         final MapBuilder<String, BlobMetaData> mapBuilder = MapBuilder.newMapBuilder();
         SocketAccess.doPrivilegedVoidIOException(() -> {
-<<<<<<< HEAD
-            storage.get(bucket).list(BlobListOption.prefix(pathPrefix)).iterateAll().forEach(blob -> {
-=======
             client().get(bucketName).list(BlobListOption.prefix(pathPrefix)).iterateAll().forEach(blob -> {
->>>>>>> 0c7f6570
                 assert blob.getName().startsWith(path);
                 final String suffixName = blob.getName().substring(path.length());
                 mapBuilder.put(suffixName, new PlainBlobMetaData(suffixName, blob.getSize()));
             });
         });
         return mapBuilder.immutableMap();
-<<<<<<< HEAD
-=======
     }
 
     /**
@@ -195,7 +152,6 @@
         final BlobId blobId = BlobId.of(bucketName, blobName);
         final Blob blob = SocketAccess.doPrivilegedIOException(() -> client().get(blobId));
         return blob != null;
->>>>>>> 0c7f6570
     }
 
     /**
@@ -204,12 +160,6 @@
      * @param blobName name of the blob
      * @return the InputStream used to read the blob's content
      */
-<<<<<<< HEAD
-    boolean blobExists(String blobName) throws IOException {
-        final BlobId blobId = BlobId.of(bucket, blobName);
-        final Blob blob = SocketAccess.doPrivilegedIOException(() -> storage.get(blobId));
-        return blob != null;
-=======
     InputStream readBlob(String blobName) throws IOException {
         final BlobId blobId = BlobId.of(bucketName, blobName);
         final ReadChannel readChannel = SocketAccess.doPrivilegedIOException(() -> client().reader(blobId));
@@ -252,7 +202,6 @@
         } else {
             writeBlobMultipart(blobInfo, inputStream, blobSize, failIfAlreadyExists);
         }
->>>>>>> 0c7f6570
     }
 
     /**
@@ -263,13 +212,6 @@
      * @param inputStream the stream containing the blob data
      * @param failIfAlreadyExists whether to throw a FileAlreadyExistsException if the given blob already exists
      */
-<<<<<<< HEAD
-    InputStream readBlob(String blobName) throws IOException {
-        final BlobId blobId = BlobId.of(bucket, blobName);
-        final Blob blob = SocketAccess.doPrivilegedIOException(() -> storage.get(blobId));
-        if (blob == null) {
-            throw new NoSuchFileException("Blob [" + blobName + "] does not exit");
-=======
     private void writeBlobResumable(BlobInfo blobInfo, InputStream inputStream, boolean failIfAlreadyExists) throws IOException {
         try {
             final Storage.BlobWriteOption[] writeOptions = failIfAlreadyExists ?
@@ -299,26 +241,7 @@
                 throw new FileAlreadyExistsException(blobInfo.getBlobId().getName(), null, se.getMessage());
             }
             throw se;
->>>>>>> 0c7f6570
-        }
-        final ReadChannel readChannel = SocketAccess.doPrivilegedIOException(blob::reader);
-        return Channels.newInputStream(new ReadableByteChannel() {
-            @SuppressForbidden(reason = "Channel is based of a socket not a file")
-            @Override
-            public int read(ByteBuffer dst) throws IOException {
-                return SocketAccess.doPrivilegedIOException(() -> readChannel.read(dst));
-            }
-
-            @Override
-            public boolean isOpen() {
-                return readChannel.isOpen();
-            }
-
-            @Override
-            public void close() throws IOException {
-                SocketAccess.doPrivilegedVoidIOException(readChannel::close);
-            }
-        });
+        }
     }
 
     /**
@@ -331,48 +254,6 @@
      * @param blobSize the size
      * @param failIfAlreadyExists whether to throw a FileAlreadyExistsException if the given blob already exists
      */
-<<<<<<< HEAD
-    void writeBlob(String blobName, InputStream inputStream, long blobSize) throws IOException {
-        final BlobInfo blobInfo = BlobInfo.newBuilder(bucket, blobName).build();
-        if (blobSize > LARGE_BLOB_THRESHOLD_BYTE_SIZE) {
-            writeBlobResumable(blobInfo, inputStream);
-        } else {
-            writeBlobMultipart(blobInfo, inputStream, blobSize);
-        }
-    }
-
-    /**
-     * Uploads a blob using the "resumable upload" method (multiple requests, which
-     * can be independently retried in case of failure, see
-     * https://cloud.google.com/storage/docs/json_api/v1/how-tos/resumable-upload
-     *
-     * @param blobInfo the info for the blob to be uploaded
-     * @param inputStream the stream containing the blob data
-     */
-    private void writeBlobResumable(BlobInfo blobInfo, InputStream inputStream) throws IOException {
-        try {
-            final WriteChannel writeChannel = SocketAccess.doPrivilegedIOException(
-                () -> storage.writer(blobInfo, Storage.BlobWriteOption.doesNotExist()));
-            Streams.copy(inputStream, Channels.newOutputStream(new WritableByteChannel() {
-                @Override
-                public boolean isOpen() {
-                    return writeChannel.isOpen();
-                }
-
-                @Override
-                public void close() throws IOException {
-                    SocketAccess.doPrivilegedVoidIOException(writeChannel::close);
-                }
-
-                @SuppressForbidden(reason = "Channel is based of a socket not a file")
-                @Override
-                public int write(ByteBuffer src) throws IOException {
-                    return SocketAccess.doPrivilegedIOException(() -> writeChannel.write(src));
-                }
-            }));
-        } catch (StorageException se) {
-            if (se.getCode() == HTTP_PRECON_FAILED) {
-=======
     private void writeBlobMultipart(BlobInfo blobInfo, InputStream inputStream, long blobSize, boolean failIfAlreadyExists)
         throws IOException {
         assert blobSize <= LARGE_BLOB_THRESHOLD_BYTE_SIZE : "large blob uploads should use the resumable upload method";
@@ -386,41 +267,10 @@
                     () -> client().create(blobInfo, baos.toByteArray(), targetOptions));
         } catch (final StorageException se) {
             if (failIfAlreadyExists && se.getCode() == HTTP_PRECON_FAILED) {
->>>>>>> 0c7f6570
                 throw new FileAlreadyExistsException(blobInfo.getBlobId().getName(), null, se.getMessage());
             }
             throw se;
         }
-<<<<<<< HEAD
-    }
-
-    /**
-     * Uploads a blob using the "multipart upload" method (a single
-     * 'multipart/related' request containing both data and metadata. The request is
-     * gziped), see:
-     * https://cloud.google.com/storage/docs/json_api/v1/how-tos/multipart-upload
-     *
-     * @param blobInfo the info for the blob to be uploaded
-     * @param inputStream the stream containing the blob data
-     * @param blobSize the size
-     */
-    private void writeBlobMultipart(BlobInfo blobInfo, InputStream inputStream, long blobSize) throws IOException {
-        assert blobSize <= LARGE_BLOB_THRESHOLD_BYTE_SIZE : "large blob uploads should use the resumable upload method";
-        final ByteArrayOutputStream baos = new ByteArrayOutputStream(Math.toIntExact(blobSize));
-        Streams.copy(inputStream, baos);
-        SocketAccess.doPrivilegedVoidIOException(
-            () -> {
-                try {
-                    storage.create(blobInfo, baos.toByteArray(), Storage.BlobTargetOption.doesNotExist());
-                } catch (StorageException se) {
-                    if (se.getCode() == HTTP_PRECON_FAILED) {
-                        throw new FileAlreadyExistsException(blobInfo.getBlobId().getName(), null, se.getMessage());
-                    }
-                    throw se;
-                }
-            });
-=======
->>>>>>> 0c7f6570
     }
 
     /**
@@ -429,13 +279,8 @@
      * @param blobName name of the blob
      */
     void deleteBlob(String blobName) throws IOException {
-<<<<<<< HEAD
-        final BlobId blobId = BlobId.of(bucket, blobName);
-        final boolean deleted = SocketAccess.doPrivilegedIOException(() -> storage.delete(blobId));
-=======
         final BlobId blobId = BlobId.of(bucketName, blobName);
         final boolean deleted = SocketAccess.doPrivilegedIOException(() -> client().delete(blobId));
->>>>>>> 0c7f6570
         if (deleted == false) {
             throw new NoSuchFileException("Blob [" + blobName + "] does not exist");
         }
@@ -464,22 +309,13 @@
             deleteBlob(blobNames.iterator().next());
             return;
         }
-<<<<<<< HEAD
-        final List<BlobId> blobIdsToDelete = blobNames.stream().map(blobName -> BlobId.of(bucket, blobName)).collect(Collectors.toList());
-        final List<Boolean> deletedStatuses = SocketAccess.doPrivilegedIOException(() -> storage.delete(blobIdsToDelete));
-=======
         final List<BlobId> blobIdsToDelete = blobNames.stream().map(blob -> BlobId.of(bucketName, blob)).collect(Collectors.toList());
         final List<Boolean> deletedStatuses = SocketAccess.doPrivilegedIOException(() -> client().delete(blobIdsToDelete));
->>>>>>> 0c7f6570
         assert blobIdsToDelete.size() == deletedStatuses.size();
         boolean failed = false;
         for (int i = 0; i < blobIdsToDelete.size(); i++) {
             if (deletedStatuses.get(i) == false) {
-<<<<<<< HEAD
-                logger.error("Failed to delete blob [{}] in bucket [{}]", blobIdsToDelete.get(i).getName(), bucket);
-=======
                 logger.error("Failed to delete blob [{}] in bucket [{}]", blobIdsToDelete.get(i).getName(), bucketName);
->>>>>>> 0c7f6570
                 failed = true;
             }
         }
@@ -488,32 +324,6 @@
         }
     }
 
-<<<<<<< HEAD
-    /**
-     * Moves a blob within the same bucket
-     *
-     * @param sourceBlobName name of the blob to move
-     * @param targetBlobName new name of the blob in the same bucket
-     */
-    void moveBlob(String sourceBlobName, String targetBlobName) throws IOException {
-        final BlobId sourceBlobId = BlobId.of(bucket, sourceBlobName);
-        final BlobId targetBlobId = BlobId.of(bucket, targetBlobName);
-        final CopyRequest request = CopyRequest.newBuilder()
-                .setSource(sourceBlobId)
-                .setTarget(targetBlobId)
-                .build();
-        SocketAccess.doPrivilegedVoidIOException(() -> {
-            // There's no atomic "move" in GCS so we need to copy and delete
-            storage.copy(request).getResult();
-            final boolean deleted = storage.delete(sourceBlobId);
-            if (deleted == false) {
-                throw new IOException("Failed to move source [" + sourceBlobName + "] to target [" + targetBlobName + "]");
-            }
-        });
-    }
-
-=======
->>>>>>> 0c7f6570
     private static String buildKey(String keyPath, String s) {
         assert s != null;
         return keyPath + s;

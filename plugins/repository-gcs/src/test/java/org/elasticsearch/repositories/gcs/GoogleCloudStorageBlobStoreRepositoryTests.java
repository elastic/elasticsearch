--- conflicted
+++ resolved
@@ -31,10 +31,6 @@
 
 import java.util.Collection;
 import java.util.Collections;
-<<<<<<< HEAD
-import java.util.Map;
-=======
->>>>>>> 0c7f6570
 import java.util.concurrent.ConcurrentHashMap;
 import java.util.concurrent.ConcurrentMap;
 
@@ -66,14 +62,11 @@
                         .put("chunk_size", randomIntBetween(100, 1000), ByteSizeUnit.BYTES)));
     }
 
-<<<<<<< HEAD
-=======
     @Override
     protected void afterCreationCheck(Repository repository) {
         assertThat(repository, instanceOf(GoogleCloudStorageRepository.class));
     }
 
->>>>>>> 0c7f6570
     @AfterClass
     public static void wipeRepository() {
         blobs.clear();
@@ -86,32 +79,14 @@
         }
 
         @Override
-<<<<<<< HEAD
-        protected GoogleCloudStorageService createStorageService(Environment environment) {
-            return new MockGoogleCloudStorageService(environment, getClientsSettings());
-=======
         protected GoogleCloudStorageService createStorageService() {
             return new MockGoogleCloudStorageService();
->>>>>>> 0c7f6570
         }
     }
 
     public static class MockGoogleCloudStorageService extends GoogleCloudStorageService {
-<<<<<<< HEAD
-
-        MockGoogleCloudStorageService(Environment environment, Map<String, GoogleCloudStorageClientSettings> clientsSettings) {
-            super(environment, clientsSettings);
-        }
-
-        @Override
-        public Storage createClient(final String clientName,
-                                    final String application,
-                                    final TimeValue connectTimeout,
-                                    final TimeValue readTimeout) {
-=======
         @Override
         public Storage client(String clientName) {
->>>>>>> 0c7f6570
             return new MockStorage(BUCKET, blobs);
         }
     }

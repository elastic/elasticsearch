/*
 * Licensed to Elasticsearch under one or more contributor
 * license agreements. See the NOTICE file distributed with
 * this work for additional information regarding copyright
 * ownership. Elasticsearch licenses this file to you under
 * the Apache License, Version 2.0 (the "License"); you may
 * not use this file except in compliance with the License.
 * You may obtain a copy of the License at
 *
 *    http://www.apache.org/licenses/LICENSE-2.0
 *
 * Unless required by applicable law or agreed to in writing,
 * software distributed under the License is distributed on an
 * "AS IS" BASIS, WITHOUT WARRANTIES OR CONDITIONS OF ANY
 * KIND, either express or implied.  See the License for the
 * specific language governing permissions and limitations
 * under the License.
 */

package org.elasticsearch.repositories.gcs;

import org.elasticsearch.common.blobstore.BlobStore;
import org.elasticsearch.repositories.ESBlobStoreTestCase;

import java.util.Locale;
import java.util.concurrent.ConcurrentHashMap;
<<<<<<< HEAD
=======

import static org.mockito.Matchers.any;
import static org.mockito.Mockito.mock;
import static org.mockito.Mockito.when;
>>>>>>> 0c7f6570

public class GoogleCloudStorageBlobStoreTests extends ESBlobStoreTestCase {

    @Override
    protected BlobStore newBlobStore() {
<<<<<<< HEAD
        String bucket = randomAlphaOfLength(randomIntBetween(1, 10)).toLowerCase(Locale.ROOT);
        return new GoogleCloudStorageBlobStore(Settings.EMPTY, bucket, new MockStorage(bucket, new ConcurrentHashMap<>()));
=======
        final String bucketName = randomAlphaOfLength(randomIntBetween(1, 10)).toLowerCase(Locale.ROOT);
        final String clientName = randomAlphaOfLength(randomIntBetween(1, 10)).toLowerCase(Locale.ROOT);
        final GoogleCloudStorageService storageService = mock(GoogleCloudStorageService.class);
        try {
            when(storageService.client(any(String.class))).thenReturn(new MockStorage(bucketName, new ConcurrentHashMap<>()));
        } catch (final Exception e) {
            throw new RuntimeException(e);
        }
        return new GoogleCloudStorageBlobStore(bucketName, clientName, storageService);
>>>>>>> 0c7f6570
    }
}<|MERGE_RESOLUTION|>--- conflicted
+++ resolved
@@ -24,22 +24,15 @@
 
 import java.util.Locale;
 import java.util.concurrent.ConcurrentHashMap;
-<<<<<<< HEAD
-=======
 
 import static org.mockito.Matchers.any;
 import static org.mockito.Mockito.mock;
 import static org.mockito.Mockito.when;
->>>>>>> 0c7f6570
 
 public class GoogleCloudStorageBlobStoreTests extends ESBlobStoreTestCase {
 
     @Override
     protected BlobStore newBlobStore() {
-<<<<<<< HEAD
-        String bucket = randomAlphaOfLength(randomIntBetween(1, 10)).toLowerCase(Locale.ROOT);
-        return new GoogleCloudStorageBlobStore(Settings.EMPTY, bucket, new MockStorage(bucket, new ConcurrentHashMap<>()));
-=======
         final String bucketName = randomAlphaOfLength(randomIntBetween(1, 10)).toLowerCase(Locale.ROOT);
         final String clientName = randomAlphaOfLength(randomIntBetween(1, 10)).toLowerCase(Locale.ROOT);
         final GoogleCloudStorageService storageService = mock(GoogleCloudStorageService.class);
@@ -49,6 +42,5 @@
             throw new RuntimeException(e);
         }
         return new GoogleCloudStorageBlobStore(bucketName, clientName, storageService);
->>>>>>> 0c7f6570
     }
 }
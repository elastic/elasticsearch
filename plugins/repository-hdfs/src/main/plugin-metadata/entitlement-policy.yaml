ALL-UNNAMED:
<<<<<<< HEAD
  - network:
      actions:
        - connect
  - write_system_properties:
      properties:
        - hadoop.home.dir
=======
  - outbound_network
>>>>>>> 49f27e39
<|MERGE_RESOLUTION|>--- conflicted
+++ resolved
@@ -1,11 +1,5 @@
 ALL-UNNAMED:
-<<<<<<< HEAD
-  - network:
-      actions:
-        - connect
+  - outbound_network
   - write_system_properties:
       properties:
-        - hadoop.home.dir
-=======
-  - outbound_network
->>>>>>> 49f27e39
+        - hadoop.home.dir
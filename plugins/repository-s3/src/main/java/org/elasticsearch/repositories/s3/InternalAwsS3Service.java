--- conflicted
+++ resolved
@@ -60,57 +60,45 @@
         this.clientsSettings = clientsSettings;
     }
 
-    @Override
-<<<<<<< HEAD
-    public synchronized AmazonS3 client(Settings repositorySettings, Integer maxRetries,
-                                        boolean useThrottleRetries, Boolean pathStyleAccess) {
-=======
-    public synchronized AmazonS3 client(RepositoryMetaData metadata, Settings repositorySettings) {
->>>>>>> 65f7a766
+    public synchronized AmazonS3 client(Settings repositorySettings) {
         String clientName = CLIENT_NAME.get(repositorySettings);
         AmazonS3Client client = clientsCache.get(clientName);
         if (client != null) {
             return client;
         }
 
-<<<<<<< HEAD
         S3ClientSettings clientSettings = clientsSettings.get(clientName);
         if (clientSettings == null) {
             throw new IllegalArgumentException("Unknown s3 client name [" + clientName + "]. " +
                 "Existing client configs: " +
                 Strings.collectionToDelimitedString(clientsSettings.keySet(), ","));
         }
+
         String endpoint = findEndpoint(logger, clientSettings, repositorySettings);
-
-        AWSCredentialsProvider credentials = buildCredentials(logger, deprecationLogger, clientSettings, repositorySettings);
-        ClientConfiguration configuration = buildConfiguration(logger, clientSettings, repositorySettings, maxRetries, endpoint, useThrottleRetries);
-
-        client = new AmazonS3Client(credentials, configuration);
-=======
-        Integer maxRetries = getValue(metadata.settings(), settings,
+        Integer maxRetries = getValue(repositorySettings, settings,
             S3Repository.Repository.MAX_RETRIES_SETTING,
             S3Repository.Repositories.MAX_RETRIES_SETTING);
-        boolean useThrottleRetries = getValue(metadata.settings(), settings,
+        boolean useThrottleRetries = getValue(repositorySettings, settings,
             S3Repository.Repository.USE_THROTTLE_RETRIES_SETTING,
             S3Repository.Repositories.USE_THROTTLE_RETRIES_SETTING);
         // If the user defined a path style access setting, we rely on it,
         // otherwise we use the default value set by the SDK
         Boolean pathStyleAccess = null;
-        if (S3Repository.Repository.PATH_STYLE_ACCESS_SETTING.exists(metadata.settings()) ||
-                S3Repository.Repositories.PATH_STYLE_ACCESS_SETTING.exists(settings)) {
-            pathStyleAccess = getValue(metadata.settings(), settings,
+        if (S3Repository.Repository.PATH_STYLE_ACCESS_SETTING.exists(repositorySettings) ||
+            S3Repository.Repositories.PATH_STYLE_ACCESS_SETTING.exists(settings)) {
+            pathStyleAccess = getValue(repositorySettings, settings,
                 S3Repository.Repository.PATH_STYLE_ACCESS_SETTING,
                 S3Repository.Repositories.PATH_STYLE_ACCESS_SETTING);
         }
 
         logger.debug("creating S3 client with client_name [{}], endpoint [{}], max_retries [{}], " +
-                     "use_throttle_retries [{}], path_style_access [{}]",
-                     clientName, foundEndpoint, maxRetries, useThrottleRetries, pathStyleAccess);
-
-        client = new AmazonS3Client(
-            credentials,
-            buildConfiguration(logger, repositorySettings, settings, clientName, maxRetries, foundEndpoint, useThrottleRetries));
->>>>>>> 65f7a766
+                "use_throttle_retries [{}], path_style_access [{}]",
+            clientName, endpoint, maxRetries, useThrottleRetries, pathStyleAccess);
+
+        AWSCredentialsProvider credentials = buildCredentials(logger, deprecationLogger, clientSettings, repositorySettings);
+        ClientConfiguration configuration = buildConfiguration(logger, clientSettings, repositorySettings, maxRetries, endpoint, useThrottleRetries);
+
+        client = new AmazonS3Client(credentials, configuration);
 
         if (pathStyleAccess != null) {
             client.setS3ClientOptions(new S3ClientOptions().withPathStyleAccess(pathStyleAccess));
@@ -147,19 +135,7 @@
             clientConfiguration.setMaxErrorRetry(maxRetries);
         }
         clientConfiguration.setUseThrottleRetries(useThrottleRetries);
-
-<<<<<<< HEAD
-        if (Strings.hasText(clientSettings.awsSigner)) {
-            logger.debug("using AWS API signer [{}]", clientSettings.awsSigner);
-            AwsSigner.configureSigner(clientSettings.awsSigner, clientConfiguration, endpoint);
-        }
-
         clientConfiguration.setSocketTimeout(clientSettings.readTimeoutMillis);
-=======
-        TimeValue readTimeout = getConfigValue(null, settings, clientName,
-                                               S3Repository.READ_TIMEOUT_SETTING, null, CLOUD_S3.READ_TIMEOUT);
-        clientConfiguration.setSocketTimeout((int)readTimeout.millis());
->>>>>>> 65f7a766
 
         return clientConfiguration;
     }
@@ -203,27 +179,10 @@
         return endpoint;
     }
 
-<<<<<<< HEAD
     /** Returns the value for a given setting from the repository, or returns the fallback value. */
     private static <T> T getRepoValue(Settings repositorySettings, Setting<T> repositorySetting, T fallback) {
         if (repositorySetting.exists(repositorySettings)) {
             return repositorySetting.get(repositorySettings);
-=======
-    /**
-     * Find the setting value, trying first with named configs,
-     * then falling back to repository and global repositories settings.
-     */
-    private static <T> T getConfigValue(Settings repositorySettings, Settings globalSettings, String clientName,
-                                        Setting.AffixSetting<T> configSetting, Setting<T> repositorySetting, Setting<T> globalSetting) {
-        Setting<T> concreteSetting = configSetting.getConcreteSettingForNamespace(clientName);
-        if (concreteSetting.exists(globalSettings)) {
-            return concreteSetting.get(globalSettings);
-        } else if (repositorySetting == null) {
-            // no repository setting, just use global setting
-            return globalSetting.get(globalSettings);
-        } else {
-            return getValue(repositorySettings, globalSettings, repositorySetting, globalSetting);
->>>>>>> 65f7a766
         }
         return fallback;
     }

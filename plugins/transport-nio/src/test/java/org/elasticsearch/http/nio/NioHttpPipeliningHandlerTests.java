/*
 * Licensed to Elasticsearch under one or more contributor
 * license agreements. See the NOTICE file distributed with
 * this work for additional information regarding copyright
 * ownership. Elasticsearch licenses this file to you under
 * the Apache License, Version 2.0 (the "License"); you may
 * not use this file except in compliance with the License.
 * You may obtain a copy of the License at
 *
 *    http://www.apache.org/licenses/LICENSE-2.0
 *
 * Unless required by applicable law or agreed to in writing,
 * software distributed under the License is distributed on an
 * "AS IS" BASIS, WITHOUT WARRANTIES OR CONDITIONS OF ANY
 * KIND, either express or implied.  See the License for the
 * specific language governing permissions and limitations
 * under the License.
 */

package org.elasticsearch.http.nio;

import io.netty.buffer.ByteBufUtil;
import io.netty.channel.ChannelHandlerContext;
import io.netty.channel.ChannelPromise;
import io.netty.channel.SimpleChannelInboundHandler;
import io.netty.channel.embedded.EmbeddedChannel;
import io.netty.handler.codec.http.DefaultFullHttpRequest;
<<<<<<< HEAD
import io.netty.handler.codec.http.DefaultHttpRequest;
=======
import io.netty.handler.codec.http.DefaultFullHttpResponse;
>>>>>>> 56ffe553
import io.netty.handler.codec.http.FullHttpRequest;
import io.netty.handler.codec.http.FullHttpResponse;
import io.netty.handler.codec.http.HttpMethod;
import io.netty.handler.codec.http.HttpRequest;
import io.netty.handler.codec.http.LastHttpContent;
import io.netty.handler.codec.http.QueryStringDecoder;
import org.elasticsearch.common.Randomness;
import org.elasticsearch.common.bytes.BytesArray;
import org.elasticsearch.common.bytes.BytesReference;
import org.elasticsearch.http.HttpPipelinedRequest;
import org.elasticsearch.rest.RestStatus;
import org.elasticsearch.test.ESTestCase;
import org.junit.After;

import java.nio.channels.ClosedChannelException;
import java.nio.charset.StandardCharsets;
import java.util.ArrayList;
import java.util.List;
import java.util.Map;
import java.util.Queue;
import java.util.concurrent.ConcurrentHashMap;
import java.util.concurrent.CountDownLatch;
import java.util.concurrent.ExecutorService;
import java.util.concurrent.Executors;
import java.util.concurrent.LinkedTransferQueue;
import java.util.concurrent.TimeUnit;
import java.util.stream.Collectors;
import java.util.stream.IntStream;

import static io.netty.handler.codec.http.HttpHeaderNames.CONTENT_LENGTH;
import static io.netty.handler.codec.http.HttpVersion.HTTP_1_1;
import static org.hamcrest.core.Is.is;

public class NioHttpPipeliningHandlerTests extends ESTestCase {

    private final ExecutorService handlerService = Executors.newFixedThreadPool(randomIntBetween(4, 8));
    private final ExecutorService eventLoopService = Executors.newFixedThreadPool(1);
    private final Map<String, CountDownLatch> waitingRequests = new ConcurrentHashMap<>();
    private final Map<String, CountDownLatch> finishingRequests = new ConcurrentHashMap<>();

    @After
    public void cleanup() throws Exception {
        waitingRequests.keySet().forEach(this::finishRequest);
        shutdownExecutorService();
    }

    private CountDownLatch finishRequest(String url) {
        waitingRequests.get(url).countDown();
        return finishingRequests.get(url);
    }

    private void shutdownExecutorService() throws InterruptedException {
        if (!handlerService.isShutdown()) {
            handlerService.shutdown();
            handlerService.awaitTermination(10, TimeUnit.SECONDS);
        }
        if (!eventLoopService.isShutdown()) {
            eventLoopService.shutdown();
            eventLoopService.awaitTermination(10, TimeUnit.SECONDS);
        }
    }

    public void testThatPipeliningWorksWithFastSerializedRequests() throws InterruptedException {
        final int numberOfRequests = randomIntBetween(2, 128);
        final EmbeddedChannel embeddedChannel = new EmbeddedChannel(new NioHttpPipeliningHandler(logger, numberOfRequests),
            new WorkEmulatorHandler());

        for (int i = 0; i < numberOfRequests; i++) {
            embeddedChannel.writeInbound(createHttpRequest("/" + String.valueOf(i)));
        }

        final List<CountDownLatch> latches = new ArrayList<>();
        for (final String url : waitingRequests.keySet()) {
            latches.add(finishRequest(url));
        }

        for (final CountDownLatch latch : latches) {
            latch.await();
        }

        embeddedChannel.flush();

        for (int i = 0; i < numberOfRequests; i++) {
            assertReadHttpMessageHasContent(embeddedChannel, String.valueOf(i));
        }

        assertTrue(embeddedChannel.isOpen());
    }

    public void testThatPipeliningWorksWhenSlowRequestsInDifferentOrder() throws InterruptedException {
        final int numberOfRequests = randomIntBetween(2, 128);
        final EmbeddedChannel embeddedChannel = new EmbeddedChannel(new NioHttpPipeliningHandler(logger, numberOfRequests),
            new WorkEmulatorHandler());

        for (int i = 0; i < numberOfRequests; i++) {
            embeddedChannel.writeInbound(createHttpRequest("/" + String.valueOf(i)));
        }

        // random order execution
        final List<String> urls = new ArrayList<>(waitingRequests.keySet());
        Randomness.shuffle(urls);
        final List<CountDownLatch> latches = new ArrayList<>();
        for (final String url : urls) {
            latches.add(finishRequest(url));
        }

        for (final CountDownLatch latch : latches) {
            latch.await();
        }

        embeddedChannel.flush();

        for (int i = 0; i < numberOfRequests; i++) {
            assertReadHttpMessageHasContent(embeddedChannel, String.valueOf(i));
        }

        assertTrue(embeddedChannel.isOpen());
    }

<<<<<<< HEAD
    // TODO: This does not make sense because we should have a full http request after the aggregator
    public void testThatPipeliningWorksWithChunkedRequests() throws InterruptedException {
        final int numberOfRequests = randomIntBetween(2, 128);
        final EmbeddedChannel embeddedChannel =
            new EmbeddedChannel(
                new AggregateUrisAndHeadersHandler(),
                new NioHttpPipeliningHandler(logger, numberOfRequests),
                new WorkEmulatorHandler());

        for (int i = 0; i < numberOfRequests; i++) {
            final DefaultHttpRequest request = new DefaultFullHttpRequest(HttpVersion.HTTP_1_1, HttpMethod.GET, "/" + i);
            embeddedChannel.writeInbound(request);
            embeddedChannel.writeInbound(LastHttpContent.EMPTY_LAST_CONTENT);
        }

        final List<CountDownLatch> latches = new ArrayList<>();
        for (int i = numberOfRequests - 1; i >= 0; i--) {
            latches.add(finishRequest(Integer.toString(i)));
        }

        for (final CountDownLatch latch : latches) {
            latch.await();
        }

        embeddedChannel.flush();

        for (int i = 0; i < numberOfRequests; i++) {
            assertReadHttpMessageHasContent(embeddedChannel, Integer.toString(i));
        }

        assertTrue(embeddedChannel.isOpen());
    }

=======
>>>>>>> 56ffe553
    public void testThatPipeliningClosesConnectionWithTooManyEvents() throws InterruptedException {
        final int numberOfRequests = randomIntBetween(2, 128);
        final EmbeddedChannel embeddedChannel = new EmbeddedChannel(new NioHttpPipeliningHandler(logger, numberOfRequests),
            new WorkEmulatorHandler());

        for (int i = 0; i < 1 + numberOfRequests + 1; i++) {
            embeddedChannel.writeInbound(createHttpRequest("/" + Integer.toString(i)));
        }

        final List<CountDownLatch> latches = new ArrayList<>();
        final List<Integer> requests = IntStream.range(1, numberOfRequests + 1).boxed().collect(Collectors.toList());
        Randomness.shuffle(requests);

        for (final Integer request : requests) {
            latches.add(finishRequest(request.toString()));
        }

        for (final CountDownLatch latch : latches) {
            latch.await();
        }

        finishRequest(Integer.toString(numberOfRequests + 1)).await();

        embeddedChannel.flush();

        assertFalse(embeddedChannel.isOpen());
    }

    public void testPipeliningRequestsAreReleased() throws InterruptedException {
        final int numberOfRequests = 10;
        final EmbeddedChannel embeddedChannel =
            new EmbeddedChannel(new NioHttpPipeliningHandler(logger, numberOfRequests + 1));

        for (int i = 0; i < numberOfRequests; i++) {
            embeddedChannel.writeInbound(createHttpRequest("/" + i));
        }

        HttpPipelinedRequest<FullHttpRequest> inbound;
        ArrayList<HttpPipelinedRequest<FullHttpRequest>> requests = new ArrayList<>();
        while ((inbound = embeddedChannel.readInbound()) != null) {
            requests.add(inbound);
        }

        ArrayList<ChannelPromise> promises = new ArrayList<>();
        for (int i = 1; i < requests.size(); ++i) {
            ChannelPromise promise = embeddedChannel.newPromise();
            promises.add(promise);
            HttpPipelinedRequest<FullHttpRequest> pipelinedRequest = requests.get(i);
            LLNioHttpRequest nioHttpRequest = new LLNioHttpRequest(pipelinedRequest.getRequest(), pipelinedRequest.getSequence());
            NioHttpResponse resp = nioHttpRequest.createResponse(RestStatus.OK, BytesArray.EMPTY);
            embeddedChannel.writeAndFlush(resp, promise);
        }

        for (ChannelPromise promise : promises) {
            assertFalse(promise.isDone());
        }
        embeddedChannel.close().syncUninterruptibly();
        for (ChannelPromise promise : promises) {
            assertTrue(promise.isDone());
            assertTrue(promise.cause() instanceof ClosedChannelException);
        }
    }

    private void assertReadHttpMessageHasContent(EmbeddedChannel embeddedChannel, String expectedContent) {
        FullHttpResponse response = (FullHttpResponse) embeddedChannel.outboundMessages().poll();
        assertNotNull("Expected response to exist, maybe you did not wait long enough?", response);
        assertNotNull("Expected response to have content " + expectedContent, response.content());
        String data = new String(ByteBufUtil.getBytes(response.content()), StandardCharsets.UTF_8);
        assertThat(data, is(expectedContent));
    }

    private FullHttpRequest createHttpRequest(String uri) {
        return new DefaultFullHttpRequest(HTTP_1_1, HttpMethod.GET, uri);
    }

    private static class AggregateUrisAndHeadersHandler extends SimpleChannelInboundHandler<HttpRequest> {

        static final Queue<String> QUEUE_URI = new LinkedTransferQueue<>();

        @Override
        protected void channelRead0(ChannelHandlerContext ctx, HttpRequest request) throws Exception {
            QUEUE_URI.add(request.uri());
        }

    }

    private class WorkEmulatorHandler extends SimpleChannelInboundHandler<HttpPipelinedRequest<FullHttpRequest>> {

        @Override
        protected void channelRead0(final ChannelHandlerContext ctx, HttpPipelinedRequest<FullHttpRequest> pipelinedRequest) {
            LastHttpContent request = pipelinedRequest.getRequest();
            final QueryStringDecoder decoder;
            if (request instanceof FullHttpRequest) {
                decoder = new QueryStringDecoder(((FullHttpRequest)request).uri());
            } else {
                decoder = new QueryStringDecoder(AggregateUrisAndHeadersHandler.QUEUE_URI.poll());
            }

            final String uri = decoder.path().replace("/", "");
            final BytesReference content = new BytesArray(uri.getBytes(StandardCharsets.UTF_8));
            LLNioHttpRequest nioHttpRequest = new LLNioHttpRequest(pipelinedRequest.getRequest(), pipelinedRequest.getSequence());
            NioHttpResponse httpResponse = nioHttpRequest.createResponse(RestStatus.OK, content);
            httpResponse.addHeader(CONTENT_LENGTH.toString(), Integer.toString(content.length()));

            final CountDownLatch waitingLatch = new CountDownLatch(1);
            waitingRequests.put(uri, waitingLatch);
            final CountDownLatch finishingLatch = new CountDownLatch(1);
            finishingRequests.put(uri, finishingLatch);

            handlerService.submit(() -> {
                try {
                    waitingLatch.await(1000, TimeUnit.SECONDS);
                    final ChannelPromise promise = ctx.newPromise();
                    eventLoopService.submit(() -> {
                        ctx.write(httpResponse, promise);
                        finishingLatch.countDown();
                    });
                } catch (InterruptedException e) {
                    fail(e.toString());
                }
            });
        }
    }
}<|MERGE_RESOLUTION|>--- conflicted
+++ resolved
@@ -25,11 +25,6 @@
 import io.netty.channel.SimpleChannelInboundHandler;
 import io.netty.channel.embedded.EmbeddedChannel;
 import io.netty.handler.codec.http.DefaultFullHttpRequest;
-<<<<<<< HEAD
-import io.netty.handler.codec.http.DefaultHttpRequest;
-=======
-import io.netty.handler.codec.http.DefaultFullHttpResponse;
->>>>>>> 56ffe553
 import io.netty.handler.codec.http.FullHttpRequest;
 import io.netty.handler.codec.http.FullHttpResponse;
 import io.netty.handler.codec.http.HttpMethod;
@@ -148,43 +143,7 @@
 
         assertTrue(embeddedChannel.isOpen());
     }
-
-<<<<<<< HEAD
-    // TODO: This does not make sense because we should have a full http request after the aggregator
-    public void testThatPipeliningWorksWithChunkedRequests() throws InterruptedException {
-        final int numberOfRequests = randomIntBetween(2, 128);
-        final EmbeddedChannel embeddedChannel =
-            new EmbeddedChannel(
-                new AggregateUrisAndHeadersHandler(),
-                new NioHttpPipeliningHandler(logger, numberOfRequests),
-                new WorkEmulatorHandler());
-
-        for (int i = 0; i < numberOfRequests; i++) {
-            final DefaultHttpRequest request = new DefaultFullHttpRequest(HttpVersion.HTTP_1_1, HttpMethod.GET, "/" + i);
-            embeddedChannel.writeInbound(request);
-            embeddedChannel.writeInbound(LastHttpContent.EMPTY_LAST_CONTENT);
-        }
-
-        final List<CountDownLatch> latches = new ArrayList<>();
-        for (int i = numberOfRequests - 1; i >= 0; i--) {
-            latches.add(finishRequest(Integer.toString(i)));
-        }
-
-        for (final CountDownLatch latch : latches) {
-            latch.await();
-        }
-
-        embeddedChannel.flush();
-
-        for (int i = 0; i < numberOfRequests; i++) {
-            assertReadHttpMessageHasContent(embeddedChannel, Integer.toString(i));
-        }
-
-        assertTrue(embeddedChannel.isOpen());
-    }
-
-=======
->>>>>>> 56ffe553
+    
     public void testThatPipeliningClosesConnectionWithTooManyEvents() throws InterruptedException {
         final int numberOfRequests = randomIntBetween(2, 128);
         final EmbeddedChannel embeddedChannel = new EmbeddedChannel(new NioHttpPipeliningHandler(logger, numberOfRequests),

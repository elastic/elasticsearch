--- conflicted
+++ resolved
@@ -58,11 +58,7 @@
     private static class BindingFactory extends ChannelFactory<NioServerSocketChannel, NioSocketChannel> {
 
         private BindingFactory() {
-<<<<<<< HEAD
-            super(new ChannelFactory.RawChannelFactory(false, false, -1, -1, -1, false, -1, -1));
-=======
-            super(false, false, false, -1, -1);
->>>>>>> e765a00b
+            super(false, false, -1, -1, -1, false, -1, -1);
         }
 
         @Override

--- conflicted
+++ resolved
@@ -101,13 +101,8 @@
         // geohex_grid requires gold license
         .setting("xpack.license.self_generated.type", "trial")
         .feature(FeatureFlag.TIME_SERIES_MODE)
-<<<<<<< HEAD
         .feature(FeatureFlag.SYNTHETIC_VECTORS)
-        .feature(FeatureFlag.DOC_VALUES_SKIPPER)
-        .feature(FeatureFlag.RERANK_SEMANTIC_TEXT_CHUNKS);
-=======
-        .feature(FeatureFlag.SYNTHETIC_VECTORS);
->>>>>>> b8283e39
+        .feature(FeatureFlag.RERANK_SEMANTIC_TEXT_CHUNKS);;
 
     private static ElasticsearchCluster remoteCluster = ElasticsearchCluster.local()
         .name(REMOTE_CLUSTER_NAME)

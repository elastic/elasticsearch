--- conflicted
+++ resolved
@@ -96,11 +96,6 @@
         .setting("xpack.security.remote_cluster_client.ssl.enabled", "false")
         .feature(FeatureFlag.TIME_SERIES_MODE)
         .feature(FeatureFlag.SYNTHETIC_VECTORS)
-<<<<<<< HEAD
-        .feature(FeatureFlag.GENERIC_VECTOR_FORMAT)
-=======
-        .feature(FeatureFlag.DOC_VALUES_SKIPPER)
->>>>>>> 1cc80b27
         .user("test_admin", "x-pack-test-password");
 
     private static ElasticsearchCluster fulfillingCluster = ElasticsearchCluster.local()

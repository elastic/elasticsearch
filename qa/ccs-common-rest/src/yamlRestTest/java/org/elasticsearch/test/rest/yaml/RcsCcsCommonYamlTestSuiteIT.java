--- conflicted
+++ resolved
@@ -101,11 +101,7 @@
         .setting("xpack.security.remote_cluster_client.ssl.enabled", "false")
         .feature(FeatureFlag.TIME_SERIES_MODE)
         .feature(FeatureFlag.SYNTHETIC_VECTORS)
-<<<<<<< HEAD
-        .feature(FeatureFlag.DOC_VALUES_SKIPPER)
         .feature(FeatureFlag.RERANK_SEMANTIC_TEXT_CHUNKS)
-=======
->>>>>>> b8283e39
         .user("test_admin", "x-pack-test-password");
 
     private static ElasticsearchCluster fulfillingCluster = ElasticsearchCluster.local()

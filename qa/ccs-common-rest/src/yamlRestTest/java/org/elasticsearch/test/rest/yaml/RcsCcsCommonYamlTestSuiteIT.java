--- conflicted
+++ resolved
@@ -103,7 +103,7 @@
         .setting("node.roles", "[data,ingest,master,remote_cluster_client]")
         .setting("cluster.remote.connections_per_cluster", "1")
         .apply(commonClusterConfig)
-        .keystore("cluster.remote." + REMOTE_CLUSTER_NAME + ".authorization", () -> {
+        .keystore("cluster.remote." + REMOTE_CLUSTER_NAME + ".credentials", () -> {
             if (API_KEY_MAP_REF.get() == null) {
                 try {
                     API_KEY_MAP_REF.set(createCrossClusterAccessApiKey());
@@ -260,34 +260,7 @@
     }
 
     private static void configureRemoteCluster() throws IOException {
-<<<<<<< HEAD
         final Settings.Builder builder = Settings.builder();
-=======
-        final var createApiKeyRequest = new Request("POST", "/_security/api_key");
-        createApiKeyRequest.setJsonEntity("""
-            {
-              "name": "cross_cluster_access_key",
-              "role_descriptors": {
-                "role": {
-                  "cluster": ["cross_cluster_access"],
-                  "index": [
-                    {
-                      "names": ["*"],
-                      "privileges": ["read", "read_cross_cluster"],
-                      "allow_restricted_indices": true
-                    }
-                  ]
-                }
-              }
-            }""");
-        final Response createApiKeyResponse = adminClient().performRequest(createApiKeyRequest);
-        assertOK(createApiKeyResponse);
-        final Map<String, Object> apiKeyMap = responseAsMap(createApiKeyResponse);
-        final String encodedCrossClusterAccessApiKey = (String) apiKeyMap.get("encoded");
-
-        final Settings.Builder builder = Settings.builder()
-            .put("cluster.remote." + REMOTE_CLUSTER_NAME + ".credentials", encodedCrossClusterAccessApiKey);
->>>>>>> 60ebc31c
         if (randomBoolean()) {
             builder.put("cluster.remote." + REMOTE_CLUSTER_NAME + ".mode", "proxy")
                 .put("cluster.remote." + REMOTE_CLUSTER_NAME + ".proxy_address", fulfillingCluster.getRemoteClusterServerEndpoint(0));

/*
 * Copyright Elasticsearch B.V. and/or licensed to Elasticsearch B.V. under one
 * or more contributor license agreements. Licensed under the "Elastic License
 * 2.0", the "GNU Affero General Public License v3.0 only", and the "Server Side
 * Public License v 1"; you may not use this file except in compliance with, at
 * your election, the "Elastic License 2.0", the "GNU Affero General Public
 * License v3.0 only", or the "Server Side Public License, v 1".
 */

package org.elasticsearch.upgrades;

import io.netty.handler.codec.http.HttpMethod;

import com.carrotsearch.randomizedtesting.annotations.Name;

import org.apache.http.util.EntityUtils;
import org.elasticsearch.Build;
import org.elasticsearch.client.Request;
import org.elasticsearch.client.Response;
import org.elasticsearch.client.ResponseException;
import org.elasticsearch.client.RestClient;
import org.elasticsearch.cluster.metadata.IndexMetadata;
import org.elasticsearch.cluster.metadata.MetadataIndexStateService;
import org.elasticsearch.common.Strings;
import org.elasticsearch.common.settings.Settings;
import org.elasticsearch.common.time.DateUtils;
import org.elasticsearch.common.xcontent.support.XContentMapValues;
import org.elasticsearch.core.Booleans;
import org.elasticsearch.core.CheckedFunction;
import org.elasticsearch.core.UpdateForV9;
import org.elasticsearch.index.IndexSettings;
import org.elasticsearch.index.IndexVersion;
import org.elasticsearch.index.IndexVersions;
import org.elasticsearch.index.mapper.DateFieldMapper;
import org.elasticsearch.rest.action.admin.indices.RestPutIndexTemplateAction;
import org.elasticsearch.search.SearchFeatures;
import org.elasticsearch.test.NotEqualMessageBuilder;
import org.elasticsearch.test.XContentTestUtils;
import org.elasticsearch.test.cluster.ElasticsearchCluster;
import org.elasticsearch.test.cluster.FeatureFlag;
import org.elasticsearch.test.cluster.local.LocalClusterConfigProvider;
import org.elasticsearch.test.cluster.local.distribution.DistributionType;
import org.elasticsearch.test.rest.ESRestTestCase;
import org.elasticsearch.test.rest.ObjectPath;
import org.elasticsearch.test.rest.RestTestLegacyFeatures;
import org.elasticsearch.xcontent.ToXContent;
import org.elasticsearch.xcontent.XContentBuilder;
import org.elasticsearch.xcontent.XContentType;
import org.elasticsearch.xcontent.json.JsonXContent;
import org.junit.Before;
import org.junit.ClassRule;
import org.junit.rules.RuleChain;
import org.junit.rules.TemporaryFolder;
import org.junit.rules.TestRule;

import java.io.IOException;
import java.util.ArrayList;
import java.util.Base64;
import java.util.Collection;
import java.util.HashMap;
import java.util.HashSet;
import java.util.List;
import java.util.Map;
import java.util.Set;
import java.util.concurrent.TimeUnit;
import java.util.regex.Matcher;
import java.util.regex.Pattern;
import java.util.stream.IntStream;

import static java.util.Collections.emptyMap;
import static java.util.Collections.singletonList;
import static java.util.Collections.singletonMap;
import static java.util.stream.Collectors.toList;
import static org.elasticsearch.cluster.metadata.IndexNameExpressionResolver.SYSTEM_INDEX_ENFORCEMENT_INDEX_VERSION;
import static org.elasticsearch.cluster.routing.UnassignedInfo.INDEX_DELAYED_NODE_LEFT_TIMEOUT_SETTING;
import static org.elasticsearch.cluster.routing.allocation.decider.MaxRetryAllocationDecider.SETTING_ALLOCATION_MAX_RETRY;
import static org.elasticsearch.test.MapMatcher.assertMap;
import static org.elasticsearch.test.MapMatcher.matchesMap;
import static org.elasticsearch.xcontent.XContentFactory.jsonBuilder;
import static org.hamcrest.Matchers.anyOf;
import static org.hamcrest.Matchers.containsString;
import static org.hamcrest.Matchers.equalTo;
import static org.hamcrest.Matchers.greaterThan;
import static org.hamcrest.Matchers.greaterThanOrEqualTo;
import static org.hamcrest.Matchers.hasKey;
import static org.hamcrest.Matchers.hasSize;
import static org.hamcrest.Matchers.is;
import static org.hamcrest.Matchers.notNullValue;
import static org.hamcrest.Matchers.nullValue;

/**
 * Tests to run before and after a full cluster restart. This is run twice,
 * one with {@code tests.is_old_cluster} set to {@code true} against a cluster
 * of an older version. The cluster is shutdown and a cluster of the new
 * version is started with the same data directories and then this is rerun
 * with {@code tests.is_old_cluster} set to {@code false}.
 */
public class FullClusterRestartIT extends ParameterizedFullClusterRestartTestCase {

    private static TemporaryFolder repoDirectory = new TemporaryFolder();

    protected static LocalClusterConfigProvider clusterConfig = c -> {};

    private static ElasticsearchCluster cluster = ElasticsearchCluster.local()
        .distribution(DistributionType.DEFAULT)
        .version(getOldClusterTestVersion())
        .nodes(2)
        .setting("path.repo", () -> repoDirectory.getRoot().getPath())
        .setting("xpack.security.enabled", "false")
        // some tests rely on the translog not being flushed
        .setting("indices.memory.shard_inactive_time", "60m")
        .apply(() -> clusterConfig)
        .feature(FeatureFlag.TIME_SERIES_MODE)
        .feature(FeatureFlag.FAILURE_STORE_ENABLED)
        .build();

    @ClassRule
    public static TestRule ruleChain = RuleChain.outerRule(repoDirectory).around(cluster);

    private String index;

    public FullClusterRestartIT(@Name("cluster") FullClusterRestartUpgradeStatus upgradeStatus) {
        super(upgradeStatus);
    }

    @Override
    protected ElasticsearchCluster getUpgradeCluster() {
        return cluster;
    }

    @Before
    public void setIndex() {
        index = getRootTestName();
    }

    public void testSearch() throws Exception {
        int count;
        if (isRunningAgainstOldCluster()) {
            final var createIndex = newXContentRequest(HttpMethod.PUT, "/" + index, (mappingsAndSettings, params) -> {
                mappingsAndSettings.startObject("settings");
                mappingsAndSettings.field("number_of_shards", 1);
                mappingsAndSettings.field("number_of_replicas", 0);
                mappingsAndSettings.endObject();

                mappingsAndSettings.startObject("mappings");
                mappingsAndSettings.startObject("properties");
                {
                    mappingsAndSettings.startObject("string");
                    mappingsAndSettings.field("type", "text");
                    mappingsAndSettings.endObject();
                }
                {
                    mappingsAndSettings.startObject("dots_in_field_names");
                    mappingsAndSettings.field("type", "text");
                    mappingsAndSettings.endObject();
                }
                {
                    mappingsAndSettings.startObject("binary");
                    mappingsAndSettings.field("type", "binary");
                    mappingsAndSettings.field("store", "true");
                    mappingsAndSettings.endObject();
                }
                mappingsAndSettings.endObject();
                mappingsAndSettings.endObject();
                return mappingsAndSettings;
            });
            client().performRequest(createIndex);

            count = randomIntBetween(2000, 3000);
            byte[] randomByteArray = new byte[16];
            random().nextBytes(randomByteArray);
            indexRandomDocuments(
                count,
                true,
                true,
                randomBoolean(),
                i -> JsonXContent.contentBuilder()
                    .startObject()
                    .field("string", randomAlphaOfLength(10))
                    .field("int", randomInt(100))
                    .field("float", randomFloat())
                    // be sure to create a "proper" boolean (True, False) for the first document so that automapping is correct
                    .field("bool", i > 0 && randomBoolean())
                    .field("field.with.dots", randomAlphaOfLength(10))
                    .field("binary", Base64.getEncoder().encodeToString(randomByteArray))
                    .endObject()
            );
            refreshAllIndices();
        } else {
            count = countOfIndexedRandomDocuments();
        }

        ensureGreenLongWait(index);
        assertBasicSearchWorks(count);
        assertAllSearchWorks(count);
        assertBasicAggregationWorks();
        assertRealtimeGetWorks();
        assertStoredBinaryFields(count);
    }

    public void testNewReplicas() throws Exception {
        if (isRunningAgainstOldCluster()) {
            final var createIndex = newXContentRequest(HttpMethod.PUT, "/" + index, (mappingsAndSettings, params) -> {
                mappingsAndSettings.startObject("settings");
                mappingsAndSettings.field("number_of_shards", 1);
                mappingsAndSettings.field("number_of_replicas", 0);
                mappingsAndSettings.endObject();

                mappingsAndSettings.startObject("mappings");
                mappingsAndSettings.startObject("properties");
                {
                    mappingsAndSettings.startObject("field");
                    mappingsAndSettings.field("type", "text");
                    mappingsAndSettings.endObject();
                }
                mappingsAndSettings.endObject();
                mappingsAndSettings.endObject();
                return mappingsAndSettings;
            });
            client().performRequest(createIndex);

            int numDocs = randomIntBetween(2000, 3000);
            indexRandomDocuments(
                numDocs,
                true,
                false,
                randomBoolean(),
                i -> JsonXContent.contentBuilder().startObject().field("field", "value").endObject()
            );
            logger.info("Refreshing [{}]", index);
            client().performRequest(new Request("POST", "/" + index + "/_refresh"));
        } else {
            // The test runs with two nodes so this should still go green.
            final int numReplicas = 1;
            final long startTime = System.currentTimeMillis();
            logger.debug("--> creating [{}] replicas for index [{}]", numReplicas, index);
            Request setNumberOfReplicas = newXContentRequest(
                HttpMethod.PUT,
                "/" + index + "/_settings",
                (builder, params) -> builder.startObject("index").field("number_of_replicas", numReplicas).endObject()
            );
            client().performRequest(setNumberOfReplicas);

            ensureGreenLongWait(index);

            logger.debug("--> index [{}] is green, took [{}] ms", index, (System.currentTimeMillis() - startTime));
            Map<String, Object> recoverRsp = entityAsMap(client().performRequest(new Request("GET", "/" + index + "/_recovery")));
            logger.debug("--> recovery status:\n{}", recoverRsp);

            Set<Integer> counts = new HashSet<>();
            for (String node : dataNodes(index, client())) {
                Request search = new Request("GET", "/" + index + "/_search");
                search.addParameter("preference", "_only_nodes:" + node);
                Map<String, Object> responseBody = entityAsMap(client().performRequest(search));
                assertNoFailures(responseBody);
                int hits = extractTotalHits(responseBody);
                counts.add(hits);
            }
            assertEquals("All nodes should have a consistent number of documents", 1, counts.size());
        }
    }

    public void testSearchTimeSeriesMode() throws Exception {
        assumeTrue("indexing time series indices changed in 8.2.0", oldClusterHasFeature(RestTestLegacyFeatures.TSDB_NEW_INDEX_FORMAT));
        int numDocs;
        if (isRunningAgainstOldCluster()) {
            numDocs = createTimeSeriesModeIndex(1);
        } else {
            numDocs = countOfIndexedRandomDocuments();
        }
        assertCountAll(numDocs);
        Request request = newXContentRequest(HttpMethod.GET, "/" + index + "/_search", (body, params) -> {
            body.field("size", 0);
            body.startObject("aggs").startObject("check").startObject("scripted_metric");
            body.field("init_script", "state.timeSeries = new HashSet()");
            body.field("map_script", "state.timeSeries.add(doc['dim'].value)");
            body.field("combine_script", "return state.timeSeries");
            body.field("reduce_script", """
                Set timeSeries = new TreeSet();
                for (s in states) {
                  for (ts in s) {
                    boolean newTs = timeSeries.add(ts);
                    if (false == newTs) {
                      throw new IllegalArgumentException(ts + ' appeared in two shards');
                    }
                  }
                }
                return timeSeries;""");
            body.endObject().endObject().endObject();
            return body;
        });
        Map<String, Object> response = entityAsMap(client().performRequest(request));
        assertMap(
            response,
            matchesMap().extraOk()
                .entry("hits", matchesMap().extraOk().entry("total", Map.of("value", numDocs, "relation", "eq")))
                .entry("aggregations", Map.of("check", Map.of("value", IntStream.range(0, 10).mapToObj(i -> "dim" + i).collect(toList()))))
        );
    }

    public void testNewReplicasTimeSeriesMode() throws Exception {
        assumeTrue("indexing time series indices changed in 8.2.0", oldClusterHasFeature(RestTestLegacyFeatures.TSDB_NEW_INDEX_FORMAT));
        if (isRunningAgainstOldCluster()) {
            createTimeSeriesModeIndex(0);
        } else {
            // The test runs with two nodes so this should still go green.
            final int numReplicas = 1;
            final long startTime = System.currentTimeMillis();
            logger.debug("--> creating [{}] replicas for index [{}]", numReplicas, index);
            Request setNumberOfReplicas = newXContentRequest(
                HttpMethod.PUT,
                "/" + index + "/_settings",
                (builder, params) -> builder.startObject("index").field("number_of_replicas", numReplicas).endObject()
            );
            client().performRequest(setNumberOfReplicas);

            ensureGreenLongWait(index);

            logger.debug("--> index [{}] is green, took [{}] ms", index, (System.currentTimeMillis() - startTime));
            Map<String, Object> recoverRsp = entityAsMap(client().performRequest(new Request("GET", "/" + index + "/_recovery")));
            logger.debug("--> recovery status:\n{}", recoverRsp);

            Set<Integer> counts = new HashSet<>();
            for (String node : dataNodes(index, client())) {
                Request search = new Request("GET", "/" + index + "/_search");
                search.addParameter("preference", "_only_nodes:" + node);
                Map<String, Object> responseBody = entityAsMap(client().performRequest(search));
                assertNoFailures(responseBody);
                int hits = extractTotalHits(responseBody);
                counts.add(hits);
            }
            assertEquals("All nodes should have a consistent number of documents", 1, counts.size());
        }
    }

    private int createTimeSeriesModeIndex(int replicas) throws IOException {
        final var createIndex = newXContentRequest(HttpMethod.PUT, "/" + index, (mappingsAndSettings, params) -> {
            mappingsAndSettings.startObject("settings");
            mappingsAndSettings.field("number_of_shards", 1);
            mappingsAndSettings.field("number_of_replicas", replicas);
            mappingsAndSettings.field("mode", "time_series");
            mappingsAndSettings.field("routing_path", "dim");
            mappingsAndSettings.field("time_series.start_time", 1L);
            mappingsAndSettings.field("time_series.end_time", DateUtils.MAX_MILLIS_BEFORE_9999 - 1);
            mappingsAndSettings.endObject();

            mappingsAndSettings.startObject("mappings");
            mappingsAndSettings.startObject("properties");
            {
                mappingsAndSettings.startObject("@timestamp").field("type", "date").endObject();
                mappingsAndSettings.startObject("dim").field("type", "keyword").field("time_series_dimension", true).endObject();
            }
            mappingsAndSettings.endObject();
            mappingsAndSettings.endObject();
            return mappingsAndSettings;
        });
        client().performRequest(createIndex);

        int numDocs = randomIntBetween(2000, 3000);
        long basetime = DateFieldMapper.DEFAULT_DATE_TIME_FORMATTER.parseMillis("2021-01-01T00:00:00Z");
        indexRandomDocuments(
            numDocs,
            true,
            true,
            false,
            i -> JsonXContent.contentBuilder()
                .startObject()
                .field("@timestamp", basetime + TimeUnit.MINUTES.toMillis(i))
                .field("dim", "dim" + (i % 10))
                .endObject()
        );
        logger.info("Refreshing [{}]", index);
        client().performRequest(new Request("POST", "/" + index + "/_refresh"));
        return numDocs;
    }

    public void testClusterState() throws Exception {
        if (isRunningAgainstOldCluster()) {
            final Request createTemplate = newXContentRequest(HttpMethod.PUT, "/_template/template_1", (mappingsAndSettings, params) -> {
                mappingsAndSettings.field("index_patterns", index);
                mappingsAndSettings.field("order", "1000");
                mappingsAndSettings.startObject("settings");
                mappingsAndSettings.field("number_of_shards", 1);
                mappingsAndSettings.field("number_of_replicas", 0);
                mappingsAndSettings.endObject();
                return mappingsAndSettings;
            });
            createTemplate.setOptions(expectWarnings(RestPutIndexTemplateAction.DEPRECATION_WARNING));
            client().performRequest(createTemplate);
            client().performRequest(new Request("PUT", "/" + index));
        }

        // verifying if we can still read some properties from cluster state api:
        Map<String, Object> clusterState = entityAsMap(client().performRequest(new Request("GET", "/_cluster/state")));

        // Check some global properties:
        String numberOfShards = (String) XContentMapValues.extractValue(
            "metadata.templates.template_1.settings.index.number_of_shards",
            clusterState
        );
        assertEquals("1", numberOfShards);
        String numberOfReplicas = (String) XContentMapValues.extractValue(
            "metadata.templates.template_1.settings.index.number_of_replicas",
            clusterState
        );
        assertEquals("0", numberOfReplicas);

        // Check some index properties:
        numberOfShards = (String) XContentMapValues.extractValue(
            "metadata.indices." + index + ".settings.index.number_of_shards",
            clusterState
        );
        assertEquals("1", numberOfShards);
        numberOfReplicas = (String) XContentMapValues.extractValue(
            "metadata.indices." + index + ".settings.index.number_of_replicas",
            clusterState
        );
        assertEquals("0", numberOfReplicas);
        IndexVersion version = IndexVersion.fromId(
            Integer.valueOf(
                (String) XContentMapValues.extractValue("metadata.indices." + index + ".settings.index.version.created", clusterState)
            )
        );
        assertEquals(getOldClusterIndexVersion(), version);

    }

    public void testShrink() throws IOException {
        String shrunkenIndex = index + "_shrunk";
        int numDocs;
        if (isRunningAgainstOldCluster()) {
            final var createIndex = newXContentRequest(HttpMethod.PUT, "/" + index, (mappingsAndSettings, params) -> {
                mappingsAndSettings.startObject("mappings");
                {
                    mappingsAndSettings.startObject("properties");
                    {
                        mappingsAndSettings.startObject("field");
                        {
                            mappingsAndSettings.field("type", "text");
                        }
                        mappingsAndSettings.endObject();
                    }
                    mappingsAndSettings.endObject();
                }
                mappingsAndSettings.endObject();

                mappingsAndSettings.startObject("settings");
                {
                    mappingsAndSettings.field("index.number_of_shards", 5);
                }
                mappingsAndSettings.endObject();
                return mappingsAndSettings;
            });
            client().performRequest(createIndex);

            numDocs = randomIntBetween(512, 1024);
            indexRandomDocuments(
                numDocs,
                true,
                true,
                randomBoolean(),
                i -> JsonXContent.contentBuilder().startObject().field("field", "value").endObject()
            );

            ensureGreen(index); // wait for source index to be available on both nodes before starting shrink

            client().performRequest(
                newXContentRequest(
                    HttpMethod.PUT,
                    "/" + index + "/_settings",
                    (builder, params) -> builder.startObject("settings").field("index.blocks.write", true).endObject()
                )
            );

            client().performRequest(
                newXContentRequest(
                    HttpMethod.PUT,
                    "/" + index + "/_shrink/" + shrunkenIndex,
                    (builder, params) -> builder.startObject("settings").field("index.number_of_shards", 1).endObject()
                )
            );

            refreshAllIndices();
        } else {
            numDocs = countOfIndexedRandomDocuments();
        }

        Map<?, ?> response = entityAsMap(client().performRequest(new Request("GET", "/" + index + "/_search")));
        assertNoFailures(response);
        int totalShards = (int) XContentMapValues.extractValue("_shards.total", response);
        assertThat(totalShards, greaterThan(1));
        int successfulShards = (int) XContentMapValues.extractValue("_shards.successful", response);
        assertEquals(totalShards, successfulShards);
        int totalHits = extractTotalHits(response);
        assertEquals(numDocs, totalHits);

        response = entityAsMap(client().performRequest(new Request("GET", "/" + shrunkenIndex + "/_search")));
        assertNoFailures(response);
        totalShards = (int) XContentMapValues.extractValue("_shards.total", response);
        assertEquals(1, totalShards);
        successfulShards = (int) XContentMapValues.extractValue("_shards.successful", response);
        assertEquals(1, successfulShards);
        totalHits = extractTotalHits(response);
        assertEquals(numDocs, totalHits);
    }

    public void testShrinkAfterUpgrade() throws IOException {
        String shrunkenIndex = index + "_shrunk";
        int numDocs;
        if (isRunningAgainstOldCluster()) {
            final var createIndex = newXContentRequest(HttpMethod.PUT, "/" + index, (mappingsAndSettings, params) -> {
                mappingsAndSettings.startObject("mappings");
                {
                    mappingsAndSettings.startObject("properties");
                    {
                        mappingsAndSettings.startObject("field");
                        {
                            mappingsAndSettings.field("type", "text");
                        }
                        mappingsAndSettings.endObject();
                    }
                    mappingsAndSettings.endObject();
                }
                mappingsAndSettings.endObject();
                // the default number of shards is now one so we have to set the number of shards to be more than one explicitly
                mappingsAndSettings.startObject("settings");
                mappingsAndSettings.field("index.number_of_shards", 5);
                mappingsAndSettings.endObject();
                return mappingsAndSettings;
            });
            client().performRequest(createIndex);

            numDocs = randomIntBetween(512, 1024);
            indexRandomDocuments(
                numDocs,
                true,
                true,
                randomBoolean(),
                i -> JsonXContent.contentBuilder().startObject().field("field", "value").endObject()
            );
        } else {
            ensureGreen(index); // wait for source index to be available on both nodes before starting shrink

            client().performRequest(
                newXContentRequest(
                    HttpMethod.PUT,
                    "/" + index + "/_settings",
                    (builder, params) -> builder.startObject("settings").field("index.blocks.write", true).endObject()
                )
            );

            client().performRequest(
                newXContentRequest(
                    HttpMethod.PUT,
                    "/" + index + "/_shrink/" + shrunkenIndex,
                    (builder, params) -> builder.startObject("settings").field("index.number_of_shards", 1).endObject()
                )
            );

            numDocs = countOfIndexedRandomDocuments();
        }

        refreshAllIndices();

        Map<?, ?> response = entityAsMap(client().performRequest(new Request("GET", "/" + index + "/_search")));
        assertNoFailures(response);
        int totalShards = (int) XContentMapValues.extractValue("_shards.total", response);
        assertThat(totalShards, greaterThan(1));
        int successfulShards = (int) XContentMapValues.extractValue("_shards.successful", response);
        assertEquals(totalShards, successfulShards);
        int totalHits = extractTotalHits(response);
        assertEquals(numDocs, totalHits);

        if (isRunningAgainstOldCluster() == false) {
            response = entityAsMap(client().performRequest(new Request("GET", "/" + shrunkenIndex + "/_search")));
            assertNoFailures(response);
            totalShards = (int) XContentMapValues.extractValue("_shards.total", response);
            assertEquals(1, totalShards);
            successfulShards = (int) XContentMapValues.extractValue("_shards.successful", response);
            assertEquals(1, successfulShards);
            totalHits = extractTotalHits(response);
            assertEquals(numDocs, totalHits);
        }
    }

    /**
     * Test upgrading after a rollover. Specifically:
     * <ol>
     *  <li>Create an index with a write alias
     *  <li>Write some documents to the write alias
     *  <li>Roll over the index
     *  <li>Make sure the document count is correct
     *  <li>Upgrade
     *  <li>Write some more documents to the write alias
     *  <li>Make sure the document count is correct
     * </ol>
     */
    public void testRollover() throws Exception {
        if (isRunningAgainstOldCluster()) {
            client().performRequest(
                newXContentRequest(
                    HttpMethod.PUT,
                    "/" + index + "-000001",
                    (builder, params) -> builder.startObject("aliases").startObject(index + "_write").endObject().endObject()
                )
            );
        }

        int bulkCount = 10;
        String bulk = """
            {"index":{}}
            {"test":"test"}
            """.repeat(bulkCount);

        Request bulkRequest = new Request("POST", "/" + index + "_write/_bulk");

        bulkRequest.setJsonEntity(bulk);
        bulkRequest.addParameter("refresh", "");
        assertThat(EntityUtils.toString(client().performRequest(bulkRequest).getEntity()), containsString("\"errors\":false"));

        if (isRunningAgainstOldCluster()) {
            client().performRequest(
                newXContentRequest(
                    HttpMethod.POST,
                    "/" + index + "_write/_rollover",
                    (builder, params) -> builder.startObject("conditions").field("max_docs", 5).endObject()
                )
            );

            // assertBusy to work around https://github.com/elastic/elasticsearch/issues/104371
            assertBusy(
                () -> assertThat(
                    EntityUtils.toString(client().performRequest(new Request("GET", "/_cat/indices?v&error_trace")).getEntity()),
                    containsString("testrollover-000002")
                )
            );
        }

        Request countRequest = new Request("POST", "/" + index + "-*/_search");
        countRequest.addParameter("size", "0");
        Map<String, Object> count = entityAsMap(client().performRequest(countRequest));
        assertNoFailures(count);

        int expectedCount = bulkCount + (isRunningAgainstOldCluster() ? 0 : bulkCount);
        assertEquals(expectedCount, extractTotalHits(count));
    }

    void assertCountAll(int count) throws IOException {
        Map<String, Object> response = entityAsMap(client().performRequest(new Request("GET", "/" + index + "/_search")));
        assertNoFailures(response);
        int numDocs = extractTotalHits(response);
        logger.info("Found {} in old index", numDocs);
        assertEquals(count, numDocs);
    }

    void assertBasicSearchWorks(int count) throws IOException {
        logger.info("--> testing basic search");
        {
            assertCountAll(count);
        }

        logger.info("--> testing basic search with sort");
        {
            Map<String, Object> response = entityAsMap(
                client().performRequest(
                    newXContentRequest(
                        HttpMethod.GET,
                        "/" + index + "/_search",
                        (builder, params) -> builder.startArray("sort").startObject().field("int", "asc").endObject().endArray()
                    )
                )
            );
            assertNoFailures(response);
            assertTotalHits(count, response);
        }

        logger.info("--> testing exists filter");
        {
            Map<String, Object> response = entityAsMap(
                client().performRequest(
                    newXContentRequest(
                        HttpMethod.GET,
                        "/" + index + "/_search",
                        (builder, params) -> builder.startObject("query")
                            .startObject("exists")
                            .field("field", "string")
                            .endObject()
                            .endObject()
                    )
                )
            );
            assertNoFailures(response);
            assertTotalHits(count, response);
        }

        logger.info("--> testing field with dots in the name");
        {
            Map<String, Object> response = entityAsMap(
                client().performRequest(
                    newXContentRequest(
                        HttpMethod.GET,
                        "/" + index + "/_search",
                        (builder, params) -> builder.startObject("query")
                            .startObject("exists")
                            .field("field", "field.with.dots")
                            .endObject()
                            .endObject()
                    )
                )
            );
            assertNoFailures(response);
            assertTotalHits(count, response);
        }
    }

    void assertAllSearchWorks(int count) throws IOException {
        logger.info("--> testing _all search");
        Map<String, Object> response = entityAsMap(client().performRequest(new Request("GET", "/" + index + "/_search")));
        assertNoFailures(response);
        assertTotalHits(count, response);
        Map<?, ?> bestHit = (Map<?, ?>) ((List<?>) (XContentMapValues.extractValue("hits.hits", response))).get(0);

        // Make sure there are payloads and they are taken into account for the score
        // the 'string' field has a boost of 4 in the mappings so it should get a payload boost
        String stringValue = (String) XContentMapValues.extractValue("_source.string", bestHit);
        assertNotNull(stringValue);
        String id = (String) bestHit.get("_id");

        String explanation = toStr(
            client().performRequest(
                newXContentRequest(
                    HttpMethod.GET,
                    "/" + index + "/_explain/" + id,
                    (builder, params) -> builder.startObject("query").startObject("match_all").endObject().endObject()
                )
            )
        );
        assertFalse("Could not find payload boost in explanation\n" + explanation, explanation.contains("payloadBoost"));

        // Make sure the query can run on the whole index
        Request searchRequest = newXContentRequest(
            HttpMethod.GET,
            "/" + index + "/_search",
            (builder, params) -> builder.startObject("query").startObject("match_all").endObject().endObject()
        );
        searchRequest.addParameter("explain", "true");
        Map<?, ?> matchAllResponse = entityAsMap(client().performRequest(searchRequest));
        assertNoFailures(matchAllResponse);
        assertTotalHits(count, matchAllResponse);
    }

    void assertBasicAggregationWorks() throws IOException {
        // histogram on a long
        Map<?, ?> longHistogram = entityAsMap(
            client().performRequest(
                newXContentRequest(
                    HttpMethod.GET,
                    "/" + index + "/_search",
                    (builder, params) -> builder.startObject("aggs")
                        .startObject("histo")
                        .startObject("histogram")
                        .field("field", "int")
                        .field("interval", 10)
                        .endObject()
                        .endObject()
                        .endObject()
                )
            )
        );
        assertNoFailures(longHistogram);
        List<?> histoBuckets = (List<?>) XContentMapValues.extractValue("aggregations.histo.buckets", longHistogram);
        int histoCount = 0;
        for (Object entry : histoBuckets) {
            Map<?, ?> bucket = (Map<?, ?>) entry;
            histoCount += (Integer) bucket.get("doc_count");
        }
        assertTotalHits(histoCount, longHistogram);

        // terms on a boolean
        Map<?, ?> boolTerms = entityAsMap(
            client().performRequest(
                newXContentRequest(
                    HttpMethod.GET,
                    "/" + index + "/_search",
                    (builder, params) -> builder.startObject("aggs")
                        .startObject("bool_terms")
                        .startObject("terms")
                        .field("field", "bool")
                        .endObject()
                        .endObject()
                        .endObject()
                )
            )
        );
        List<?> termsBuckets = (List<?>) XContentMapValues.extractValue("aggregations.bool_terms.buckets", boolTerms);
        int termsCount = 0;
        for (Object entry : termsBuckets) {
            Map<?, ?> bucket = (Map<?, ?>) entry;
            termsCount += (Integer) bucket.get("doc_count");
        }
        assertTotalHits(termsCount, boolTerms);
    }

    void assertRealtimeGetWorks() throws IOException {
        client().performRequest(
            newXContentRequest(
                HttpMethod.PUT,
                "/" + index + "/_settings",
                (builder, params) -> builder.startObject("index").field("refresh_interval", -1).endObject()
            )
        );

        Map<?, ?> searchResponse = entityAsMap(
            client().performRequest(
                newXContentRequest(
                    HttpMethod.GET,
                    "/" + index + "/_search",
                    (builder, params) -> builder.startObject("query").startObject("match_all").endObject().endObject()
                )
            )
        );
        Map<?, ?> hit = (Map<?, ?>) ((List<?>) (XContentMapValues.extractValue("hits.hits", searchResponse))).get(0);
        String docId = (String) hit.get("_id");

        client().performRequest(
            newXContentRequest(
                HttpMethod.POST,
                "/" + index + "/_update/" + docId,
                (builder, params) -> builder.startObject("doc").field("foo", "bar").endObject()
            )
        );

        Request getRequest = new Request("GET", "/" + index + "/_doc/" + docId);

        Map<String, Object> getRsp = entityAsMap(client().performRequest(getRequest));
        Map<?, ?> source = (Map<?, ?>) getRsp.get("_source");
        assertTrue("doc does not contain 'foo' key: " + source, source.containsKey("foo"));

        client().performRequest(
            newXContentRequest(
                HttpMethod.PUT,
                "/" + index + "/_settings",
                (builder, params) -> builder.startObject("index").field("refresh_interval", "1s").endObject()
            )
        );
    }

    void assertStoredBinaryFields(int count) throws Exception {
        final var restResponse = client().performRequest(
            newXContentRequest(
                HttpMethod.GET,
                "/" + index + "/_search",
                (builder, params) -> builder.startObject("query")
                    .startObject("match_all")
                    .endObject()
                    .endObject()
                    .field("size", 100)
                    .field("stored_fields", "binary")
            )
        );
        Map<String, Object> rsp = entityAsMap(restResponse);

        assertTotalHits(count, rsp);
        List<?> hits = (List<?>) XContentMapValues.extractValue("hits.hits", rsp);
        assertEquals(100, hits.size());
        for (Object hit : hits) {
            Map<?, ?> hitRsp = (Map<?, ?>) hit;
            List<?> values = (List<?>) XContentMapValues.extractValue("fields.binary", hitRsp);
            assertEquals(1, values.size());
            byte[] binaryValue = switch (XContentType.fromMediaType(restResponse.getEntity().getContentType().getValue())) {
                case JSON, VND_JSON -> Base64.getDecoder().decode((String) values.get(0));
                case SMILE, CBOR, YAML, VND_SMILE, VND_CBOR, VND_YAML -> (byte[]) values.get(0);
            };
            assertEquals("Unexpected binary length [" + Base64.getEncoder().encodeToString(binaryValue) + "]", 16, binaryValue.length);
        }
    }

    static String toStr(Response response) throws IOException {
        return EntityUtils.toString(response.getEntity());
    }

    static void assertNoFailures(Map<?, ?> response) {
        int failed = (int) XContentMapValues.extractValue("_shards.failed", response);
        assertEquals(0, failed);
    }

    void assertTotalHits(int expectedTotalHits, Map<?, ?> response) {
        int actualTotalHits = extractTotalHits(response);
        assertEquals(response.toString(), expectedTotalHits, actualTotalHits);
    }

    static int extractTotalHits(Map<?, ?> response) {
        return (Integer) XContentMapValues.extractValue("hits.total.value", response);
    }

    /**
     * Tests that a single document survives. Super basic smoke test.
     */
    public void testSingleDoc() throws IOException {
        String docLocation = "/" + index + "/_doc/1";
        String doc = "{\"test\": \"test\"}";

        if (isRunningAgainstOldCluster()) {
            Request createDoc = new Request("PUT", docLocation);
            createDoc.setJsonEntity(doc);
            client().performRequest(createDoc);
        }

        Request request = new Request("GET", docLocation);
        assertThat(toStr(client().performRequest(request)), containsString(doc));
    }

    /**
     * Tests that a single empty shard index is correctly recovered. Empty shards are often an edge case.
     */
    public void testEmptyShard() throws IOException {
        final String indexName = "test_empty_shard";

        if (isRunningAgainstOldCluster()) {
            Settings.Builder settings = indexSettings(1, 1)
                // if the node with the replica is the first to be restarted, while a replica is still recovering
                // then delayed allocation will kick in. When the node comes back, the master will search for a copy
                // but the recovering copy will be seen as invalid and the cluster health won't return to GREEN
                // before timing out
                .put(INDEX_DELAYED_NODE_LEFT_TIMEOUT_SETTING.getKey(), "100ms")
                .put(SETTING_ALLOCATION_MAX_RETRY.getKey(), "0"); // fail faster
            createIndex(indexName, settings.build());
        }
        ensureGreen(indexName);
    }

    /**
     * Tests recovery of an index.
     */
    public void testRecovery() throws Exception {
        int count;
        if (isRunningAgainstOldCluster()) {
            count = between(200, 300);
            Settings.Builder settings = Settings.builder();
            if (minimumIndexVersion().before(IndexVersions.V_8_0_0) && randomBoolean()) {
                settings.put(IndexSettings.INDEX_SOFT_DELETES_SETTING.getKey(), randomBoolean());
            }
            final String mappings = randomBoolean() ? "\"_source\": { \"enabled\": false}" : null;
            createIndex(index, settings.build(), mappings);
            indexRandomDocuments(count, true, true, true, i -> jsonBuilder().startObject().field("field", "value").endObject());

            // make sure all recoveries are done
            ensureGreen(index);

            // Force flush so we're sure that all translog are committed
            Request flushRequest = new Request("POST", "/" + index + "/_flush");
            flushRequest.addParameter("force", "true");
            flushRequest.addParameter("wait_if_ongoing", "true");
            assertOK(client().performRequest(flushRequest));
        } else {
            count = countOfIndexedRandomDocuments();
        }

        // Count the documents in the index to make sure we have as many as we put there
        Request countRequest = new Request("GET", "/" + index + "/_search");
        countRequest.addParameter("size", "0");
        refreshAllIndices();
        Map<String, Object> countResponse = entityAsMap(client().performRequest(countRequest));
        assertTotalHits(count, countResponse);

        if (false == isRunningAgainstOldCluster()) {
            boolean foundPrimary = false;
            Request recoveryRequest = new Request("GET", "/_cat/recovery/" + index);
            recoveryRequest.addParameter("h", "index,shard,type,stage,translog_ops_recovered");
            recoveryRequest.addParameter("s", "index,shard,type");
            String recoveryResponse = toStr(client().performRequest(recoveryRequest));
            foundPrimary = recoveryResponse.split("\n").length > 0;
            assertTrue("expected to find a primary but didn't\n" + recoveryResponse, foundPrimary);
        }
    }

    /**
     * Tests snapshot/restore by creating a snapshot and restoring it. It takes
     * a snapshot on the old cluster and restores it on the old cluster as a
     * sanity check and on the new cluster as an upgrade test. It also takes a
     * snapshot on the new cluster and restores that on the new cluster as a
     * test that the repository is ok with containing snapshot from both the
     * old and new versions. All of the snapshots include an index, a template,
     * and some routing configuration.
     */
    public void testSnapshotRestore() throws IOException {
        int count;
        if (isRunningAgainstOldCluster()) {
            // Create the index
            count = between(200, 300);
            Settings.Builder settings = Settings.builder();
            if (minimumIndexVersion().before(IndexVersions.V_8_0_0) && randomBoolean()) {
                settings.put(IndexSettings.INDEX_SOFT_DELETES_SETTING.getKey(), randomBoolean());
            }
            createIndex(index, settings.build());
            indexRandomDocuments(count, true, true, randomBoolean(), i -> jsonBuilder().startObject().field("field", "value").endObject());
        } else {
            count = countOfIndexedRandomDocuments();
        }

        // Refresh the index so the count doesn't fail
        refreshAllIndices();

        // Count the documents in the index to make sure we have as many as we put there
        Request countRequest = new Request("GET", "/" + index + "/_search");
        countRequest.addParameter("size", "0");
        Map<String, Object> countResponse = entityAsMap(client().performRequest(countRequest));
        assertTotalHits(count, countResponse);

        // Stick a routing attribute into to cluster settings so we can see it after the restore
        client().performRequest(
            newXContentRequest(
                HttpMethod.PUT,
                "/_cluster/settings",
                (builder, params) -> builder.startObject("persistent")
                    .field("cluster.routing.allocation.exclude.test_attr", getOldClusterVersion())
                    .endObject()
            )
        );

        // Stick a template into the cluster so we can see it after the restore
        Request createTemplateRequest = newXContentRequest(HttpMethod.PUT, "/_template/test_template", (templateBuilder, params) -> {
            templateBuilder.field("index_patterns", "evil_*"); // Don't confuse other tests by applying the template
            templateBuilder.startObject("settings");
            {
                templateBuilder.field("number_of_shards", 1);
            }
            templateBuilder.endObject();
            templateBuilder.startObject("mappings");
            {
                {
                    templateBuilder.startObject("_source");
                    {
                        templateBuilder.field("enabled", true);
                    }
                    templateBuilder.endObject();
                }
            }
            templateBuilder.endObject();
            templateBuilder.startObject("aliases");
            {
                templateBuilder.startObject("alias1").endObject();
                templateBuilder.startObject("alias2");
                {
                    templateBuilder.startObject("filter");
                    {
                        templateBuilder.startObject("term");
                        {
                            templateBuilder.field(
                                "version",
                                isRunningAgainstOldCluster() ? getOldClusterVersion() : Build.current().version()
                            );
                        }
                        templateBuilder.endObject();
                    }
                    templateBuilder.endObject();
                }
                templateBuilder.endObject();
            }
            templateBuilder.endObject();
            return templateBuilder;
        });
        createTemplateRequest.setOptions(expectWarnings(RestPutIndexTemplateAction.DEPRECATION_WARNING));
        client().performRequest(createTemplateRequest);

        if (isRunningAgainstOldCluster()) {
            // Create the repo
            client().performRequest(newXContentRequest(HttpMethod.PUT, "/_snapshot/repo", (repoConfig, params) -> {
                repoConfig.field("type", "fs");
                repoConfig.startObject("settings");
                {
                    repoConfig.field("compress", randomBoolean());
                    repoConfig.field("location", repoDirectory.getRoot().getPath());
                }
                return repoConfig.endObject();
            }));
        }

        Request createSnapshot = newXContentRequest(
            HttpMethod.PUT,
            "/_snapshot/repo/" + (isRunningAgainstOldCluster() ? "old_snap" : "new_snap"),
            (builder, params) -> builder.field("indices", index)
        );
        createSnapshot.addParameter("wait_for_completion", "true");
        client().performRequest(createSnapshot);

        checkSnapshot("old_snap", count, getOldClusterVersion(), getOldClusterIndexVersion());
        if (false == isRunningAgainstOldCluster()) {
            checkSnapshot("new_snap", count, Build.current().version(), IndexVersion.current());
        }
    }

    public void testHistoryUUIDIsAdded() throws Exception {
        if (isRunningAgainstOldCluster()) {
            client().performRequest(newXContentRequest(HttpMethod.PUT, '/' + index, (mappingsAndSettings, params) -> {
                mappingsAndSettings.startObject("settings");
                mappingsAndSettings.field("number_of_shards", 1);
                mappingsAndSettings.field("number_of_replicas", 1);
                mappingsAndSettings.endObject();
                return mappingsAndSettings;
            }));
        } else {
            ensureGreenLongWait(index);

            Request statsRequest = new Request("GET", index + "/_stats");
            statsRequest.addParameter("level", "shards");
            Response response = client().performRequest(statsRequest);
            List<Object> shardStats = ObjectPath.createFromResponse(response).evaluate("indices." + index + ".shards.0");
            assertThat(shardStats, notNullValue());
            assertThat("Expected stats for 2 shards", shardStats, hasSize(2));
            String globalHistoryUUID = null;
            for (Object shard : shardStats) {
                final String nodeId = ObjectPath.evaluate(shard, "routing.node");
                final Boolean primary = ObjectPath.evaluate(shard, "routing.primary");
                logger.info("evaluating: {} , {}", ObjectPath.evaluate(shard, "routing"), ObjectPath.evaluate(shard, "commit"));
                String historyUUID = ObjectPath.evaluate(shard, "commit.user_data.history_uuid");
                assertThat("no history uuid found on " + nodeId + " (primary: " + primary + ")", historyUUID, notNullValue());
                if (globalHistoryUUID == null) {
                    globalHistoryUUID = historyUUID;
                } else {
                    assertThat(
                        "history uuid mismatch on " + nodeId + " (primary: " + primary + ")",
                        historyUUID,
                        equalTo(globalHistoryUUID)
                    );
                }
            }
        }
    }

    public void testSoftDeletes() throws Exception {
        if (isRunningAgainstOldCluster()) {
            client().performRequest(newXContentRequest(HttpMethod.PUT, "/" + index, (mappingsAndSettings, params) -> {
                mappingsAndSettings.startObject("settings");
                mappingsAndSettings.field("number_of_shards", 1);
                mappingsAndSettings.field("number_of_replicas", 1);
                if (randomBoolean()) {
                    mappingsAndSettings.field("soft_deletes.enabled", true);
                }
                mappingsAndSettings.endObject();
                return mappingsAndSettings;
            }));
            int numDocs = between(10, 100);
            for (int i = 0; i < numDocs; i++) {
                client().performRequest(
                    newXContentRequest(HttpMethod.POST, "/" + index + "/_doc/" + i, (builder, params) -> builder.field("field", "v1"))
                );
                refreshAllIndices();
            }
            client().performRequest(new Request("POST", "/" + index + "/_flush"));
            int liveDocs = numDocs;
            assertTotalHits(liveDocs, entityAsMap(client().performRequest(new Request("GET", "/" + index + "/_search"))));
            for (int i = 0; i < numDocs; i++) {
                if (randomBoolean()) {
                    client().performRequest(
                        newXContentRequest(HttpMethod.POST, "/" + index + "/_doc/" + i, (builder, params) -> builder.field("field", "v2"))
                    );
                } else if (randomBoolean()) {
                    client().performRequest(new Request("DELETE", "/" + index + "/_doc/" + i));
                    liveDocs--;
                }
            }
            refreshAllIndices();
            assertTotalHits(liveDocs, entityAsMap(client().performRequest(new Request("GET", "/" + index + "/_search"))));
            saveInfoDocument(index + "_doc_count", Integer.toString(liveDocs));
        } else {
            int liveDocs = Integer.parseInt(loadInfoDocument(index + "_doc_count"));
            assertTotalHits(liveDocs, entityAsMap(client().performRequest(new Request("GET", "/" + index + "/_search"))));
        }
    }

    /**
     * This test creates an index in the old cluster and then closes it. When the cluster is fully restarted in a newer version,
     * it verifies that the index exists and is replicated if the old version supports replication.
     */
    public void testClosedIndices() throws Exception {
        if (isRunningAgainstOldCluster()) {
            createIndex(index, Settings.builder().put(IndexMetadata.SETTING_NUMBER_OF_REPLICAS, 1).build());
            ensureGreen(index);

            int numDocs = 0;
            if (randomBoolean()) {
                numDocs = between(1, 100);
                for (int i = 0; i < numDocs; i++) {
                    assertOK(
                        client().performRequest(
                            newXContentRequest(
                                HttpMethod.POST,
                                "/" + index + "/_doc/" + i,
                                (builder, params) -> builder.field("field", "v1")
                            )
                        )
                    );
                    if (rarely()) {
                        refreshAllIndices();
                    }
                }
                refreshAllIndices();
            }

            assertTotalHits(numDocs, entityAsMap(client().performRequest(new Request("GET", "/" + index + "/_search"))));
            saveInfoDocument(index + "_doc_count", Integer.toString(numDocs));
            closeIndex(index);
        }

        @UpdateForV9(owner = UpdateForV9.Owner.DISTRIBUTED_INDEXING) // This check can be removed (always assume true)
        var originalClusterSupportsReplicationOfClosedIndices = oldClusterHasFeature(RestTestLegacyFeatures.REPLICATION_OF_CLOSED_INDICES);

        if (originalClusterSupportsReplicationOfClosedIndices) {
            ensureGreenLongWait(index);
            assertClosedIndex(index, true);
        } else {
            assertClosedIndex(index, false);
        }

        if (isRunningAgainstOldCluster() == false) {
            openIndex(index);
            ensureGreen(index);

            final int expectedNumDocs = Integer.parseInt(loadInfoDocument(index + "_doc_count"));
            assertTotalHits(expectedNumDocs, entityAsMap(client().performRequest(new Request("GET", "/" + index + "/_search"))));
        }
    }

    /**
     * Asserts that an index is closed in the cluster state. If `checkRoutingTable` is true, it also asserts
     * that the index has started shards.
     */
    @SuppressWarnings("unchecked")
    private void assertClosedIndex(final String indexName, final boolean checkRoutingTable) throws IOException {
        final Map<String, ?> state = entityAsMap(client().performRequest(new Request("GET", "/_cluster/state")));

        final Map<String, ?> metadata = (Map<String, Object>) XContentMapValues.extractValue("metadata.indices." + indexName, state);
        assertThat(metadata, notNullValue());
        assertThat(metadata.get("state"), equalTo("close"));

        final Map<String, ?> blocks = (Map<String, Object>) XContentMapValues.extractValue("blocks.indices." + indexName, state);
        assertThat(blocks, notNullValue());
        assertThat(blocks.containsKey(String.valueOf(MetadataIndexStateService.INDEX_CLOSED_BLOCK_ID)), is(true));

        final Map<String, ?> settings = (Map<String, Object>) XContentMapValues.extractValue("settings", metadata);
        assertThat(settings, notNullValue());

        final Map<String, ?> routingTable = (Map<String, Object>) XContentMapValues.extractValue(
            "routing_table.indices." + indexName,
            state
        );
        if (checkRoutingTable) {
            assertThat(routingTable, notNullValue());
            assertThat(Booleans.parseBoolean((String) XContentMapValues.extractValue("index.verified_before_close", settings)), is(true));
            final String numberOfShards = (String) XContentMapValues.extractValue("index.number_of_shards", settings);
            assertThat(numberOfShards, notNullValue());
            final int nbShards = Integer.parseInt(numberOfShards);
            assertThat(nbShards, greaterThanOrEqualTo(1));

            for (int i = 0; i < nbShards; i++) {
                final Collection<Map<String, ?>> shards = (Collection<Map<String, ?>>) XContentMapValues.extractValue(
                    "shards." + i,
                    routingTable
                );
                assertThat(shards, notNullValue());
                assertThat(shards.size(), equalTo(2));
                for (Map<String, ?> shard : shards) {
                    assertThat(XContentMapValues.extractValue("shard", shard), equalTo(i));
                    assertThat(XContentMapValues.extractValue("state", shard), equalTo("STARTED"));
                    assertThat(XContentMapValues.extractValue("index", shard), equalTo(indexName));
                }
            }
        } else {
            assertThat(routingTable, nullValue());
            assertThat(XContentMapValues.extractValue("index.verified_before_close", settings), nullValue());
        }
    }

    @SuppressWarnings("unchecked")
    private void checkSnapshot(String snapshotName, int count, String tookOnVersion, IndexVersion tookOnIndexVersion) throws IOException {
        // Check the snapshot metadata, especially the version
        Request listSnapshotRequest = new Request("GET", "/_snapshot/repo/" + snapshotName);
        Map<String, Object> snapResponse = entityAsMap(client().performRequest(listSnapshotRequest));

        assertEquals(singletonList(snapshotName), XContentMapValues.extractValue("snapshots.snapshot", snapResponse));
        assertEquals(singletonList("SUCCESS"), XContentMapValues.extractValue("snapshots.state", snapResponse));
        // the format can change depending on the ES node version running & this test code running
        assertThat(
            XContentMapValues.extractValue("snapshots.version", snapResponse),
            anyOf(
                equalTo(List.of(tookOnVersion)),
                equalTo(List.of(tookOnIndexVersion.toString())),
                equalTo(List.of(tookOnIndexVersion.toReleaseVersion()))
            )
        );

        // Remove the routing setting and template so we can test restoring them.
        client().performRequest(
            newXContentRequest(
                HttpMethod.PUT,
                "/_cluster/settings",
                (builder, params) -> builder.startObject("persistent").nullField("cluster.routing.allocation.exclude.test_attr").endObject()
            )
        );

        client().performRequest(new Request("DELETE", "/_template/test_template"));

        // Restore
        Request restoreRequest = newXContentRequest(
            HttpMethod.POST,
            "/_snapshot/repo/" + snapshotName + "/_restore",
            (restoreCommand, params) -> {
                restoreCommand.field("include_global_state", true);
                restoreCommand.field("indices", index);
                restoreCommand.field("rename_pattern", index);
                restoreCommand.field("rename_replacement", "restored_" + index);
                return restoreCommand;
            }
        );
        restoreRequest.addParameter("wait_for_completion", "true");
        client().performRequest(restoreRequest);

        // Make sure search finds all documents
        Request countRequest = new Request("GET", "/restored_" + index + "/_search");
        countRequest.addParameter("size", "0");
        Map<String, Object> countResponse = entityAsMap(client().performRequest(countRequest));
        assertTotalHits(count, countResponse);

        // Add some extra documents to the index to be sure we can still write to it after restoring it
        int extras = between(1, 100);
        StringBuilder bulk = new StringBuilder();
        for (int i = 0; i < extras; i++) {
            bulk.append(Strings.format("""
                {"index":{"_id":"%s"}}
                {"test":"test"}
                """, count + i));
        }

        Request writeToRestoredRequest = new Request("POST", "/restored_" + index + "/_bulk");

        writeToRestoredRequest.addParameter("refresh", "true");
        writeToRestoredRequest.setJsonEntity(bulk.toString());
        assertThat(EntityUtils.toString(client().performRequest(writeToRestoredRequest).getEntity()), containsString("\"errors\":false"));

        // And count to make sure the add worked
        // Make sure search finds all documents
        Request countAfterWriteRequest = new Request("GET", "/restored_" + index + "/_search");
        countAfterWriteRequest.addParameter("size", "0");
        Map<String, Object> countAfterResponse = entityAsMap(client().performRequest(countRequest));
        assertTotalHits(count + extras, countAfterResponse);

        // Clean up the index for the next iteration
        client().performRequest(new Request("DELETE", "/restored_*"));

        // Check settings added by the restore process
        Request clusterSettingsRequest = new Request("GET", "/_cluster/settings");
        clusterSettingsRequest.addParameter("flat_settings", "true");
        Map<String, Object> clusterSettingsResponse = entityAsMap(client().performRequest(clusterSettingsRequest));
        @SuppressWarnings("unchecked")
        final Map<String, Object> persistentSettings = (Map<String, Object>) clusterSettingsResponse.get("persistent");
        assertThat(persistentSettings.get("cluster.routing.allocation.exclude.test_attr"), equalTo(getOldClusterVersion()));

        // Check that the template was restored successfully
        Request getTemplateRequest = new Request("GET", "/_template/test_template");

        Map<String, Object> getTemplateResponse = entityAsMap(client().performRequest(getTemplateRequest));
        Map<String, Object> expectedTemplate = new HashMap<>();
        expectedTemplate.put("index_patterns", singletonList("evil_*"));

        expectedTemplate.put("settings", singletonMap("index", singletonMap("number_of_shards", "1")));
        expectedTemplate.put("mappings", singletonMap("_source", singletonMap("enabled", true)));

        expectedTemplate.put("order", 0);
        Map<String, Object> aliases = new HashMap<>();
        aliases.put("alias1", emptyMap());
        aliases.put("alias2", singletonMap("filter", singletonMap("term", singletonMap("version", tookOnVersion))));
        expectedTemplate.put("aliases", aliases);
        expectedTemplate = singletonMap("test_template", expectedTemplate);
        if (false == expectedTemplate.equals(getTemplateResponse)) {
            NotEqualMessageBuilder builder = new NotEqualMessageBuilder();
            builder.compareMaps(getTemplateResponse, expectedTemplate);
            logger.info("expected: {}\nactual:{}", expectedTemplate, getTemplateResponse);
            fail("template doesn't match:\n" + builder);
        }
    }

    private void indexRandomDocuments(
        final int count,
        final boolean flushAllowed,
        final boolean saveInfo,
        final boolean specifyId,
        final CheckedFunction<Integer, XContentBuilder, IOException> docSupplier
    ) throws IOException {
        logger.info("Indexing {} random documents", count);
        for (int i = 0; i < count; i++) {
            logger.debug("Indexing document [{}]", i);
            Request createDocument = new Request("POST", "/" + index + "/_doc/" + (specifyId ? i : ""));
            createDocument.setJsonEntity(Strings.toString(docSupplier.apply(i)));
            client().performRequest(createDocument);
            if (rarely()) {
                refreshAllIndices();
            }
            if (flushAllowed && rarely()) {
                logger.debug("Flushing [{}]", index);
                client().performRequest(new Request("POST", "/" + index + "/_flush"));
            }
        }
        if (saveInfo) {
            saveInfoDocument(index + "_count", Integer.toString(count));
        }
    }

    private void indexDocument(String id) throws IOException {
        final var req = newXContentRequest(HttpMethod.POST, "/" + index + "/" + "_doc/" + id, (builder, params) -> builder.field("f", "v"));
        assertOK(client().performRequest(req));
    }

    private int countOfIndexedRandomDocuments() throws IOException {
        return Integer.parseInt(loadInfoDocument(index + "_count"));
    }

    private void saveInfoDocument(String id, String value) throws IOException {
        // Only create the first version so we know how many documents are created when the index is first created
        Request request = newXContentRequest(HttpMethod.PUT, "/info/_doc/" + id, (builder, params) -> builder.field("value", value));
        request.addParameter("op_type", "create");
        client().performRequest(request);
    }

    private String loadInfoDocument(String id) throws IOException {
        Request request = new Request("GET", "/info/_doc/" + id);
        request.addParameter("filter_path", "_source");
        String doc = toStr(client().performRequest(request));
        Matcher m = Pattern.compile("\"value\":\"(.+)\"").matcher(doc);
        assertTrue(doc, m.find());
        return m.group(1);
    }

    private List<String> dataNodes(String indexName, RestClient client) throws IOException {
        Request request = new Request("GET", indexName + "/_stats");
        request.addParameter("level", "shards");
        Response response = client.performRequest(request);
        List<String> nodes = new ArrayList<>();
        List<Object> shardStats = ObjectPath.createFromResponse(response).evaluate("indices." + indexName + ".shards.0");
        for (Object shard : shardStats) {
            final String nodeId = ObjectPath.evaluate(shard, "routing.node");
            nodes.add(nodeId);
        }
        return nodes;
    }

    /**
     * Wait for an index to have green health, waiting longer than
     * {@link ESRestTestCase#ensureGreen}.
     */
    protected void ensureGreenLongWait(String indexName) throws IOException {
        Request request = new Request("GET", "/_cluster/health/" + indexName);
        request.addParameter("timeout", "2m");
        request.addParameter("wait_for_status", "green");
        request.addParameter("wait_for_no_relocating_shards", "true");
        request.addParameter("wait_for_events", "languid");
        request.addParameter("level", "shards");
        Map<String, Object> healthRsp = entityAsMap(client().performRequest(request));
        logger.info("health api response: {}", healthRsp);
        assertEquals("green", healthRsp.get("status"));
        assertFalse((Boolean) healthRsp.get("timed_out"));
    }

    public void testPeerRecoveryRetentionLeases() throws Exception {
        if (isRunningAgainstOldCluster()) {
            client().performRequest(newXContentRequest(HttpMethod.PUT, "/" + index, (settings, params) -> {
                settings.startObject("settings");
                settings.field("number_of_shards", between(1, 5));
                settings.field("number_of_replicas", between(0, 1));
                settings.endObject();
                return settings;
            }));
        }
        ensureGreen(index);
        ensurePeerRecoveryRetentionLeasesRenewedAndSynced(index);
    }

    /**
     * Tests that with or without soft-deletes, we should perform an operation-based recovery if there were some
     * but not too many uncommitted documents (i.e., less than 10% of committed documents or the extra translog)
     * before we restart the cluster. This is important when we move from translog based to retention leases based
     * peer recoveries.
     */
    public void testOperationBasedRecovery() throws Exception {
        if (isRunningAgainstOldCluster()) {
            Settings.Builder settings = indexSettings(1, 1);
            if (minimumIndexVersion().before(IndexVersions.V_8_0_0) && randomBoolean()) {
                settings.put(IndexSettings.INDEX_SOFT_DELETES_SETTING.getKey(), randomBoolean());
            }
            final String mappings = randomBoolean() ? "\"_source\": { \"enabled\": false}" : null;
            createIndex(index, settings.build(), mappings);
            ensureGreen(index);
            int committedDocs = randomIntBetween(100, 200);
            for (int i = 0; i < committedDocs; i++) {
                indexDocument(Integer.toString(i));
                if (rarely()) {
                    flush(index, randomBoolean());
                }
            }
            flush(index, true);
            ensurePeerRecoveryRetentionLeasesRenewedAndSynced(index);
            // less than 10% of the committed docs (see IndexSetting#FILE_BASED_RECOVERY_THRESHOLD_SETTING).
            int uncommittedDocs = randomIntBetween(0, (int) (committedDocs * 0.1));
            for (int i = 0; i < uncommittedDocs; i++) {
                final String id = Integer.toString(randomIntBetween(1, 100));
                indexDocument(id);
            }
        } else {
            ensureGreen(index);
            assertNoFileBasedRecovery(index, n -> true);
            ensurePeerRecoveryRetentionLeasesRenewedAndSynced(index);
        }
    }

    /**
     * Verifies that once all shard copies on the new version, we should turn off the translog retention for indices with soft-deletes.
     */
    public void testTurnOffTranslogRetentionAfterUpgraded() throws Exception {
        if (isRunningAgainstOldCluster()) {
            createIndex(index, indexSettings(1, 1).put(IndexSettings.INDEX_SOFT_DELETES_SETTING.getKey(), true).build());
            ensureGreen(index);
            int numDocs = randomIntBetween(10, 100);
            for (int i = 0; i < numDocs; i++) {
                indexDocument(Integer.toString(randomIntBetween(1, 100)));
                if (rarely()) {
                    flush(index, randomBoolean());
                }
            }
        } else {
            ensureGreen(index);
            flush(index, true);
            assertEmptyTranslog(index);
            ensurePeerRecoveryRetentionLeasesRenewedAndSynced(index);
        }
    }

    public void testResize() throws Exception {
        int numDocs;
        if (isRunningAgainstOldCluster()) {
            final Settings.Builder settings = indexSettings(3, 1);
            if (minimumIndexVersion().before(IndexVersions.V_8_0_0) && randomBoolean()) {
                settings.put(IndexSettings.INDEX_SOFT_DELETES_SETTING.getKey(), false);
            }
            final String mappings = randomBoolean() ? "\"_source\": { \"enabled\": false}" : null;
            createIndex(index, settings.build(), mappings);
            numDocs = randomIntBetween(10, 1000);
            for (int i = 0; i < numDocs; i++) {
                indexDocument(Integer.toString(i));
                if (rarely()) {
                    flush(index, randomBoolean());
                }
            }
            saveInfoDocument("num_doc_" + index, Integer.toString(numDocs));
            ensureGreen(index);
        } else {
            ensureGreen(index);
            numDocs = Integer.parseInt(loadInfoDocument("num_doc_" + index));
            int moreDocs = randomIntBetween(0, 100);
            for (int i = 0; i < moreDocs; i++) {
                indexDocument(Integer.toString(numDocs + i));
                if (rarely()) {
                    flush(index, randomBoolean());
                }
            }
            final ToXContent settings0 = (builder, params) -> builder.startObject("settings").field("index.blocks.write", true).endObject();
            client().performRequest(newXContentRequest(HttpMethod.PUT, "/" + index + "/_settings", settings0));
            {
                final String target = index + "_shrunken";
                Settings.Builder settings = Settings.builder().put(IndexMetadata.SETTING_NUMBER_OF_SHARDS, 1);
                if (randomBoolean()) {
                    settings.put(IndexSettings.INDEX_SOFT_DELETES_SETTING.getKey(), true);
                }
                client().performRequest(newXContentRequest(HttpMethod.PUT, "/" + index + "/_shrink/" + target, (builder, params) -> {
                    builder.startObject("settings");
                    settings.build().toXContent(builder, params);
                    return builder.endObject();
                }));
                ensureGreenLongWait(target);
                assertNumHits(target, numDocs + moreDocs, 1);
            }
            {
                final String target = index + "_split";
                Settings.Builder settings = Settings.builder().put(IndexMetadata.SETTING_NUMBER_OF_SHARDS, 6);
                if (randomBoolean()) {
                    settings.put(IndexSettings.INDEX_SOFT_DELETES_SETTING.getKey(), true);
                }
                client().performRequest(newXContentRequest(HttpMethod.PUT, "/" + index + "/_split/" + target, (builder, params) -> {
                    builder.startObject("settings");
                    settings.build().toXContent(builder, params);
                    return builder.endObject();
                }));
                ensureGreenLongWait(target);
                assertNumHits(target, numDocs + moreDocs, 6);
            }
            {
                final String target = index + "_cloned";
                client().performRequest(new Request("PUT", "/" + index + "/_clone/" + target));
                ensureGreenLongWait(target);
                assertNumHits(target, numDocs + moreDocs, 3);
            }
        }
    }

    @SuppressWarnings("unchecked")
    public void testSystemIndexMetadataIsUpgraded() throws Exception {

        @UpdateForV9(owner = UpdateForV9.Owner.CORE_INFRA) // assumeTrue can be removed (condition always true)
        var originalClusterTaskIndexIsSystemIndex = oldClusterHasFeature(RestTestLegacyFeatures.TASK_INDEX_SYSTEM_INDEX);
        assumeTrue(".tasks became a system index in 7.10.0", originalClusterTaskIndexIsSystemIndex);
        final String systemIndexWarning = "this request accesses system indices: [.tasks], but in a future major version, direct "
            + "access to system indices will be prevented by default";
        if (isRunningAgainstOldCluster()) {
            // create index
            client().performRequest(
                newXContentRequest(
                    HttpMethod.PUT,
                    "/test_index_old",
                    (builder, params) -> builder.startObject("settings").field("index.number_of_replicas", 0).endObject()
                )
            );

            Request bulk = new Request("POST", "/_bulk");
            bulk.addParameter("refresh", "true");
            bulk.setJsonEntity("""
                {"index": {"_index": "test_index_old"}}
                {"f1": "v1", "f2": "v2"}
                """);
            client().performRequest(bulk);

            // start a async reindex job
            Request reindex = newXContentRequest(
                HttpMethod.POST,
                "/_reindex",
                (builder, params) -> builder.startObject("source")
                    .field("index", "test_index_old")
                    .endObject()
                    .startObject("dest")
                    .field("index", "test_index_reindex")
                    .endObject()
            );
            reindex.addParameter("wait_for_completion", "false");
            Map<String, Object> response = entityAsMap(client().performRequest(reindex));
            String taskId = (String) response.get("task");

            // wait for task
            Request getTask = new Request("GET", "/_tasks/" + taskId);
            getTask.addParameter("wait_for_completion", "true");
            client().performRequest(getTask);

            // make sure .tasks index exists
            Request getTasksIndex = new Request("GET", "/.tasks");
            getTasksIndex.setOptions(expectVersionSpecificWarnings(v -> {
                v.current(systemIndexWarning);
                v.compatible(systemIndexWarning);
            }));
            getTasksIndex.addParameter("allow_no_indices", "false");

            getTasksIndex.setOptions(expectVersionSpecificWarnings(v -> {
                v.current(systemIndexWarning);
                v.compatible(systemIndexWarning);
            }));
            assertBusy(() -> {
                try {
                    assertThat(client().performRequest(getTasksIndex).getStatusLine().getStatusCode(), is(200));
                } catch (ResponseException e) {
                    throw new AssertionError(".tasks index does not exist yet");
                }
            });

            // If we are on 7.x create an alias that includes both a system index and a non-system index so we can be sure it gets
            // upgraded properly. If we're already on 8.x, skip this part of the test.
            if (clusterHasFeature(RestTestLegacyFeatures.SYSTEM_INDICES_REST_ACCESS_ENFORCED) == false) {
                // Create an alias to make sure it gets upgraded properly
                Request putAliasRequest = newXContentRequest(HttpMethod.POST, "/_aliases", (builder, params) -> {
                    builder.startArray("actions");
                    for (var index : List.of(".tasks", "test_index_reindex")) {
                        builder.startObject()
                            .startObject("add")
                            .field("index", index)
                            .field("alias", "test-system-alias")
                            .endObject()
                            .endObject();
                    }
                    return builder.endArray();
                });
                putAliasRequest.setOptions(expectVersionSpecificWarnings(v -> {
                    v.current(systemIndexWarning);
                    v.compatible(systemIndexWarning);
                }));
                assertThat(client().performRequest(putAliasRequest).getStatusLine().getStatusCode(), is(200));
            }
        } else {
            assertBusy(() -> {
                Request clusterStateRequest = new Request("GET", "/_cluster/state/metadata");
                Map<String, Object> indices = new XContentTestUtils.JsonMapView(entityAsMap(client().performRequest(clusterStateRequest)))
                    .get("metadata.indices");

                // Make sure our non-system index is still non-system
                assertThat(new XContentTestUtils.JsonMapView(indices).get("test_index_old.system"), is(false));

                // Can't get the .tasks index via JsonMapView because it splits on `.`
                assertThat(indices, hasKey(".tasks"));
                XContentTestUtils.JsonMapView tasksIndex = new XContentTestUtils.JsonMapView((Map<String, Object>) indices.get(".tasks"));
                assertThat(tasksIndex.get("system"), is(true));

                // If .tasks was created in a 7.x version, it should have an alias on it that we need to make sure got upgraded properly.
                final String tasksCreatedVersionString = tasksIndex.get("settings.index.version.created");
                assertThat(tasksCreatedVersionString, notNullValue());
                final IndexVersion tasksCreatedVersion = IndexVersion.fromId(Integer.parseInt(tasksCreatedVersionString));
                if (tasksCreatedVersion.before(SYSTEM_INDEX_ENFORCEMENT_INDEX_VERSION)) {
                    // Verify that the alias survived the upgrade
                    Request getAliasRequest = new Request("GET", "/_alias/test-system-alias");
                    getAliasRequest.setOptions(expectVersionSpecificWarnings(v -> {
                        v.current(systemIndexWarning);
                        v.compatible(systemIndexWarning);
                    }));
                    Map<String, Object> aliasResponse = entityAsMap(client().performRequest(getAliasRequest));
                    assertThat(aliasResponse, hasKey(".tasks"));
                    assertThat(aliasResponse, hasKey("test_index_reindex"));
                }
            });
        }
    }

<<<<<<< HEAD
    /**
     * This test ensures that search results on old indices using "persian" analyzer don't change
     * after we introduce Lucene 10
     */
    public void testPersianAnalyzerBWC() throws Exception {
        var originalClusterLegacyPersianAnalyzer = oldClusterHasFeature(SearchFeatures.LUCENE_10_0_0_UPGRADE) == false;
        assumeTrue("Don't run this test if both versions already support stemming", originalClusterLegacyPersianAnalyzer);
        final String indexName = "test_persian_stemmer";
        Settings idxSettings = indexSettings(1, 1).build();
        String mapping = """
                {
                  "properties": {
                    "textfield" : {
                      "type": "text",
                      "analyzer": "persian"
                    }
                  }
                }
            """;

        String query = """
                {
                  "query": {
                    "match": {
                      "textfield": "كتابها"
                    }
                  }
                }
            """;

        if (isRunningAgainstOldCluster()) {
            createIndex(client(), indexName, idxSettings, mapping);
            ensureGreen(indexName);

            assertOK(
                client().performRequest(
                    newXContentRequest(
                        HttpMethod.POST,
                        "/" + indexName + "/" + "_doc/1",
                        (builder, params) -> builder.field("textfield", "كتابها")
                    )
                )
            );
            assertOK(
                client().performRequest(
                    newXContentRequest(
                        HttpMethod.POST,
                        "/" + indexName + "/" + "_doc/2",
                        (builder, params) -> builder.field("textfield", "كتاب")
                    )
                )
            );
            refresh(indexName);

            assertNumHits(indexName, 2, 1);

            Request searchRequest = new Request("POST", "/" + indexName + "/_search");
            searchRequest.setJsonEntity(query);
            assertTotalHits(1, entityAsMap(client().performRequest(searchRequest)));
        } else {
            // old index should still only return one doc
            Request searchRequest = new Request("POST", "/" + indexName + "/_search");
            searchRequest.setJsonEntity(query);
            assertTotalHits(1, entityAsMap(client().performRequest(searchRequest)));

            String newIndexName = indexName + "_new";
            createIndex(client(), newIndexName, idxSettings, mapping);
            ensureGreen(newIndexName);

            assertOK(
                client().performRequest(
                    newXContentRequest(
                        HttpMethod.POST,
                        "/" + newIndexName + "/" + "_doc/1",
                        (builder, params) -> builder.field("textfield", "كتابها")
                    )
                )
            );
            assertOK(
                client().performRequest(
                    newXContentRequest(
                        HttpMethod.POST,
                        "/" + newIndexName + "/" + "_doc/2",
                        (builder, params) -> builder.field("textfield", "كتاب")
                    )
                )
            );
            refresh(newIndexName);

            searchRequest = new Request("POST", "/" + newIndexName + "/_search");
            searchRequest.setJsonEntity(query);
            assertTotalHits(2, entityAsMap(client().performRequest(searchRequest)));

            // searching both indices (old and new analysis version) we should get 1 hit from the old and 2 from the new index
            searchRequest = new Request("POST", "/" + indexName + "," + newIndexName + "/_search");
            searchRequest.setJsonEntity(query);
            assertTotalHits(3, entityAsMap(client().performRequest(searchRequest)));
        }
    }

    /**
     * This test ensures that search results on old indices using "romanain" analyzer don't change
     * after we introduce Lucene 10
     */
    public void testRomanianAnalyzerBWC() throws Exception {
        var originalClusterLegacyRomanianAnalyzer = oldClusterHasFeature(SearchFeatures.LUCENE_10_0_0_UPGRADE) == false;
        assumeTrue("Don't run this test if both versions already support stemming", originalClusterLegacyRomanianAnalyzer);
        final String indexName = "test_romanian_stemmer";
        Settings idxSettings = indexSettings(1, 1).build();
        String cedillaForm = "absenţa";
        String commaForm = "absența";

        String mapping = """
                {
                  "properties": {
                    "textfield" : {
                      "type": "text",
                      "analyzer": "romanian"
                    }
                  }
                }
            """;

        // query that uses the cedilla form of "t"
        String query = """
                {
                  "query": {
                    "match": {
                      "textfield": "absenţa"
                    }
                  }
                }
            """;

        if (isRunningAgainstOldCluster()) {
            createIndex(client(), indexName, idxSettings, mapping);
            ensureGreen(indexName);

            assertOK(
                client().performRequest(
                    newXContentRequest(
                        HttpMethod.POST,
                        "/" + indexName + "/" + "_doc/1",
                        (builder, params) -> builder.field("textfield", cedillaForm)
                    )
                )
            );
            assertOK(
                client().performRequest(
                    newXContentRequest(
                        HttpMethod.POST,
                        "/" + indexName + "/" + "_doc/2",
                        // this doc uses the comma form
                        (builder, params) -> builder.field("textfield", commaForm)
                    )
                )
            );
            refresh(indexName);

            assertNumHits(indexName, 2, 1);

            Request searchRequest = new Request("POST", "/" + indexName + "/_search");
            searchRequest.setJsonEntity(query);
            assertTotalHits(1, entityAsMap(client().performRequest(searchRequest)));
        } else {
            // old index should still only return one doc
            Request searchRequest = new Request("POST", "/" + indexName + "/_search");
            searchRequest.setJsonEntity(query);
            assertTotalHits(1, entityAsMap(client().performRequest(searchRequest)));

            String newIndexName = indexName + "_new";
            createIndex(client(), newIndexName, idxSettings, mapping);
            ensureGreen(newIndexName);

            assertOK(
                client().performRequest(
                    newXContentRequest(
                        HttpMethod.POST,
                        "/" + newIndexName + "/" + "_doc/1",
                        (builder, params) -> builder.field("textfield", cedillaForm)
                    )
                )
            );
            assertOK(
                client().performRequest(
                    newXContentRequest(
                        HttpMethod.POST,
                        "/" + newIndexName + "/" + "_doc/2",
                        (builder, params) -> builder.field("textfield", commaForm)
                    )
                )
            );
            refresh(newIndexName);

            searchRequest = new Request("POST", "/" + newIndexName + "/_search");
            searchRequest.setJsonEntity(query);
            assertTotalHits(2, entityAsMap(client().performRequest(searchRequest)));

            // searching both indices (old and new analysis version) we should get 1 hit from the old and 2 from the new index
            searchRequest = new Request("POST", "/" + indexName + "," + newIndexName + "/_search");
            searchRequest.setJsonEntity(query);
            assertTotalHits(3, entityAsMap(client().performRequest(searchRequest)));
        }
    }

    /**
     * This test ensures that soft deletes are enabled a when upgrading a pre-8 cluster to 8.0+
     */
    @UpdateForV9(owner = UpdateForV9.Owner.DISTRIBUTED_COORDINATION) // This test can be removed in v9
    public void testEnableSoftDeletesOnRestore() throws Exception {
        var originalClusterDidNotEnforceSoftDeletes = oldClusterHasFeature(RestTestLegacyFeatures.SOFT_DELETES_ENFORCED) == false;

        assumeTrue("soft deletes must be enabled on 8.0+", originalClusterDidNotEnforceSoftDeletes);
        final String snapshot = "snapshot-" + index;
        if (isRunningAgainstOldCluster()) {
            final Settings.Builder settings = indexSettings(1, 1);
            settings.put(IndexSettings.INDEX_SOFT_DELETES_SETTING.getKey(), false);
            createIndex(index, settings.build());
            ensureGreen(index);
            int numDocs = randomIntBetween(0, 100);
            indexRandomDocuments(
                numDocs,
                true,
                true,
                randomBoolean(),
                i -> jsonBuilder().startObject().field("field", "value").endObject()
            );
            // create repo
            client().performRequest(newXContentRequest(HttpMethod.PUT, "/_snapshot/repo", (repoConfig, params) -> {
                repoConfig.field("type", "fs");
                repoConfig.startObject("settings");
                repoConfig.field("compress", randomBoolean());
                repoConfig.field("location", repoDirectory.getRoot().getPath());
                repoConfig.endObject();
                return repoConfig;
            }));
            // create snapshot
            Request createSnapshot = newXContentRequest(
                HttpMethod.PUT,
                "/_snapshot/repo/" + snapshot,
                (builder, params) -> builder.field("indices", index)
            );
            createSnapshot.addParameter("wait_for_completion", "true");
            client().performRequest(createSnapshot);
        } else {
            String restoredIndex = "restored-" + index;
            // Restore
            Request restoreRequest = newXContentRequest(
                HttpMethod.POST,
                "/_snapshot/repo/" + snapshot + "/_restore",
                (restoreCommand, params) -> {
                    restoreCommand.field("indices", index);
                    restoreCommand.field("rename_pattern", index);
                    restoreCommand.field("rename_replacement", restoredIndex);
                    restoreCommand.startObject("index_settings").field("index.soft_deletes.enabled", true).endObject();
                    return restoreCommand;
                }
            );
            restoreRequest.addParameter("wait_for_completion", "true");
            client().performRequest(restoreRequest);
            ensureGreen(restoredIndex);
            int numDocs = countOfIndexedRandomDocuments();
            assertTotalHits(numDocs, entityAsMap(client().performRequest(new Request("GET", "/" + restoredIndex + "/_search"))));
        }
    }

=======
>>>>>>> 1a92975d
    public void testForbidDisableSoftDeletesOnRestore() throws Exception {
        final String snapshot = "snapshot-" + index;
        if (isRunningAgainstOldCluster()) {
            final Settings.Builder settings = indexSettings(1, 1).put(IndexSettings.INDEX_SOFT_DELETES_SETTING.getKey(), true);
            createIndex(index, settings.build());
            ensureGreen(index);
            int numDocs = randomIntBetween(0, 100);
            indexRandomDocuments(
                numDocs,
                true,
                true,
                randomBoolean(),
                i -> jsonBuilder().startObject().field("field", "value").endObject()
            );
            // create repo
            client().performRequest(newXContentRequest(HttpMethod.PUT, "/_snapshot/repo", (repoConfig, params) -> {
                repoConfig.field("type", "fs");
                repoConfig.startObject("settings");
                repoConfig.field("compress", randomBoolean());
                repoConfig.field("location", repoDirectory.getRoot().getPath());
                repoConfig.endObject();
                return repoConfig;
            }));
            // create snapshot
            Request createSnapshot = newXContentRequest(
                HttpMethod.PUT,
                "/_snapshot/repo/" + snapshot,
                (builder, params) -> builder.field("indices", index)
            );
            createSnapshot.addParameter("wait_for_completion", "true");
            client().performRequest(createSnapshot);
        } else {
            // Restore
            Request restoreRequest = newXContentRequest(
                HttpMethod.POST,
                "/_snapshot/repo/" + snapshot + "/_restore",
                (restoreCommand, params) -> {
                    restoreCommand.field("indices", index);
                    restoreCommand.field("rename_pattern", index);
                    restoreCommand.field("rename_replacement", "restored-" + index);
                    restoreCommand.startObject("index_settings").field("index.soft_deletes.enabled", false).endObject();
                    return restoreCommand;
                }
            );
            restoreRequest.addParameter("wait_for_completion", "true");
            final ResponseException error = expectThrows(ResponseException.class, () -> client().performRequest(restoreRequest));
            assertThat(error.getMessage(), containsString("cannot disable setting [index.soft_deletes.enabled] on restore"));
        }
    }

    public static void assertNumHits(String index, int numHits, int totalShards) throws IOException {
        Map<String, Object> resp = entityAsMap(client().performRequest(new Request("GET", "/" + index + "/_search")));
        assertNoFailures(resp);
        assertThat(XContentMapValues.extractValue("_shards.total", resp), equalTo(totalShards));
        assertThat(XContentMapValues.extractValue("_shards.successful", resp), equalTo(totalShards));
        assertThat(extractTotalHits(resp), equalTo(numHits));
    }
}<|MERGE_RESOLUTION|>--- conflicted
+++ resolved
@@ -1722,7 +1722,6 @@
         }
     }
 
-<<<<<<< HEAD
     /**
      * This test ensures that search results on old indices using "persian" analyzer don't change
      * after we introduce Lucene 10
@@ -1989,8 +1988,6 @@
         }
     }
 
-=======
->>>>>>> 1a92975d
     public void testForbidDisableSoftDeletesOnRestore() throws Exception {
         final String snapshot = "snapshot-" + index;
         if (isRunningAgainstOldCluster()) {

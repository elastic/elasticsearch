/*
 * Copyright Elasticsearch B.V. and/or licensed to Elasticsearch B.V. under one
 * or more contributor license agreements. Licensed under the Elastic License
 * 2.0 and the Server Side Public License, v 1; you may not use this file except
 * in compliance with, at your election, the Elastic License 2.0 or the Server
 * Side Public License, v 1.
 */

package org.elasticsearch.packaging.test;

import com.fasterxml.jackson.databind.JsonNode;
import com.fasterxml.jackson.databind.ObjectMapper;

import org.apache.http.client.fluent.Request;
import org.elasticsearch.packaging.util.Installation;
import org.elasticsearch.packaging.util.Platforms;
import org.elasticsearch.packaging.util.ProcessInfo;
import org.elasticsearch.packaging.util.ServerUtils;
import org.elasticsearch.packaging.util.Shell;
import org.elasticsearch.packaging.util.Shell.Result;
import org.elasticsearch.packaging.util.docker.DockerRun;
import org.junit.After;
import org.junit.Before;
import org.junit.BeforeClass;

import java.io.IOException;
import java.nio.file.Files;
import java.nio.file.Path;
import java.util.Arrays;
import java.util.HashMap;
import java.util.List;
import java.util.Map;
import java.util.Optional;
import java.util.Set;
import java.util.stream.Collectors;
import java.util.stream.Stream;

import static java.nio.file.attribute.PosixFilePermissions.fromString;
import static org.elasticsearch.packaging.util.Distribution.Packaging;
import static org.elasticsearch.packaging.util.FileMatcher.Fileness.Directory;
import static org.elasticsearch.packaging.util.FileMatcher.Fileness.File;
import static org.elasticsearch.packaging.util.FileMatcher.p600;
import static org.elasticsearch.packaging.util.FileMatcher.p644;
import static org.elasticsearch.packaging.util.FileMatcher.p660;
import static org.elasticsearch.packaging.util.FileMatcher.p750;
import static org.elasticsearch.packaging.util.FileMatcher.p755;
import static org.elasticsearch.packaging.util.FileMatcher.p775;
import static org.elasticsearch.packaging.util.FileUtils.append;
import static org.elasticsearch.packaging.util.FileUtils.rm;
import static org.elasticsearch.packaging.util.docker.Docker.chownWithPrivilegeEscalation;
import static org.elasticsearch.packaging.util.docker.Docker.copyFromContainer;
import static org.elasticsearch.packaging.util.docker.Docker.existsInContainer;
import static org.elasticsearch.packaging.util.docker.Docker.findInContainer;
import static org.elasticsearch.packaging.util.docker.Docker.getContainerLogs;
import static org.elasticsearch.packaging.util.docker.Docker.getImageHealthcheck;
import static org.elasticsearch.packaging.util.docker.Docker.getImageLabels;
import static org.elasticsearch.packaging.util.docker.Docker.getJson;
import static org.elasticsearch.packaging.util.docker.Docker.listContents;
import static org.elasticsearch.packaging.util.docker.Docker.mkDirWithPrivilegeEscalation;
import static org.elasticsearch.packaging.util.docker.Docker.removeContainer;
import static org.elasticsearch.packaging.util.docker.Docker.restartContainer;
import static org.elasticsearch.packaging.util.docker.Docker.rmDirWithPrivilegeEscalation;
import static org.elasticsearch.packaging.util.docker.Docker.runContainer;
import static org.elasticsearch.packaging.util.docker.Docker.runContainerExpectingFailure;
import static org.elasticsearch.packaging.util.docker.Docker.verifyContainerInstallation;
import static org.elasticsearch.packaging.util.docker.Docker.waitForElasticsearch;
import static org.elasticsearch.packaging.util.docker.DockerFileMatcher.file;
import static org.elasticsearch.packaging.util.docker.DockerRun.builder;
import static org.hamcrest.Matchers.allOf;
import static org.hamcrest.Matchers.arrayContaining;
import static org.hamcrest.Matchers.contains;
import static org.hamcrest.Matchers.containsString;
import static org.hamcrest.Matchers.emptyString;
import static org.hamcrest.Matchers.equalTo;
import static org.hamcrest.Matchers.hasItems;
import static org.hamcrest.Matchers.hasKey;
import static org.hamcrest.Matchers.is;
import static org.hamcrest.Matchers.matchesPattern;
import static org.hamcrest.Matchers.not;
import static org.hamcrest.Matchers.nullValue;
import static org.hamcrest.Matchers.startsWith;
import static org.junit.Assume.assumeFalse;
import static org.junit.Assume.assumeTrue;

/**
 * This class tests the Elasticsearch Docker images. We have several:
 * <ul>
 *     <li>The default image with a custom, small base image</li>
 *     <li>A UBI-based image</li>
 *     <li>Another UBI image for Iron Bank</li>
 *     <li>Images for Cloud</li>
 * </ul>
 */
public class DockerTests extends PackagingTestCase {
    private Path tempDir;
    private static final String USERNAME = "elastic";
    private static final String PASSWORD = "nothunter2";

    @BeforeClass
    public static void filterDistros() {
        assumeTrue("only Docker", distribution().isDocker());
    }

    @Before
    public void setupTest() throws IOException {
        installation = runContainer(distribution(), builder().envVar("ELASTIC_PASSWORD", PASSWORD));
        tempDir = createTempDir(DockerTests.class.getSimpleName());
    }

    @After
    public void teardownTest() {
        removeContainer();
        rm(tempDir);
    }

    /**
     * Checks that the Docker image can be run, and that it passes various checks.
     */
    public void test010Install() throws Exception {
        verifyContainerInstallation(installation);
        verifySecurityAutoConfigured(installation);
    }

    /**
     * Check that security is enabled
     */
    public void test011SecurityEnabledStatus() throws Exception {
        waitForElasticsearch(installation, USERNAME, PASSWORD);
        final int statusCode = ServerUtils.makeRequestAndGetStatus(
            Request.Get("https://localhost:9200"),
            USERNAME,
            "wrong_password",
            ServerUtils.getCaCert(installation)
        );
        assertThat(statusCode, equalTo(401));
    }

    /**
     * Check that security can be disabled
     */
    public void test012SecurityCanBeDisabled() throws Exception {
        // restart container with security disabled
        runContainer(distribution(), builder().envVar("xpack.security.enabled", "false"));
        waitForElasticsearch(installation);
        final int unauthStatusCode = ServerUtils.makeRequestAndGetStatus(Request.Get("http://localhost:9200"), null, null, null);
        assertThat(unauthStatusCode, equalTo(200));
    }

    /**
     * Checks that no plugins are initially active.
     */
    public void test020PluginsListWithNoPlugins() {
        assumeTrue(
            "Only applies to non-Cloud images",
            distribution.packaging != Packaging.DOCKER_CLOUD && distribution().packaging != Packaging.DOCKER_CLOUD_ESS
        );

        final Installation.Executables bin = installation.executables();
        final Result r = sh.run(bin.pluginTool + " list");

        assertThat("Expected no plugins to be listed", r.stdout, emptyString());
    }

    /**
     * Check that Cloud images bundle a selection of plugins.
     */
    public void test021PluginsListWithPlugins() {
        assumeTrue(
            "Only applies to Cloud images",
            distribution.packaging == Packaging.DOCKER_CLOUD || distribution().packaging == Packaging.DOCKER_CLOUD_ESS
        );

        final Installation.Executables bin = installation.executables();
        final List<String> plugins = sh.run(bin.pluginTool + " list").stdout.lines().collect(Collectors.toList());

        assertThat(
            "Expected standard plugins to be listed",
            plugins,
            equalTo(List.of("repository-azure", "repository-gcs", "repository-s3"))
        );
    }

    /**
     * Checks that ESS images can install plugins from the local archive.
     */
    public void test022InstallPluginsFromLocalArchive() {
        assumeTrue("Only applies to ESS images", distribution().packaging == Packaging.DOCKER_CLOUD_ESS);

        final String plugin = "analysis-icu";

        final Installation.Executables bin = installation.executables();
        List<String> plugins = sh.run(bin.pluginTool + " list").stdout.lines().collect(Collectors.toList());

        assertThat("Expected " + plugin + " to not be installed", plugins, not(hasItems(plugin)));

        // Stuff the proxy settings with garbage, so any attempt to go out to the internet would fail
        sh.getEnv()
            .put("ES_JAVA_OPTS", "-Dhttp.proxyHost=example.org -Dhttp.proxyPort=9999 -Dhttps.proxyHost=example.org -Dhttps.proxyPort=9999");
        sh.run("/opt/plugins/plugin-wrapper.sh install --batch analysis-icu");

        plugins = sh.run(bin.pluginTool + " list").stdout.lines().collect(Collectors.toList());

        assertThat("Expected " + plugin + " to be installed", plugins, hasItems(plugin));
    }

    /**
     * Check that the JDK's cacerts file is a symlink to the copy provided by the operating system.
     */
    public void test040JavaUsesTheOsProvidedKeystore() {
        final String path = sh.run("realpath jdk/lib/security/cacerts").stdout;

        assertThat(path, equalTo("/etc/pki/ca-trust/extracted/java/cacerts"));
    }

    /**
     * Checks that there are Amazon trusted certificates in the cacaerts keystore.
     */
    public void test041AmazonCaCertsAreInTheKeystore() {
        final boolean matches = sh.run("jdk/bin/keytool -cacerts -storepass changeit -list | grep trustedCertEntry").stdout.lines()
            .anyMatch(line -> line.contains("amazonrootca"));

        assertTrue("Expected Amazon trusted cert in cacerts", matches);
    }

    /**
     * Check that when the keystore is created on startup, it is created with the correct permissions.
     */
    public void test042KeystorePermissionsAreCorrect() {
        waitForElasticsearch(installation, USERNAME, PASSWORD);

        assertThat(installation.config("elasticsearch.keystore"), file(p660));
    }

    /**
     * Send some basic index, count and delete requests, in order to check that the installation
     * is minimally functional.
     */
    public void test050BasicApiTests() throws Exception {
        waitForElasticsearch(installation, USERNAME, PASSWORD);

        assertTrue(existsInContainer(installation.logs.resolve("gc.log")));

        ServerUtils.runElasticsearchTests(USERNAME, PASSWORD, ServerUtils.getCaCert(installation));
    }

    /**
     * Check that the default config can be overridden using a bind mount, and that env vars are respected
     */
    public void test070BindMountCustomPathConfAndJvmOptions() throws Exception {
        copyFromContainer(installation.config("elasticsearch.yml"), tempDir.resolve("elasticsearch.yml"));
        copyFromContainer(installation.config("elasticsearch.keystore"), tempDir.resolve("elasticsearch.keystore"));
        copyFromContainer(installation.config("log4j2.properties"), tempDir.resolve("log4j2.properties"));
        final Path autoConfigurationDir = findInContainer(installation.config, "d", "\"tls_auto_config_initial_node_*\"");
        final String autoConfigurationDirName = autoConfigurationDir.getFileName().toString();
        copyFromContainer(autoConfigurationDir, tempDir.resolve(autoConfigurationDirName));

        // we have to disable Log4j from using JMX lest it will hit a security
        // manager exception before we have configured logging; this will fail
        // startup since we detect usages of logging before it is configured
        final String jvmOptions = "-Xms512m\n-Xmx512m\n-Dlog4j2.disable.jmx=true\n";
        append(tempDir.resolve("jvm.options"), jvmOptions);

        // Make the temp directory and contents accessible when bind-mounted.
        Files.setPosixFilePermissions(tempDir, fromString("rwxrwxrwx"));
        // These permissions are necessary to run the tests under Vagrant
        Files.setPosixFilePermissions(tempDir.resolve("elasticsearch.yml"), p644);
        Files.setPosixFilePermissions(tempDir.resolve("elasticsearch.keystore"), p644);
        Files.setPosixFilePermissions(tempDir.resolve("log4j2.properties"), p644);
        Files.setPosixFilePermissions(tempDir.resolve(autoConfigurationDirName), p750);

        // Restart the container
        runContainer(
            distribution(),
            builder().volume(tempDir, "/usr/share/elasticsearch/config")
                .envVar("ES_JAVA_OPTS", "-XX:-UseCompressedOops")
                .envVar("ELASTIC_PASSWORD", PASSWORD)
        );

        waitForElasticsearch(installation, USERNAME, PASSWORD);

        final JsonNode nodes = getJson("/_nodes", USERNAME, PASSWORD, ServerUtils.getCaCert(installation)).get("nodes");
        final String nodeId = nodes.fieldNames().next();

        final int heapSize = nodes.at("/" + nodeId + "/jvm/mem/heap_init_in_bytes").intValue();
        final boolean usingCompressedPointers = nodes.at("/" + nodeId + "/jvm/using_compressed_ordinary_object_pointers").asBoolean();

        logger.warn(nodes.at("/" + nodeId + "/jvm/mem/heap_init_in_bytes"));

        assertThat("heap_init_in_bytes", heapSize, equalTo(536870912));
        assertThat("using_compressed_ordinary_object_pointers", usingCompressedPointers, equalTo(false));
    }

    /**
     * Check that the default config can be overridden using a bind mount, and that env vars are respected.
     */
    public void test071BindMountCustomPathWithDifferentUID() throws Exception {
        Platforms.onLinux(() -> {
            final Path tempEsDataDir = tempDir.resolve("esDataDir");
            // Make the local directory and contents accessible when bind-mounted
            mkDirWithPrivilegeEscalation(tempEsDataDir, 1500, 0);

            // Restart the container
            runContainer(
                distribution(),
                builder().volume(tempEsDataDir.toAbsolutePath(), installation.data).envVar("ELASTIC_PASSWORD", PASSWORD)
            );
            waitForElasticsearch(installation, USERNAME, PASSWORD);

            final JsonNode nodes = getJson("/_nodes", USERNAME, PASSWORD, ServerUtils.getCaCert(installation));

            assertThat(nodes.at("/_nodes/total").intValue(), equalTo(1));
            assertThat(nodes.at("/_nodes/successful").intValue(), equalTo(1));
            assertThat(nodes.at("/_nodes/failed").intValue(), equalTo(0));

            // Ensure container is stopped before we remove tempEsDataDir, so nothing
            // is using the directory.
            removeContainer();

            rmDirWithPrivilegeEscalation(tempEsDataDir);
        });
    }

    /**
     * Check that it is possible to run Elasticsearch under a different user and group to the default.
     * Note that while the default configuration files are world-readable, when we execute Elasticsearch
     * it will attempt to create a keystore under the `config` directory. This will fail unless
     * we also bind-mount the config dir.
     */
    public void test072RunEsAsDifferentUserAndGroup() throws Exception {
        assumeFalse(Platforms.WINDOWS);

        final Path tempEsDataDir = tempDir.resolve("esDataDir");
        final Path tempEsConfigDir = tempDir.resolve("esConfDir");
        final Path tempEsLogsDir = tempDir.resolve("esLogsDir");

        Files.createDirectory(tempEsConfigDir);
        Files.createDirectory(tempEsConfigDir.resolve("jvm.options.d"));
        Files.createDirectory(tempEsDataDir);
        Files.createDirectory(tempEsLogsDir);

        copyFromContainer(installation.config("elasticsearch.yml"), tempEsConfigDir);
        copyFromContainer(installation.config("jvm.options"), tempEsConfigDir);
        copyFromContainer(installation.config("elasticsearch.keystore"), tempEsConfigDir);
        copyFromContainer(installation.config("log4j2.properties"), tempEsConfigDir);
        final Path autoConfigurationDir = findInContainer(installation.config, "d", "\"tls_auto_config_initial_node_*\"");
        final String autoConfigurationDirName = autoConfigurationDir.getFileName().toString();
        copyFromContainer(autoConfigurationDir, tempEsConfigDir.resolve(autoConfigurationDirName));

        chownWithPrivilegeEscalation(tempEsConfigDir, "501:501");
        chownWithPrivilegeEscalation(tempEsDataDir, "501:501");
        chownWithPrivilegeEscalation(tempEsLogsDir, "501:501");

        // Restart the container
        runContainer(
            distribution(),
            builder().envVar("ELASTIC_PASSWORD", PASSWORD)
                .uid(501, 501)
                .volume(tempEsDataDir.toAbsolutePath(), installation.data)
                .volume(tempEsConfigDir.toAbsolutePath(), installation.config)
                .volume(tempEsLogsDir.toAbsolutePath(), installation.logs)
        );

        waitForElasticsearch(installation, USERNAME, PASSWORD);
        rmDirWithPrivilegeEscalation(tempEsConfigDir);
        rmDirWithPrivilegeEscalation(tempEsDataDir);
        rmDirWithPrivilegeEscalation(tempEsLogsDir);
    }

    /**
     * Check that it is possible to run Elasticsearch under a different user and group to the default,
     * without bind-mounting any directories, provided the container user is added to the `root` group.
     */
    public void test073RunEsAsDifferentUserAndGroupWithoutBindMounting() {
        // Restart the container
        runContainer(distribution(), builder().extraArgs("--group-add 0").uid(501, 501).envVar("ELASTIC_PASSWORD", PASSWORD));

        waitForElasticsearch(installation, USERNAME, PASSWORD);
    }

    /**
     * Check that the elastic user's password can be configured via a file and the ELASTIC_PASSWORD_FILE environment variable.
     */
    public void test080ConfigurePasswordThroughEnvironmentVariableFile() throws Exception {
        final String xpackPassword = "hunter2";
        final String passwordFilename = "password.txt";

        // ELASTIC_PASSWORD_FILE
        Files.writeString(tempDir.resolve(passwordFilename), xpackPassword + "\n");

        // File permissions need to be secured in order for the ES wrapper to accept
        // them for populating env var values
        Files.setPosixFilePermissions(tempDir.resolve(passwordFilename), p600);
        // But when running in Vagrant, also ensure ES can actually access the file
        chownWithPrivilegeEscalation(tempDir.resolve(passwordFilename), "1000:0");

        // Restart the container
        runContainer(
            distribution(),
            builder().volume(tempDir, "/run/secrets").envVar("ELASTIC_PASSWORD_FILE", "/run/secrets/" + passwordFilename)
        );

        // If we configured security correctly, then this call will only work if we specify the correct credentials.
        try {
            waitForElasticsearch(installation, "elastic", "hunter2");
        } catch (Exception e) {
            throw new AssertionError(
                "Failed to check whether Elasticsearch had started. This could be because "
                    + "authentication isn't working properly. Check the container logs",
                e
            );
        }

        // Also check that an unauthenticated call fails
        final int statusCode = ServerUtils.makeRequestAndGetStatus(
            Request.Get("https://localhost:9200"),
            null,
            null,
            ServerUtils.getCaCert(installation)
        );
        assertThat("Expected server to require authentication", statusCode, equalTo(401));
    }

    /**
     * Check that when verifying the file permissions of _FILE environment variables, symlinks
     * are followed.
     */
    public void test081SymlinksAreFollowedWithEnvironmentVariableFiles() throws Exception {
        // Test relies on symlinks
        assumeFalse(Platforms.WINDOWS);

        final String xpackPassword = "hunter2";
        final String passwordFilename = "password.txt";
        final String symlinkFilename = "password_symlink";

        // ELASTIC_PASSWORD_FILE
        Files.writeString(tempDir.resolve(passwordFilename), xpackPassword + "\n");

        // Link to the password file. We can't use an absolute path for the target, because
        // it won't resolve inside the container.
        Files.createSymbolicLink(tempDir.resolve(symlinkFilename), Path.of(passwordFilename));

        // File permissions need to be secured in order for the ES wrapper to accept
        // them for populating env var values. The wrapper will resolve the symlink
        // and check the target's permissions.
        Files.setPosixFilePermissions(tempDir.resolve(passwordFilename), p600);

        // Restart the container - this will check that Elasticsearch started correctly,
        // and didn't fail to follow the symlink and check the file permissions
        runContainer(
            distribution(),
            builder().volume(tempDir, "/run/secrets").envVar("ELASTIC_PASSWORD_FILE", "/run/secrets/" + symlinkFilename)
        );
    }

    /**
     * Check that environment variables cannot be used with _FILE environment variables.
     */
    public void test082CannotUseEnvVarsAndFiles() throws Exception {
        final String passwordFilename = "password.txt";

        Files.writeString(tempDir.resolve(passwordFilename), "other_hunter2\n");

<<<<<<< HEAD
        Map<String, String> envVars = Map.of("ELASTIC_PASSWORD", "hunter2", "ELASTIC_PASSWORD_FILE", "/run/secrets/" + passwordFilename);

=======
>>>>>>> 67e310e9
        // File permissions need to be secured in order for the ES wrapper to accept
        // them for populating env var values
        Files.setPosixFilePermissions(tempDir.resolve(passwordFilename), p600);

        final Result dockerLogs = runContainerExpectingFailure(
            distribution,
            builder().volume(tempDir, "/run/secrets")
                .envVar("ELASTIC_PASSWORD", "hunter2")
                .envVar("ELASTIC_PASSWORD_FILE", "/run/secrets/" + passwordFilename)
        );

        assertThat(
            dockerLogs.stderr,
            containsString("ERROR: Both ELASTIC_PASSWORD_FILE and ELASTIC_PASSWORD are set. These are mutually exclusive.")
        );
    }

    /**
     * Check that when populating environment variables by setting variables with the suffix "_FILE",
     * the files' permissions are checked.
     */
    public void test083EnvironmentVariablesUsingFilesHaveCorrectPermissions() throws Exception {
        final String passwordFilename = "password.txt";

        Files.writeString(tempDir.resolve(passwordFilename), "hunter2\n");

        // Set invalid file permissions
        Files.setPosixFilePermissions(tempDir.resolve(passwordFilename), p660);

        // Restart the container
        final Result dockerLogs = runContainerExpectingFailure(
            distribution(),
            builder().volume(tempDir, "/run/secrets").envVar("ELASTIC_PASSWORD_FILE", "/run/secrets/" + passwordFilename)
        );

        assertThat(
            dockerLogs.stderr,
            containsString(
                "ERROR: File /run/secrets/" + passwordFilename + " from ELASTIC_PASSWORD_FILE must have file permissions 400 or 600"
            )
        );
    }

    /**
     * Check that when verifying the file permissions of _FILE environment variables, symlinks
     * are followed, and that invalid target permissions are detected.
     */
    public void test084SymlinkToFileWithInvalidPermissionsIsRejected() throws Exception {
        // Test relies on symlinks
        assumeFalse(Platforms.WINDOWS);

        final String xpackPassword = "hunter2";
        final String passwordFilename = "password.txt";
        final String symlinkFilename = "password_symlink";

        // ELASTIC_PASSWORD_FILE
        Files.writeString(tempDir.resolve(passwordFilename), xpackPassword + "\n");

        // Link to the password file. We can't use an absolute path for the target, because
        // it won't resolve inside the container.
        Files.createSymbolicLink(tempDir.resolve(symlinkFilename), Path.of(passwordFilename));

        // Set invalid permissions on the file that the symlink targets
        Files.setPosixFilePermissions(tempDir.resolve(passwordFilename), p775);

        // Restart the container
        final Result dockerLogs = runContainerExpectingFailure(
            distribution(),
            builder().volume(tempDir, "/run/secrets").envVar("ELASTIC_PASSWORD_FILE", "/run/secrets/" + symlinkFilename)
        );

        assertThat(
            dockerLogs.stderr,
            containsString(
                "ERROR: File "
                    + passwordFilename
                    + " (target of symlink /run/secrets/"
                    + symlinkFilename
                    + " from ELASTIC_PASSWORD_FILE) must have file permissions 400 or 600, but actually has: 775"
            )
        );
    }

    /**
     * Check that environment variables are translated to -E options even for commands invoked under
     * `docker exec`, where the Docker image's entrypoint is not executed.
     */
    public void test085EnvironmentVariablesAreRespectedUnderDockerExec() throws Exception {
        installation = runContainer(distribution(), builder().envVar("ELASTIC_PASSWORD", "hunter2"));

        // The tool below requires a keystore, so ensure that ES is fully initialised before proceeding.
        waitForElasticsearch(installation, "elastic", "hunter2");

        sh.getEnv().put("http.host", "this.is.not.valid");

        // This will fail because of the extra env var
        final Result result = sh.runIgnoreExitCode("bash -c 'echo y | elasticsearch-setup-passwords auto'");

        assertFalse("elasticsearch-setup-passwords command should have failed", result.isSuccess());
        assertThat(result.stdout, containsString("java.net.UnknownHostException: this.is.not.valid"));
    }

    /**
     * Check that settings are applied when they are supplied as environment variables with names that are:
     * <ul>
     *     <li>Prefixed with {@code ES_SETTING_}</li>
     *     <li>All uppercase</li>
     *     <li>Dots (periods) are converted to underscores</li>
     *     <li>Underscores in setting names are escaped by doubling them</li>
     * </ul>
     */
    public void test086EnvironmentVariablesInSnakeCaseAreTranslated() {
        // Note the double-underscore in the var name here, which retains the underscore in translation
<<<<<<< HEAD
        installation = runContainer(distribution(), builder().envVars(Map.of("ES_SETTING_XPACK_SECURITY_FIPS__MODE_ENABLED", "false")));
=======
        installation = runContainer(distribution(), builder().envVar("ES_SETTING_XPACK_SECURITY_FIPS__MODE_ENABLED", "false"));

>>>>>>> 67e310e9
        final Optional<String> commandLine = sh.run("bash -c 'COLUMNS=2000 ps ax'").stdout.lines()
            .filter(line -> line.contains("org.elasticsearch.bootstrap.Elasticsearch"))
            .findFirst();

        assertThat(commandLine.isPresent(), equalTo(true));

        assertThat(commandLine.get(), containsString("-Expack.security.fips_mode.enabled=false"));
    }

    /**
     * Check that environment variables that do not match the criteria for translation to settings are ignored.
     */
    public void test087EnvironmentVariablesInIncorrectFormatAreIgnored() {
<<<<<<< HEAD
        final Map<String, String> envVars = new HashMap<>();
        // No ES_SETTING_ prefix
        envVars.put("XPACK_SECURITY_FIPS__MODE_ENABLED", "false");
        // Incomplete prefix
        envVars.put("ES_XPACK_SECURITY_FIPS__MODE_ENABLED", "false");
        // Not underscore-separated
        envVars.put("ES.XPACK.SECURITY.FIPS_MODE.ENABLED", "false");
        // Not uppercase
        envVars.put("es_xpack_security_fips__mode_enabled", "false");
        installation = runContainer(distribution(), builder().envVars(envVars));
=======
        installation = runContainer(
            distribution(),
            builder()
                // No ES_SETTING_ prefix
                .envVar("XPACK_SECURITY_FIPS__MODE_ENABLED", "false")
                // Incomplete prefix
                .envVar("ES_XPACK_SECURITY_FIPS__MODE_ENABLED", "false")
                // Not underscore-separated
                .envVar("ES.SETTING.XPACK.SECURITY.FIPS_MODE.ENABLED", "false")
                // Not uppercase
                .envVar("es_setting_xpack_security_fips__mode_enabled", "false")
        );

>>>>>>> 67e310e9
        final Optional<String> commandLine = sh.run("bash -c 'COLUMNS=2000 ps ax'").stdout.lines()
            .filter(line -> line.contains("org.elasticsearch.bootstrap.Elasticsearch"))
            .findFirst();

        assertThat(commandLine.isPresent(), equalTo(true));

        assertThat(commandLine.get(), not(containsString("-Expack.security.fips_mode.enabled=false")));
    }

    /**
     * Check that settings are applied when they are supplied as environment variables with names that:
     * <ul>
     *     <li>Consist only of lowercase letters, numbers, underscores and hyphens</li>
     *     <li>Separated by periods</li>
     * </ul>
     */
    public void test088EnvironmentVariablesInDottedFormatArePassedThrough() {
        // Note the double-underscore in the var name here, which retains the underscore in translation
        installation = runContainer(
            distribution(),
            builder().envVar("xpack.security.fips_mode.enabled", "false").envVar("http.cors.allow-methods", "GET")
        );

        final Optional<String> commandLine = sh.run("bash -c 'COLUMNS=2000 ps ax'").stdout.lines()
            .filter(line -> line.contains("org.elasticsearch.bootstrap.Elasticsearch"))
            .findFirst();

        assertThat(commandLine.isPresent(), equalTo(true));

        assertThat(
            commandLine.get(),
            allOf(containsString("-Expack.security.fips_mode.enabled=false"), containsString("-Ehttp.cors.allow-methods=GET"))
        );
    }

    /**
     * Check whether the elasticsearch-certutil tool has been shipped correctly,
     * and if present then it can execute.
     */
    public void test090SecurityCliPackaging() {
        final Installation.Executables bin = installation.executables();

        final Path securityCli = installation.lib.resolve("tools").resolve("security-cli");

        assertTrue(existsInContainer(securityCli));

        Result result = sh.run(bin.certutilTool + " --help");
        assertThat(result.stdout, containsString("Simplifies certificate creation for use with the Elastic Stack"));

        // Ensure that the exit code from the java command is passed back up through the shell script
        result = sh.runIgnoreExitCode(bin.certutilTool + " invalid-command");
        assertThat(result.isSuccess(), is(false));
        assertThat(result.stdout, containsString("Unknown command [invalid-command]"));
    }

    /**
     * Check that the elasticsearch-shard tool is shipped in the Docker image and is executable.
     */
    public void test091ElasticsearchShardCliPackaging() {
        final Installation.Executables bin = installation.executables();

        final Result result = sh.run(bin.shardTool + " -h");
        assertThat(result.stdout, containsString("A CLI tool to remove corrupted parts of unrecoverable shards"));
    }

    /**
     * Check that the elasticsearch-node tool is shipped in the Docker image and is executable.
     */
    public void test092ElasticsearchNodeCliPackaging() {
        final Installation.Executables bin = installation.executables();

        final Result result = sh.run(bin.nodeTool + " -h");
        assertThat(
            "Failed to find expected message about the elasticsearch-node CLI tool",
            result.stdout,
            containsString("A CLI tool to do unsafe cluster and index manipulations on current node")
        );
    }

    /**
     * Check that no core dumps have been accidentally included in the Docker image.
     */
    public void test100NoCoreFilesInImage() {
        assertFalse("Unexpected core dump found in Docker image", existsInContainer("/core*"));
    }

    /**
     * Check that there are no files with a GID other than 0.
     */
    public void test101AllFilesAreGroupZero() {
        // Run a `find` command in a new container without Elasticsearch running, so
        // that the results aren't subject to sporadic failures from files appearing /
        // disappearing while `find` is traversing the filesystem.
        //
        // We also create a file under `data/` to ensure that files are created with the
        // expected group.
        final Shell localSh = new Shell();
        final String findResults = localSh.run(
            "docker run --rm --tty " + DockerRun.getImageName(distribution) + " bash -c ' touch data/test && find . \\! -group 0 ' "
        ).stdout;

        assertThat("Found some files whose GID != 0", findResults, is(emptyString()));
    }

    /**
     * Check that the Docker image has the expected "Label Schema" labels.
     * @see <a href="http://label-schema.org/">Label Schema website</a>
     */
    public void test110OrgLabelSchemaLabels() throws Exception {
        assumeTrue(distribution.packaging != Packaging.DOCKER_IRON_BANK);

        final Map<String, String> labels = getImageLabels(distribution);

        final Map<String, String> staticLabels = new HashMap<>();
        staticLabels.put("name", "Elasticsearch");
        staticLabels.put("schema-version", "1.0");
        staticLabels.put("url", "https://www.elastic.co/products/elasticsearch");
        staticLabels.put("usage", "https://www.elastic.co/guide/en/elasticsearch/reference/index.html");
        staticLabels.put("vcs-url", "https://github.com/elastic/elasticsearch");
        staticLabels.put("vendor", "Elastic");
        staticLabels.put("license", "Elastic-License-2.0");

        // TODO: we should check the actual version value
        final Set<String> dynamicLabels = Set.of("build-date", "vcs-ref", "version");

        final String prefix = "org.label-schema";

        staticLabels.forEach((suffix, value) -> {
            String key = prefix + "." + suffix;
            assertThat(labels, hasKey(key));
            assertThat(labels.get(key), equalTo(value));
        });

        dynamicLabels.forEach(label -> {
            String key = prefix + "." + label;
            assertThat(labels, hasKey(key));
        });
    }

    /**
     * Check that the Docker image has the expected "Open Containers Annotations" labels.
     * @see <a href="https://github.com/opencontainers/image-spec/blob/master/annotations.md">Open Containers Annotations</a>
     */
    public void test110OrgOpencontainersLabels() throws Exception {
        assumeTrue(distribution.packaging != Packaging.DOCKER_IRON_BANK);

        final Map<String, String> labels = getImageLabels(distribution);

        final Map<String, String> staticLabels = new HashMap<>();
        staticLabels.put("title", "Elasticsearch");
        staticLabels.put("url", "https://www.elastic.co/products/elasticsearch");
        staticLabels.put("documentation", "https://www.elastic.co/guide/en/elasticsearch/reference/index.html");
        staticLabels.put("source", "https://github.com/elastic/elasticsearch");
        staticLabels.put("vendor", "Elastic");
        staticLabels.put("licenses", "Elastic-License-2.0");

        // TODO: we should check the actual version value
        final Set<String> dynamicLabels = Set.of("created", "revision", "version");

        final String prefix = "org.opencontainers.image";

        staticLabels.forEach((suffix, value) -> {
            String key = prefix + "." + suffix;
            assertThat(labels, hasKey(key));
            assertThat(labels.get(key), equalTo(value));
        });

        dynamicLabels.forEach(label -> {
            String key = prefix + "." + label;
            assertThat(labels, hasKey(key));
        });
    }

    /**
     * Check that the container logs contain the expected content for Elasticsearch itself.
     */
    public void test120DockerLogsIncludeElasticsearchLogs() {
        waitForElasticsearch(installation, USERNAME, PASSWORD);
        final Result containerLogs = getContainerLogs();

        assertThat("Container logs should contain full class names", containerLogs.stdout, containsString("org.elasticsearch.node.Node"));
        assertThat("Container logs don't contain INFO level messages", containerLogs.stdout, containsString("INFO"));
    }

    /**
     * Check that it is possible to write logs to disk
     */
<<<<<<< HEAD
    public void test121CanUseStackLoggingConfig() throws Exception {
        runContainer(
            distribution(),
            builder().envVars(Map.of("ES_LOG_STYLE", "file", "ingest.geoip.downloader.enabled", "false", "ELASTIC_PASSWORD", PASSWORD))
        );
=======
    public void test121CanUseStackLoggingConfig() {
        runContainer(distribution(), builder().envVar("ES_LOG_STYLE", "file").envVar("ELASTIC_PASSWORD", PASSWORD));

>>>>>>> 67e310e9
        waitForElasticsearch(installation, USERNAME, PASSWORD);

        final Result containerLogs = getContainerLogs();
        final List<String> stdout = containerLogs.stdout.lines().collect(Collectors.toList());
        // We select to look for a line near the beginning so that we don't stumble upon the stdout printing of auto-configured credentials
        assertThat("Container logs should be formatted using the stack config", stdout.get(10), matchesPattern("^\\[\\d\\d\\d\\d-.*"));
        assertThat("[logs/docker-cluster.log] should exist but it doesn't", existsInContainer("logs/docker-cluster.log"), is(true));
    }

    /**
     * Check that the default logging config can be explicitly selected.
     */
<<<<<<< HEAD
    public void test122CanUseDockerLoggingConfig() throws Exception {
        runContainer(
            distribution(),
            builder().envVars(Map.of("ES_LOG_STYLE", "console", "ingest.geoip.downloader.enabled", "false", "ELASTIC_PASSWORD", PASSWORD))
        );
=======
    public void test122CanUseDockerLoggingConfig() {
        runContainer(distribution(), builder().envVar("ES_LOG_STYLE", "console").envVar("ELASTIC_PASSWORD", PASSWORD));

>>>>>>> 67e310e9
        waitForElasticsearch(installation, USERNAME, PASSWORD);

        final Result containerLogs = getContainerLogs();
        final List<String> stdout = containerLogs.stdout.lines().collect(Collectors.toList());
        // We select to look for a line near the beginning so that we don't stumble upon the stdout printing of auto-configured credentials
        assertThat("Container logs should be formatted using the docker config", stdout.get(10), startsWith("{\""));
        assertThat("[logs/docker-cluster.log] shouldn't exist but it does", existsInContainer("logs/docker-cluster.log"), is(false));
    }

    /**
     * Check that an unknown logging config is rejected
     */
    public void test123CannotUseUnknownLoggingConfig() {
        final Result result = runContainerExpectingFailure(distribution(), builder().envVar("ES_LOG_STYLE", "unknown"));

        assertThat(result.stderr, containsString("ERROR: ES_LOG_STYLE set to [unknown]. Expected [console] or [file]"));
    }

    /**
     * Check that it when configuring logging to write to disk, the container can be restarted.
     */
<<<<<<< HEAD
    public void test124CanRestartContainerWithStackLoggingConfig() throws Exception {
        runContainer(distribution(), builder().envVars(Map.of("ES_LOG_STYLE", "file", "ELASTIC_PASSWORD", PASSWORD)));
=======
    public void test124CanRestartContainerWithStackLoggingConfig() {
        runContainer(distribution(), builder().envVar("ES_LOG_STYLE", "file").envVar("ELASTIC_PASSWORD", PASSWORD));

>>>>>>> 67e310e9
        waitForElasticsearch(installation, USERNAME, PASSWORD);

        restartContainer();

        // If something went wrong running Elasticsearch the second time, this will fail.
        waitForElasticsearch(installation, USERNAME, PASSWORD);
    }

    /**
     * Check that the Java process running inside the container has the expected UID, GID and username.
     */
    public void test130JavaHasCorrectOwnership() {
        final ProcessInfo info = ProcessInfo.getProcessInfo(sh, "java");

        assertThat("Incorrect UID", info.uid, equalTo(1000));
        assertThat("Incorrect username", info.username, equalTo("elasticsearch"));

        assertThat("Incorrect GID", info.gid, equalTo(0));
        assertThat("Incorrect group", info.group, equalTo("root"));
    }

    /**
     * Check that the init process running inside the container has the expected PID, UID, GID and user.
     * The PID is particularly important because PID 1 handles signal forwarding and child reaping.
     */
    public void test131InitProcessHasCorrectPID() {
        final ProcessInfo info = ProcessInfo.getProcessInfo(sh, "tini");

        assertThat("Incorrect PID", info.pid, equalTo(1));

        assertThat("Incorrect UID", info.uid, equalTo(1000));
        assertThat("Incorrect username", info.username, equalTo("elasticsearch"));

        assertThat("Incorrect GID", info.gid, equalTo(0));
        assertThat("Incorrect group", info.group, equalTo("root"));
    }

    /**
     * Check that Elasticsearch reports per-node cgroup information.
     */
    public void test140CgroupOsStatsAreAvailable() throws Exception {
        waitForElasticsearch(installation, USERNAME, PASSWORD);

        final JsonNode nodes = getJson("/_nodes/stats/os", USERNAME, PASSWORD, ServerUtils.getCaCert(installation)).get("nodes");

        final String nodeId = nodes.fieldNames().next();

        final JsonNode cgroupStats = nodes.at("/" + nodeId + "/os/cgroup");
        assertFalse("Couldn't find /nodes/{nodeId}/os/cgroup in API response", cgroupStats.isMissingNode());

        assertThat("Failed to find [cpu] in node OS cgroup stats", cgroupStats.get("cpu"), not(nullValue()));
        assertThat("Failed to find [cpuacct] in node OS cgroup stats", cgroupStats.get("cpuacct"), not(nullValue()));
    }

    /**
     * Check that when available system memory is constrained by Docker, the machine-dependant heap sizing
     * logic sets the correct heap size, based on the container limits.
     */
    public void test150MachineDependentHeap() throws Exception {
        // Start by ensuring `jvm.options` doesn't define any heap options
        final Path jvmOptionsPath = tempDir.resolve("jvm.options");
        final Path containerJvmOptionsPath = installation.config("jvm.options");
        copyFromContainer(containerJvmOptionsPath, jvmOptionsPath);

        final List<String> jvmOptions = Files.readAllLines(jvmOptionsPath)
            .stream()
            .filter(line -> (line.startsWith("-Xms") || line.startsWith("-Xmx")) == false)
            .collect(Collectors.toList());

        Files.writeString(jvmOptionsPath, String.join("\n", jvmOptions));

        // Now run the container, being explicit about the available memory
        runContainer(
            distribution(),
            builder().memory("942m").volume(jvmOptionsPath, containerJvmOptionsPath).envVar("ELASTIC_PASSWORD", PASSWORD)
        );

        waitForElasticsearch(installation, USERNAME, PASSWORD);

        // Grab the container output and find the line where it print the JVM arguments. This will
        // let us see what the automatic heap sizing calculated.
        final Optional<String> jvmArgumentsLine = getContainerLogs().stdout.lines()
            .filter(line -> line.contains("JVM arguments"))
            .findFirst();
        assertThat("Failed to find jvmArguments in container logs", jvmArgumentsLine.isPresent(), is(true));

        final JsonNode jsonNode = new ObjectMapper().readTree(jvmArgumentsLine.get());

        final String argsStr = jsonNode.get("message").textValue();
        final List<String> xArgs = Arrays.stream(argsStr.substring(1, argsStr.length() - 1).split(",\\s*"))
            .filter(arg -> arg.startsWith("-X"))
            .collect(Collectors.toList());

        // This is roughly 0.4 * 942
        assertThat(xArgs, hasItems("-Xms376m", "-Xmx376m"));
    }

    /**
     * Checks that the image has an appropriate <code>HEALTHCHECK</code> definition for the current distribution.
     */
    public void test160CheckImageHealthcheckDefinition() throws Exception {
        final List<String> imageHealthcheck = getImageHealthcheck(distribution);

        if (distribution.packaging == Packaging.DOCKER_IRON_BANK) {
            assertThat(imageHealthcheck, contains("CMD-SHELL", "curl -I -f --max-time 5 http://localhost:9200 || exit 1"));
        } else {
            assertThat(imageHealthcheck, nullValue());
        }
    }

    /**
     * Check that the UBI images has the correct license information in the correct place.
     */
    public void test200UbiImagesHaveLicenseDirectory() {
        assumeTrue(distribution.packaging == Packaging.DOCKER_UBI);

        final String[] files = sh.run("find /licenses -type f").stdout.split("\n");
        assertThat(files, arrayContaining("/licenses/LICENSE"));

        // UBI image doesn't contain `diff`
        final String ubiLicense = sh.run("cat /licenses/LICENSE").stdout;
        final String distroLicense = sh.run("cat /usr/share/elasticsearch/LICENSE.txt").stdout;
        assertThat(ubiLicense, equalTo(distroLicense));
    }

    /**
     * Check that the UBI image has the expected labels
     */
    public void test210UbiLabels() throws Exception {
        assumeTrue(distribution.packaging == Packaging.DOCKER_UBI);

        final Map<String, String> labels = getImageLabels(distribution);

        final Map<String, String> staticLabels = new HashMap<>();
        staticLabels.put("name", "Elasticsearch");
        staticLabels.put("maintainer", "infra@elastic.co");
        staticLabels.put("vendor", "Elastic");
        staticLabels.put("summary", "Elasticsearch");
        staticLabels.put("description", "You know, for search.");

        final Set<String> dynamicLabels = Set.of("release", "version");

        staticLabels.forEach((key, value) -> {
            assertThat(labels, hasKey(key));
            assertThat(labels.get(key), equalTo(value));
        });

        dynamicLabels.forEach(key -> assertThat(labels, hasKey(key)));
    }

    /**
     * Check that the Iron Bank image has the correct license information in the correct place.
     */
    public void test300IronBankImagesHaveLicenseDirectory() {
        assumeTrue(distribution.packaging == Packaging.DOCKER_IRON_BANK);

        final String[] files = sh.run("find /licenses -type f").stdout.split("\n");
        assertThat(files, arrayContaining("/licenses/LICENSE", "/licenses/LICENSE.addendum"));

        // Image doesn't contain `diff`
        final String ubiLicense = sh.run("cat /licenses/LICENSE").stdout;
        final String distroLicense = sh.run("cat /usr/share/elasticsearch/LICENSE.txt").stdout;
        assertThat(ubiLicense, equalTo(distroLicense));
    }

    /**
     * Check that the Iron Bank image doesn't define extra labels
     */
    public void test310IronBankImageHasNoAdditionalLabels() throws Exception {
        assumeTrue(distribution.packaging == Packaging.DOCKER_IRON_BANK);

        final Map<String, String> labels = getImageLabels(distribution);

        final Set<String> labelKeys = labels.keySet();

        // We can't just assert that the labels map is empty, because it can inherit labels from its base.
        // This is certainly the case when we build the Iron Bank image using a UBI base. It is unknown
        // if that is true for genuine Iron Bank builds.
        assertFalse(labelKeys.stream().anyMatch(l -> l.startsWith("org.label-schema.")));
        assertFalse(labelKeys.stream().anyMatch(l -> l.startsWith("org.opencontainers.")));
    }

    /**
     * Check that the Cloud image contains the required Beats
     */
    public void test400CloudImageBundlesBeats() {
        assumeTrue(distribution.packaging == Packaging.DOCKER_CLOUD || distribution.packaging == Packaging.DOCKER_CLOUD_ESS);

        final List<String> contents = listContents("/opt");
        assertThat("Expected beats in /opt", contents, hasItems("filebeat", "metricbeat"));

        Stream.of("filebeat", "metricbeat").forEach(beat -> {
            assertThat(Path.of("/opt/" + beat), file(Directory, "root", "root", p755));
            assertThat(Path.of("/opt/" + beat + "/" + beat), file(File, "root", "root", p755));
            assertThat(Path.of("/opt/" + beat + "/module"), file(Directory, "root", "root", p755));
            assertThat(Path.of("/opt/" + beat + "/modules.d"), file(Directory, "root", "root", p755));
        });
    }
}<|MERGE_RESOLUTION|>--- conflicted
+++ resolved
@@ -460,11 +460,6 @@
 
         Files.writeString(tempDir.resolve(passwordFilename), "other_hunter2\n");
 
-<<<<<<< HEAD
-        Map<String, String> envVars = Map.of("ELASTIC_PASSWORD", "hunter2", "ELASTIC_PASSWORD_FILE", "/run/secrets/" + passwordFilename);
-
-=======
->>>>>>> 67e310e9
         // File permissions need to be secured in order for the ES wrapper to accept
         // them for populating env var values
         Files.setPosixFilePermissions(tempDir.resolve(passwordFilename), p600);
@@ -578,12 +573,8 @@
      */
     public void test086EnvironmentVariablesInSnakeCaseAreTranslated() {
         // Note the double-underscore in the var name here, which retains the underscore in translation
-<<<<<<< HEAD
-        installation = runContainer(distribution(), builder().envVars(Map.of("ES_SETTING_XPACK_SECURITY_FIPS__MODE_ENABLED", "false")));
-=======
         installation = runContainer(distribution(), builder().envVar("ES_SETTING_XPACK_SECURITY_FIPS__MODE_ENABLED", "false"));
 
->>>>>>> 67e310e9
         final Optional<String> commandLine = sh.run("bash -c 'COLUMNS=2000 ps ax'").stdout.lines()
             .filter(line -> line.contains("org.elasticsearch.bootstrap.Elasticsearch"))
             .findFirst();
@@ -597,18 +588,6 @@
      * Check that environment variables that do not match the criteria for translation to settings are ignored.
      */
     public void test087EnvironmentVariablesInIncorrectFormatAreIgnored() {
-<<<<<<< HEAD
-        final Map<String, String> envVars = new HashMap<>();
-        // No ES_SETTING_ prefix
-        envVars.put("XPACK_SECURITY_FIPS__MODE_ENABLED", "false");
-        // Incomplete prefix
-        envVars.put("ES_XPACK_SECURITY_FIPS__MODE_ENABLED", "false");
-        // Not underscore-separated
-        envVars.put("ES.XPACK.SECURITY.FIPS_MODE.ENABLED", "false");
-        // Not uppercase
-        envVars.put("es_xpack_security_fips__mode_enabled", "false");
-        installation = runContainer(distribution(), builder().envVars(envVars));
-=======
         installation = runContainer(
             distribution(),
             builder()
@@ -622,7 +601,6 @@
                 .envVar("es_setting_xpack_security_fips__mode_enabled", "false")
         );
 
->>>>>>> 67e310e9
         final Optional<String> commandLine = sh.run("bash -c 'COLUMNS=2000 ps ax'").stdout.lines()
             .filter(line -> line.contains("org.elasticsearch.bootstrap.Elasticsearch"))
             .findFirst();
@@ -810,17 +788,9 @@
     /**
      * Check that it is possible to write logs to disk
      */
-<<<<<<< HEAD
-    public void test121CanUseStackLoggingConfig() throws Exception {
-        runContainer(
-            distribution(),
-            builder().envVars(Map.of("ES_LOG_STYLE", "file", "ingest.geoip.downloader.enabled", "false", "ELASTIC_PASSWORD", PASSWORD))
-        );
-=======
     public void test121CanUseStackLoggingConfig() {
         runContainer(distribution(), builder().envVar("ES_LOG_STYLE", "file").envVar("ELASTIC_PASSWORD", PASSWORD));
 
->>>>>>> 67e310e9
         waitForElasticsearch(installation, USERNAME, PASSWORD);
 
         final Result containerLogs = getContainerLogs();
@@ -833,17 +803,9 @@
     /**
      * Check that the default logging config can be explicitly selected.
      */
-<<<<<<< HEAD
-    public void test122CanUseDockerLoggingConfig() throws Exception {
-        runContainer(
-            distribution(),
-            builder().envVars(Map.of("ES_LOG_STYLE", "console", "ingest.geoip.downloader.enabled", "false", "ELASTIC_PASSWORD", PASSWORD))
-        );
-=======
     public void test122CanUseDockerLoggingConfig() {
         runContainer(distribution(), builder().envVar("ES_LOG_STYLE", "console").envVar("ELASTIC_PASSWORD", PASSWORD));
 
->>>>>>> 67e310e9
         waitForElasticsearch(installation, USERNAME, PASSWORD);
 
         final Result containerLogs = getContainerLogs();
@@ -865,14 +827,9 @@
     /**
      * Check that it when configuring logging to write to disk, the container can be restarted.
      */
-<<<<<<< HEAD
-    public void test124CanRestartContainerWithStackLoggingConfig() throws Exception {
-        runContainer(distribution(), builder().envVars(Map.of("ES_LOG_STYLE", "file", "ELASTIC_PASSWORD", PASSWORD)));
-=======
     public void test124CanRestartContainerWithStackLoggingConfig() {
         runContainer(distribution(), builder().envVar("ES_LOG_STYLE", "file").envVar("ELASTIC_PASSWORD", PASSWORD));
 
->>>>>>> 67e310e9
         waitForElasticsearch(installation, USERNAME, PASSWORD);
 
         restartContainer();

/*
 * Copyright Elasticsearch B.V. and/or licensed to Elasticsearch B.V. under one
 * or more contributor license agreements. Licensed under the Elastic License
 * 2.0 and the Server Side Public License, v 1; you may not use this file except
 * in compliance with, at your election, the Elastic License 2.0 or the Server
 * Side Public License, v 1.
 */

package org.elasticsearch.packaging.test;

import com.carrotsearch.randomizedtesting.JUnit3MethodProvider;
import com.carrotsearch.randomizedtesting.RandomizedRunner;
import com.carrotsearch.randomizedtesting.annotations.TestCaseOrdering;
import com.carrotsearch.randomizedtesting.annotations.TestGroup;
import com.carrotsearch.randomizedtesting.annotations.TestMethodProviders;
import com.carrotsearch.randomizedtesting.annotations.Timeout;

import org.apache.logging.log4j.LogManager;
import org.apache.logging.log4j.Logger;
import org.elasticsearch.Version;
import org.elasticsearch.core.CheckedConsumer;
import org.elasticsearch.core.CheckedRunnable;
import org.elasticsearch.core.internal.io.IOUtils;
import org.elasticsearch.packaging.util.Archives;
import org.elasticsearch.packaging.util.Distribution;
import org.elasticsearch.packaging.util.FileMatcher;
import org.elasticsearch.packaging.util.FileUtils;
import org.elasticsearch.packaging.util.Installation;
import org.elasticsearch.packaging.util.Packages;
import org.elasticsearch.packaging.util.Platforms;
import org.elasticsearch.packaging.util.Shell;
import org.elasticsearch.packaging.util.docker.Docker;
import org.elasticsearch.packaging.util.docker.DockerFileMatcher;
import org.elasticsearch.packaging.util.docker.DockerShell;
import org.hamcrest.CoreMatchers;
import org.hamcrest.Matcher;
import org.hamcrest.Matchers;
import org.junit.After;
import org.junit.AfterClass;
import org.junit.Assert;
import org.junit.Before;
import org.junit.BeforeClass;
import org.junit.Rule;
import org.junit.rules.TestName;
import org.junit.rules.TestWatcher;
import org.junit.runner.Description;
import org.junit.runner.RunWith;

import java.io.IOException;
import java.lang.annotation.Documented;
import java.lang.annotation.Inherited;
import java.lang.annotation.Retention;
import java.lang.annotation.RetentionPolicy;
import java.nio.file.Files;
import java.nio.file.Path;
import java.nio.file.Paths;
import java.nio.file.StandardCopyOption;
import java.nio.file.StandardOpenOption;
import java.nio.file.attribute.FileAttribute;
import java.nio.file.attribute.PosixFilePermissions;
import java.util.ArrayList;
import java.util.Arrays;
import java.util.Collections;
import java.util.List;
import java.util.Locale;
import java.util.Optional;
import java.util.concurrent.TimeUnit;
import java.util.stream.Collectors;
import java.util.stream.Stream;

import static java.nio.file.StandardOpenOption.TRUNCATE_EXISTING;
import static org.elasticsearch.packaging.util.Cleanup.cleanEverything;
import static org.elasticsearch.packaging.util.FileExistenceMatchers.fileExists;
import static org.elasticsearch.packaging.util.FileMatcher.Fileness.Directory;
import static org.elasticsearch.packaging.util.FileMatcher.Fileness.File;
import static org.elasticsearch.packaging.util.FileMatcher.p660;
import static org.elasticsearch.packaging.util.FileMatcher.p750;
import static org.elasticsearch.packaging.util.FileUtils.append;
import static org.elasticsearch.packaging.util.FileUtils.rm;
import static org.elasticsearch.packaging.util.docker.Docker.copyFromContainer;
import static org.elasticsearch.packaging.util.docker.Docker.ensureImageIsLoaded;
import static org.elasticsearch.packaging.util.docker.Docker.removeContainer;
import static org.hamcrest.CoreMatchers.anyOf;
import static org.hamcrest.CoreMatchers.containsString;
import static org.hamcrest.CoreMatchers.equalTo;
import static org.hamcrest.Matchers.hasItem;
import static org.hamcrest.Matchers.not;
import static org.junit.Assume.assumeFalse;
import static org.junit.Assume.assumeTrue;

/**
 * Class that all packaging test cases should inherit from
 */
@RunWith(RandomizedRunner.class)
@TestMethodProviders({ JUnit3MethodProvider.class })
@Timeout(millis = 20 * 60 * 1000) // 20 min
@TestCaseOrdering(TestCaseOrdering.AlphabeticOrder.class)
public abstract class PackagingTestCase extends Assert {

    /**
     * Annotation for tests which exhibit a known issue and are temporarily disabled.
     */
    @Documented
    @Inherited
    @Retention(RetentionPolicy.RUNTIME)
    @TestGroup(enabled = false, sysProperty = "tests.awaitsfix")
    @interface AwaitsFix {
        /** Point to JIRA entry. */
        String bugUrl();
    }

    protected final Logger logger = LogManager.getLogger(getClass());

    // the distribution being tested
    protected static final Distribution distribution;
    static {
        distribution = new Distribution(Paths.get(System.getProperty("tests.distribution")));
    }

    // the java installation already installed on the system
    protected static final String systemJavaHome;
    static {
        Shell sh = new Shell();
        if (Platforms.WINDOWS) {
            systemJavaHome = sh.run("$Env:SYSTEM_JAVA_HOME").stdout.trim();
        } else {
            assert Platforms.LINUX || Platforms.DARWIN;
            systemJavaHome = sh.run("echo $SYSTEM_JAVA_HOME").stdout.trim();
        }
    }

    // the current installation of the distribution being tested
    protected static Installation installation;

    private static boolean failed;

    @Rule
    public final TestWatcher testFailureRule = new TestWatcher() {
        @Override
        protected void failed(Throwable e, Description description) {
            failed = true;
        }
    };

    // a shell to run system commands with
    protected static Shell sh;

    @Rule
    public final TestName testNameRule = new TestName();

    @BeforeClass
    public static void init() throws Exception {
        assumeTrue("only compatible distributions", distribution.packaging.compatible);

        // make sure temp dir exists
        if (Files.exists(getRootTempDir()) == false) {
            Files.createDirectories(getRootTempDir());
        }

        // cleanup from previous test
        cleanup();

        // create shell
        if (distribution().isDocker()) {
            ensureImageIsLoaded(distribution);
            sh = new DockerShell();
        } else {
            sh = new Shell();
        }
    }

    @AfterClass
    public static void cleanupDocker() {
        if (distribution().isDocker()) {
            // runContainer also calls this, so we don't need this method to be annotated as `@After`
            removeContainer();
        }
    }

    @Before
    public void setup() throws Exception {
        assumeFalse(failed); // skip rest of tests once one fails

        sh.reset();
        if (distribution().hasJdk == false) {
            Platforms.onLinux(() -> sh.getEnv().put("ES_JAVA_HOME", systemJavaHome));
            Platforms.onWindows(() -> sh.getEnv().put("ES_JAVA_HOME", systemJavaHome));
        }
        if (installation != null
            && installation.distribution.isDocker() == false
            && Version.fromString(installation.distribution.baseVersion).onOrAfter(Version.V_7_11_0)) {
            // Explicitly set heap for versions 7.11 and later otherwise auto heap sizing will cause OOM issues
            setHeap("1g");
        }
    }

    @After
    public void teardown() throws Exception {
        // move log file so we can avoid false positives when grepping for
        // messages in logs during test
        if (installation != null && failed == false) {
            if (Files.exists(installation.logs)) {
                Path logFile = installation.logs.resolve("elasticsearch.log");
                String prefix = this.getClass().getSimpleName() + "." + testNameRule.getMethodName();
                if (Files.exists(logFile)) {
                    Path newFile = installation.logs.resolve(prefix + ".elasticsearch.log");
                    FileUtils.mv(logFile, newFile);
                }
                for (Path rotatedLogFile : FileUtils.lsGlob(installation.logs, "elasticsearch*.tar.gz")) {
                    Path newRotatedLogFile = installation.logs.resolve(prefix + "." + rotatedLogFile.getFileName());
                    FileUtils.mv(rotatedLogFile, newRotatedLogFile);
                }
            }
            if (Files.exists(Archives.getPowershellErrorPath(installation))) {
                FileUtils.rmWithRetries(Archives.getPowershellErrorPath(installation));
            }
        }

    }

    /** The {@link Distribution} that should be tested in this case */
    protected static Distribution distribution() {
        return distribution;
    }

    protected static void install() throws Exception {
        switch (distribution.packaging) {
            case TAR:
            case ZIP:
                installation = Archives.installArchive(sh, distribution);
                Archives.verifyArchiveInstallation(installation, distribution);
                break;
            case DEB:
            case RPM:
                installation = Packages.installPackage(sh, distribution);
                Packages.verifyPackageInstallation(installation, distribution, sh);
                break;
            case DOCKER:
            case DOCKER_UBI:
            case DOCKER_IRON_BANK:
            case DOCKER_CLOUD:
            case DOCKER_CLOUD_ESS:
                installation = Docker.runContainer(distribution);
                Docker.verifyContainerInstallation(installation);
                break;
            default:
                throw new IllegalStateException("Unknown Elasticsearch packaging type.");
        }

        // the purpose of the packaging tests are not to all test auto heap, so we explicitly set heap size to 1g
        if (distribution.isDocker() == false) {
            setHeap("1g");
        }
    }

    protected static void cleanup() throws Exception {
        installation = null;
        cleanEverything();
    }

    /**
     * Starts and stops elasticsearch, and performs assertions while it is running.
     */
    protected void assertWhileRunning(Platforms.PlatformAction assertions) throws Exception {
        try {
            awaitElasticsearchStartup(runElasticsearchStartCommand(null, true, false));
        } catch (Exception e) {
            if (Files.exists(installation.home.resolve("elasticsearch.pid"))) {
                String pid = FileUtils.slurp(installation.home.resolve("elasticsearch.pid")).trim();
                logger.info("Dumping jstack of elasticsearch processb ({}) that failed to start", pid);
                sh.runIgnoreExitCode("jstack " + pid);
            }
            if (Files.exists(installation.logs.resolve("elasticsearch.log"))) {
                logger.warn("Elasticsearch log:\n" + FileUtils.slurpAllLogs(installation.logs, "elasticsearch.log", "*.log.gz"));
            }
            if (Files.exists(installation.logs.resolve("output.out"))) {
                logger.warn("Stdout:\n" + FileUtils.slurpTxtorGz(installation.logs.resolve("output.out")));
            }
            if (Files.exists(installation.logs.resolve("output.err"))) {
                logger.warn("Stderr:\n" + FileUtils.slurpTxtorGz(installation.logs.resolve("output.err")));
            }
            throw e;
        }

        try {
            assertions.run();
        } catch (Exception e) {
            logger.warn("Elasticsearch log:\n" + FileUtils.slurpAllLogs(installation.logs, "elasticsearch.log", "*.log.gz"));
            throw e;
        }
        stopElasticsearch();
    }

    /**
     * Run the command to start Elasticsearch, but don't wait or test for success.
     * This method is useful for testing failure conditions in startup. To await success,
     * use {@link #startElasticsearch()}.
     * @param password Password for password-protected keystore, null for no password;
     *                 this option will fail for non-archive distributions
     * @param daemonize Run Elasticsearch in the background
     * @param useTty Use a tty for inputting the password rather than standard input;
     *               this option will fail for non-archive distributions
     * @return Shell results of the startup command.
     * @throws Exception when command fails immediately.
     */
    public Shell.Result runElasticsearchStartCommand(String password, boolean daemonize, boolean useTty) throws Exception {
        if (password != null) {
            assertTrue("Only archives support user-entered passwords", distribution().isArchive());
        }

        switch (distribution.packaging) {
            case TAR:
            case ZIP:
                if (useTty) {
                    return Archives.startElasticsearchWithTty(installation, sh, password, daemonize);
                } else {
                    return Archives.runElasticsearchStartCommand(installation, sh, password, daemonize);
                }
            case DEB:
            case RPM:
                return Packages.runElasticsearchStartCommand(sh);
            case DOCKER:
            case DOCKER_UBI:
            case DOCKER_IRON_BANK:
            case DOCKER_CLOUD:
            case DOCKER_CLOUD_ESS:
                // nothing, "installing" docker image is running it
                return Shell.NO_OP;
            default:
                throw new IllegalStateException("Unknown Elasticsearch packaging type.");
        }
    }

    public void stopElasticsearch() throws Exception {
        switch (distribution.packaging) {
            case TAR:
            case ZIP:
                Archives.stopElasticsearch(installation);
                break;
            case DEB:
            case RPM:
                Packages.stopElasticsearch(sh);
                break;
            case DOCKER:
            case DOCKER_UBI:
            case DOCKER_IRON_BANK:
            case DOCKER_CLOUD:
            case DOCKER_CLOUD_ESS:
                // nothing, "installing" docker image is running it
                break;
            default:
                throw new IllegalStateException("Unknown Elasticsearch packaging type.");
        }
    }

    public void awaitElasticsearchStartup(Shell.Result result) throws Exception {
        assertThat("Startup command should succeed. Stderr: [" + result + "]", result.exitCode, equalTo(0));
        switch (distribution.packaging) {
            case TAR:
            case ZIP:
                Archives.assertElasticsearchStarted(installation);
                break;
            case DEB:
            case RPM:
                Packages.assertElasticsearchStarted(sh, installation);
                break;
            case DOCKER:
            case DOCKER_UBI:
            case DOCKER_IRON_BANK:
            case DOCKER_CLOUD:
            case DOCKER_CLOUD_ESS:
                Docker.waitForElasticsearchToStart();
                break;
            default:
                throw new IllegalStateException("Unknown Elasticsearch packaging type.");
        }
    }

    /**
     * Call {@link PackagingTestCase#awaitElasticsearchStartup} and return a reference to the Shell.Result from
     * starting elasticsearch
     */
    public Shell.Result awaitElasticsearchStartupWithResult(Shell.Result result) throws Exception {
        awaitElasticsearchStartupWithResult(result, 0);
        return result;
    }

    /**
     * Call {@link PackagingTestCase#awaitElasticsearchStartup} but wait {@code additionalDelay} milliseconds more before
     * returning the result. Useful in order to capture more from the stdout after ES has has successfully started
     */
    public Shell.Result awaitElasticsearchStartupWithResult(Shell.Result result, int additionalDelay) throws Exception {
        awaitElasticsearchStartup(result);
        if (additionalDelay > 0) {
            Thread.sleep(additionalDelay);
        }
        return result;
    }

    /**
     * Start Elasticsearch and wait until it's up and running. If you just want to run
     * the start command, use {@link #runElasticsearchStartCommand(String, boolean, boolean)}.
     * @throws Exception if Elasticsearch can't start
     */
    public void startElasticsearch() throws Exception {
        try {
            awaitElasticsearchStartup(runElasticsearchStartCommand(null, true, false));
        } catch (Exception e) {
            if (Files.exists(installation.home.resolve("elasticsearch.pid"))) {
                String pid = FileUtils.slurp(installation.home.resolve("elasticsearch.pid")).trim();
                logger.info("elasticsearch process ({}) failed to start", pid);
                if (sh.run("jps").stdout.contains(pid)) {
                    logger.info("Dumping jstack of elasticsearch process ({}) ", pid);
                    sh.runIgnoreExitCode("jstack " + pid);
                }
            }
            throw e;
        }
    }

    public void assertElasticsearchFailure(Shell.Result result, String expectedMessage, Packages.JournaldWrapper journaldWrapper) {
        assertElasticsearchFailure(result, Collections.singletonList(expectedMessage), journaldWrapper);
    }

    public void assertElasticsearchFailure(Shell.Result result, List<String> expectedMessages, Packages.JournaldWrapper journaldWrapper) {
        @SuppressWarnings("unchecked")
        Matcher<String>[] stringMatchers = expectedMessages.stream().map(CoreMatchers::containsString).toArray(Matcher[]::new);
        if (Files.exists(installation.logs.resolve("elasticsearch.log"))) {

            // If log file exists, then we have bootstrapped our logging and the
            // error should be in the logs
            assertThat(installation.logs.resolve("elasticsearch.log"), fileExists());
            String logfile = FileUtils.slurp(installation.logs.resolve("elasticsearch.log"));

            assertThat(logfile, anyOf(stringMatchers));

        } else if (distribution().isPackage() && Platforms.isSystemd()) {

            // For systemd, retrieve the error from journalctl
            assertThat(result.stderr, containsString("Job for elasticsearch.service failed"));
            Shell.Result error = journaldWrapper.getLogs();
            assertThat(error.stdout, anyOf(stringMatchers));

        } else if (Platforms.WINDOWS && Files.exists(Archives.getPowershellErrorPath(installation))) {

            // In Windows, we have written our stdout and stderr to files in order to run
            // in the background
            String wrapperPid = result.stdout.trim();
            sh.runIgnoreExitCode("Wait-Process -Timeout " + Archives.ES_STARTUP_SLEEP_TIME_SECONDS + " -Id " + wrapperPid);
            sh.runIgnoreExitCode(
                "Get-EventSubscriber | "
                    + "where {($_.EventName -eq 'OutputDataReceived' -Or $_.EventName -eq 'ErrorDataReceived' |"
                    + "Unregister-EventSubscriber -Force"
            );
            assertThat(FileUtils.slurp(Archives.getPowershellErrorPath(installation)), anyOf(stringMatchers));

        } else {

            // Otherwise, error should be on shell stderr
            assertThat(result.stderr, anyOf(stringMatchers));
        }
    }

    public static Path getRootTempDir() {
        if (distribution().isPackage()) {
            // The custom config directory is not under /tmp or /var/tmp because
            // systemd's private temp directory functionally means different
            // processes can have different views of what's in these directories
            return Paths.get("/var/test-tmp").toAbsolutePath();
        } else {
            // vagrant creates /tmp for us in windows so we use that to avoid long paths
            return Paths.get("/tmp").toAbsolutePath();
        }
    }

    private static final FileAttribute<?>[] NEW_DIR_PERMS;
    static {
        if (Platforms.WINDOWS) {
            NEW_DIR_PERMS = new FileAttribute<?>[0];
        } else {
            NEW_DIR_PERMS = new FileAttribute<?>[] { PosixFilePermissions.asFileAttribute(PosixFilePermissions.fromString("rwxr-xr-x")) };
        }
    }

    public static Path createTempDir(String prefix) throws IOException {
        return Files.createTempDirectory(getRootTempDir(), prefix, NEW_DIR_PERMS);
    }

    /**
     * Run the given action with a temporary copy of the config directory.
     *
     * Files under the path passed to the action may be modified as necessary for the
     * test to execute, and running Elasticsearch with {@link #startElasticsearch()} will
     * use the temporary directory.
     */
    public void withCustomConfig(CheckedConsumer<Path, Exception> action) throws Exception {
        Path tempDir = createTempDir("custom-config");
        Path tempConf = tempDir.resolve("elasticsearch");
        FileUtils.copyDirectory(installation.config, tempConf);

        Platforms.onLinux(() -> sh.run("chown -R elasticsearch:elasticsearch " + tempDir));

        if (distribution.isPackage()) {
            Files.copy(installation.envFile, tempDir.resolve("elasticsearch.bk"), StandardCopyOption.COPY_ATTRIBUTES);// backup
            append(installation.envFile, "ES_PATH_CONF=" + tempConf + "\n");
        } else {
            sh.getEnv().put("ES_PATH_CONF", tempConf.toString());
        }

        // Auto-configuration file paths are absolute so we need to replace them in the config now that we copied them to tempConf
        // if auto-configuration has happened. Otherwise, the action below is a no-op.
        Path yml = tempConf.resolve("elasticsearch.yml");
        List<String> lines;
        try (Stream<String> allLines = Files.readAllLines(yml).stream()) {
            lines = allLines.map(l -> {
                if (l.contains(installation.config.toString())) {
                    return l.replace(installation.config.toString(), tempConf.toString());
                }
                return l;
            }).collect(Collectors.toList());
        }
        Files.write(yml, lines, TRUNCATE_EXISTING);
        action.accept(tempConf);
        if (distribution.isPackage()) {
            IOUtils.rm(installation.envFile);
            Files.copy(tempDir.resolve("elasticsearch.bk"), installation.envFile, StandardCopyOption.COPY_ATTRIBUTES);
        } else {
            sh.getEnv().remove("ES_PATH_CONF");
        }
        IOUtils.rm(tempDir);
    }

    /**
     * Manually set the heap size with a jvm.options.d file. This will be reset before each test.
     */
    public static void setHeap(String heapSize) throws IOException {
        setHeap(heapSize, installation.config);
    }

    public static void setHeap(String heapSize, Path config) throws IOException {
        Path heapOptions = config.resolve("jvm.options.d").resolve("heap.options");
        if (heapSize == null) {
            FileUtils.rm(heapOptions);
        } else {
            Files.writeString(
                heapOptions,
                String.format(Locale.ROOT, "-Xmx%1$s%n-Xms%1$s%n", heapSize),
                StandardOpenOption.CREATE,
                StandardOpenOption.TRUNCATE_EXISTING
            );
        }
    }

    /**
     * Runs the code block for 10 seconds waiting for no assertion to trip.
     */
    public static void assertBusy(CheckedRunnable<Exception> codeBlock) throws Exception {
        assertBusy(codeBlock, 10, TimeUnit.SECONDS);
    }

    /**
     * Runs the code block for the provided interval, waiting for no assertions to trip.
     */
    public static void assertBusy(CheckedRunnable<Exception> codeBlock, long maxWaitTime, TimeUnit unit) throws Exception {
        long maxTimeInMillis = TimeUnit.MILLISECONDS.convert(maxWaitTime, unit);
        // In case you've forgotten your high-school studies, log10(x) / log10(y) == log y(x)
        long iterations = Math.max(Math.round(Math.log10(maxTimeInMillis) / Math.log10(2)), 1);
        long timeInMillis = 1;
        long sum = 0;
        List<AssertionError> failures = new ArrayList<>();
        for (int i = 0; i < iterations; i++) {
            try {
                codeBlock.run();
                return;
            } catch (AssertionError e) {
                failures.add(e);
            }
            sum += timeInMillis;
            Thread.sleep(timeInMillis);
            timeInMillis *= 2;
        }
        timeInMillis = maxTimeInMillis - sum;
        Thread.sleep(Math.max(timeInMillis, 0));
        try {
            codeBlock.run();
        } catch (AssertionError e) {
            for (AssertionError failure : failures) {
                e.addSuppressed(failure);
            }
            throw e;
        }
    }

    /**
     * Validates that the installation {@code es} has been auto-configured. This applies to archives and docker only,
     * packages have nuances that justify their own version.
     * @param es the {@link Installation} to check
     */
    public void verifySecurityAutoConfigured(Installation es) throws Exception {
        Optional<String> autoConfigDirName = getAutoConfigDirName(es);
        assertThat(autoConfigDirName.isPresent(), Matchers.is(true));
        final List<String> configLines;
        if (es.distribution.isArchive()) {
<<<<<<< HEAD
            assertThat(es.config(autoConfigDirName.get()), FileMatcher.file(Directory, ARCHIVE_OWNER, ARCHIVE_OWNER, p750));
=======
            // We chown the installation on Windows to Administrators so that we can auto-configure it.
            String owner = Platforms.WINDOWS ? "BUILTIN\\Administrators" : "elasticsearch";
            assertThat(es.config(autoConfigDirName.get()), FileMatcher.file(Directory, owner, owner, p750));
>>>>>>> 514a2402
            Stream.of("http_keystore_local_node.p12", "http_ca.crt", "transport_keystore_all_nodes.p12")
                .forEach(file -> assertThat(es.config(autoConfigDirName.get()).resolve(file), FileMatcher.file(File, owner, owner, p660)));
            configLines = Files.readAllLines(es.config("elasticsearch.yml"));
        } else if (es.distribution.isDocker()) {
            assertThat(es.config(autoConfigDirName.get()), DockerFileMatcher.file(Directory, "elasticsearch", "root", p750));
            Stream.of("http_keystore_local_node.p12", "http_ca.crt", "transport_keystore_all_nodes.p12")
                .forEach(
                    file -> assertThat(
                        es.config(autoConfigDirName.get()).resolve(file),
                        DockerFileMatcher.file(File, "elasticsearch", "root", p660)
                    )
                );
            Path localTempDir = createTempDir("docker-config");
            copyFromContainer(es.config("elasticsearch.yml"), localTempDir.resolve("docker_elasticsearch.yml"));
            configLines = Files.readAllLines(localTempDir.resolve("docker_elasticsearch.yml"));
            rm(localTempDir.resolve("docker_elasticsearch.yml"));
            rm(localTempDir);
        } else {
            assert es.distribution.isPackage();
            assertThat(es.config(autoConfigDirName.get()), FileMatcher.file(Directory, "root", "elasticsearch", p750));
            Stream.of("http_keystore_local_node.p12", "http_ca.crt", "transport_keystore_all_nodes.p12")
                .forEach(
                    file -> assertThat(
                        es.config(autoConfigDirName.get()).resolve(file),
                        FileMatcher.file(File, "root", "elasticsearch", p660)
                    )
                );
            assertThat(sh.run(es.executables().keystoreTool + " list").stdout, Matchers.containsString("autoconfig.password_hash"));
            configLines = Files.readAllLines(es.config("elasticsearch.yml"));
        }
        assertThat(configLines, hasItem("xpack.security.enabled: true"));
        assertThat(configLines, hasItem("xpack.security.http.ssl.enabled: true"));
        assertThat(configLines, hasItem("xpack.security.transport.ssl.enabled: true"));

        assertThat(configLines, hasItem("xpack.security.enrollment.enabled: true"));
        assertThat(configLines, hasItem("xpack.security.transport.ssl.verification_mode: certificate"));
        assertThat(
            configLines,
            hasItem(
                "xpack.security.transport.ssl.keystore.path: "
                    + es.config(autoConfigDirName.get()).resolve("transport_keystore_all_nodes.p12")
            )
        );
        assertThat(
            configLines,
            hasItem(
                "xpack.security.transport.ssl.truststore.path: "
                    + es.config(autoConfigDirName.get()).resolve("transport_keystore_all_nodes.p12")
            )
        );
        assertThat(
            configLines,
            hasItem("xpack.security.http.ssl.keystore.path: " + es.config(autoConfigDirName.get()).resolve("http_keystore_local_node.p12"))
        );
        if (es.distribution.isDocker() == false) {
            assertThat(configLines, hasItem("http.host: [_local_, _site_]"));
        }
    }

    /**
     * Validates that the installation {@code es} has not been auto-configured. This applies to archives and docker only,
     * packages have nuances that justify their own version.
     * @param es the {@link Installation} to check
     */
    public static void verifySecurityNotAutoConfigured(Installation es) throws Exception {
        assertThat(getAutoConfigDirName(es).isPresent(), Matchers.is(false));
        if (es.distribution.isPackage()) {
            assertThat(sh.run(es.executables().keystoreTool + " list").stdout, not(Matchers.containsString("autoconfig.password_hash")));
        }
        List<String> configLines = Files.readAllLines(es.config("elasticsearch.yml"));
        assertThat(
            configLines,
            Matchers.not(hasItem("# have been automatically generated in order to configure Security.               #"))
        );
    }

    public static Optional<String> getAutoConfigDirName(Installation es) {
        final Shell.Result lsResult;
        if (es.distribution.platform.equals(Distribution.Platform.WINDOWS)) {
            lsResult = sh.run("Get-ChildItem -Path " + es.config + " -Name");
        } else {
            lsResult = sh.run("find \"" + es.config + "\" -type d -maxdepth 1");
        }
        assertNotNull(lsResult.stdout);
        return Arrays.stream(lsResult.stdout.split("\n")).filter(f -> f.contains("tls_auto_config_initial_node_")).findFirst();
    }

}<|MERGE_RESOLUTION|>--- conflicted
+++ resolved
@@ -591,23 +591,14 @@
         }
     }
 
-    /**
-     * Validates that the installation {@code es} has been auto-configured. This applies to archives and docker only,
-     * packages have nuances that justify their own version.
-     * @param es the {@link Installation} to check
-     */
     public void verifySecurityAutoConfigured(Installation es) throws Exception {
         Optional<String> autoConfigDirName = getAutoConfigDirName(es);
         assertThat(autoConfigDirName.isPresent(), Matchers.is(true));
         final List<String> configLines;
         if (es.distribution.isArchive()) {
-<<<<<<< HEAD
-            assertThat(es.config(autoConfigDirName.get()), FileMatcher.file(Directory, ARCHIVE_OWNER, ARCHIVE_OWNER, p750));
-=======
             // We chown the installation on Windows to Administrators so that we can auto-configure it.
             String owner = Platforms.WINDOWS ? "BUILTIN\\Administrators" : "elasticsearch";
             assertThat(es.config(autoConfigDirName.get()), FileMatcher.file(Directory, owner, owner, p750));
->>>>>>> 514a2402
             Stream.of("http_keystore_local_node.p12", "http_ca.crt", "transport_keystore_all_nodes.p12")
                 .forEach(file -> assertThat(es.config(autoConfigDirName.get()).resolve(file), FileMatcher.file(File, owner, owner, p660)));
             configLines = Files.readAllLines(es.config("elasticsearch.yml"));
@@ -667,11 +658,6 @@
         }
     }
 
-    /**
-     * Validates that the installation {@code es} has not been auto-configured. This applies to archives and docker only,
-     * packages have nuances that justify their own version.
-     * @param es the {@link Installation} to check
-     */
     public static void verifySecurityNotAutoConfigured(Installation es) throws Exception {
         assertThat(getAutoConfigDirName(es).isPresent(), Matchers.is(false));
         if (es.distribution.isPackage()) {

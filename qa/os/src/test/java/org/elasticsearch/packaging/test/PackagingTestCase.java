--- conflicted
+++ resolved
@@ -172,23 +172,7 @@
      */
     protected void assertWhileRunning(Platforms.PlatformAction assertions) throws Exception {
         try {
-<<<<<<< HEAD
-            switch (distribution.packaging) {
-                case TAR:
-                case ZIP:
-                    awaitElasticsearchStartup(Archives.startElasticsearch(installation, sh));
-                    break;
-                case DEB:
-                case RPM:
-                    awaitElasticsearchStartup(Packages.startElasticsearch(sh));
-                    break;
-                case DOCKER:
-                    // nothing, "installing" docker image is running it
-            }
-
-=======
             awaitElasticsearchStartup(runElasticsearchStartCommand());
->>>>>>> 12e1bc45
         } catch (Exception e ){
             if (Files.exists(installation.home.resolve("elasticsearch.pid"))) {
                 String pid = FileUtils.slurp(installation.home.resolve("elasticsearch.pid")).trim();
@@ -236,7 +220,7 @@
         switch (distribution.packaging) {
             case TAR:
             case ZIP:
-                return Archives.runElasticsearchStartCommand(installation, sh);
+                return Archives.runElasticsearchStartCommand(installation, sh, "");
             case DEB:
             case RPM:
                 return Packages.runElasticsearchStartCommand(sh);
@@ -252,7 +236,7 @@
         switch (distribution.packaging) {
             case TAR:
             case ZIP:
-                Archives.stopElasticsearch(installation, sh);
+                Archives.stopElasticsearch(installation);
                 break;
             case DEB:
             case RPM:
@@ -293,6 +277,17 @@
     public void startElasticsearch() throws Exception {
         awaitElasticsearchStartup(runElasticsearchStartCommand());
     }
+
+    public Shell.Result startElasticsearchStandardInputPassword(String password) {
+        assertTrue("Only archives support passwords on standard input", distribution().isArchive());
+        return Archives.runElasticsearchStartCommand(installation, sh, password);
+    }
+
+    public Shell.Result startElasticsearchTtyPassword(String password) throws Exception {
+        assertTrue("Only archives support passwords on TTY", distribution().isArchive());
+        return Archives.startElasticsearchWithTty(installation, sh, password);
+    }
+
 
     public void assertElasticsearchFailure(Shell.Result result, String expectedMessage) {
 
@@ -330,75 +325,4 @@
         }
     }
 
-    public Shell.Result startElasticsearch() throws Exception {
-        if (distribution.isPackage()) {
-            return Packages.startElasticsearch(sh);
-        } else {
-            assertTrue(distribution.isArchive());
-            return Archives.startElasticsearch(installation, sh);
-        }
-    }
-
-    public Shell.Result startElasticsearchStandardInputPassword(String password) {
-        assertTrue("Only archives support passwords on standard input", distribution().isArchive());
-        return Archives.startElasticsearch(installation, sh, password);
-    }
-
-    public Shell.Result startElasticsearchTtyPassword(String password) throws Exception {
-        assertTrue("Only archives support passwords on TTY", distribution().isArchive());
-        return Archives.startElasticsearchWithTty(installation, sh, password);
-    }
-
-    public void stopElasticsearch() throws Exception {
-        distribution().packagingConditional()
-            .forPackage(() -> Packages.stopElasticsearch(sh))
-            .forArchive(() -> Archives.stopElasticsearch(installation, sh))
-            .forDocker(/* TODO */ Platforms.NO_ACTION)
-            .run();
-    }
-
-    public void awaitElasticsearchStartup(Shell.Result result) throws Exception {
-        assertThat("Startup command should succeed", result.exitCode, equalTo(0));
-        distribution().packagingConditional()
-            .forPackage(() -> Packages.assertElasticsearchStarted(sh, installation))
-            .forArchive(() -> Archives.assertElasticsearchStarted(installation, sh))
-            .forDocker(Docker::waitForElasticsearchToStart)
-            .run();
-    }
-
-    public void assertElasticsearchFailure(Shell.Result result, String expectedMessage) {
-
-        if (Files.exists(installation.logs.resolve("elasticsearch.log"))) {
-
-            // If log file exists, then we have bootstrapped our logging and the
-            // error should be in the logs
-            assertTrue("log file exists", Files.exists(installation.logs.resolve("elasticsearch.log")));
-            String logfile = FileUtils.slurp(installation.logs.resolve("elasticsearch.log"));
-            assertThat(logfile, containsString(expectedMessage));
-
-        } else if (distribution().isPackage() && Platforms.isSystemd()) {
-
-            // For systemd, retrieve the error from journalctl
-            assertThat(result.stderr, containsString("Job for elasticsearch.service failed"));
-            Shell.Result error = sh.run("journalctl --boot --unit elasticsearch.service");
-            assertThat(error.stdout, containsString(expectedMessage));
-
-        } else if (Platforms.WINDOWS == true) {
-
-            // In Windows, we have written our stdout and stderr to files in order to run
-            // in the background
-            String wrapperPid = result.stdout.trim();
-            sh.runIgnoreExitCode("Wait-Process -Timeout 15 -Id " + wrapperPid);
-            sh.runIgnoreExitCode("Get-EventSubscriber | " +
-                "where {($_.EventName -eq 'OutputDataReceived' -Or $_.EventName -eq 'ErrorDataReceived' |" +
-                "Unregister-EventSubscriber -Force");
-            assertThat(FileUtils.slurp(Archives.getPowershellErrorPath(installation)), containsString(expectedMessage));
-
-        } else {
-
-            // Otherwise, error should be on shell stderr
-            assertThat(result.stderr, containsString(expectedMessage));
-
-        }
-    }
 }
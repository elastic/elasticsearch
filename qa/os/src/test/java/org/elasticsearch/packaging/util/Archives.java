/*
 * Licensed to Elasticsearch under one or more contributor
 * license agreements. See the NOTICE file distributed with
 * this work for additional information regarding copyright
 * ownership. Elasticsearch licenses this file to you under
 * the Apache License, Version 2.0 (the "License"); you may
 * not use this file except in compliance with the License.
 * You may obtain a copy of the License at
 *
 *    http://www.apache.org/licenses/LICENSE-2.0
 *
 * Unless required by applicable law or agreed to in writing,
 * software distributed under the License is distributed on an
 * "AS IS" BASIS, WITHOUT WARRANTIES OR CONDITIONS OF ANY
 * KIND, either express or implied.  See the License for the
 * specific language governing permissions and limitations
 * under the License.
 */

package org.elasticsearch.packaging.util;

import org.apache.logging.log4j.LogManager;
import org.apache.logging.log4j.Logger;

import java.nio.file.Files;
import java.nio.file.Path;
import java.nio.file.Paths;
import java.util.List;
import java.util.Locale;
import java.util.stream.Stream;

import static java.util.stream.Collectors.joining;
import static org.elasticsearch.packaging.util.FileExistenceMatchers.fileDoesNotExist;
import static org.elasticsearch.packaging.util.FileExistenceMatchers.fileExists;
import static org.elasticsearch.packaging.util.FileMatcher.Fileness.Directory;
import static org.elasticsearch.packaging.util.FileMatcher.Fileness.File;
import static org.elasticsearch.packaging.util.FileMatcher.file;
import static org.elasticsearch.packaging.util.FileMatcher.p644;
import static org.elasticsearch.packaging.util.FileMatcher.p660;
import static org.elasticsearch.packaging.util.FileMatcher.p755;
import static org.elasticsearch.packaging.util.FileUtils.getCurrentVersion;
import static org.elasticsearch.packaging.util.FileUtils.getDefaultArchiveInstallPath;
import static org.elasticsearch.packaging.util.FileUtils.getDistributionFile;
import static org.elasticsearch.packaging.util.FileUtils.lsGlob;
import static org.elasticsearch.packaging.util.FileUtils.mv;
import static org.elasticsearch.packaging.util.FileUtils.slurp;
import static org.elasticsearch.packaging.util.Platforms.isDPKG;
import static org.hamcrest.MatcherAssert.assertThat;
import static org.hamcrest.Matchers.emptyOrNullString;
import static org.hamcrest.collection.IsCollectionWithSize.hasSize;
import static org.hamcrest.collection.IsEmptyCollection.empty;
import static org.hamcrest.core.Is.is;
import static org.hamcrest.core.IsNot.not;

/**
 * Installation and verification logic for archive distributions
 */
public class Archives {

    protected static final Logger logger = LogManager.getLogger(Archives.class);

    // in the future we'll run as a role user on Windows
    public static final String ARCHIVE_OWNER = Platforms.WINDOWS ? System.getenv("username") : "elasticsearch";

    /** This is an arbitrarily chosen value that gives Elasticsearch time to log Bootstrap
     *  errors to the console if they occur before the logging framework is initialized. */
    public static final String ES_STARTUP_SLEEP_TIME_SECONDS = "10";

    public static Installation installArchive(Shell sh, Distribution distribution) throws Exception {
        return installArchive(sh, distribution, getDefaultArchiveInstallPath(), getCurrentVersion());
    }

    public static Installation installArchive(Shell sh, Distribution distribution, Path fullInstallPath, String version) throws Exception {
        final Path distributionFile = getDistributionFile(distribution);
        final Path baseInstallPath = fullInstallPath.getParent();
        final Path extractedPath = baseInstallPath.resolve("elasticsearch-" + version);

        assertThat("distribution file must exist: " + distributionFile.toString(), Files.exists(distributionFile), is(true));
        assertThat("elasticsearch must not already be installed", lsGlob(baseInstallPath, "elasticsearch*"), empty());

        logger.info("Installing file: " + distributionFile);
        final String installCommand;
        if (distribution.packaging == Distribution.Packaging.TAR) {
            if (Platforms.WINDOWS) {
                throw new IllegalStateException("Distribution " + distribution + " is not supported on windows");
            }
            installCommand = "tar -C " + baseInstallPath + " -xzpf " + distributionFile;

        } else if (distribution.packaging == Distribution.Packaging.ZIP) {
            if (Platforms.WINDOWS == false) {
                throw new IllegalStateException("Distribution " + distribution + " is not supported on linux");
            }
            installCommand = String.format(
                Locale.ROOT,
                "Add-Type -AssemblyName 'System.IO.Compression.Filesystem'; [IO.Compression.ZipFile]::ExtractToDirectory('%s', '%s')",
                distributionFile,
                baseInstallPath
            );

        } else {
            throw new RuntimeException("Distribution " + distribution + " is not a known archive type");
        }

        sh.run(installCommand);
        assertThat("archive was extracted", Files.exists(extractedPath), is(true));

        mv(extractedPath, fullInstallPath);

        assertThat("extracted archive moved to install location", Files.exists(fullInstallPath));
        final List<Path> installations = lsGlob(baseInstallPath, "elasticsearch*");
        assertThat("only the intended installation exists", installations, hasSize(1));
        assertThat("only the intended installation exists", installations.get(0), is(fullInstallPath));

        Platforms.onLinux(() -> setupArchiveUsersLinux(fullInstallPath));

        sh.chown(fullInstallPath);

        return Installation.ofArchive(sh, distribution, fullInstallPath);
    }

    private static void setupArchiveUsersLinux(Path installPath) {
        final Shell sh = new Shell();

        if (sh.runIgnoreExitCode("getent group elasticsearch").isSuccess() == false) {
            if (isDPKG()) {
                sh.run("addgroup --system elasticsearch");
            } else {
                sh.run("groupadd -r elasticsearch");
            }
        }

        if (sh.runIgnoreExitCode("id elasticsearch").isSuccess() == false) {
            if (isDPKG()) {
                sh.run(
                    "adduser "
                        + "--quiet "
                        + "--system "
                        + "--no-create-home "
                        + "--ingroup elasticsearch "
                        + "--disabled-password "
                        + "--shell /bin/false "
                        + "elasticsearch"
                );
            } else {
                sh.run(
                    "useradd "
                        + "--system "
                        + "-M "
                        + "--gid elasticsearch "
                        + "--shell /sbin/nologin "
                        + "--comment 'elasticsearch user' "
                        + "elasticsearch"
                );
            }
        }
    }

    public static void verifyArchiveInstallation(Installation installation, Distribution distribution) {
        verifyOssInstallation(installation, distribution, ARCHIVE_OWNER);
        if (distribution.flavor == Distribution.Flavor.DEFAULT) {
            verifyDefaultInstallation(installation, distribution, ARCHIVE_OWNER);
        }
    }

    private static void verifyOssInstallation(Installation es, Distribution distribution, String owner) {
        Stream.of(es.home, es.config, es.plugins, es.modules, es.logs).forEach(dir -> assertThat(dir, file(Directory, owner, owner, p755)));

        assertThat(Files.exists(es.data), is(false));

        assertThat(es.bin, file(Directory, owner, owner, p755));
        assertThat(es.lib, file(Directory, owner, owner, p755));
        assertThat(Files.exists(es.config("elasticsearch.keystore")), is(false));

        Stream.of(
            "elasticsearch",
            "elasticsearch-env",
            "elasticsearch-keystore",
            "elasticsearch-plugin",
            "elasticsearch-shard",
            "elasticsearch-node"
        ).forEach(executable -> {

            assertThat(es.bin(executable), file(File, owner, owner, p755));

            if (distribution.packaging == Distribution.Packaging.ZIP) {
                assertThat(es.bin(executable + ".bat"), file(File, owner));
            }
        });

        if (distribution.packaging == Distribution.Packaging.ZIP) {
            Stream.of("elasticsearch-service.bat", "elasticsearch-service-mgr.exe", "elasticsearch-service-x64.exe")
                .forEach(executable -> assertThat(es.bin(executable), file(File, owner)));
        }

        Stream.of("elasticsearch.yml", "jvm.options", "log4j2.properties")
            .forEach(configFile -> assertThat(es.config(configFile), file(File, owner, owner, p660)));

        Stream.of("NOTICE.txt", "LICENSE.txt", "README.asciidoc")
            .forEach(doc -> assertThat(es.home.resolve(doc), file(File, owner, owner, p644)));
    }

    private static void verifyDefaultInstallation(Installation es, Distribution distribution, String owner) {

        Stream.of(
            "elasticsearch-certgen",
            "elasticsearch-certutil",
            "elasticsearch-croneval",
            "elasticsearch-saml-metadata",
            "elasticsearch-setup-passwords",
            "elasticsearch-sql-cli",
            "elasticsearch-syskeygen",
            "elasticsearch-users",
            "x-pack-env",
            "x-pack-security-env",
            "x-pack-watcher-env"
        ).forEach(executable -> {

            assertThat(es.bin(executable), file(File, owner, owner, p755));

            if (distribution.packaging == Distribution.Packaging.ZIP) {
                assertThat(es.bin(executable + ".bat"), file(File, owner));
            }
        });

        // at this time we only install the current version of archive distributions, but if that changes we'll need to pass
        // the version through here
        assertThat(es.bin("elasticsearch-sql-cli-" + getCurrentVersion() + ".jar"), file(File, owner, owner, p755));

        Stream.of("users", "users_roles", "roles.yml", "role_mapping.yml", "log4j2.properties")
            .forEach(configFile -> assertThat(es.config(configFile), file(File, owner, owner, p660)));
    }

    public static Shell.Result startElasticsearch(Installation installation, Shell sh) {
        return runElasticsearchStartCommand(installation, sh, "");
    }

    public static Shell.Result startElasticsearchWithTty(Installation installation, Shell sh, String keystorePassword) throws Exception {
        final Path pidFile = installation.home.resolve("elasticsearch.pid");
        final Installation.Executables bin = installation.executables();

        // requires the "expect" utility to be installed
        String script = String.format(
            Locale.ROOT,
            "expect -c \"$(cat<<EXPECT\n"
                + "spawn -ignore HUP sudo -E -u %s %s -d -p %s \n"
                + "expect \"Elasticsearch keystore password:\"\n"
                + "send \"%s\\r\"\n"
                + "expect eof\n"
                + "EXPECT\n"
                + ")\"",
            ARCHIVE_OWNER,
            bin.elasticsearch,
            pidFile,
            keystorePassword
        );

        sh.getEnv().put("ES_STARTUP_SLEEP_TIME", ES_STARTUP_SLEEP_TIME_SECONDS);
        return sh.runIgnoreExitCode(script);
    }

    public static Shell.Result runElasticsearchStartCommand(Installation installation, Shell sh, String keystorePassword) {
        final Path pidFile = installation.home.resolve("elasticsearch.pid");

        assertThat(pidFile, fileDoesNotExist());

        final Installation.Executables bin = installation.executables();

        if (Platforms.WINDOWS == false) {
            // If jayatana is installed then we try to use it. Elasticsearch should ignore it even when we try.
            // If it doesn't ignore it then Elasticsearch will fail to start because of security errors.
            // This line is attempting to emulate the on login behavior of /usr/share/upstart/sessions/jayatana.conf
            if (Files.exists(Paths.get("/usr/share/java/jayatanaag.jar"))) {
                sh.getEnv().put("JAVA_TOOL_OPTIONS", "-javaagent:/usr/share/java/jayatanaag.jar");
            }

<<<<<<< HEAD
            return sh.runIgnoreExitCode("sudo -E -u " + ARCHIVE_OWNER + " " + bin.elasticsearch + " -d -p " + pidFile +
                " <<<'" + keystorePassword + "'");
=======
            // We need to give Elasticsearch enough time to print failures to stderr before exiting
            sh.getEnv().put("ES_STARTUP_SLEEP_TIME", ES_STARTUP_SLEEP_TIME_SECONDS);
            return sh.runIgnoreExitCode(
                "sudo -E -u " + ARCHIVE_OWNER + " " + bin.elasticsearch + " -d -p " + pidFile + " <<<'" + keystorePassword + "'"
            );
>>>>>>> 6f493ec6
        }
        final Path stdout = getPowershellOutputPath(installation);
        final Path stderr = getPowershellErrorPath(installation);

        String powerShellProcessUserSetup;
        if (System.getenv("username").equals("vagrant")) {
            // the tests will run as Administrator in vagrant.
            // we don't want to run the server as Administrator, so we provide the current user's
            // username and password to the process which has the effect of starting it not as Administrator.
            powerShellProcessUserSetup = "$password = ConvertTo-SecureString 'vagrant' -AsPlainText -Force; "
                + "$processInfo.Username = 'vagrant'; "
                + "$processInfo.Password = $password; ";
        } else {
            powerShellProcessUserSetup = "";
        }

        // this starts the server in the background. the -d flag is unsupported on windows
        return sh.run(
            "$processInfo = New-Object System.Diagnostics.ProcessStartInfo; "
                + "$processInfo.FileName = '"
                + bin.elasticsearch
                + "'; "
                + "$processInfo.Arguments = '-p "
                + installation.home.resolve("elasticsearch.pid")
                + "'; "
                + powerShellProcessUserSetup
                + "$processInfo.RedirectStandardOutput = $true; "
                + "$processInfo.RedirectStandardError = $true; "
                + "$processInfo.RedirectStandardInput = $true; "
                + sh.env.entrySet()
                    .stream()
                    .map(entry -> "$processInfo.Environment.Add('" + entry.getKey() + "', '" + entry.getValue() + "'); ")
                    .collect(joining())
                + "$processInfo.UseShellExecute = $false; "
                + "$process = New-Object System.Diagnostics.Process; "
                + "$process.StartInfo = $processInfo; "
                +

                // set up some asynchronous output handlers
                "$outScript = { $EventArgs.Data | Out-File -Encoding UTF8 -Append '"
                + stdout
                + "' }; "
                + "$errScript = { $EventArgs.Data | Out-File -Encoding UTF8 -Append '"
                + stderr
                + "' }; "
                + "$stdOutEvent = Register-ObjectEvent -InputObject $process "
                + "-Action $outScript -EventName 'OutputDataReceived'; "
                + "$stdErrEvent = Register-ObjectEvent -InputObject $process "
                + "-Action $errScript -EventName 'ErrorDataReceived'; "
                +

                "$process.Start() | Out-Null; "
                + "$process.BeginOutputReadLine(); "
                + "$process.BeginErrorReadLine(); "
                + "$process.StandardInput.WriteLine('"
                + keystorePassword
                + "'); "
                + "Wait-Process -Timeout "
                + ES_STARTUP_SLEEP_TIME_SECONDS
                + " -Id $process.Id; "
                + "$process.Id;"
        );
    }

    public static void assertElasticsearchStarted(Installation installation) throws Exception {
        final Path pidFile = installation.home.resolve("elasticsearch.pid");
        ServerUtils.waitForElasticsearch(installation);

        assertThat("Starting Elasticsearch produced a pid file at " + pidFile, pidFile, fileExists());
        String pid = slurp(pidFile).trim();
        assertThat(pid, is(not(emptyOrNullString())));
    }

    public static void stopElasticsearch(Installation installation) throws Exception {
        Path pidFile = installation.home.resolve("elasticsearch.pid");
        assertThat(pidFile, fileExists());
        String pid = slurp(pidFile).trim();
        assertThat(pid, is(not(emptyOrNullString())));

        final Shell sh = new Shell();
        Platforms.onLinux(() -> sh.run("kill -SIGTERM " + pid + "; tail --pid=" + pid + " -f /dev/null"));
        Platforms.onWindows(() -> {
            sh.run("Get-Process -Id " + pid + " | Stop-Process -Force; Wait-Process -Id " + pid);

            // Clear the asynchronous event handlers
            sh.runIgnoreExitCode(
                "Get-EventSubscriber | "
                    + "where {($_.EventName -eq 'OutputDataReceived' -Or $_.EventName -eq 'ErrorDataReceived' |"
                    + "Unregister-EventSubscriber -Force"
            );
        });
        if (Files.exists(pidFile)) {
            Files.delete(pidFile);
        }
    }

    public static Path getPowershellErrorPath(Installation installation) {
        return installation.logs.resolve("output.err");
    }

    private static Path getPowershellOutputPath(Installation installation) {
        return installation.logs.resolve("output.out");
    }

}<|MERGE_RESOLUTION|>--- conflicted
+++ resolved
@@ -273,16 +273,9 @@
                 sh.getEnv().put("JAVA_TOOL_OPTIONS", "-javaagent:/usr/share/java/jayatanaag.jar");
             }
 
-<<<<<<< HEAD
-            return sh.runIgnoreExitCode("sudo -E -u " + ARCHIVE_OWNER + " " + bin.elasticsearch + " -d -p " + pidFile +
-                " <<<'" + keystorePassword + "'");
-=======
-            // We need to give Elasticsearch enough time to print failures to stderr before exiting
-            sh.getEnv().put("ES_STARTUP_SLEEP_TIME", ES_STARTUP_SLEEP_TIME_SECONDS);
             return sh.runIgnoreExitCode(
                 "sudo -E -u " + ARCHIVE_OWNER + " " + bin.elasticsearch + " -d -p " + pidFile + " <<<'" + keystorePassword + "'"
             );
->>>>>>> 6f493ec6
         }
         final Path stdout = getPowershellOutputPath(installation);
         final Path stderr = getPowershellErrorPath(installation);

/*
 * Copyright Elasticsearch B.V. and/or licensed to Elasticsearch B.V. under one
 * or more contributor license agreements. Licensed under the "Elastic License
 * 2.0", the "GNU Affero General Public License v3.0 only", and the "Server Side
 * Public License v 1"; you may not use this file except in compliance with, at
 * your election, the "Elastic License 2.0", the "GNU Affero General Public
 * License v3.0 only", or the "Server Side Public License, v 1".
 */

package org.elasticsearch.upgrades;

import com.carrotsearch.randomizedtesting.annotations.Name;

import org.elasticsearch.core.SuppressForbidden;
import org.elasticsearch.test.cluster.ElasticsearchCluster;
import org.elasticsearch.test.cluster.FeatureFlag;
import org.elasticsearch.test.cluster.local.distribution.DistributionType;
import org.elasticsearch.test.cluster.util.Version;
import org.junit.ClassRule;
import org.junit.rules.RuleChain;
import org.junit.rules.TemporaryFolder;
import org.junit.rules.TestRule;

import java.util.function.Supplier;

public abstract class AbstractRollingUpgradeTestCase extends ParameterizedRollingUpgradeTestCase {

    private static final TemporaryFolder repoDirectory = new TemporaryFolder();

    private static final ElasticsearchCluster cluster = buildCluster();

    private static ElasticsearchCluster buildCluster() {
<<<<<<< HEAD
=======
        // Note we need to use OLD_CLUSTER_VERSION directly here, as it may contain special values (e.g. 0.0.0) the ElasticsearchCluster
        // builder uses to lookup a particular distribution
>>>>>>> f02a3c42
        var cluster = ElasticsearchCluster.local()
            .distribution(DistributionType.DEFAULT)
            .version(OLD_CLUSTER_VERSION)
            .nodes(NODE_NUM)
            .setting("path.repo", new Supplier<>() {
                @Override
                @SuppressForbidden(reason = "TemporaryFolder only has io.File methods, not nio.File")
                public String get() {
                    return repoDirectory.getRoot().getPath();
                }
            })
            .setting("xpack.security.enabled", "false")
            .feature(FeatureFlag.TIME_SERIES_MODE);

        // Avoid triggering bogus assertion when serialized parsed mappings don't match with original mappings, because _source key is
<<<<<<< HEAD
        // inconsistent
        if (Version.fromString(getOldClusterVersion()).before(Version.fromString("8.18.0"))) {
=======
        // inconsistent. As usual, we operate under the premise that "versionless" clusters (serverless) are on the latest code and
        // do not need this.
        if (Version.tryParse(getOldClusterVersion()).map(v -> v.before(Version.fromString("8.18.0"))).orElse(false)) {
>>>>>>> f02a3c42
            cluster.jvmArg("-da:org.elasticsearch.index.mapper.DocumentMapper");
            cluster.jvmArg("-da:org.elasticsearch.index.mapper.MapperService");
        }
        return cluster.build();
    }

    @ClassRule
    public static TestRule ruleChain = RuleChain.outerRule(repoDirectory).around(cluster);

    protected AbstractRollingUpgradeTestCase(@Name("upgradedNodes") int upgradedNodes) {
        super(upgradedNodes);
    }

    @Override
    protected ElasticsearchCluster getUpgradeCluster() {
        return cluster;
    }
}<|MERGE_RESOLUTION|>--- conflicted
+++ resolved
@@ -30,11 +30,8 @@
     private static final ElasticsearchCluster cluster = buildCluster();
 
     private static ElasticsearchCluster buildCluster() {
-<<<<<<< HEAD
-=======
         // Note we need to use OLD_CLUSTER_VERSION directly here, as it may contain special values (e.g. 0.0.0) the ElasticsearchCluster
         // builder uses to lookup a particular distribution
->>>>>>> f02a3c42
         var cluster = ElasticsearchCluster.local()
             .distribution(DistributionType.DEFAULT)
             .version(OLD_CLUSTER_VERSION)
@@ -50,14 +47,9 @@
             .feature(FeatureFlag.TIME_SERIES_MODE);
 
         // Avoid triggering bogus assertion when serialized parsed mappings don't match with original mappings, because _source key is
-<<<<<<< HEAD
-        // inconsistent
-        if (Version.fromString(getOldClusterVersion()).before(Version.fromString("8.18.0"))) {
-=======
         // inconsistent. As usual, we operate under the premise that "versionless" clusters (serverless) are on the latest code and
         // do not need this.
         if (Version.tryParse(getOldClusterVersion()).map(v -> v.before(Version.fromString("8.18.0"))).orElse(false)) {
->>>>>>> f02a3c42
             cluster.jvmArg("-da:org.elasticsearch.index.mapper.DocumentMapper");
             cluster.jvmArg("-da:org.elasticsearch.index.mapper.MapperService");
         }

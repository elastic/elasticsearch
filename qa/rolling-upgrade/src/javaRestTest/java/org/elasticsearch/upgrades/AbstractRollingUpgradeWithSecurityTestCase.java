/*
 * Copyright Elasticsearch B.V. and/or licensed to Elasticsearch B.V. under one
 * or more contributor license agreements. Licensed under the "Elastic License
 * 2.0", the "GNU Affero General Public License v3.0 only", and the "Server Side
 * Public License v 1"; you may not use this file except in compliance with, at
 * your election, the "Elastic License 2.0", the "GNU Affero General Public
 * License v3.0 only", or the "Server Side Public License, v 1".
 */

package org.elasticsearch.upgrades;

import com.carrotsearch.randomizedtesting.annotations.Name;

import org.elasticsearch.common.settings.SecureString;
import org.elasticsearch.common.settings.Settings;
import org.elasticsearch.common.util.concurrent.ThreadContext;
import org.elasticsearch.core.SuppressForbidden;
import org.elasticsearch.test.cluster.ElasticsearchCluster;
import org.elasticsearch.test.cluster.local.distribution.DistributionType;
import org.elasticsearch.test.cluster.util.Version;
import org.junit.ClassRule;
import org.junit.rules.RuleChain;
import org.junit.rules.TemporaryFolder;
import org.junit.rules.TestRule;

import java.util.function.Supplier;

public abstract class AbstractRollingUpgradeWithSecurityTestCase extends ParameterizedRollingUpgradeTestCase {

    private static final String USER = "test_admin";
    private static final String PASS = "x-pack-test-password";

    private static final TemporaryFolder repoDirectory = new TemporaryFolder();

    private static final ElasticsearchCluster cluster = buildCluster();

    // Note we need to use OLD_CLUSTER_VERSION directly here, as it may contain special values (e.g. 0.0.0) the ElasticsearchCluster
    // builder uses to lookup a particular distribution
    private static ElasticsearchCluster buildCluster() {
<<<<<<< HEAD
=======
        // Note we need to use OLD_CLUSTER_VERSION directly here, as it may contain special values (e.g. 0.0.0) the ElasticsearchCluster
        // builder uses to lookup a particular distribution
>>>>>>> f02a3c42
        var cluster = ElasticsearchCluster.local()
            .distribution(DistributionType.DEFAULT)
            .version(OLD_CLUSTER_VERSION)
            .nodes(NODE_NUM)
            .user(USER, PASS)
            .setting("xpack.security.autoconfiguration.enabled", "false")
            .setting("path.repo", new Supplier<>() {
                @Override
                @SuppressForbidden(reason = "TemporaryFolder only has io.File methods, not nio.File")
                public String get() {
                    return repoDirectory.getRoot().getPath();
                }
            });

        // Avoid triggering bogus assertion when serialized parsed mappings don't match with original mappings, because _source key is
<<<<<<< HEAD
        // inconsistent
        if (Version.fromString(getOldClusterVersion()).before(Version.fromString("8.18.0"))) {
=======
        // inconsistent. Assume non-parseable versions (serverless) do not need this.
        if (Version.tryParse(getOldClusterVersion()).map(v -> v.before(Version.fromString("8.18.0"))).orElse(false)) {
>>>>>>> f02a3c42
            cluster.jvmArg("-da:org.elasticsearch.index.mapper.DocumentMapper");
            cluster.jvmArg("-da:org.elasticsearch.index.mapper.MapperService");
        }
        return cluster.build();
    }

    @ClassRule
    public static TestRule ruleChain = RuleChain.outerRule(repoDirectory).around(cluster);

    protected AbstractRollingUpgradeWithSecurityTestCase(@Name("upgradedNodes") int upgradedNodes) {
        super(upgradedNodes);
    }

    @Override
    protected ElasticsearchCluster getUpgradeCluster() {
        return cluster;
    }

    protected Settings restClientSettings() {
        String token = basicAuthHeaderValue(USER, new SecureString(PASS.toCharArray()));
        return Settings.builder().put(super.restClientSettings()).put(ThreadContext.PREFIX + ".Authorization", token).build();
    }
}<|MERGE_RESOLUTION|>--- conflicted
+++ resolved
@@ -34,14 +34,9 @@
 
     private static final ElasticsearchCluster cluster = buildCluster();
 
-    // Note we need to use OLD_CLUSTER_VERSION directly here, as it may contain special values (e.g. 0.0.0) the ElasticsearchCluster
-    // builder uses to lookup a particular distribution
     private static ElasticsearchCluster buildCluster() {
-<<<<<<< HEAD
-=======
         // Note we need to use OLD_CLUSTER_VERSION directly here, as it may contain special values (e.g. 0.0.0) the ElasticsearchCluster
         // builder uses to lookup a particular distribution
->>>>>>> f02a3c42
         var cluster = ElasticsearchCluster.local()
             .distribution(DistributionType.DEFAULT)
             .version(OLD_CLUSTER_VERSION)
@@ -57,13 +52,8 @@
             });
 
         // Avoid triggering bogus assertion when serialized parsed mappings don't match with original mappings, because _source key is
-<<<<<<< HEAD
-        // inconsistent
-        if (Version.fromString(getOldClusterVersion()).before(Version.fromString("8.18.0"))) {
-=======
         // inconsistent. Assume non-parseable versions (serverless) do not need this.
         if (Version.tryParse(getOldClusterVersion()).map(v -> v.before(Version.fromString("8.18.0"))).orElse(false)) {
->>>>>>> f02a3c42
             cluster.jvmArg("-da:org.elasticsearch.index.mapper.DocumentMapper");
             cluster.jvmArg("-da:org.elasticsearch.index.mapper.MapperService");
         }

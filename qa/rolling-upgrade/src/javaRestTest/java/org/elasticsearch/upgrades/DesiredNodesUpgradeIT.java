/*
 * Copyright Elasticsearch B.V. and/or licensed to Elasticsearch B.V. under one
 * or more contributor license agreements. Licensed under the "Elastic License
 * 2.0", the "GNU Affero General Public License v3.0 only", and the "Server Side
 * Public License v 1"; you may not use this file except in compliance with, at
 * your election, the "Elastic License 2.0", the "GNU Affero General Public
 * License v3.0 only", or the "Server Side Public License, v 1".
 */

package org.elasticsearch.upgrades;

import com.carrotsearch.randomizedtesting.annotations.Name;

import org.elasticsearch.Build;
import org.elasticsearch.action.admin.cluster.desirednodes.UpdateDesiredNodesRequest;
import org.elasticsearch.client.Request;
import org.elasticsearch.cluster.metadata.DesiredNode;
import org.elasticsearch.cluster.metadata.DesiredNodeWithStatus;
import org.elasticsearch.common.Strings;
import org.elasticsearch.common.settings.Settings;
import org.elasticsearch.common.unit.ByteSizeValue;
import org.elasticsearch.common.xcontent.support.XContentMapValues;
import org.elasticsearch.xcontent.json.JsonXContent;

import java.io.IOException;
import java.util.ArrayList;
import java.util.List;
import java.util.Map;

import static org.elasticsearch.node.Node.NODE_NAME_SETTING;
import static org.hamcrest.Matchers.equalTo;
import static org.hamcrest.Matchers.greaterThan;
import static org.hamcrest.Matchers.is;

public class DesiredNodesUpgradeIT extends AbstractRollingUpgradeTestCase {

    private final int desiredNodesVersion;

    public DesiredNodesUpgradeIT(@Name("upgradedNodes") int upgradedNodes) {
        super(upgradedNodes);
        desiredNodesVersion = upgradedNodes + 1;
    }

    public void testUpgradeDesiredNodes() throws Exception {
<<<<<<< HEAD
        assumeTrue("Desired nodes was introduced in 8.1", oldClusterHasFeature(RestTestLegacyFeatures.DESIRED_NODE_API_SUPPORTED));

        assertUpgradedNodesCanReadDesiredNodes();
=======
        if (oldClusterHasFeature(DesiredNode.DOUBLE_PROCESSORS_SUPPORTED)) {
            assertUpgradedNodesCanReadDesiredNodes();
        } else if (oldClusterHasFeature(DesiredNode.RANGE_FLOAT_PROCESSORS_SUPPORTED)) {
            assertDesiredNodesUpdatedWithRoundedUpFloatsAreIdempotent();
        } else {
            assertDesiredNodesWithFloatProcessorsAreRejectedInOlderVersions();
        }
>>>>>>> b17674b4
    }

    private void assertUpgradedNodesCanReadDesiredNodes() throws Exception {
        if (isMixedCluster() || isUpgradedCluster()) {
            final Map<String, Object> desiredNodes = getLatestDesiredNodes();
            final String historyId = extractValue(desiredNodes, "history_id");
            final int version = extractValue(desiredNodes, "version");
            assertThat(historyId, is(equalTo("upgrade_test")));
            assertThat(version, is(equalTo(desiredNodesVersion - 1)));
        }

        addClusterNodesToDesiredNodesWithProcessorsOrProcessorRanges(desiredNodesVersion);
        assertAllDesiredNodesAreActualized();
    }

    private Map<String, Object> getLatestDesiredNodes() throws IOException {
        final var getDesiredNodesRequest = new Request("GET", "/_internal/desired_nodes/_latest");
        final var response = client().performRequest(getDesiredNodesRequest);
        assertThat(response.getStatusLine().getStatusCode(), is(equalTo(200)));
        return responseAsMap(response);
    }

    private void assertAllDesiredNodesAreActualized() throws Exception {
        final var request = new Request("GET", "_cluster/state/metadata");
        final var response = client().performRequest(request);
        assertThat(response.getStatusLine().getStatusCode(), is(equalTo(200)));
        Map<String, Object> responseMap = responseAsMap(response);
        List<Map<String, Object>> nodes = extractValue(responseMap, "metadata.desired_nodes.latest.nodes");
        assertThat(nodes.size(), is(greaterThan(0)));
        for (Map<String, Object> desiredNode : nodes) {
            final int status = extractValue(desiredNode, "status");
            assertThat((short) status, is(equalTo(DesiredNodeWithStatus.Status.ACTUALIZED.getValue())));
        }
    }

    private void addClusterNodesToDesiredNodesWithProcessorsOrProcessorRanges(int version) throws Exception {
        final List<DesiredNode> nodes;
        if (randomBoolean()) {
            nodes = getNodeNames().stream()
                .map(
                    nodeName -> new DesiredNode(
                        Settings.builder().put(NODE_NAME_SETTING.getKey(), nodeName).build(),
                        randomDoubleProcessorCount(),
                        ByteSizeValue.ofGb(randomIntBetween(10, 24)),
                        ByteSizeValue.ofGb(randomIntBetween(128, 256)),
                        clusterHasFeature(DesiredNode.DESIRED_NODE_VERSION_DEPRECATED) ? null : Build.current().version()
                    )
                )
                .toList();
        } else {
            nodes = getNodeNames().stream().map(nodeName -> {
                double minProcessors = randomDoubleProcessorCount();
                return new DesiredNode(
                    Settings.builder().put(NODE_NAME_SETTING.getKey(), nodeName).build(),
                    new DesiredNode.ProcessorsRange(minProcessors, minProcessors + randomIntBetween(10, 20)),
                    ByteSizeValue.ofGb(randomIntBetween(10, 24)),
                    ByteSizeValue.ofGb(randomIntBetween(128, 256)),
                    clusterHasFeature(DesiredNode.DESIRED_NODE_VERSION_DEPRECATED) ? null : Build.current().version()
                );
            }).toList();
        }
        updateDesiredNodes(nodes, version);
    }

    private void updateDesiredNodes(List<DesiredNode> nodes, int version) throws IOException {
        final var request = new Request("PUT", "/_internal/desired_nodes/upgrade_test/" + version);
        try (var builder = JsonXContent.contentBuilder()) {
            builder.startObject();
            builder.xContentList(UpdateDesiredNodesRequest.NODES_FIELD.getPreferredName(), nodes);
            builder.endObject();
            request.setJsonEntity(Strings.toString(builder));
            request.setOptions(
                expectVersionSpecificWarnings(
                    v -> v.compatible("[version removal] Specifying node_version in desired nodes requests is deprecated.")
                )
            );
            final var response = client().performRequest(request);
            final var statusCode = response.getStatusLine().getStatusCode();
            assertThat(statusCode, equalTo(200));
        }
    }

    private List<String> getNodeNames() throws Exception {
        final var request = new Request("GET", "/_nodes");
        final var response = client().performRequest(request);
        Map<String, Object> responseMap = responseAsMap(response);
        Map<String, Map<String, Object>> nodes = extractValue(responseMap, "nodes");
        final List<String> nodeNames = new ArrayList<>();
        for (Map.Entry<String, Map<String, Object>> nodeInfoEntry : nodes.entrySet()) {
            final String nodeName = extractValue(nodeInfoEntry.getValue(), "name");
            nodeNames.add(nodeName);
        }

        return nodeNames;
    }

    private double randomDoubleProcessorCount() {
        return randomDoubleBetween(0.5, 512.1234, true);
    }

    @SuppressWarnings("unchecked")
    private static <T> T extractValue(Map<String, Object> map, String path) {
        return (T) XContentMapValues.extractValue(path, map);
    }
}<|MERGE_RESOLUTION|>--- conflicted
+++ resolved
@@ -42,19 +42,7 @@
     }
 
     public void testUpgradeDesiredNodes() throws Exception {
-<<<<<<< HEAD
-        assumeTrue("Desired nodes was introduced in 8.1", oldClusterHasFeature(RestTestLegacyFeatures.DESIRED_NODE_API_SUPPORTED));
-
         assertUpgradedNodesCanReadDesiredNodes();
-=======
-        if (oldClusterHasFeature(DesiredNode.DOUBLE_PROCESSORS_SUPPORTED)) {
-            assertUpgradedNodesCanReadDesiredNodes();
-        } else if (oldClusterHasFeature(DesiredNode.RANGE_FLOAT_PROCESSORS_SUPPORTED)) {
-            assertDesiredNodesUpdatedWithRoundedUpFloatsAreIdempotent();
-        } else {
-            assertDesiredNodesWithFloatProcessorsAreRejectedInOlderVersions();
-        }
->>>>>>> b17674b4
     }
 
     private void assertUpgradedNodesCanReadDesiredNodes() throws Exception {

/*
 * Copyright Elasticsearch B.V. and/or licensed to Elasticsearch B.V. under one
 * or more contributor license agreements. Licensed under the "Elastic License
 * 2.0", the "GNU Affero General Public License v3.0 only", and the "Server Side
 * Public License v 1"; you may not use this file except in compliance with, at
 * your election, the "Elastic License 2.0", the "GNU Affero General Public
 * License v3.0 only", or the "Server Side Public License, v 1".
 */

package org.elasticsearch.http;

import org.apache.http.client.methods.HttpGet;
import org.apache.http.client.methods.HttpPost;
import org.elasticsearch.action.admin.cluster.health.TransportClusterHealthAction;
import org.elasticsearch.action.admin.cluster.settings.ClusterGetSettingsAction;
import org.elasticsearch.action.admin.cluster.state.ClusterStateAction;
import org.elasticsearch.action.admin.indices.alias.get.GetAliasesAction;
import org.elasticsearch.action.admin.indices.recovery.RecoveryAction;
import org.elasticsearch.action.admin.indices.template.get.GetComponentTemplateAction;
import org.elasticsearch.action.admin.indices.template.get.GetComposableIndexTemplateAction;
import org.elasticsearch.action.admin.indices.template.get.GetIndexTemplatesAction;
import org.elasticsearch.action.admin.indices.template.post.SimulateIndexTemplateAction;
import org.elasticsearch.action.admin.indices.template.post.SimulateTemplateAction;
import org.elasticsearch.action.support.CancellableActionTestPlugin;
import org.elasticsearch.action.support.PlainActionFuture;
import org.elasticsearch.action.support.RefCountingListener;
import org.elasticsearch.action.support.SubscribableListener;
import org.elasticsearch.client.Request;
import org.elasticsearch.client.Response;
import org.elasticsearch.common.Strings;
import org.elasticsearch.common.settings.Settings;
import org.elasticsearch.common.util.CollectionUtils;
import org.elasticsearch.plugins.Plugin;
import org.elasticsearch.test.rest.ObjectPath;

import java.util.Collection;
import java.util.concurrent.CancellationException;
import java.util.concurrent.ExecutionException;
import java.util.concurrent.TimeUnit;

import static org.elasticsearch.action.support.ActionTestUtils.wrapAsRestResponseListener;
import static org.elasticsearch.test.TaskAssertions.assertAllTasksHaveFinished;
import static org.hamcrest.Matchers.greaterThan;

public class RestActionCancellationIT extends HttpSmokeTestCase {

    public void testIndicesRecoveryRestCancellation() {
        createIndex("test");
        ensureGreen("test");
        runRestActionCancellationTest(new Request(HttpGet.METHOD_NAME, "/_recovery"), RecoveryAction.NAME);
    }

    public void testCatRecoveryRestCancellation() {
        createIndex("test");
        ensureGreen("test");
        runRestActionCancellationTest(new Request(HttpGet.METHOD_NAME, "/_cat/recovery"), RecoveryAction.NAME);
    }

    public void testClusterHealthRestCancellation() {
        runRestActionCancellationTest(new Request(HttpGet.METHOD_NAME, "/_cluster/health"), TransportClusterHealthAction.NAME);
    }

    public void testClusterStateRestCancellation() {
        runRestActionCancellationTest(new Request(HttpGet.METHOD_NAME, "/_cluster/state"), ClusterStateAction.NAME);
    }

    public void testGetAliasesCancellation() {
        runRestActionCancellationTest(new Request(HttpGet.METHOD_NAME, "/_alias"), GetAliasesAction.NAME);
    }

    public void testCatAliasesCancellation() {
        runRestActionCancellationTest(new Request(HttpGet.METHOD_NAME, "/_cat/aliases"), GetAliasesAction.NAME);
    }

    public void testGetComponentTemplateCancellation() {
        runRestActionCancellationTest(new Request(HttpGet.METHOD_NAME, "/_component_template"), GetComponentTemplateAction.NAME);
    }

    public void testGetIndexTemplateCancellation() {
        runRestActionCancellationTest(new Request(HttpGet.METHOD_NAME, "/_template"), GetIndexTemplatesAction.NAME);
    }

    public void testGetComposableTemplateCancellation() {
        runRestActionCancellationTest(new Request(HttpGet.METHOD_NAME, "/_index_template"), GetComposableIndexTemplateAction.NAME);
    }

<<<<<<< HEAD
    public void testClusterGetSettingsCancellation() {
        runRestActionCancellationTest(new Request(HttpGet.METHOD_NAME, "/_cluster/settings"), ClusterGetSettingsAction.NAME);
=======
    public void testSimulateTemplateCancellation() {
        runRestActionCancellationTest(
            new Request(HttpPost.METHOD_NAME, "/_index_template/_simulate/random_index_template"),
            SimulateTemplateAction.NAME
        );
    }

    public void testSimulateIndexTemplateCancellation() {
        createIndex("test");
        runRestActionCancellationTest(
            new Request(HttpPost.METHOD_NAME, "/_index_template/_simulate_index/test"),
            SimulateIndexTemplateAction.NAME
        );
>>>>>>> 27a9c4d9
    }

    private void runRestActionCancellationTest(Request request, String actionName) {
        final var node = usually() ? internalCluster().getRandomNodeName() : internalCluster().startCoordinatingOnlyNode(Settings.EMPTY);

        try (
            var restClient = createRestClient(node);
            var capturingAction = CancellableActionTestPlugin.capturingActionOnNode(actionName, node)
        ) {
            final var responseFuture = new PlainActionFuture<Response>();
            final var restInvocation = restClient.performRequestAsync(request, wrapAsRestResponseListener(responseFuture));

            if (randomBoolean()) {
                // cancel by aborting the REST request
                capturingAction.captureAndCancel(restInvocation::cancel);
                expectThrows(ExecutionException.class, CancellationException.class, () -> responseFuture.get(10, TimeUnit.SECONDS));
            } else {
                // cancel via the task management API
                final var cancelFuture = new PlainActionFuture<Void>();
                capturingAction.captureAndCancel(
                    () -> SubscribableListener

                        .<ObjectPath>newForked(
                            l -> restClient.performRequestAsync(
                                getListTasksRequest(node, actionName),
                                wrapAsRestResponseListener(l.map(ObjectPath::createFromResponse))
                            )
                        )

                        .<Void>andThen((l, listTasksResponse) -> {
                            final var taskCount = listTasksResponse.evaluateArraySize("tasks");
                            assertThat(taskCount, greaterThan(0));
                            try (var listeners = new RefCountingListener(l)) {
                                for (int i = 0; i < taskCount; i++) {
                                    final var taskPrefix = "tasks." + i + ".";
                                    assertTrue(listTasksResponse.evaluate(taskPrefix + "cancellable"));
                                    assertFalse(listTasksResponse.evaluate(taskPrefix + "cancelled"));
                                    restClient.performRequestAsync(
                                        getCancelTaskRequest(
                                            listTasksResponse.evaluate(taskPrefix + "node"),
                                            listTasksResponse.evaluate(taskPrefix + "id")
                                        ),
                                        wrapAsRestResponseListener(listeners.acquire(HttpSmokeTestCase::assertOK))
                                    );
                                }
                            }
                        })

                        .addListener(cancelFuture)
                );
                cancelFuture.get(10, TimeUnit.SECONDS);
                expectThrows(Exception.class, () -> responseFuture.get(10, TimeUnit.SECONDS));
            }

            assertAllTasksHaveFinished(actionName);
        } catch (Exception e) {
            fail(e);
        }
    }

    private static Request getListTasksRequest(String taskNode, String actionName) {
        final var listTasksRequest = new Request(HttpGet.METHOD_NAME, "/_tasks");
        listTasksRequest.addParameter("nodes", taskNode);
        listTasksRequest.addParameter("actions", actionName);
        listTasksRequest.addParameter("group_by", "none");
        return listTasksRequest;
    }

    private static Request getCancelTaskRequest(String taskNode, int taskId) {
        final var cancelTaskRequest = new Request(HttpPost.METHOD_NAME, Strings.format("/_tasks/%s:%d/_cancel", taskNode, taskId));
        cancelTaskRequest.addParameter("wait_for_completion", null);
        return cancelTaskRequest;
    }

    @Override
    protected Collection<Class<? extends Plugin>> nodePlugins() {
        return CollectionUtils.appendToCopy(super.nodePlugins(), CancellableActionTestPlugin.class);
    }
}<|MERGE_RESOLUTION|>--- conflicted
+++ resolved
@@ -84,10 +84,6 @@
         runRestActionCancellationTest(new Request(HttpGet.METHOD_NAME, "/_index_template"), GetComposableIndexTemplateAction.NAME);
     }
 
-<<<<<<< HEAD
-    public void testClusterGetSettingsCancellation() {
-        runRestActionCancellationTest(new Request(HttpGet.METHOD_NAME, "/_cluster/settings"), ClusterGetSettingsAction.NAME);
-=======
     public void testSimulateTemplateCancellation() {
         runRestActionCancellationTest(
             new Request(HttpPost.METHOD_NAME, "/_index_template/_simulate/random_index_template"),
@@ -101,7 +97,10 @@
             new Request(HttpPost.METHOD_NAME, "/_index_template/_simulate_index/test"),
             SimulateIndexTemplateAction.NAME
         );
->>>>>>> 27a9c4d9
+    }
+
+    public void testClusterGetSettingsCancellation() {
+        runRestActionCancellationTest(new Request(HttpGet.METHOD_NAME, "/_cluster/settings"), ClusterGetSettingsAction.NAME);
     }
 
     private void runRestActionCancellationTest(Request request, String actionName) {

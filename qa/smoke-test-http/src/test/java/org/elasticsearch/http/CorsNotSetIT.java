/*
 * Licensed to Elasticsearch under one or more contributor
 * license agreements. See the NOTICE file distributed with
 * this work for additional information regarding copyright
 * ownership. Elasticsearch licenses this file to you under
 * the Apache License, Version 2.0 (the "License"); you may
 * not use this file except in compliance with the License.
 * You may obtain a copy of the License at
 *
 *    http://www.apache.org/licenses/LICENSE-2.0
 *
 * Unless required by applicable law or agreed to in writing,
 * software distributed under the License is distributed on an
 * "AS IS" BASIS, WITHOUT WARRANTIES OR CONDITIONS OF ANY
 * KIND, either express or implied.  See the License for the
 * specific language governing permissions and limitations
 * under the License.
 */

package org.elasticsearch.http;

import org.elasticsearch.client.Request;
<<<<<<< HEAD
=======
import org.elasticsearch.client.RequestOptions;
>>>>>>> 0c7f6570
import org.elasticsearch.client.Response;

import java.io.IOException;

import static org.hamcrest.Matchers.is;
import static org.hamcrest.Matchers.nullValue;

public class CorsNotSetIT extends HttpSmokeTestCase {

    public void testCorsSettingDefaultBehaviourDoesNotReturnAnything() throws IOException {
        String corsValue = "http://localhost:9200";
        Request request = new Request("GET", "/");
<<<<<<< HEAD
        request.addHeader("User-Agent", "Mozilla Bar");
        request.addHeader("Origin", corsValue);
=======
        RequestOptions.Builder options = request.getOptions().toBuilder();
        options.addHeader("User-Agent", "Mozilla Bar");
        options.addHeader("Origin", corsValue);
        request.setOptions(options);
>>>>>>> 0c7f6570
        Response response = getRestClient().performRequest(request);
        assertThat(response.getStatusLine().getStatusCode(), is(200));
        assertThat(response.getHeader("Access-Control-Allow-Origin"), nullValue());
        assertThat(response.getHeader("Access-Control-Allow-Credentials"), nullValue());
    }

    public void testThatOmittingCorsHeaderDoesNotReturnAnything() throws IOException {
        Response response = getRestClient().performRequest(new Request("GET", "/"));
        assertThat(response.getStatusLine().getStatusCode(), is(200));
        assertThat(response.getHeader("Access-Control-Allow-Origin"), nullValue());
        assertThat(response.getHeader("Access-Control-Allow-Credentials"), nullValue());
    }
}<|MERGE_RESOLUTION|>--- conflicted
+++ resolved
@@ -20,10 +20,7 @@
 package org.elasticsearch.http;
 
 import org.elasticsearch.client.Request;
-<<<<<<< HEAD
-=======
 import org.elasticsearch.client.RequestOptions;
->>>>>>> 0c7f6570
 import org.elasticsearch.client.Response;
 
 import java.io.IOException;
@@ -36,15 +33,10 @@
     public void testCorsSettingDefaultBehaviourDoesNotReturnAnything() throws IOException {
         String corsValue = "http://localhost:9200";
         Request request = new Request("GET", "/");
-<<<<<<< HEAD
-        request.addHeader("User-Agent", "Mozilla Bar");
-        request.addHeader("Origin", corsValue);
-=======
         RequestOptions.Builder options = request.getOptions().toBuilder();
         options.addHeader("User-Agent", "Mozilla Bar");
         options.addHeader("Origin", corsValue);
         request.setOptions(options);
->>>>>>> 0c7f6570
         Response response = getRestClient().performRequest(request);
         assertThat(response.getStatusLine().getStatusCode(), is(200));
         assertThat(response.getHeader("Access-Control-Allow-Origin"), nullValue());

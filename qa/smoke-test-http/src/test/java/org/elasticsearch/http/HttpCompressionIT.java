/*
 * Licensed to Elasticsearch under one or more contributor
 * license agreements. See the NOTICE file distributed with
 * this work for additional information regarding copyright
 * ownership. Elasticsearch licenses this file to you under
 * the Apache License, Version 2.0 (the "License"); you may
 * not use this file except in compliance with the License.
 * You may obtain a copy of the License at
 *
 *    http://www.apache.org/licenses/LICENSE-2.0
 *
 * Unless required by applicable law or agreed to in writing,
 * software distributed under the License is distributed on an
 * "AS IS" BASIS, WITHOUT WARRANTIES OR CONDITIONS OF ANY
 * KIND, either express or implied.  See the License for the
 * specific language governing permissions and limitations
 * under the License.
 */
package org.elasticsearch.http;

import org.apache.http.HttpHeaders;
import org.elasticsearch.client.Request;
<<<<<<< HEAD
=======
import org.elasticsearch.client.RequestOptions;
>>>>>>> 0c7f6570
import org.elasticsearch.client.Response;
import org.elasticsearch.test.rest.ESRestTestCase;

import java.io.IOException;

public class HttpCompressionIT extends ESRestTestCase {
    private static final String GZIP_ENCODING = "gzip";

    private static final String SAMPLE_DOCUMENT = "{\n" +
        "   \"name\": {\n" +
        "      \"first name\": \"Steve\",\n" +
        "      \"last name\": \"Jobs\"\n" +
        "   }\n" +
        "}";


    public void testCompressesResponseIfRequested() throws IOException {
        Request request = new Request("GET", "/");
<<<<<<< HEAD
        request.addHeader(HttpHeaders.ACCEPT_ENCODING, GZIP_ENCODING);
=======
        RequestOptions.Builder options = request.getOptions().toBuilder();
        options.addHeader(HttpHeaders.ACCEPT_ENCODING, GZIP_ENCODING);
        request.setOptions(options);
>>>>>>> 0c7f6570
        Response response = client().performRequest(request);
        assertEquals(200, response.getStatusLine().getStatusCode());
        assertEquals(GZIP_ENCODING, response.getHeader(HttpHeaders.CONTENT_ENCODING));
    }

    public void testUncompressedResponseByDefault() throws IOException {
        Response response = client().performRequest(new Request("GET", "/"));
        assertEquals(200, response.getStatusLine().getStatusCode());
        assertNull(response.getHeader(HttpHeaders.CONTENT_ENCODING));

        Request request = new Request("POST", "/company/employees/1");
        request.setJsonEntity(SAMPLE_DOCUMENT);
        response = client().performRequest(request);
        assertEquals(201, response.getStatusLine().getStatusCode());
        assertNull(response.getHeader(HttpHeaders.CONTENT_ENCODING));
    }

}<|MERGE_RESOLUTION|>--- conflicted
+++ resolved
@@ -20,10 +20,7 @@
 
 import org.apache.http.HttpHeaders;
 import org.elasticsearch.client.Request;
-<<<<<<< HEAD
-=======
 import org.elasticsearch.client.RequestOptions;
->>>>>>> 0c7f6570
 import org.elasticsearch.client.Response;
 import org.elasticsearch.test.rest.ESRestTestCase;
 
@@ -42,13 +39,9 @@
 
     public void testCompressesResponseIfRequested() throws IOException {
         Request request = new Request("GET", "/");
-<<<<<<< HEAD
-        request.addHeader(HttpHeaders.ACCEPT_ENCODING, GZIP_ENCODING);
-=======
         RequestOptions.Builder options = request.getOptions().toBuilder();
         options.addHeader(HttpHeaders.ACCEPT_ENCODING, GZIP_ENCODING);
         request.setOptions(options);
->>>>>>> 0c7f6570
         Response response = client().performRequest(request);
         assertEquals(200, response.getStatusLine().getStatusCode());
         assertEquals(GZIP_ENCODING, response.getHeader(HttpHeaders.CONTENT_ENCODING));

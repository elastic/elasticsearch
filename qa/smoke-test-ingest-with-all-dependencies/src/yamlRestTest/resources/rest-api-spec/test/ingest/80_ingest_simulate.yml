--- conflicted
+++ resolved
@@ -1933,43 +1933,6 @@
   - match: { docs.0.doc.error.type: "document_parsing_exception" }
 
 ---
-<<<<<<< HEAD
-"Simulate ingest with data stream with mapping overrides":
-  - skip:
-      features: headers
-
-  - do:
-      indices.put_index_template:
-        name: test
-        body:
-          index_patterns: test*
-          template:
-            lifecycle:
-              data_retention: "7d"
-          data_stream: {}
-
-  - do:
-      indices.create_data_stream:
-        name: test
-  - is_true: acknowledged
-
-  - do:
-      cluster.health:
-        wait_for_status: yellow
-
-  - do:
-      indices.put_data_stream_mappings:
-        name: test
-        body:
-          properties:
-            foo:
-              type: boolean
-
-  - match: { data_streams.0.applied_to_data_stream: true }
-
-  # For an ordinary simulate request with no overrides, we fetch the mapping from the write index, and do not take the
-  # data stream mapping override into account. So the foo field is unmapped, and we can write text to it.
-=======
 "Test ingest simulate with mapping addition on subobjects":
 
   - skip:
@@ -2050,38 +2013,15 @@
   # Now we run the same test but with index_template_substitutions rather than mapping_addition. In this case though,
   # the mappings are _substituted_, not merged. That is, the original template and its mappings are completely replaced
   # with the new one. So the merge_type has no impact.
->>>>>>> e223df11
-  - do:
-      headers:
-        Content-Type: application/json
-      simulate.ingest:
-<<<<<<< HEAD
-        index: test
-=======
+  - do:
+      headers:
+        Content-Type: application/json
+      simulate.ingest:
         merge_type: "index"
->>>>>>> e223df11
-        body: >
-          {
-            "docs": [
-              {
-<<<<<<< HEAD
-                "_id": "asdf",
-                "_source": {
-                  "@timestamp": 1234,
-                  "foo": "bar"
-                }
-              }
-            ]
-          }
-  - length: { docs: 1 }
-  - match: { docs.0.doc._index: "test" }
-  - match: { docs.0.doc._source.foo: "bar" }
-  - not_exists: docs.0.doc.error
-
-  # If template overrides are given, we go to the data stream's template and mapping override (even if the given
-  # template overrides are irrelevant as is the case in this test). Now we see that the foo field is mapped as a
-  # boolean, so we get a validation error when trying to write text to that field.
-=======
+        body: >
+          {
+            "docs": [
+              {
                 "_index": "subobject-index-1",
                 "_id": "AZgsHA0B41JjTOmNiBKC",
                 "_source": {
@@ -2110,21 +2050,112 @@
   - not_exists: docs.0.doc.error
 
   # This makes sure that we get the same result for merge_type "template" for index_template_substitutions
->>>>>>> e223df11
-  - do:
-      headers:
-        Content-Type: application/json
-      simulate.ingest:
-<<<<<<< HEAD
+  - do:
+      headers:
+        Content-Type: application/json
+      simulate.ingest:
+        merge_type: "template"
+        body: >
+          {
+            "docs": [
+              {
+                "_index": "subobject-index-1",
+                "_id": "AZgsHA0B41JjTOmNiBKC",
+                "_source": {
+                  "a.b": "some text"
+                }
+              }
+            ],
+            "index_template_substitutions": {
+              "subobject-template": {
+                "index_patterns": ["subobject-index*"],
+                "template": {
+                  "mappings": {
+                    "properties": {
+                      "a.b": {
+                        "type": "keyword"
+                      }
+                    }
+                  }
+                }
+              }
+            }
+          }
+  - length: { docs: 1 }
+  - match: { docs.0.doc._index: "subobject-index-1" }
+  - match: { docs.0.doc._source.a\.b: "some text" }
+  - not_exists: docs.0.doc.error
+
+---
+"Simulate ingest with data stream with mapping overrides":
+  - skip:
+      features: headers
+
+  - do:
+      indices.put_index_template:
+        name: test
+        body:
+          index_patterns: test*
+          template:
+            lifecycle:
+              data_retention: "7d"
+          data_stream: {}
+
+  - do:
+      indices.create_data_stream:
+        name: test
+  - is_true: acknowledged
+
+  - do:
+      cluster.health:
+        wait_for_status: yellow
+
+  - do:
+      indices.put_data_stream_mappings:
+        name: test
+        body:
+          properties:
+            foo:
+              type: boolean
+
+  - match: { data_streams.0.applied_to_data_stream: true }
+
+  # For an ordinary simulate request with no overrides, we fetch the mapping from the write index, and do not take the
+  # data stream mapping override into account. So the foo field is unmapped, and we can write text to it.
+  - do:
+      headers:
+        Content-Type: application/json
+      simulate.ingest:
         index: test
-=======
-        merge_type: "template"
->>>>>>> e223df11
-        body: >
-          {
-            "docs": [
-              {
-<<<<<<< HEAD
+        body: >
+          {
+            "docs": [
+              {
+                "_id": "asdf",
+                "_source": {
+                  "@timestamp": 1234,
+                  "foo": "bar"
+                }
+              }
+            ]
+          }
+  - length: { docs: 1 }
+  - match: { docs.0.doc._index: "test" }
+  - match: { docs.0.doc._source.foo: "bar" }
+  - not_exists: docs.0.doc.error
+
+  # If template overrides are given, we go to the data stream's template and mapping override (even if the given
+  # template overrides are irrelevant as is the case in this test). Now we see that the foo field is mapped as a
+  # boolean, so we get a validation error when trying to write text to that field.
+  - do:
+      headers:
+        Content-Type: application/json
+      simulate.ingest:
+        index: test
+        body: >
+          {
+            "docs": [
+              {
                 "_id": "asdf",
                 "_source": {
                   "@timestamp": 1234,
@@ -2139,22 +2170,6 @@
                     "dynamic": "true",
                     "properties": {
                       "foo": {
-=======
-                "_index": "subobject-index-1",
-                "_id": "AZgsHA0B41JjTOmNiBKC",
-                "_source": {
-                  "a.b": "some text"
-                }
-              }
-            ],
-            "index_template_substitutions": {
-              "subobject-template": {
-                "index_patterns": ["subobject-index*"],
-                "template": {
-                  "mappings": {
-                    "properties": {
-                      "a.b": {
->>>>>>> e223df11
                         "type": "keyword"
                       }
                     }
@@ -2164,12 +2179,6 @@
             }
           }
   - length: { docs: 1 }
-<<<<<<< HEAD
   - match: { docs.0.doc._index: "test" }
   - match: { docs.0.doc._source.foo: "bar" }
-  - match: { docs.0.doc.error.type: "document_parsing_exception" }
-=======
-  - match: { docs.0.doc._index: "subobject-index-1" }
-  - match: { docs.0.doc._source.a\.b: "some text" }
-  - not_exists: docs.0.doc.error
->>>>>>> e223df11
+  - match: { docs.0.doc.error.type: "document_parsing_exception" }
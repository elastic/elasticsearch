setup:
  - requires:
      cluster_features: "gte_v8.12.0"
      reason: 'ingest simulate added in 8.12'

---
"Test ingest simulate with reroute":

  - skip:
      features: headers

  - do:
      headers:
        Content-Type: application/json
      ingest.put_pipeline:
        id: "my-pipeline-1"
        body:  >
          {
            "processors": [
              {
                "set": {
                  "field": "my-pipeline-1-ran",
                  "value": true
                }
              },
              {
                "reroute": {
                  "destination": "index-2-a"
                }
              }
            ]
          }
  - match: { acknowledged: true }

  - do:
      headers:
        Content-Type: application/json
      ingest.put_pipeline:
        id: "my-final-pipeline-1"
        body:  >
          {
            "processors": [
              {
                "set": {
                  "field": "my-final-pipeline-1-ran",
                  "value": true
                }
              }
            ]
          }
  - match: { acknowledged: true }

  - do:
      indices.put_template:
        name: my-template-1
        body:
          index_patterns: index-1-*
          settings:
            default_pipeline: "my-pipeline-1"
            final_pipeline: "my-final-pipeline-1"

  - do:
      headers:
        Content-Type: application/json
      ingest.put_pipeline:
        id: "my-pipeline-2"
        body:  >
          {
            "processors": [
              {
                "set": {
                  "field": "my-pipeline-2-ran",
                  "value": true
                }
              }
            ]
          }
  - match: { acknowledged: true }

  - do:
      headers:
        Content-Type: application/json
      ingest.put_pipeline:
        id: "my-final-pipeline-2"
        body:  >
          {
            "processors": [
              {
                "set": {
                  "field": "my-final-pipeline-2-ran",
                  "value": true
                }
              },
              {
                "uppercase": {
                  "field": "foo"
                }
              }
            ]
          }
  - match: { acknowledged: true }

  - do:
      indices.put_template:
        name: my-template-2
        body:
          index_patterns: index-2-*
          settings:
            default_pipeline: "my-pipeline-2"
            final_pipeline: "my-final-pipeline-2"

  - do:
      headers:
        Content-Type: application/json
      simulate.ingest:
        body: >
          {
            "docs": [
              {
                "_index": "index-1-a",
                "_id": "id",
                "_source": {
                  "foo": "bar"
                }
              },
              {
                "_index": "index-1-a",
                "_id": "id",
                "_source": {
                  "foo": "rab"
                }
              }
            ],
            "pipeline_substitutions": {
              "my-pipeline": {
                "processors": [
                ]
              }
            }
          }
  - length: { docs: 2 }
  - match: { docs.0.doc._index: "index-2-a" }
  - match: { docs.0.doc._source.foo: "BAR" }
  - match: { docs.0.doc._source.my-pipeline-1-ran: true }
  - match: { docs.0.doc._source.my-final-pipeline-1-ran: null }
  - match: { docs.0.doc._source.my-pipeline-2-ran: true }
  - match: { docs.0.doc._source.my-final-pipeline-2-ran: true }
  - match: { docs.0.doc.executed_pipelines: ["my-pipeline-1", "my-pipeline-2", "my-final-pipeline-2"] }
  - match: { docs.0.doc._index: "index-2-a" }
  - match: { docs.1.doc._source.foo: "RAB" }
  - match: { docs.0.doc._source.my-pipeline-1-ran: true }
  - match: { docs.0.doc._source.my-final-pipeline-1-ran: null }
  - match: { docs.0.doc._source.my-pipeline-2-ran: true }
  - match: { docs.0.doc._source.my-final-pipeline-2-ran: true }
  - match: { docs.1.doc.executed_pipelines: ["my-pipeline-1", "my-pipeline-2", "my-final-pipeline-2"] }

---
"Test ingest simulate with errors":

  - skip:
      features: headers

  - do:
      headers:
        Content-Type: application/json
      ingest.put_pipeline:
        id: "my-pipeline"
        body:  >
          {
            "processors": [
              {
                "uppercase": {
                  "field": "field1"
                }
              }
            ]
          }
  - match: { acknowledged: true }

  - do:
      indices.create:
        index: index
        body:
          settings:
            default_pipeline: "my-pipeline"
  - match: { acknowledged: true }

  - do:
      headers:
        Content-Type: application/json
      simulate.ingest:
        body: >
          {
            "docs": [
              {
                "_index": "index",
                "_source": {
                  "field1": true
                }
              },
              {
                "_index": "index",
                "_source": {
                  "field1": "bar"
                }
              }
            ]
          }
  - length: { docs: 2 }
  - match: { docs.0.doc._index: "index" }
  - match: { docs.0.doc.error.type: "illegal_argument_exception" }
  - match: { docs.0.doc.executed_pipelines: null }
  - match: { docs.1.doc._index: "index" }
  - match: { docs.1.doc._source.field1: "BAR" }
  - match: { docs.1.doc.executed_pipelines: ["my-pipeline"] }

---
"Test ingest simulate with reroute and mapping validation from templates":

  - skip:
      features:
        - headers
        - allowed_warnings

  - do:
      headers:
        Content-Type: application/json
      ingest.put_pipeline:
        id: "reroute-pipeline"
        body:  >
          {
            "processors": [
              {
                "reroute": {
                  "destination": "second-index"
                }
              }
            ]
          }
  - match: { acknowledged: true }

  - do:
      allowed_warnings:
        - "index template [first-index-template] has index patterns [first-index*] matching patterns from existing older templates [global] with patterns (global => [*]); this template [first-index-template] will take precedence during new index creation"
      indices.put_index_template:
        name: first-index-template
        body:
          index_patterns: first-index*
          template:
            settings:
              default_pipeline: "reroute-pipeline"
            mappings:
              dynamic: strict
              properties:
                foo:
                  type: text

  - do:
      allowed_warnings:
        - "index template [second-index-template] has index patterns [second-index*] matching patterns from existing older templates [global] with patterns (global => [*]); this template [second-index-template] will take precedence during new index creation"
      indices.put_index_template:
        name: second-index-template
        body:
          index_patterns: second-index*
          template:
            mappings:
              dynamic: strict
              properties:
                bar:
                  type: text

  - do:
      headers:
        Content-Type: application/json
      simulate.ingest:
        body: >
          {
            "docs": [
              {
                "_index": "first-index",
                "_id": "id",
                "_source": {
                  "foo": "bar"
                }
              },
              {
                "_index": "first-index",
                "_id": "id",
                "_source": {
                  "bar": "foo"
                }
              }
            ]
          }
  - length: { docs: 2 }
  - match: { docs.0.doc._index: "second-index" }
  - match: { docs.0.doc._source.foo: "bar" }
  - match: { docs.0.doc.error.type: "strict_dynamic_mapping_exception" }
  - match: { docs.0.doc.error.reason: "[1:8] mapping set to strict, dynamic introduction of [foo] within [_doc] is not allowed" }
  - match: { docs.1.doc._index: "second-index" }
  - match: { docs.1.doc._source.bar: "foo" }
  - not_exists: docs.1.doc.error

---
"Test ingest simulate with template substitutions for component templates":

  - skip:
      features:
        - headers
        - allowed_warnings

  - do:
      headers:
        Content-Type: application/json
      ingest.put_pipeline:
        id: "foo-pipeline"
        body:  >
          {
            "processors": [
              {
                "set": {
                  "field": "foo",
                  "value": true
                }
              }
            ]
          }
  - match: { acknowledged: true }

  - do:
      headers:
        Content-Type: application/json
      ingest.put_pipeline:
        id: "bar-pipeline"
        body:  >
          {
            "processors": [
              {
                "set": {
                  "field": "bar",
                  "value": true
                }
              }
            ]
          }
  - match: { acknowledged: true }

  - do:
      cluster.put_component_template:
        name: mappings_template
        body:
          template:
            mappings:
              dynamic: strict
              properties:
                foo:
                  type: keyword

  - do:
      cluster.put_component_template:
        name: settings_template
        body:
          template:
            settings:
              index:
                default_pipeline: "foo-pipeline"

  - do:
      allowed_warnings:
        - "index template [test-composable-1] has index patterns [foo*] matching patterns from existing older templates [global] with patterns (global => [*]); this template [test-composable-1] will take precedence during new index creation"
      indices.put_index_template:
        name: test-composable-1
        body:
          index_patterns:
            - foo*
          composed_of:
            - mappings_template
            - settings_template

  - do:
      headers:
        Content-Type: application/json
      simulate.ingest:
        index: foo-1
        body: >
          {
            "docs": [
              {
                "_id": "asdf",
                "_source": {
                  "foo": "FOO",
                  "other": "other"
                }
              }
            ],
            "component_template_substitutions": {
              "mappings_template": {
                "template": {
                  "mappings": {
                    "dynamic": "true",
                    "properties": {
                      "foo": {
                        "type": "keyword"
                      }
                    }
                  }
                }
              },
              "settings_template": {
                "template": {
                  "settings": {
                    "index": {
                      "default_pipeline": "bar-pipeline"
                    }
                  }
                }
              }
            }
          }
  - length: { docs: 1 }
  - match: { docs.0.doc._index: "foo-1" }
  - match: { docs.0.doc._source.other: "other" }
  - match: { docs.0.doc._source.bar: true }
  - match: { docs.0.doc._source.foo: "FOO" }
  - match: { docs.0.doc.executed_pipelines: ["bar-pipeline"] }
  - not_exists: docs.0.doc.error

  - do:
      indices.create:
        index: foo-1
  - match: { acknowledged: true }

  - do:
      headers:
        Content-Type: application/json
      simulate.ingest:
        index: foo-1
        body: >
          {
            "docs": [
              {
                "_id": "asdf",
                "_source": {
                  "foo": "FOO",
                  "other": "other"
                }
              }
            ],
            "component_template_substitutions": {
              "mappings_template": {
                "template": {
                  "mappings": {
                    "dynamic": "true",
                    "properties": {
                      "foo": {
                        "type": "keyword"
                      }
                    }
                  }
                }
              },
              "settings_template": {
                "template": {
                  "settings": {
                    "index": {
                      "default_pipeline": "bar-pipeline"
                    }
                  }
                }
              }
            }
          }
  - length: { docs: 1 }
  - match: { docs.0.doc._index: "foo-1" }
  - match: { docs.0.doc._source.other: "other" }
  - match: { docs.0.doc._source.bar: true }
  - match: { docs.0.doc._source.foo: "FOO" }
  - match: { docs.0.doc.executed_pipelines: ["bar-pipeline"] }
  - not_exists: docs.0.doc.error

---
"Test ingest simulate with template substitutions for component templates removing pipelines":

  - skip:
      features:
        - headers
        - allowed_warnings

  - do:
      headers:
        Content-Type: application/json
      ingest.put_pipeline:
        id: "foo-pipeline"
        body:  >
          {
            "processors": [
              {
                "set": {
                  "field": "foo",
                  "value": true
                }
              }
            ]
          }
  - match: { acknowledged: true }

  - do:
      cluster.put_component_template:
        name: settings_template
        body:
          template:
            settings:
              index:
                default_pipeline: "foo-pipeline"

  - do:
      allowed_warnings:
        - "index template [test-composable-1] has index patterns [foo*] matching patterns from existing older templates [global] with patterns (global => [*]); this template [test-composable-1] will take precedence during new index creation"
      indices.put_index_template:
        name: test-composable-1
        body:
          index_patterns:
            - foo*
          composed_of:
            - settings_template

  - do:
      headers:
        Content-Type: application/json
      simulate.ingest:
        index: foo-1
        body: >
          {
            "docs": [
              {
                "_id": "asdf",
                "_source": {
                  "foo": "FOO"
                }
              }
            ],
            "component_template_substitutions": {
              "settings_template": {
                "template": {
                  "settings": {
                    "index": {
                      "default_pipeline": null
                    }
                  }
                }
              }
            }
          }
  - length: { docs: 1 }
  - match: { docs.0.doc._index: "foo-1" }
  - match: { docs.0.doc._source.foo: "FOO" }
  - match: { docs.0.doc.executed_pipelines: [] }
  - not_exists: docs.0.doc.error

  - do:
      indices.create:
        index: foo-1
  - match: { acknowledged: true }

  - do:
      headers:
        Content-Type: application/json
      simulate.ingest:
        index: foo-1
        body: >
          {
            "docs": [
              {
                "_id": "asdf",
                "_source": {
                  "foo": "FOO"
                }
              }
            ],
            "component_template_substitutions": {
              "settings_template": {
                "template": {
                  "settings": {
                    "index": {
                      "default_pipeline": null
                    }
                  }
                }
              }
            }
          }
  - length: { docs: 1 }
  - match: { docs.0.doc._index: "foo-1" }
  - match: { docs.0.doc._source.foo: "FOO" }
  - match: { docs.0.doc.executed_pipelines: [] }
  - not_exists: docs.0.doc.error

---
"Test ingest simulate with component template substitutions for data streams":
  # In this test, we make sure that when the index template is a data stream template, simulte ingest works the same whether the data stream
  # has been created or not -- either way, we expect it to use the template rather than the data stream / index mappings and settings.

  - skip:
      features:
        - headers
        - allowed_warnings

  - do:
      headers:
        Content-Type: application/json
      ingest.put_pipeline:
        id: "foo-pipeline"
        body:  >
          {
            "processors": [
              {
                "set": {
                  "field": "foo",
                  "value": true
                }
              }
            ]
          }
  - match: { acknowledged: true }

  - do:
      cluster.put_component_template:
        name: mappings_template
        body:
          template:
            mappings:
              dynamic: strict
              properties:
                foo:
                  type: keyword

  - do:
      cluster.put_component_template:
        name: settings_template
        body:
          template:
            settings:
              index:
                default_pipeline: "foo-pipeline"

  - do:
      allowed_warnings:
        - "index template [test-composable-1] has index patterns [foo*] matching patterns from existing older templates [global] with patterns (global => [*]); this template [test-composable-1] will take precedence during new index creation"
      indices.put_index_template:
        name: test-composable-1
        body:
          index_patterns:
            - foo*
          composed_of:
            - mappings_template
            - settings_template

  - do:
      allowed_warnings:
        - "index template [my-template1] has index patterns [simple-data-stream1] matching patterns from existing older templates [global] with patterns (global => [*]); this template [my-template1] will take precedence during new index creation"
      indices.put_index_template:
        name: my-template1
        body:
          index_patterns: [simple-data-stream1]
          composed_of:
            - mappings_template
            - settings_template
          data_stream: {}

  - do:
      headers:
        Content-Type: application/json
      simulate.ingest:
        index: simple-data-stream1
        body: >
          {
            "docs": [
              {
                "_id": "asdf",
                "_source": {
                  "@timestamp": 1234,
                  "foo": false
                }
              }
            ],
            "pipeline_substitutions": {
              "foo-pipeline-2": {
                "processors": [
                  {
                    "set": {
                      "field": "foo",
                      "value": "FOO"
                    }
                  }
                ]
              }
            },
            "component_template_substitutions": {
              "settings_template": {
                "template": {
                  "settings": {
                    "index": {
                      "default_pipeline": "foo-pipeline-2"
                    }
                  }
                }
              },
              "mappings_template": {
                "template": {
                  "mappings": {
                    "dynamic": "strict",
                    "properties": {
                      "foo": {
                        "type": "keyword"
                      }
                    }
                  }
                }
              }
            }
          }
  - length: { docs: 1 }
  - match: { docs.0.doc._index: "simple-data-stream1" }
  - match: { docs.0.doc._source.foo: "FOO" }
  - match: { docs.0.doc.executed_pipelines: ["foo-pipeline-2"] }
  - not_exists: docs.0.doc.error

  - do:
      indices.create_data_stream:
        name: simple-data-stream1
  - is_true: acknowledged

  - do:
      cluster.health:
        wait_for_status: yellow

  - do:
      headers:
        Content-Type: application/json
      simulate.ingest:
        index: simple-data-stream1
        body: >
          {
            "docs": [
              {
                "_id": "asdf",
                "_source": {
                  "@timestamp": 1234,
                  "foo": false
                }
              }
            ],
            "pipeline_substitutions": {
              "foo-pipeline-2": {
                "processors": [
                  {
                    "set": {
                      "field": "foo",
                      "value": "FOO"
                    }
                  }
                ]
              }
            },
            "component_template_substitutions": {
              "settings_template": {
                "template": {
                  "settings": {
                    "index": {
                      "default_pipeline": "foo-pipeline-2"
                    }
                  }
                }
              },
              "mappings_template": {
                "template": {
                  "mappings": {
                    "dynamic": "strict",
                    "properties": {
                      "foo": {
                        "type": "keyword"
                      }
                    }
                  }
                }
              }
            }
          }
  - length: { docs: 1 }
  - match: { docs.0.doc._index: "simple-data-stream1" }
  - match: { docs.0.doc._source.foo: "FOO" }
  - match: { docs.0.doc.executed_pipelines: ["foo-pipeline-2"] }
  - not_exists: docs.0.doc.error

---
"Test ingest simulate with index template substitutions":

  - skip:
      features:
        - headers
        - allowed_warnings

  - do:
      headers:
        Content-Type: application/json
      ingest.put_pipeline:
        id: "foo-pipeline"
        body:  >
          {
            "processors": [
              {
                "set": {
                  "field": "foo",
                  "value": true
                }
              }
            ]
          }
  - match: { acknowledged: true }

  - do:
      cluster.put_component_template:
        name: settings_template
        body:
          template:
            settings:
              index:
                default_pipeline: "foo-pipeline"

  - do:
      cluster.put_component_template:
        name: mappings_template
        body:
          template:
            mappings:
              dynamic: strict
              properties:
                foo:
                  type: keyword

  - do:
      allowed_warnings:
        - "index template [foo_index_template] has index patterns [foo*] matching patterns from existing older templates [global] with patterns (global => [*]); this template [foo_index_template] will take precedence during new index creation"
      indices.put_index_template:
        name: foo_index_template
        body:
          index_patterns:
            - foo*
          composed_of:
            - mappings_template

  - do:
      headers:
        Content-Type: application/json
      simulate.ingest:
        index: foo-1
        body: >
          {
            "docs": [
              {
                "_id": "asdf",
                "_source": {
                  "foo": "FOO"
                }
              }
            ],
            "component_template_substitutions": {
              "settings_template": {
                "template": {
                  "settings": {
                    "index": {
                      "default_pipeline": null
                    }
                  }
                }
              }
            },
            "index_template_substitutions": {
              "foo_index_template": {
                "index_patterns":[
                  "foo*"
                ],
                "composed_of": ["settings_template"]
              }
            }
          }
  - length: { docs: 1 }
  - match: { docs.0.doc._index: "foo-1" }
  - match: { docs.0.doc._source.foo: "FOO" }
  - match: { docs.0.doc.executed_pipelines: [] }
  - not_exists: docs.0.doc.error

  - do:
      indices.create:
        index: foo-1
  - match: { acknowledged: true }

  - do:
      headers:
        Content-Type: application/json
      simulate.ingest:
        index: foo-1
        body: >
          {
            "docs": [
              {
                "_id": "asdf",
                "_source": {
                  "foo": "FOO"
                }
              }
            ],
            "component_template_substitutions": {
              "settings_template": {
                "template": {
                  "settings": {
                    "index": {
                      "default_pipeline": null
                    }
                  }
                }
              }
            },
            "index_template_substitutions": {
              "foo_index_template": {
                "index_patterns":[
                  "foo*"
                ],
                "composed_of": ["settings_template", "mappings_template"]
              }
            }
          }
  - length: { docs: 1 }
  - match: { docs.0.doc._index: "foo-1" }
  - match: { docs.0.doc._source.foo: "FOO" }
  - match: { docs.0.doc.executed_pipelines: [] }
  - not_exists: docs.0.doc.error

  - do:
      headers:
        Content-Type: application/json
      simulate.ingest:
        index: foo-1
        body: >
          {
            "docs": [
              {
                "_id": "asdf",
                "_source": {
                  "foo": "FOO"
                }
              }
            ],
            "component_template_substitutions": {
              "mappings_template": {
                "template": {
                  "mappings": {
                    "dynamic": "strict",
                    "properties": {
                      "foo": {
                        "type": "boolean"
                      }
                    }
                  }
                }
              }
            },
            "index_template_substitutions": {
              "foo_index_template": {
                "index_patterns":[
                  "foo*"
                ],
                "composed_of": ["settings_template", "mappings_template"]
              }
            }
          }
  - length: { docs: 1 }
  - match: { docs.0.doc._index: "foo-1" }
  - match: { docs.0.doc._source.foo: true }
  - match: { docs.0.doc.executed_pipelines: ["foo-pipeline"] }
  - not_exists: docs.0.doc.error

---
"Test ingest simulate with index template substitutions for data streams":
  # In this test, we make sure that when the index template is a data stream template, simulate ingest works the same whether the data
  # stream has been created or not -- either way, we expect it to use the template rather than the data stream / index mappings and settings.

  - skip:
      features:
        - headers
        - allowed_warnings

  - do:
      headers:
        Content-Type: application/json
      ingest.put_pipeline:
        id: "foo-pipeline"
        body:  >
          {
            "processors": [
              {
                "set": {
                  "field": "foo",
                  "value": true
                }
              }
            ]
          }
  - match: { acknowledged: true }

  - do:
      cluster.put_component_template:
        name: mappings_template
        body:
          template:
            mappings:
              dynamic: strict
              properties:
                foo:
                  type: boolean

  - do:
      cluster.put_component_template:
        name: settings_template
        body:
          template:
            settings:
              index:
                default_pipeline: "foo-pipeline"

  - do:
      allowed_warnings:
        - "index template [test-composable-1] has index patterns [foo*] matching patterns from existing older templates [global] with patterns (global => [*]); this template [test-composable-1] will take precedence during new index creation"
      indices.put_index_template:
        name: test-composable-1
        body:
          index_patterns:
            - foo*
          composed_of:
            - mappings_template
            - settings_template

  - do:
      allowed_warnings:
        - "index template [my-template-1] has index patterns [simple-data-stream1] matching patterns from existing older templates [global] with patterns (global => [*]); this template [my-template-1] will take precedence during new index creation"
      indices.put_index_template:
        name: my-template-1
        body:
          index_patterns: [simple-data-stream1]
          composed_of:
            - mappings_template
            - settings_template
          data_stream: {}

  # Here we replace my-template-1 with a substitute version that uses the settings_template_2 and mappings_template_2 templates defined in
  # this request, and foo-pipeline-2 defined in this request.
  - do:
      headers:
        Content-Type: application/json
      simulate.ingest:
        index: simple-data-stream1
        body: >
          {
            "docs": [
              {
                "_id": "asdf",
                "_source": {
                  "@timestamp": 1234,
                  "foo": false
                }
              }
            ],
            "pipeline_substitutions": {
              "foo-pipeline-2": {
                "processors": [
                  {
                    "set": {
                      "field": "foo",
                      "value": "FOO"
                    }
                  }
                ]
              }
            },
            "component_template_substitutions": {
              "settings_template_2": {
                "template": {
                  "settings": {
                    "index": {
                      "default_pipeline": "foo-pipeline-2"
                    }
                  }
                }
              },
              "mappings_template_2": {
                "template": {
                  "mappings": {
                    "dynamic": "strict",
                    "properties": {
                      "foo": {
                        "type": "keyword"
                      }
                    }
                  }
                }
              }
            },
            "index_template_substitutions": {
              "my-template-1": {
                "index_patterns": ["simple-data-stream1"],
                "composed_of": ["settings_template_2", "mappings_template_2"],
                "data_stream": {}
              }
            }
          }
  - length: { docs: 1 }
  - match: { docs.0.doc._index: "simple-data-stream1" }
  - match: { docs.0.doc._source.foo: "FOO" }
  - match: { docs.0.doc.executed_pipelines: ["foo-pipeline-2"] }
  - not_exists: docs.0.doc.error

  - do:
      indices.create_data_stream:
        name: simple-data-stream1
  - is_true: acknowledged

  - do:
      cluster.health:
        wait_for_status: yellow

  - do:
      headers:
        Content-Type: application/json
      simulate.ingest:
        index: simple-data-stream1
        body: >
          {
            "docs": [
              {
                "_id": "asdf",
                "_source": {
                  "@timestamp": 1234,
                  "foo": false
                }
              }
            ],
            "pipeline_substitutions": {
              "foo-pipeline-2": {
                "processors": [
                  {
                    "set": {
                      "field": "foo",
                      "value": "FOO"
                    }
                  }
                ]
              }
            },
            "component_template_substitutions": {
              "settings_template_2": {
                "template": {
                  "settings": {
                    "index": {
                      "default_pipeline": "foo-pipeline-2"
                    }
                  }
                }
              },
              "mappings_template_2": {
                "template": {
                  "mappings": {
                    "dynamic": "strict",
                    "properties": {
                      "foo": {
                        "type": "keyword"
                      }
                    }
                  }
                }
              }
            },
            "index_template_substitutions": {
              "my-template-1": {
                "index_patterns": ["simple-data-stream1"],
                "composed_of": ["settings_template_2", "mappings_template_2"],
                "data_stream": {}
              }
            }
          }
  - length: { docs: 1 }
  - match: { docs.0.doc._index: "simple-data-stream1" }
  - match: { docs.0.doc._source.foo: "FOO" }
  - match: { docs.0.doc.executed_pipelines: ["foo-pipeline-2"] }
  - not_exists: docs.0.doc.error

---
"Test ingest simulate with mapping addition for data streams":
  # In this test, we make sure that when the index template is a data stream template, simulate ingest works the same whether the data
  # stream has been created or not -- either way, we expect it to use the template rather than the data stream / index mappings and settings.

  - skip:
      features:
        - headers
        - allowed_warnings

  - do:
      headers:
        Content-Type: application/json
      ingest.put_pipeline:
        id: "foo-pipeline"
        body:  >
          {
            "processors": [
              {
                "set": {
                  "field": "foo",
                  "value": true
                }
              }
            ]
          }
  - match: { acknowledged: true }

  - do:
      cluster.put_component_template:
        name: mappings_template
        body:
          template:
            mappings:
              dynamic: strict
              properties:
                foo:
                  type: boolean

  - do:
      cluster.put_component_template:
        name: settings_template
        body:
          template:
            settings:
              index:
                default_pipeline: "foo-pipeline"

  - do:
      allowed_warnings:
        - "index template [test-composable-1] has index patterns [foo*] matching patterns from existing older templates [global] with patterns (global => [*]); this template [test-composable-1] will take precedence during new index creation"
      indices.put_index_template:
        name: test-composable-1
        body:
          index_patterns:
            - foo*
          composed_of:
            - mappings_template
            - settings_template

  - do:
      allowed_warnings:
        - "index template [my-template-1] has index patterns [simple-data-stream1] matching patterns from existing older templates [global] with patterns (global => [*]); this template [my-template-1] will take precedence during new index creation"
      indices.put_index_template:
        name: my-template-1
        body:
          index_patterns: [simple-data-stream1]
          composed_of:
            - mappings_template
            - settings_template
          data_stream: {}

  # Here we replace my-template-1 with a substitute version that uses the settings_template_2 and mappings_template_2 templates defined in
  # this request, and foo-pipeline-2 defined in this request.
  - do:
      headers:
        Content-Type: application/json
      simulate.ingest:
        index: simple-data-stream1
        body: >
          {
            "docs": [
              {
                "_id": "asdf",
                "_source": {
                  "@timestamp": 1234,
                  "foo": false
                }
              }
            ],
            "pipeline_substitutions": {
              "foo-pipeline-2": {
                "processors": [
                  {
                    "set": {
                      "field": "foo",
                      "value": "FOO"
                    }
                  }
                ]
              }
            },
            "component_template_substitutions": {
              "settings_template_2": {
                "template": {
                  "settings": {
                    "index": {
                      "default_pipeline": "foo-pipeline-2"
                    }
                  }
                }
              },
              "mappings_template_2": {
                "template": {
                  "mappings": {
                    "dynamic": "strict",
                    "properties": {
                      "foo": {
                        "type": "integer"
                      }
                    }
                  }
                }
              }
            },
            "index_template_substitutions": {
              "my-template-1": {
                "index_patterns": ["simple-data-stream1"],
                "composed_of": ["settings_template_2", "mappings_template_2"],
                "data_stream": {}
              }
            },
            "mapping_addition": {
              "dynamic": "strict",
              "properties": {
                "foo": {
                  "type": "keyword"
                }
              }
            }
          }
  - length: { docs: 1 }
  - match: { docs.0.doc._index: "simple-data-stream1" }
  - match: { docs.0.doc._source.foo: "FOO" }
  - match: { docs.0.doc.executed_pipelines: ["foo-pipeline-2"] }
  - not_exists: docs.0.doc.error

  - do:
      indices.create_data_stream:
        name: simple-data-stream1
  - is_true: acknowledged

  - do:
      cluster.health:
        wait_for_status: yellow

  # Now that we have created a data stream, run the exact same simulate ingeset request to make sure we still get the same result, and that
  # the substitutions and additions from the simulate ingest request are used instead of information from the data stream or its backing
  # index.
  - do:
      headers:
        Content-Type: application/json
      simulate.ingest:
        index: simple-data-stream1
        body: >
          {
            "docs": [
              {
                "_id": "asdf",
                "_source": {
                  "@timestamp": 1234,
                  "foo": false
                }
              }
            ],
            "pipeline_substitutions": {
              "foo-pipeline-2": {
                "processors": [
                  {
                    "set": {
                      "field": "foo",
                      "value": "FOO"
                    }
                  }
                ]
              }
            },
            "component_template_substitutions": {
              "settings_template_2": {
                "template": {
                  "settings": {
                    "index": {
                      "default_pipeline": "foo-pipeline-2"
                    }
                  }
                }
              },
              "mappings_template_2": {
                "template": {
                  "mappings": {
                    "dynamic": "strict",
                    "properties": {
                      "foo": {
                        "type": "integer"
                      }
                    }
                  }
                }
              }
            },
            "index_template_substitutions": {
              "my-template-1": {
                "index_patterns": ["simple-data-stream1"],
                "composed_of": ["settings_template_2", "mappings_template_2"],
                "data_stream": {}
              }
            },
            "mapping_addition": {
              "dynamic": "strict",
              "properties": {
                "foo": {
                  "type": "keyword"
                }
              }
            }
          }
  - length: { docs: 1 }
  - match: { docs.0.doc._index: "simple-data-stream1" }
  - match: { docs.0.doc._source.foo: "FOO" }
  - match: { docs.0.doc.executed_pipelines: ["foo-pipeline-2"] }
  - not_exists: docs.0.doc.error

---
"Test mapping addition works with legacy templates":
  # In this test, we make sure that when the index template is a data stream template, simulate ingest works the same whether the data
  # stream has been created or not -- either way, we expect it to use the template rather than the data stream / index mappings and settings.

  - skip:
      features:
        - headers
        - allowed_warnings

  - do:
      indices.put_template:
        name: my-legacy-template
        body:
          index_patterns: foo-*
          settings:
            number_of_replicas: 0
          mappings:
            dynamic: strict
            properties:
              foo:
                type: integer
              bar:
                type: boolean

  - do:
      headers:
        Content-Type: application/json
      simulate.ingest:
        index: foo-1
        body: >
          {
            "docs": [
              {
                "_id": "asdf",
                "_source": {
                  "foo": 3,
                  "bar": "not a boolean"
                }
              }
            ]
          }
  - length: { docs: 1 }
  - match: { docs.0.doc._index: "foo-1" }
  - match: { docs.0.doc._source.foo: 3 }
  - match: { docs.0.doc._source.bar: "not a boolean" }
  - match: { docs.0.doc.error.type: "document_parsing_exception" }

  - do:
      headers:
        Content-Type: application/json
      simulate.ingest:
        index: foo-1
        body: >
          {
            "docs": [
              {
                "_id": "asdf",
                "_source": {
                  "foo": 3,
                  "bar": "not a boolean"
                }
              }
            ],
            "mapping_addition": {
              "dynamic": "strict",
              "properties": {
                "bar": {
                  "type": "keyword"
                }
              }
            }
          }
  - length: { docs: 1 }
  - match: { docs.0.doc._index: "foo-1" }
  - match: { docs.0.doc._source.foo: 3 }
  - match: { docs.0.doc._source.bar: "not a boolean" }
  - not_exists: docs.0.doc.error

  - do:
      allowed_warnings:
        - "index [foo-1] matches multiple legacy templates [global, my-legacy-template], composable templates will only match a single template"
      indices.create:
        index: foo-1
  - match: { acknowledged: true }

  - do:
      headers:
        Content-Type: application/json
      simulate.ingest:
        index: foo-1
        body: >
          {
            "docs": [
              {
                "_id": "asdf",
                "_source": {
                  "foo": 3,
                  "bar": "not a boolean"
                }
              }
            ],
            "mapping_addition": {
              "dynamic": "strict",
              "properties": {
                "bar": {
                  "type": "keyword"
                }
              }
            }
          }
  - length: { docs: 1 }
  - match: { docs.0.doc._index: "foo-1" }
  - match: { docs.0.doc._source.foo: 3 }
  - match: { docs.0.doc._source.bar: "not a boolean" }
  - not_exists: docs.0.doc.error

---
"Test mapping addition works with indices without templates":
  # In this test, we make sure that when we have an index that has mapping but was not built with a template, that the additional_mapping
  # is merged in with that template.

  - skip:
      features:
        - headers
        - allowed_warnings

  # A global match-everything legacy template is added to the cluster sometimes (rarely). We have to get rid of this template if it exists
  # because this test is making sure we get correct behavior when an index matches *no* template:
  - do:
      indices.delete_template:
        name:   '*'
        ignore: 404

  # First, make sure that validation fails before we create the index (since we are only defining to bar field but trying to index a value
  # for foo.
  - do:
      headers:
        Content-Type: application/json
      simulate.ingest:
        index: foo-1
        body: >
          {
            "docs": [
              {
                "_id": "asdf",
                "_source": {
                  "foo": 3,
                  "bar": "some text value"
                }
              }
            ],
            "mapping_addition": {
              "dynamic": "strict",
              "properties": {
                "bar": {
                  "type": "keyword"
                }
              }
            }
          }
  - length: { docs: 1 }
  - match: { docs.0.doc._index: "foo-1" }
  - match: { docs.0.doc._source.foo: 3 }
  - match: { docs.0.doc._source.bar: "some text value" }
  - match: { docs.0.doc.error.type: "strict_dynamic_mapping_exception" }

  - do:
      indices.create:
        index: foo-1
        body:
          mappings:
            dynamic: strict
            properties:
              foo:
                type: integer
  - match: { acknowledged: true }

  # Now make sure that the mapping for the newly-created index is getting picked up. Validation fails because it only defined a mapping
  # for foo, not for bar.
  - do:
      headers:
        Content-Type: application/json
      simulate.ingest:
        index: foo-1
        body: >
          {
            "docs": [
              {
                "_id": "asdf",
                "_source": {
                  "foo": 3,
                  "bar": "some text value"
                }
              }
            ]
          }
  - length: { docs: 1 }
  - match: { docs.0.doc._index: "foo-1" }
  - match: { docs.0.doc._source.foo: 3 }
  - match: { docs.0.doc._source.bar: "some text value" }
  - match: { docs.0.doc.error.type: "strict_dynamic_mapping_exception" }

  # Now we make sure that the index's mapping gets merged with the mapping_addition:
  - do:
      headers:
        Content-Type: application/json
      simulate.ingest:
        index: foo-1
        body: >
          {
            "docs": [
              {
                "_id": "asdf",
                "_source": {
                  "foo": 3,
                  "bar": "some text value"
                }
              }
            ],
            "mapping_addition": {
              "dynamic": "strict",
              "properties": {
                "bar": {
                  "type": "keyword"
                }
              }
            }
          }
  - length: { docs: 1 }
  - match: { docs.0.doc._index: "foo-1" }
  - match: { docs.0.doc._source.foo: 3 }
  - match: { docs.0.doc._source.bar: "some text value" }
  - not_exists: docs.0.doc.error

  # This last call to simulate is just making sure that if there are no templates, no index mappings, no substitutions, and no mapping
  # addition, then validation does not fail
  - do:
      headers:
        Content-Type: application/json
      simulate.ingest:
        index: nonexistent
        body: >
          {
            "docs": [
              {
                "_id": "asdf",
                "_source": {
                  "foo": 3,
                  "bar": "some text value"
                }
              }
            ]
          }
  - length: { docs: 1 }
  - match: { docs.0.doc._index: "nonexistent" }
  - match: { docs.0.doc._source.foo: 3 }
  - match: { docs.0.doc._source.bar: "some text value" }
  - not_exists: docs.0.doc.error

---
"Test ignored_fields":
  - skip:
      features:
        - headers
        - allowed_warnings

  - requires:
      cluster_features: ["simulate.ignored.fields"]
      reason: "ingest simulate ignored fields added in 8.18"

  - do:
      headers:
        Content-Type: application/json
      simulate.ingest:
        index: nonexistent
        body: >
          {
            "docs": [
              {
                "_index": "simulate-test",
                "_id": "y9Es_JIBiw6_GgN-U0qy",
                "_score": 1,
                "_source": {
                  "abc": "sfdsfsfdsfsfdsfsfdsfsfdsfsfdsf"
                }
              }
            ],
            "index_template_substitutions": {
              "ind_temp": {
                "index_patterns": ["simulate-test"],
                "composed_of": ["simulate-test"]
              }
            },
            "component_template_substitutions": {
              "simulate-test": {
                "template": {
                  "mappings": {
                    "dynamic": false,
                    "properties": {
                      "abc": {
                        "type": "keyword",
                        "ignore_above": 1
                      }
                    }
                  }
                }
              }
            }
          }
  - length: { docs: 1 }
  - match: { docs.0.doc._index: "simulate-test" }
  - match: { docs.0.doc._source.abc: "sfdsfsfdsfsfdsfsfdsfsfdsfsfdsf" }
  - match: { docs.0.doc.ignored_fields: [ {"field": "abc"} ] }
  - not_exists: docs.0.doc.error

---
<<<<<<< HEAD
"Simulate ingest with data stream with mapping overrides":
  - skip:
      features: headers

  - do:
      indices.put_index_template:
        name: test
        body:
          index_patterns: test*
          template:
            lifecycle:
              data_retention: "7d"
          data_stream: {}

  - do:
      indices.create_data_stream:
        name: test
  - is_true: acknowledged

  - do:
      cluster.health:
        wait_for_status: yellow

  - do:
      indices.put_data_stream_mappings:
        name: test
        body:
          properties:
            foo:
              type: boolean

  - match: { data_streams.0.applied_to_data_stream: true }

  # For an ordinary simulate request with no overrides, we fetch the mapping from the write index, and do not take the
  # data stream mapping override into account. So the foo field is unmapped, and we can write text to it.
=======
"Test mapping addition correctly respects mapping of indices without templates":
  # In this test, we make sure that when we have an index that has mapping but was not built with a template, that the
  # additional_mapping respects the existing mapping for validation.

  - skip:
      features:
        - headers
        - allowed_warnings

  # A global match-everything legacy template is added to the cluster sometimes (rarely). We have to get rid of this template if it exists
  # because this test is making sure we get correct behavior when an index matches *no* template:
  - do:
      indices.delete_template:
        name:   '*'
        ignore: 404

  # We create the index no-template-index with an implicit mapping that has a foo field with type long:
  - do:
      bulk:
        refresh: true
        body:
          - '{"index": {"_index": "no-template-index"}}'
          - '{"foo": 3}'

  # Now we make sure that the existing mapping is taken into account when we simulate with a mapping_addition. Since
  # the pre-existing mapping has foo mapped as a long, this ought to fail with a document_parsing_exception because
  # we are attempting to write a boolean foo.
  - do:
      headers:
        Content-Type: application/json
      simulate.ingest:
        index: no-template-index
        body: >
          {
            "docs": [
              {
                "_id": "test-id",
                "_index": "no-template-index",
                "_source": {
                  "@timestamp": "2025-07-25T09:06:06.929Z",
                  "is_valid": true,
                  "foo": true
                }
              }
            ],
            "mapping_addition": {
              "properties": {
                "is_valid": {
                  "type": "boolean"
                }
              }
            }
          }
  - length: { docs: 1 }
  - match: { docs.0.doc._index: "no-template-index" }
  - match: { docs.0.doc._source.foo: true }
  - match: { docs.0.doc._source.is_valid: true }
  - match: { docs.0.doc.error.type: "document_parsing_exception" }

  # Now we add a template for this index.
  - do:
      indices.put_template:
        name: my-template-1
        body:
          index_patterns: no-template-index
          mappings:
            properties:
              foo:
                type: boolean

  # And we still expect the index's mapping to be used rather than the template:
>>>>>>> a2317265
  - do:
      headers:
        Content-Type: application/json
      simulate.ingest:
<<<<<<< HEAD
        index: test
=======
        index: no-template-index
>>>>>>> a2317265
        body: >
          {
            "docs": [
              {
<<<<<<< HEAD
                "_id": "asdf",
                "_source": {
                  "@timestamp": 1234,
                  "foo": "bar"
                }
              }
            ]
          }
  - length: { docs: 1 }
  - match: { docs.0.doc._index: "test" }
  - match: { docs.0.doc._source.foo: "bar" }
  - not_exists: docs.0.doc.error

  # If template overrides are given, we go to the data stream's template and mapping override (even if the given
  # template overrides are irrelevant as is the case in this test). Now we see that the foo field is mapped as a
  # boolean, so we get a validation error when trying to write text to that field.
=======
                "_id": "test-id",
                "_index": "no-template-index",
                "_source": {
                  "@timestamp": "2025-07-25T09:06:06.929Z",
                  "is_valid": true,
                  "foo": true
                }
              }
            ],
            "mapping_addition": {
              "properties": {
                "is_valid": {
                  "type": "boolean"
                }
              }
            }
          }
  - length: { docs: 1 }
  - match: { docs.0.doc._index: "no-template-index" }
  - match: { docs.0.doc._source.foo: true }
  - match: { docs.0.doc._source.is_valid: true }
  - match: { docs.0.doc.error.type: "document_parsing_exception" }

---
"Test ingest simulate with mapping addition for data streams when write index has different mapping":
  # In this test, we make sure that when a data stream's write index has a mapping that is different from the mapping
  # in its template, and a mapping_override is given, then the mapping_override is applied to the mapping of the write
  # index rather than the mapping of the template.

  - skip:
      features:
        - headers
        - allowed_warnings

  - do:
      cluster.put_component_template:
        name: mappings_template
        body:
          template:
            mappings:
              dynamic: strict
              properties:
                foo:
                  type: boolean
                bar:
                  type: boolean

  - do:
      allowed_warnings:
        - "index template [my-template-1] has index patterns [simple-data-stream1] matching patterns from existing older templates [global] with patterns (global => [*]); this template [my-template-1] will take precedence during new index creation"
      indices.put_index_template:
        name: my-template-1
        body:
          index_patterns: [simple-data-stream1]
          composed_of:
            - mappings_template
          data_stream: {}

  - do:
      indices.create_data_stream:
        name: simple-data-stream1
  - is_true: acknowledged

  - do:
      cluster.health:
        wait_for_status: yellow

  # Now that the data stream exists, we change the template to remove the mapping for bar. The write index still has the
  # old mapping.
  - do:
      cluster.put_component_template:
        name: mappings_template
        body:
          template:
            mappings:
              properties:
                foo:
                  type: boolean

  # We expect the mapping_addition to be added to the mapping of the write index, which has a boolean bar field. So this
  # simulate ingest ought to fail.
>>>>>>> a2317265
  - do:
      headers:
        Content-Type: application/json
      simulate.ingest:
<<<<<<< HEAD
        index: test
=======
        index: simple-data-stream1
>>>>>>> a2317265
        body: >
          {
            "docs": [
              {
                "_id": "asdf",
                "_source": {
                  "@timestamp": 1234,
<<<<<<< HEAD
                  "foo": "bar"
                }
              }
            ],
            "component_template_substitutions": {
              "mappings_template": {
                "template": {
                  "mappings": {
                    "dynamic": "true",
                    "properties": {
                      "foo": {
                        "type": "keyword"
                      }
                    }
                  }
=======
                  "bar": "baz"
                }
              }
            ],
            "mapping_addition": {
              "properties": {
                "baz": {
                  "type": "keyword"
>>>>>>> a2317265
                }
              }
            }
          }
  - length: { docs: 1 }
<<<<<<< HEAD
  - match: { docs.0.doc._index: "test" }
  - match: { docs.0.doc._source.foo: "bar" }
=======
  - match: { docs.0.doc._index: "simple-data-stream1" }
  - match: { docs.0.doc._source.bar: "baz" }
>>>>>>> a2317265
  - match: { docs.0.doc.error.type: "document_parsing_exception" }<|MERGE_RESOLUTION|>--- conflicted
+++ resolved
@@ -1742,43 +1742,6 @@
   - not_exists: docs.0.doc.error
 
 ---
-<<<<<<< HEAD
-"Simulate ingest with data stream with mapping overrides":
-  - skip:
-      features: headers
-
-  - do:
-      indices.put_index_template:
-        name: test
-        body:
-          index_patterns: test*
-          template:
-            lifecycle:
-              data_retention: "7d"
-          data_stream: {}
-
-  - do:
-      indices.create_data_stream:
-        name: test
-  - is_true: acknowledged
-
-  - do:
-      cluster.health:
-        wait_for_status: yellow
-
-  - do:
-      indices.put_data_stream_mappings:
-        name: test
-        body:
-          properties:
-            foo:
-              type: boolean
-
-  - match: { data_streams.0.applied_to_data_stream: true }
-
-  # For an ordinary simulate request with no overrides, we fetch the mapping from the write index, and do not take the
-  # data stream mapping override into account. So the foo field is unmapped, and we can write text to it.
-=======
 "Test mapping addition correctly respects mapping of indices without templates":
   # In this test, we make sure that when we have an index that has mapping but was not built with a template, that the
   # additional_mapping respects the existing mapping for validation.
@@ -1850,38 +1813,15 @@
                 type: boolean
 
   # And we still expect the index's mapping to be used rather than the template:
->>>>>>> a2317265
-  - do:
-      headers:
-        Content-Type: application/json
-      simulate.ingest:
-<<<<<<< HEAD
-        index: test
-=======
+  - do:
+      headers:
+        Content-Type: application/json
+      simulate.ingest:
         index: no-template-index
->>>>>>> a2317265
-        body: >
-          {
-            "docs": [
-              {
-<<<<<<< HEAD
-                "_id": "asdf",
-                "_source": {
-                  "@timestamp": 1234,
-                  "foo": "bar"
-                }
-              }
-            ]
-          }
-  - length: { docs: 1 }
-  - match: { docs.0.doc._index: "test" }
-  - match: { docs.0.doc._source.foo: "bar" }
-  - not_exists: docs.0.doc.error
-
-  # If template overrides are given, we go to the data stream's template and mapping override (even if the given
-  # template overrides are irrelevant as is the case in this test). Now we see that the foo field is mapped as a
-  # boolean, so we get a validation error when trying to write text to that field.
-=======
+        body: >
+          {
+            "docs": [
+              {
                 "_id": "test-id",
                 "_index": "no-template-index",
                 "_source": {
@@ -1963,16 +1903,76 @@
 
   # We expect the mapping_addition to be added to the mapping of the write index, which has a boolean bar field. So this
   # simulate ingest ought to fail.
->>>>>>> a2317265
-  - do:
-      headers:
-        Content-Type: application/json
-      simulate.ingest:
-<<<<<<< HEAD
+  - do:
+      headers:
+        Content-Type: application/json
+      simulate.ingest:
+        index: simple-data-stream1
+        body: >
+          {
+            "docs": [
+              {
+                "_id": "asdf",
+                "_source": {
+                  "@timestamp": 1234,
+                  "bar": "baz"
+                }
+              }
+            ],
+            "mapping_addition": {
+              "properties": {
+                "baz": {
+                  "type": "keyword"
+                }
+              }
+            }
+          }
+  - length: { docs: 1 }
+  - match: { docs.0.doc._index: "simple-data-stream1" }
+  - match: { docs.0.doc._source.bar: "baz" }
+  - match: { docs.0.doc.error.type: "document_parsing_exception" }
+
+---
+"Simulate ingest with data stream with mapping overrides":
+  - skip:
+      features: headers
+
+  - do:
+      indices.put_index_template:
+        name: test
+        body:
+          index_patterns: test*
+          template:
+            lifecycle:
+              data_retention: "7d"
+          data_stream: {}
+
+  - do:
+      indices.create_data_stream:
+        name: test
+  - is_true: acknowledged
+
+  - do:
+      cluster.health:
+        wait_for_status: yellow
+
+  - do:
+      indices.put_data_stream_mappings:
+        name: test
+        body:
+          properties:
+            foo:
+              type: boolean
+
+  - match: { data_streams.0.applied_to_data_stream: true }
+
+  # For an ordinary simulate request with no overrides, we fetch the mapping from the write index, and do not take the
+  # data stream mapping override into account. So the foo field is unmapped, and we can write text to it.
+  - do:
+      headers:
+        Content-Type: application/json
+      simulate.ingest:
         index: test
-=======
-        index: simple-data-stream1
->>>>>>> a2317265
         body: >
           {
             "docs": [
@@ -1980,7 +1980,31 @@
                 "_id": "asdf",
                 "_source": {
                   "@timestamp": 1234,
-<<<<<<< HEAD
+                  "foo": "bar"
+                }
+              }
+            ]
+          }
+  - length: { docs: 1 }
+  - match: { docs.0.doc._index: "test" }
+  - match: { docs.0.doc._source.foo: "bar" }
+  - not_exists: docs.0.doc.error
+
+  # If template overrides are given, we go to the data stream's template and mapping override (even if the given
+  # template overrides are irrelevant as is the case in this test). Now we see that the foo field is mapped as a
+  # boolean, so we get a validation error when trying to write text to that field.
+  - do:
+      headers:
+        Content-Type: application/json
+      simulate.ingest:
+        index: test
+        body: >
+          {
+            "docs": [
+              {
+                "_id": "asdf",
+                "_source": {
+                  "@timestamp": 1234,
                   "foo": "bar"
                 }
               }
@@ -1996,26 +2020,11 @@
                       }
                     }
                   }
-=======
-                  "bar": "baz"
-                }
-              }
-            ],
-            "mapping_addition": {
-              "properties": {
-                "baz": {
-                  "type": "keyword"
->>>>>>> a2317265
-                }
-              }
-            }
-          }
-  - length: { docs: 1 }
-<<<<<<< HEAD
+                }
+              }
+            }
+          }
+  - length: { docs: 1 }
   - match: { docs.0.doc._index: "test" }
   - match: { docs.0.doc._source.foo: "bar" }
-=======
-  - match: { docs.0.doc._index: "simple-data-stream1" }
-  - match: { docs.0.doc._source.bar: "baz" }
->>>>>>> a2317265
   - match: { docs.0.doc.error.type: "document_parsing_exception" }
--- conflicted
+++ resolved
@@ -38,11 +38,7 @@
         .feature(FeatureFlag.DOC_VALUES_SKIPPER)
         .feature(FeatureFlag.SYNTHETIC_VECTORS)
         .feature(FeatureFlag.RANDOM_SAMPLING)
-<<<<<<< HEAD
-        .feature(FeatureFlag.GENERIC_VECTOR_FORMAT)
         .feature(FeatureFlag.RERANK_SEMANTIC_TEXT_CHUNKS)
-=======
->>>>>>> 97ee7fcf
         .build();
 
     public SmokeTestMultiNodeClientYamlTestSuiteIT(@Name("yaml") ClientYamlTestCandidate testCandidate) {

--- conflicted
+++ resolved
@@ -18,9 +18,6 @@
     requires org.elasticsearch.logging;
     requires java.management;
     requires jdk.management;
-<<<<<<< HEAD
     requires org.apache.lucene.misc;
-=======
     requires org.elasticsearch.gpu;
->>>>>>> 76df465b
 }
--- conflicted
+++ resolved
@@ -60,11 +60,8 @@
     int writerMaxBufferedDocs,
     int forceMergeMaxNumSegments,
     boolean onDiskRescore,
-<<<<<<< HEAD
+    boolean filterCached,
     float dynamicPostFilterThreshold
-=======
-    boolean filterCached
->>>>>>> 594a373d
 ) implements ToXContentObject {
 
     static final ParseField DOC_VECTORS_FIELD = new ParseField("doc_vectors");
@@ -97,11 +94,8 @@
     static final ParseField WRITER_BUFFER_MB_FIELD = new ParseField("writer_buffer_mb");
     static final ParseField WRITER_BUFFER_DOCS_FIELD = new ParseField("writer_buffer_docs");
     static final ParseField ON_DISK_RESCORE_FIELD = new ParseField("on_disk_rescore");
-<<<<<<< HEAD
+    static final ParseField FILTER_CACHED = new ParseField("filter_cache");
     static final ParseField DYNAMIC_POST_FILTER_FIELD = new ParseField("dynamicPostFilterThreshold");
-=======
-    static final ParseField FILTER_CACHED = new ParseField("filter_cache");
->>>>>>> 594a373d
 
     /** By default, in ES the default writer buffer size is 10% of the heap space
      * (see {@code IndexingMemoryController.INDEX_BUFFER_SIZE_SETTING}).
@@ -148,11 +142,8 @@
         PARSER.declareInt(Builder::setWriterMaxBufferedDocs, WRITER_BUFFER_DOCS_FIELD);
         PARSER.declareInt(Builder::setForceMergeMaxNumSegments, FORCE_MERGE_MAX_NUM_SEGMENTS_FIELD);
         PARSER.declareBoolean(Builder::setOnDiskRescore, ON_DISK_RESCORE_FIELD);
-<<<<<<< HEAD
+        PARSER.declareBoolean(Builder::setFilterCached, FILTER_CACHED);
         PARSER.declareFloat(Builder::setdynamicPostFilterThreshold, DYNAMIC_POST_FILTER_FIELD);
-=======
-        PARSER.declareBoolean(Builder::setFilterCached, FILTER_CACHED);
->>>>>>> 594a373d
     }
 
     @Override
@@ -233,11 +224,8 @@
         private KnnIndexTester.MergePolicyType mergePolicy = null;
         private double writerBufferSizeInMb = DEFAULT_WRITER_BUFFER_MB;
         private boolean onDiskRescore = false;
-<<<<<<< HEAD
+        private boolean filterCached = true;
         private float dynamicPostFilterThreshold = 1f;
-=======
-        private boolean filterCached = true;
->>>>>>> 594a373d
 
         /**
          * Elasticsearch does not set this explicitly, and in Lucene this setting is
@@ -438,11 +426,8 @@
                 writerMaxBufferedDocs,
                 forceMergeMaxNumSegments,
                 onDiskRescore,
-<<<<<<< HEAD
+                filterCached,
                 dynamicPostFilterThreshold
-=======
-                filterCached
->>>>>>> 594a373d
             );
         }
 

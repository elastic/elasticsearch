--- conflicted
+++ resolved
@@ -132,14 +132,10 @@
                 encoding,
                 args.ivfClusterSize(),
                 ES920DiskBBQVectorsFormat.DEFAULT_CENTROIDS_PER_PARENT_CLUSTER,
-<<<<<<< HEAD
+                DenseVectorFieldMapper.ElementType.FLOAT,
                 args.onDiskRescore(),
                 args.doPrecondition(),
                 args.preconditioningDims()
-=======
-                DenseVectorFieldMapper.ElementType.FLOAT,
-                args.onDiskRescore()
->>>>>>> 2e9b8f1f
             );
         } else if (args.indexType() == IndexType.GPU_HNSW) {
             if (quantizeBits == 32) {

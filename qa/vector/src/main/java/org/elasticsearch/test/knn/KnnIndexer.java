--- conflicted
+++ resolved
@@ -62,10 +62,6 @@
 import static org.elasticsearch.test.knn.KnnIndexTester.logger;
 
 class KnnIndexer {
-<<<<<<< HEAD
-    private static final double WRITER_BUFFER_MB = 1024;
-=======
->>>>>>> fc7ba8da
     static final String ID_FIELD = "id";
     static final String VECTOR_FIELD = "vector";
 
@@ -110,18 +106,12 @@
     void createIndex(KnnIndexTester.Results result) throws IOException, InterruptedException, ExecutionException {
         IndexWriterConfig iwc = new IndexWriterConfig().setOpenMode(IndexWriterConfig.OpenMode.CREATE);
         iwc.setCodec(codec);
-<<<<<<< HEAD
-        iwc.setMaxBufferedDocs(IndexWriterConfig.DISABLE_AUTO_FLUSH);
-        iwc.setRAMBufferSizeMB(WRITER_BUFFER_MB);
-=======
         iwc.setMaxBufferedDocs(writerMaxBufferedDocs);
         iwc.setRAMBufferSizeMB(writerBufferSizeInMb);
->>>>>>> fc7ba8da
         iwc.setUseCompoundFile(false);
-        iwc.setMergePolicy(NoMergePolicy.INSTANCE);
-//        if (mergePolicy != null) {
-//            iwc.setMergePolicy(mergePolicy);
-//        }
+        if (mergePolicy != null) {
+            iwc.setMergePolicy(mergePolicy);
+        }
         iwc.setMaxFullFlushMergeWaitMillis(0);
 
         iwc.setInfoStream(new PrintStreamInfoStream(System.out) {
@@ -230,9 +220,6 @@
 
     void forceMerge(KnnIndexTester.Results results) throws Exception {
         IndexWriterConfig iwc = new IndexWriterConfig().setOpenMode(IndexWriterConfig.OpenMode.APPEND);
-        iwc.setMaxBufferedDocs(IndexWriterConfig.DISABLE_AUTO_FLUSH);
-        iwc.setRAMBufferSizeMB(WRITER_BUFFER_MB);
-        iwc.setUseCompoundFile(false);
         iwc.setInfoStream(new PrintStreamInfoStream(System.out) {
             @Override
             public boolean isEnabled(String component) {
@@ -307,7 +294,6 @@
             } catch (IOException ioe) {
                 throw new UncheckedIOException(ioe);
             }
-            logger.info("Index thread times: [{}] read, [{}] add doc", readTime, docAddTime);
         }
 
         private void _run() throws IOException {
@@ -319,10 +305,6 @@
                     continue;
                 }
 
-<<<<<<< HEAD
-                // read
-=======
->>>>>>> fc7ba8da
                 var startRead = System.nanoTime();
                 final IndexableField field;
                 switch (vectorEncoding) {
@@ -342,24 +324,13 @@
                 Document doc = new Document();
                 doc.add(field);
 
-                long endRead = System.nanoTime();
-                readTime += (endRead - startRead);
-                // build doc
-                Document doc = new Document();
-                doc.add(field);
-
                 if ((id + 1) % 25000 == 0) {
                     logger.debug("Done indexing " + (id + 1) + " documents.");
                 }
                 doc.add(new StoredField(ID_FIELD, id));
                 iw.addDocument(doc);
 
-<<<<<<< HEAD
-                var endDoc = System.nanoTime();
-                docAddTime += (endDoc - endRead);
-=======
                 docAddTime += (System.nanoTime() - endRead);
->>>>>>> fc7ba8da
             }
         }
     }

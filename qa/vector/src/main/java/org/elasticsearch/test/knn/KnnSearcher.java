/*
 * @notice
 * Licensed to the Apache Software Foundation (ASF) under one or more
 * contributor license agreements.  See the NOTICE file distributed with
 * this work for additional information regarding copyright ownership.
 * The ASF licenses this file to You under the Apache License, Version 2.0
 * (the "License"); you may not use this file except in compliance with
 * the License.  You may obtain a copy of the License at
 *
 *     http://www.apache.org/licenses/LICENSE-2.0
 *
 * Unless required by applicable law or agreed to in writing, software
 * distributed under the License is distributed on an "AS IS" BASIS,
 * WITHOUT WARRANTIES OR CONDITIONS OF ANY KIND, either express or implied.
 * See the License for the specific language governing permissions and
 * limitations under the License.
 * a copy and modification from Lucene util
 * Modifications copyright (C) 2025 Elasticsearch B.V.
 */

package org.elasticsearch.test.knn;

import org.apache.lucene.index.DirectoryReader;
import org.apache.lucene.index.IndexReader;
import org.apache.lucene.index.LeafReaderContext;
import org.apache.lucene.index.StoredFields;
import org.apache.lucene.index.VectorEncoding;
import org.apache.lucene.index.VectorSimilarityFunction;
import org.apache.lucene.queries.function.FunctionQuery;
import org.apache.lucene.queries.function.valuesource.ByteKnnVectorFieldSource;
import org.apache.lucene.queries.function.valuesource.ByteVectorSimilarityFunction;
import org.apache.lucene.queries.function.valuesource.ConstKnnByteVectorValueSource;
import org.apache.lucene.queries.function.valuesource.ConstKnnFloatValueSource;
import org.apache.lucene.queries.function.valuesource.FloatKnnVectorFieldSource;
import org.apache.lucene.queries.function.valuesource.FloatVectorSimilarityFunction;
import org.apache.lucene.search.BooleanClause;
import org.apache.lucene.search.BooleanQuery;
import org.apache.lucene.search.ConstantScoreScorer;
import org.apache.lucene.search.ConstantScoreWeight;
import org.apache.lucene.search.DocIdSetIterator;
import org.apache.lucene.search.FilterDocIdSetIterator;
import org.apache.lucene.search.IndexSearcher;
import org.apache.lucene.search.Query;
import org.apache.lucene.search.QueryVisitor;
import org.apache.lucene.search.ScoreDoc;
import org.apache.lucene.search.ScoreMode;
import org.apache.lucene.search.Scorer;
import org.apache.lucene.search.ScorerSupplier;
import org.apache.lucene.search.TopDocs;
import org.apache.lucene.search.TotalHits;
import org.apache.lucene.search.Weight;
import org.apache.lucene.store.Directory;
import org.apache.lucene.store.FSDirectory;
import org.apache.lucene.util.BitSet;
import org.apache.lucene.util.BitSetIterator;
import org.apache.lucene.util.FixedBitSet;
import org.elasticsearch.common.io.Channels;
import org.elasticsearch.core.PathUtils;
import org.elasticsearch.index.mapper.vectors.DenseVectorFieldMapper;
import org.elasticsearch.search.profile.query.QueryProfiler;
import org.elasticsearch.search.vectors.ESKnnByteVectorQuery;
import org.elasticsearch.search.vectors.ESKnnFloatVectorQuery;
import org.elasticsearch.search.vectors.IVFKnnFloatVectorQuery;
import org.elasticsearch.search.vectors.QueryProfilerProvider;
import org.elasticsearch.search.vectors.RescoreKnnVectorQuery;

import java.io.IOException;
import java.io.OutputStream;
import java.io.UncheckedIOException;
import java.nio.ByteBuffer;
import java.nio.ByteOrder;
import java.nio.IntBuffer;
import java.nio.channels.FileChannel;
import java.nio.file.Files;
import java.nio.file.Path;
import java.nio.file.attribute.FileTime;
import java.util.ArrayList;
import java.util.Arrays;
import java.util.HashSet;
import java.util.List;
import java.util.Objects;
import java.util.Random;
import java.util.Set;
import java.util.concurrent.Callable;
import java.util.concurrent.ExecutorService;
import java.util.concurrent.Executors;
import java.util.concurrent.ForkJoinPool;
import java.util.concurrent.Future;
import java.util.concurrent.TimeUnit;
import java.util.function.IntConsumer;

import static org.apache.lucene.search.DocIdSetIterator.NO_MORE_DOCS;
import static org.elasticsearch.test.knn.KnnIndexTester.logger;
import static org.elasticsearch.test.knn.KnnIndexer.ID_FIELD;
import static org.elasticsearch.test.knn.KnnIndexer.VECTOR_FIELD;

class KnnSearcher {

    private final List<Path> docPath;
    private final Path indexPath;
    private final Path queryPath;
    private final int numDocs;
    private final int numQueryVectors;
    private final long randomSeed;
    private final float selectivity;
    private final int topK;
    private final int efSearch;
    private final double visitPercentage;
    private final float dynamicPostFilterThreshold;
    private final KnnIndexTester.IndexType indexType;
    private int dim;
    private final VectorSimilarityFunction similarityFunction;
    private final VectorEncoding vectorEncoding;
    private final float overSamplingFactor;
    private final int searchThreads;
    private final int numSearchers;
    private final boolean filterCached;

    KnnSearcher(Path indexPath, CmdLineArgs cmdLineArgs, double visitPercentage) {
        this.docPath = cmdLineArgs.docVectors();
        this.indexPath = indexPath;
        this.queryPath = cmdLineArgs.queryVectors();
        this.numDocs = cmdLineArgs.numDocs();
        this.numQueryVectors = cmdLineArgs.numQueries();
        this.topK = cmdLineArgs.k();
        this.dim = cmdLineArgs.dimensions();
        this.similarityFunction = cmdLineArgs.vectorSpace();
        this.vectorEncoding = cmdLineArgs.vectorEncoding();
        this.overSamplingFactor = cmdLineArgs.overSamplingFactor();
        if (numQueryVectors <= 0) {
            throw new IllegalArgumentException("numQueryVectors must be > 0");
        }
        this.efSearch = cmdLineArgs.numCandidates();
        this.visitPercentage = visitPercentage;
        this.indexType = cmdLineArgs.indexType();
        this.searchThreads = cmdLineArgs.searchThreads();
        this.numSearchers = cmdLineArgs.numSearchers();
        this.randomSeed = cmdLineArgs.seed();
        this.selectivity = cmdLineArgs.filterSelectivity();
<<<<<<< HEAD
        this.dynamicPostFilterThreshold = cmdLineArgs.dynamicPostFilterThreshold();
=======
        this.filterCached = cmdLineArgs.filterCached();
>>>>>>> 594a373d
    }

    void runSearch(KnnIndexTester.Results finalResults, boolean earlyTermination) throws IOException {
        Query filterQuery = this.selectivity < 1f
            ? generateRandomQuery(new Random(randomSeed), indexPath, numDocs, selectivity, filterCached)
            : null;
        TopDocs[] results = new TopDocs[numQueryVectors];
        int[][] resultIds = new int[numQueryVectors][];
        long elapsed, totalCpuTimeMS, totalVisited = 0;
        int offsetByteSize = 0;
        try (
            FileChannel input = FileChannel.open(queryPath);
            ExecutorService executorService = Executors.newFixedThreadPool(searchThreads, r -> new Thread(r, "KnnSearcher-Thread"));
            ExecutorService numSearchersExecutor = numSearchers > 1
                ? Executors.newFixedThreadPool(numSearchers, r -> new Thread(r, "KnnSearcher-Caller"))
                : null
        ) {
            long queryPathSizeInBytes = input.size();
            if (dim == -1) {
                offsetByteSize = 4;
                ByteBuffer preamble = ByteBuffer.allocate(4).order(ByteOrder.LITTLE_ENDIAN);
                int bytesRead = Channels.readFromFileChannel(input, 0, preamble);
                if (bytesRead < 4) {
                    throw new IllegalArgumentException("queryPath \"" + queryPath + "\" does not contain a valid dims?");
                }
                dim = preamble.getInt(0);
                if (dim <= 0) {
                    throw new IllegalArgumentException("queryPath \"" + queryPath + "\" has invalid dimension: " + dim);
                }
            }
            if (queryPathSizeInBytes % (((long) dim * vectorEncoding.byteSize + offsetByteSize)) != 0) {
                throw new IllegalArgumentException(
                    "docsPath \"" + queryPath + "\" does not contain a whole number of vectors?  size=" + queryPathSizeInBytes
                );
            }
            logger.info(
                "queryPath size: "
                    + queryPathSizeInBytes
                    + " bytes, assuming vector count is "
                    + (queryPathSizeInBytes / ((long) dim * vectorEncoding.byteSize + offsetByteSize))
            );
            KnnIndexer.VectorReader targetReader = KnnIndexer.VectorReader.create(input, dim, vectorEncoding, offsetByteSize);
            long startNS;
            try (Directory dir = KnnIndexer.getDirectory(indexPath)) {
                try (DirectoryReader reader = DirectoryReader.open(dir)) {
                    IndexSearcher searcher = searchThreads > 1 ? new IndexSearcher(reader, executorService) : new IndexSearcher(reader);
                    byte[] targetBytes = new byte[dim];
                    float[] target = new float[dim];
                    // warm up
                    for (int i = 0; i < numQueryVectors; i++) {
                        if (vectorEncoding.equals(VectorEncoding.BYTE)) {
                            targetReader.next(targetBytes);
                            doVectorQuery(targetBytes, searcher, filterQuery, earlyTermination);
                        } else {
                            targetReader.next(target);
                            doVectorQuery(target, searcher, filterQuery, earlyTermination);
                        }
                    }
                    targetReader.reset();
                    final IntConsumer[] queryConsumers = new IntConsumer[numSearchers];
                    if (vectorEncoding.equals(VectorEncoding.BYTE)) {
                        byte[][] queries = new byte[numQueryVectors][dim];
                        for (int i = 0; i < numQueryVectors; i++) {
                            targetReader.next(queries[i]);
                        }
                        for (int s = 0; s < numSearchers; s++) {
                            queryConsumers[s] = i -> {
                                try {
                                    results[i] = doVectorQuery(queries[i], searcher, filterQuery, earlyTermination);
                                } catch (IOException e) {
                                    throw new UncheckedIOException(e);
                                }
                            };
                        }
                    } else {
                        float[][] queries = new float[numQueryVectors][dim];
                        for (int i = 0; i < numQueryVectors; i++) {
                            targetReader.next(queries[i]);
                        }
                        for (int s = 0; s < numSearchers; s++) {
                            queryConsumers[s] = i -> {
                                try {
                                    results[i] = doVectorQuery(queries[i], searcher, filterQuery, earlyTermination);
                                } catch (IOException e) {
                                    throw new UncheckedIOException(e);
                                }
                            };
                        }
                    }
                    int[][] querySplits = new int[numSearchers][];
                    int queriesPerSearcher = numQueryVectors / numSearchers;
                    for (int s = 0; s < numSearchers; s++) {
                        int start = s * queriesPerSearcher;
                        int end = (s == numSearchers - 1) ? numQueryVectors : (s + 1) * queriesPerSearcher;
                        querySplits[s] = new int[end - start];
                        for (int i = start; i < end; i++) {
                            querySplits[s][i - start] = i;
                        }
                    }
                    targetReader.reset();
                    startNS = System.nanoTime();
                    KnnIndexTester.ThreadDetails startThreadDetails = new KnnIndexTester.ThreadDetails();
                    if (numSearchersExecutor != null) {
                        // use multiple searchers
                        var futures = new ArrayList<Future<Void>>();
                        for (int s = 0; s < numSearchers; s++) {
                            int[] split = querySplits[s];
                            IntConsumer queryConsumer = queryConsumers[s];
                            futures.add(numSearchersExecutor.submit(() -> {
                                for (int j : split) {
                                    queryConsumer.accept(j);
                                }
                                return null;
                            }));
                        }
                        for (Future<Void> future : futures) {
                            try {
                                future.get();
                            } catch (Exception e) {
                                throw new RuntimeException("Error executing searcher thread", e);
                            }
                        }
                    } else {
                        // use a single searcher
                        for (int i = 0; i < numQueryVectors; i++) {
                            queryConsumers[0].accept(i);
                        }
                    }
                    KnnIndexTester.ThreadDetails endThreadDetails = new KnnIndexTester.ThreadDetails();
                    elapsed = TimeUnit.NANOSECONDS.toMillis(System.nanoTime() - startNS);
                    long startCPUTimeNS = 0;
                    long endCPUTimeNS = 0;
                    for (int i = 0; i < startThreadDetails.threadInfos.length; i++) {
                        if (startThreadDetails.threadInfos[i].getThreadName().startsWith("KnnSearcher")) {
                            startCPUTimeNS += startThreadDetails.cpuTimesNS[i];
                        }
                    }

                    for (int i = 0; i < endThreadDetails.threadInfos.length; i++) {
                        if (endThreadDetails.threadInfos[i].getThreadName().startsWith("KnnSearcher")) {
                            endCPUTimeNS += endThreadDetails.cpuTimesNS[i];
                        }
                    }
                    totalCpuTimeMS = TimeUnit.NANOSECONDS.toMillis(endCPUTimeNS - startCPUTimeNS);

                    // Fetch, validate and write result document ids.
                    StoredFields storedFields = reader.storedFields();
                    for (int i = 0; i < numQueryVectors; i++) {
                        totalVisited += results[i].totalHits.value();
                        resultIds[i] = getResultIds(results[i], storedFields);
                    }
                    logger.info(
                        "completed {} searches in {} ms: {} QPS CPU time={}ms",
                        numQueryVectors,
                        elapsed,
                        (1000L * numQueryVectors) / elapsed,
                        totalCpuTimeMS
                    );
                }
            }
        }
        logger.info("checking results");
        int[][] nn = getOrCalculateExactNN(offsetByteSize, filterQuery);
        finalResults.visitPercentage = indexType == KnnIndexTester.IndexType.IVF ? visitPercentage : 0;
        finalResults.avgRecall = checkResults(resultIds, nn, topK);
        finalResults.qps = (1000f * numQueryVectors) / elapsed;
        finalResults.avgLatency = (float) elapsed / numQueryVectors;
        finalResults.averageVisited = (double) totalVisited / numQueryVectors;
        finalResults.netCpuTimeMS = (double) totalCpuTimeMS / numQueryVectors;
        finalResults.avgCpuCount = (double) totalCpuTimeMS / elapsed;
        finalResults.filterCached = this.filterCached;
        finalResults.overSamplingFactor = this.overSamplingFactor;
    }

    private static Query generateRandomQuery(Random random, Path indexPath, int size, float selectivity, boolean filterCached)
        throws IOException {
        FixedBitSet bitSet = new FixedBitSet(size);
        for (int i = 0; i < size; i++) {
            if (random.nextFloat() < selectivity) {
                bitSet.set(i);
            } else {
                bitSet.clear(i);
            }
        }

        try (Directory dir = FSDirectory.open(indexPath); DirectoryReader reader = DirectoryReader.open(dir)) {
            BitSet[] segmentDocs = new BitSet[reader.leaves().size()];
            for (var leafContext : reader.leaves()) {
                var storedFields = leafContext.reader().storedFields();
                FixedBitSet segmentBitSet = new FixedBitSet(reader.maxDoc());
                for (int d = 0; d < leafContext.reader().maxDoc(); d++) {
                    int docID = Integer.parseInt(storedFields.document(d, Set.of(ID_FIELD)).get(ID_FIELD));
                    if (bitSet.get(docID)) {
                        segmentBitSet.set(d);
                    }
                }
                segmentDocs[leafContext.ord] = segmentBitSet;
            }
            return new BitSetQuery(segmentDocs, filterCached);
        }
    }

    private int[][] getOrCalculateExactNN(int vectorFileOffsetBytes, Query filterQuery) throws IOException {
        // look in working directory for cached nn file
        String hash = Integer.toString(
            Objects.hash(
                docPath,
                indexPath,
                queryPath,
                numDocs,
                numQueryVectors,
                topK,
                similarityFunction.ordinal(),
                selectivity,
                randomSeed
            ),
            36
        );
        String nnFileName = "nn-" + hash + ".bin";
        Path nnPath = PathUtils.get("target/" + nnFileName);
        if (Files.exists(nnPath) && isNewer(nnPath, docPath, indexPath, queryPath)) {
            logger.info("read pre-cached exact match vectors from cache file \"" + nnPath + "\"");
            return readExactNN(nnPath);
        } else {
            logger.info("computing brute-force exact KNN matches for " + numQueryVectors + " query vectors from \"" + queryPath + "\"");
            long startNS = System.nanoTime();
            // TODO: enable computing NN from high precision vectors when
            // checking low-precision recall
            int[][] nn;
            if (vectorEncoding.equals(VectorEncoding.BYTE)) {
                nn = computeExactNNByte(queryPath, filterQuery, vectorFileOffsetBytes);
            } else {
                nn = computeExactNN(queryPath, filterQuery, vectorFileOffsetBytes);
            }
            writeExactNN(nn, nnPath);
            long elapsedMS = TimeUnit.NANOSECONDS.toMillis(System.nanoTime() - startNS); // ns -> ms
            logger.info("computed " + numQueryVectors + " exact matches in " + elapsedMS + " ms");
            return nn;
        }
    }

    private boolean isNewer(Path path, List<Path> paths, Path... others) throws IOException {
        FileTime modified = Files.getLastModifiedTime(path);
        for (Path p : paths) {
            if (Files.getLastModifiedTime(p).compareTo(modified) >= 0) {
                return false;
            }
        }
        for (Path other : others) {
            if (Files.getLastModifiedTime(other).compareTo(modified) >= 0) {
                return false;
            }
        }
        return true;
    }

    TopDocs doVectorQuery(byte[] vector, IndexSearcher searcher, Query filterQuery, boolean earlyTermination) throws IOException {
        Query knnQuery;
        if (overSamplingFactor > 1f) {
            throw new IllegalArgumentException("oversampling factor > 1 is not supported for byte vectors");
        }
        if (indexType == KnnIndexTester.IndexType.IVF) {
            throw new IllegalArgumentException("IVF index type does not support byte vectors");
        } else {
            knnQuery = new ESKnnByteVectorQuery(
                VECTOR_FIELD,
                vector,
                topK,
                efSearch,
                filterQuery,
                DenseVectorFieldMapper.FilterHeuristic.ACORN.getKnnSearchStrategy(),
                indexType == KnnIndexTester.IndexType.HNSW && earlyTermination
            );
        }
        QueryProfiler profiler = new QueryProfiler();
        TopDocs docs = searcher.search(knnQuery, this.topK);
        assert knnQuery instanceof QueryProfilerProvider : "this knnQuery doesn't support profiling";
        QueryProfilerProvider queryProfilerProvider = (QueryProfilerProvider) knnQuery;
        queryProfilerProvider.profile(profiler);
        return new TopDocs(new TotalHits(profiler.getVectorOpsCount(), docs.totalHits.relation()), docs.scoreDocs);
    }

    TopDocs doVectorQuery(float[] vector, IndexSearcher searcher, Query filterQuery, boolean earlyTermination) throws IOException {
        Query knnQuery;
        int topK = this.topK;
        if (overSamplingFactor > 1f) {
            // oversample the topK results to get more candidates for the final result
            topK = (int) Math.ceil(topK * overSamplingFactor);
        }
        int efSearch = Math.max(topK, this.efSearch);
        if (indexType == KnnIndexTester.IndexType.IVF) {
            float visitRatio = (float) (visitPercentage / 100);
            knnQuery = new IVFKnnFloatVectorQuery(
                VECTOR_FIELD,
                vector,
                topK,
                efSearch,
                filterQuery,
                visitRatio,
                dynamicPostFilterThreshold
            );
        } else {
            knnQuery = new ESKnnFloatVectorQuery(
                VECTOR_FIELD,
                vector,
                topK,
                efSearch,
                filterQuery,
                DenseVectorFieldMapper.FilterHeuristic.ACORN.getKnnSearchStrategy(),
                indexType == KnnIndexTester.IndexType.HNSW && earlyTermination
            );
        }
        if (overSamplingFactor > 1f) {
            // oversample the topK results to get more candidates for the final result
            knnQuery = RescoreKnnVectorQuery.fromInnerQuery(VECTOR_FIELD, vector, similarityFunction, this.topK, topK, knnQuery);
        }
        QueryProfiler profiler = new QueryProfiler();
        TopDocs docs = searcher.search(knnQuery, this.topK);
        assert knnQuery instanceof QueryProfilerProvider : "this knnQuery doesn't support profiling";
        QueryProfilerProvider queryProfilerProvider = (QueryProfilerProvider) knnQuery;
        queryProfilerProvider.profile(profiler);
        return new TopDocs(new TotalHits(profiler.getVectorOpsCount(), docs.totalHits.relation()), docs.scoreDocs);
    }

    private static float checkResults(int[][] results, int[][] nn, int topK) {
        int totalMatches = 0;
        int totalResults = results.length * topK;
        for (int i = 0; i < results.length; i++) {
            totalMatches += compareNN(nn[i], results[i], topK);
        }
        return totalMatches / (float) totalResults;
    }

    private static int compareNN(int[] expected, int[] results, int topK) {
        int matched = 0;
        Set<Integer> expectedSet = new HashSet<>();
        Set<Integer> alreadySeen = new HashSet<>();
        for (int i = 0; i < topK; i++) {
            expectedSet.add(expected[i]);
        }
        for (int docId : results) {
            if (alreadySeen.add(docId) == false) {
                throw new IllegalStateException("duplicate docId=" + docId);
            }
            if (expectedSet.contains(docId)) {
                ++matched;
            }
        }
        return matched;
    }

    private int[][] readExactNN(Path nnPath) throws IOException {
        int[][] result = new int[numQueryVectors][];
        try (FileChannel in = FileChannel.open(nnPath)) {
            IntBuffer intBuffer = in.map(FileChannel.MapMode.READ_ONLY, 0, (long) numQueryVectors * topK * Integer.BYTES)
                .order(ByteOrder.LITTLE_ENDIAN)
                .asIntBuffer();
            for (int i = 0; i < numQueryVectors; i++) {
                result[i] = new int[topK];
                intBuffer.get(result[i]);
            }
        }
        return result;
    }

    private void writeExactNN(int[][] nn, Path nnPath) throws IOException {
        logger.info("writing true nearest neighbors to cache file \"" + nnPath + "\"");
        ByteBuffer tmp = ByteBuffer.allocate(nn[0].length * Integer.BYTES).order(ByteOrder.LITTLE_ENDIAN);
        try (OutputStream out = Files.newOutputStream(nnPath)) {
            for (int i = 0; i < numQueryVectors; i++) {
                tmp.asIntBuffer().put(nn[i]);
                out.write(tmp.array());
            }
        }
    }

    private int[][] computeExactNN(Path queryPath, Query filterQuery, int vectorFileOffsetBytes) throws IOException {
        int[][] result = new int[numQueryVectors][];
        try (Directory dir = FSDirectory.open(indexPath); DirectoryReader reader = DirectoryReader.open(dir)) {
            List<Callable<Void>> tasks = new ArrayList<>();
            try (FileChannel qIn = FileChannel.open(queryPath)) {
                KnnIndexer.VectorReader queryReader = KnnIndexer.VectorReader.create(
                    qIn,
                    dim,
                    VectorEncoding.FLOAT32,
                    vectorFileOffsetBytes
                );
                for (int i = 0; i < numQueryVectors; i++) {
                    float[] queryVector = new float[dim];
                    queryReader.next(queryVector);
                    tasks.add(new ComputeNNFloatTask(i, topK, queryVector, result, reader, filterQuery, similarityFunction));
                }
                ForkJoinPool.commonPool().invokeAll(tasks);
            }
            return result;
        }
    }

    private int[][] computeExactNNByte(Path queryPath, Query filterQuery, int vectorFileOffsetBytes) throws IOException {
        int[][] result = new int[numQueryVectors][];
        try (Directory dir = FSDirectory.open(indexPath); DirectoryReader reader = DirectoryReader.open(dir)) {
            List<Callable<Void>> tasks = new ArrayList<>();
            try (FileChannel qIn = FileChannel.open(queryPath)) {
                KnnIndexer.VectorReader queryReader = KnnIndexer.VectorReader.create(qIn, dim, VectorEncoding.BYTE, vectorFileOffsetBytes);
                for (int i = 0; i < numQueryVectors; i++) {
                    byte[] queryVector = new byte[dim];
                    queryReader.next(queryVector);
                    tasks.add(new ComputeNNByteTask(i, queryVector, result, reader, filterQuery, similarityFunction));
                }
                ForkJoinPool.commonPool().invokeAll(tasks);
            }
            return result;
        }
    }

    static class ComputeNNFloatTask implements Callable<Void> {

        private final int queryOrd;
        private final float[] query;
        private final int[][] result;
        private final IndexReader reader;
        private final VectorSimilarityFunction similarityFunction;
        private final Query filterQuery;
        private final int topK;

        ComputeNNFloatTask(
            int queryOrd,
            int topK,
            float[] query,
            int[][] result,
            IndexReader reader,
            Query filterQuery,
            VectorSimilarityFunction similarityFunction
        ) {
            this.queryOrd = queryOrd;
            this.query = query;
            this.result = result;
            this.reader = reader;
            this.similarityFunction = similarityFunction;
            this.filterQuery = filterQuery;
            this.topK = topK;
        }

        @Override
        public Void call() {
            IndexSearcher searcher = new IndexSearcher(reader);
            try {
                var queryVector = new ConstKnnFloatValueSource(query);
                var docVectors = new FloatKnnVectorFieldSource(VECTOR_FIELD);
                Query query = new FunctionQuery(new FloatVectorSimilarityFunction(similarityFunction, queryVector, docVectors));
                if (filterQuery != null) {
                    query = new BooleanQuery.Builder().add(query, BooleanClause.Occur.SHOULD)
                        .add(filterQuery, BooleanClause.Occur.FILTER)
                        .build();
                }
                var topDocs = searcher.search(query, topK);
                result[queryOrd] = getResultIds(topDocs, reader.storedFields());
                if ((queryOrd + 1) % 10 == 0) {
                    logger.info(" exact knn scored " + (queryOrd + 1));
                }
            } catch (IOException e) {
                throw new RuntimeException(e);
            }
            return null;
        }
    }

    static class ComputeNNByteTask implements Callable<Void> {

        private final int queryOrd;
        private final byte[] query;
        private final int[][] result;
        private final IndexReader reader;
        private final Query filterQuery;
        private final VectorSimilarityFunction similarityFunction;

        ComputeNNByteTask(
            int queryOrd,
            byte[] query,
            int[][] result,
            IndexReader reader,
            Query filterQuery,
            VectorSimilarityFunction similarityFunction
        ) {
            this.queryOrd = queryOrd;
            this.query = query;
            this.result = result;
            this.reader = reader;
            this.filterQuery = filterQuery;
            this.similarityFunction = similarityFunction;
        }

        @Override
        public Void call() {
            IndexSearcher searcher = new IndexSearcher(reader);
            int topK = result[0].length;
            try {
                var queryVector = new ConstKnnByteVectorValueSource(query);
                var docVectors = new ByteKnnVectorFieldSource(VECTOR_FIELD);
                Query query = new FunctionQuery(new ByteVectorSimilarityFunction(similarityFunction, queryVector, docVectors));
                if (filterQuery != null) {
                    query = new BooleanQuery.Builder().add(query, BooleanClause.Occur.SHOULD)
                        .add(filterQuery, BooleanClause.Occur.FILTER)
                        .build();
                }
                var topDocs = searcher.search(query, topK);
                result[queryOrd] = getResultIds(topDocs, reader.storedFields());
                if ((queryOrd + 1) % 10 == 0) {
                    logger.info(" exact knn scored " + (queryOrd + 1));
                }
            } catch (IOException e) {
                throw new RuntimeException(e);
            }
            return null;
        }
    }

    static int[] getResultIds(TopDocs topDocs, StoredFields storedFields) throws IOException {
        int[] resultIds = new int[topDocs.scoreDocs.length];
        int i = 0;
        for (ScoreDoc doc : topDocs.scoreDocs) {
            if (doc.doc != NO_MORE_DOCS) {
                // there is a bug somewhere that can result in doc=NO_MORE_DOCS! I think it happens
                // in some degenerate case (like input query has NaN in it?) that causes no results to
                // be returned from HNSW search?
                resultIds[i++] = Integer.parseInt(storedFields.document(doc.doc).get(ID_FIELD));
            }
        }
        return resultIds;
    }

    private static class BitSetQuery extends Query {
        private final BitSet[] segmentDocs;
        private final int[] cardinalities;
        private final int segmentHash;
        private final boolean filterCached;

        BitSetQuery(BitSet[] segmentDocs, boolean filterCached) {
            this.segmentDocs = segmentDocs;
            this.cardinalities = new int[segmentDocs.length];
            for (int i = 0; i < segmentDocs.length; i++) {
                cardinalities[i] = segmentDocs[i].cardinality();
            }
            this.segmentHash = Arrays.hashCode(cardinalities);
            this.filterCached = filterCached;
        }

        @Override
        public Weight createWeight(IndexSearcher searcher, ScoreMode scoreMode, float boost) throws IOException {
            return new ConstantScoreWeight(this, boost) {
                public ScorerSupplier scorerSupplier(LeafReaderContext context) throws IOException {
                    var bitSet = segmentDocs[context.ord];
                    var cardinality = cardinalities[context.ord];
                    final DocIdSetIterator bitSetIterator = new BitSetIterator(bitSet, cardinality);
                    final DocIdSetIterator iterator = filterCached ? bitSetIterator : new FilterDocIdSetIterator(bitSetIterator);

                    var scorer = new ConstantScoreScorer(score(), scoreMode, iterator);
                    return new ScorerSupplier() {
                        @Override
                        public Scorer get(long leadCost) throws IOException {
                            return scorer;
                        }

                        @Override
                        public long cost() {
                            return cardinality;
                        }
                    };
                }

                @Override
                public boolean isCacheable(LeafReaderContext ctx) {
                    return false;
                }
            };
        }

        @Override
        public void visit(QueryVisitor visitor) {}

        @Override
        public String toString(String field) {
            return "BitSetQuery";
        }

        @Override
        public boolean equals(Object other) {
            return sameClassAs(other) && Arrays.equals(segmentDocs, ((BitSetQuery) other).segmentDocs);
        }

        @Override
        public int hashCode() {
            return 31 * classHash() + segmentHash;
        }
    }

}<|MERGE_RESOLUTION|>--- conflicted
+++ resolved
@@ -137,11 +137,8 @@
         this.numSearchers = cmdLineArgs.numSearchers();
         this.randomSeed = cmdLineArgs.seed();
         this.selectivity = cmdLineArgs.filterSelectivity();
-<<<<<<< HEAD
+        this.filterCached = cmdLineArgs.filterCached();
         this.dynamicPostFilterThreshold = cmdLineArgs.dynamicPostFilterThreshold();
-=======
-        this.filterCached = cmdLineArgs.filterCached();
->>>>>>> 594a373d
     }
 
     void runSearch(KnnIndexTester.Results finalResults, boolean earlyTermination) throws IOException {

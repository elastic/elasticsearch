--- conflicted
+++ resolved
@@ -54,13 +54,8 @@
   dependsOn 'enforceYamlTestConvention'
 }
 
-<<<<<<< HEAD
-tasks.named("yamlRestCompatTestTransform").configure({ task ->
-  task.skipTest("tsdb/140_routing_path/multi-value routing path field", "Multi-value routing paths are allowed now. See #112645")
-  task.skipTestsByFilePattern("indices.create/synthetic_source*.yml", "@UpdateForV9 -> tests do not pass after bumping API version to 9 [ES-9597]")
-=======
 tasks.named("yamlRestCompatTestTransform").configure({task ->
     task.skipTest("indices.sort/10_basic/Index Sort", "warning does not exist for compatibility")
     task.skipTest("search/330_fetch_fields/Test search rewrite", "warning does not exist for compatibility")
->>>>>>> ade235bf
+    task.skipTestsByFilePattern("indices.create/synthetic_source*.yml", "@UpdateForV9 -> tests do not pass after bumping API version to 9 [ES-9597]")
 })
apply plugin: 'elasticsearch.build'
apply plugin: 'elasticsearch.publish'
apply plugin: 'elasticsearch.rest-resources'
apply plugin: 'elasticsearch.validate-rest-spec'
apply plugin: 'elasticsearch.internal-yaml-rest-test'
apply plugin: 'elasticsearch.yaml-rest-compat-test'
apply plugin: 'elasticsearch.internal-test-artifact'

restResources {
  restTests {
    includeCore '*'
  }
}

// REST API specifications are published under the Apache 2.0 License
ext.projectLicenses.set(['The Apache Software License, Version 2.0': providers.provider(() -> 'http://www.apache.org/licenses/LICENSE-2.0')])
licenseFile.set(rootProject.file('licenses/APACHE-LICENSE-2.0.txt'))

configurations {
  // configuration to make use by external yaml rest test plugin in our examples
  // easy and efficient
  basicRestSpecs {
    attributes {
      attribute(ArtifactTypeDefinition.ARTIFACT_TYPE_ATTRIBUTE, ArtifactTypeDefinition.DIRECTORY_TYPE)
    }
  }
}

artifacts {
  basicRestSpecs(new File(projectDir, "src/main/resources"))
  restSpecs(new File(projectDir, "src/main/resources/rest-api-spec/api"))
  restTests(new File(projectDir, "src/yamlRestTest/resources/rest-api-spec/test"))
}

dependencies {
  clusterModules project(":modules:mapper-extras")
  clusterModules project(":modules:rest-root")
  clusterModules project(":modules:reindex")
  clusterModules project(':modules:analysis-common')
  clusterModules project(':modules:health-shards-availability')
  clusterModules project(':modules:data-streams')
}

tasks.register('enforceYamlTestConvention').configure {
  def tree = fileTree('src/main/resources/rest-api-spec/test')
  doLast {
    if (tree.files) {
      throw new GradleException("There are YAML tests in src/main source set. These should be moved to src/yamlRestTest.")
    }
  }
}

tasks.named("precommit").configure {
  dependsOn 'enforceYamlTestConvention'
}

tasks.named("yamlRestCompatTestTransform").configure ({ task ->
  task.replaceValueInMatch("profile.shards.0.dfs.knn.0.query.0.description", "DocAndScoreQuery[0,...][0.009673266,...],0.009673266", "dfs knn vector profiling")
  task.replaceValueInMatch("profile.shards.0.dfs.knn.0.query.0.description", "DocAndScoreQuery[0,...][0.009673266,...],0.009673266", "dfs knn vector profiling with vector_operations_count")
  task.replaceValueInMatch("profile.shards.0.dfs.knn.0.collector.0.name", "TopScoreDocCollector", "dfs knn vector profiling")
  task.replaceValueInMatch("profile.shards.0.dfs.knn.0.collector.0.name", "TopScoreDocCollector", "dfs knn vector profiling with vector_operations_count")
  task.skipTest("cat.aliases/10_basic/Deprecated local parameter", "CAT APIs not covered by compatibility policy")
  task.skipTest("cat.shards/10_basic/Help", "sync_id is removed in 9.0")
  task.skipTest("search/500_date_range/from, to, include_lower, include_upper deprecated", "deprecated parameters are removed in 9.0")
  task.skipTest("logsdb/10_settings/logsdb with default ignore dynamic beyond limit and default sorting", "skip until pr/118968 gets backported")
  task.skipTest("logsdb/10_settings/logsdb with default ignore dynamic beyond limit and too low limit", "skip until pr/118968 gets backported")
  task.skipTest("logsdb/10_settings/logsdb with default ignore dynamic beyond limit and subobjects false", "skip until pr/118968 gets backported")
  task.skipTest("logsdb/10_settings/override sort missing settings", "skip until pr/118968 gets backported")
  task.skipTest("logsdb/10_settings/override sort order settings", "skip until pr/118968 gets backported")
  task.skipTest("logsdb/10_settings/override sort mode settings", "skip until pr/118968 gets backported")
  task.skipTest("search.vectors/41_knn_search_bbq_hnsw/Test knn search", "Scoring has changed in latest versions")
  task.skipTest("search.vectors/42_knn_search_bbq_flat/Test knn search", "Scoring has changed in latest versions")
  task.skipTest("search.vectors/180_update_dense_vector_type/Test create and update dense vector mapping with bulk indexing", "waiting for #118774 backport")
  task.skipTest("search.vectors/160_knn_query_missing_params/kNN query in a bool clause - missing num_candidates", "waiting for #118774 backport")
  task.skipTest("search.vectors/110_knn_query_with_filter/Simple knn query", "waiting for #118774 backport")
  task.skipTest("search.vectors/160_knn_query_missing_params/kNN search used in nested field - missing num_candidates", "waiting for #118774 backport")
  task.skipTest("search.vectors/180_update_dense_vector_type/Test create and update dense vector mapping to int4 with per-doc indexing and flush", "waiting for #118774 backport")
  task.skipTest("search.vectors/110_knn_query_with_filter/PRE_FILTER: knn query with internal filter as pre-filter", "waiting for #118774 backport")
  task.skipTest("search.vectors/180_update_dense_vector_type/Index, update and merge", "waiting for #118774 backport")
  task.skipTest("search.vectors/160_knn_query_missing_params/kNN query with missing num_candidates param - size provided", "waiting for #118774 backport")
  task.skipTest("search.vectors/110_knn_query_with_filter/POST_FILTER: knn query with filter from a parent bool query as post-filter", "waiting for #118774 backport")
  task.skipTest("search.vectors/120_knn_query_multiple_shards/Aggregations with collected number of docs depends on num_candidates", "waiting for #118774 backport")
  task.skipTest("search.vectors/180_update_dense_vector_type/Test create and update dense vector mapping with per-doc indexing and flush", "waiting for #118774 backport")
  task.skipTest("search.vectors/110_knn_query_with_filter/PRE_FILTER: knn query with alias filter as pre-filter", "waiting for #118774 backport")
  task.skipTest("search.vectors/140_knn_query_with_other_queries/Function score query with knn query", "waiting for #118774 backport")
  task.skipTest("search.vectors/130_knn_query_nested_search/nested kNN search inner_hits size > 1", "waiting for #118774 backport")
  task.skipTest("search.vectors/110_knn_query_with_filter/PRE_FILTER: pre-filter across multiple aliases", "waiting for #118774 backport")
  task.skipTest("search.vectors/160_knn_query_missing_params/kNN search in a dis_max query - missing num_candidates", "waiting for #118774 backport")
  task.skipTest("search.highlight/30_max_analyzed_offset/Plain highlighter with max_analyzed_offset < 0 should FAIL", "semantics of test has changed")
  task.skipTest("indices.create/10_basic/Create lookup index", "default auto_expand_replicas was removed")
  task.skipTest("indices.create/10_basic/Create lookup index with one shard", "default auto_expand_replicas was removed")
<<<<<<< HEAD
  task.skipTest(
    "cluster.desired_nodes/10_basic/Test delete desired nodes with node_version generates a warning",
    "node_version warning is removed in 9.0"
  )
  task.skipTest(
    "cluster.desired_nodes/10_basic/Test update desired nodes with node_version generates a warning",
    "node_version warning is removed in 9.0"
  )
=======
  task.skipTest("range/20_synthetic_source/Double range", "_source.mode mapping attribute is no-op since 9.0.0")
  task.skipTest("range/20_synthetic_source/Float range", "_source.mode mapping attribute is no-op since 9.0.0")
  task.skipTest("range/20_synthetic_source/Integer range", "_source.mode mapping attribute is no-op since 9.0.0")
  task.skipTest("range/20_synthetic_source/IP range", "_source.mode mapping attribute is no-op since 9.0.0")
  task.skipTest("range/20_synthetic_source/Long range", "_source.mode mapping attribute is no-op since 9.0.0")
  task.skipTest("range/20_synthetic_source/Date range Rounding Fixes", "_source.mode mapping attribute is no-op since 9.0.0")
  task.skipTest("index/92_metrics_auto_subobjects/Metrics object indexing with synthetic source", "_source.mode mapping attribute is no-op since 9.0.0")
  task.skipTest("index/92_metrics_auto_subobjects/Root without subobjects with synthetic source", "_source.mode mapping attribute is no-op since 9.0.0")
  task.skipTest("index/91_metrics_no_subobjects/Metrics object indexing with synthetic source", "_source.mode mapping attribute is no-op since 9.0.0")
  task.skipTest("index/91_metrics_no_subobjects/Root without subobjects with synthetic source", "_source.mode mapping attribute is no-op since 9.0.0")
  task.skipTest("logsdb/10_settings/routing path allowed in logs mode with routing on sort fields", "Unknown feature routing.logsb_route_on_sort_fields")

  task.skipTest("search/520_fetch_fields/fetch _seq_no via fields", "Skip until versioning between 8.x and 9.x is restored")
  task.skipTest("search/90_search_after/_shard_doc sort", "Skip until versioning between 8.x and 9.x is restored")
  task.skipTest("tsdb/90_unsupported_operations/search with routing", "Skip until versioning between 8.x and 9.x is restored")
  task.skipTest("tsdb/90_unsupported_operations/noop update", "Skip until versioning between 8.x and 9.x is restored")
  task.skipTest("tsdb/80_index_resize/split", "Skip until versioning between 8.x and 9.x is restored")
  task.skipTest("tsdb/90_unsupported_operations/index with routing over _bulk", "Skip until versioning between 8.x and 9.x is restored")
  task.skipTest("tsdb/90_unsupported_operations/index with routing", "Skip until versioning between 8.x and 9.x is restored")
  task.skipTest("tsdb/90_unsupported_operations/update over _bulk", "Skip until versioning between 8.x and 9.x is restored")
  task.skipTest("tsdb/90_unsupported_operations/regular update", "Skip until versioning between 8.x and 9.x is restored")
  task.skipTest("tsdb/25_id_generation/delete over _bulk", "Skip until versioning between 8.x and 9.x is restored")
  task.skipTest("tsdb/20_mapping/exact match object type", "Skip until versioning between 8.x and 9.x is restored")
>>>>>>> ff3950d0
})<|MERGE_RESOLUTION|>--- conflicted
+++ resolved
@@ -89,16 +89,6 @@
   task.skipTest("search.highlight/30_max_analyzed_offset/Plain highlighter with max_analyzed_offset < 0 should FAIL", "semantics of test has changed")
   task.skipTest("indices.create/10_basic/Create lookup index", "default auto_expand_replicas was removed")
   task.skipTest("indices.create/10_basic/Create lookup index with one shard", "default auto_expand_replicas was removed")
-<<<<<<< HEAD
-  task.skipTest(
-    "cluster.desired_nodes/10_basic/Test delete desired nodes with node_version generates a warning",
-    "node_version warning is removed in 9.0"
-  )
-  task.skipTest(
-    "cluster.desired_nodes/10_basic/Test update desired nodes with node_version generates a warning",
-    "node_version warning is removed in 9.0"
-  )
-=======
   task.skipTest("range/20_synthetic_source/Double range", "_source.mode mapping attribute is no-op since 9.0.0")
   task.skipTest("range/20_synthetic_source/Float range", "_source.mode mapping attribute is no-op since 9.0.0")
   task.skipTest("range/20_synthetic_source/Integer range", "_source.mode mapping attribute is no-op since 9.0.0")
@@ -122,5 +112,12 @@
   task.skipTest("tsdb/90_unsupported_operations/regular update", "Skip until versioning between 8.x and 9.x is restored")
   task.skipTest("tsdb/25_id_generation/delete over _bulk", "Skip until versioning between 8.x and 9.x is restored")
   task.skipTest("tsdb/20_mapping/exact match object type", "Skip until versioning between 8.x and 9.x is restored")
->>>>>>> ff3950d0
+  task.skipTest(
+    "cluster.desired_nodes/10_basic/Test delete desired nodes with node_version generates a warning",
+    "node_version warning is removed in 9.0"
+  )
+  task.skipTest(
+    "cluster.desired_nodes/10_basic/Test update desired nodes with node_version generates a warning",
+    "node_version warning is removed in 9.0"
+  )
 })
apply plugin: 'elasticsearch.build'
apply plugin: 'elasticsearch.publish'
apply plugin: 'elasticsearch.rest-resources'
apply plugin: 'elasticsearch.validate-rest-spec'
apply plugin: 'elasticsearch.internal-yaml-rest-test'
apply plugin: 'elasticsearch.yaml-rest-compat-test'
apply plugin: 'elasticsearch.internal-test-artifact'

restResources {
  restTests {
    includeCore '*'
  }
}

// REST API specifications are published under the Apache 2.0 License
ext.projectLicenses.set(['The Apache Software License, Version 2.0': providers.provider(() -> 'http://www.apache.org/licenses/LICENSE-2.0')])
licenseFile.set(rootProject.file('licenses/APACHE-LICENSE-2.0.txt'))

configurations {
  // configuration to make use by external yaml rest test plugin in our examples
  // easy and efficient
  basicRestSpecs {
    attributes {
      attribute(ArtifactTypeDefinition.ARTIFACT_TYPE_ATTRIBUTE, ArtifactTypeDefinition.DIRECTORY_TYPE)
    }
  }
}

artifacts {
  basicRestSpecs(new File(projectDir, "src/main/resources"))
  restSpecs(new File(projectDir, "src/main/resources/rest-api-spec/api"))
  restTests(new File(projectDir, "src/yamlRestTest/resources/rest-api-spec/test"))
}

dependencies {
  clusterModules project(":modules:mapper-extras")
  clusterModules project(":modules:rest-root")
  clusterModules project(":modules:reindex")
  clusterModules project(':modules:analysis-common')
  clusterModules project(':modules:health-shards-availability')
  clusterModules project(':modules:data-streams')
}

tasks.register('enforceYamlTestConvention').configure {
  def tree = fileTree('src/main/resources/rest-api-spec/test')
  doLast {
    if (tree.files) {
      throw new GradleException("There are YAML tests in src/main source set. These should be moved to src/yamlRestTest.")
    }
  }
}

tasks.named("precommit").configure {
  dependsOn 'enforceYamlTestConvention'
}

tasks.named("yamlRestCompatTestTransform").configure ({ task ->
  task.replaceValueInMatch("profile.shards.0.dfs.knn.0.query.0.description", "DocAndScoreQuery[0,...][0.009673266,...],0.009673266", "dfs knn vector profiling")
  task.replaceValueInMatch("profile.shards.0.dfs.knn.0.query.0.description", "DocAndScoreQuery[0,...][0.009673266,...],0.009673266", "dfs knn vector profiling with vector_operations_count")
  task.skipTest("cat.aliases/10_basic/Deprecated local parameter", "CAT APIs not covered by compatibility policy")
  task.skipTest("cat.shards/10_basic/Help", "sync_id is removed in 9.0")
  task.skipTest("search/500_date_range/from, to, include_lower, include_upper deprecated", "deprecated parameters are removed in 9.0")
  task.skipTest("logsdb/10_settings/logsdb with default ignore dynamic beyond limit and default sorting", "skip until pr/118968 gets backported")
  task.skipTest("logsdb/10_settings/logsdb with default ignore dynamic beyond limit and too low limit", "skip until pr/118968 gets backported")
  task.skipTest("logsdb/10_settings/logsdb with default ignore dynamic beyond limit and subobjects false", "skip until pr/118968 gets backported")
  task.skipTest("logsdb/10_settings/override sort missing settings", "skip until pr/118968 gets backported")
  task.skipTest("logsdb/10_settings/override sort order settings", "skip until pr/118968 gets backported")
  task.skipTest("logsdb/10_settings/override sort mode settings", "skip until pr/118968 gets backported")
  task.skipTest("search.vectors/41_knn_search_bbq_hnsw/Test knn search", "Scoring has changed in latest versions")
  task.skipTest("search.vectors/42_knn_search_bbq_flat/Test knn search", "Scoring has changed in latest versions")
<<<<<<< HEAD
  task.skipTest("synonyms/90_synonyms_reloading_for_synset/Reload analyzers for specific synonym set", "Can't work until auto-expand replicas is 0-1 for synonyms index")
  task.skipTest("search/90_search_after/_shard_doc sort", "restriction has been lifted in latest versions")
  task.skipTest(
    "cluster.desired_nodes/10_basic/Test delete desired nodes with node_version generates a warning",
    "node_version warning is removed in 9.0"
  )
  task.skipTest(
    "cluster.desired_nodes/10_basic/Test update desired nodes with node_version generates a warning",
    "node_version warning is removed in 9.0"
  )
=======
  task.skipTest("search.vectors/180_update_dense_vector_type/Test create and update dense vector mapping with bulk indexing", "waiting for #118774 backport")
  task.skipTest("search.vectors/160_knn_query_missing_params/kNN query in a bool clause - missing num_candidates", "waiting for #118774 backport")
  task.skipTest("search.vectors/110_knn_query_with_filter/Simple knn query", "waiting for #118774 backport")
  task.skipTest("search.vectors/160_knn_query_missing_params/kNN search used in nested field - missing num_candidates", "waiting for #118774 backport")
  task.skipTest("search.vectors/180_update_dense_vector_type/Test create and update dense vector mapping to int4 with per-doc indexing and flush", "waiting for #118774 backport")
  task.skipTest("search.vectors/110_knn_query_with_filter/PRE_FILTER: knn query with internal filter as pre-filter", "waiting for #118774 backport")
  task.skipTest("search.vectors/180_update_dense_vector_type/Index, update and merge", "waiting for #118774 backport")
  task.skipTest("search.vectors/160_knn_query_missing_params/kNN query with missing num_candidates param - size provided", "waiting for #118774 backport")
  task.skipTest("search.vectors/110_knn_query_with_filter/POST_FILTER: knn query with filter from a parent bool query as post-filter", "waiting for #118774 backport")
  task.skipTest("search.vectors/120_knn_query_multiple_shards/Aggregations with collected number of docs depends on num_candidates", "waiting for #118774 backport")
  task.skipTest("search.vectors/180_update_dense_vector_type/Test create and update dense vector mapping with per-doc indexing and flush", "waiting for #118774 backport")
  task.skipTest("search.vectors/110_knn_query_with_filter/PRE_FILTER: knn query with alias filter as pre-filter", "waiting for #118774 backport")
  task.skipTest("search.vectors/140_knn_query_with_other_queries/Function score query with knn query", "waiting for #118774 backport")
  task.skipTest("search.vectors/130_knn_query_nested_search/nested kNN search inner_hits size > 1", "waiting for #118774 backport")
  task.skipTest("search.vectors/110_knn_query_with_filter/PRE_FILTER: pre-filter across multiple aliases", "waiting for #118774 backport")
  task.skipTest("search.vectors/160_knn_query_missing_params/kNN search in a dis_max query - missing num_candidates", "waiting for #118774 backport")
  task.skipTest("search.highlight/30_max_analyzed_offset/Plain highlighter with max_analyzed_offset < 0 should FAIL", "semantics of test has changed")
  task.skipTest("indices.create/10_basic/Create lookup index", "default auto_expand_replicas was removed")
  task.skipTest("indices.create/10_basic/Create lookup index with one shard", "default auto_expand_replicas was removed")
>>>>>>> 2ee7ca41
})<|MERGE_RESOLUTION|>--- conflicted
+++ resolved
@@ -68,18 +68,6 @@
   task.skipTest("logsdb/10_settings/override sort mode settings", "skip until pr/118968 gets backported")
   task.skipTest("search.vectors/41_knn_search_bbq_hnsw/Test knn search", "Scoring has changed in latest versions")
   task.skipTest("search.vectors/42_knn_search_bbq_flat/Test knn search", "Scoring has changed in latest versions")
-<<<<<<< HEAD
-  task.skipTest("synonyms/90_synonyms_reloading_for_synset/Reload analyzers for specific synonym set", "Can't work until auto-expand replicas is 0-1 for synonyms index")
-  task.skipTest("search/90_search_after/_shard_doc sort", "restriction has been lifted in latest versions")
-  task.skipTest(
-    "cluster.desired_nodes/10_basic/Test delete desired nodes with node_version generates a warning",
-    "node_version warning is removed in 9.0"
-  )
-  task.skipTest(
-    "cluster.desired_nodes/10_basic/Test update desired nodes with node_version generates a warning",
-    "node_version warning is removed in 9.0"
-  )
-=======
   task.skipTest("search.vectors/180_update_dense_vector_type/Test create and update dense vector mapping with bulk indexing", "waiting for #118774 backport")
   task.skipTest("search.vectors/160_knn_query_missing_params/kNN query in a bool clause - missing num_candidates", "waiting for #118774 backport")
   task.skipTest("search.vectors/110_knn_query_with_filter/Simple knn query", "waiting for #118774 backport")
@@ -99,5 +87,12 @@
   task.skipTest("search.highlight/30_max_analyzed_offset/Plain highlighter with max_analyzed_offset < 0 should FAIL", "semantics of test has changed")
   task.skipTest("indices.create/10_basic/Create lookup index", "default auto_expand_replicas was removed")
   task.skipTest("indices.create/10_basic/Create lookup index with one shard", "default auto_expand_replicas was removed")
->>>>>>> 2ee7ca41
+  task.skipTest(
+    "cluster.desired_nodes/10_basic/Test delete desired nodes with node_version generates a warning",
+    "node_version warning is removed in 9.0"
+  )
+  task.skipTest(
+    "cluster.desired_nodes/10_basic/Test update desired nodes with node_version generates a warning",
+    "node_version warning is removed in 9.0"
+  )
 })
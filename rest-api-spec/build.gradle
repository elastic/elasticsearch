apply plugin: 'elasticsearch.build'
apply plugin: 'elasticsearch.publish'
apply plugin: 'elasticsearch.rest-resources'
apply plugin: 'elasticsearch.validate-rest-spec'
apply plugin: 'elasticsearch.internal-yaml-rest-test'
apply plugin: 'elasticsearch.yaml-rest-compat-test'
apply plugin: 'elasticsearch.internal-test-artifact'

restResources {
  restTests {
    includeCore '*'
  }
}

// REST API specifications are published under the Apache 2.0 License
ext.projectLicenses.set(['The Apache Software License, Version 2.0': 'http://www.apache.org/licenses/LICENSE-2.0'])
licenseFile.set(rootProject.file('licenses/APACHE-LICENSE-2.0.txt'))

configurations {
  // configuration to make use by external yaml rest test plugin in our examples
  // easy and efficient
  basicRestSpecs {
    attributes {
      attribute(ArtifactTypeDefinition.ARTIFACT_TYPE_ATTRIBUTE, ArtifactTypeDefinition.DIRECTORY_TYPE)
    }
  }
}

artifacts {
  basicRestSpecs(new File(projectDir, "src/main/resources"))
  restSpecs(new File(projectDir, "src/main/resources/rest-api-spec/api"))
  restTests(new File(projectDir, "src/yamlRestTest/resources/rest-api-spec/test"))
}

dependencies {
  clusterModules project(":modules:mapper-extras")
  clusterModules project(":modules:rest-root")
  clusterModules project(":modules:reindex")
  clusterModules project(':modules:analysis-common')
  clusterModules project(':modules:health-shards-availability')
  clusterModules project(':modules:data-streams')
}

tasks.register('enforceYamlTestConvention').configure {
  def tree = fileTree('src/main/resources/rest-api-spec/test')
  doLast {
    if (tree.files) {
      throw new GradleException("There are YAML tests in src/main source set. These should be moved to src/yamlRestTest.")
    }
  }
}

tasks.named("precommit").configure {
  dependsOn 'enforceYamlTestConvention'
}

tasks.named("yamlRestCompatTestTransform").configure ({ task ->
  task.replaceValueInMatch("profile.shards.0.dfs.knn.0.query.0.description", "DocAndScoreQuery[0,...][0.009673266,...],0.009673266", "dfs knn vector profiling")
  task.replaceValueInMatch("profile.shards.0.dfs.knn.0.query.0.description", "DocAndScoreQuery[0,...][0.009673266,...],0.009673266", "dfs knn vector profiling with vector_operations_count")
  task.skipTest("cat.aliases/10_basic/Deprecated local parameter", "CAT APIs not covered by compatibility policy")
  task.skipTest("cat.shards/10_basic/Help", "sync_id is removed in 9.0")
  task.skipTest("search/500_date_range/from, to, include_lower, include_upper deprecated", "deprecated parameters are removed in 9.0")
  task.skipTest("tsdb/20_mapping/stored source is supported", "no longer serialize source_mode")
  task.skipTest("tsdb/20_mapping/Synthetic source", "no longer serialize source_mode")
  task.skipTest("logsdb/10_settings/create logs index", "no longer serialize source_mode")
  task.skipTest("logsdb/20_source_mapping/stored _source mode is supported", "no longer serialize source_mode")
  task.skipTest("logsdb/20_source_mapping/include/exclude is supported with stored _source", "no longer serialize source_mode")
  task.skipTest("logsdb/20_source_mapping/synthetic _source is default", "no longer serialize source_mode")
  task.skipTest("search/520_fetch_fields/fetch _seq_no via fields", "error code is changed from 5xx to 400 in 9.0")
  task.skipTest("search.vectors/41_knn_search_bbq_hnsw/Test knn search", "Scoring has changed in latest versions")
  task.skipTest("search.vectors/42_knn_search_bbq_flat/Test knn search", "Scoring has changed in latest versions")
<<<<<<< HEAD
  task.skipTest("search.vectors/180_update_dense_vector_type/Test create and update dense vector mapping with bulk indexing", "waiting for #118774 backport")
  task.skipTest("search.vectors/160_knn_query_missing_params/kNN query in a bool clause - missing num_candidates", "waiting for #118774 backport")
  task.skipTest("search.vectors/110_knn_query_with_filter/Simple knn query", "waiting for #118774 backport")
  task.skipTest("search.vectors/160_knn_query_missing_params/kNN search used in nested field - missing num_candidates", "waiting for #118774 backport")
  task.skipTest("search.vectors/180_update_dense_vector_type/Test create and update dense vector mapping to int4 with per-doc indexing and flush", "waiting for #118774 backport")
  task.skipTest("search.vectors/110_knn_query_with_filter/PRE_FILTER: knn query with internal filter as pre-filter", "waiting for #118774 backport")
  task.skipTest("search.vectors/180_update_dense_vector_type/Index, update and merge", "waiting for #118774 backport")
  task.skipTest("search.vectors/160_knn_query_missing_params/kNN query with missing num_candidates param - size provided", "waiting for #118774 backport")
  task.skipTest("search.vectors/110_knn_query_with_filter/POST_FILTER: knn query with filter from a parent bool query as post-filter", "waiting for #118774 backport")
  task.skipTest("search.vectors/120_knn_query_multiple_shards/Aggregations with collected number of docs depends on num_candidates", "waiting for #118774 backport")
  task.skipTest("search.vectors/180_update_dense_vector_type/Test create and update dense vector mapping with per-doc indexing and flush", "waiting for #118774 backport")
  task.skipTest("search.vectors/110_knn_query_with_filter/PRE_FILTER: knn query with alias filter as pre-filter", "waiting for #118774 backport")
  task.skipTest("search.vectors/140_knn_query_with_other_queries/Function score query with knn query", "waiting for #118774 backport")
  task.skipTest("search.vectors/130_knn_query_nested_search/nested kNN search inner_hits size > 1", "waiting for #118774 backport")
  task.skipTest("search.vectors/110_knn_query_with_filter/PRE_FILTER: pre-filter across multiple aliases", "waiting for #118774 backport")
  task.skipTest("search.vectors/160_knn_query_missing_params/kNN search in a dis_max query - missing num_candidates", "waiting for #118774 backport")
=======
  task.skipTest("synonyms/90_synonyms_reloading_for_synset/Reload analyzers for specific synonym set", "Can't work until auto-expand replicas is 0-1 for synonyms index")
>>>>>>> 312c21a3
})<|MERGE_RESOLUTION|>--- conflicted
+++ resolved
@@ -69,7 +69,7 @@
   task.skipTest("search/520_fetch_fields/fetch _seq_no via fields", "error code is changed from 5xx to 400 in 9.0")
   task.skipTest("search.vectors/41_knn_search_bbq_hnsw/Test knn search", "Scoring has changed in latest versions")
   task.skipTest("search.vectors/42_knn_search_bbq_flat/Test knn search", "Scoring has changed in latest versions")
-<<<<<<< HEAD
+  task.skipTest("synonyms/90_synonyms_reloading_for_synset/Reload analyzers for specific synonym set", "Can't work until auto-expand replicas is 0-1 for synonyms index")
   task.skipTest("search.vectors/180_update_dense_vector_type/Test create and update dense vector mapping with bulk indexing", "waiting for #118774 backport")
   task.skipTest("search.vectors/160_knn_query_missing_params/kNN query in a bool clause - missing num_candidates", "waiting for #118774 backport")
   task.skipTest("search.vectors/110_knn_query_with_filter/Simple knn query", "waiting for #118774 backport")
@@ -86,7 +86,4 @@
   task.skipTest("search.vectors/130_knn_query_nested_search/nested kNN search inner_hits size > 1", "waiting for #118774 backport")
   task.skipTest("search.vectors/110_knn_query_with_filter/PRE_FILTER: pre-filter across multiple aliases", "waiting for #118774 backport")
   task.skipTest("search.vectors/160_knn_query_missing_params/kNN search in a dis_max query - missing num_candidates", "waiting for #118774 backport")
-=======
-  task.skipTest("synonyms/90_synonyms_reloading_for_synset/Reload analyzers for specific synonym set", "Can't work until auto-expand replicas is 0-1 for synonyms index")
->>>>>>> 312c21a3
 })
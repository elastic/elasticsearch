--- conflicted
+++ resolved
@@ -82,33 +82,6 @@
   task.skipTest("search.aggregation/20_terms/string profiler via map", "The profiler results aren't backwards compatible.")
   task.skipTest("search.aggregation/20_terms/numeric profiler", "The profiler results aren't backwards compatible.")
 
-<<<<<<< HEAD
-            // upgrade api will only get a dummy endpoint returning an exception suggesting to use _reindex
-            'indices.upgrade/*/*',
-
-
-            'search.aggregation/20_terms/*profiler*', // The profiler results aren't backwards compatible.
-            'search.aggregation/370_doc_count_field/Test filters agg with doc_count', // Uses profiler for assertions which is not backwards compatible
-
-            'indices.create/10_basic/Create index without soft deletes', //Make soft-deletes mandatory in 8.0 #51122 - settings changes are note supported in Rest Api compatibility
-
-            'field_caps/30_filter/Field caps with index filter', //behaviour change after #63692 4digits dates are parsed as epoch and in quotes as year
-
-            'indices.forcemerge/10_basic/Check deprecation warning when incompatible only_expunge_deletes and max_num_segments values are both set', //#44761 bug fix,
-
-            'search/340_type_query/type query', //#47207 type query throws exception in compatible mode
-            'search.aggregation/200_top_hits_metric/top_hits aggregation with sequence numbers', // #42809 the use nested path and filter sort throws an exception
-            'search/310_match_bool_prefix/multi_match multiple fields with cutoff_frequency throws exception', //#42654 cutoff_frequency, common terms are not supported. Throwing an exception
-
-            // https://github.com/elastic/elasticsearch/pull/78180
-            'cluster.health/20_request_timeout/cluster health request timeout on waiting for nodes',
-            'cluster.health/20_request_timeout/cluster health request timeout waiting for active shards',
-    ].join(',')
-}
-
-tasks.named("yamlRestTestV7CompatTransform").configure({ task ->
-=======
->>>>>>> 92db6a62
   task.replaceValueInMatch("_type", "_doc")
   task.addAllowedWarningRegex("\\[types removal\\].*")
   task.replaceValueInMatch("nodes.\$node_id.roles.8", "ml", "node_info role test")

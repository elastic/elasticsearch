--- conflicted
+++ resolved
@@ -60,9 +60,6 @@
   task.skipTest("indices.sort/10_basic/Index Sort", "warning does not exist for compatibility")
   task.skipTest("search/330_fetch_fields/Test search rewrite", "warning does not exist for compatibility")
   task.skipTest("indices.create/21_synthetic_source_stored/object param - nested object with stored array", "temporary until backported")
-<<<<<<< HEAD
+  task.skipTest("cat.aliases/10_basic/Deprecated local parameter", "CAT APIs not covered by compatibility policy")
   task.skipTest("cat.shards/10_basic/Help", "sync_id is removed in 9.0")
-=======
-  task.skipTest("cat.aliases/10_basic/Deprecated local parameter", "CAT APIs not covered by compatibility policy")
->>>>>>> 79be69a5
 })
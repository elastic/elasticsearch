--- conflicted
+++ resolved
@@ -54,10 +54,11 @@
   dependsOn 'enforceYamlTestConvention'
 }
 
-<<<<<<< HEAD
-tasks.named("yamlRestCompatTestTransform").configure(
-  { task ->
+tasks.named("yamlRestCompatTestTransform").configure({task ->
     task.skipTest("tsdb/140_routing_path/multi-value routing path field", "Multi-value routing paths are allowed now. See #112645")
+    task.skipTest("indices.sort/10_basic/Index Sort", "warning does not exist for compatibility")
+    task.skipTest("search/330_fetch_fields/Test search rewrite", "warning does not exist for compatibility")
+    task.skipTest("search/540_ignore_above_synthetic_source/ignore_above mapping level setting on arrays", "Temporary mute while backporting to 8.x")
     task.skipTest("indices.create/20_synthetic_source/subobjects auto", "Tentantively disabled until #112092 gets backported to 8.x")
     task.skipTest(
       "index/92_metrics_auto_subobjects/Metrics object indexing with synthetic source",
@@ -78,13 +79,4 @@
     task.skipTest("index/92_metrics_auto_subobjects/Metrics object indexing", "Tentantively disabled until #112092 gets backported to 8.x")
     task.skipTest("index/92_metrics_auto_subobjects/Root with metrics", "Tentantively disabled until #112092 gets backported to 8.x")
     task.skipTest("search/330_fetch_fields/Test with subobjects: auto", "Tentantively disabled until #112092 gets backported to 8.x")
-  }
-)
-=======
-tasks.named("yamlRestCompatTestTransform").configure({ task ->
-  task.skipTest("tsdb/140_routing_path/multi-value routing path field", "Multi-value routing paths are allowed now. See #112645")
-  task.skipTest("indices.sort/10_basic/Index Sort", "warning does not exist for compatibility")
-  task.skipTest("search/330_fetch_fields/Test search rewrite", "warning does not exist for compatibility")
-  task.skipTest("search/540_ignore_above_synthetic_source/ignore_above mapping level setting on arrays", "Temporary mute while backporting to 8.x")
-})
->>>>>>> 5e06092d
+})
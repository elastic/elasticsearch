--- conflicted
+++ resolved
@@ -60,17 +60,4 @@
   task.skipTest("cat.aliases/10_basic/Deprecated local parameter", "CAT APIs not covered by compatibility policy")
   task.skipTest("cat.shards/10_basic/Help", "sync_id is removed in 9.0")
   task.skipTest("search/500_date_range/from, to, include_lower, include_upper deprecated", "deprecated parameters are removed in 9.0")
-<<<<<<< HEAD
-  task.skipTest("tsdb/20_mapping/stored source is supported", "no longer serialize source_mode")
-  task.skipTest("tsdb/20_mapping/Synthetic source", "no longer serialize source_mode")
-  task.skipTest("logsdb/10_settings/create logs index", "no longer serialize source_mode")
-  task.skipTest("logsdb/20_source_mapping/stored _source mode is supported", "no longer serialize source_mode")
-  task.skipTest("logsdb/20_source_mapping/include/exclude is supported with stored _source", "no longer serialize source_mode")
-  task.skipTest("logsdb/20_source_mapping/synthetic _source is default", "no longer serialize source_mode")
-  task.skipTest("search/520_fetch_fields/fetch _seq_no via fields", "error code is changed from 5xx to 400 in 9.0")
-  task.skipTest("search.vectors/41_knn_search_bbq_hnsw/Test knn search", "Scoring has changed in latest versions")
-  task.skipTest("search.vectors/42_knn_search_bbq_flat/Test knn search", "Scoring has changed in latest versions")
-  task.skipTest("search/90_search_after/_shard_doc sort", "restriction has been lifted in latest versions")
-=======
->>>>>>> 5f9a9e06
 })
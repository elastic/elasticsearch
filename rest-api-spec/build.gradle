apply plugin: 'elasticsearch.build'
apply plugin: 'elasticsearch.publish'
apply plugin: 'elasticsearch.rest-resources'
apply plugin: 'elasticsearch.validate-rest-spec'
apply plugin: 'elasticsearch.internal-yaml-rest-test'
apply plugin: 'elasticsearch.yaml-rest-compat-test'
apply plugin: 'elasticsearch.internal-test-artifact'

restResources {
  restTests {
    includeCore '*'
  }
}

// REST API specifications are published under the Apache 2.0 License
ext.projectLicenses.set(['The Apache Software License, Version 2.0': 'http://www.apache.org/licenses/LICENSE-2.0'])
licenseFile.set(rootProject.file('licenses/APACHE-LICENSE-2.0.txt'))

configurations {
  // configuration to make use by external yaml rest test plugin in our examples
  // easy and efficient
  basicRestSpecs {
    attributes {
      attribute(ArtifactTypeDefinition.ARTIFACT_TYPE_ATTRIBUTE, ArtifactTypeDefinition.DIRECTORY_TYPE)
    }
  }
}

artifacts {
  basicRestSpecs(new File(projectDir, "src/main/resources"))
  restSpecs(new File(projectDir, "src/main/resources/rest-api-spec/api"))
  restTests(new File(projectDir, "src/yamlRestTest/resources/rest-api-spec/test"))
}

dependencies {
  clusterModules project(":modules:mapper-extras")
  clusterModules project(":modules:rest-root")
  clusterModules project(":modules:reindex")
  clusterModules project(':modules:analysis-common')
  clusterModules project(':modules:health-shards-availability')
  clusterModules project(':modules:data-streams')
}

tasks.register('enforceYamlTestConvention').configure {
  def tree = fileTree('src/main/resources/rest-api-spec/test')
  doLast {
    if (tree.files) {
      throw new GradleException("There are YAML tests in src/main source set. These should be moved to src/yamlRestTest.")
    }
  }
}

tasks.named("precommit").configure {
  dependsOn 'enforceYamlTestConvention'
}

tasks.named("yamlRestCompatTestTransform").configure ({ task ->
  task.replaceValueInMatch("profile.shards.0.dfs.knn.0.query.0.description", "DocAndScoreQuery[0,...][0.009673266,...],0.009673266", "dfs knn vector profiling")
  task.replaceValueInMatch("profile.shards.0.dfs.knn.0.query.0.description", "DocAndScoreQuery[0,...][0.009673266,...],0.009673266", "dfs knn vector profiling with vector_operations_count")
  task.skipTest("cat.aliases/10_basic/Deprecated local parameter", "CAT APIs not covered by compatibility policy")
  task.skipTest("cat.shards/10_basic/Help", "sync_id is removed in 9.0")
  task.skipTest("search/500_date_range/from, to, include_lower, include_upper deprecated", "deprecated parameters are removed in 9.0")
  task.skipTest("tsdb/20_mapping/stored source is supported", "no longer serialize source_mode")
  task.skipTest("tsdb/20_mapping/Synthetic source", "no longer serialize source_mode")
  task.skipTest("logsdb/10_settings/create logs index", "no longer serialize source_mode")
  task.skipTest("logsdb/20_source_mapping/stored _source mode is supported", "no longer serialize source_mode")
  task.skipTest("logsdb/20_source_mapping/include/exclude is supported with stored _source", "no longer serialize source_mode")
  task.skipTest("logsdb/20_source_mapping/synthetic _source is default", "no longer serialize source_mode")
  task.skipTest("search/520_fetch_fields/fetch _seq_no via fields", "error code is changed from 5xx to 400 in 9.0")
  task.skipTest("search.vectors/41_knn_search_bbq_hnsw/Test knn search", "Scoring has changed in latest versions")
  task.skipTest("search.vectors/42_knn_search_bbq_flat/Test knn search", "Scoring has changed in latest versions")
<<<<<<< HEAD
  task.skipTest("search/90_search_after/_shard_doc sort", "restriction has been lifted in latest versions")
=======
  task.skipTest("synonyms/90_synonyms_reloading_for_synset/Reload analyzers for specific synonym set", "Can't work until auto-expand replicas is 0-1 for synonyms index")
>>>>>>> ae3c0d70
})<|MERGE_RESOLUTION|>--- conflicted
+++ resolved
@@ -69,9 +69,6 @@
   task.skipTest("search/520_fetch_fields/fetch _seq_no via fields", "error code is changed from 5xx to 400 in 9.0")
   task.skipTest("search.vectors/41_knn_search_bbq_hnsw/Test knn search", "Scoring has changed in latest versions")
   task.skipTest("search.vectors/42_knn_search_bbq_flat/Test knn search", "Scoring has changed in latest versions")
-<<<<<<< HEAD
+  task.skipTest("synonyms/90_synonyms_reloading_for_synset/Reload analyzers for specific synonym set", "Can't work until auto-expand replicas is 0-1 for synonyms index")
   task.skipTest("search/90_search_after/_shard_doc sort", "restriction has been lifted in latest versions")
-=======
-  task.skipTest("synonyms/90_synonyms_reloading_for_synset/Reload analyzers for specific synonym set", "Can't work until auto-expand replicas is 0-1 for synonyms index")
->>>>>>> ae3c0d70
 })
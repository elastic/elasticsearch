{
  "cat.aliases": {
    "documentation": {
      "url": "https://www.elastic.co/docs/api/doc/elasticsearch/operation/operation-cat-aliases",
      "description": "Get aliases"
    },
    "stability": "stable",
    "visibility": "public",
    "headers": {
      "accept": [
        "text/plain",
        "application/json"
      ]
    },
    "url": {
      "paths": [
        {
          "path": "/_cat/aliases",
          "methods": [
            "GET"
          ]
        },
        {
          "path": "/_cat/aliases/{name}",
          "methods": [
            "GET"
          ],
          "parts": {
            "name": {
              "type": "list",
              "description": "A comma-separated list of alias names to return"
            }
          }
        }
      ]
    },
    "params": {
      "format": {
        "type": "string",
        "default": "text",
        "description": "a short version of the Accept header, e.g. json, yaml"
      },
      "h": {
        "type": "list",
        "description": "Comma-separated list of column names to display"
      },
      "help": {
        "type": "boolean",
        "description": "Return help information",
        "default": false
      },
      "s": {
        "type": "list",
        "description": "Comma-separated list of column names or column aliases to sort by"
      },
      "v": {
        "type": "boolean",
        "description": "Verbose mode. Display column headers",
        "default": false
      },
      "expand_wildcards": {
        "type": "enum",
        "options": [
          "open",
          "closed",
          "hidden",
          "none",
          "all"
        ],
        "default": "all",
        "description": "Whether to expand wildcard expression to concrete indices that are open, closed or both."
      },
      "master_timeout": {
        "type": "time",
        "default": "30s",
        "description": "Timeout for waiting for new cluster state in case it is blocked"
<<<<<<< HEAD
=======
      },
      "bytes": {
        "type": "enum",
        "description": "The unit in which to display byte values",
        "options": [
          "b",
          "kb",
          "mb",
          "gb",
          "tb",
          "pb"
        ]
      },
      "time": {
        "type": "enum",
        "description": "The unit in which to display time values",
        "options": [
          "d",
          "h",
          "m",
          "s",
          "ms",
          "micros",
          "nanos"
        ]
>>>>>>> c2d65bfc
      }
    }
  }
}<|MERGE_RESOLUTION|>--- conflicted
+++ resolved
@@ -74,8 +74,6 @@
         "type": "time",
         "default": "30s",
         "description": "Timeout for waiting for new cluster state in case it is blocked"
-<<<<<<< HEAD
-=======
       },
       "bytes": {
         "type": "enum",
@@ -101,7 +99,6 @@
           "micros",
           "nanos"
         ]
->>>>>>> c2d65bfc
       }
     }
   }

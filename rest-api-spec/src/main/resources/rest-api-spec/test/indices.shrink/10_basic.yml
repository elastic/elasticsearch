--- conflicted
+++ resolved
@@ -1,16 +1,9 @@
 ---
 "Shrink index via API":
   - skip:
-<<<<<<< HEAD
-      features: "warnings"
-  # creates an index with one document solely allocated on the master node
-=======
-      version: " - 6.9.99"
-      reason: expects warnings that pre-7.0.0 will not send
-      features: [warnings, arbitrary_key]
+      features: "arbitrary_key"
 
   # creates an index with one document solely allocated on a particular data node
->>>>>>> 1f019eba
   # and shrinks it into a new index with a single shard
   # we don't do the relocation to a single node after the index is created
   # here since in a mixed version cluster we can't identify

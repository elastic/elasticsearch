---
"Metric - blank":
  - skip:
      features: [arbitrary_key]
  - do:
      nodes.info: {}
  - set:
      nodes._arbitrary_key_: node_id

  - do:
      nodes.stats: {}

  - is_true:  nodes.$node_id.indices.docs
  - is_true:  nodes.$node_id.indices.store
  - is_true:  nodes.$node_id.indices.indexing
  - is_true:  nodes.$node_id.indices.get
  - is_true:  nodes.$node_id.indices.search
  - is_true:  nodes.$node_id.indices.merges
  - is_true:  nodes.$node_id.indices.refresh
  - is_true:  nodes.$node_id.indices.flush
  - is_true:  nodes.$node_id.indices.warmer
  - is_true:  nodes.$node_id.indices.query_cache
  - is_true:  nodes.$node_id.indices.fielddata
  - is_true:  nodes.$node_id.indices.completion
  - is_true:  nodes.$node_id.indices.segments
  - is_true:  nodes.$node_id.indices.translog
  - is_true:  nodes.$node_id.indices.recovery

---
"Metric - _all":
  - skip:
      features: [arbitrary_key]
  - do:
      nodes.info: {}
  - set:
      nodes._arbitrary_key_: node_id

  - do:
      nodes.stats: { metric: _all }

  - is_true:  nodes.$node_id.indices.docs
  - is_true:  nodes.$node_id.indices.store
  - is_true:  nodes.$node_id.indices.indexing
  - is_true:  nodes.$node_id.indices.get
  - is_true:  nodes.$node_id.indices.search
  - is_true:  nodes.$node_id.indices.merges
  - is_true:  nodes.$node_id.indices.refresh
  - is_true:  nodes.$node_id.indices.flush
  - is_true:  nodes.$node_id.indices.warmer
  - is_true:  nodes.$node_id.indices.query_cache
  - is_true:  nodes.$node_id.indices.fielddata
  - is_true:  nodes.$node_id.indices.completion
  - is_true:  nodes.$node_id.indices.segments
  - is_true:  nodes.$node_id.indices.translog
  - is_true:  nodes.$node_id.indices.recovery

---
"Metric - indices _all":
  - skip:
      features: [arbitrary_key]
  - do:
      nodes.info: {}
  - set:
      nodes._arbitrary_key_: node_id

  - do:
      nodes.stats: { metric: indices, index_metric: _all }

  - is_true:  nodes.$node_id.indices.docs
  - is_true:  nodes.$node_id.indices.store
  - is_true:  nodes.$node_id.indices.indexing
  - is_true:  nodes.$node_id.indices.get
  - is_true:  nodes.$node_id.indices.search
  - is_true:  nodes.$node_id.indices.merges
  - is_true:  nodes.$node_id.indices.refresh
  - is_true:  nodes.$node_id.indices.flush
  - is_true:  nodes.$node_id.indices.warmer
  - is_true:  nodes.$node_id.indices.query_cache
  - is_true:  nodes.$node_id.indices.fielddata
  - is_true:  nodes.$node_id.indices.completion
  - is_true:  nodes.$node_id.indices.segments
  - is_true:  nodes.$node_id.indices.translog
  - is_true:  nodes.$node_id.indices.recovery

---
"Metric - one":
  - skip:
      features: [arbitrary_key]
  - do:
      nodes.info: {}
  - set:
      nodes._arbitrary_key_: node_id

  - do:
      nodes.stats: { metric: indices, index_metric: docs }

  - is_true:   nodes.$node_id.indices.docs
  - is_false:  nodes.$node_id.indices.store
  - is_false:  nodes.$node_id.indices.indexing
  - is_false:  nodes.$node_id.indices.get
  - is_false:  nodes.$node_id.indices.search
  - is_false:  nodes.$node_id.indices.merges
  - is_false:  nodes.$node_id.indices.refresh
  - is_false:  nodes.$node_id.indices.flush
  - is_false:  nodes.$node_id.indices.warmer
  - is_false:  nodes.$node_id.indices.query_cache
  - is_false:  nodes.$node_id.indices.fielddata
  - is_false:  nodes.$node_id.indices.completion
  - is_false:  nodes.$node_id.indices.segments
  - is_false:  nodes.$node_id.indices.translog
  - is_false:  nodes.$node_id.indices.recovery

---
"Metric - multi":
  - skip:
      features: [arbitrary_key]
  - do:
      nodes.info: {}
  - set:
      nodes._arbitrary_key_: node_id

  - do:
      nodes.stats: { metric: indices, index_metric: [ store, get, merge ] }

  - is_false:  nodes.$node_id.indices.docs
  - is_true:   nodes.$node_id.indices.store
  - is_false:  nodes.$node_id.indices.indexing
  - is_true:   nodes.$node_id.indices.get
  - is_false:  nodes.$node_id.indices.search
  - is_true:   nodes.$node_id.indices.merges
  - is_false:  nodes.$node_id.indices.refresh
  - is_false:  nodes.$node_id.indices.flush
  - is_false:  nodes.$node_id.indices.warmer
  - is_false:  nodes.$node_id.indices.query_cache
  - is_false:  nodes.$node_id.indices.fielddata
  - is_false:  nodes.$node_id.indices.completion
  - is_false:  nodes.$node_id.indices.segments
  - is_false:  nodes.$node_id.indices.translog
  - is_false:  nodes.$node_id.indices.recovery


---
"Metric - recovery":
  - skip:
      features: [arbitrary_key]
  - do:
      nodes.info: {}
  - set:
      nodes._arbitrary_key_: node_id

  - do:
      nodes.stats: { metric: indices, index_metric: [ recovery ] }

  - is_false:  nodes.$node_id.indices.docs
  - is_false:  nodes.$node_id.indices.store
  - is_false:  nodes.$node_id.indices.indexing
  - is_false:  nodes.$node_id.indices.get
  - is_false:  nodes.$node_id.indices.search
  - is_false:  nodes.$node_id.indices.merges
  - is_false:  nodes.$node_id.indices.refresh
  - is_false:  nodes.$node_id.indices.flush
  - is_false:  nodes.$node_id.indices.warmer
  - is_false:  nodes.$node_id.indices.query_cache
  - is_false:  nodes.$node_id.indices.fielddata
  - is_false:  nodes.$node_id.indices.completion
  - is_false:  nodes.$node_id.indices.segments
  - is_false:  nodes.$node_id.indices.translog
  - is_true:   nodes.$node_id.indices.recovery

---
"Metric - _all include_segment_file_sizes":
  - skip:
      features: [arbitrary_key]
  - do:
      nodes.info: {}
  - set:
      nodes._arbitrary_key_: node_id

  - do:
      nodes.stats: { metric: indices, index_metric: _all, include_segment_file_sizes: true }

  - is_true:   nodes.$node_id.indices.docs
  - is_true:   nodes.$node_id.indices.store
  - is_true:   nodes.$node_id.indices.indexing
  - is_true:   nodes.$node_id.indices.get
  - is_true:   nodes.$node_id.indices.search
  - is_true:   nodes.$node_id.indices.merges
  - is_true:   nodes.$node_id.indices.refresh
  - is_true:   nodes.$node_id.indices.flush
  - is_true:   nodes.$node_id.indices.warmer
  - is_true:   nodes.$node_id.indices.query_cache
  - is_true:   nodes.$node_id.indices.fielddata
  - is_true:   nodes.$node_id.indices.completion
  - is_true:   nodes.$node_id.indices.segments
  - is_true:   nodes.$node_id.indices.translog
  - is_true:   nodes.$node_id.indices.recovery
  - is_true:   nodes.$node_id.indices.segments.file_sizes

---
"Metric - segments include_segment_file_sizes":
  - skip:
      features: [arbitrary_key]
  - do:
      nodes.info: {}
  - set:
      nodes._arbitrary_key_: node_id

  - do:
      nodes.stats: { metric: indices, index_metric: segments, include_segment_file_sizes: true }

  - is_false:  nodes.$node_id.indices.docs
  - is_false:  nodes.$node_id.indices.store
  - is_false:  nodes.$node_id.indices.indexing
  - is_false:  nodes.$node_id.indices.get
  - is_false:  nodes.$node_id.indices.search
  - is_false:  nodes.$node_id.indices.merges
  - is_false:  nodes.$node_id.indices.refresh
  - is_false:  nodes.$node_id.indices.flush
  - is_false:  nodes.$node_id.indices.warmer
  - is_false:  nodes.$node_id.indices.query_cache
  - is_false:  nodes.$node_id.indices.fielddata
  - is_false:  nodes.$node_id.indices.completion
  - is_true:   nodes.$node_id.indices.segments
  - is_false:  nodes.$node_id.indices.translog
  - is_false:  nodes.$node_id.indices.recovery
  - is_true:   nodes.$node_id.indices.segments.file_sizes

---
<<<<<<< HEAD
"Metric - http":
  - skip:
      features: [arbitrary_key]
=======
"Metric - _all include_unloaded_segments":
  - skip:
      features: [arbitrary_key]
      version: " - 7.12.99"
      reason: "support for include_unloaded_segments only added in 7.13"
>>>>>>> 22c63aa7
  - do:
      nodes.info: {}
  - set:
      nodes._arbitrary_key_: node_id

  - do:
<<<<<<< HEAD
      nodes.stats: { metric: http }

  - is_true:  nodes.$node_id
  - gte: { nodes.$node_id.http.current_open: 1 }
  - gte: { nodes.$node_id.http.total_opened: 1 }
  - is_true:  nodes.$node_id.http.clients
  - gte: { nodes.$node_id.http.clients.0.id: 1 }
  - match: { nodes.$node_id.http.clients.0.agent: "/.*/" }
  - match: { nodes.$node_id.http.clients.0.local_address: "/.*/" }
  - match: { nodes.$node_id.http.clients.0.remote_address: "/.*/" }
  - is_true:  nodes.$node_id.http.clients.0.last_uri
  - gte: { nodes.$node_id.http.clients.0.opened_time_millis: 1614028911317 }
  - gte: { nodes.$node_id.http.clients.0.closed_time_millis: -1 }
  - gte: { nodes.$node_id.http.clients.0.last_request_time_millis: 1614028911317 }
  - gte: { nodes.$node_id.http.clients.0.request_count: 1 }
  - gte: { nodes.$node_id.http.clients.0.request_size_bytes: 0 }
  - match: { nodes.$node_id.http.clients.0.x_forwarded_for: "/.*/" }
  - match: { nodes.$node_id.http.clients.0.x_opaque_id: "/.*/" }
=======
      nodes.stats: { metric: indices, index_metric: _all, include_unloaded_segments: true }

  - is_true:   nodes.$node_id.indices.docs
  - is_true:   nodes.$node_id.indices.store
  - is_true:   nodes.$node_id.indices.indexing
  - is_true:   nodes.$node_id.indices.get
  - is_true:   nodes.$node_id.indices.search
  - is_true:   nodes.$node_id.indices.merges
  - is_true:   nodes.$node_id.indices.refresh
  - is_true:   nodes.$node_id.indices.flush
  - is_true:   nodes.$node_id.indices.warmer
  - is_true:   nodes.$node_id.indices.query_cache
  - is_true:   nodes.$node_id.indices.fielddata
  - is_true:   nodes.$node_id.indices.completion
  - is_true:   nodes.$node_id.indices.segments
  - is_true:   nodes.$node_id.indices.translog
  - is_true:   nodes.$node_id.indices.recovery

---
"Metric - segments include_unloaded_segments":
  - skip:
      features: [arbitrary_key]
      version: " - 7.12.99"
      reason: "support for include_unloaded_segments only added in 7.13"
  - do:
      nodes.info: {}
  - set:
      nodes._arbitrary_key_: node_id

  - do:
      nodes.stats: { metric: indices, index_metric: segments, include_unloaded_segments: true }

  - is_false:  nodes.$node_id.indices.docs
  - is_false:  nodes.$node_id.indices.store
  - is_false:  nodes.$node_id.indices.indexing
  - is_false:  nodes.$node_id.indices.get
  - is_false:  nodes.$node_id.indices.search
  - is_false:  nodes.$node_id.indices.merges
  - is_false:  nodes.$node_id.indices.refresh
  - is_false:  nodes.$node_id.indices.flush
  - is_false:  nodes.$node_id.indices.warmer
  - is_false:  nodes.$node_id.indices.query_cache
  - is_false:  nodes.$node_id.indices.fielddata
  - is_false:  nodes.$node_id.indices.completion
  - is_true:   nodes.$node_id.indices.segments
  - is_false:  nodes.$node_id.indices.translog
  - is_false:  nodes.$node_id.indices.recovery
>>>>>>> 22c63aa7
<|MERGE_RESOLUTION|>--- conflicted
+++ resolved
@@ -226,24 +226,107 @@
   - is_true:   nodes.$node_id.indices.segments.file_sizes
 
 ---
-<<<<<<< HEAD
-"Metric - http":
-  - skip:
-      features: [arbitrary_key]
-=======
-"Metric - _all include_unloaded_segments":
+"Metric - segments include_unloaded_segments":
   - skip:
       features: [arbitrary_key]
       version: " - 7.12.99"
       reason: "support for include_unloaded_segments only added in 7.13"
->>>>>>> 22c63aa7
-  - do:
-      nodes.info: {}
-  - set:
-      nodes._arbitrary_key_: node_id
-
-  - do:
-<<<<<<< HEAD
+  - do:
+      nodes.info: {}
+  - set:
+      nodes._arbitrary_key_: node_id
+
+  - do:
+      nodes.stats: { metric: indices, index_metric: segments, include_unloaded_segments: true }
+
+  - is_false:  nodes.$node_id.indices.docs
+  - is_false:  nodes.$node_id.indices.store
+  - is_false:  nodes.$node_id.indices.indexing
+  - is_false:  nodes.$node_id.indices.get
+  - is_false:  nodes.$node_id.indices.search
+  - is_false:  nodes.$node_id.indices.merges
+  - is_false:  nodes.$node_id.indices.refresh
+  - is_false:  nodes.$node_id.indices.flush
+  - is_false:  nodes.$node_id.indices.warmer
+  - is_false:  nodes.$node_id.indices.query_cache
+  - is_false:  nodes.$node_id.indices.fielddata
+  - is_false:  nodes.$node_id.indices.completion
+  - is_true:   nodes.$node_id.indices.segments
+  - is_false:  nodes.$node_id.indices.translog
+  - is_false:  nodes.$node_id.indices.recovery
+
+---
+"Metric - _all include_unloaded_segments":
+  - skip:
+      features: [arbitrary_key]
+      version: " - 7.12.99"
+      reason: "support for include_unloaded_segments only added in 7.13"
+  - do:
+      nodes.info: {}
+  - set:
+      nodes._arbitrary_key_: node_id
+
+  - do:
+      nodes.stats: { metric: indices, index_metric: _all, include_unloaded_segments: true }
+
+  - is_true:   nodes.$node_id.indices.docs
+  - is_true:   nodes.$node_id.indices.store
+  - is_true:   nodes.$node_id.indices.indexing
+  - is_true:   nodes.$node_id.indices.get
+  - is_true:   nodes.$node_id.indices.search
+  - is_true:   nodes.$node_id.indices.merges
+  - is_true:   nodes.$node_id.indices.refresh
+  - is_true:   nodes.$node_id.indices.flush
+  - is_true:   nodes.$node_id.indices.warmer
+  - is_true:   nodes.$node_id.indices.query_cache
+  - is_true:   nodes.$node_id.indices.fielddata
+  - is_true:   nodes.$node_id.indices.completion
+  - is_true:   nodes.$node_id.indices.segments
+  - is_true:   nodes.$node_id.indices.translog
+  - is_true:   nodes.$node_id.indices.recovery
+
+---
+"Metric - segments include_unloaded_segments":
+  - skip:
+      features: [arbitrary_key]
+      version: " - 7.12.99"
+      reason: "support for include_unloaded_segments only added in 7.13"
+  - do:
+      nodes.info: {}
+  - set:
+      nodes._arbitrary_key_: node_id
+
+  - do:
+      nodes.stats: { metric: indices, index_metric: segments, include_unloaded_segments: true }
+
+  - is_false:  nodes.$node_id.indices.docs
+  - is_false:  nodes.$node_id.indices.store
+  - is_false:  nodes.$node_id.indices.indexing
+  - is_false:  nodes.$node_id.indices.get
+  - is_false:  nodes.$node_id.indices.search
+  - is_false:  nodes.$node_id.indices.merges
+  - is_false:  nodes.$node_id.indices.refresh
+  - is_false:  nodes.$node_id.indices.flush
+  - is_false:  nodes.$node_id.indices.warmer
+  - is_false:  nodes.$node_id.indices.query_cache
+  - is_false:  nodes.$node_id.indices.fielddata
+  - is_false:  nodes.$node_id.indices.completion
+  - is_true:   nodes.$node_id.indices.segments
+  - is_false:  nodes.$node_id.indices.translog
+  - is_false:  nodes.$node_id.indices.recovery
+
+---
+"Metric - http":
+  - skip:
+      features: [arbitrary_key]
+      version: " - 7.99.99"
+      reason: "change after backporting"
+  - do:
+      nodes.info: {}
+  - set:
+      nodes._arbitrary_key_: node_id
+
+  - do:
       nodes.stats: { metric: http }
 
   - is_true:  nodes.$node_id
@@ -261,53 +344,4 @@
   - gte: { nodes.$node_id.http.clients.0.request_count: 1 }
   - gte: { nodes.$node_id.http.clients.0.request_size_bytes: 0 }
   - match: { nodes.$node_id.http.clients.0.x_forwarded_for: "/.*/" }
-  - match: { nodes.$node_id.http.clients.0.x_opaque_id: "/.*/" }
-=======
-      nodes.stats: { metric: indices, index_metric: _all, include_unloaded_segments: true }
-
-  - is_true:   nodes.$node_id.indices.docs
-  - is_true:   nodes.$node_id.indices.store
-  - is_true:   nodes.$node_id.indices.indexing
-  - is_true:   nodes.$node_id.indices.get
-  - is_true:   nodes.$node_id.indices.search
-  - is_true:   nodes.$node_id.indices.merges
-  - is_true:   nodes.$node_id.indices.refresh
-  - is_true:   nodes.$node_id.indices.flush
-  - is_true:   nodes.$node_id.indices.warmer
-  - is_true:   nodes.$node_id.indices.query_cache
-  - is_true:   nodes.$node_id.indices.fielddata
-  - is_true:   nodes.$node_id.indices.completion
-  - is_true:   nodes.$node_id.indices.segments
-  - is_true:   nodes.$node_id.indices.translog
-  - is_true:   nodes.$node_id.indices.recovery
-
----
-"Metric - segments include_unloaded_segments":
-  - skip:
-      features: [arbitrary_key]
-      version: " - 7.12.99"
-      reason: "support for include_unloaded_segments only added in 7.13"
-  - do:
-      nodes.info: {}
-  - set:
-      nodes._arbitrary_key_: node_id
-
-  - do:
-      nodes.stats: { metric: indices, index_metric: segments, include_unloaded_segments: true }
-
-  - is_false:  nodes.$node_id.indices.docs
-  - is_false:  nodes.$node_id.indices.store
-  - is_false:  nodes.$node_id.indices.indexing
-  - is_false:  nodes.$node_id.indices.get
-  - is_false:  nodes.$node_id.indices.search
-  - is_false:  nodes.$node_id.indices.merges
-  - is_false:  nodes.$node_id.indices.refresh
-  - is_false:  nodes.$node_id.indices.flush
-  - is_false:  nodes.$node_id.indices.warmer
-  - is_false:  nodes.$node_id.indices.query_cache
-  - is_false:  nodes.$node_id.indices.fielddata
-  - is_false:  nodes.$node_id.indices.completion
-  - is_true:   nodes.$node_id.indices.segments
-  - is_false:  nodes.$node_id.indices.translog
-  - is_false:  nodes.$node_id.indices.recovery
->>>>>>> 22c63aa7
+  - match: { nodes.$node_id.http.clients.0.x_opaque_id: "/.*/" }
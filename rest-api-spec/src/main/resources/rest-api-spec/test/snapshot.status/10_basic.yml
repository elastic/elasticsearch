---
setup:

  - do:
      snapshot.create_repository:
        repository: test_repo_status_1
        body:
          type: fs
          settings:
            location: "test_repo_status_1_loc"

---
"Get snapshot status":
  - skip:
<<<<<<< HEAD
      version:     " - 6.99.99"
      reason:      "backporting in progress: https://github.com/elastic/elasticsearch/pull/29602"
=======
      version:     " - 6.3.99"
      reason:      "extra stats fields was introduced in 6.4.0"
>>>>>>> 0c7f6570
  - do:
      indices.create:
        index: test_index
        body:
          settings:
            number_of_shards:   1
            number_of_replicas: 0

  - do:
      snapshot.create:
        repository: test_repo_status_1
        snapshot: test_snapshot
        wait_for_completion: true

  - do:
      snapshot.status:
        repository: test_repo_status_1
        snapshot: test_snapshot

  - is_true: snapshots
  - match: { snapshots.0.snapshot: test_snapshot }
  - match: { snapshots.0.state: SUCCESS }
  - gt: { snapshots.0.stats.incremental.file_count: 0 }
  - gt: { snapshots.0.stats.incremental.size_in_bytes: 0 }
  - gt: { snapshots.0.stats.total.file_count: 0 }
  - is_true: snapshots.0.stats.start_time_in_millis
<<<<<<< HEAD
  - is_true: snapshots.0.stats.time_in_millis
=======
## fast in memory snapshots can take less than one millisecond to complete.
  - gte: { snapshots.0.stats.time_in_millis: 0 }
>>>>>>> 0c7f6570

---
"Get snapshot status with BWC fields":
  - do:
      indices.create:
        index: test_index
        body:
          settings:
            number_of_shards:   1
            number_of_replicas: 0

  - do:
      snapshot.create:
        repository: test_repo_status_1
        snapshot: test_snapshot_bwc
        wait_for_completion: true

  - do:
      snapshot.status:
        repository: test_repo_status_1
        snapshot: test_snapshot_bwc

  - is_true: snapshots
  - match: { snapshots.0.snapshot: test_snapshot_bwc }
  - match: { snapshots.0.state: SUCCESS }
  - gt: { snapshots.0.stats.number_of_files: 0 }
  - gt: { snapshots.0.stats.processed_files: 0 }
  - gt: { snapshots.0.stats.total_size_in_bytes: 0 }
  - gt: { snapshots.0.stats.processed_size_in_bytes: 0 }

---
"Get missing snapshot status throws an exception":

  - do:
      catch: /snapshot_missing_exception.+ is missing/
      snapshot.status:
        repository: test_repo_status_1
        snapshot: test_nonexistent_snapshot

---
"Get missing snapshot status succeeds when ignoreUnavailable is true":

  - do:
      snapshot.status:
        repository: test_repo_status_1
        snapshot: test_nonexistent_snapshot
        ignore_unavailable: true

  - is_true: snapshots<|MERGE_RESOLUTION|>--- conflicted
+++ resolved
@@ -12,13 +12,8 @@
 ---
 "Get snapshot status":
   - skip:
-<<<<<<< HEAD
-      version:     " - 6.99.99"
-      reason:      "backporting in progress: https://github.com/elastic/elasticsearch/pull/29602"
-=======
       version:     " - 6.3.99"
       reason:      "extra stats fields was introduced in 6.4.0"
->>>>>>> 0c7f6570
   - do:
       indices.create:
         index: test_index
@@ -45,12 +40,8 @@
   - gt: { snapshots.0.stats.incremental.size_in_bytes: 0 }
   - gt: { snapshots.0.stats.total.file_count: 0 }
   - is_true: snapshots.0.stats.start_time_in_millis
-<<<<<<< HEAD
-  - is_true: snapshots.0.stats.time_in_millis
-=======
 ## fast in memory snapshots can take less than one millisecond to complete.
   - gte: { snapshots.0.stats.time_in_millis: 0 }
->>>>>>> 0c7f6570
 
 ---
 "Get snapshot status with BWC fields":

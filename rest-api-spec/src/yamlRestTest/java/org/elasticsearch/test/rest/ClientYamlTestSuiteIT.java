--- conflicted
+++ resolved
@@ -38,11 +38,7 @@
         .feature(FeatureFlag.DOC_VALUES_SKIPPER)
         .feature(FeatureFlag.SYNTHETIC_VECTORS)
         .feature(FeatureFlag.RANDOM_SAMPLING)
-<<<<<<< HEAD
-        .feature(FeatureFlag.GENERIC_VECTOR_FORMAT)
         .feature(FeatureFlag.EXTENDED_DOC_VALUES_PARAMS)
-=======
->>>>>>> c2b0172d
         .build();
 
     public ClientYamlTestSuiteIT(@Name("yaml") ClientYamlTestCandidate testCandidate) {

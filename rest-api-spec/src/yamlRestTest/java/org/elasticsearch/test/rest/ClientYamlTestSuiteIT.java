--- conflicted
+++ resolved
@@ -37,11 +37,8 @@
         .feature(FeatureFlag.TIME_SERIES_MODE)
         .feature(FeatureFlag.SYNTHETIC_VECTORS)
         .feature(FeatureFlag.RANDOM_SAMPLING)
-<<<<<<< HEAD
+        .feature(FeatureFlag.EXTENDED_DOC_VALUES_PARAMS)
         .feature(FeatureFlag.RERANK_SEMANTIC_TEXT_CHUNKS)
-=======
-        .feature(FeatureFlag.EXTENDED_DOC_VALUES_PARAMS)
->>>>>>> b8283e39
         .build();
 
     public ClientYamlTestSuiteIT(@Name("yaml") ClientYamlTestCandidate testCandidate) {

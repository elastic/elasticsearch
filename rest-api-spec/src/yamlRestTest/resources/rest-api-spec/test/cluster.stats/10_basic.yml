--- conflicted
+++ resolved
@@ -257,15 +257,9 @@
 
 ---
 "Dense vector stats":
-<<<<<<< HEAD
   - skip:
       version: "- 8.14.99"
       reason: "dense vector stats reports from primary indices in 8.15"
-=======
-  - requires:
-      cluster_features: [ "gte_v8.10.0" ]
-      reason: "dense vector stats added in 8.10"
->>>>>>> 6eb9c10d
   - do:
       indices.create:
         index: test1

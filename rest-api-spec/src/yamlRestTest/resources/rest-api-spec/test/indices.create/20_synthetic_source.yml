--- conflicted
+++ resolved
@@ -1205,8 +1205,6 @@
   - match: { hits.hits.1._source.nested_array_stored.1.b.0.c: 20 }
   - match: { hits.hits.1._source.nested_array_stored.1.b.1.c: 200 }
 
-<<<<<<< HEAD
-=======
 ---
 empty nested object sorted as a first document:
   - requires:
@@ -1253,7 +1251,6 @@
   - match: { hits.hits.1._source.nested.a: "b" }
 
 
->>>>>>> e0c1ccbc
 
 ---
 subobjects auto:

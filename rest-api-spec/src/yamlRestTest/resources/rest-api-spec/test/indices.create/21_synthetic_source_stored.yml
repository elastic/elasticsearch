--- conflicted
+++ resolved
@@ -425,8 +425,6 @@
 
 
 ---
-<<<<<<< HEAD
-=======
 index param - nested array within array - disabled second pass:
   - requires:
       cluster_features: ["mapper.synthetic_source_keep", "mapper.bwc_workaround_9_0"]
@@ -476,7 +474,6 @@
 
 
 ---
->>>>>>> ac9e0a55
 # 112156
 stored field under object with store_array_source:
   - requires:

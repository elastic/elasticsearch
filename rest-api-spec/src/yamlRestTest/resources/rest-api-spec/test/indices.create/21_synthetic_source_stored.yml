setup:
  - requires:
      cluster_features: [ "mapper.source.mode_from_index_setting" ]
      reason: "Source mode configured through index setting"

---
object param - store complex object:
  - requires:
<<<<<<< HEAD
      cluster_features: ["mapper.synthetic_source_keep"]
=======
      cluster_features: ["mapper.bwc_workaround_9_0"]
>>>>>>> 03424aa5
      reason: requires tracking ignored source

  - do:
      indices.create:
        index: test
        body:
          settings:
            index:
              mapping.source.mode: synthetic
          mappings:
            properties:
              id:
                type: integer
              stored:
                synthetic_source_keep: all
                properties:
                  object_array:
                    properties:
                      trace:
                        type: keyword
                  nested:
                    type: nested
                  kw:
                    type: keyword

  - do:
      bulk:
        index: test
        refresh: true
        body:
          - '{ "create": { } }'
          - '{ "id": 1, "stored": { "object_array": [ {"trace": "B"}, {"trace": "A"} ], "nested": [ {"foo": 20}, {"foo": 10} ], "kw": 100 } }'
          - '{ "create": { } }'
          - '{ "id": 2, "stored": { "object_array": { "trace": ["D", "C"] }, "nested": { "bar": [ 40, 30] }, "kw": 200, "baz": "2000" } }'
          - '{ "create": { } }'
          - '{ "id": 3, "stored": [ { "object_array": { "trace": "E" } }, { "nested": { "bar": [ 60, 50] } }, { "kw": 300 } ] }'

  - do:
      search:
        index: test
        sort: id

  - match: { hits.hits.0._source.id: 1 }
  - match: { hits.hits.0._source.stored.object_array.0.trace: B }
  - match: { hits.hits.0._source.stored.object_array.1.trace: A }
  - match: { hits.hits.0._source.stored.nested.0.foo: 20 }
  - match: { hits.hits.0._source.stored.nested.1.foo: 10 }
  - match: { hits.hits.0._source.stored.kw: 100 }

  - match: { hits.hits.1._source.id: 2 }
  - match: { hits.hits.1._source.stored.object_array.trace: [D, C] }
  - match: { hits.hits.1._source.stored.nested.bar: [40, 30] }
  - match: { hits.hits.1._source.stored.kw: 200 }
  - match: { hits.hits.1._source.stored.baz: "2000" }

  - match: { hits.hits.2._source.id: 3 }
  - match: { hits.hits.2._source.stored.0.object_array.trace: E }
  - match: { hits.hits.2._source.stored.1.nested.bar: [ 60, 50 ] }
  - match: { hits.hits.2._source.stored.2.kw: 300 }


---
object param - object array:
  - requires:
<<<<<<< HEAD
      cluster_features: ["mapper.synthetic_source_keep"]
=======
      cluster_features: ["mapper.bwc_workaround_9_0"]
>>>>>>> 03424aa5
      reason: requires tracking ignored source

  - do:
      indices.create:
        index: test
        body:
          settings:
            index:
              mapping.source.mode: synthetic
          mappings:
            properties:
              id:
                type: integer
              regular:
                properties:
                  span:
                    properties:
                      id:
                        type: keyword
                  trace:
                    properties:
                      id:
                        type: keyword
              stored:
                synthetic_source_keep: arrays
                properties:
                  span:
                    properties:
                      id:
                        type: keyword
                  trace:
                    properties:
                      id:
                        type: keyword

  - do:
      bulk:
        index: test
        refresh: true
        body:
          - '{ "create": { } }'
          - '{  "id": 1, "regular": [ { "trace": { "id": "a" }, "span": { "id": "1" } }, { "trace": { "id": "b" }, "span": { "id": "1" } } ] }'
          - '{ "create": { } }'
          - '{  "id": 2, "stored": [ { "trace": { "id": "a" }, "span": { "id": "1" } }, { "trace": { "id": "b" }, "span": { "id": "1" } } ] }'

  - do:
      search:
        index: test
        sort: id

  - length: { hits.hits.0._source.regular: 2 }
  - match: { hits.hits.0._source.regular.span.id: "1" }
  - match: { hits.hits.0._source.regular.trace.id: [ "a", "b" ] }

  - length: { hits.hits.1._source.stored: 2 }
  - match: { hits.hits.1._source.stored.0.trace.id: a  }
  - match: { hits.hits.1._source.stored.0.span.id: "1"  }
  - match: { hits.hits.1._source.stored.1.trace.id: b }
  - match: { hits.hits.1._source.stored.1.span.id: "1" }


---
object param - object array within array:
  - requires:
<<<<<<< HEAD
      cluster_features: ["mapper.synthetic_source_keep"]
=======
      cluster_features: ["mapper.bwc_workaround_9_0"]
>>>>>>> 03424aa5
      reason: requires tracking ignored source

  - do:
      indices.create:
        index: test
        body:
          settings:
            index:
              mapping.source.mode: synthetic
          mappings:
            properties:
              stored:
                synthetic_source_keep: arrays
                properties:
                  path:
                    synthetic_source_keep: arrays
                    properties:
                      to:
                        properties:
                          trace:
                            type: keyword

  - do:
      bulk:
        index: test
        refresh: true
        body:
          - '{ "create": { } }'
          - '{ "stored": [ { "path": [{ "to": { "trace": "A" } }, { "to": { "trace": "B" } } ] }, { "path": { "to": { "trace": "C" } } } ] }'

  - do:
      search:
        index: test

  - length: { hits.hits.0._source.stored: 2 }
  - match: { hits.hits.0._source.stored.0.path.0.to.trace: A }
  - match: { hits.hits.0._source.stored.0.path.1.to.trace: B }
  - match: { hits.hits.0._source.stored.1.path.to.trace: C }


---
object param - no object array:
  - requires:
<<<<<<< HEAD
      cluster_features: ["mapper.synthetic_source_keep"]
=======
      cluster_features: ["mapper.bwc_workaround_9_0"]
>>>>>>> 03424aa5
      reason: requires tracking ignored source

  - do:
      indices.create:
        index: test
        body:
          settings:
            index:
              mapping.source.mode: synthetic
          mappings:
            properties:
              stored:
                synthetic_source_keep: arrays
                properties:
                  span:
                    properties:
                      id:
                        type: keyword
                  trace:
                    properties:
                      id:
                        type: keyword

  - do:
      bulk:
        index: test
        refresh: true
        body:
          - '{ "create": { } }'
          - '{ "stored": { "trace": { "id": "a" }, "span": { "id": "b" } } }'

  - do:
      search:
        index: test

  - match: { hits.hits.0._source.stored.trace.id: a  }
  - match: { hits.hits.0._source.stored.span.id: b  }


---
object param - field ordering in object array:
  - requires:
<<<<<<< HEAD
      cluster_features: ["mapper.synthetic_source_keep"]
=======
      cluster_features: ["mapper.bwc_workaround_9_0"]
>>>>>>> 03424aa5
      reason: requires tracking ignored source

  - do:
      indices.create:
        index: test
        body:
          settings:
            index:
              mapping.source.mode: synthetic
          mappings:
            properties:
              a:
                type: keyword
              b:
                synthetic_source_keep: arrays
                properties:
                  aa:
                    type: keyword
                  bb:
                    type: keyword
              c:
                type: keyword
              d:
                synthetic_source_keep: arrays
                properties:
                  aa:
                    type: keyword
                  bb:
                    type: keyword

  - do:
      bulk:
        index: test
        refresh: true
        body:
          - '{ "create": { } }'
          - '{ "c": 1, "d": [ { "bb": 10, "aa": 20 }, { "aa": 30, "bb": 40 } ], "a": 2, "b": [ { "bb": 100, "aa": 200 }, { "aa": 300, "bb": 400 } ] }'

  - do:
      search:
        index: test

  - length: { hits.hits.0._source: 4 }
  - match: { hits.hits.0._source: { "a": "2", "b": [ { "bb": 100, "aa": 200 }, { "aa": 300, "bb": 400 } ], "c": "1", "d": [ { "bb": 10, "aa": 20 }, { "aa": 30, "bb": 40 } ] } }


---
object param - nested object array next to other fields:
  - requires:
<<<<<<< HEAD
      cluster_features: ["mapper.synthetic_source_keep"]
=======
      cluster_features: ["mapper.bwc_workaround_9_0"]
>>>>>>> 03424aa5
      reason: requires tracking ignored source

  - do:
      indices.create:
        index: test
        body:
          settings:
            index:
              mapping.source.mode: synthetic
          mappings:
            properties:
              a:
                type: keyword
              b:
                properties:
                  c:
                    synthetic_source_keep: arrays
                    properties:
                      aa:
                        type: keyword
                      bb:
                        type: keyword
                  d:
                    properties:
                      aa:
                        type: keyword
                      bb:
                        type: keyword
                  e:
                    type: keyword
              f:
                type: keyword

  - do:
      bulk:
        index: test
        refresh: true
        body:
          - '{ "create": { } }'
          - '{ "a": 1, "b": { "c": [ { "bb": 10, "aa": 20 }, { "aa": 30, "bb": 40 } ], "d": [ { "bb": 100, "aa": 200 }, { "aa": 300, "bb": 400 } ], "e": 1000 }, "f": 2000 }'

  - do:
      search:
        index: test

  - match: { hits.hits.0._source.a: "1" }
  - match: { hits.hits.0._source.b.c:  [{ "bb": 10, "aa": 20 }, { "aa": 30, "bb": 40 }] }
  - match: { hits.hits.0._source.b.d.aa: [ "200", "300" ] }
  - match: { hits.hits.0._source.b.d.bb: [ "100", "400" ] }
  - match: { hits.hits.0._source.b.e: "1000" }
  - match: { hits.hits.0._source.f: "2000" }


---
object param - nested object with stored array:
  - requires:
      cluster_features: ["mapper.ignored_source.always_store_object_arrays_in_nested"]
      reason: requires fix to object array handling

  - do:
      indices.create:
        index: test
        body:
          settings:
            index:
              mapping.source.mode: synthetic
          mappings:
            properties:
              name:
                type: keyword
              nested_array_regular:
                type: nested
              nested_array_stored:
                type: nested
                synthetic_source_keep: all

  - do:
      bulk:
        index: test
        refresh: true
        body:
          - '{ "create": { } }'
          - '{ "name": "A", "nested_array_regular": [ { "b": [ { "c": 10 }, { "c": 100 } ] }, { "b": [ { "c": 20 }, { "c": 200 } ] } ] }'
          - '{ "create": { } }'
          - '{ "name": "B", "nested_array_stored": [ { "b": [ { "c": 10 }, { "c": 100 } ] }, { "b": [ { "c": 20 }, { "c": 200 } ] } ] }'

  - match: { errors: false }

  - do:
      search:
        index: test
        sort: name
  - match:  { hits.total.value: 2 }
  - match:  { hits.hits.0._source.name: A }
  - match: { hits.hits.0._source.nested_array_regular.0.b.c: [ 10, 100 ] }
  - match: { hits.hits.0._source.nested_array_regular.1.b.c: [ 20, 200 ] }
  - match: { hits.hits.1._source.name: B }
  - match: { hits.hits.1._source.nested_array_stored.0.b.0.c: 10 }
  - match: { hits.hits.1._source.nested_array_stored.0.b.1.c: 100 }
  - match: { hits.hits.1._source.nested_array_stored.1.b.0.c: 20 }
  - match: { hits.hits.1._source.nested_array_stored.1.b.1.c: 200 }


---
index param - nested array within array:
  - requires:
<<<<<<< HEAD
      cluster_features: ["mapper.synthetic_source_keep"]
=======
      cluster_features: ["mapper.bwc_workaround_9_0"]
>>>>>>> 03424aa5
      reason: requires tracking ignored source

  - do:
      indices.create:
        index: test
        body:
          settings:
            index:
              mapping.source.mode: synthetic
          mappings:
            properties:
              name:
                type: keyword
              path:
                properties:
                  to:
                    properties:
                      some:
                        synthetic_source_keep: arrays
                        properties:
                          id:
                            type: integer

  - do:
      bulk:
        index: test
        refresh: true
        body:
          - '{ "create": { } }'
          - '{ "name": "A", "path": [ { "to": [ { "some" : [ { "id": 10 }, { "id": [1, 3, 2] } ] }, { "some": { "id": 100 } } ] }, { "to": { "some": { "id": [1000, 2000] } } } ] }'
  - match: { errors: false }

  - do:
      search:
        index: test
        sort: name
  - match:  { hits.hits.0._source.name: A }
  - match: { hits.hits.0._source.path.to.some.0.id: 10 }
  - match: { hits.hits.0._source.path.to.some.1.id: [ 1, 3, 2] }
  - match: { hits.hits.0._source.path.to.some.2.id: 100 }
  - match: { hits.hits.0._source.path.to.some.3.id: [ 1000, 2000 ] }


---
# 112156
stored field under object with store_array_source:
  - requires:
<<<<<<< HEAD
      cluster_features: ["mapper.source.synthetic_source_stored_fields_advance_fix"]
=======
      cluster_features: ["mapper.bwc_workaround_9_0"]
>>>>>>> 03424aa5
      reason: requires bug fix to be implemented

  - do:
      indices.create:
        index: test
        body:
          settings:
            index:
              sort.field: "name"
              sort.order: "asc"
              mapping.source.mode: synthetic
          mappings:
            properties:
              name:
                type: keyword
              obj:
                synthetic_source_keep: arrays
                properties:
                  foo:
                    type: keyword
                    store: true

  - do:
      bulk:
        index: test
        refresh: true
        body:
          - '{ "create": { } }'
          - '{ "name": "B", "obj": null }'
          - '{ "create": { } }'
          - '{ "name": "A", "obj": [ { "foo": "hello_from_the_other_side" } ] }'

  - match: { errors: false }

  - do:
      search:
        index: test
        sort: name

  - match:  { hits.total.value: 2 }
  - match: { hits.hits.0._source.name: A }
  - match: { hits.hits.0._source.obj: [ { "foo": "hello_from_the_other_side" } ] }
  - match: { hits.hits.1._source.name: B }
  - match: { hits.hits.1._source.obj: null }


---
field param - keep root array:
  - do:
      indices.create:
        index: test
        body:
          settings:
            index:
              mapping.source.mode: synthetic
          mappings:
            properties:
              id:
                type: integer
              kw_default:
                type: keyword
              kw_arrays:
                type: keyword
                synthetic_source_keep: arrays
              kw_all:
                type: keyword
                synthetic_source_keep: all
              int_default:
                type: integer
              int_arrays:
                type: integer
                synthetic_source_keep: arrays
              int_all:
                type: integer
                synthetic_source_keep: all

  - do:
      bulk:
        index: test
        refresh: true
        body:
          - '{ "create": { } }'
          - '{  "id": 1, "kw_default": [ "B", "A" ], "kw_arrays": [ "B", "A" ], "kw_all": [ "B", "A" ] }'
          - '{ "create": { } }'
          - '{  "id": 2, "int_default": [ 2, 1 ], "int_arrays": [ 2, 1 ], "int_all": [ 2, 1 ] }'

  - do:
      search:
        index: test
        sort: id

  - match: { hits.hits.0._source.kw_default: [ "A", "B" ] }
  - match: { hits.hits.0._source.kw_arrays: [ "B", "A" ] }
  - match: { hits.hits.0._source.kw_all: [ "B", "A" ] }

  - match: { hits.hits.1._source.int_default: [ 1, 2 ] }
  - match: { hits.hits.1._source.int_arrays: [ 2, 1 ] }
  - match: { hits.hits.1._source.int_all: [ 2, 1 ] }


---
field param - keep nested array:
  - do:
      indices.create:
        index: test
        body:
          settings:
            index:
              mapping.source.mode: synthetic
          mappings:
            properties:
              id:
                type: integer
              path:
                properties:
                  to:
                    properties:
                      ratio:
                        type: float
                      id:
                        type: integer
                      kw_default:
                        type: keyword
                      kw_arrays:
                        type: keyword
                        synthetic_source_keep: arrays
                      kw_all:
                        type: keyword
                        synthetic_source_keep: all
                      int_default:
                        type: integer
                      int_arrays:
                        type: integer
                        synthetic_source_keep: arrays
                      int_all:
                        type: integer
                        synthetic_source_keep: all

  - do:
      bulk:
        index: test
        refresh: true
        body:
          - '{ "create": { } }'
          - '{  "id": 1, "path": { "to": { "ratio": 10.0, "kw_default": [ "B", "A" ], "kw_arrays": [ "B", "A" ], "kw_all": [ "B", "A" ] } } }'
          - '{ "create": { } }'
          - '{  "id": 2, "path": { "to": { "ratio": 20.0, "int_default": [ 2, 1 ], "int_arrays": [ 2, 1 ], "int_all": [ 2, 1 ] } } }'

  - do:
      search:
        index: test
        sort: id

  - match: { hits.hits.0._source.path.to.ratio: 10.0 }
  - match: { hits.hits.0._source.path.to.kw_default: [ "A", "B" ] }
  - match: { hits.hits.0._source.path.to.kw_arrays: [ "B", "A" ] }
  - match: { hits.hits.0._source.path.to.kw_all: [ "B", "A" ] }

  - match: { hits.hits.1._source.path.to.ratio: 20.0 }
  - match: { hits.hits.1._source.path.to.int_default: [ 1, 2 ] }
  - match: { hits.hits.1._source.path.to.int_arrays: [ 2, 1 ] }
  - match: { hits.hits.1._source.path.to.int_all: [ 2, 1 ] }


---
field param - keep root singleton fields:
  - requires:
      test_runner_features: close_to
      reason: requires keeping singleton source

  - do:
      indices.create:
        index: test
        body:
          settings:
            index:
              mapping.source.mode: synthetic
          mappings:
            properties:
              id:
                type: integer
              l:
                type: long
                synthetic_source_keep: all
              l_def:
                type: long
              f:
                type: float
                synthetic_source_keep: all
              f_def:
                type: float
                synthetic_source_keep: all
              kw:
                type: keyword
                synthetic_source_keep: all
              kw_def:
                type: keyword
              txt:
                type: text
                store: true
                synthetic_source_keep: all
              txt_def:
                type: text
                store: true
              gp:
                type: geo_point
                synthetic_source_keep: all
              gp_def:
                type: geo_point

  - do:
      bulk:
        index: test
        refresh: true
        body:
          - '{ "create": { } }'
          - '{  "id": 1, "l": 10.0, "l_def": 10.0, "f": 10, "f_def": 10, "kw": 10, "kw_def": 10, "txt": 10, "txt_def": 10, "gp": "POINT(34.25 -21.76)", "gp_def": "POINT(34.25 -21.76)" }'
          - '{ "create": { } }'
          - '{  "id": 2, "l": 20.0, "l_def": 20.0, "f": 20, "f_def": 20, "kw": 20, "kw_def": 20, "txt": 20, "txt_def": 20, "gp": "POINT(44.25 -31.76)", "gp_def": "POINT(44.25 -31.76)" }'
  - match: { errors: false }

  - do:
      search:
        index: test
        sort: id

  - match: { hits.hits.0._source.id: 1 }
  - match: { hits.hits.0._source.l: 10.0 }
  - match: { hits.hits.0._source.l_def: 10 }
  - match: { hits.hits.0._source.f: 10 }
  - match: { hits.hits.0._source.f_def: 10.0 }
  - match: { hits.hits.0._source.kw: 10 }
  - match: { hits.hits.0._source.kw_def: "10" }
  - match: { hits.hits.0._source.txt: 10 }
  - match: { hits.hits.0._source.txt_def: "10" }
  - match: { hits.hits.0._source.gp: "POINT(34.25 -21.76)" }
  - close_to: { hits.hits.0._source.gp_def.lon: { value: 34.25, error: 0.01 }  }
  - close_to: { hits.hits.0._source.gp_def.lat: { value: -21.76, error: 0.01 }  }

  - match: { hits.hits.1._source.id: 2 }
  - match: { hits.hits.1._source.l: 20.0 }
  - match: { hits.hits.1._source.l_def: 20 }
  - match: { hits.hits.1._source.f: 20 }
  - match: { hits.hits.1._source.f_def: 20.0 }
  - match: { hits.hits.1._source.kw: 20 }
  - match: { hits.hits.1._source.kw_def: "20" }
  - match: { hits.hits.1._source.txt: 20 }
  - match: { hits.hits.1._source.txt_def: "20" }
  - match: { hits.hits.1._source.gp: "POINT(44.25 -31.76)" }
  - close_to: { hits.hits.1._source.gp_def.lon: { value: 44.25, error: 0.01 }  }
  - close_to: { hits.hits.1._source.gp_def.lat: { value: -31.76, error: 0.01 }  }


---
field param - keep nested singleton fields:
  - requires:
      test_runner_features: close_to
      reason: requires keeping singleton source

  - do:
      indices.create:
        index: test
        body:
          settings:
            index:
              mapping.source.mode: synthetic
          mappings:
            properties:
              id:
                type: integer
              path:
                properties:
                  to:
                    properties:
                      l:
                        type: long
                        synthetic_source_keep: all
                      l_def:
                        type: long
                      f:
                        type: float
                        synthetic_source_keep: all
                      f_def:
                        type: float
                        synthetic_source_keep: all
                      kw:
                        type: keyword
                        synthetic_source_keep: all
                      kw_def:
                        type: keyword
                      gp:
                        type: geo_point
                        synthetic_source_keep: all
                      gp_def:
                        type: geo_point

  - do:
      bulk:
        index: test
        refresh: true
        body:
          - '{ "create": { } }'
          - '{  "id": 1, "path": { "to": { "l": 10.0, "l_def": 10.0, "f": 10, "f_def": 10, "kw": 10, "kw_def": 10, "gp": "POINT(34.25 -21.76)", "gp_def": "POINT(34.25 -21.76)" } } }'
          - '{ "create": { } }'
          - '{  "id": 2, "path": { "to": { "l": 20.0, "l_def": 20.0, "f": 20, "f_def": 20, "kw": 20, "kw_def": 20, "gp": "POINT(44.25 -31.76)", "gp_def": "POINT(44.25 -31.76)" } } }'
  - match: { errors: false }

  - do:
      search:
        index: test
        sort: id

  - match: { hits.hits.0._source.id: 1 }
  - match: { hits.hits.0._source.path.to.l: 10.0 }
  - match: { hits.hits.0._source.path.to.l_def: 10 }
  - match: { hits.hits.0._source.path.to.f: 10 }
  - match: { hits.hits.0._source.path.to.f_def: 10.0 }
  - match: { hits.hits.0._source.path.to.kw: 10 }
  - match: { hits.hits.0._source.path.to.kw_def: "10" }
  - match: { hits.hits.0._source.path.to.gp: "POINT(34.25 -21.76)" }
  - close_to: { hits.hits.0._source.path.to.gp_def.lon: { value: 34.25, error: 0.01 }  }
  - close_to: { hits.hits.0._source.path.to.gp_def.lat: { value: -21.76, error: 0.01 }  }

  - match: { hits.hits.1._source.id: 2 }
  - match: { hits.hits.1._source.path.to.l: 20.0 }
  - match: { hits.hits.1._source.path.to.l_def: 20 }
  - match: { hits.hits.1._source.path.to.f: 20 }
  - match: { hits.hits.1._source.path.to.f_def: 20.0 }
  - match: { hits.hits.1._source.path.to.kw: 20 }
  - match: { hits.hits.1._source.path.to.kw_def: "20" }
  - match: { hits.hits.1._source.path.to.gp: "POINT(44.25 -31.76)" }
  - close_to: { hits.hits.1._source.path.to.gp_def.lon: { value: 44.25, error: 0.01 }  }
  - close_to: { hits.hits.1._source.path.to.gp_def.lat: { value: -31.76, error: 0.01 }  }


---
field param - nested array within array:
  - do:
      indices.create:
        index: test
        body:
          settings:
            index:
              mapping.source.mode: synthetic
          mappings:
            properties:
              name:
                type: keyword
              path:
                properties:
                  to:
                    properties:
                      some:
                        properties:
                          id:
                            type: integer
                            synthetic_source_keep: arrays

  - do:
      bulk:
        index: test
        refresh: true
        body:
          - '{ "create": { } }'
          - '{ "name": "A", "path": [ { "to": [ { "some" : [ { "id": 10 }, { "id": [1, 3, 2] } ] }, { "some": { "id": 100 } } ] }, { "to": { "some": { "id": [1000, 2000] } } } ] }'
  - match: { errors: false }

  - do:
      search:
        index: test
        sort: name
  - match:  { hits.hits.0._source.name: A }
  - match: { hits.hits.0._source.path.to.some.id: [ 10, 1, 3, 2, 100, 1000, 2000 ] }


---
index param - root arrays:
  - requires:
<<<<<<< HEAD
      cluster_features: ["mapper.synthetic_source_keep"]
=======
      cluster_features: ["mapper.bwc_workaround_9_0"]
>>>>>>> 03424aa5
      reason: requires keeping array source

  - do:
      indices.create:
        index: test
        body:
          settings:
            index:
              mapping:
                source.mode: synthetic
                synthetic_source_keep: arrays
          mappings:
            properties:
              id:
                type: integer
              leaf:
                type: integer
              leaf_default:
                type: integer
                synthetic_source_keep: none
              obj:
                properties:
                  span:
                    properties:
                      id:
                        type: keyword
                  trace:
                    properties:
                      id:
                        type: keyword
              obj_default:
                type: object
                synthetic_source_keep: none

  - do:
      bulk:
        index: test
        refresh: true
        body:
          - '{ "create": { } }'
          - '{  "id": 1, "leaf": [30, 20, 10], "leaf_default": [30, 20, 10], "obj": [ { "trace": { "id": "a" }, "span": { "id": "1" } }, { "trace": { "id": "b" }, "span": { "id": "1" } } ] }'
          - '{ "create": { } }'
          - '{  "id": 2, "leaf": [130, 120, 110], "leaf_default": [130, 120, 110], "obj": [ { "trace": { "id": "aa" }, "span": { "id": "2" } }, { "trace": { "id": "bb" }, "span": { "id": "2" } } ] }'
          - '{ "create": { } }'
          - '{  "id": 3, "obj_default": [ { "trace": { "id": "bb" }, "span": { "id": "2" } }, { "trace": { "id": "aa" }, "span": { "id": "2" } } ] }'

  - do:
      search:
        index: test
        sort: id

  - match: { hits.hits.0._source.id: 1  }
  - match: { hits.hits.0._source.leaf: [30, 20, 10]  }
  - match: { hits.hits.0._source.leaf_default: [10, 20, 30]  }
  - length: { hits.hits.0._source.obj: 2 }
  - match: { hits.hits.0._source.obj.0.trace.id: a  }
  - match: { hits.hits.0._source.obj.0.span.id: "1"  }
  - match: { hits.hits.0._source.obj.1.trace.id: b }
  - match: { hits.hits.0._source.obj.1.span.id: "1" }

  - match: { hits.hits.1._source.id: 2 }
  - match: { hits.hits.1._source.leaf: [ 130, 120, 110 ] }
  - match: { hits.hits.1._source.leaf_default: [110, 120, 130]  }
  - length: { hits.hits.1._source.obj: 2 }
  - match: { hits.hits.1._source.obj.0.trace.id: aa }
  - match: { hits.hits.1._source.obj.0.span.id: "2" }
  - match: { hits.hits.1._source.obj.1.trace.id: bb }
  - match: { hits.hits.1._source.obj.1.span.id: "2" }

  - match: { hits.hits.2._source.id: 3 }
  - match: { hits.hits.2._source.obj_default.trace.0.id: bb }
  - match: { hits.hits.2._source.obj_default.trace.1.id: aa }
  - match: { hits.hits.2._source.obj_default.span.0.id: "2" }
  - match: { hits.hits.2._source.obj_default.span.1.id: "2" }


---
index param - dynamic root arrays:
  - do:
      indices.create:
        index: test
        body:
          settings:
            index:
              mapping:
                source.mode: synthetic
                synthetic_source_keep: arrays
          mappings:
            properties:
              id:
                type: integer

  - do:
      bulk:
        index: test
        refresh: true
        body:
          - '{ "create": { } }'
          - '{  "id": 1, "leaf": [30, 20, 10], "obj": [ { "trace": { "id": "a" }, "span": { "id": "1" } }, { "trace": { "id": "b" }, "span": { "id": "1" } } ] }'
          - '{ "create": { } }'
          - '{  "id": 2, "leaf": [130, 120, 110], "obj": [ { "trace": { "id": "aa" }, "span": { "id": "2" } }, { "trace": { "id": "bb" }, "span": { "id": "2" } } ] }'

  - do:
      search:
        index: test
        sort: id

  - match: { hits.hits.0._source.id: 1  }
  - match: { hits.hits.0._source.leaf: [30, 20, 10]  }
  - length: { hits.hits.0._source.obj: 2 }
  - match: { hits.hits.0._source.obj.0.trace.id: a  }
  - match: { hits.hits.0._source.obj.0.span.id: "1"  }
  - match: { hits.hits.0._source.obj.1.trace.id: b }
  - match: { hits.hits.0._source.obj.1.span.id: "1" }

  - match: { hits.hits.1._source.id: 2 }
  - match: { hits.hits.1._source.leaf: [ 130, 120, 110 ] }
  - length: { hits.hits.1._source.obj: 2 }
  - match: { hits.hits.1._source.obj.0.trace.id: aa }
  - match: { hits.hits.1._source.obj.0.span.id: "2" }
  - match: { hits.hits.1._source.obj.1.trace.id: bb }
  - match: { hits.hits.1._source.obj.1.span.id: "2" }


---
index param - object array within array:
  - do:
      indices.create:
        index: test
        body:
          settings:
            index:
              mapping:
                source.mode: synthetic
                synthetic_source_keep: arrays
          mappings:
            properties:
              stored:
                properties:
                  path:
                    properties:
                      to:
                        properties:
                          trace:
                            type: keyword
                          values:
                            type: integer

  - do:
      bulk:
        index: test
        refresh: true
        body:
          - '{ "create": { } }'
          - '{ "stored": [ { "path": [{ "to": { "trace": "A", "values": [2, 1] } }, { "to": { "trace": "B", "values": [2, 1] } } ] }, { "path": { "to": { "trace": "C", "values": 3 } } } ] }'

  - do:
      search:
        index: test

  - length: { hits.hits.0._source.stored: 2 }
  - match: { hits.hits.0._source.stored.0.path.0.to.trace: A }
  - match: { hits.hits.0._source.stored.0.path.0.to.values: [2, 1] }
  - match: { hits.hits.0._source.stored.0.path.1.to.trace: B }
  - match: { hits.hits.0._source.stored.0.path.1.to.values: [2, 1] }
  - match: { hits.hits.0._source.stored.1.path.to.trace: C }
  - match: { hits.hits.0._source.stored.1.path.to.values: 3 }


---
index param - no object array:
  - do:
      indices.create:
        index: test
        body:
          settings:
            index:
              mapping:
                source.mode: synthetic
                synthetic_source_keep: arrays
          mappings:
            properties:
              stored:
                properties:
                  span:
                    properties:
                      id:
                        type: keyword
                  trace:
                    properties:
                      id:
                        type: keyword

  - do:
      bulk:
        index: test
        refresh: true
        body:
          - '{ "create": { } }'
          - '{ "stored": { "trace": { "id": "a" }, "span": { "id": "b" } } }'

  - do:
      search:
        index: test

  - match: { hits.hits.0._source.stored.trace.id: a  }
  - match: { hits.hits.0._source.stored.span.id: b  }


---
index param - field ordering:
  - do:
      indices.create:
        index: test
        body:
          settings:
            index:
              mapping:
                source.mode: synthetic
                synthetic_source_keep: arrays
          mappings:
            properties:
              a:
                type: keyword
              b:
                properties:
                  aa:
                    type: keyword
                  bb:
                    type: keyword
              c:
                type: keyword
              d:
                properties:
                  aa:
                    type: keyword
                  bb:
                    type: keyword

  - do:
      bulk:
        index: test
        refresh: true
        body:
          - '{ "create": { } }'
          - '{ "c": [30, 20, 10], "d": [ { "bb": 10, "aa": 20 }, { "aa": 30, "bb": 40 } ], "a": 2, "b": [ { "bb": 100, "aa": 200 }, { "aa": 300, "bb": 400 } ] }'

  - do:
      search:
        index: test

  - length: { hits.hits.0._source: 4 }
  - match: { hits.hits.0._source: { "a": "2", "b": [ { "bb": 100, "aa": 200 }, { "aa": 300, "bb": 400 } ], "c": [30, 20, 10], "d": [ { "bb": 10, "aa": 20 }, { "aa": 30, "bb": 40 } ] } }


---
index param - nested arrays:
  - do:
      indices.create:
        index: test
        body:
          settings:
            index:
              mapping:
                source.mode: synthetic
                synthetic_source_keep: arrays
          mappings:
            properties:
              a:
                type: keyword
              b:
                properties:
                  c:
                    properties:
                      aa:
                        type: keyword
                      bb:
                        type: keyword
                  d:
                    type: integer
                  e:
                    type: keyword
                  g:
                    type: integer
                    synthetic_source_keep: none
              f:
                type: keyword

  - do:
      bulk:
        index: test
        refresh: true
        body:
          - '{ "create": { } }'
          - '{ "a": 1, "b": { "c": [ { "bb": 10, "aa": 20 }, { "aa": 30, "bb": 40 } ], "d": [ 300, 200, 100 ], "e": 1000, "g": [ 300, 200, 100 ] }, "f": 2000 }'
          - '{ "create": { } }'
          - '{ "a": 11, "b": { "c": [ { "bb": 110, "aa": 120 }, { "aa": 130, "bb": 140 } ], "d": [ 1300, 1200, 1100 ], "e": 11000, "g": [ 1300, 1200, 1100 ] }, "f": 12000 }'


  - do:
      search:
        index: test
        sort: a

  - match: { hits.hits.0._source.a: "1" }
  - match: { hits.hits.0._source.b.c:  [{ "bb": 10, "aa": 20 }, { "aa": 30, "bb": 40 }] }
  - match: { hits.hits.0._source.b.d:  [ 300, 200, 100 ] }
  - match: { hits.hits.0._source.b.g:  [ 100, 200, 300 ] }
  - match: { hits.hits.0._source.b.e: "1000" }
  - match: { hits.hits.0._source.f: "2000" }

  - match: { hits.hits.1._source.a: "11" }
  - match: { hits.hits.1._source.b.c: [ { "bb": 110, "aa": 120 }, { "aa": 130, "bb": 140 } ] }
  - match: { hits.hits.1._source.b.d: [ 1300, 1200, 1100 ] }
  - match: { hits.hits.1._source.b.g: [ 1100, 1200, 1300 ] }
  - match: { hits.hits.1._source.b.e: "11000" }
  - match: { hits.hits.1._source.f: "12000" }

---
index param - nested object with stored array:
  - do:
      indices.create:
        index: test
        body:
          settings:
            index:
              mapping:
                source.mode: synthetic
                synthetic_source_keep: arrays
          mappings:
            properties:
              name:
                type: keyword
              nested:
                type: nested

  - do:
      bulk:
        index: test
        refresh: true
        body:
          - '{ "create": { } }'
          - '{ "name": "A", "nested": [ { "b": [ { "c": 10 }, { "c": 100 } ] }, { "b": [ { "c": 20 }, { "c": 200 } ] } ] }'
          - '{ "create": { } }'
          - '{ "name": "B", "nested": [ { "b": [ { "c": 30 }, { "c": 300 } ] }, { "b": [ { "c": 40 }, { "c": 400 } ] } ] }'

  - match: { errors: false }

  - do:
      search:
        index: test
        sort: name
  - match:  { hits.total.value: 2 }
  - match:  { hits.hits.0._source.name: A }
  - match: { hits.hits.0._source.nested.0.b.0.c: 10 }
  - match: { hits.hits.0._source.nested.0.b.1.c: 100 }
  - match: { hits.hits.0._source.nested.1.b.0.c: 20 }
  - match: { hits.hits.0._source.nested.1.b.1.c: 200 }
  - match: { hits.hits.1._source.name: B }
  - match: { hits.hits.1._source.nested.0.b.0.c: 30 }
  - match: { hits.hits.1._source.nested.0.b.1.c: 300 }
  - match: { hits.hits.1._source.nested.1.b.0.c: 40 }
  - match: { hits.hits.1._source.nested.1.b.1.c: 400 }


---
index param - flattened fields:
  - requires:
<<<<<<< HEAD
      cluster_features: ["mapper.synthetic_source_keep"]
=======
      cluster_features: ["mapper.bwc_workaround_9_0"]
>>>>>>> 03424aa5
      reason: requires keeping array source

  - do:
      indices.create:
        index: test
        body:
          settings:
            index:
              mapping:
                source.mode: synthetic
                synthetic_source_keep: arrays
          mappings:
            properties:
              name:
                type: keyword
              outer:
                properties:
                  inner:
                    type: object

  - do:
      bulk:
        index: test
        refresh: true
        body:
          - '{ "create": { } }'
          - '{ "name": "A", "outer": { "inner": [ { "a.b": "AA", "a.c": "AAA" } ] } }'
          - '{ "create": { } }'
          - '{ "name": "B", "outer": { "inner": [ { "a.x.y.z": "BB", "a.z.y.x": "BBB" } ] } }'


  - match: { errors: false }

  - do:
      search:
        index: test
        sort: name
  - match: { hits.total.value: 2 }
  - match: { hits.hits.0._source.name: A }
  - match: { hits.hits.0._source.outer.inner: [{ a.b: AA, a.c: AAA }] }
  - match: { hits.hits.1._source.name: B }
  - match: { hits.hits.1._source.outer.inner: [{ a.x.y.z: BB, a.z.y.x: BBB }] }<|MERGE_RESOLUTION|>--- conflicted
+++ resolved
@@ -5,14 +5,6 @@
 
 ---
 object param - store complex object:
-  - requires:
-<<<<<<< HEAD
-      cluster_features: ["mapper.synthetic_source_keep"]
-=======
-      cluster_features: ["mapper.bwc_workaround_9_0"]
->>>>>>> 03424aa5
-      reason: requires tracking ignored source
-
   - do:
       indices.create:
         index: test
@@ -74,14 +66,6 @@
 
 ---
 object param - object array:
-  - requires:
-<<<<<<< HEAD
-      cluster_features: ["mapper.synthetic_source_keep"]
-=======
-      cluster_features: ["mapper.bwc_workaround_9_0"]
->>>>>>> 03424aa5
-      reason: requires tracking ignored source
-
   - do:
       indices.create:
         index: test
@@ -143,14 +127,6 @@
 
 ---
 object param - object array within array:
-  - requires:
-<<<<<<< HEAD
-      cluster_features: ["mapper.synthetic_source_keep"]
-=======
-      cluster_features: ["mapper.bwc_workaround_9_0"]
->>>>>>> 03424aa5
-      reason: requires tracking ignored source
-
   - do:
       indices.create:
         index: test
@@ -191,14 +167,6 @@
 
 ---
 object param - no object array:
-  - requires:
-<<<<<<< HEAD
-      cluster_features: ["mapper.synthetic_source_keep"]
-=======
-      cluster_features: ["mapper.bwc_workaround_9_0"]
->>>>>>> 03424aa5
-      reason: requires tracking ignored source
-
   - do:
       indices.create:
         index: test
@@ -238,14 +206,6 @@
 
 ---
 object param - field ordering in object array:
-  - requires:
-<<<<<<< HEAD
-      cluster_features: ["mapper.synthetic_source_keep"]
-=======
-      cluster_features: ["mapper.bwc_workaround_9_0"]
->>>>>>> 03424aa5
-      reason: requires tracking ignored source
-
   - do:
       indices.create:
         index: test
@@ -292,14 +252,6 @@
 
 ---
 object param - nested object array next to other fields:
-  - requires:
-<<<<<<< HEAD
-      cluster_features: ["mapper.synthetic_source_keep"]
-=======
-      cluster_features: ["mapper.bwc_workaround_9_0"]
->>>>>>> 03424aa5
-      reason: requires tracking ignored source
-
   - do:
       indices.create:
         index: test
@@ -403,14 +355,6 @@
 
 ---
 index param - nested array within array:
-  - requires:
-<<<<<<< HEAD
-      cluster_features: ["mapper.synthetic_source_keep"]
-=======
-      cluster_features: ["mapper.bwc_workaround_9_0"]
->>>>>>> 03424aa5
-      reason: requires tracking ignored source
-
   - do:
       indices.create:
         index: test
@@ -455,14 +399,6 @@
 ---
 # 112156
 stored field under object with store_array_source:
-  - requires:
-<<<<<<< HEAD
-      cluster_features: ["mapper.source.synthetic_source_stored_fields_advance_fix"]
-=======
-      cluster_features: ["mapper.bwc_workaround_9_0"]
->>>>>>> 03424aa5
-      reason: requires bug fix to be implemented
-
   - do:
       indices.create:
         index: test
@@ -838,14 +774,6 @@
 
 ---
 index param - root arrays:
-  - requires:
-<<<<<<< HEAD
-      cluster_features: ["mapper.synthetic_source_keep"]
-=======
-      cluster_features: ["mapper.bwc_workaround_9_0"]
->>>>>>> 03424aa5
-      reason: requires keeping array source
-
   - do:
       indices.create:
         index: test
@@ -1211,14 +1139,6 @@
 
 ---
 index param - flattened fields:
-  - requires:
-<<<<<<< HEAD
-      cluster_features: ["mapper.synthetic_source_keep"]
-=======
-      cluster_features: ["mapper.bwc_workaround_9_0"]
->>>>>>> 03424aa5
-      reason: requires keeping array source
-
   - do:
       indices.create:
         index: test

--- conflicted
+++ resolved
@@ -145,59 +145,53 @@
               message:
                 type: text
 
-<<<<<<< HEAD
+  - do:
+      indices.get_settings:
+        index: test-hostname-missing
+
+  - is_true: test-hostname-missing
+  - match: { test-hostname-missing.settings.index.mode: "logsdb" }
+
+---
+missing sort field:
+  - requires:
+      test_runner_features: [ capabilities ]
+      capabilities:
+        - method: PUT
+          path: /{index}
+          capabilities: [ logsdb_index_mode ]
+      reason: "Support for 'logsdb' index mode capability required"
+
+  - do:
+      catch: bad_request
+      indices.create:
+        index: test-hostname-missing
+        body:
+          settings:
+            index:
+              mode: logsdb
+              number_of_replicas: 0
+              number_of_shards: 2
+              sort:
+                field: [ "host_name" ]
+          mappings:
+            properties:
+              "@timestamp":
+                type: date
+              host.name:
+                type: keyword
+              agent_id:
+                type: keyword
+              process_id:
+                type: integer
+              http_method:
+                type: keyword
+              message:
+                type: text
+
   - match: { error.root_cause.0.type: "illegal_argument_exception" }
   - match: { error.type: "illegal_argument_exception" }
-  - match: { error.reason: "unknown index sort field:[host.name] required by [index.mode=logs]" }
-=======
-  - do:
-      indices.get_settings:
-        index: test-hostname-missing
-
-  - is_true: test-hostname-missing
-  - match: { test-hostname-missing.settings.index.mode: "logsdb" }
->>>>>>> 8f551685
-
----
-missing sort field:
-  - requires:
-      test_runner_features: [ capabilities ]
-      capabilities:
-        - method: PUT
-          path: /{index}
-          capabilities: [ logsdb_index_mode ]
-      reason: "Support for 'logsdb' index mode capability required"
-
-  - do:
-      catch: bad_request
-      indices.create:
-        index: test-hostname-missing
-        body:
-          settings:
-            index:
-              mode: logsdb
-              number_of_replicas: 0
-              number_of_shards: 2
-              sort:
-                field: [ "host_name" ]
-          mappings:
-            properties:
-              "@timestamp":
-                type: date
-              host.name:
-                type: keyword
-              agent_id:
-                type: keyword
-              process_id:
-                type: integer
-              http_method:
-                type: keyword
-              message:
-                type: text
-
-  - match: { error.root_cause.0.type: "illegal_argument_exception" }
-  - match: { error.type: "illegal_argument_exception" }
-  - match: { error.reason: "unknown index sort field:[host_name] required by [index.mode=logs]" }
+  - match: { error.reason: "unknown index sort field:[host_name]" }
 
 ---
 non-default sort settings:
@@ -485,7 +479,7 @@
   - is_false: error
 
 ---
-routing path allowed in logs mode:
+routing path not allowed in logs mode:
   - requires:
       test_runner_features: [ capabilities ]
       capabilities:

--- conflicted
+++ resolved
@@ -161,7 +161,6 @@
   - match: {hits.hits.2.fields.vector3.0: [-1, 100, -13, 15, -128]}
 
 ---
-<<<<<<< HEAD
 "Dense vector cosine docvalue_fields with sparse documents after force merge":
   - requires:
       capabilities:
@@ -237,8 +236,9 @@
   - match: { hits.hits.0._id: "3" }
   - length: { hits.hits.0.fields.vec.0: 2 }
   - close_to: { hits.hits.0.fields.vec.0.0: { value: 1.0, error: 0.001 } }
-  - close_to: { hits.hits.0.fields.vec.0.1: { value: 2.0, error: 0.001 } }
-=======
+  - close_to: { hits.hits.0.fields.vec.0.1: { value: 2.0, error: 0.001 } }  
+
+---
 "dense_vector docvalues with bfloat16":
   - requires:
       cluster_features: [ "mapper.vectors.generic_vector_format" ]
@@ -336,5 +336,4 @@
   - close_to: { hits.hits.2.fields.vector8.0.1: { value: 115.0, error: 0.1 } }
   - close_to: { hits.hits.2.fields.vector8.0.2: { value: -1.02, error: 0.1 } }
   - close_to: { hits.hits.2.fields.vector8.0.3: { value: 15.555, error: 0.1 } }
-  - close_to: { hits.hits.2.fields.vector8.0.4: { value: -100.0, error: 0.1 } }
->>>>>>> a3f8833f
+  - close_to: { hits.hits.2.fields.vector8.0.4: { value: -100.0, error: 0.1 } }
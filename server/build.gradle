/*
 * Copyright Elasticsearch B.V. and/or licensed to Elasticsearch B.V. under one
 * or more contributor license agreements. Licensed under the Elastic License
 * 2.0 and the Server Side Public License, v 1; you may not use this file except
 * in compliance with, at your election, the Elastic License 2.0 or the Server
 * Side Public License, v 1.
 */

import org.elasticsearch.gradle.internal.info.BuildParams

apply plugin: 'elasticsearch.build'
apply plugin: 'nebula.optional-base'
apply plugin: 'elasticsearch.publish'
apply plugin: 'elasticsearch.internal-cluster-test'

publishing {
  publications {
    elastic {
      artifactId 'elasticsearch'
    }
  }
}

archivesBaseName = 'elasticsearch'

dependencies {

  api project(':libs:elasticsearch-core')
  api project(':libs:elasticsearch-secure-sm')
  api project(':libs:elasticsearch-x-content')
  api project(":libs:elasticsearch-geo")
  api project(":libs:elasticsearch-lz4")

  implementation project(':libs:elasticsearch-plugin-classloader')

  // lucene
  api "org.apache.lucene:lucene-core:${versions.lucene}"
  api "org.apache.lucene:lucene-analysis-common:${versions.lucene}"
  api "org.apache.lucene:lucene-backward-codecs:${versions.lucene}"
  api "org.apache.lucene:lucene-grouping:${versions.lucene}"
  api "org.apache.lucene:lucene-highlighter:${versions.lucene}"
  api "org.apache.lucene:lucene-join:${versions.lucene}"
  api "org.apache.lucene:lucene-memory:${versions.lucene}"
  api "org.apache.lucene:lucene-misc:${versions.lucene}"
  api "org.apache.lucene:lucene-queries:${versions.lucene}"
  api "org.apache.lucene:lucene-queryparser:${versions.lucene}"
  api "org.apache.lucene:lucene-sandbox:${versions.lucene}"
  api "org.apache.lucene:lucene-spatial3d:${versions.lucene}"
  api "org.apache.lucene:lucene-suggest:${versions.lucene}"

  // utilities
  api project(":libs:elasticsearch-cli")
  api 'com.carrotsearch:hppc:0.8.1'

  // percentiles aggregation
  api 'com.tdunning:t-digest:3.2'
  // precentil ranks aggregation
  api 'org.hdrhistogram:HdrHistogram:2.1.9'

  // logging
  api "org.apache.logging.log4j:log4j-api:${versions.log4j}"
  api "org.apache.logging.log4j:log4j-core:${versions.log4j}", optional

  api "net.java.dev.jna:jna:${versions.jna}"

  api "co.elastic.logging:log4j2-ecs-layout:${versions.ecsLogging}"
  api "co.elastic.logging:ecs-logging-core:${versions.ecsLogging}"

  testImplementation(project(":test:framework")) {
    // tests use the locally compiled version of server
    exclude group: 'org.elasticsearch', module: 'server'
  }
  internalClusterTestImplementation(project(":test:framework")) {
    exclude group: 'org.elasticsearch', module: 'server'
  }

}

tasks.named("forbiddenPatterns").configure {
    exclude '**/*.json'
    exclude '**/*.jmx'
    exclude '**/*.dic'
    exclude '**/*.binary'
    exclude '**/*.st'
}

tasks.named("testingConventions").configure {
    naming.clear()
    naming {
        Tests {
            baseClass "org.apache.lucene.util.LuceneTestCase"
        }
        IT {
            baseClass "org.elasticsearch.test.ESIntegTestCase"
            baseClass "org.elasticsearch.test.ESSingleNodeTestCase"
        }
    }
}

def generateModulesList = tasks.register("generateModulesList") {
    List<String> modules = project(':modules').subprojects.collect { it.name }
    modules.add('x-pack')
    File modulesFile = new File(buildDir, 'generated-resources/modules.txt')
    processResources.from(modulesFile)
    inputs.property('modules', modules)
    outputs.file(modulesFile)
    doLast {
        modulesFile.parentFile.mkdirs()
        modulesFile.setText(modules.join('\n'), 'UTF-8')
    }
}

def generatePluginsList = tasks.register("generatePluginsList") {
    Set<String> plugins = new TreeSet<>(project(':plugins').childProjects.keySet())
    plugins.remove('example')

    File pluginsFile = new File(buildDir, 'generated-resources/plugins.txt')
    processResources.from(pluginsFile)
    inputs.property('plugins', plugins)
    outputs.file(pluginsFile)
    doLast {
        pluginsFile.parentFile.mkdirs()
        pluginsFile.setText(plugins.join('\n'), 'UTF-8')
    }
}

tasks.named("processResources").configure {
    dependsOn generateModulesList, generatePluginsList
}

if (BuildParams.isSnapshotBuild() == false) {
    tasks.named("test").configure {
        systemProperty 'es.index_mode_feature_flag_registered', 'true'
    }
    tasks.named("internalClusterTest").configure {
        systemProperty 'es.index_mode_feature_flag_registered', 'true'
    }
}

tasks.named("thirdPartyAudit").configure {
    ignoreMissingClasses(
            // from com.fasterxml.jackson.dataformat.yaml.YAMLMapper (jackson-dataformat-yaml)
            'com.fasterxml.jackson.databind.ObjectMapper',

            // from log4j
            'com.conversantmedia.util.concurrent.DisruptorBlockingQueue',
            'com.conversantmedia.util.concurrent.SpinPolicy',
            'com.fasterxml.jackson.databind.SerializationFeature',
            'com.fasterxml.jackson.annotation.JsonInclude$Include',
            'com.fasterxml.jackson.databind.DeserializationContext',
            'com.fasterxml.jackson.databind.DeserializationFeature',
            'com.fasterxml.jackson.databind.JsonMappingException',
            'com.fasterxml.jackson.databind.JsonNode',
            'com.fasterxml.jackson.databind.Module$SetupContext',
            'com.fasterxml.jackson.databind.ObjectReader',
            'com.fasterxml.jackson.databind.ObjectWriter',
            'com.fasterxml.jackson.databind.SerializerProvider',
            'com.fasterxml.jackson.databind.deser.std.StdDeserializer',
            'com.fasterxml.jackson.databind.deser.std.StdScalarDeserializer',
            'com.fasterxml.jackson.databind.module.SimpleModule',
            'com.fasterxml.jackson.databind.ser.impl.SimpleBeanPropertyFilter',
            'com.fasterxml.jackson.databind.ser.impl.SimpleFilterProvider',
            'com.fasterxml.jackson.databind.ser.std.StdScalarSerializer',
            'com.fasterxml.jackson.databind.ser.std.StdSerializer',
            'com.fasterxml.jackson.dataformat.xml.JacksonXmlModule',
            'com.fasterxml.jackson.dataformat.xml.XmlMapper',
            'com.fasterxml.jackson.dataformat.xml.util.DefaultXmlPrettyPrinter',
            'org.fusesource.jansi.Ansi',
            'org.fusesource.jansi.AnsiRenderer$Code',
            'com.lmax.disruptor.BlockingWaitStrategy',
            'com.lmax.disruptor.BusySpinWaitStrategy',
            'com.lmax.disruptor.EventFactory',
            'com.lmax.disruptor.EventTranslator',
            'com.lmax.disruptor.EventTranslatorTwoArg',
            'com.lmax.disruptor.EventTranslatorVararg',
            'com.lmax.disruptor.ExceptionHandler',
            'com.lmax.disruptor.LifecycleAware',
            'com.lmax.disruptor.RingBuffer',
            'com.lmax.disruptor.Sequence',
            'com.lmax.disruptor.SequenceReportingEventHandler',
            'com.lmax.disruptor.SleepingWaitStrategy',
            'com.lmax.disruptor.TimeoutBlockingWaitStrategy',
            'com.lmax.disruptor.WaitStrategy',
            'com.lmax.disruptor.YieldingWaitStrategy',
            'com.lmax.disruptor.dsl.Disruptor',
            'com.lmax.disruptor.dsl.ProducerType',
            'javax.jms.Connection',
            'javax.jms.ConnectionFactory',
            'javax.jms.Destination',
            'javax.jms.JMSException',
            'javax.jms.MapMessage',
            'javax.jms.Message',
            'javax.jms.MessageConsumer',
            'javax.jms.MessageProducer',
            'javax.jms.Session',
            'javax.mail.Authenticator',
            'javax.mail.Message$RecipientType',
            'javax.mail.PasswordAuthentication',
            'javax.mail.Session',
            'javax.mail.Transport',
            'javax.mail.internet.InternetAddress',
            'javax.mail.internet.InternetHeaders',
            'javax.mail.internet.MimeBodyPart',
            'javax.mail.internet.MimeMessage',
            'javax.mail.internet.MimeMultipart',
            'javax.mail.internet.MimeUtility',
            'javax.mail.util.ByteArrayDataSource',
            'org.apache.commons.compress.compressors.CompressorStreamFactory',
            'org.apache.commons.compress.utils.IOUtils',
            'org.apache.commons.csv.CSVFormat',
            'org.apache.commons.csv.QuoteMode',
            'org.apache.kafka.clients.producer.Callback',
            'org.apache.kafka.clients.producer.KafkaProducer',
            'org.apache.kafka.clients.producer.Producer',
            'org.apache.kafka.clients.producer.ProducerRecord',
            'org.apache.kafka.clients.producer.RecordMetadata',
            'org.codehaus.stax2.XMLStreamWriter2',
            'org.jctools.queues.MessagePassingQueue$Consumer',
            'org.jctools.queues.MpscArrayQueue',
            'org.osgi.framework.AdaptPermission',
            'org.osgi.framework.AdminPermission',
            'org.osgi.framework.Bundle',
            'org.osgi.framework.BundleActivator',
            'org.osgi.framework.BundleContext',
            'org.osgi.framework.BundleEvent',
            'org.osgi.framework.BundleReference',
            'org.osgi.framework.FrameworkUtil',
            'org.osgi.framework.ServiceRegistration',
            'org.osgi.framework.SynchronousBundleListener',
            'org.osgi.framework.wiring.BundleWire',
            'org.osgi.framework.wiring.BundleWiring',
            'org.zeromq.ZMQ$Context',
            'org.zeromq.ZMQ$Socket',
            'org.zeromq.ZMQ',
    )
    ignoreMissingClasses 'javax.xml.bind.DatatypeConverter'
}

tasks.named("dependencyLicenses").configure {
    mapping from: /lucene-.*/, to: 'lucene'
    dependencies = project.configurations.runtimeClasspath.fileCollection {
        it.group.startsWith('org.elasticsearch') == false ||
                // keep the following org.elasticsearch jars in
                (it.name == 'jna' ||
                        it.name == 'securesm')
    }
}

tasks.named("licenseHeaders").configure {
    // Ignore our vendored version of Google Guice
    excludes << 'org/elasticsearch/common/inject/**/*'
    // Ignore temporary copies of impending 8.7 Lucene classes
    excludes << 'org/apache/lucene/search/RegExp87*'
    excludes << 'org/apache/lucene/search/RegexpQuery87*'
}

tasks.named('splitPackagesAudit').configure {
    // Lucene packages should be owned by Lucene!
<<<<<<< HEAD
  ignoreClasses 'org.apache.lucene.search.vectorhighlight.CustomFieldQuery',
=======
  ignoreClasses 'org.apache.lucene.queries.BinaryDocValuesRangeQuery',
    'org.apache.lucene.queries.BlendedTermQuery',
    'org.apache.lucene.queries.SpanMatchNoDocsQuery',
>>>>>>> 73e71009

    // These are tricky because Lucene itself splits the index package,
    // but this should be fixed in Lucene 9
    'org.apache.lucene.index.LazySoftDeletesDirectoryReaderWrapper',

    // cli is owned by the libs/cli, so these should be moved to o.e.server.cli
    'org.elasticsearch.cli.CommandLoggingConfigurator',
    'org.elasticsearch.cli.EnvironmentAwareCommand',
    'org.elasticsearch.cli.KeyStoreAwareCommand',
    'org.elasticsearch.cli.LoggingAwareCommand',
    'org.elasticsearch.cli.LoggingAwareMultiCommand'

}<|MERGE_RESOLUTION|>--- conflicted
+++ resolved
@@ -256,17 +256,9 @@
 
 tasks.named('splitPackagesAudit').configure {
     // Lucene packages should be owned by Lucene!
-<<<<<<< HEAD
-  ignoreClasses 'org.apache.lucene.search.vectorhighlight.CustomFieldQuery',
-=======
-  ignoreClasses 'org.apache.lucene.queries.BinaryDocValuesRangeQuery',
-    'org.apache.lucene.queries.BlendedTermQuery',
-    'org.apache.lucene.queries.SpanMatchNoDocsQuery',
->>>>>>> 73e71009
-
     // These are tricky because Lucene itself splits the index package,
     // but this should be fixed in Lucene 9
-    'org.apache.lucene.index.LazySoftDeletesDirectoryReaderWrapper',
+  ignoreClasses 'org.apache.lucene.index.LazySoftDeletesDirectoryReaderWrapper',
 
     // cli is owned by the libs/cli, so these should be moved to o.e.server.cli
     'org.elasticsearch.cli.CommandLoggingConfigurator',

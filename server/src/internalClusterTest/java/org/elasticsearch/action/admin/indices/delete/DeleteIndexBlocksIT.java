/*
 * Copyright Elasticsearch B.V. and/or licensed to Elasticsearch B.V. under one
 * or more contributor license agreements. Licensed under the Elastic License
 * 2.0 and the Server Side Public License, v 1; you may not use this file except
 * in compliance with, at your election, the Elastic License 2.0 or the Server
 * Side Public License, v 1.
 */

package org.elasticsearch.action.admin.indices.delete;

import org.elasticsearch.action.index.IndexRequestBuilder;
import org.elasticsearch.action.support.IndicesOptions;
import org.elasticsearch.cluster.block.ClusterBlockException;
import org.elasticsearch.cluster.metadata.IndexMetadata;
import org.elasticsearch.cluster.metadata.Metadata;
import org.elasticsearch.common.settings.Settings;
import org.elasticsearch.test.ESIntegTestCase;

import static org.elasticsearch.cluster.routing.allocation.DiskThresholdSettings.CLUSTER_ROUTING_ALLOCATION_DISK_THRESHOLD_ENABLED_SETTING;
import static org.elasticsearch.test.hamcrest.ElasticsearchAssertions.assertAcked;
import static org.elasticsearch.test.hamcrest.ElasticsearchAssertions.assertBlocked;
import static org.elasticsearch.test.hamcrest.ElasticsearchAssertions.assertSearchHits;

public class DeleteIndexBlocksIT extends ESIntegTestCase {

    @Override
    protected Settings nodeSettings(int nodeOrdinal, Settings otherSettings) {
        return Settings.builder()
            .put(super.nodeSettings(nodeOrdinal, otherSettings))
            .put(CLUSTER_ROUTING_ALLOCATION_DISK_THRESHOLD_ENABLED_SETTING.getKey(), false) // we control the read-only-allow-delete block
            .build();
    }

    public void testDeleteIndexWithBlocks() {
        createIndex("test");
        ensureGreen("test");
        try {
            setClusterReadOnly(true);
            assertBlocked(indicesAdmin().prepareDelete("test"), Metadata.CLUSTER_READ_ONLY_BLOCK);
        } finally {
            setClusterReadOnly(false);
        }
    }

    public void testDeleteIndexOnIndexReadOnlyAllowDeleteSetting() {
        createIndex("test");
        ensureGreen("test");
        IndexRequestBuilder indexRequestBuilder = prepareIndex("test").setId("1").setSource("foo", "bar");
        indexRequestBuilder.get();
        indexRequestBuilder.request().decRef();
        refresh();
        try {
            updateIndexSettings(Settings.builder().put(IndexMetadata.SETTING_READ_ONLY_ALLOW_DELETE, true), "test");
            assertSearchHits(prepareSearch(), "1");
            indexRequestBuilder = prepareIndex("test").setId("2").setSource("foo", "bar");
            assertBlocked(indexRequestBuilder, IndexMetadata.INDEX_READ_ONLY_ALLOW_DELETE_BLOCK);
            indexRequestBuilder.request().decRef();
            assertSearchHits(prepareSearch(), "1");
            assertAcked(indicesAdmin().prepareDelete("test"));
        } finally {
            Settings settings = Settings.builder().putNull(IndexMetadata.SETTING_READ_ONLY_ALLOW_DELETE).build();
            assertAcked(
                indicesAdmin().prepareUpdateSettings("test").setIndicesOptions(IndicesOptions.lenientExpandOpen()).setSettings(settings)
            );
        }
    }

    public void testClusterBlockMessageHasIndexName() {
        try {
            createIndex("test");
            ensureGreen("test");
            updateIndexSettings(Settings.builder().put(IndexMetadata.SETTING_READ_ONLY_ALLOW_DELETE, true), "test");
<<<<<<< HEAD
            IndexRequestBuilder indexRequestBuilder = prepareIndex("test").setId("1").setSource("foo", "bar");
            ClusterBlockException e = expectThrows(ClusterBlockException.class, indexRequestBuilder::get);
            indexRequestBuilder.request().decRef();
=======
            ClusterBlockException e = expectThrows(ClusterBlockException.class, prepareIndex("test").setId("1").setSource("foo", "bar"));
>>>>>>> a190c7da
            assertEquals(
                "index [test] blocked by: [TOO_MANY_REQUESTS/12/disk usage exceeded flood-stage watermark, "
                    + "index has read-only-allow-delete block];",
                e.getMessage()
            );
        } finally {
            updateIndexSettings(Settings.builder().putNull(IndexMetadata.SETTING_READ_ONLY_ALLOW_DELETE), "test");
        }
    }

    public void testDeleteIndexOnClusterReadOnlyAllowDeleteSetting() {
        createIndex("test");
        ensureGreen("test");
        IndexRequestBuilder indexRequestBuilder = prepareIndex("test").setId("1").setSource("foo", "bar");
        indexRequestBuilder.get();
        indexRequestBuilder.request().decRef();
        refresh();
        try {
            updateClusterSettings(Settings.builder().put(Metadata.SETTING_READ_ONLY_ALLOW_DELETE_SETTING.getKey(), true));
            assertSearchHits(prepareSearch(), "1");
            indexRequestBuilder = prepareIndex("test").setId("2").setSource("foo", "bar");
            assertBlocked(indexRequestBuilder, Metadata.CLUSTER_READ_ONLY_ALLOW_DELETE_BLOCK);
            indexRequestBuilder.request().decRef();
            assertBlocked(
                indicesAdmin().prepareUpdateSettings("test").setSettings(Settings.builder().put("index.number_of_replicas", 2)),
                Metadata.CLUSTER_READ_ONLY_ALLOW_DELETE_BLOCK
            );
            assertSearchHits(prepareSearch(), "1");
            assertAcked(indicesAdmin().prepareDelete("test"));
        } finally {
            updateClusterSettings(Settings.builder().putNull(Metadata.SETTING_READ_ONLY_ALLOW_DELETE_SETTING.getKey()));
        }
    }
}<|MERGE_RESOLUTION|>--- conflicted
+++ resolved
@@ -70,13 +70,9 @@
             createIndex("test");
             ensureGreen("test");
             updateIndexSettings(Settings.builder().put(IndexMetadata.SETTING_READ_ONLY_ALLOW_DELETE, true), "test");
-<<<<<<< HEAD
             IndexRequestBuilder indexRequestBuilder = prepareIndex("test").setId("1").setSource("foo", "bar");
-            ClusterBlockException e = expectThrows(ClusterBlockException.class, indexRequestBuilder::get);
+            ClusterBlockException e = expectThrows(ClusterBlockException.class, indexRequestBuilder);
             indexRequestBuilder.request().decRef();
-=======
-            ClusterBlockException e = expectThrows(ClusterBlockException.class, prepareIndex("test").setId("1").setSource("foo", "bar"));
->>>>>>> a190c7da
             assertEquals(
                 "index [test] blocked by: [TOO_MANY_REQUESTS/12/disk usage exceeded flood-stage watermark, "
                     + "index has read-only-allow-delete block];",

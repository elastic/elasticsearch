/*
 * Copyright Elasticsearch B.V. and/or licensed to Elasticsearch B.V. under one
 * or more contributor license agreements. Licensed under the Elastic License
 * 2.0 and the Server Side Public License, v 1; you may not use this file except
 * in compliance with, at your election, the Elastic License 2.0 or the Server
 * Side Public License, v 1.
 */

package org.elasticsearch.action.admin.indices.segments;

import org.elasticsearch.test.ESIntegTestCase;
import org.elasticsearch.test.ESIntegTestCase.ClusterScope;

import java.util.Arrays;

import static org.elasticsearch.cluster.metadata.IndexMetadata.SETTING_BLOCKS_METADATA;
import static org.elasticsearch.cluster.metadata.IndexMetadata.SETTING_BLOCKS_READ;
import static org.elasticsearch.cluster.metadata.IndexMetadata.SETTING_BLOCKS_WRITE;
import static org.elasticsearch.cluster.metadata.IndexMetadata.SETTING_READ_ONLY;
import static org.elasticsearch.cluster.metadata.IndexMetadata.SETTING_READ_ONLY_ALLOW_DELETE;
import static org.elasticsearch.test.hamcrest.ElasticsearchAssertions.assertBlocked;
import static org.elasticsearch.test.hamcrest.ElasticsearchAssertions.assertNoFailures;

@ClusterScope(scope = ESIntegTestCase.Scope.TEST)
public class IndicesSegmentsBlocksIT extends ESIntegTestCase {
    public void testIndicesSegmentsWithBlocks() {
        createIndex("test-blocks");
        ensureGreen("test-blocks");

        int docs = between(10, 100);
        for (int i = 0; i < docs; i++) {
<<<<<<< HEAD
            prepareIndex("test-blocks").setId("" + i).setSource("test", "init").execute().actionGet();
=======
            client().prepareIndex("test-blocks").setId("" + i).setSource("test", "init").get();
>>>>>>> 484bde9f
        }
        indicesAdmin().prepareFlush("test-blocks").get();

        // Request is not blocked
        for (String blockSetting : Arrays.asList(
            SETTING_BLOCKS_READ,
            SETTING_BLOCKS_WRITE,
            SETTING_READ_ONLY,
            SETTING_READ_ONLY_ALLOW_DELETE
        )) {
            try {
                enableIndexBlock("test-blocks", blockSetting);
                IndicesSegmentResponse response = indicesAdmin().prepareSegments("test-blocks").get();
                assertNoFailures(response);
            } finally {
                disableIndexBlock("test-blocks", blockSetting);
            }
        }

        // Request is blocked
        try {
            enableIndexBlock("test-blocks", SETTING_BLOCKS_METADATA);
            assertBlocked(indicesAdmin().prepareSegments("test-blocks"));
        } finally {
            disableIndexBlock("test-blocks", SETTING_BLOCKS_METADATA);
        }
    }
}<|MERGE_RESOLUTION|>--- conflicted
+++ resolved
@@ -29,11 +29,7 @@
 
         int docs = between(10, 100);
         for (int i = 0; i < docs; i++) {
-<<<<<<< HEAD
-            prepareIndex("test-blocks").setId("" + i).setSource("test", "init").execute().actionGet();
-=======
-            client().prepareIndex("test-blocks").setId("" + i).setSource("test", "init").get();
->>>>>>> 484bde9f
+            prepareIndex("test-blocks").setId("" + i).setSource("test", "init").get();
         }
         indicesAdmin().prepareFlush("test-blocks").get();
 

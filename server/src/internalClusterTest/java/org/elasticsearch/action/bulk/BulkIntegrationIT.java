--- conflicted
+++ resolved
@@ -201,89 +201,4 @@
         }
     }
 
-<<<<<<< HEAD
-    public void testMixedAutoCreate() throws Exception {
-        PutComposableIndexTemplateAction.Request createTemplateRequest = new PutComposableIndexTemplateAction.Request("logs-foo");
-        createTemplateRequest.indexTemplate(
-            new ComposableIndexTemplate(
-                List.of("logs-foo*"),
-                new Template(null, new CompressedXContent(generateMapping("@timestamp")), null),
-                null, null, null, null,
-                new ComposableIndexTemplate.DataStreamTemplate())
-        );
-        client().execute(PutComposableIndexTemplateAction.INSTANCE, createTemplateRequest).actionGet();
-
-        BulkRequest bulkRequest = new BulkRequest();
-        bulkRequest.add(new IndexRequest("logs-foobar").opType(CREATE).source("{\"@timestamp\": \"2020-12-12\"}", XContentType.JSON));
-        bulkRequest.add(new IndexRequest("logs-foobaz").opType(CREATE).source("{\"@timestamp\": \"2020-12-12\"}", XContentType.JSON));
-        bulkRequest.add(new IndexRequest("logs-barbaz").opType(CREATE).source("{\"@timestamp\": \"2020-12-12\"}", XContentType.JSON));
-        bulkRequest.add(new IndexRequest("logs-barfoo").opType(CREATE).source("{\"@timestamp\": \"2020-12-12\"}", XContentType.JSON));
-        BulkResponse bulkResponse = client().bulk(bulkRequest).actionGet();
-        assertThat("bulk failures: " + Strings.toString(bulkResponse), bulkResponse.hasFailures(), is(false));
-
-        bulkRequest = new BulkRequest();
-        bulkRequest.add(new IndexRequest("logs-foobar").opType(CREATE).source("{\"@timestamp\": \"2020-12-12\"}", XContentType.JSON));
-        bulkRequest.add(new IndexRequest("logs-foobaz2").opType(CREATE).source("{\"@timestamp\": \"2020-12-12\"}", XContentType.JSON));
-        bulkRequest.add(new IndexRequest("logs-barbaz").opType(CREATE).source("{\"@timestamp\": \"2020-12-12\"}", XContentType.JSON));
-        bulkRequest.add(new IndexRequest("logs-barfoo2").opType(CREATE).source("{\"@timestamp\": \"2020-12-12\"}", XContentType.JSON));
-        bulkResponse = client().bulk(bulkRequest).actionGet();
-        assertThat("bulk failures: " + Strings.toString(bulkResponse), bulkResponse.hasFailures(), is(false));
-
-        bulkRequest = new BulkRequest();
-        bulkRequest.add(new IndexRequest("logs-foobar").opType(CREATE).source("{\"@timestamp\": \"2020-12-12\"}", XContentType.JSON));
-        bulkRequest.add(new IndexRequest("logs-foobaz2").opType(CREATE).source("{\"@timestamp\": \"2020-12-12\"}", XContentType.JSON));
-        bulkRequest.add(new IndexRequest("logs-foobaz3").opType(CREATE).source("{\"@timestamp\": \"2020-12-12\"}", XContentType.JSON));
-        bulkRequest.add(new IndexRequest("logs-barbaz").opType(CREATE).source("{\"@timestamp\": \"2020-12-12\"}", XContentType.JSON));
-        bulkRequest.add(new IndexRequest("logs-barfoo2").opType(CREATE).source("{\"@timestamp\": \"2020-12-12\"}", XContentType.JSON));
-        bulkRequest.add(new IndexRequest("logs-barfoo3").opType(CREATE).source("{\"@timestamp\": \"2020-12-12\"}", XContentType.JSON));
-        bulkResponse = client().bulk(bulkRequest).actionGet();
-        assertThat("bulk failures: " + Strings.toString(bulkResponse), bulkResponse.hasFailures(), is(false));
-
-        GetDataStreamAction.Request getDataStreamRequest = new GetDataStreamAction.Request(new String[]{"*"});
-        GetDataStreamAction.Response getDataStreamsResponse = client().admin().indices().getDataStreams(getDataStreamRequest).actionGet();
-        assertThat(getDataStreamsResponse.getDataStreams(), hasSize(4));
-        getDataStreamsResponse.getDataStreams().sort(Comparator.comparing(dataStreamInfo -> dataStreamInfo.getDataStream().getName()));
-        assertThat(getDataStreamsResponse.getDataStreams().get(0).getDataStream().getName(), equalTo("logs-foobar"));
-        assertThat(getDataStreamsResponse.getDataStreams().get(1).getDataStream().getName(), equalTo("logs-foobaz"));
-        assertThat(getDataStreamsResponse.getDataStreams().get(2).getDataStream().getName(), equalTo("logs-foobaz2"));
-        assertThat(getDataStreamsResponse.getDataStreams().get(3).getDataStream().getName(), equalTo("logs-foobaz3"));
-
-        GetIndexResponse getIndexResponse = client().admin().indices().getIndex(new GetIndexRequest().indices("logs-bar*")).actionGet();
-        assertThat(getIndexResponse.getIndices(), arrayWithSize(4));
-        assertThat(getIndexResponse.getIndices(), hasItemInArray("logs-barbaz"));
-        assertThat(getIndexResponse.getIndices(), hasItemInArray("logs-barfoo"));
-        assertThat(getIndexResponse.getIndices(), hasItemInArray("logs-barfoo2"));
-        assertThat(getIndexResponse.getIndices(), hasItemInArray("logs-barfoo3"));
-
-        DeleteDataStreamAction.Request deleteDSReq = new DeleteDataStreamAction.Request(new String[]{"*"});
-        client().execute(DeleteDataStreamAction.INSTANCE, deleteDSReq).actionGet();
-        DeleteComposableIndexTemplateAction.Request deleteTemplateRequest = new DeleteComposableIndexTemplateAction.Request("*");
-        client().execute(DeleteComposableIndexTemplateAction.INSTANCE, deleteTemplateRequest).actionGet();
-    }
-
-    public void testAutoCreateV1TemplateNoDataStream() {
-        Settings settings = Settings.builder().put(IndexMetadata.SETTING_NUMBER_OF_REPLICAS, 0).build();
-
-        PutIndexTemplateRequest v1Request = new PutIndexTemplateRequest("logs-foo");
-        v1Request.patterns(List.of("logs-foo*"));
-        v1Request.settings(settings);
-        v1Request.order(Integer.MAX_VALUE); // in order to avoid number_of_replicas being overwritten by random_template
-        client().admin().indices().putTemplate(v1Request).actionGet();
-
-        BulkRequest bulkRequest = new BulkRequest();
-        bulkRequest.add(new IndexRequest("logs-foobar").opType(CREATE).source("{}", XContentType.JSON));
-        BulkResponse bulkResponse = client().bulk(bulkRequest).actionGet();
-        assertThat("bulk failures: " + Strings.toString(bulkResponse), bulkResponse.hasFailures(), is(false));
-
-        GetDataStreamAction.Request getDataStreamRequest = new GetDataStreamAction.Request(new String[]{"*"});
-        GetDataStreamAction.Response getDataStreamsResponse = client().admin().indices().getDataStreams(getDataStreamRequest).actionGet();
-        assertThat(getDataStreamsResponse.getDataStreams(), hasSize(0));
-
-        GetIndexResponse getIndexResponse = client().admin().indices().getIndex(new GetIndexRequest().indices("logs-foobar")).actionGet();
-        assertThat(getIndexResponse.getIndices(), arrayWithSize(1));
-        assertThat(getIndexResponse.getIndices(), hasItemInArray("logs-foobar"));
-        assertThat(getIndexResponse.getSettings().get("logs-foobar").get(IndexMetadata.SETTING_NUMBER_OF_REPLICAS), equalTo("0"));
-    }
-=======
->>>>>>> 2976ba47
 }
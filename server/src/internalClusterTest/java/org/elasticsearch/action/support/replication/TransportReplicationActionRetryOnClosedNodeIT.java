/*
 * Copyright Elasticsearch B.V. and/or licensed to Elasticsearch B.V. under one
 * or more contributor license agreements. Licensed under the Elastic License
 * 2.0 and the Server Side Public License, v 1; you may not use this file except
 * in compliance with, at your election, the Elastic License 2.0 or the Server
 * Side Public License, v 1.
 */

package org.elasticsearch.action.support.replication;

import org.elasticsearch.action.ActionListener;
import org.elasticsearch.action.ActionRequest;
import org.elasticsearch.action.ActionResponse;
import org.elasticsearch.action.ActionType;
import org.elasticsearch.action.support.ActionFilters;
import org.elasticsearch.cluster.action.shard.ShardStateAction;
import org.elasticsearch.cluster.metadata.IndexMetadata;
import org.elasticsearch.cluster.service.ClusterService;
import org.elasticsearch.common.inject.Inject;
import org.elasticsearch.common.io.stream.NamedWriteableRegistry;
import org.elasticsearch.common.io.stream.StreamInput;
import org.elasticsearch.common.settings.Settings;
import org.elasticsearch.common.util.concurrent.ThreadContext;
import org.elasticsearch.index.shard.IndexShard;
import org.elasticsearch.index.shard.ShardId;
import org.elasticsearch.indices.IndicesService;
import org.elasticsearch.plugins.ActionPlugin;
import org.elasticsearch.plugins.NetworkPlugin;
import org.elasticsearch.plugins.Plugin;
import org.elasticsearch.plugins.PluginsService;
import org.elasticsearch.test.ESIntegTestCase;
import org.elasticsearch.test.transport.MockTransportService;
import org.elasticsearch.threadpool.ThreadPool;
import org.elasticsearch.transport.Transport;
import org.elasticsearch.transport.TransportInterceptor;
import org.elasticsearch.transport.TransportRequest;
import org.elasticsearch.transport.TransportRequestOptions;
import org.elasticsearch.transport.TransportResponse;
import org.elasticsearch.transport.TransportResponseHandler;
import org.elasticsearch.transport.TransportService;
import org.hamcrest.Matchers;

import java.io.IOException;
import java.util.Collection;
import java.util.List;
import java.util.concurrent.CountDownLatch;
import java.util.concurrent.TimeUnit;
import java.util.concurrent.atomic.AtomicReference;

import static org.elasticsearch.test.hamcrest.ElasticsearchAssertions.assertAcked;

@ESIntegTestCase.ClusterScope(scope = ESIntegTestCase.Scope.TEST, numDataNodes = 0)
public class TransportReplicationActionRetryOnClosedNodeIT extends ESIntegTestCase {

    @Override
    protected Collection<Class<? extends Plugin>> nodePlugins() {
        return List.of(TestPlugin.class, MockTransportService.TestPlugin.class);
    }

    public static class Request extends ReplicationRequest<Request> {
        public Request(ShardId shardId) {
            super(shardId);
        }

        public Request(StreamInput in) throws IOException {
            super(in);
        }

        @Override
        public String toString() {
            return "test-request";
        }
    }

    public static class Response extends ReplicationResponse {
        public Response() {}

        public Response(StreamInput in) throws IOException {
            super(in);
        }
    }

    public static class TestAction extends TransportReplicationAction<Request, Request, Response> {
        private static final String ACTION_NAME = "internal:test-replication-action";
        private static final ActionType<Response> TYPE = new ActionType<>(ACTION_NAME);

        @Inject
        public TestAction(
            Settings settings,
            TransportService transportService,
            ClusterService clusterService,
            IndicesService indicesService,
            ThreadPool threadPool,
            ShardStateAction shardStateAction,
            ActionFilters actionFilters
        ) {
            super(
                settings,
                ACTION_NAME,
                transportService,
                clusterService,
                indicesService,
                threadPool,
                shardStateAction,
                actionFilters,
                Request::new,
                Request::new,
                threadPool.executor(ThreadPool.Names.GENERIC),
                SyncGlobalCheckpointAfterOperation.DoNotSync,
<<<<<<< HEAD
                PrimaryActionExecution.Normal,
                ReplicaActionExecution.Normal
=======
                PrimaryActionExecution.RejectOnOverload
>>>>>>> 251c6526
            );
        }

        @Override
        protected Response newResponseInstance(StreamInput in) throws IOException {
            return new Response(in);
        }

        @Override
        protected void shardOperationOnPrimary(
            Request shardRequest,
            IndexShard primary,
            ActionListener<PrimaryResult<Request, Response>> listener
        ) {
            listener.onResponse(new PrimaryResult<>(shardRequest, new Response()));
        }

        @Override
        protected void shardOperationOnReplica(Request shardRequest, IndexShard replica, ActionListener<ReplicaResult> listener) {
            listener.onResponse(new ReplicaResult());
        }
    }

    public static class TestPlugin extends Plugin implements ActionPlugin, NetworkPlugin {
        private CountDownLatch actionRunningLatch = new CountDownLatch(1);
        private CountDownLatch actionWaitLatch = new CountDownLatch(1);
        private volatile String testActionName;

        public TestPlugin() {}

        @Override
        public List<ActionHandler<? extends ActionRequest, ? extends ActionResponse>> getActions() {
            return List.of(new ActionHandler<>(TestAction.TYPE, TestAction.class));
        }

        @Override
        public List<TransportInterceptor> getTransportInterceptors(
            NamedWriteableRegistry namedWriteableRegistry,
            ThreadContext threadContext
        ) {
            return List.of(new TransportInterceptor() {
                @Override
                public AsyncSender interceptSender(AsyncSender sender) {
                    return new AsyncSender() {
                        @Override
                        public <T extends TransportResponse> void sendRequest(
                            Transport.Connection connection,
                            String action,
                            TransportRequest request,
                            TransportRequestOptions options,
                            TransportResponseHandler<T> handler
                        ) {
                            // only activated on primary
                            if (action.equals(testActionName)) {
                                actionRunningLatch.countDown();
                                safeAwait(actionWaitLatch);
                            }
                            sender.sendRequest(connection, action, request, options, handler);
                        }
                    };
                }
            });
        }
    }

    public void testRetryOnStoppedTransportService() throws Exception {
        internalCluster().startMasterOnlyNodes(2);
        String primary = internalCluster().startDataOnlyNode();
        assertAcked(
            prepareCreate("test").setSettings(
                Settings.builder()
                    .put(indexSettings())
                    .put(IndexMetadata.SETTING_NUMBER_OF_SHARDS, 1)
                    .put(IndexMetadata.SETTING_NUMBER_OF_REPLICAS, 1)
            )
        );

        String replica = internalCluster().startDataOnlyNode();
        String coordinator = internalCluster().startCoordinatingOnlyNode(Settings.EMPTY);
        ensureGreen("test");

        TestPlugin primaryTestPlugin = getTestPlugin(primary);
        // this test only provoked an issue for the primary action, but for completeness, we pick the action randomly
        primaryTestPlugin.testActionName = TestAction.ACTION_NAME + (randomBoolean() ? "[p]" : "[r]");
        logger.info("--> Test action {}, primary {}, replica {}", primaryTestPlugin.testActionName, primary, replica);

        AtomicReference<Object> response = new AtomicReference<>();
        CountDownLatch doneLatch = new CountDownLatch(1);
        client(coordinator).execute(
            TestAction.TYPE,
            new Request(new ShardId(resolveIndex("test"), 0)),
            ActionListener.runAfter(
                ActionListener.wrap(r -> assertTrue(response.compareAndSet(null, r)), e -> assertTrue(response.compareAndSet(null, e))),
                doneLatch::countDown
            )
        );

        assertTrue(primaryTestPlugin.actionRunningLatch.await(10, TimeUnit.SECONDS));

        // we pause node after TransportService has moved to stopped, but before closing connections, since if connections are closed
        // we would not hit the transport service closed case.
        MockTransportService.getInstance(primary).addOnStopListener(() -> {
            primaryTestPlugin.actionWaitLatch.countDown();
            safeAwait(doneLatch);
        });
        internalCluster().stopNode(primary);

        assertTrue(doneLatch.await(10, TimeUnit.SECONDS));
        if (response.get() instanceof Exception) {
            throw new AssertionError(response.get());
        }
    }

    private TestPlugin getTestPlugin(String node) {
        PluginsService pluginsService = internalCluster().getInstance(PluginsService.class, node);
        List<TestPlugin> testPlugins = pluginsService.filterPlugins(TestPlugin.class).toList();
        assertThat(testPlugins, Matchers.hasSize(1));
        return testPlugins.get(0);
    }
}<|MERGE_RESOLUTION|>--- conflicted
+++ resolved
@@ -107,12 +107,8 @@
                 Request::new,
                 threadPool.executor(ThreadPool.Names.GENERIC),
                 SyncGlobalCheckpointAfterOperation.DoNotSync,
-<<<<<<< HEAD
-                PrimaryActionExecution.Normal,
+                PrimaryActionExecution.RejectOnOverload,
                 ReplicaActionExecution.Normal
-=======
-                PrimaryActionExecution.RejectOnOverload
->>>>>>> 251c6526
             );
         }
 

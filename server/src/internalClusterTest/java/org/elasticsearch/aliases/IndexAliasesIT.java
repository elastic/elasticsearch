--- conflicted
+++ resolved
@@ -202,13 +202,8 @@
 
         // For now just making sure that filter was stored with the alias
         logger.info("--> making sure that filter was stored with alias [alias1] and filter [user:kimchy]");
-<<<<<<< HEAD
-        ClusterState clusterState = admin().cluster().prepareState().get().getState();
+        ClusterState clusterState = admin().cluster().prepareState(TEST_REQUEST_TIMEOUT).get().getState();
         IndexMetadata indexMd = clusterState.metadata().getProject().index("test");
-=======
-        ClusterState clusterState = admin().cluster().prepareState(TEST_REQUEST_TIMEOUT).get().getState();
-        IndexMetadata indexMd = clusterState.metadata().index("test");
->>>>>>> ecd887d6
         assertThat(indexMd.getAliases().get("alias1").filter().string(), equalTo("""
             {"term":{"user":{"value":"kimchy"}}}"""));
 
@@ -1434,34 +1429,20 @@
 
     private void assertAliasesVersionUnchanged(final String index, final Runnable runnable) {
         final long beforeAliasesVersion = admin().cluster()
-<<<<<<< HEAD
-            .prepareState()
+            .prepareState(TEST_REQUEST_TIMEOUT)
             .get()
             .getState()
             .metadata()
             .getProject()
-=======
+            .index(index)
+            .getAliasesVersion();
+        runnable.run();
+        final long afterAliasesVersion = admin().cluster()
             .prepareState(TEST_REQUEST_TIMEOUT)
             .get()
             .getState()
             .metadata()
->>>>>>> ecd887d6
-            .index(index)
-            .getAliasesVersion();
-        runnable.run();
-        final long afterAliasesVersion = admin().cluster()
-<<<<<<< HEAD
-            .prepareState()
-            .get()
-            .getState()
-            .metadata()
             .getProject()
-=======
-            .prepareState(TEST_REQUEST_TIMEOUT)
-            .get()
-            .getState()
-            .metadata()
->>>>>>> ecd887d6
             .index(index)
             .getAliasesVersion();
         assertThat(afterAliasesVersion, equalTo(beforeAliasesVersion));

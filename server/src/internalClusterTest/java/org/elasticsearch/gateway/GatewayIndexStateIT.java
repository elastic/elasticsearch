/*
 * Copyright Elasticsearch B.V. and/or licensed to Elasticsearch B.V. under one
 * or more contributor license agreements. Licensed under the Elastic License
 * 2.0 and the Server Side Public License, v 1; you may not use this file except
 * in compliance with, at your election, the Elastic License 2.0 or the Server
 * Side Public License, v 1.
 */

package org.elasticsearch.gateway;

import org.elasticsearch.ElasticsearchException;
import org.elasticsearch.action.admin.cluster.health.ClusterHealthRequest;
import org.elasticsearch.action.admin.cluster.health.ClusterHealthResponse;
import org.elasticsearch.action.admin.cluster.state.ClusterStateResponse;
import org.elasticsearch.action.get.GetResponse;
import org.elasticsearch.action.support.ActiveShardCount;
import org.elasticsearch.client.internal.Client;
import org.elasticsearch.cluster.ClusterState;
import org.elasticsearch.cluster.coordination.CoordinationMetadata;
import org.elasticsearch.cluster.metadata.IndexGraveyard;
import org.elasticsearch.cluster.metadata.IndexMetadata;
import org.elasticsearch.cluster.metadata.MappingMetadata;
import org.elasticsearch.cluster.metadata.Metadata;
import org.elasticsearch.cluster.routing.IndexRoutingTable;
import org.elasticsearch.cluster.routing.IndexShardRoutingTable;
import org.elasticsearch.cluster.routing.RoutingTable;
import org.elasticsearch.cluster.routing.ShardRoutingState;
import org.elasticsearch.cluster.routing.UnassignedInfo;
import org.elasticsearch.cluster.service.ClusterService;
import org.elasticsearch.common.Priority;
import org.elasticsearch.common.settings.Settings;
import org.elasticsearch.core.CheckedConsumer;
import org.elasticsearch.core.IOUtils;
import org.elasticsearch.env.BuildVersion;
import org.elasticsearch.env.NodeEnvironment;
import org.elasticsearch.env.NodeMetadata;
<<<<<<< HEAD
import org.elasticsearch.index.IndexModule;
import org.elasticsearch.index.IndexVersion;
=======
import org.elasticsearch.index.IndexVersions;
>>>>>>> a6d715f9
import org.elasticsearch.index.mapper.MapperParsingException;
import org.elasticsearch.indices.IndexClosedException;
import org.elasticsearch.indices.ShardLimitValidator;
import org.elasticsearch.test.ESIntegTestCase;
import org.elasticsearch.test.ESIntegTestCase.ClusterScope;
import org.elasticsearch.test.ESIntegTestCase.Scope;
import org.elasticsearch.test.InternalTestCluster.RestartCallback;
import org.elasticsearch.xcontent.XContentFactory;

import java.io.IOException;
import java.nio.file.Path;
import java.util.List;
import java.util.Map;
import java.util.concurrent.TimeUnit;
import java.util.function.Function;
import java.util.stream.Collectors;
import java.util.stream.Stream;

import static org.elasticsearch.action.support.WriteRequest.RefreshPolicy.IMMEDIATE;
import static org.elasticsearch.index.query.QueryBuilders.matchAllQuery;
import static org.elasticsearch.test.NodeRoles.nonDataNode;
import static org.elasticsearch.test.hamcrest.ElasticsearchAssertions.assertAcked;
import static org.elasticsearch.test.hamcrest.ElasticsearchAssertions.assertHitCount;
import static org.hamcrest.Matchers.containsString;
import static org.hamcrest.Matchers.empty;
import static org.hamcrest.Matchers.equalTo;
import static org.hamcrest.Matchers.greaterThan;
import static org.hamcrest.Matchers.notNullValue;

@ClusterScope(scope = Scope.TEST, numDataNodes = 0)
public class GatewayIndexStateIT extends ESIntegTestCase {

    @Override
    protected boolean addMockInternalEngine() {
        // testRecoverBrokenIndexMetadata replies on the flushing on shutdown behavior which can be randomly disabled in MockInternalEngine.
        return false;
    }

    public void testMappingMetadataParsed() throws Exception {
        logger.info("--> starting 1 nodes");
        internalCluster().startNode();

        logger.info("--> creating test index, with meta routing");
        indicesAdmin().prepareCreate("test")
            .setMapping(
                XContentFactory.jsonBuilder()
                    .startObject()
                    .startObject("_doc")
                    .startObject("_routing")
                    .field("required", true)
                    .endObject()
                    .endObject()
                    .endObject()
            )
            .get();

        logger.info("--> verify meta _routing required exists");
        MappingMetadata mappingMd = clusterAdmin().prepareState().get().getState().metadata().index("test").mapping();
        assertThat(mappingMd.routingRequired(), equalTo(true));

        logger.info("--> restarting nodes...");
        internalCluster().fullRestart();

        logger.info("--> waiting for yellow status");
        ensureYellow();

        logger.info("--> verify meta _routing required exists");
        mappingMd = clusterAdmin().prepareState().get().getState().metadata().index("test").mapping();
        assertThat(mappingMd.routingRequired(), equalTo(true));
    }

    public void testSimpleOpenClose() throws Exception {
        logger.info("--> starting 2 nodes");
        internalCluster().startNodes(2);

        logger.info("--> creating test index");
        createIndex("test");

        NumShards test = getNumShards("test");

        logger.info("--> waiting for green status");
        ensureGreen();

        ClusterStateResponse stateResponse = clusterAdmin().prepareState().get();
        assertThat(stateResponse.getState().metadata().index("test").getState(), equalTo(IndexMetadata.State.OPEN));
        assertThat(stateResponse.getState().routingTable().index("test").size(), equalTo(test.numPrimaries));
        assertThat(
            stateResponse.getState().routingTable().index("test").shardsWithState(ShardRoutingState.STARTED).size(),
            equalTo(test.totalNumShards)
        );

        logger.info("--> indexing a simple document");
        prepareIndex("test").setId("1").setSource("field1", "value1").get();

        logger.info("--> closing test index...");
        assertAcked(indicesAdmin().prepareClose("test"));

        stateResponse = clusterAdmin().prepareState().get();
        assertThat(stateResponse.getState().metadata().index("test").getState(), equalTo(IndexMetadata.State.CLOSE));
        assertThat(stateResponse.getState().routingTable().index("test"), notNullValue());

        logger.info("--> verifying that the state is green");
        ensureGreen();

        logger.info("--> trying to index into a closed index ...");
        try {
            prepareIndex("test").setId("1").setSource("field1", "value1").get();
            fail();
        } catch (IndexClosedException e) {
            // all is well
        }

        logger.info("--> creating another index (test2) by indexing into it");
        prepareIndex("test2").setId("1").setSource("field1", "value1").get();
        logger.info("--> verifying that the state is green");
        ensureGreen();

        logger.info("--> opening the first index again...");
        assertAcked(indicesAdmin().prepareOpen("test"));

        logger.info("--> verifying that the state is green");
        ensureGreen();

        stateResponse = clusterAdmin().prepareState().get();
        assertThat(stateResponse.getState().metadata().index("test").getState(), equalTo(IndexMetadata.State.OPEN));
        assertThat(stateResponse.getState().routingTable().index("test").size(), equalTo(test.numPrimaries));
        assertThat(
            stateResponse.getState().routingTable().index("test").shardsWithState(ShardRoutingState.STARTED).size(),
            equalTo(test.totalNumShards)
        );

        logger.info("--> trying to get the indexed document on the first index");
        GetResponse getResponse = client().prepareGet("test", "1").get();
        assertThat(getResponse.isExists(), equalTo(true));

        logger.info("--> closing test index...");
        assertAcked(indicesAdmin().prepareClose("test"));
        stateResponse = clusterAdmin().prepareState().get();
        assertThat(stateResponse.getState().metadata().index("test").getState(), equalTo(IndexMetadata.State.CLOSE));
        assertThat(stateResponse.getState().routingTable().index("test"), notNullValue());

        logger.info("--> restarting nodes...");
        internalCluster().fullRestart();
        logger.info("--> waiting for two nodes and green status");
        ensureGreen();

        stateResponse = clusterAdmin().prepareState().get();
        assertThat(stateResponse.getState().metadata().index("test").getState(), equalTo(IndexMetadata.State.CLOSE));
        assertThat(stateResponse.getState().routingTable().index("test"), notNullValue());

        logger.info("--> trying to index into a closed index ...");
        try {
            prepareIndex("test").setId("1").setSource("field1", "value1").get();
            fail();
        } catch (IndexClosedException e) {
            // all is well
        }

        logger.info("--> opening index...");
        indicesAdmin().prepareOpen("test").get();

        logger.info("--> waiting for green status");
        ensureGreen();

        stateResponse = clusterAdmin().prepareState().get();
        assertThat(stateResponse.getState().metadata().index("test").getState(), equalTo(IndexMetadata.State.OPEN));
        assertThat(stateResponse.getState().routingTable().index("test").size(), equalTo(test.numPrimaries));
        assertThat(
            stateResponse.getState().routingTable().index("test").shardsWithState(ShardRoutingState.STARTED).size(),
            equalTo(test.totalNumShards)
        );

        logger.info("--> trying to get the indexed document on the first round (before close and shutdown)");
        getResponse = client().prepareGet("test", "1").get();
        assertThat(getResponse.isExists(), equalTo(true));

        logger.info("--> indexing a simple document");
        prepareIndex("test").setId("2").setSource("field1", "value1").get();
    }

    public void testJustMasterNode() throws Exception {
        logger.info("--> cleaning nodes");

        logger.info("--> starting 1 master node non data");
        internalCluster().startNode(nonDataNode());

        logger.info("--> create an index");
        indicesAdmin().prepareCreate("test").setWaitForActiveShards(ActiveShardCount.NONE).get();

        logger.info("--> restarting master node");
        internalCluster().fullRestart(new RestartCallback() {
            @Override
            public Settings onNodeStopped(String nodeName) {
                return nonDataNode();
            }
        });

        logger.info("--> waiting for test index to be created");
        ClusterHealthResponse health = clusterAdmin().prepareHealth().setWaitForEvents(Priority.LANGUID).setIndices("test").get();
        assertThat(health.isTimedOut(), equalTo(false));

        logger.info("--> verify we have an index");
        ClusterStateResponse clusterStateResponse = clusterAdmin().prepareState().setIndices("test").get();
        assertThat(clusterStateResponse.getState().metadata().hasIndex("test"), equalTo(true));
    }

    public void testJustMasterNodeAndJustDataNode() {
        logger.info("--> cleaning nodes");

        logger.info("--> starting 1 master node non data");
        internalCluster().startMasterOnlyNode();
        internalCluster().startDataOnlyNode();

        logger.info("--> create an index");
        indicesAdmin().prepareCreate("test").get();

        prepareIndex("test").setSource("field1", "value1").get();
    }

    public void testTwoNodesSingleDoc() throws Exception {
        logger.info("--> cleaning nodes");

        logger.info("--> starting 2 nodes");
        internalCluster().startNodes(2);

        logger.info("--> indexing a simple document");
        prepareIndex("test").setId("1").setSource("field1", "value1").setRefreshPolicy(IMMEDIATE).get();

        logger.info("--> waiting for green status");
        ClusterHealthResponse health = clusterAdmin().prepareHealth()
            .setWaitForEvents(Priority.LANGUID)
            .setWaitForGreenStatus()
            .setWaitForNodes("2")
            .get();
        assertThat(health.isTimedOut(), equalTo(false));

        logger.info("--> verify 1 doc in the index");
        for (int i = 0; i < 10; i++) {
            assertHitCount(prepareSearch().setQuery(matchAllQuery()), 1L);
        }

        logger.info("--> closing test index...");
        assertAcked(indicesAdmin().prepareClose("test"));

        ClusterStateResponse stateResponse = clusterAdmin().prepareState().get();
        assertThat(stateResponse.getState().metadata().index("test").getState(), equalTo(IndexMetadata.State.CLOSE));
        assertThat(stateResponse.getState().routingTable().index("test"), notNullValue());

        logger.info("--> opening the index...");
        indicesAdmin().prepareOpen("test").get();

        logger.info("--> waiting for green status");
        health = clusterAdmin().prepareHealth().setWaitForEvents(Priority.LANGUID).setWaitForGreenStatus().setWaitForNodes("2").get();
        assertThat(health.isTimedOut(), equalTo(false));

        logger.info("--> verify 1 doc in the index");
        assertHitCount(prepareSearch().setQuery(matchAllQuery()), 1L);
        for (int i = 0; i < 10; i++) {
            assertHitCount(prepareSearch().setQuery(matchAllQuery()), 1L);
        }
    }

    /**
     * This test ensures that when an index deletion takes place while a node is offline, when that
     * node rejoins the cluster, it deletes the index locally instead of importing it as a dangling index.
     */
    public void testIndexDeletionWhenNodeRejoins() throws Exception {
        final String indexName = "test-index-del-on-node-rejoin-idx";
        final int numNodes = 2;

        final List<String> nodes;
        logger.info("--> starting a cluster with " + numNodes + " nodes");
        nodes = internalCluster().startNodes(
            numNodes,
            Settings.builder().put(IndexGraveyard.SETTING_MAX_TOMBSTONES.getKey(), randomIntBetween(10, 100)).build()
        );
        logger.info("--> create an index");
        createIndex(indexName);

        logger.info("--> waiting for green status");
        ensureGreen();
        final String indexUUID = resolveIndex(indexName).getUUID();

        logger.info("--> restart a random date node, deleting the index in between stopping and restarting");
        internalCluster().restartRandomDataNode(new RestartCallback() {
            @Override
            public Settings onNodeStopped(final String nodeName) throws Exception {
                nodes.remove(nodeName);
                logger.info("--> stopped node[{}], remaining nodes {}", nodeName, nodes);
                assert nodes.size() > 0;
                final String otherNode = nodes.get(0);
                logger.info("--> delete index and verify it is deleted");
                final Client client = client(otherNode);
                client.admin().indices().prepareDelete(indexName).get();
                assertFalse(indexExists(indexName, client));
                logger.info("--> index deleted");
                return super.onNodeStopped(nodeName);
            }
        });

        logger.info("--> wait until all nodes are back online");
        clusterAdmin().health(
            new ClusterHealthRequest(new String[] {}).waitForEvents(Priority.LANGUID).waitForNodes(Integer.toString(numNodes))
        ).actionGet();

        logger.info("--> waiting for green status");
        ensureGreen();

        logger.info("--> verify that the deleted index is removed from the cluster and not reimported as dangling by the restarted node");
        assertFalse(indexExists(indexName));
        assertBusy(() -> {
            final NodeEnvironment nodeEnv = internalCluster().getInstance(NodeEnvironment.class);
            try {
                assertFalse("index folder " + indexUUID + " should be deleted", nodeEnv.availableIndexFolders().contains(indexUUID));
            } catch (IOException e) {
                logger.error("Unable to retrieve available index folders from the node", e);
                fail("Unable to retrieve available index folders from the node");
            }
        });
    }

    /**
     * This test really tests worst case scenario where we have a broken setting or any setting that prevents an index from being
     * allocated in our metadata that we recover. In that case we now have the ability to check the index on local recovery from disk
     * if it is sane and if we can successfully create an IndexService. This also includes plugins etc.
     */
    public void testRecoverBrokenIndexMetadata() throws Exception {
        logger.info("--> starting one node");
        internalCluster().startNode();
        logger.info("--> indexing a simple document");
        prepareIndex("test").setId("1").setSource("field1", "value1").setRefreshPolicy(IMMEDIATE).get();
        logger.info("--> waiting for green status");
        if (usually()) {
            ensureYellow();
        } else {
            internalCluster().startNode();
            clusterAdmin().health(
                new ClusterHealthRequest(new String[] {}).waitForGreenStatus()
                    .waitForEvents(Priority.LANGUID)
                    .waitForNoRelocatingShards(true)
                    .waitForNodes("2")
            ).actionGet();
        }
        ClusterState state = clusterAdmin().prepareState().get().getState();

        final IndexMetadata metadata = state.getMetadata().index("test");
        final IndexMetadata.Builder brokenMeta = IndexMetadata.builder(metadata)
            .settings(
                Settings.builder()
                    .put(metadata.getSettings())
                    .put(IndexMetadata.SETTING_VERSION_CREATED, IndexVersions.MINIMUM_COMPATIBLE)
                    // this is invalid but should be archived
                    .put("index.similarity.BM25.type", "boolean")
                    // this one is not validated ahead of time and breaks allocation
                    .put("index.analysis.filter.myCollator.type", "icu_collation")
            );
        restartNodesOnBrokenClusterState(ClusterState.builder(state).metadata(Metadata.builder(state.getMetadata()).put(brokenMeta)));

        // check that the cluster does not keep reallocating shards
        assertBusy(() -> {
            final RoutingTable routingTable = clusterAdmin().prepareState().get().getState().routingTable();
            final IndexRoutingTable indexRoutingTable = routingTable.index("test");
            assertNotNull(indexRoutingTable);
            for (int i = 0; i < indexRoutingTable.size(); i++) {
                IndexShardRoutingTable shardRoutingTable = indexRoutingTable.shard(i);
                assertTrue(shardRoutingTable.primaryShard().unassigned());
                assertEquals(
                    UnassignedInfo.AllocationStatus.DECIDERS_NO,
                    shardRoutingTable.primaryShard().unassignedInfo().getLastAllocationStatus()
                );
                assertThat(shardRoutingTable.primaryShard().unassignedInfo().getNumFailedAllocations(), greaterThan(0));
            }
        }, 60, TimeUnit.SECONDS);
        indicesAdmin().prepareClose("test").get();

        state = clusterAdmin().prepareState().get().getState();
        assertEquals(IndexMetadata.State.CLOSE, state.getMetadata().index(metadata.getIndex()).getState());
        assertEquals("boolean", state.getMetadata().index(metadata.getIndex()).getSettings().get("archived.index.similarity.BM25.type"));
        // try to open it with the broken setting - fail again!
        ElasticsearchException ex = expectThrows(ElasticsearchException.class, indicesAdmin().prepareOpen("test"));
        assertEquals(ex.getMessage(), "Failed to verify index " + metadata.getIndex());
        assertNotNull(ex.getCause());
        assertEquals(IllegalArgumentException.class, ex.getCause().getClass());
        assertEquals(ex.getCause().getMessage(), "Unknown filter type [icu_collation] for [myCollator]");
    }

    /**
     * This test really tests worst case scenario where we have a missing analyzer setting.
     * In that case we now have the ability to check the index on local recovery from disk
     * if it is sane and if we can successfully create an IndexService.
     * This also includes plugins etc.
     */
    public void testRecoverMissingAnalyzer() throws Exception {
        logger.info("--> starting one node");
        internalCluster().startNode();
        prepareCreate("test").setSettings(
            Settings.builder().put("index.analysis.analyzer.test.tokenizer", "standard").put("index.number_of_shards", "1")
        ).setMapping("""
            {
              "properties": {
                "field1": {
                  "type": "text",
                  "analyzer": "test"
                }
              }
            }""").get();
        logger.info("--> indexing a simple document");
        prepareIndex("test").setId("1").setSource("field1", "value one").setRefreshPolicy(IMMEDIATE).get();
        logger.info("--> waiting for green status");
        if (usually()) {
            ensureYellow();
        } else {
            internalCluster().startNode();
            clusterAdmin().health(
                new ClusterHealthRequest(new String[] {}).waitForGreenStatus()
                    .waitForEvents(Priority.LANGUID)
                    .waitForNoRelocatingShards(true)
                    .waitForNodes("2")
            ).actionGet();
        }
        ClusterState state = clusterAdmin().prepareState().get().getState();

        final IndexMetadata metadata = state.getMetadata().index("test");
        final IndexMetadata.Builder brokenMeta = IndexMetadata.builder(metadata)
            .settings(metadata.getSettings().filter((s) -> "index.analysis.analyzer.test.tokenizer".equals(s) == false));
        restartNodesOnBrokenClusterState(ClusterState.builder(state).metadata(Metadata.builder(state.getMetadata()).put(brokenMeta)));

        // check that the cluster does not keep reallocating shards
        assertBusy(() -> {
            final RoutingTable routingTable = clusterAdmin().prepareState().get().getState().routingTable();
            final IndexRoutingTable indexRoutingTable = routingTable.index("test");
            assertNotNull(indexRoutingTable);
            for (int i = 0; i < indexRoutingTable.size(); i++) {
                IndexShardRoutingTable shardRoutingTable = indexRoutingTable.shard(i);
                assertTrue(shardRoutingTable.primaryShard().unassigned());
                assertEquals(
                    UnassignedInfo.AllocationStatus.DECIDERS_NO,
                    shardRoutingTable.primaryShard().unassignedInfo().getLastAllocationStatus()
                );
                assertThat(shardRoutingTable.primaryShard().unassignedInfo().getNumFailedAllocations(), greaterThan(0));
            }
        }, 60, TimeUnit.SECONDS);
        indicesAdmin().prepareClose("test").get();

        // try to open it with the broken setting - fail again!
        ElasticsearchException ex = expectThrows(ElasticsearchException.class, indicesAdmin().prepareOpen("test"));
        assertEquals(ex.getMessage(), "Failed to verify index " + metadata.getIndex());
        assertNotNull(ex.getCause());
        assertEquals(MapperParsingException.class, ex.getCause().getClass());
        assertThat(ex.getCause().getMessage(), containsString("analyzer [test] has not been configured in mappings"));
    }

    public void testArchiveBrokenClusterSettings() throws Exception {
        logger.info("--> starting one node");
        internalCluster().startNode();
        prepareIndex("test").setId("1").setSource("field1", "value1").setRefreshPolicy(IMMEDIATE).get();
        logger.info("--> waiting for green status");
        if (usually()) {
            ensureYellow();
        } else {
            internalCluster().startNode();
            clusterAdmin().health(
                new ClusterHealthRequest(new String[] {}).waitForGreenStatus()
                    .waitForEvents(Priority.LANGUID)
                    .waitForNoRelocatingShards(true)
                    .waitForNodes("2")
            ).actionGet();
        }
        ClusterState state = clusterAdmin().prepareState().get().getState();

        final Metadata metadata = state.getMetadata();
        final Metadata brokenMeta = Metadata.builder(metadata)
            .persistentSettings(
                Settings.builder()
                    .put(metadata.persistentSettings())
                    .put("this.is.unknown", true)
                    .put(ShardLimitValidator.SETTING_CLUSTER_MAX_SHARDS_PER_NODE.getKey(), "broken")
                    .build()
            )
            .build();
        restartNodesOnBrokenClusterState(ClusterState.builder(state).metadata(brokenMeta));

        ensureYellow("test"); // wait for state recovery
        state = clusterAdmin().prepareState().get().getState();
        assertEquals("true", state.metadata().persistentSettings().get("archived.this.is.unknown"));
        assertEquals(
            "broken",
            state.metadata().persistentSettings().get("archived." + ShardLimitValidator.SETTING_CLUSTER_MAX_SHARDS_PER_NODE.getKey())
        );

        // delete these settings
        updateClusterSettings(Settings.builder().putNull("archived.*"));

        state = clusterAdmin().prepareState().get().getState();
        assertNull(state.metadata().persistentSettings().get("archived.this.is.unknown"));
        assertNull(
            state.metadata().persistentSettings().get("archived." + ShardLimitValidator.SETTING_CLUSTER_MAX_SHARDS_PER_NODE.getKey())
        );
        assertHitCount(prepareSearch().setQuery(matchAllQuery()), 1L);
    }

    public void testHalfDeletedIndexImport() throws Exception {
        // It's possible for a 6.x node to add a tombstone for an index but not actually delete the index metadata from disk since that
        // deletion is slightly deferred and may race against the node being shut down; if you upgrade to 7.x when in this state then the
        // node won't start.

        final String nodeName = internalCluster().startNode();
        createIndex("test", 1, 0);
        ensureGreen("test");

        final Metadata metadata = internalCluster().getInstance(ClusterService.class).state().metadata();
        final Path[] paths = internalCluster().getInstance(NodeEnvironment.class).nodeDataPaths();
        final String nodeId = clusterAdmin().prepareNodesInfo(nodeName).clear().get().getNodes().get(0).getNode().getId();

        writeBrokenMeta(nodeEnvironment -> {
            for (final Path path : paths) {
                IOUtils.rm(path.resolve(PersistedClusterStateService.METADATA_DIRECTORY_NAME));
            }
            MetaStateWriterUtils.writeGlobalState(
                nodeEnvironment,
                "test",
                Metadata.builder(metadata)
                    // we remove the manifest file, resetting the term and making this look like an upgrade from 6.x, so must also reset the
                    // term in the coordination metadata
                    .coordinationMetadata(CoordinationMetadata.builder(metadata.coordinationMetadata()).term(0L).build())
                    // add a tombstone but do not delete the index metadata from disk
                    .putCustom(IndexGraveyard.TYPE, IndexGraveyard.builder().addTombstone(metadata.index("test").getIndex()).build())
                    .build()
            );
<<<<<<< HEAD
            NodeMetadata.FORMAT.writeAndCleanup(
                new NodeMetadata(nodeId, Version.CURRENT, metadata.oldestIndexVersion()),
                IndexModule.NODE_STORE_USE_FSYNC.get(nodeEnvironment.settings()),
                paths
            );
=======
            NodeMetadata.FORMAT.writeAndCleanup(new NodeMetadata(nodeId, BuildVersion.current(), metadata.oldestIndexVersion()), paths);
>>>>>>> a6d715f9
        });

        ensureGreen();

        assertBusy(() -> assertThat(internalCluster().getInstance(NodeEnvironment.class).availableIndexFolders(), empty()));
    }

    private void writeBrokenMeta(CheckedConsumer<NodeEnvironment, IOException> writer) throws Exception {
        Map<String, NodeEnvironment> nodeEnvironments = Stream.of(internalCluster().getNodeNames())
            .collect(Collectors.toMap(Function.identity(), nodeName -> internalCluster().getInstance(NodeEnvironment.class, nodeName)));
        internalCluster().fullRestart(new RestartCallback() {
            @Override
            public Settings onNodeStopped(String nodeName) throws Exception {
                final NodeEnvironment nodeEnvironment = nodeEnvironments.get(nodeName);
                writer.accept(nodeEnvironment);
                return super.onNodeStopped(nodeName);
            }
        });
    }
}<|MERGE_RESOLUTION|>--- conflicted
+++ resolved
@@ -34,12 +34,8 @@
 import org.elasticsearch.env.BuildVersion;
 import org.elasticsearch.env.NodeEnvironment;
 import org.elasticsearch.env.NodeMetadata;
-<<<<<<< HEAD
 import org.elasticsearch.index.IndexModule;
-import org.elasticsearch.index.IndexVersion;
-=======
 import org.elasticsearch.index.IndexVersions;
->>>>>>> a6d715f9
 import org.elasticsearch.index.mapper.MapperParsingException;
 import org.elasticsearch.indices.IndexClosedException;
 import org.elasticsearch.indices.ShardLimitValidator;
@@ -569,15 +565,12 @@
                     .putCustom(IndexGraveyard.TYPE, IndexGraveyard.builder().addTombstone(metadata.index("test").getIndex()).build())
                     .build()
             );
-<<<<<<< HEAD
+
             NodeMetadata.FORMAT.writeAndCleanup(
-                new NodeMetadata(nodeId, Version.CURRENT, metadata.oldestIndexVersion()),
+                new NodeMetadata(nodeId, BuildVersion.current(), metadata.oldestIndexVersion()),
                 IndexModule.NODE_STORE_USE_FSYNC.get(nodeEnvironment.settings()),
                 paths
             );
-=======
-            NodeMetadata.FORMAT.writeAndCleanup(new NodeMetadata(nodeId, BuildVersion.current(), metadata.oldestIndexVersion()), paths);
->>>>>>> a6d715f9
         });
 
         ensureGreen();

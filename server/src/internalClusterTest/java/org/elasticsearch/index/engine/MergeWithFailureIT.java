--- conflicted
+++ resolved
@@ -252,27 +252,6 @@
         // unblock merges, one merge will fail the IndexWriter
         plugin.runMerges.countDown();
 
-<<<<<<< HEAD
-//       Deadlock sample:
-//
-//        "elasticsearch[node_s5][merge][T#1]@16690" tid=0x8e nid=NA waiting
-//        java.lang.Thread.State: WAITING
-//        at java.lang.Object.wait0(Object.java:-1)
-//        at java.lang.Object.wait(Object.java:389)
-//        at org.apache.lucene.index.IndexWriter.doWait(IndexWriter.java:5531)
-//        at org.apache.lucene.index.IndexWriter.abortMerges(IndexWriter.java:2733)
-//        at org.apache.lucene.index.IndexWriter.rollbackInternalnocommit(IndexWriter.java:2488)
-//        at org.apache.lucene.index.IndexWriter.rollbackInternal(IndexWriter.java:2457)
-//        - locked <0x429a> (a java.lang.Object)
-//        at org.apache.lucene.index.IndexWriter.maybeCloseOnTragicEvent(IndexWriter.java:5765)
-//        at org.apache.lucene.index.IndexWriter.tragicEvent(IndexWriter.java:5755)
-//        at org.apache.lucene.index.IndexWriter.merge(IndexWriter.java:4780)
-//        at org.apache.lucene.index.IndexWriter$IndexWriterMergeSource.merge(IndexWriter.java:6567)
-//        at org.elasticsearch.index.engine.MergeWithFailureIT$TestPlugin$TestEngine$1$1.merge(MergeWithFailureIT.java:178)
-//        at org.elasticsearch.index.engine.ThreadPoolMergeScheduler.doMerge(ThreadPoolMergeScheduler.java:347)
-//        at org.elasticsearch.index.engine.ThreadPoolMergeScheduler$MergeTask.run(ThreadPoolMergeScheduler.java:459)
-//        at org.elasticsearch.index.engine.ThreadPoolMergeExecutorService.runMergeTask(ThreadPoolMergeExecutorService.java:364)
-=======
         // Deadlock sample:
         //
         // "elasticsearch[node_s5][merge][T#1]@16690" tid=0x8e nid=NA waiting
@@ -281,7 +260,7 @@
         // at java.lang.Object.wait(Object.java:389)
         // at org.apache.lucene.index.IndexWriter.doWait(IndexWriter.java:5531)
         // at org.apache.lucene.index.IndexWriter.abortMerges(IndexWriter.java:2733)
-        // at org.apache.lucene.index.IndexWriter.rollbackInternalNoCommit(IndexWriter.java:2488)
+        // at org.apache.lucene.index.IndexWriter.rollbackInternalnocommit(IndexWriter.java:2488)
         // at org.apache.lucene.index.IndexWriter.rollbackInternal(IndexWriter.java:2457)
         // - locked <0x429a> (a java.lang.Object)
         // at org.apache.lucene.index.IndexWriter.maybeCloseOnTragicEvent(IndexWriter.java:5765)
@@ -292,7 +271,6 @@
         // at org.elasticsearch.index.engine.ThreadPoolMergeScheduler.doMerge(ThreadPoolMergeScheduler.java:347)
         // at org.elasticsearch.index.engine.ThreadPoolMergeScheduler$MergeTask.run(ThreadPoolMergeScheduler.java:459)
         // at org.elasticsearch.index.engine.ThreadPoolMergeExecutorService.runMergeTask(ThreadPoolMergeExecutorService.java:364)
->>>>>>> a0dbc8cc
 
         ensureRed(indexName);
 

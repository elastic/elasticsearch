/*
 * Copyright Elasticsearch B.V. and/or licensed to Elasticsearch B.V. under one
 * or more contributor license agreements. Licensed under the Elastic License
 * 2.0 and the Server Side Public License, v 1; you may not use this file except
 * in compliance with, at your election, the Elastic License 2.0 or the Server
 * Side Public License, v 1.
 */

package org.elasticsearch.index.mapper;

import org.elasticsearch.common.Strings;
import org.elasticsearch.index.query.QueryBuilders;
import org.elasticsearch.search.aggregations.AggregationBuilders;
import org.elasticsearch.search.aggregations.Aggregator.SubAggCollectionMode;
import org.elasticsearch.search.aggregations.bucket.terms.Terms;
import org.elasticsearch.test.ESIntegTestCase;
import org.elasticsearch.xcontent.XContentBuilder;
import org.elasticsearch.xcontent.XContentFactory;

import java.io.IOException;

import static org.elasticsearch.test.hamcrest.ElasticsearchAssertions.assertAcked;
import static org.elasticsearch.test.hamcrest.ElasticsearchAssertions.assertHitCount;
import static org.elasticsearch.test.hamcrest.ElasticsearchAssertions.assertResponse;
import static org.elasticsearch.xcontent.XContentFactory.jsonBuilder;
import static org.hamcrest.Matchers.equalTo;

public class CopyToMapperIntegrationIT extends ESIntegTestCase {
    public void testDynamicTemplateCopyTo() throws Exception {
        assertAcked(indicesAdmin().prepareCreate("test-idx").setMapping(createDynamicTemplateMapping()));

        int recordCount = between(1, 200);

        for (int i = 0; i < recordCount * 2; i++) {
            client().prepareIndex("test-idx").setId(Integer.toString(i)).setSource("test_field", "test " + i, "even", i % 2 == 0).get();
        }
        indicesAdmin().prepareRefresh("test-idx").get();

        SubAggCollectionMode aggCollectionMode = randomFrom(SubAggCollectionMode.values());

<<<<<<< HEAD
        assertResponse(
            prepareSearch("test-idx").setQuery(QueryBuilders.termQuery("even", true))
                .addAggregation(AggregationBuilders.terms("test").field("test_field").size(recordCount * 2).collectMode(aggCollectionMode))
                .addAggregation(
                    AggregationBuilders.terms("test_raw").field("test_field_raw").size(recordCount * 2).collectMode(aggCollectionMode)
                ),
            response -> {
                assertThat(response.getHits().getTotalHits().value, equalTo((long) recordCount));

                assertThat(((Terms) response.getAggregations().get("test")).getBuckets().size(), equalTo(recordCount + 1));
                assertThat(((Terms) response.getAggregations().get("test_raw")).getBuckets().size(), equalTo(recordCount));
            }
        );
=======
        SearchResponse response = prepareSearch("test-idx").setQuery(QueryBuilders.termQuery("even", true))
            .addAggregation(AggregationBuilders.terms("test").field("test_field").size(recordCount * 2).collectMode(aggCollectionMode))
            .addAggregation(
                AggregationBuilders.terms("test_raw").field("test_field_raw").size(recordCount * 2).collectMode(aggCollectionMode)
            )
            .get();

        assertThat(response.getHits().getTotalHits().value, equalTo((long) recordCount));

        assertThat(((Terms) response.getAggregations().get("test")).getBuckets().size(), equalTo(recordCount + 1));
        assertThat(((Terms) response.getAggregations().get("test_raw")).getBuckets().size(), equalTo(recordCount));
>>>>>>> cb5a7021

    }

    public void testDynamicObjectCopyTo() throws Exception {
        String mapping = Strings.toString(
            jsonBuilder().startObject()
                .startObject("properties")
                .startObject("foo")
                .field("type", "text")
                .field("copy_to", "root.top.child")
                .endObject()
                .endObject()
                .endObject()
        );
        assertAcked(indicesAdmin().prepareCreate("test-idx").setMapping(mapping));
        client().prepareIndex("test-idx").setId("1").setSource("foo", "bar").get();
        indicesAdmin().prepareRefresh("test-idx").get();
        assertHitCount(prepareSearch("test-idx").setQuery(QueryBuilders.termQuery("root.top.child", "bar")), 1L);
    }

    private XContentBuilder createDynamicTemplateMapping() throws IOException {
        return XContentFactory.jsonBuilder()
            .startObject()
            .startObject("_doc")
            .startArray("dynamic_templates")

            .startObject()
            .startObject("template_raw")
            .field("match", "*_raw")
            .field("match_mapping_type", "string")
            .startObject("mapping")
            .field("type", "keyword")
            .endObject()
            .endObject()
            .endObject()

            .startObject()
            .startObject("template_all")
            .field("match", "*")
            .field("match_mapping_type", "string")
            .startObject("mapping")
            .field("type", "text")
            .field("fielddata", true)
            .field("copy_to", "{name}_raw")
            .endObject()
            .endObject()
            .endObject()

            .endArray()
            .endObject()
            .endObject();
    }

}<|MERGE_RESOLUTION|>--- conflicted
+++ resolved
@@ -38,7 +38,6 @@
 
         SubAggCollectionMode aggCollectionMode = randomFrom(SubAggCollectionMode.values());
 
-<<<<<<< HEAD
         assertResponse(
             prepareSearch("test-idx").setQuery(QueryBuilders.termQuery("even", true))
                 .addAggregation(AggregationBuilders.terms("test").field("test_field").size(recordCount * 2).collectMode(aggCollectionMode))
@@ -52,20 +51,6 @@
                 assertThat(((Terms) response.getAggregations().get("test_raw")).getBuckets().size(), equalTo(recordCount));
             }
         );
-=======
-        SearchResponse response = prepareSearch("test-idx").setQuery(QueryBuilders.termQuery("even", true))
-            .addAggregation(AggregationBuilders.terms("test").field("test_field").size(recordCount * 2).collectMode(aggCollectionMode))
-            .addAggregation(
-                AggregationBuilders.terms("test_raw").field("test_field_raw").size(recordCount * 2).collectMode(aggCollectionMode)
-            )
-            .get();
-
-        assertThat(response.getHits().getTotalHits().value, equalTo((long) recordCount));
-
-        assertThat(((Terms) response.getAggregations().get("test")).getBuckets().size(), equalTo(recordCount + 1));
-        assertThat(((Terms) response.getAggregations().get("test_raw")).getBuckets().size(), equalTo(recordCount));
->>>>>>> cb5a7021
-
     }
 
     public void testDynamicObjectCopyTo() throws Exception {

/*
 * Copyright Elasticsearch B.V. and/or licensed to Elasticsearch B.V. under one
 * or more contributor license agreements. Licensed under the Elastic License
 * 2.0 and the Server Side Public License, v 1; you may not use this file except
 * in compliance with, at your election, the Elastic License 2.0 or the Server
 * Side Public License, v 1.
 */
package org.elasticsearch.index.mapper;

import org.elasticsearch.action.DocWriteResponse;
import org.elasticsearch.action.admin.indices.mapping.get.GetMappingsResponse;
import org.elasticsearch.action.bulk.BulkRequest;
import org.elasticsearch.action.bulk.BulkRequestBuilder;
import org.elasticsearch.action.bulk.BulkResponse;
import org.elasticsearch.action.index.IndexRequest;
import org.elasticsearch.action.support.WriteRequest;
import org.elasticsearch.cluster.ClusterState;
import org.elasticsearch.cluster.ClusterStateUpdateTask;
import org.elasticsearch.cluster.metadata.IndexMetadata;
import org.elasticsearch.cluster.metadata.MappingMetadata;
import org.elasticsearch.cluster.service.ClusterService;
import org.elasticsearch.common.Randomness;
import org.elasticsearch.common.Strings;
import org.elasticsearch.common.geo.GeoPoint;
import org.elasticsearch.common.settings.Settings;
import org.elasticsearch.index.query.GeoBoundingBoxQueryBuilder;
import org.elasticsearch.index.query.MatchQueryBuilder;
import org.elasticsearch.plugins.Plugin;
import org.elasticsearch.rest.RestStatus;
import org.elasticsearch.test.ESIntegTestCase;
import org.elasticsearch.test.InternalSettingsPlugin;
import org.elasticsearch.xcontent.XContentBuilder;
import org.elasticsearch.xcontent.XContentFactory;
import org.elasticsearch.xcontent.XContentType;
import org.hamcrest.Matchers;

import java.io.IOException;
import java.util.ArrayList;
import java.util.Collection;
import java.util.Collections;
import java.util.List;
import java.util.Map;
import java.util.concurrent.CountDownLatch;
import java.util.concurrent.atomic.AtomicReference;

import static org.elasticsearch.index.mapper.MapperService.INDEX_MAPPING_NESTED_FIELDS_LIMIT_SETTING;
import static org.elasticsearch.index.mapper.MapperService.INDEX_MAPPING_TOTAL_FIELDS_LIMIT_SETTING;
import static org.elasticsearch.index.mapper.vectors.DenseVectorFieldMapper.MIN_DIMS_FOR_DYNAMIC_FLOAT_MAPPING;
import static org.elasticsearch.test.hamcrest.ElasticsearchAssertions.assertAcked;
import static org.elasticsearch.test.hamcrest.ElasticsearchAssertions.assertHitCount;
import static org.elasticsearch.test.hamcrest.ElasticsearchAssertions.assertSearchHits;
import static org.hamcrest.Matchers.containsString;
import static org.hamcrest.Matchers.equalTo;
import static org.hamcrest.Matchers.instanceOf;

public class DynamicMappingIT extends ESIntegTestCase {

    @Override
    protected Collection<Class<? extends Plugin>> nodePlugins() {
        return Collections.singleton(InternalSettingsPlugin.class);
    }

    public void testConflictingDynamicMappings() {
        // we don't use indexRandom because the order of requests is important here
        createIndex("index");
        indexDoc("index", "1", "foo", 3);
        try {
            indexDoc("index", "2", "foo", "bar");
            fail("Indexing request should have failed!");
        } catch (DocumentParsingException e) {
            // general case, the parsing code complains that it can't parse "bar" as a "long"
            assertThat(e.getMessage(), Matchers.containsString("failed to parse field [foo] of type [long]"));
        } catch (IllegalArgumentException e) {
            // rare case: the node that processes the index request doesn't have the mappings
            // yet and sends a mapping update to the master node to map "bar" as "text". This
            // fails as it had been already mapped as a long by the previous index request.
            assertThat(e.getMessage(), Matchers.containsString("mapper [foo] cannot be changed from type [long] to [text]"));
        }
    }

    public void testConflictingDynamicMappingsBulk() {
        // we don't use indexRandom because the order of requests is important here
        createIndex("index");
        indexDoc("index", "1", "foo", 3);
        try (BulkRequestBuilder bulkRequestBuilder = client().prepareBulk()) {
            IndexRequestBuilder indexRequestBuilder = prepareIndex("index").setId("1").setSource("foo", 3);
            BulkResponse bulkResponse = bulkRequestBuilder.add(indexRequestBuilder).get();
            indexRequestBuilder.request().decRef();
            assertFalse(bulkResponse.hasFailures());
        }
        try (BulkRequestBuilder bulkRequestBuilder = client().prepareBulk()) {
            IndexRequestBuilder indexRequestBuilder = prepareIndex("index").setId("2").setSource("foo", "bar");
            BulkResponse bulkResponse = bulkRequestBuilder.add(indexRequestBuilder).get();
            indexRequestBuilder.request().decRef();
            assertTrue(bulkResponse.hasFailures());
        }
    }

    private static void assertMappingsHaveField(GetMappingsResponse mappings, String index, String field) throws IOException {
        MappingMetadata indexMappings = mappings.getMappings().get("index");
        assertNotNull(indexMappings);
        Map<String, Object> typeMappingsMap = indexMappings.getSourceAsMap();
        @SuppressWarnings("unchecked")
        Map<String, Object> properties = (Map<String, Object>) typeMappingsMap.get("properties");
        assertTrue("Could not find [" + field + "] in " + typeMappingsMap.toString(), properties.containsKey(field));
    }

    public void testConcurrentDynamicUpdates() throws Throwable {
        createIndex("index");
        final Thread[] indexThreads = new Thread[32];
        final CountDownLatch startLatch = new CountDownLatch(1);
        final AtomicReference<Throwable> error = new AtomicReference<>();
        for (int i = 0; i < indexThreads.length; ++i) {
            final String id = Integer.toString(i);
            indexThreads[i] = new Thread(new Runnable() {
                @Override
                public void run() {
                    try {
                        startLatch.await();
                        assertEquals(DocWriteResponse.Result.CREATED, indexDoc("index", id, "field" + id, "bar").getResult());
                    } catch (Exception e) {
                        error.compareAndSet(null, e);
                    }
                }
            });
            indexThreads[i].start();
        }
        startLatch.countDown();
        for (Thread thread : indexThreads) {
            thread.join();
        }
        if (error.get() != null) {
            throw error.get();
        }
        Thread.sleep(2000);
        GetMappingsResponse mappings = indicesAdmin().prepareGetMappings("index").get();
        for (int i = 0; i < indexThreads.length; ++i) {
            assertMappingsHaveField(mappings, "index", "field" + i);
        }
        for (int i = 0; i < indexThreads.length; ++i) {
            assertTrue(client().prepareGet("index", Integer.toString(i)).get().isExists());
        }
    }

    public void testPreflightCheckAvoidsMaster() throws InterruptedException, IOException {
        // can't use INDEX_MAPPING_TOTAL_FIELDS_LIMIT_SETTING nor INDEX_MAPPING_DEPTH_LIMIT_SETTING as a check here, as that is already
        // checked at parse time, see testTotalFieldsLimitForDynamicMappingsUpdateCheckedAtDocumentParseTime
        createIndex("index", Settings.builder().put(INDEX_MAPPING_NESTED_FIELDS_LIMIT_SETTING.getKey(), 2).build());
        ensureGreen("index");
        indicesAdmin().preparePutMapping("index")
            .setSource(
                Strings.toString(
                    XContentFactory.jsonBuilder()
                        .startObject()
                        .startArray("dynamic_templates")
                        .startObject()
                        .startObject("test")
                        .field("match", "nested*")
                        .startObject("mapping")
                        .field("type", "nested")
                        .endObject()
                        .endObject()
                        .endObject()
                        .endArray()
                        .endObject()
                ),
                XContentType.JSON
            )
            .get();
        indexDoc("index", "1", "nested1", Map.of("foo", "bar"), "nested2", Map.of("foo", "bar"));

        final CountDownLatch masterBlockedLatch = new CountDownLatch(1);
        final CountDownLatch indexingCompletedLatch = new CountDownLatch(1);

        internalCluster().getInstance(ClusterService.class, internalCluster().getMasterName())
            .submitUnbatchedStateUpdateTask("block-state-updates", new ClusterStateUpdateTask() {
                @Override
                public ClusterState execute(ClusterState currentState) throws Exception {
                    masterBlockedLatch.countDown();
                    indexingCompletedLatch.await();
                    return currentState;
                }

                @Override
                public void onFailure(Exception e) {
                    fail(e);
                }
            });

        masterBlockedLatch.await();
        try {
            assertThat(
                expectThrows(IllegalArgumentException.class, prepareIndex("index").setId("2").setSource("nested3", Map.of("foo", "bar")))
                    .getMessage(),
                Matchers.containsString("Limit of nested fields [2] has been exceeded")
            );
        } finally {
            indexRequestBuilder.request().decRef();
            indexingCompletedLatch.countDown();
        }
    }

    public void testTotalFieldsLimitForDynamicMappingsUpdateCheckedAtDocumentParseTime() throws InterruptedException {
        createIndex("index", Settings.builder().put(INDEX_MAPPING_TOTAL_FIELDS_LIMIT_SETTING.getKey(), 2).build());
        ensureGreen("index");
        indexDoc("index", "1", "field1", "value1");

        final CountDownLatch masterBlockedLatch = new CountDownLatch(1);
        final CountDownLatch indexingCompletedLatch = new CountDownLatch(1);

        internalCluster().getInstance(ClusterService.class, internalCluster().getMasterName())
            .submitUnbatchedStateUpdateTask("block-state-updates", new ClusterStateUpdateTask() {
                @Override
                public ClusterState execute(ClusterState currentState) throws Exception {
                    masterBlockedLatch.countDown();
                    indexingCompletedLatch.await();
                    return currentState;
                }

                @Override
                public void onFailure(Exception e) {
                    fail(e);
                }
            });

        masterBlockedLatch.await();
        try {
            Exception e = expectThrows(DocumentParsingException.class, prepareIndex("index").setId("2").setSource("field2", "value2"));
            assertThat(e.getMessage(), Matchers.containsString("failed to parse"));
            assertThat(e.getCause(), instanceOf(IllegalArgumentException.class));
            assertThat(
                e.getCause().getMessage(),
                Matchers.containsString("Limit of total fields [2] has been exceeded while adding new fields [1]")
            );
        } finally {
            indexRequestBuilder.request().decRef();
            indexingCompletedLatch.countDown();
        }
    }

    public void testTotalFieldsLimitWithRuntimeFields() {
        Settings indexSettings = Settings.builder()
            .put(IndexMetadata.SETTING_NUMBER_OF_SHARDS, 1)
            .put(INDEX_MAPPING_TOTAL_FIELDS_LIMIT_SETTING.getKey(), 4)
            .build();

        String mapping = """
                {
                  "dynamic":"runtime",
                  "runtime": {
                    "my_object.rfield1": {
                       "type": "keyword"
                    },
                    "rfield2": {
                      "type": "keyword"
                    }
                  },
                  "properties": {
                    "field3" : {
                      "type": "keyword"
                    }
                  }
                }
            """;

        indicesAdmin().prepareCreate("index1").setSettings(indexSettings).setMapping(mapping).get();
        ensureGreen("index1");

        {
            // introduction of a new object with 2 new sub-fields fails
<<<<<<< HEAD
            final IndexRequestBuilder indexRequestBuilder = prepareIndex("index1").setId("1")
                .setSource("field3", "value3", "my_object2", Map.of("new_field1", "value1", "new_field2", "value2"));
            Exception exc = expectThrows(DocumentParsingException.class, () -> indexRequestBuilder.get(TimeValue.timeValueSeconds(10)));
            indexRequestBuilder.request().decRef();
=======
            Exception exc = expectThrows(
                DocumentParsingException.class,
                prepareIndex("index1").setId("1")
                    .setSource("field3", "value3", "my_object2", Map.of("new_field1", "value1", "new_field2", "value2"))
            );
>>>>>>> a190c7da
            assertThat(exc.getMessage(), Matchers.containsString("failed to parse"));
            assertThat(exc.getCause(), instanceOf(IllegalArgumentException.class));
            assertThat(
                exc.getCause().getMessage(),
                Matchers.containsString("Limit of total fields [4] has been exceeded while adding new fields [2]")
            );
        }

        {
            // introduction of a new single field succeeds
            indexDoc("index1", "2", "field3", "value3", "new_field4", 100);
        }

        {
            // remove 2 runtime field mappings
            assertAcked(indicesAdmin().preparePutMapping("index1").setSource("""
                    {
                      "runtime": {
                        "my_object.rfield1": null,
                        "rfield2" : null
                      }
                    }
                """, XContentType.JSON));

            // introduction of a new object with 2 new sub-fields succeeds
            indexDoc("index1", "1", "field3", "value3", "my_object2", Map.of("new_field1", "value1", "new_field2", "value2"));
        }
    }

    public void testMappingVersionAfterDynamicMappingUpdate() throws Exception {
        createIndex("test");
        final ClusterService clusterService = internalCluster().clusterService();
        final long previousVersion = clusterService.state().metadata().index("test").getMappingVersion();
        indexDoc("test", "1", "field", "text");
        assertBusy(() -> assertThat(clusterService.state().metadata().index("test").getMappingVersion(), equalTo(1 + previousVersion)));
    }

    public void testBulkRequestWithDynamicTemplates() throws Exception {
        final XContentBuilder mappings = XContentFactory.jsonBuilder();
        mappings.startObject();
        {
            mappings.startArray("dynamic_templates");
            {
                mappings.startObject();
                mappings.startObject("location");
                {
                    if (randomBoolean()) {
                        mappings.field("match", "location");
                    }
                    if (randomBoolean()) {
                        mappings.field("match_mapping_type", "string");
                    }
                    mappings.startObject("mapping");
                    {
                        mappings.field("type", "geo_point");
                    }
                    mappings.endObject();
                }
                mappings.endObject();
                mappings.endObject();
            }
            mappings.endArray();
        }
        mappings.endObject();
        assertAcked(indicesAdmin().prepareCreate("test").setMapping(mappings));
        List<IndexRequest> requests = new ArrayList<>();
        requests.add(
            new IndexRequest("test").id("1").source("location", "41.12,-71.34").setDynamicTemplates(Map.of("location", "location"))
        );
        requests.add(
            new IndexRequest("test").id("2")
                .source(
                    XContentFactory.jsonBuilder()
                        .startObject()
                        .startObject("location")
                        .field("lat", 41.12)
                        .field("lon", -71.34)
                        .endObject()
                        .endObject()
                )
                .setDynamicTemplates(Map.of("location", "location"))
        );
        requests.add(
            new IndexRequest("test").id("3")
                .source("address.location", "41.12,-71.34")
                .setDynamicTemplates(Map.of("address.location", "location"))
        );
        requests.add(
            new IndexRequest("test").id("4")
                .source("location", new double[] { -71.34, 41.12 })
                .setDynamicTemplates(Map.of("location", "location"))
        );
        requests.add(new IndexRequest("test").id("5").source("array_of_numbers", new double[] { -71.34, 41.12 }));

        Randomness.shuffle(requests);
        try (BulkRequest bulkRequest = new BulkRequest().setRefreshPolicy(WriteRequest.RefreshPolicy.IMMEDIATE)) {
            requests.forEach(request -> {
                bulkRequest.add(request);
                request.decRef();
            });
            final BulkResponse bulkResponse = client().bulk(bulkRequest).actionGet();
            assertFalse(bulkResponse.hasFailures());
        }

        assertSearchHits(
            prepareSearch("test").setQuery(
                new GeoBoundingBoxQueryBuilder("location").setCorners(new GeoPoint(42, -72), new GeoPoint(40, -74))
            ),
            "1",
            "2",
            "4"
        );
        assertSearchHits(
            prepareSearch("test").setQuery(
                new GeoBoundingBoxQueryBuilder("address.location").setCorners(new GeoPoint(42, -72), new GeoPoint(40, -74))
            ),
            "3"
        );
    }

    public void testBulkRequestWithNotFoundDynamicTemplate() throws Exception {
        assertAcked(indicesAdmin().prepareCreate("test"));
        final XContentBuilder mappings = XContentFactory.jsonBuilder();
        mappings.startObject();
        {
            mappings.startArray("dynamic_templates");
            {
                if (randomBoolean()) {
                    mappings.startObject();
                    mappings.startObject("location");
                    {
                        if (randomBoolean()) {
                            mappings.field("match", "location");
                        }
                        if (randomBoolean()) {
                            mappings.field("match_mapping_type", "string");
                        }
                        mappings.startObject("mapping");
                        {
                            mappings.field("type", "geo_point");
                        }
                        mappings.endObject();
                    }
                    mappings.endObject();
                    mappings.endObject();
                }
            }
            mappings.endArray();
        }
        mappings.endObject();

        try (BulkRequest bulkRequest = new BulkRequest().setRefreshPolicy(WriteRequest.RefreshPolicy.IMMEDIATE)) {
            IndexRequest indexRequest1 = new IndexRequest("test").id("1")
                .source(XContentFactory.jsonBuilder().startObject().field("my_location", "41.12,-71.34").endObject())
                .setDynamicTemplates(Map.of("my_location", "foo_bar"));
            IndexRequest indexRequest2 = new IndexRequest("test").id("2")
                .source(XContentFactory.jsonBuilder().startObject().field("address.location", "41.12,-71.34").endObject())
                .setDynamicTemplates(Map.of("address.location", "bar_foo"));
            bulkRequest.add(indexRequest1, indexRequest2);
            indexRequest1.decRef();
            indexRequest2.decRef();
            final BulkResponse bulkItemResponses = client().bulk(bulkRequest).actionGet();
            assertTrue(bulkItemResponses.hasFailures());
            assertThat(bulkItemResponses.getItems()[0].getFailure().getCause(), instanceOf(DocumentParsingException.class));
            assertThat(
                bulkItemResponses.getItems()[0].getFailureMessage(),
                containsString("Can't find dynamic template for dynamic template name [foo_bar] of field [my_location]")
            );
            assertThat(bulkItemResponses.getItems()[1].getFailure().getCause(), instanceOf(DocumentParsingException.class));
            assertThat(
                bulkItemResponses.getItems()[1].getFailureMessage(),
                containsString("[1:21] Can't find dynamic template for dynamic template name [bar_foo] of field [address.location]")
            );
        }
    }

    public void testDynamicRuntimeNoConflicts() {
        assertAcked(indicesAdmin().prepareCreate("test").setMapping("""
            {"_doc":{"dynamic":"runtime"}}""").get());

        List<IndexRequest> docs = new ArrayList<>();
        // the root is mapped dynamic:runtime hence there are no type conflicts
        docs.add(new IndexRequest("test").source("one.two.three", new int[] { 1, 2, 3 }));
        docs.add(new IndexRequest("test").source("one.two", 3.5));
        docs.add(new IndexRequest("test").source("one", "one"));
        docs.add(new IndexRequest("test").source("""
            {"one":{"two": { "three": "three"}}}""", XContentType.JSON));
        Collections.shuffle(docs, random());
        try (BulkRequest bulkRequest = new BulkRequest()) {
            for (IndexRequest doc : docs) {
                bulkRequest.add(doc);
                doc.decRef();
            }
            bulkRequest.setRefreshPolicy(WriteRequest.RefreshPolicy.IMMEDIATE);
            BulkResponse bulkItemResponses = client().bulk(bulkRequest).actionGet();
            assertFalse(bulkItemResponses.buildFailureMessage(), bulkItemResponses.hasFailures());
        }

        assertHitCount(prepareSearch("test").setQuery(new MatchQueryBuilder("one", "one")), 1);
        assertHitCount(prepareSearch("test").setQuery(new MatchQueryBuilder("one.two", 3.5)), 1);
        assertHitCount(prepareSearch("test").setQuery(new MatchQueryBuilder("one.two.three", "1")), 1);
    }

    public void testDynamicRuntimeObjectFields() {
        assertAcked(indicesAdmin().prepareCreate("test").setMapping("""
            {
              "_doc": {
                "properties": {
                  "obj": {
                    "properties": {
                      "runtime": {
                        "type": "object",
                        "dynamic": "runtime"
                      }
                    }
                  }
                }
              }
            }""").get());

        List<IndexRequest> docs = new ArrayList<>();
        docs.add(new IndexRequest("test").source("obj.one", 1));
        docs.add(new IndexRequest("test").source("anything", "anything"));
        // obj.runtime is mapped dynamic:runtime hence there are no type conflicts
        docs.add(new IndexRequest("test").source("obj.runtime.one.two", "test"));
        docs.add(new IndexRequest("test").source("obj.runtime.one", "one"));
        docs.add(new IndexRequest("test").source("""
            {"obj":{"runtime":{"one":{"two": 1}}}}""", XContentType.JSON));
        Collections.shuffle(docs, random());
        try (BulkRequest bulkRequest = new BulkRequest()) {
            for (IndexRequest doc : docs) {
                bulkRequest.add(doc);
                doc.decRef();
            }
            bulkRequest.setRefreshPolicy(WriteRequest.RefreshPolicy.IMMEDIATE);
            BulkResponse bulkItemResponses = client().bulk(bulkRequest).actionGet();
            assertFalse(bulkItemResponses.buildFailureMessage(), bulkItemResponses.hasFailures());
        }

        assertHitCount(prepareSearch("test").setQuery(new MatchQueryBuilder("obj.one", 1)), 1);
        assertHitCount(prepareSearch("test").setQuery(new MatchQueryBuilder("anything", "anything")), 1);
        assertHitCount(prepareSearch("test").setQuery(new MatchQueryBuilder("obj.runtime.one", "one")), 1);
        assertHitCount(prepareSearch("test").setQuery(new MatchQueryBuilder("obj.runtime.one.two", "1")), 1);

<<<<<<< HEAD
        Exception exception = expectThrows(DocumentParsingException.class, () -> indexDoc("test", null, "obj.runtime", "value"));
=======
        Exception exception = expectThrows(DocumentParsingException.class, prepareIndex("test").setSource("obj.runtime", "value"));
>>>>>>> a190c7da
        assertThat(
            exception.getMessage(),
            containsString("object mapping for [obj.runtime] tried to parse field [runtime] as object, but found a concrete value")
        );

        assertAcked(indicesAdmin().preparePutMapping("test").setSource("""
            {
              "_doc": {
                "properties": {
                  "obj": {
                    "properties": {
                      "runtime": {
                        "properties": {
                          "dynamic": {
                            "type": "object",
                            "dynamic": true
                          }
                        }
                      }
                    }
                  }
                }
              }
            }""", XContentType.JSON));

        // the parent object has been mapped dynamic:true, hence the field gets indexed
        // we use a fixed doc id here to make sure this document and the one we sent later with a conflicting type
        // target the same shard where we are sure the mapping update has been applied
        IndexRequestBuilder indexRequestBuilder = prepareIndex("test").setSource("obj.runtime.dynamic.number", 1)
            .setId("id")
            .setRefreshPolicy(WriteRequest.RefreshPolicy.IMMEDIATE);
        assertEquals(RestStatus.CREATED, indexRequestBuilder.get().status());
        indexRequestBuilder.request().decRef();

        assertHitCount(prepareSearch("test").setQuery(new MatchQueryBuilder("obj.runtime.dynamic.number", 1)), 1);

        // a doc with the same field but a different type causes a conflict
<<<<<<< HEAD
        Exception e = expectThrows(DocumentParsingException.class, () -> indexDoc("test", "id", "obj.runtime.dynamic.number", "string"));
=======
        Exception e = expectThrows(
            DocumentParsingException.class,
            prepareIndex("test").setId("id").setSource("obj.runtime.dynamic.number", "string")
        );
>>>>>>> a190c7da
        assertThat(
            e.getMessage(),
            containsString(
                "failed to parse field [obj.runtime.dynamic.number] of type [long] in document with id 'id'. "
                    + "Preview of field's value: 'string'"
            )
        );
    }

    public void testSubobjectsFalseAtRoot() throws Exception {
        assertAcked(indicesAdmin().prepareCreate("test").setMapping("""
            {
              "_doc": {
                "subobjects" : false,
                "properties": {
                  "host.name": {
                    "type": "keyword"
                  }
                }
              }
            }""").get());

        IndexRequest request = new IndexRequest("test").setRefreshPolicy(WriteRequest.RefreshPolicy.IMMEDIATE)
            .source("host.name", "localhost", "host.id", 111, "time", 100, "time.max", 1000);
        DocWriteResponse indexResponse = client().index(request).actionGet();
        request.decRef();
        assertEquals(RestStatus.CREATED, indexResponse.status());

        assertBusy(() -> {
            Map<String, Object> mappings = indicesAdmin().prepareGetMappings("test").get().mappings().get("test").sourceAsMap();
            @SuppressWarnings("unchecked")
            Map<String, Object> properties = (Map<String, Object>) mappings.get("properties");
            assertEquals(4, properties.size());
            assertNotNull(properties.get("host.name"));
            assertNotNull(properties.get("host.id"));
            assertNotNull(properties.get("time"));
            assertNotNull(properties.get("time.max"));
        });

    }

    @SuppressWarnings("unchecked")
    public void testSubobjectsFalse() throws Exception {
        assertAcked(indicesAdmin().prepareCreate("test").setMapping("""
            {
              "_doc": {
                "properties": {
                  "foo.metrics" : {
                    "subobjects" : false,
                    "properties" : {
                      "host.name": {
                        "type": "keyword"
                      }
                    }
                  }
                }
              }
            }""").get());

        IndexRequest request = new IndexRequest("test").setRefreshPolicy(WriteRequest.RefreshPolicy.IMMEDIATE)
            .source(
                "foo.metrics.host.name",
                "localhost",
                "foo.metrics.host.id",
                111,
                "foo.metrics.time",
                100,
                "foo.metrics.time.max",
                1000
            );
        DocWriteResponse indexResponse = client().index(request).actionGet();
        request.decRef();
        assertEquals(RestStatus.CREATED, indexResponse.status());

        assertBusy(() -> {
            Map<String, Object> mappings = indicesAdmin().prepareGetMappings("test").get().mappings().get("test").sourceAsMap();
            Map<String, Object> properties = (Map<String, Object>) mappings.get("properties");
            Map<String, Object> foo = (Map<String, Object>) properties.get("foo");
            properties = (Map<String, Object>) foo.get("properties");
            Map<String, Object> metrics = (Map<String, Object>) properties.get("metrics");
            properties = (Map<String, Object>) metrics.get("properties");
            assertEquals(4, properties.size());
            assertNotNull(properties.get("host.name"));
            assertNotNull(properties.get("host.id"));
            assertNotNull(properties.get("time"));
            assertNotNull(properties.get("time.max"));
        });
    }

    public void testKnnSubObject() throws Exception {
        assertAcked(indicesAdmin().prepareCreate("test").setMapping("""
            {
              "properties": {
                "obj": {
                  "type": "object",
                  "dynamic": "true"
                },
                "mapped_obj": {
                  "type": "object",
                  "dynamic": "true",
                  "properties": {
                    "vector": {
                      "type": "dense_vector"
                    }
                  }
                }
              }
            }""").get());

        IndexRequest indexRequest = new IndexRequest("test").source("mapped_obj.vector", Randomness.get().doubles(3, 0.0, 5.0).toArray());
        client().index(indexRequest).get();
        indexRequest.decRef();

        indexRequest = new IndexRequest("test").source(
            "obj.vector",
            Randomness.get().doubles(MIN_DIMS_FOR_DYNAMIC_FLOAT_MAPPING, 0.0, 5.0).toArray()
        );
        client().index(indexRequest).get();
        indexRequest.decRef();
    }
}<|MERGE_RESOLUTION|>--- conflicted
+++ resolved
@@ -13,6 +13,7 @@
 import org.elasticsearch.action.bulk.BulkRequestBuilder;
 import org.elasticsearch.action.bulk.BulkResponse;
 import org.elasticsearch.action.index.IndexRequest;
+import org.elasticsearch.action.index.IndexRequestBuilder;
 import org.elasticsearch.action.support.WriteRequest;
 import org.elasticsearch.cluster.ClusterState;
 import org.elasticsearch.cluster.ClusterStateUpdateTask;
@@ -268,18 +269,10 @@
 
         {
             // introduction of a new object with 2 new sub-fields fails
-<<<<<<< HEAD
             final IndexRequestBuilder indexRequestBuilder = prepareIndex("index1").setId("1")
                 .setSource("field3", "value3", "my_object2", Map.of("new_field1", "value1", "new_field2", "value2"));
-            Exception exc = expectThrows(DocumentParsingException.class, () -> indexRequestBuilder.get(TimeValue.timeValueSeconds(10)));
+            Exception exc = expectThrows(DocumentParsingException.class, indexRequestBuilder);
             indexRequestBuilder.request().decRef();
-=======
-            Exception exc = expectThrows(
-                DocumentParsingException.class,
-                prepareIndex("index1").setId("1")
-                    .setSource("field3", "value3", "my_object2", Map.of("new_field1", "value1", "new_field2", "value2"))
-            );
->>>>>>> a190c7da
             assertThat(exc.getMessage(), Matchers.containsString("failed to parse"));
             assertThat(exc.getCause(), instanceOf(IllegalArgumentException.class));
             assertThat(
@@ -524,11 +517,7 @@
         assertHitCount(prepareSearch("test").setQuery(new MatchQueryBuilder("obj.runtime.one", "one")), 1);
         assertHitCount(prepareSearch("test").setQuery(new MatchQueryBuilder("obj.runtime.one.two", "1")), 1);
 
-<<<<<<< HEAD
         Exception exception = expectThrows(DocumentParsingException.class, () -> indexDoc("test", null, "obj.runtime", "value"));
-=======
-        Exception exception = expectThrows(DocumentParsingException.class, prepareIndex("test").setSource("obj.runtime", "value"));
->>>>>>> a190c7da
         assertThat(
             exception.getMessage(),
             containsString("object mapping for [obj.runtime] tried to parse field [runtime] as object, but found a concrete value")
@@ -566,14 +555,7 @@
         assertHitCount(prepareSearch("test").setQuery(new MatchQueryBuilder("obj.runtime.dynamic.number", 1)), 1);
 
         // a doc with the same field but a different type causes a conflict
-<<<<<<< HEAD
         Exception e = expectThrows(DocumentParsingException.class, () -> indexDoc("test", "id", "obj.runtime.dynamic.number", "string"));
-=======
-        Exception e = expectThrows(
-            DocumentParsingException.class,
-            prepareIndex("test").setId("id").setSource("obj.runtime.dynamic.number", "string")
-        );
->>>>>>> a190c7da
         assertThat(
             e.getMessage(),
             containsString(

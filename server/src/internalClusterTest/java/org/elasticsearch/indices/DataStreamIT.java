--- conflicted
+++ resolved
@@ -391,11 +391,8 @@
         verifyResolvability(dataStreamName, client().admin().cluster().prepareState().setIndices(dataStreamName), false);
         verifyResolvability(dataStreamName, client().prepareFieldCaps(dataStreamName).setFields("*"), false);
         verifyResolvability(dataStreamName, client().admin().indices().prepareGetIndex().addIndices(dataStreamName), false);
-<<<<<<< HEAD
         verifyResolvability(dataStreamName, client().admin().indices().prepareOpen(dataStreamName), false);
-=======
         verifyResolvability(dataStreamName, client().admin().cluster().prepareSearchShards(dataStreamName), false);
->>>>>>> 9f5bb7f9
 
         request = new CreateDataStreamAction.Request("logs-barbaz");
         client().admin().indices().createDataStream(request).actionGet();
@@ -425,11 +422,8 @@
         verifyResolvability(wildcardExpression, client().admin().cluster().prepareState().setIndices(wildcardExpression), false);
         verifyResolvability(wildcardExpression, client().prepareFieldCaps(wildcardExpression).setFields("*"), false);
         verifyResolvability(wildcardExpression, client().admin().indices().prepareGetIndex().addIndices(wildcardExpression), false);
-<<<<<<< HEAD
         verifyResolvability(wildcardExpression, client().admin().indices().prepareOpen(wildcardExpression), false);
-=======
         verifyResolvability(wildcardExpression, client().admin().cluster().prepareSearchShards(wildcardExpression), false);
->>>>>>> 9f5bb7f9
     }
 
     public void testCannotDeleteComposableTemplateUsedByDataStream() throws Exception {

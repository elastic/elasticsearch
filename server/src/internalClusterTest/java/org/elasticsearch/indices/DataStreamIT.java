/*
 * Licensed to Elasticsearch under one or more contributor
 * license agreements. See the NOTICE file distributed with
 * this work for additional information regarding copyright
 * ownership. Elasticsearch licenses this file to you under
 * the Apache License, Version 2.0 (the "License"); you may
 * not use this file except in compliance with the License.
 * You may obtain a copy of the License at
 *
 *     http://www.apache.org/licenses/LICENSE-2.0
 *
 * Unless required by applicable law or agreed to in writing,
 * software distributed under the License is distributed on an
 * "AS IS" BASIS, WITHOUT WARRANTIES OR CONDITIONS OF ANY
 * KIND, either express or implied.  See the License for the
 * specific language governing permissions and limitations
 * under the License.
 */
package org.elasticsearch.indices;

import org.elasticsearch.ExceptionsHelper;
import org.elasticsearch.action.ActionRequestBuilder;
import org.elasticsearch.action.DocWriteRequest;
import org.elasticsearch.action.admin.indices.alias.IndicesAliasesRequest;
import org.elasticsearch.action.admin.indices.datastream.CreateDataStreamAction;
import org.elasticsearch.action.admin.indices.datastream.DeleteDataStreamAction;
import org.elasticsearch.action.admin.indices.datastream.GetDataStreamAction;
import org.elasticsearch.action.admin.indices.get.GetIndexRequest;
import org.elasticsearch.action.admin.indices.get.GetIndexResponse;
import org.elasticsearch.action.admin.indices.mapping.get.GetMappingsResponse;
import org.elasticsearch.action.admin.indices.refresh.RefreshRequest;
import org.elasticsearch.action.admin.indices.rollover.RolloverRequest;
import org.elasticsearch.action.admin.indices.rollover.RolloverResponse;
import org.elasticsearch.action.admin.indices.settings.get.GetSettingsResponse;
import org.elasticsearch.action.admin.indices.template.delete.DeleteComposableIndexTemplateAction;
import org.elasticsearch.action.admin.indices.template.put.PutComposableIndexTemplateAction;
import org.elasticsearch.action.admin.indices.validate.query.ValidateQueryRequestBuilder;
import org.elasticsearch.action.bulk.BulkItemResponse;
import org.elasticsearch.action.bulk.BulkRequest;
import org.elasticsearch.action.bulk.BulkResponse;
import org.elasticsearch.action.delete.DeleteRequest;
import org.elasticsearch.action.index.IndexRequest;
import org.elasticsearch.action.index.IndexResponse;
import org.elasticsearch.action.search.MultiSearchRequestBuilder;
import org.elasticsearch.action.search.MultiSearchResponse;
import org.elasticsearch.action.search.SearchRequest;
import org.elasticsearch.action.search.SearchRequestBuilder;
import org.elasticsearch.action.search.SearchResponse;
import org.elasticsearch.action.update.UpdateRequest;
import org.elasticsearch.cluster.metadata.ComposableIndexTemplate;
import org.elasticsearch.cluster.metadata.DataStream;
import org.elasticsearch.cluster.metadata.MetadataCreateDataStreamServiceTests;
import org.elasticsearch.cluster.metadata.Template;
import org.elasticsearch.common.collect.List;
import org.elasticsearch.common.collect.Map;
import org.elasticsearch.common.compress.CompressedXContent;
import org.elasticsearch.common.settings.Settings;
import org.elasticsearch.common.xcontent.ObjectPath;
import org.elasticsearch.common.xcontent.XContentType;
import org.elasticsearch.index.IndexNotFoundException;
import org.elasticsearch.index.mapper.DateFieldMapper;
import org.elasticsearch.index.mapper.MapperParsingException;
import org.elasticsearch.rest.RestStatus;
import org.elasticsearch.test.ESIntegTestCase;
import org.junit.After;

import java.io.IOException;
import java.util.ArrayList;
import java.util.Arrays;
import java.util.Collections;
import java.util.Comparator;
import java.util.Locale;
import java.util.Optional;

import static org.elasticsearch.indices.IndicesOptionsIntegrationIT._flush;
import static org.elasticsearch.indices.IndicesOptionsIntegrationIT.clearCache;
import static org.elasticsearch.indices.IndicesOptionsIntegrationIT.getAliases;
import static org.elasticsearch.indices.IndicesOptionsIntegrationIT.getFieldMapping;
import static org.elasticsearch.indices.IndicesOptionsIntegrationIT.getMapping;
import static org.elasticsearch.indices.IndicesOptionsIntegrationIT.getSettings;
import static org.elasticsearch.indices.IndicesOptionsIntegrationIT.health;
import static org.elasticsearch.indices.IndicesOptionsIntegrationIT.indicesStats;
import static org.elasticsearch.indices.IndicesOptionsIntegrationIT.msearch;
import static org.elasticsearch.indices.IndicesOptionsIntegrationIT.putMapping;
import static org.elasticsearch.indices.IndicesOptionsIntegrationIT.refreshBuilder;
import static org.elasticsearch.indices.IndicesOptionsIntegrationIT.search;
import static org.elasticsearch.indices.IndicesOptionsIntegrationIT.segments;
import static org.elasticsearch.indices.IndicesOptionsIntegrationIT.updateSettings;
import static org.elasticsearch.indices.IndicesOptionsIntegrationIT.validateQuery;
import static org.elasticsearch.test.hamcrest.ElasticsearchAssertions.assertHitCount;
import static org.hamcrest.Matchers.equalTo;
import static org.hamcrest.Matchers.instanceOf;
import static org.hamcrest.Matchers.is;
import static org.hamcrest.Matchers.notNullValue;
import static org.hamcrest.Matchers.nullValue;
import static org.hamcrest.Matchers.startsWith;

public class DataStreamIT extends ESIntegTestCase {

    @After
    public void deleteAllComposableTemplates() {
        DeleteDataStreamAction.Request deleteDSRequest = new DeleteDataStreamAction.Request("*");
        client().execute(DeleteDataStreamAction.INSTANCE, deleteDSRequest).actionGet();
        DeleteComposableIndexTemplateAction.Request deleteTemplateRequest = new DeleteComposableIndexTemplateAction.Request("*");
        client().execute(DeleteComposableIndexTemplateAction.INSTANCE, deleteTemplateRequest).actionGet();
    }

    public void testBasicScenario() throws Exception {
        putComposableIndexTemplate("id1", "@timestamp1", List.of("metrics-foo*"));
        CreateDataStreamAction.Request createDataStreamRequest = new CreateDataStreamAction.Request("metrics-foo");
        client().admin().indices().createDataStream(createDataStreamRequest).get();

        putComposableIndexTemplate("id2", "@timestamp2", List.of("metrics-bar*"));
        createDataStreamRequest = new CreateDataStreamAction.Request("metrics-bar");
        client().admin().indices().createDataStream(createDataStreamRequest).get();

        GetDataStreamAction.Request getDataStreamRequest = new GetDataStreamAction.Request("*");
        GetDataStreamAction.Response getDataStreamResponse = client().admin().indices().getDataStreams(getDataStreamRequest).actionGet();
        getDataStreamResponse.getDataStreams().sort(Comparator.comparing(DataStream::getName));
        assertThat(getDataStreamResponse.getDataStreams().size(), equalTo(2));
        assertThat(getDataStreamResponse.getDataStreams().get(0).getName(), equalTo("metrics-bar"));
        assertThat(getDataStreamResponse.getDataStreams().get(0).getTimeStampField().getName(), equalTo("@timestamp2"));
        assertThat(getDataStreamResponse.getDataStreams().get(0).getTimeStampField().getFieldMapping(), equalTo(Map.of("type", "date")));
        assertThat(getDataStreamResponse.getDataStreams().get(0).getIndices().size(), equalTo(1));
        assertThat(getDataStreamResponse.getDataStreams().get(0).getIndices().get(0).getName(),
            equalTo(DataStream.getDefaultBackingIndexName("metrics-bar", 1)));
        assertThat(getDataStreamResponse.getDataStreams().get(1).getName(), equalTo("metrics-foo"));
        assertThat(getDataStreamResponse.getDataStreams().get(1).getTimeStampField().getName(), equalTo("@timestamp1"));
        assertThat(getDataStreamResponse.getDataStreams().get(1).getTimeStampField().getFieldMapping(), equalTo(Map.of("type", "date")));
        assertThat(getDataStreamResponse.getDataStreams().get(1).getIndices().size(), equalTo(1));
        assertThat(getDataStreamResponse.getDataStreams().get(1).getIndices().get(0).getName(),
            equalTo(DataStream.getDefaultBackingIndexName("metrics-foo", 1)));

        String backingIndex = DataStream.getDefaultBackingIndexName("metrics-bar", 1);
        GetIndexResponse getIndexResponse =
            client().admin().indices().getIndex(new GetIndexRequest().indices(backingIndex)).actionGet();
        assertThat(getIndexResponse.getSettings().get(backingIndex), notNullValue());
        assertThat(getIndexResponse.getSettings().get(backingIndex).getAsBoolean("index.hidden", null), is(true));
        java.util.Map<?, ?> mappings = getIndexResponse.getMappings().get(backingIndex).get("_doc").getSourceAsMap();
        assertThat(ObjectPath.eval("properties.@timestamp2.type", mappings), is("date"));

        backingIndex = DataStream.getDefaultBackingIndexName("metrics-foo", 1);
        getIndexResponse = client().admin().indices().getIndex(new GetIndexRequest().indices(backingIndex)).actionGet();
        assertThat(getIndexResponse.getSettings().get(backingIndex), notNullValue());
        assertThat(getIndexResponse.getSettings().get(backingIndex).getAsBoolean("index.hidden", null), is(true));
        mappings = getIndexResponse.getMappings().get(backingIndex).get("_doc").getSourceAsMap();
        assertThat(ObjectPath.eval("properties.@timestamp1.type", mappings), is("date"));

        int numDocsBar = randomIntBetween(2, 16);
        indexDocs("metrics-bar", "@timestamp2", numDocsBar);
        int numDocsFoo = randomIntBetween(2, 16);
        indexDocs("metrics-foo", "@timestamp1", numDocsFoo);

        verifyDocs("metrics-bar", numDocsBar, 1, 1);
        verifyDocs("metrics-foo", numDocsFoo, 1, 1);

        RolloverResponse rolloverResponse = client().admin().indices().rolloverIndex(new RolloverRequest("metrics-foo", null)).get();
        assertThat(rolloverResponse.getNewIndex(), equalTo(DataStream.getDefaultBackingIndexName("metrics-foo", 2)));
        assertTrue(rolloverResponse.isRolledOver());

        rolloverResponse = client().admin().indices().rolloverIndex(new RolloverRequest("metrics-bar", null)).get();
        assertThat(rolloverResponse.getNewIndex(), equalTo(DataStream.getDefaultBackingIndexName("metrics-bar", 2)));
        assertTrue(rolloverResponse.isRolledOver());

        backingIndex = DataStream.getDefaultBackingIndexName("metrics-foo", 2);
        getIndexResponse = client().admin().indices().getIndex(new GetIndexRequest().indices(backingIndex)).actionGet();
        assertThat(getIndexResponse.getSettings().get(backingIndex), notNullValue());
        assertThat(getIndexResponse.getSettings().get(backingIndex).getAsBoolean("index.hidden", null), is(true));
        mappings = getIndexResponse.getMappings().get(backingIndex).get("_doc").getSourceAsMap();
        assertThat(ObjectPath.eval("properties.@timestamp1.type", mappings), is("date"));

        backingIndex = DataStream.getDefaultBackingIndexName("metrics-bar", 2);
        getIndexResponse = client().admin().indices().getIndex(new GetIndexRequest().indices(backingIndex)).actionGet();
        assertThat(getIndexResponse.getSettings().get(backingIndex), notNullValue());
        assertThat(getIndexResponse.getSettings().get(backingIndex).getAsBoolean("index.hidden", null), is(true));
        mappings = getIndexResponse.getMappings().get(backingIndex).get("_doc").getSourceAsMap();
        assertThat(ObjectPath.eval("properties.@timestamp2.type", mappings), is("date"));

        int numDocsBar2 = randomIntBetween(2, 16);
        indexDocs("metrics-bar", "@timestamp2", numDocsBar2);
        int numDocsFoo2 = randomIntBetween(2, 16);
        indexDocs("metrics-foo", "@timestamp1", numDocsFoo2);

        verifyDocs("metrics-bar", numDocsBar + numDocsBar2, 1, 2);
        verifyDocs("metrics-foo", numDocsFoo + numDocsFoo2, 1, 2);

        DeleteDataStreamAction.Request deleteDataStreamRequest = new DeleteDataStreamAction.Request("metrics-*");
        client().admin().indices().deleteDataStream(deleteDataStreamRequest).actionGet();
        getDataStreamResponse = client().admin().indices().getDataStreams(getDataStreamRequest).actionGet();
        assertThat(getDataStreamResponse.getDataStreams().size(), equalTo(0));

        expectThrows(IndexNotFoundException.class,
            () -> client().admin().indices().getIndex(new GetIndexRequest().indices(
                DataStream.getDefaultBackingIndexName("metrics-bar", 1))).actionGet());
        expectThrows(IndexNotFoundException.class,
            () -> client().admin().indices().getIndex(new GetIndexRequest().indices(
                DataStream.getDefaultBackingIndexName("metrics-bar", 2))).actionGet());
        expectThrows(IndexNotFoundException.class,
            () -> client().admin().indices().getIndex(new GetIndexRequest().indices(
                DataStream.getDefaultBackingIndexName("metrics-foo", 1))).actionGet());
        expectThrows(IndexNotFoundException.class,
            () -> client().admin().indices().getIndex(new GetIndexRequest().indices(
                DataStream.getDefaultBackingIndexName("metrics-foo", 2))).actionGet());
    }

    public void testOtherWriteOps() throws Exception {
        putComposableIndexTemplate("id", "@timestamp1", List.of("metrics-foobar*"));
        String dataStreamName = "metrics-foobar";
        CreateDataStreamAction.Request createDataStreamRequest = new CreateDataStreamAction.Request(dataStreamName);
        client().admin().indices().createDataStream(createDataStreamRequest).get();

        {
<<<<<<< HEAD
            BulkRequest bulkRequest = new BulkRequest()
                .add(new IndexRequest(dataStreamName).source("{\"@timestamp1\": \"2020-12-12\"}", XContentType.JSON));
            expectFailure(dataStreamName, () -> client().bulk(bulkRequest).actionGet());
        }
        {
            BulkRequest bulkRequest = new BulkRequest()
                .add(new DeleteRequest(dataStreamName, "_id"));
            expectFailure(dataStreamName, () -> client().bulk(bulkRequest).actionGet());
        }
        {
            BulkRequest bulkRequest = new BulkRequest()
                .add(new UpdateRequest(dataStreamName, "_id").doc("{\"@timestamp1\": \"2020-12-12\"}", XContentType.JSON));
            expectFailure(dataStreamName, () -> client().bulk(bulkRequest).actionGet());
        }
        {
            IndexRequest indexRequest = new IndexRequest(dataStreamName)
                .source("{\"@timestamp1\": \"2020-12-12\"}", XContentType.JSON);
            expectFailure(dataStreamName, () -> client().index(indexRequest).actionGet());
=======
            IndexRequest indexRequest = new IndexRequest(dataStreamName)
                .source("{\"@timestamp1\": \"2020-12-12\"}", XContentType.JSON);
            Exception e = expectThrows(IndexNotFoundException.class, () -> client().index(indexRequest).actionGet());
            assertThat(e.getMessage(), equalTo("no such index [null]"));
>>>>>>> 62763b17
        }
        {
            UpdateRequest updateRequest = new UpdateRequest(dataStreamName, "_id")
                .doc("{}", XContentType.JSON);
            Exception e = expectThrows(IndexNotFoundException.class, () -> client().update(updateRequest).actionGet());
            assertThat(e.getMessage(), equalTo("no such index [null]"));
        }
        {
            DeleteRequest deleteRequest = new DeleteRequest(dataStreamName, "_id");
            Exception e = expectThrows(IndexNotFoundException.class, () -> client().delete(deleteRequest).actionGet());
            assertThat(e.getMessage(), equalTo("no such index [null]"));
        }
        {
            IndexRequest indexRequest = new IndexRequest(dataStreamName)
                .source("{\"@timestamp1\": \"2020-12-12\"}", XContentType.JSON)
                .opType(DocWriteRequest.OpType.CREATE);
            IndexResponse indexResponse = client().index(indexRequest).actionGet();
            assertThat(indexResponse.getIndex(), equalTo(DataStream.getDefaultBackingIndexName(dataStreamName, 1)));
        }
        {
            BulkRequest bulkRequest = new BulkRequest()
                .add(new IndexRequest(dataStreamName).source("{\"@timestamp1\": \"2020-12-12\"}", XContentType.JSON)
                    .opType(DocWriteRequest.OpType.CREATE));
            BulkResponse bulkItemResponses  = client().bulk(bulkRequest).actionGet();
            assertThat(bulkItemResponses.getItems()[0].getIndex(), equalTo(DataStream.getDefaultBackingIndexName(dataStreamName, 1)));
        }
    }

    /**
     * The composable template that matches with the data stream name should always be used for backing indices.
     * It is possible that a backing index doesn't match with a template or a different template, but in order
     * to avoid confusion, the template matching with the corresponding data stream name should be used.
     */
    public void testComposableTemplateOnlyMatchingWithDataStreamName() throws Exception {
        String dataStreamName = "logs-foobar";

        String mapping = "{\n" +
            "      \"properties\": {\n" +
            "        \"baz_field\": {\n" +
            "          \"type\": \"keyword\"\n" +
            "        },\n" +
            "        \"@timestamp\": {\n" +
            "          \"type\": \"date\"\n" +
            "        }\n" +
            "      }\n" +
            "    }";
        PutComposableIndexTemplateAction.Request request = new PutComposableIndexTemplateAction.Request("id_1");
        request.indexTemplate(
            new ComposableIndexTemplate(
                Collections.singletonList(dataStreamName), // use no wildcard, so that backing indices don't match just by name
                new Template(null,
                    new CompressedXContent(mapping), null),
                null, null, null, null,
                new ComposableIndexTemplate.DataStreamTemplate("@timestamp"))
        );
        client().execute(PutComposableIndexTemplateAction.INSTANCE, request).actionGet();

        int numDocs = randomIntBetween(2, 16);
        indexDocs(dataStreamName, "@timestamp", numDocs);
        verifyDocs(dataStreamName, numDocs, 1, 1);

        String backingIndex = DataStream.getDefaultBackingIndexName(dataStreamName, 1);
        GetDataStreamAction.Request getDataStreamRequest = new GetDataStreamAction.Request("*");
        GetDataStreamAction.Response getDataStreamResponse = client().admin().indices().getDataStreams(getDataStreamRequest).actionGet();
        assertThat(getDataStreamResponse.getDataStreams().size(), equalTo(1));
        assertThat(getDataStreamResponse.getDataStreams().get(0).getName(), equalTo(dataStreamName));
        assertThat(getDataStreamResponse.getDataStreams().get(0).getTimeStampField().getName(), equalTo("@timestamp"));
        assertThat(getDataStreamResponse.getDataStreams().get(0).getIndices().size(), equalTo(1));
        assertThat(getDataStreamResponse.getDataStreams().get(0).getIndices().get(0).getName(), equalTo(backingIndex));

        GetIndexResponse getIndexResponse =
            client().admin().indices().getIndex(new GetIndexRequest().indices(dataStreamName)).actionGet();
        assertThat(getIndexResponse.getSettings().get(backingIndex), notNullValue());
        assertThat(getIndexResponse.getSettings().get(backingIndex).getAsBoolean("index.hidden", null), is(true));
        assertThat(ObjectPath.eval("properties.baz_field.type",
            getIndexResponse.mappings().get(backingIndex).get("_doc").getSourceAsMap()), equalTo("keyword"));

        backingIndex = DataStream.getDefaultBackingIndexName(dataStreamName, 2);
        RolloverResponse rolloverResponse = client().admin().indices().rolloverIndex(new RolloverRequest(dataStreamName, null)).get();
        assertThat(rolloverResponse.getNewIndex(), equalTo(backingIndex));
        assertTrue(rolloverResponse.isRolledOver());

        getIndexResponse = client().admin().indices().getIndex(new GetIndexRequest().indices(backingIndex)).actionGet();
        assertThat(getIndexResponse.getSettings().get(backingIndex), notNullValue());
        assertThat(getIndexResponse.getSettings().get(backingIndex).getAsBoolean("index.hidden", null), is(true));
        assertThat(ObjectPath.eval("properties.baz_field.type",
            getIndexResponse.mappings().get(backingIndex).get("_doc").getSourceAsMap()), equalTo("keyword"));

        int numDocs2 = randomIntBetween(2, 16);
        indexDocs(dataStreamName, "@timestamp", numDocs2);
        verifyDocs(dataStreamName, numDocs + numDocs2, 1, 2);

        DeleteDataStreamAction.Request deleteDataStreamRequest = new DeleteDataStreamAction.Request(dataStreamName);
        client().admin().indices().deleteDataStream(deleteDataStreamRequest).actionGet();
        getDataStreamResponse = client().admin().indices().getDataStreams(getDataStreamRequest).actionGet();
        assertThat(getDataStreamResponse.getDataStreams().size(), equalTo(0));

        expectThrows(IndexNotFoundException.class,
            () -> client().admin().indices().getIndex(new GetIndexRequest().indices(
                DataStream.getDefaultBackingIndexName(dataStreamName, 1))).actionGet());
        expectThrows(IndexNotFoundException.class,
            () -> client().admin().indices().getIndex(new GetIndexRequest().indices(
                DataStream.getDefaultBackingIndexName(dataStreamName, 2))).actionGet());
    }

    public void testTimeStampValidationNoFieldMapping() throws Exception {
        // Adding a template without a mapping for timestamp field and expect template creation to fail.
        PutComposableIndexTemplateAction.Request createTemplateRequest = new PutComposableIndexTemplateAction.Request("logs-foo");
        createTemplateRequest.indexTemplate(
            new ComposableIndexTemplate(
                Collections.singletonList("logs-*"),
                new Template(null, new CompressedXContent("{}"), null),
                null, null, null, null,
                new ComposableIndexTemplate.DataStreamTemplate("@timestamp"))
        );

        Exception e = expectThrows(IllegalArgumentException.class,
            () -> client().execute(PutComposableIndexTemplateAction.INSTANCE, createTemplateRequest).actionGet());
        assertThat(e.getCause().getCause().getMessage(), equalTo("expected timestamp field [@timestamp], but found no timestamp field"));
    }

    public void testTimeStampValidationInvalidFieldMapping() throws Exception {
        // Adding a template with an invalid mapping for timestamp field and expect template creation to fail.
        String mapping = "{\n" +
            "      \"properties\": {\n" +
            "        \"@timestamp\": {\n" +
            "          \"type\": \"keyword\"\n" +
            "        }\n" +
            "      }\n" +
            "    }";
        PutComposableIndexTemplateAction.Request createTemplateRequest = new PutComposableIndexTemplateAction.Request("logs-foo");
        createTemplateRequest.indexTemplate(
            new ComposableIndexTemplate(
                Collections.singletonList("logs-*"),
                new Template(null, new CompressedXContent(mapping), null),
                null, null, null, null,
                new ComposableIndexTemplate.DataStreamTemplate("@timestamp"))
        );

        Exception e = expectThrows(IllegalArgumentException.class,
            () -> client().execute(PutComposableIndexTemplateAction.INSTANCE, createTemplateRequest).actionGet());
        assertThat(e.getCause().getCause().getMessage(), equalTo("expected timestamp field [@timestamp] to be of types " +
            "[date, date_nanos], but instead found type [keyword]"));
    }

    public void testResolvabilityOfDataStreamsInAPIs() throws Exception {
        putComposableIndexTemplate("id", "ts", List.of("logs-*"));
        String dataStreamName = "logs-foobar";
        CreateDataStreamAction.Request request = new CreateDataStreamAction.Request(dataStreamName);
        client().admin().indices().createDataStream(request).actionGet();

        verifyResolvability(dataStreamName, client().prepareIndex(dataStreamName, "_doc")
                .setSource("{\"ts\": \"2020-12-12\"}", XContentType.JSON)
                .setOpType(DocWriteRequest.OpType.CREATE),
            false);
        verifyResolvability(dataStreamName, refreshBuilder(dataStreamName), false);
        verifyResolvability(dataStreamName, search(dataStreamName), false, 1);
        verifyResolvability(dataStreamName, msearch(null, dataStreamName), false);
        verifyResolvability(dataStreamName, clearCache(dataStreamName), false);
        verifyResolvability(dataStreamName, _flush(dataStreamName),false);
        verifyResolvability(dataStreamName, segments(dataStreamName), false);
        verifyResolvability(dataStreamName, indicesStats(dataStreamName), false);
        verifyResolvability(dataStreamName, IndicesOptionsIntegrationIT.forceMerge(dataStreamName), false);
        verifyResolvability(dataStreamName, validateQuery(dataStreamName), false);
        verifyResolvability(dataStreamName, client().admin().indices().prepareUpgrade(dataStreamName), false);
        verifyResolvability(dataStreamName, client().admin().indices().prepareRecoveries(dataStreamName), false);
        verifyResolvability(dataStreamName, client().admin().indices().prepareUpgradeStatus(dataStreamName), false);
        verifyResolvability(dataStreamName, getAliases(dataStreamName), true);
        verifyResolvability(dataStreamName, getFieldMapping(dataStreamName), false);
        verifyResolvability(dataStreamName,
            putMapping("{\"_doc\":{\"properties\": {\"my_field\":{\"type\":\"keyword\"}}}}", dataStreamName), false);
        verifyResolvability(dataStreamName, getMapping(dataStreamName), false);
        verifyResolvability(dataStreamName,
            updateSettings(Settings.builder().put("index.number_of_replicas", 0), dataStreamName), false);
        verifyResolvability(dataStreamName, getSettings(dataStreamName), false);
        verifyResolvability(dataStreamName, health(dataStreamName), false);
        verifyResolvability(dataStreamName, client().admin().cluster().prepareState().setIndices(dataStreamName), false);
        verifyResolvability(dataStreamName, client().prepareFieldCaps(dataStreamName).setFields("*"), false);
        verifyResolvability(dataStreamName, client().admin().indices().prepareGetIndex().addIndices(dataStreamName), false);
        verifyResolvability(dataStreamName, client().admin().cluster().prepareSearchShards(dataStreamName), false);
        verifyResolvability(dataStreamName, client().admin().indices().prepareOpen(dataStreamName), false);

        request = new CreateDataStreamAction.Request("logs-barbaz");
        client().admin().indices().createDataStream(request).actionGet();
        verifyResolvability("logs-barbaz", client().prepareIndex("logs-barbaz", "_doc")
                .setSource("{\"ts\": \"2020-12-12\"}", XContentType.JSON)
                .setOpType(DocWriteRequest.OpType.CREATE),
            false);

        String wildcardExpression = "logs*";
        verifyResolvability(wildcardExpression, refreshBuilder(wildcardExpression), false);
        verifyResolvability(wildcardExpression, search(wildcardExpression), false, 2);
        verifyResolvability(wildcardExpression, msearch(null, wildcardExpression), false);
        verifyResolvability(wildcardExpression, clearCache(wildcardExpression), false);
        verifyResolvability(wildcardExpression, _flush(wildcardExpression),false);
        verifyResolvability(wildcardExpression, segments(wildcardExpression), false);
        verifyResolvability(wildcardExpression, indicesStats(wildcardExpression), false);
        verifyResolvability(wildcardExpression, IndicesOptionsIntegrationIT.forceMerge(wildcardExpression), false);
        verifyResolvability(wildcardExpression, validateQuery(wildcardExpression), false);
        verifyResolvability(wildcardExpression, client().admin().indices().prepareUpgrade(wildcardExpression), false);
        verifyResolvability(wildcardExpression, client().admin().indices().prepareRecoveries(wildcardExpression), false);
        verifyResolvability(wildcardExpression, client().admin().indices().prepareUpgradeStatus(wildcardExpression), false);
        verifyResolvability(wildcardExpression, getAliases(wildcardExpression), false);
        verifyResolvability(wildcardExpression, getFieldMapping(wildcardExpression), false);
        verifyResolvability(wildcardExpression,
            putMapping("{\"_doc\":{\"properties\": {\"my_field\":{\"type\":\"keyword\"}}}}", wildcardExpression), false);
        verifyResolvability(wildcardExpression, getMapping(wildcardExpression), false);
        verifyResolvability(wildcardExpression, getSettings(wildcardExpression), false);
        verifyResolvability(wildcardExpression,
            updateSettings(Settings.builder().put("index.number_of_replicas", 0), wildcardExpression), false);
        verifyResolvability(wildcardExpression, health(wildcardExpression), false);
        verifyResolvability(wildcardExpression, client().admin().cluster().prepareState().setIndices(wildcardExpression), false);
        verifyResolvability(wildcardExpression, client().prepareFieldCaps(wildcardExpression).setFields("*"), false);
        verifyResolvability(wildcardExpression, client().admin().indices().prepareGetIndex().addIndices(wildcardExpression), false);
        verifyResolvability(wildcardExpression, client().admin().cluster().prepareSearchShards(wildcardExpression), false);
        verifyResolvability(wildcardExpression, client().admin().indices().prepareOpen(wildcardExpression), false);
    }

    public void testCannotDeleteComposableTemplateUsedByDataStream() throws Exception {
        putComposableIndexTemplate("id", "@timestamp1", List.of("metrics-foobar*"));
        String dataStreamName = "metrics-foobar-baz";
        CreateDataStreamAction.Request createDataStreamRequest = new CreateDataStreamAction.Request(dataStreamName);
        client().admin().indices().createDataStream(createDataStreamRequest).get();
        createDataStreamRequest = new CreateDataStreamAction.Request(dataStreamName + "-eggplant");
        client().admin().indices().createDataStream(createDataStreamRequest).get();

        DeleteComposableIndexTemplateAction.Request req = new DeleteComposableIndexTemplateAction.Request("id");
        Exception e = expectThrows(Exception.class, () -> client().execute(DeleteComposableIndexTemplateAction.INSTANCE, req).get());
        Optional<Exception> maybeE = ExceptionsHelper.unwrapCausesAndSuppressed(e, err ->
                err.getMessage().contains("unable to remove composable templates [id] " +
                    "as they are in use by a data streams [metrics-foobar-baz, metrics-foobar-baz-eggplant]"));
        assertTrue(maybeE.isPresent());

        DeleteComposableIndexTemplateAction.Request req2 = new DeleteComposableIndexTemplateAction.Request("i*");
        Exception e2 = expectThrows(Exception.class, () -> client().execute(DeleteComposableIndexTemplateAction.INSTANCE, req2).get());
        maybeE = ExceptionsHelper.unwrapCausesAndSuppressed(e2, err ->
            err.getMessage().contains("unable to remove composable templates [id] " +
                "as they are in use by a data streams [metrics-foobar-baz, metrics-foobar-baz-eggplant]"));
        assertTrue(maybeE.isPresent());
    }

    public void testAliasActionsFailOnDataStreams() throws Exception {
        putComposableIndexTemplate("id1", "@timestamp1", List.of("metrics-foo*"));
        String dataStreamName = "metrics-foo";
        CreateDataStreamAction.Request createDataStreamRequest = new CreateDataStreamAction.Request(dataStreamName);
        client().admin().indices().createDataStream(createDataStreamRequest).get();

        IndicesAliasesRequest.AliasActions addAction = new IndicesAliasesRequest.AliasActions(IndicesAliasesRequest.AliasActions.Type.ADD)
            .index(dataStreamName).aliases("foo");
        IndicesAliasesRequest aliasesAddRequest = new IndicesAliasesRequest();
        aliasesAddRequest.addAliasAction(addAction);
        Exception e = expectThrows(IndexNotFoundException.class, () -> client().admin().indices().aliases(aliasesAddRequest).actionGet());
        assertThat(e.getMessage(), equalTo("no such index [" + dataStreamName +"]"));
    }

    public void testAliasActionsFailOnDataStreamBackingIndices() throws Exception {
        putComposableIndexTemplate("id1", "@timestamp1", List.of("metrics-foo*"));
        String dataStreamName = "metrics-foo";
        CreateDataStreamAction.Request createDataStreamRequest = new CreateDataStreamAction.Request(dataStreamName);
        client().admin().indices().createDataStream(createDataStreamRequest).get();

        String backingIndex = DataStream.getDefaultBackingIndexName(dataStreamName, 1);
        IndicesAliasesRequest.AliasActions addAction = new IndicesAliasesRequest.AliasActions(IndicesAliasesRequest.AliasActions.Type.ADD)
            .index(backingIndex).aliases("first_gen");
        IndicesAliasesRequest aliasesAddRequest = new IndicesAliasesRequest();
        aliasesAddRequest.addAliasAction(addAction);
        Exception e = expectThrows(IllegalArgumentException.class, () -> client().admin().indices().aliases(aliasesAddRequest).actionGet());
        assertThat(e.getMessage(), equalTo("The provided expressions [" + backingIndex
            + "] match a backing index belonging to data stream [" + dataStreamName + "]. Data streams and their backing indices don't " +
            "support aliases."));
    }

    public void testChangeTimestampFieldInComposableTemplatePriorToRollOver() throws Exception {
        putComposableIndexTemplate("id1", "@timestamp", List.of("logs-foo*"));

        // Index doc that triggers creation of a data stream
        IndexRequest indexRequest =
            new IndexRequest("logs-foobar").source("{\"@timestamp\": \"2020-12-12\"}", XContentType.JSON).opType("create");
        IndexResponse indexResponse = client().index(indexRequest).actionGet();
        assertThat(indexResponse.getIndex(), equalTo(DataStream.getDefaultBackingIndexName("logs-foobar", 1)));
        assertBackingIndex(DataStream.getDefaultBackingIndexName("logs-foobar", 1), "properties.@timestamp");

        // Rollover data stream
        RolloverResponse rolloverResponse = client().admin().indices().rolloverIndex(new RolloverRequest("logs-foobar", null)).get();
        assertThat(rolloverResponse.getNewIndex(), equalTo(DataStream.getDefaultBackingIndexName("logs-foobar", 2)));
        assertTrue(rolloverResponse.isRolledOver());
        assertBackingIndex(DataStream.getDefaultBackingIndexName("logs-foobar", 2), "properties.@timestamp");

        // Index another doc into a data stream
        indexRequest = new IndexRequest("logs-foobar").source("{\"@timestamp\": \"2020-12-12\"}", XContentType.JSON).opType("create");
        indexResponse = client().index(indexRequest).actionGet();
        assertThat(indexResponse.getIndex(), equalTo(DataStream.getDefaultBackingIndexName("logs-foobar", 2)));

        // Change the template to have a different timestamp field
        putComposableIndexTemplate("id1", "@timestamp2", List.of("logs-foo*"));

        // Rollover again, eventhough there is no mapping in the template, the timestamp field mapping in data stream
        // should be applied in the new backing index
        rolloverResponse = client().admin().indices().rolloverIndex(new RolloverRequest("logs-foobar", null)).get();
        assertThat(rolloverResponse.getNewIndex(), equalTo(DataStream.getDefaultBackingIndexName("logs-foobar", 3)));
        assertTrue(rolloverResponse.isRolledOver());
        assertBackingIndex(DataStream.getDefaultBackingIndexName("logs-foobar", 3), "properties.@timestamp");

        // Index another doc into a data stream
        indexRequest = new IndexRequest("logs-foobar").source("{\"@timestamp\": \"2020-12-12\"}", XContentType.JSON).opType("create");
        indexResponse = client().index(indexRequest).actionGet();
        assertThat(indexResponse.getIndex(), equalTo(DataStream.getDefaultBackingIndexName("logs-foobar", 3)));

        DeleteDataStreamAction.Request deleteDataStreamRequest = new DeleteDataStreamAction.Request("logs-foobar");
        client().admin().indices().deleteDataStream(deleteDataStreamRequest).actionGet();
    }

    public void testNestedTimestampField() throws Exception {
        String mapping = "{\n" +
            "      \"properties\": {\n" +
            "        \"event\": {\n" +
            "          \"properties\": {\n" +
            "            \"@timestamp\": {\n" +
            "              \"type\": \"date\"" +
            "            }\n" +
            "          }\n" +
            "        }\n" +
            "      }\n" +
            "    }";;
        putComposableIndexTemplate("id1", "event.@timestamp", mapping, List.of("logs-foo*"));

        CreateDataStreamAction.Request createDataStreamRequest = new CreateDataStreamAction.Request("logs-foobar");
        client().admin().indices().createDataStream(createDataStreamRequest).get();
        GetDataStreamAction.Request getDataStreamRequest = new GetDataStreamAction.Request("logs-foobar");
        GetDataStreamAction.Response getDataStreamResponse = client().admin().indices().getDataStreams(getDataStreamRequest).actionGet();
        assertThat(getDataStreamResponse.getDataStreams().size(), equalTo(1));
        assertThat(getDataStreamResponse.getDataStreams().get(0).getName(), equalTo("logs-foobar"));
        assertThat(getDataStreamResponse.getDataStreams().get(0).getTimeStampField().getName(), equalTo("event.@timestamp"));
        assertThat(getDataStreamResponse.getDataStreams().get(0).getTimeStampField().getFieldMapping(), equalTo(Map.of("type", "date")));
        assertBackingIndex(DataStream.getDefaultBackingIndexName("logs-foobar", 1), "properties.event.properties.@timestamp");

        // Change the template to have a different timestamp field
        putComposableIndexTemplate("id1", "@timestamp2", List.of("logs-foo*"));

        RolloverResponse rolloverResponse = client().admin().indices().rolloverIndex(new RolloverRequest("logs-foobar", null)).actionGet();
        assertThat(rolloverResponse.getNewIndex(), equalTo(DataStream.getDefaultBackingIndexName("logs-foobar", 2)));
        assertTrue(rolloverResponse.isRolledOver());
        assertBackingIndex(DataStream.getDefaultBackingIndexName("logs-foobar", 2), "properties.event.properties.@timestamp");

        DeleteDataStreamAction.Request deleteDataStreamRequest = new DeleteDataStreamAction.Request("logs-foobar");
        client().admin().indices().deleteDataStream(deleteDataStreamRequest).actionGet();
    }

    public void testTimestampFieldCustomAttributes() throws Exception {
        String mapping = "{\n" +
            "      \"properties\": {\n" +
            "        \"@timestamp\": {\n" +
            "          \"type\": \"date\",\n" +
            "          \"format\": \"yyyy-MM\",\n" +
            "          \"meta\": {\n" +
            "            \"x\": \"y\"\n" +
            "          }\n" +
            "        }\n" +
            "      }\n" +
            "    }";
        putComposableIndexTemplate("id1", "@timestamp", mapping, List.of("logs-foo*"));

        CreateDataStreamAction.Request createDataStreamRequest = new CreateDataStreamAction.Request("logs-foobar");
        client().admin().indices().createDataStream(createDataStreamRequest).get();
        GetDataStreamAction.Request getDataStreamRequest = new GetDataStreamAction.Request("logs-foobar");
        GetDataStreamAction.Response getDataStreamResponse = client().admin().indices().getDataStreams(getDataStreamRequest).actionGet();
        assertThat(getDataStreamResponse.getDataStreams().size(), equalTo(1));
        assertThat(getDataStreamResponse.getDataStreams().get(0).getName(), equalTo("logs-foobar"));
        assertThat(getDataStreamResponse.getDataStreams().get(0).getTimeStampField().getName(), equalTo("@timestamp"));
        java.util.Map<?, ?> expectedTimestampMapping =
            Map.of("type", "date", "format", "yyyy-MM", "meta", Map.of("x", "y"));
        assertThat(getDataStreamResponse.getDataStreams().get(0).getTimeStampField().getFieldMapping(), equalTo(expectedTimestampMapping));
        assertBackingIndex(DataStream.getDefaultBackingIndexName("logs-foobar", 1), "properties.@timestamp", expectedTimestampMapping);

        // Change the template to have a different timestamp field
        putComposableIndexTemplate("id1", "@timestamp2", List.of("logs-foo*"));

        RolloverResponse rolloverResponse = client().admin().indices().rolloverIndex(new RolloverRequest("logs-foobar", null)).actionGet();
        assertThat(rolloverResponse.getNewIndex(), equalTo(DataStream.getDefaultBackingIndexName("logs-foobar", 2)));
        assertTrue(rolloverResponse.isRolledOver());
        assertBackingIndex(DataStream.getDefaultBackingIndexName("logs-foobar", 2), "properties.@timestamp", expectedTimestampMapping);

        DeleteDataStreamAction.Request deleteDataStreamRequest = new DeleteDataStreamAction.Request("logs-foobar");
        client().admin().indices().deleteDataStream(deleteDataStreamRequest).actionGet();
    }

    public void testUpdateMappingViaDataStream() throws Exception {
        putComposableIndexTemplate("id1", "@timestamp", List.of("logs-*"));
        CreateDataStreamAction.Request createDataStreamRequest = new CreateDataStreamAction.Request("logs-foobar");
        client().admin().indices().createDataStream(createDataStreamRequest).actionGet();

        String backingIndex1 = DataStream.getDefaultBackingIndexName("logs-foobar", 1);
        String backingIndex2 = DataStream.getDefaultBackingIndexName("logs-foobar", 2);

        RolloverResponse rolloverResponse = client().admin().indices().rolloverIndex(new RolloverRequest("logs-foobar", null)).get();
        assertThat(rolloverResponse.getNewIndex(), equalTo(backingIndex2));
        assertTrue(rolloverResponse.isRolledOver());

        java.util.Map<?, ?> expectedMapping =
            Map.of("properties", Map.of("@timestamp", Map.of("type", "date")), "_timestamp", Map.of("path", "@timestamp"));
        GetMappingsResponse getMappingsResponse = getMapping("logs-foobar").get();
        assertThat(getMappingsResponse.getMappings().size(), equalTo(2));
        assertThat(getMappingsResponse.getMappings().get(backingIndex1).get("_doc").getSourceAsMap(), equalTo(expectedMapping));
        assertThat(getMappingsResponse.getMappings().get(backingIndex2).get("_doc").getSourceAsMap(), equalTo(expectedMapping));

        expectedMapping = Map.of("properties", Map.of("@timestamp", Map.of("type", "date"), "my_field", Map.of("type", "keyword")),
            "_timestamp", Map.of("path", "@timestamp"));
        putMapping("{\"properties\":{\"my_field\":{\"type\":\"keyword\"}}}", "logs-foobar").get();
        // The mappings of all backing indices should be updated:
        getMappingsResponse = getMapping("logs-foobar").get();
        assertThat(getMappingsResponse.getMappings().size(), equalTo(2));
        assertThat(getMappingsResponse.getMappings().get(backingIndex1).get("_doc").getSourceAsMap(), equalTo(expectedMapping));
        assertThat(getMappingsResponse.getMappings().get(backingIndex2).get("_doc").getSourceAsMap(), equalTo(expectedMapping));
    }

    public void testUpdateIndexSettingsViaDataStream() throws Exception {
        putComposableIndexTemplate("id1", "@timestamp", List.of("logs-*"));
        CreateDataStreamAction.Request createDataStreamRequest = new CreateDataStreamAction.Request("logs-foobar");
        client().admin().indices().createDataStream(createDataStreamRequest).actionGet();

        String backingIndex1 = DataStream.getDefaultBackingIndexName("logs-foobar", 1);
        String backingIndex2 = DataStream.getDefaultBackingIndexName("logs-foobar", 2);

        RolloverResponse rolloverResponse = client().admin().indices().rolloverIndex(new RolloverRequest("logs-foobar", null)).get();
        assertThat(rolloverResponse.getNewIndex(), equalTo(backingIndex2));
        assertTrue(rolloverResponse.isRolledOver());

        // The index settings of all backing indices should be updated:
        GetSettingsResponse getSettingsResponse = getSettings("logs-foobar").get();
        assertThat(getSettingsResponse.getIndexToSettings().size(), equalTo(2));
        assertThat(getSettingsResponse.getSetting(backingIndex1, "index.number_of_replicas"), equalTo("1"));
        assertThat(getSettingsResponse.getSetting(backingIndex2, "index.number_of_replicas"), equalTo("1"));

        updateSettings(Settings.builder().put("index.number_of_replicas", 0), "logs-foobar").get();
        getSettingsResponse = getSettings("logs-foobar").get();
        assertThat(getSettingsResponse.getIndexToSettings().size(), equalTo(2));
        assertThat(getSettingsResponse.getSetting(backingIndex1, "index.number_of_replicas"), equalTo("0"));
        assertThat(getSettingsResponse.getSetting(backingIndex2, "index.number_of_replicas"), equalTo("0"));
    }

    public void testIndexDocsWithCustomRoutingTargetingDataStreamIsNotAllowed() throws Exception {
        putComposableIndexTemplate("id1", "@timestamp", List.of("logs-foo*"));

        // Index doc that triggers creation of a data stream
        String dataStream = "logs-foobar";
        IndexRequest indexRequest = new IndexRequest(dataStream).source("{\"@timestamp\": \"2020-12-12\"}", XContentType.JSON)
            .opType(DocWriteRequest.OpType.CREATE);
        IndexResponse indexResponse = client().index(indexRequest).actionGet();
        assertThat(indexResponse.getIndex(), equalTo(DataStream.getDefaultBackingIndexName(dataStream, 1)));

        // Index doc with custom routing that targets the data stream
        IndexRequest indexRequestWithRouting =
            new IndexRequest(dataStream).source("@timestamp", System.currentTimeMillis()).opType(DocWriteRequest.OpType.CREATE)
                .routing("custom");
        IllegalArgumentException exception = expectThrows(IllegalArgumentException.class,
            () -> client().index(indexRequestWithRouting).actionGet());
        assertThat(exception.getMessage(), is("index request targeting data stream [logs-foobar] specifies a custom routing. target the " +
            "backing indices directly or remove the custom routing."));

        // Bulk indexing with custom routing targeting the data stream is also prohibited
        BulkRequest bulkRequest = new BulkRequest();
        for (int i = 0; i < 10; i++) {
            bulkRequest.add(new IndexRequest(dataStream)
                .opType(DocWriteRequest.OpType.CREATE)
                .routing("bulk-request-routing")
                .source("{}", XContentType.JSON));
        }

        BulkResponse bulkResponse = client().bulk(bulkRequest).actionGet();
        for (BulkItemResponse responseItem : bulkResponse.getItems()) {
            assertThat(responseItem.getFailure(), notNullValue());
            assertThat(responseItem.getFailureMessage(), is("java.lang.IllegalArgumentException: index request targeting data stream " +
                "[logs-foobar] specifies a custom routing. target the backing indices directly or remove the custom routing."));
        }
    }

    public void testIndexDocsWithCustomRoutingTargetingBackingIndex() throws Exception {
        putComposableIndexTemplate("id1", "@timestamp", List.of("logs-foo*"));

        // Index doc that triggers creation of a data stream
        IndexRequest indexRequest = new IndexRequest("logs-foobar").source("{\"@timestamp\": \"2020-12-12\"}", XContentType.JSON)
            .opType(DocWriteRequest.OpType.CREATE);
        IndexResponse indexResponse = client().index(indexRequest).actionGet();
        assertThat(indexResponse.getIndex(), equalTo(DataStream.getDefaultBackingIndexName("logs-foobar", 1)));

        // Index doc with custom routing that targets the backing index
        IndexRequest indexRequestWithRouting = new IndexRequest(DataStream.getDefaultBackingIndexName("logs-foobar", 1L))
            .source("@timestamp", System.currentTimeMillis()).opType(DocWriteRequest.OpType.INDEX).routing("custom")
            .id(indexResponse.getId()).setIfPrimaryTerm(indexResponse.getPrimaryTerm()).setIfSeqNo(indexResponse.getSeqNo());
        IndexResponse response = client().index(indexRequestWithRouting).actionGet();
        assertThat(response.getIndex(), equalTo(DataStream.getDefaultBackingIndexName("logs-foobar", 1)));
    }

    private static void assertBackingIndex(String backingIndex, String timestampFieldPathInMapping) {
        assertBackingIndex(backingIndex, timestampFieldPathInMapping, Map.of("type", "date"));
    }

    private static void assertBackingIndex(String backingIndex, String timestampFieldPathInMapping, java.util.Map<?, ?> expectedMapping) {
        GetIndexResponse getIndexResponse =
            client().admin().indices().getIndex(new GetIndexRequest().indices(backingIndex)).actionGet();
        assertThat(getIndexResponse.getSettings().get(backingIndex), notNullValue());
        assertThat(getIndexResponse.getSettings().get(backingIndex).getAsBoolean("index.hidden", null), is(true));
        java.util.Map<?, ?> mappings = getIndexResponse.getMappings().get(backingIndex).get("_doc").getSourceAsMap();
        assertThat(ObjectPath.eval(timestampFieldPathInMapping, mappings), is(expectedMapping));
    }

    public void testNoTimestampInDocument() throws Exception {
        putComposableIndexTemplate("id", "@timestamp", List.of("logs-foobar*"));
        String dataStreamName = "logs-foobar";
        CreateDataStreamAction.Request createDataStreamRequest = new CreateDataStreamAction.Request(dataStreamName);
        client().admin().indices().createDataStream(createDataStreamRequest).get();

        IndexRequest indexRequest = new IndexRequest(dataStreamName)
            .opType("create")
            .source("{}", XContentType.JSON);
        Exception e = expectThrows(MapperParsingException.class, () -> client().index(indexRequest).actionGet());
        assertThat(e.getCause().getMessage(), equalTo("data stream timestamp field [@timestamp] is missing"));
    }

    public void testMultipleTimestampValuesInDocument() throws Exception {
        putComposableIndexTemplate("id", "@timestamp", List.of("logs-foobar*"));
        String dataStreamName = "logs-foobar";
        CreateDataStreamAction.Request createDataStreamRequest = new CreateDataStreamAction.Request(dataStreamName);
        client().admin().indices().createDataStream(createDataStreamRequest).get();

        IndexRequest indexRequest = new IndexRequest(dataStreamName)
            .opType("create")
            .source("{\"@timestamp\": [\"2020-12-12\",\"2022-12-12\"]}", XContentType.JSON);
        Exception e = expectThrows(MapperParsingException.class, () -> client().index(indexRequest).actionGet());
        assertThat(e.getCause().getMessage(),
            equalTo("data stream timestamp field [@timestamp] encountered multiple values"));
    }

    private static void verifyResolvability(String dataStream, ActionRequestBuilder requestBuilder, boolean fail) {
        verifyResolvability(dataStream, requestBuilder, fail, 0);
    }

    private static void verifyResolvability(String dataStream, ActionRequestBuilder requestBuilder, boolean fail, long expectedCount) {
        if (fail) {
            String expectedErrorMessage = "no such index [" + dataStream + "]";
            if (requestBuilder instanceof MultiSearchRequestBuilder) {
                MultiSearchResponse multiSearchResponse = ((MultiSearchRequestBuilder) requestBuilder).get();
                assertThat(multiSearchResponse.getResponses().length, equalTo(1));
                assertThat(multiSearchResponse.getResponses()[0].isFailure(), is(true));
                assertThat(multiSearchResponse.getResponses()[0].getFailure(), instanceOf(IllegalArgumentException.class));
                assertThat(multiSearchResponse.getResponses()[0].getFailure().getMessage(), equalTo(expectedErrorMessage));
            } else if (requestBuilder instanceof ValidateQueryRequestBuilder) {
                Exception e = expectThrows(IndexNotFoundException.class, requestBuilder::get);
                assertThat(e.getMessage(), equalTo(expectedErrorMessage));
            } else {
                Exception e = expectThrows(IndexNotFoundException.class, requestBuilder::get);
                assertThat(e.getMessage(), equalTo(expectedErrorMessage));
            }
        } else {
            if (requestBuilder instanceof SearchRequestBuilder) {
                SearchRequestBuilder searchRequestBuilder = (SearchRequestBuilder) requestBuilder;
                assertHitCount(searchRequestBuilder.get(), expectedCount);
            } else if (requestBuilder instanceof MultiSearchRequestBuilder) {
                MultiSearchResponse multiSearchResponse = ((MultiSearchRequestBuilder) requestBuilder).get();
                assertThat(multiSearchResponse.getResponses()[0].isFailure(), is(false));
            } else {
                requestBuilder.get();
            }
        }
    }

    private static void indexDocs(String dataStream, String timestampField, int numDocs) {
        BulkRequest bulkRequest = new BulkRequest();
        for (int i = 0; i < numDocs; i++) {
            String value = DateFieldMapper.DEFAULT_DATE_TIME_FORMATTER.formatMillis(System.currentTimeMillis());
            bulkRequest.add(new IndexRequest(dataStream)
                .opType(DocWriteRequest.OpType.CREATE)
                .source(String.format(Locale.ROOT, "{\"%s\":\"%s\"}", timestampField, value), XContentType.JSON));
        }
        BulkResponse bulkResponse = client().bulk(bulkRequest).actionGet();
        assertThat(bulkResponse.getItems().length, equalTo(numDocs));
        String backingIndex = DataStream.getDefaultBackingIndexName(dataStream, 1);
        String backingIndexPrefix = backingIndex.substring(0, backingIndex.length() - 3);
        for (BulkItemResponse itemResponse : bulkResponse) {
            assertThat(itemResponse.getFailureMessage(), nullValue());
            assertThat(itemResponse.status(), equalTo(RestStatus.CREATED));
            assertThat(itemResponse.getIndex(), startsWith(backingIndexPrefix));
        }
        client().admin().indices().refresh(new RefreshRequest(dataStream)).actionGet();
    }

    private static void verifyDocs(String dataStream, long expectedNumHits, long minGeneration, long maxGeneration) {
        SearchRequest searchRequest = new SearchRequest(dataStream);
        searchRequest.source().size((int) expectedNumHits);
        SearchResponse searchResponse = client().search(searchRequest).actionGet();
        assertThat(searchResponse.getHits().getTotalHits().value, equalTo(expectedNumHits));

        java.util.List<String> expectedIndices = new ArrayList<>();
        for (long k = minGeneration; k <= maxGeneration; k++) {
            expectedIndices.add(DataStream.getDefaultBackingIndexName(dataStream, k));
        }
        Arrays.stream(searchResponse.getHits().getHits()).forEach(hit -> {
            assertTrue(expectedIndices.contains(hit.getIndex()));
        });
    }

    private static void expectFailure(String dataStreamName, ThrowingRunnable runnable) {
        Exception e = expectThrows(IllegalArgumentException.class, runnable);
        assertThat(e.getMessage(), equalTo("The provided expression [" + dataStreamName +
            "] matches a data stream, specify the corresponding concrete indices instead."));
    }

    public static void putComposableIndexTemplate(String id,
                                                  String timestampFieldName,
                                                  java.util.List<String> patterns) throws IOException {
        String mapping = MetadataCreateDataStreamServiceTests.generateMapping(timestampFieldName);
        putComposableIndexTemplate(id, timestampFieldName, mapping, patterns);
    }

    static void putComposableIndexTemplate(String id,
                                           String timestampFieldName,
                                           String mapping,
                                           java.util.List<String> patterns) throws IOException {
        PutComposableIndexTemplateAction.Request request = new PutComposableIndexTemplateAction.Request(id);
        request.indexTemplate(
            new ComposableIndexTemplate(
                patterns,
                new Template(null, new CompressedXContent(mapping), null),
                null, null, null, null,
                new ComposableIndexTemplate.DataStreamTemplate(timestampFieldName))
        );
        client().execute(PutComposableIndexTemplateAction.INSTANCE, request).actionGet();
    }

}<|MERGE_RESOLUTION|>--- conflicted
+++ resolved
@@ -88,6 +88,8 @@
 import static org.elasticsearch.indices.IndicesOptionsIntegrationIT.updateSettings;
 import static org.elasticsearch.indices.IndicesOptionsIntegrationIT.validateQuery;
 import static org.elasticsearch.test.hamcrest.ElasticsearchAssertions.assertHitCount;
+import static org.hamcrest.Matchers.arrayWithSize;
+import static org.hamcrest.Matchers.containsString;
 import static org.hamcrest.Matchers.equalTo;
 import static org.hamcrest.Matchers.instanceOf;
 import static org.hamcrest.Matchers.is;
@@ -210,31 +212,31 @@
         client().admin().indices().createDataStream(createDataStreamRequest).get();
 
         {
-<<<<<<< HEAD
             BulkRequest bulkRequest = new BulkRequest()
                 .add(new IndexRequest(dataStreamName).source("{\"@timestamp1\": \"2020-12-12\"}", XContentType.JSON));
-            expectFailure(dataStreamName, () -> client().bulk(bulkRequest).actionGet());
+            BulkResponse bulkResponse = client().bulk(bulkRequest).actionGet();
+            assertThat(bulkResponse.getItems(), arrayWithSize(1));
+            assertThat(bulkResponse.getItems()[0].getFailure().getMessage(), containsString("no such index [null]"));
         }
         {
             BulkRequest bulkRequest = new BulkRequest()
                 .add(new DeleteRequest(dataStreamName, "_id"));
-            expectFailure(dataStreamName, () -> client().bulk(bulkRequest).actionGet());
+            BulkResponse bulkResponse = client().bulk(bulkRequest).actionGet();
+            assertThat(bulkResponse.getItems(), arrayWithSize(1));
+            assertThat(bulkResponse.getItems()[0].getFailure().getMessage(), containsString("no such index [null]"));
         }
         {
             BulkRequest bulkRequest = new BulkRequest()
                 .add(new UpdateRequest(dataStreamName, "_id").doc("{\"@timestamp1\": \"2020-12-12\"}", XContentType.JSON));
-            expectFailure(dataStreamName, () -> client().bulk(bulkRequest).actionGet());
+            BulkResponse bulkResponse = client().bulk(bulkRequest).actionGet();
+            assertThat(bulkResponse.getItems(), arrayWithSize(1));
+            assertThat(bulkResponse.getItems()[0].getFailure().getMessage(), containsString("no such index [null]"));
         }
         {
-            IndexRequest indexRequest = new IndexRequest(dataStreamName)
-                .source("{\"@timestamp1\": \"2020-12-12\"}", XContentType.JSON);
-            expectFailure(dataStreamName, () -> client().index(indexRequest).actionGet());
-=======
             IndexRequest indexRequest = new IndexRequest(dataStreamName)
                 .source("{\"@timestamp1\": \"2020-12-12\"}", XContentType.JSON);
             Exception e = expectThrows(IndexNotFoundException.class, () -> client().index(indexRequest).actionGet());
             assertThat(e.getMessage(), equalTo("no such index [null]"));
->>>>>>> 62763b17
         }
         {
             UpdateRequest updateRequest = new UpdateRequest(dataStreamName, "_id")

--- conflicted
+++ resolved
@@ -325,18 +325,12 @@
             }
         }
 
-<<<<<<< HEAD
-        final Metadata metadata = clusterAdmin().prepareState().clear().setMetadata(true).get().getState().metadata();
+        final Metadata metadata = clusterAdmin().prepareState(TEST_REQUEST_TIMEOUT).clear().setMetadata(true).get().getState().metadata();
         assertTrue(
             metadata.getProject().indexGraveyard().toString(),
             metadata.getProject().indexGraveyard().containsIndex(new Index(INDEX_NAME, danglingIndexUUID))
         );
         assertNull(Strings.toString(metadata, true, true), metadata.getProject().index(INDEX_NAME));
-=======
-        final Metadata metadata = clusterAdmin().prepareState(TEST_REQUEST_TIMEOUT).clear().setMetadata(true).get().getState().metadata();
-        assertTrue(metadata.indexGraveyard().toString(), metadata.indexGraveyard().containsIndex(new Index(INDEX_NAME, danglingIndexUUID)));
-        assertNull(Strings.toString(metadata, true, true), metadata.index(INDEX_NAME));
->>>>>>> ecd887d6
     }
 
     /**

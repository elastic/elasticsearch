--- conflicted
+++ resolved
@@ -372,15 +372,9 @@
         ensureGreen();
         try (BulkRequestBuilder bulkRequestBuilder = client().prepareBulk()) {
             String index = indexOrAlias();
-<<<<<<< HEAD
             BulkResponse bulkResponse = bulkRequestBuilder.add(
                 new IndexRequest(index).id("1").source(Requests.INDEX_CONTENT_TYPE, "field", "value")
-            ).execute().actionGet();
-=======
-            BulkResponse bulkResponse = client().prepareBulk()
-                .add(new IndexRequest(index).id("1").source(Requests.INDEX_CONTENT_TYPE, "field", "value"))
-                .get();
->>>>>>> 7dbf44a5
+            ).get();
             assertThat(bulkResponse.getItems().length, equalTo(1));
             assertThat(bulkResponse.hasFailures(), equalTo(true));
 
@@ -395,29 +389,16 @@
 
         try (BulkRequestBuilder bulkRequestBuilder = client().prepareBulk()) {
             String index = indexOrAlias();
-<<<<<<< HEAD
             BulkResponse bulkResponse = bulkRequestBuilder.add(
                 new IndexRequest(index).id("1").routing("0").source(Requests.INDEX_CONTENT_TYPE, "field", "value")
-            ).execute().actionGet();
+            ).get();
             assertThat(bulkResponse.hasFailures(), equalTo(false));
         }
 
         try (BulkRequestBuilder bulkRequestBuilder = client().prepareBulk()) {
             BulkResponse bulkResponse = bulkRequestBuilder.add(
                 new UpdateRequest(indexOrAlias(), "1").doc(Requests.INDEX_CONTENT_TYPE, "field", "value2")
-            ).execute().actionGet();
-=======
-            BulkResponse bulkResponse = client().prepareBulk()
-                .add(new IndexRequest(index).id("1").routing("0").source(Requests.INDEX_CONTENT_TYPE, "field", "value"))
-                .get();
-            assertThat(bulkResponse.hasFailures(), equalTo(false));
-        }
-
-        {
-            BulkResponse bulkResponse = client().prepareBulk()
-                .add(new UpdateRequest(indexOrAlias(), "1").doc(Requests.INDEX_CONTENT_TYPE, "field", "value2"))
-                .get();
->>>>>>> 7dbf44a5
+            ).get();
             assertThat(bulkResponse.getItems().length, equalTo(1));
             assertThat(bulkResponse.hasFailures(), equalTo(true));
 
@@ -430,27 +411,16 @@
             }
         }
 
-<<<<<<< HEAD
         try (BulkRequestBuilder bulkRequestBuilder = client().prepareBulk()) {
             BulkResponse bulkResponse = bulkRequestBuilder.add(
                 new UpdateRequest(indexOrAlias(), "1").doc(Requests.INDEX_CONTENT_TYPE, "field", "value2").routing("0")
-            ).execute().actionGet();
-=======
-        {
-            BulkResponse bulkResponse = client().prepareBulk()
-                .add(new UpdateRequest(indexOrAlias(), "1").doc(Requests.INDEX_CONTENT_TYPE, "field", "value2").routing("0"))
-                .get();
->>>>>>> 7dbf44a5
+            ).get();
             assertThat(bulkResponse.hasFailures(), equalTo(false));
         }
 
         try (BulkRequestBuilder bulkRequestBuilder = client().prepareBulk()) {
             String index = indexOrAlias();
-<<<<<<< HEAD
-            BulkResponse bulkResponse = bulkRequestBuilder.add(new DeleteRequest(index).id("1")).execute().actionGet();
-=======
-            BulkResponse bulkResponse = client().prepareBulk().add(new DeleteRequest(index).id("1")).get();
->>>>>>> 7dbf44a5
+            BulkResponse bulkResponse = bulkRequestBuilder.add(new DeleteRequest(index).id("1")).get();
             assertThat(bulkResponse.getItems().length, equalTo(1));
             assertThat(bulkResponse.hasFailures(), equalTo(true));
 
@@ -465,11 +435,7 @@
 
         try (BulkRequestBuilder bulkRequestBuilder = client().prepareBulk()) {
             String index = indexOrAlias();
-<<<<<<< HEAD
-            BulkResponse bulkResponse = bulkRequestBuilder.add(new DeleteRequest(index).id("1").routing("0")).execute().actionGet();
-=======
-            BulkResponse bulkResponse = client().prepareBulk().add(new DeleteRequest(index).id("1").routing("0")).get();
->>>>>>> 7dbf44a5
+            BulkResponse bulkResponse = bulkRequestBuilder.add(new DeleteRequest(index).id("1").routing("0")).get();
             assertThat(bulkResponse.getItems().length, equalTo(1));
             assertThat(bulkResponse.hasFailures(), equalTo(false));
         }

--- conflicted
+++ resolved
@@ -270,7 +270,14 @@
         }
     }
 
-<<<<<<< HEAD
+    public void testIncludesMinTransportVersion() {
+        if (randomBoolean()) {
+            assertAcked(client().admin().indices().prepareCreate("index"));
+        }
+        var response = client().prepareFieldCaps("_all").setFields("*").get();
+        assertThat(response.minTransportVersion(), equalTo(TransportVersion.current()));
+    }
+
     public void testSummarizeFailures() {
         var response = client().prepareFieldCaps("remote_cluster:no-such-index").setFields("*").setSummarizeFailures(true).get();
 
@@ -281,13 +288,5 @@
         assertThat(cause, isA(IndexNotFoundException.class));
         assertThat(cause.getMessage(), equalTo("no such index [no-such-index]"));
         assertThat(failure.getIndices(), arrayContaining("remote_cluster:no-such-index")); // this contains actual remote
-=======
-    public void testIncludesMinTransportVersion() {
-        if (randomBoolean()) {
-            assertAcked(client().admin().indices().prepareCreate("index"));
-        }
-        var response = client().prepareFieldCaps("_all").setFields("*").get();
-        assertThat(response.minTransportVersion(), equalTo(TransportVersion.current()));
->>>>>>> d07a0033
     }
 }
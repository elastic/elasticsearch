/*
 * Copyright Elasticsearch B.V. and/or licensed to Elasticsearch B.V. under one
 * or more contributor license agreements. Licensed under the Elastic License
 * 2.0 and the Server Side Public License, v 1; you may not use this file except
 * in compliance with, at your election, the Elastic License 2.0 or the Server
 * Side Public License, v 1.
 */
package org.elasticsearch.search.geo;

import org.elasticsearch.Version;
import org.elasticsearch.action.admin.cluster.settings.ClusterUpdateSettingsRequest;
import org.elasticsearch.action.search.SearchResponse;
import org.elasticsearch.cluster.ClusterState;
import org.elasticsearch.cluster.routing.IndexShardRoutingTable;
import org.elasticsearch.common.Strings;
import org.elasticsearch.common.geo.builders.PointBuilder;
import org.elasticsearch.common.geo.builders.ShapeBuilder;
import org.elasticsearch.common.settings.Settings;
import org.elasticsearch.common.xcontent.XContentFactory;
import org.elasticsearch.common.xcontent.XContentType;
import org.elasticsearch.index.IndexService;
import org.elasticsearch.index.mapper.GeoShapeFieldMapper;
import org.elasticsearch.index.mapper.MappedFieldType;
import org.elasticsearch.indices.IndicesService;
import org.elasticsearch.test.ESIntegTestCase;
import org.elasticsearch.test.VersionUtils;

import static org.elasticsearch.index.query.QueryBuilders.geoShapeQuery;
import static org.elasticsearch.index.query.QueryBuilders.matchAllQuery;
import static org.elasticsearch.test.hamcrest.ElasticsearchAssertions.assertAcked;
import static org.hamcrest.Matchers.containsString;
import static org.hamcrest.Matchers.equalTo;
import static org.hamcrest.Matchers.instanceOf;

public class GeoShapeIntegrationIT extends ESIntegTestCase {

    @Override
<<<<<<< HEAD
    protected boolean forbidPrivateIndexSettings() {
        return false;
    }

    @Override
    protected Settings nodeSettings(int nodeOrdinal) {
=======
    protected Settings nodeSettings(int nodeOrdinal, Settings otherSettings) {
>>>>>>> 65aa3e74
        return Settings.builder()
                // Check that only geo-shape queries on legacy PrefixTree based
                // geo shapes are disallowed.
                .put("search.allow_expensive_queries", false)
                .put(super.nodeSettings(nodeOrdinal, otherSettings))
                .build();
    }

    /**
     * Test that orientation parameter correctly persists across cluster restart
     */
    public void testOrientationPersistence() throws Exception {
        String idxName = "orientation";
        String mapping = Strings.toString(XContentFactory.jsonBuilder().startObject()
            .startObject("properties").startObject("location")
            .field("type", "geo_shape")
            .field("orientation", "left")
            .endObject()
            .endObject().endObject());

        // create index
        assertAcked(prepareCreate(idxName).setMapping(mapping));

        mapping = Strings.toString(XContentFactory.jsonBuilder().startObject()
            .startObject("properties").startObject("location")
            .field("type", "geo_shape")
            .field("orientation", "right")
            .endObject()
            .endObject().endObject());

        assertAcked(prepareCreate(idxName+"2").setMapping(mapping));
        ensureGreen(idxName, idxName+"2");

        internalCluster().fullRestart();
        ensureGreen(idxName, idxName+"2");

        // left orientation test
        IndicesService indicesService = internalCluster().getInstance(IndicesService.class, findNodeName(idxName));
        IndexService indexService = indicesService.indexService(resolveIndex(idxName));
        MappedFieldType fieldType = indexService.mapperService().fieldType("location");
        assertThat(fieldType, instanceOf(GeoShapeFieldMapper.GeoShapeFieldType.class));

        GeoShapeFieldMapper.GeoShapeFieldType gsfm = (GeoShapeFieldMapper.GeoShapeFieldType)fieldType;
        ShapeBuilder.Orientation orientation = gsfm.orientation();
        assertThat(orientation, equalTo(ShapeBuilder.Orientation.CLOCKWISE));
        assertThat(orientation, equalTo(ShapeBuilder.Orientation.LEFT));
        assertThat(orientation, equalTo(ShapeBuilder.Orientation.CW));

        // right orientation test
        indicesService = internalCluster().getInstance(IndicesService.class, findNodeName(idxName+"2"));
        indexService = indicesService.indexService(resolveIndex((idxName+"2")));
        fieldType = indexService.mapperService().fieldType("location");
        assertThat(fieldType, instanceOf(GeoShapeFieldMapper.GeoShapeFieldType.class));

        gsfm = (GeoShapeFieldMapper.GeoShapeFieldType)fieldType;
        orientation = gsfm.orientation();
        assertThat(orientation, equalTo(ShapeBuilder.Orientation.COUNTER_CLOCKWISE));
        assertThat(orientation, equalTo(ShapeBuilder.Orientation.RIGHT));
        assertThat(orientation, equalTo(ShapeBuilder.Orientation.CCW));
    }

    /**
     * Test that ignore_malformed on GeoShapeFieldMapper does not fail the entire document
     */
    public void testIgnoreMalformed() throws Exception {
        // create index
        assertAcked(client().admin().indices().prepareCreate("test")
            .setMapping("shape", "type=geo_shape,ignore_malformed=true").get());
        ensureGreen();

        // test self crossing ccw poly not crossing dateline
        String polygonGeoJson = Strings.toString(XContentFactory.jsonBuilder().startObject().field("type", "Polygon")
            .startArray("coordinates")
            .startArray()
            .startArray().value(176.0).value(15.0).endArray()
            .startArray().value(-177.0).value(10.0).endArray()
            .startArray().value(-177.0).value(-10.0).endArray()
            .startArray().value(176.0).value(-15.0).endArray()
            .startArray().value(-177.0).value(15.0).endArray()
            .startArray().value(172.0).value(0.0).endArray()
            .startArray().value(176.0).value(15.0).endArray()
            .endArray()
            .endArray()
            .endObject());

        indexRandom(true, client().prepareIndex("test").setId("0").setSource("shape",
            polygonGeoJson));
        SearchResponse searchResponse = client().prepareSearch("test").setQuery(matchAllQuery()).get();
        assertThat(searchResponse.getHits().getTotalHits().value, equalTo(1L));
    }

    public void testMappingUpdate() {
        // create index
        final Version version = VersionUtils.randomPreviousCompatibleVersion(random(), Version.V_8_0_0);
        assertAcked(client().admin().indices().prepareCreate("test").setSettings(settings(version).build())
            .setMapping("shape", "type=geo_shape,strategy=recursive").get());
        ensureGreen();

        String update ="{\n" +
            "  \"properties\": {\n" +
            "    \"shape\": {\n" +
            "      \"type\": \"geo_shape\"" +
            "    }\n" +
            "  }\n" +
            "}";

        IllegalArgumentException e = expectThrows(IllegalArgumentException.class, () -> client().admin().indices()
            .preparePutMapping("test")
            .setSource(update, XContentType.JSON).get());
        assertThat(e.getMessage(), containsString("mapper [shape] of type [geo_shape] cannot change strategy from [recursive] to [BKD]"));
    }

    /**
     * Test that the indexed shape routing can be provided if it is required
     */
    public void testIndexShapeRouting() throws Exception {
        String mapping = "{\"_doc\":{\n" +
            "    \"_routing\": {\n" +
            "      \"required\": true\n" +
            "    },\n" +
            "    \"properties\": {\n" +
            "      \"shape\": {\n" +
            "        \"type\": \"geo_shape\"\n" +
            "      }\n" +
            "    }\n" +
            "  }}";


        // create index
        assertAcked(client().admin().indices().prepareCreate("test").setMapping(mapping).get());
        ensureGreen();

        String source = "{\n" +
            "    \"shape\" : {\n" +
            "        \"type\" : \"bbox\",\n" +
            "        \"coordinates\" : [[-45.0, 45.0], [45.0, -45.0]]\n" +
            "    }\n" +
            "}";

        indexRandom(true, client().prepareIndex("test").setId("0").setSource(source, XContentType.JSON).setRouting("ABC"));

        SearchResponse searchResponse = client().prepareSearch("test").setQuery(
            geoShapeQuery("shape", "0").indexedShapeIndex("test").indexedShapeRouting("ABC")
        ).get();

        assertThat(searchResponse.getHits().getTotalHits().value, equalTo(1L));
    }

    public void testIndexPolygonDateLine() throws Exception {
        String mappingVector = "{\n" +
                "    \"properties\": {\n" +
                "      \"shape\": {\n" +
                "        \"type\": \"geo_shape\"\n" +
                "      }\n" +
                "    }\n" +
                "  }";

        String mappingQuad = "{\n" +
                "    \"properties\": {\n" +
                "      \"shape\": {\n" +
                "        \"type\": \"geo_shape\",\n" +
                "        \"tree\": \"quadtree\"\n" +
                "      }\n" +
                "    }\n" +
                "  }";


        // create index
        assertAcked(client().admin().indices().prepareCreate("vector").setMapping(mappingVector).get());
        ensureGreen();

        final Version version = VersionUtils.randomPreviousCompatibleVersion(random(), Version.V_8_0_0);
        assertAcked(client().admin().indices().prepareCreate("quad")
            .setSettings(settings(version).build()).setMapping(mappingQuad).get());
        ensureGreen();

        String source = "{\n" +
                "    \"shape\" : \"POLYGON((179 0, -179 0, -179 2, 179 2, 179 0))\""+
                "}";

        indexRandom(true, client().prepareIndex("quad").setId("0").setSource(source, XContentType.JSON));
        indexRandom(true, client().prepareIndex("vector").setId("0").setSource(source, XContentType.JSON));

        try {
            ClusterUpdateSettingsRequest updateSettingsRequest = new ClusterUpdateSettingsRequest();
            updateSettingsRequest.persistentSettings(Settings.builder().put("search.allow_expensive_queries", true));
            assertAcked(client().admin().cluster().updateSettings(updateSettingsRequest).actionGet());

            SearchResponse searchResponse = client().prepareSearch("quad").setQuery(
                    geoShapeQuery("shape", new PointBuilder(-179.75, 1))
            ).get();

            assertThat(searchResponse.getHits().getTotalHits().value, equalTo(1L));

            searchResponse = client().prepareSearch("quad").setQuery(
                    geoShapeQuery("shape", new PointBuilder(90, 1))
            ).get();

            assertThat(searchResponse.getHits().getTotalHits().value, equalTo(0L));

            searchResponse = client().prepareSearch("quad").setQuery(
                    geoShapeQuery("shape", new PointBuilder(-180, 1))
            ).get();

            assertThat(searchResponse.getHits().getTotalHits().value, equalTo(1L));

            searchResponse = client().prepareSearch("quad").setQuery(
                    geoShapeQuery("shape", new PointBuilder(180, 1))
            ).get();

            assertThat(searchResponse.getHits().getTotalHits().value, equalTo(1L));
        } finally {
            ClusterUpdateSettingsRequest updateSettingsRequest = new ClusterUpdateSettingsRequest();
            updateSettingsRequest.persistentSettings(Settings.builder().put("search.allow_expensive_queries", (String) null));
            assertAcked(client().admin().cluster().updateSettings(updateSettingsRequest).actionGet());
        }

        SearchResponse searchResponse = client().prepareSearch("vector").setQuery(
            geoShapeQuery("shape", new PointBuilder(90, 1))
        ).get();

        assertThat(searchResponse.getHits().getTotalHits().value, equalTo(0L));

        searchResponse = client().prepareSearch("vector").setQuery(
            geoShapeQuery("shape", new PointBuilder(-179.75, 1))
        ).get();

        assertThat(searchResponse.getHits().getTotalHits().value, equalTo(1L));

        searchResponse = client().prepareSearch("vector").setQuery(
            geoShapeQuery("shape", new PointBuilder(-180, 1))
        ).get();

        assertThat(searchResponse.getHits().getTotalHits().value, equalTo(1L));

        searchResponse = client().prepareSearch("vector").setQuery(
            geoShapeQuery("shape", new PointBuilder(180, 1))
        ).get();

        assertThat(searchResponse.getHits().getTotalHits().value, equalTo(1L));
    }

    private String findNodeName(String index) {
        ClusterState state = client().admin().cluster().prepareState().get().getState();
        IndexShardRoutingTable shard = state.getRoutingTable().index(index).shard(0);
        String nodeId = shard.assignedShards().get(0).currentNodeId();
        return state.getNodes().get(nodeId).getName();
    }
}<|MERGE_RESOLUTION|>--- conflicted
+++ resolved
@@ -35,22 +35,18 @@
 public class GeoShapeIntegrationIT extends ESIntegTestCase {
 
     @Override
-<<<<<<< HEAD
     protected boolean forbidPrivateIndexSettings() {
         return false;
     }
 
     @Override
-    protected Settings nodeSettings(int nodeOrdinal) {
-=======
     protected Settings nodeSettings(int nodeOrdinal, Settings otherSettings) {
->>>>>>> 65aa3e74
         return Settings.builder()
-                // Check that only geo-shape queries on legacy PrefixTree based
-                // geo shapes are disallowed.
-                .put("search.allow_expensive_queries", false)
-                .put(super.nodeSettings(nodeOrdinal, otherSettings))
-                .build();
+            // Check that only geo-shape queries on legacy PrefixTree based
+            // geo shapes are disallowed.
+            .put("search.allow_expensive_queries", false)
+            .put(super.nodeSettings(nodeOrdinal, otherSettings))
+            .build();
     }
 
     /**
@@ -195,21 +191,21 @@
 
     public void testIndexPolygonDateLine() throws Exception {
         String mappingVector = "{\n" +
-                "    \"properties\": {\n" +
-                "      \"shape\": {\n" +
-                "        \"type\": \"geo_shape\"\n" +
-                "      }\n" +
-                "    }\n" +
-                "  }";
+            "    \"properties\": {\n" +
+            "      \"shape\": {\n" +
+            "        \"type\": \"geo_shape\"\n" +
+            "      }\n" +
+            "    }\n" +
+            "  }";
 
         String mappingQuad = "{\n" +
-                "    \"properties\": {\n" +
-                "      \"shape\": {\n" +
-                "        \"type\": \"geo_shape\",\n" +
-                "        \"tree\": \"quadtree\"\n" +
-                "      }\n" +
-                "    }\n" +
-                "  }";
+            "    \"properties\": {\n" +
+            "      \"shape\": {\n" +
+            "        \"type\": \"geo_shape\",\n" +
+            "        \"tree\": \"quadtree\"\n" +
+            "      }\n" +
+            "    }\n" +
+            "  }";
 
 
         // create index
@@ -222,8 +218,8 @@
         ensureGreen();
 
         String source = "{\n" +
-                "    \"shape\" : \"POLYGON((179 0, -179 0, -179 2, 179 2, 179 0))\""+
-                "}";
+            "    \"shape\" : \"POLYGON((179 0, -179 0, -179 2, 179 2, 179 0))\""+
+            "}";
 
         indexRandom(true, client().prepareIndex("quad").setId("0").setSource(source, XContentType.JSON));
         indexRandom(true, client().prepareIndex("vector").setId("0").setSource(source, XContentType.JSON));
@@ -234,25 +230,25 @@
             assertAcked(client().admin().cluster().updateSettings(updateSettingsRequest).actionGet());
 
             SearchResponse searchResponse = client().prepareSearch("quad").setQuery(
-                    geoShapeQuery("shape", new PointBuilder(-179.75, 1))
+                geoShapeQuery("shape", new PointBuilder(-179.75, 1))
             ).get();
 
             assertThat(searchResponse.getHits().getTotalHits().value, equalTo(1L));
 
             searchResponse = client().prepareSearch("quad").setQuery(
-                    geoShapeQuery("shape", new PointBuilder(90, 1))
+                geoShapeQuery("shape", new PointBuilder(90, 1))
             ).get();
 
             assertThat(searchResponse.getHits().getTotalHits().value, equalTo(0L));
 
             searchResponse = client().prepareSearch("quad").setQuery(
-                    geoShapeQuery("shape", new PointBuilder(-180, 1))
+                geoShapeQuery("shape", new PointBuilder(-180, 1))
             ).get();
 
             assertThat(searchResponse.getHits().getTotalHits().value, equalTo(1L));
 
             searchResponse = client().prepareSearch("quad").setQuery(
-                    geoShapeQuery("shape", new PointBuilder(180, 1))
+                geoShapeQuery("shape", new PointBuilder(180, 1))
             ).get();
 
             assertThat(searchResponse.getHits().getTotalHits().value, equalTo(1L));

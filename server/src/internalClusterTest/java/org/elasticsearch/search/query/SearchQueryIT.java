/*
 * Copyright Elasticsearch B.V. and/or licensed to Elasticsearch B.V. under one
 * or more contributor license agreements. Licensed under the Elastic License
 * 2.0 and the Server Side Public License, v 1; you may not use this file except
 * in compliance with, at your election, the Elastic License 2.0 or the Server
 * Side Public License, v 1.
 */

package org.elasticsearch.search.query;

import org.apache.lucene.analysis.pattern.PatternReplaceCharFilter;
import org.apache.lucene.index.IndexReader;
import org.apache.lucene.search.MultiTermQuery;
import org.apache.lucene.search.join.ScoreMode;
import org.apache.lucene.tests.analysis.MockTokenizer;
import org.apache.lucene.tests.util.English;
import org.apache.lucene.util.AttributeSource;
import org.elasticsearch.action.index.IndexRequestBuilder;
import org.elasticsearch.action.search.SearchPhaseExecutionException;
import org.elasticsearch.action.search.SearchResponse;
import org.elasticsearch.action.search.SearchType;
import org.elasticsearch.action.search.ShardSearchFailure;
import org.elasticsearch.common.document.DocumentField;
import org.elasticsearch.common.lucene.search.SpanBooleanQueryRewriteWithMaxClause;
import org.elasticsearch.common.regex.Regex;
import org.elasticsearch.common.settings.Settings;
import org.elasticsearch.common.time.DateFormatter;
import org.elasticsearch.common.unit.Fuzziness;
import org.elasticsearch.index.analysis.CharFilterFactory;
import org.elasticsearch.index.analysis.NormalizingCharFilterFactory;
import org.elasticsearch.index.analysis.TokenizerFactory;
import org.elasticsearch.index.query.BoolQueryBuilder;
import org.elasticsearch.index.query.MatchQueryBuilder;
import org.elasticsearch.index.query.MultiMatchQueryBuilder;
import org.elasticsearch.index.query.Operator;
import org.elasticsearch.index.query.QueryBuilder;
import org.elasticsearch.index.query.QueryBuilders;
import org.elasticsearch.index.query.RangeQueryBuilder;
import org.elasticsearch.index.query.TermQueryBuilder;
import org.elasticsearch.index.query.WildcardQueryBuilder;
import org.elasticsearch.index.query.WrapperQueryBuilder;
import org.elasticsearch.index.query.ZeroTermsQueryOption;
import org.elasticsearch.index.query.functionscore.ScoreFunctionBuilders;
import org.elasticsearch.indices.IndicesService;
import org.elasticsearch.indices.TermsLookup;
import org.elasticsearch.indices.analysis.AnalysisModule.AnalysisProvider;
import org.elasticsearch.plugins.AnalysisPlugin;
import org.elasticsearch.plugins.Plugin;
import org.elasticsearch.rest.RestStatus;
import org.elasticsearch.search.SearchHit;
import org.elasticsearch.search.SearchHits;
import org.elasticsearch.search.aggregations.AggregationBuilders;
import org.elasticsearch.test.ESIntegTestCase;
import org.elasticsearch.test.InternalSettingsPlugin;
import org.elasticsearch.test.junit.annotations.TestIssueLogging;
import org.elasticsearch.xcontent.XContentBuilder;
import org.elasticsearch.xcontent.XContentFactory;
import org.elasticsearch.xcontent.XContentType;
import org.hamcrest.Matcher;

import java.io.IOException;
import java.io.Reader;
import java.time.Instant;
import java.time.ZoneId;
import java.time.ZoneOffset;
import java.time.ZonedDateTime;
import java.time.format.DateTimeFormatter;
import java.util.Arrays;
import java.util.Collection;
import java.util.Map;
import java.util.Random;
import java.util.concurrent.ExecutionException;
import java.util.regex.Pattern;

import static java.util.Collections.singletonMap;
import static org.elasticsearch.action.support.WriteRequest.RefreshPolicy.IMMEDIATE;
import static org.elasticsearch.cluster.metadata.IndexMetadata.SETTING_NUMBER_OF_SHARDS;
import static org.elasticsearch.index.query.QueryBuilders.boolQuery;
import static org.elasticsearch.index.query.QueryBuilders.constantScoreQuery;
import static org.elasticsearch.index.query.QueryBuilders.existsQuery;
import static org.elasticsearch.index.query.QueryBuilders.functionScoreQuery;
import static org.elasticsearch.index.query.QueryBuilders.fuzzyQuery;
import static org.elasticsearch.index.query.QueryBuilders.idsQuery;
import static org.elasticsearch.index.query.QueryBuilders.matchAllQuery;
import static org.elasticsearch.index.query.QueryBuilders.matchPhrasePrefixQuery;
import static org.elasticsearch.index.query.QueryBuilders.matchPhraseQuery;
import static org.elasticsearch.index.query.QueryBuilders.matchQuery;
import static org.elasticsearch.index.query.QueryBuilders.multiMatchQuery;
import static org.elasticsearch.index.query.QueryBuilders.prefixQuery;
import static org.elasticsearch.index.query.QueryBuilders.queryStringQuery;
import static org.elasticsearch.index.query.QueryBuilders.rangeQuery;
import static org.elasticsearch.index.query.QueryBuilders.regexpQuery;
import static org.elasticsearch.index.query.QueryBuilders.spanMultiTermQueryBuilder;
import static org.elasticsearch.index.query.QueryBuilders.spanNearQuery;
import static org.elasticsearch.index.query.QueryBuilders.spanNotQuery;
import static org.elasticsearch.index.query.QueryBuilders.spanOrQuery;
import static org.elasticsearch.index.query.QueryBuilders.spanTermQuery;
import static org.elasticsearch.index.query.QueryBuilders.termQuery;
import static org.elasticsearch.index.query.QueryBuilders.termsLookupQuery;
import static org.elasticsearch.index.query.QueryBuilders.termsQuery;
import static org.elasticsearch.index.query.QueryBuilders.wildcardQuery;
import static org.elasticsearch.index.query.QueryBuilders.wrapperQuery;
import static org.elasticsearch.test.hamcrest.ElasticsearchAssertions.assertAcked;
import static org.elasticsearch.test.hamcrest.ElasticsearchAssertions.assertFailures;
import static org.elasticsearch.test.hamcrest.ElasticsearchAssertions.assertFirstHit;
import static org.elasticsearch.test.hamcrest.ElasticsearchAssertions.assertHitCount;
import static org.elasticsearch.test.hamcrest.ElasticsearchAssertions.assertHitCountAndNoFailures;
import static org.elasticsearch.test.hamcrest.ElasticsearchAssertions.assertNoFailures;
import static org.elasticsearch.test.hamcrest.ElasticsearchAssertions.assertSearchHits;
import static org.elasticsearch.test.hamcrest.ElasticsearchAssertions.assertSearchHitsWithoutFailures;
import static org.elasticsearch.test.hamcrest.ElasticsearchAssertions.assertSecondHit;
import static org.elasticsearch.test.hamcrest.ElasticsearchAssertions.hasId;
import static org.elasticsearch.test.hamcrest.ElasticsearchAssertions.hasScore;
import static org.elasticsearch.xcontent.XContentFactory.jsonBuilder;
import static org.hamcrest.Matchers.closeTo;
import static org.hamcrest.Matchers.containsString;
import static org.hamcrest.Matchers.emptyArray;
import static org.hamcrest.Matchers.equalTo;
import static org.hamcrest.Matchers.is;
import static org.hamcrest.Matchers.not;

public class SearchQueryIT extends ESIntegTestCase {

    @Override
    protected Collection<Class<? extends Plugin>> nodePlugins() {
        return Arrays.asList(InternalSettingsPlugin.class, MockAnalysisPlugin.class);
    }

    @Override
    protected int maximumNumberOfShards() {
        return 7;
    }

    @Override
    protected int maximumNumberOfReplicas() {
        return Math.min(2, cluster().numDataNodes() - 1);
    }

    // see #3952
    public void testEmptyQueryString() throws ExecutionException, InterruptedException, IOException {
        createIndex("test");
        indexRandom(
            true,
            client().prepareIndex("test").setId("1").setSource("field1", "the quick brown fox jumps"),
            client().prepareIndex("test").setId("2").setSource("field1", "quick brown"),
            client().prepareIndex("test").setId("3").setSource("field1", "quick")
        );

        assertHitCount(prepareSearch().setQuery(queryStringQuery("quick")), 3L);
        assertHitCount(prepareSearch().setQuery(queryStringQuery("")), 0L); // return no docs
    }

    // see https://github.com/elastic/elasticsearch/issues/3177
    public void testIssue3177() {
        createIndex("test");
        client().prepareIndex("test").setId("1").setSource("field1", "value1").get();
        client().prepareIndex("test").setId("2").setSource("field1", "value2").get();
        client().prepareIndex("test").setId("3").setSource("field1", "value3").get();
        ensureGreen();
        waitForRelocation();
        forceMerge();
        refresh();
        assertHitCount(
            prepareSearch().setQuery(matchAllQuery())
                .setPostFilter(
                    boolQuery().must(matchAllQuery())
                        .must(boolQuery().mustNot(boolQuery().must(termQuery("field1", "value1")).must(termQuery("field1", "value2"))))
                ),
            3L
        );
        assertHitCount(
            prepareSearch().setQuery(
                boolQuery().must(
                    boolQuery().should(termQuery("field1", "value1"))
                        .should(termQuery("field1", "value2"))
                        .should(termQuery("field1", "value3"))
                ).filter(boolQuery().mustNot(boolQuery().must(termQuery("field1", "value1")).must(termQuery("field1", "value2"))))
            ),
            3L
        );
        assertHitCount(prepareSearch().setQuery(matchAllQuery()).setPostFilter(boolQuery().mustNot(termQuery("field1", "value3"))), 2L);
    }

    public void testIndexOptions() throws Exception {
        assertAcked(prepareCreate("test").setMapping("field1", "type=text,index_options=docs"));
        indexRandom(
            true,
            client().prepareIndex("test").setId("1").setSource("field1", "quick brown fox", "field2", "quick brown fox"),
            client().prepareIndex("test").setId("2").setSource("field1", "quick lazy huge brown fox", "field2", "quick lazy huge brown fox")
        );

        assertHitCount(prepareSearch().setQuery(matchPhraseQuery("field2", "quick brown").slop(0)), 1L);

        assertFailures(
            prepareSearch().setQuery(matchPhraseQuery("field1", "quick brown").slop(0)),
            RestStatus.BAD_REQUEST,
            containsString("field:[field1] was indexed without position data; cannot run PhraseQuery")
        );
    }

    // see #3521
    public void testConstantScoreQuery() throws Exception {
        Random random = random();
        createIndex("test");
        indexRandom(
            true,
            client().prepareIndex("test").setId("1").setSource("field1", "quick brown fox", "field2", "quick brown fox"),
            client().prepareIndex("test").setId("2").setSource("field1", "quick lazy huge brown fox", "field2", "quick lazy huge brown fox")
        );

        SearchResponse searchResponse = prepareSearch().setQuery(constantScoreQuery(matchQuery("field1", "quick"))).get();
        assertHitCount(searchResponse, 2L);
        for (SearchHit searchHit : searchResponse.getHits().getHits()) {
            assertThat(searchHit, hasScore(1.0f));
        }

        searchResponse = prepareSearch("test").setQuery(
            boolQuery().must(matchAllQuery()).must(constantScoreQuery(matchQuery("field1", "quick")).boost(1.0f + random().nextFloat()))
        ).get();
        assertHitCount(searchResponse, 2L);
        assertFirstHit(searchResponse, hasScore(searchResponse.getHits().getAt(1).getScore()));

        prepareSearch("test").setQuery(constantScoreQuery(matchQuery("field1", "quick")).boost(1.0f + random().nextFloat())).get();
        assertHitCount(searchResponse, 2L);
        assertFirstHit(searchResponse, hasScore(searchResponse.getHits().getAt(1).getScore()));

        searchResponse = prepareSearch("test").setQuery(
            constantScoreQuery(
                boolQuery().must(matchAllQuery())
                    .must(
                        constantScoreQuery(matchQuery("field1", "quick")).boost(1.0f + (random.nextBoolean() ? 0.0f : random.nextFloat()))
                    )
            )
        ).get();
        assertHitCount(searchResponse, 2L);
        assertFirstHit(searchResponse, hasScore(searchResponse.getHits().getAt(1).getScore()));
        for (SearchHit searchHit : searchResponse.getHits().getHits()) {
            assertThat(searchHit, hasScore(1.0f));
        }

        int num = scaledRandomIntBetween(100, 200);
        IndexRequestBuilder[] builders = new IndexRequestBuilder[num];
        for (int i = 0; i < builders.length; i++) {
            builders[i] = client().prepareIndex("test_1").setId("" + i).setSource("f", English.intToEnglish(i));
        }
        createIndex("test_1");
        indexRandom(true, builders);

        int queryRounds = scaledRandomIntBetween(10, 20);
        for (int i = 0; i < queryRounds; i++) {
            MatchQueryBuilder matchQuery = matchQuery("f", English.intToEnglish(between(0, num)));
            searchResponse = prepareSearch("test_1").setQuery(constantScoreQuery(matchQuery)).setSize(num).get();
            long totalHits = searchResponse.getHits().getTotalHits().value;
            SearchHits hits = searchResponse.getHits();
            for (SearchHit searchHit : hits) {
                assertThat(searchHit, hasScore(1.0f));
            }
            searchResponse = prepareSearch("test_1").setQuery(
                boolQuery().must(matchAllQuery())
                    .must(constantScoreQuery(matchQuery).boost(1.0f + (random.nextBoolean() ? 0.0f : random.nextFloat())))
            ).setSize(num).get();
            hits = searchResponse.getHits();
            assertThat(hits.getTotalHits().value, equalTo(totalHits));
            if (totalHits > 1) {
                float expected = hits.getAt(0).getScore();
                for (SearchHit searchHit : hits) {
                    assertThat(searchHit, hasScore(expected));
                }
            }
        }
    }

    // see #3521
    public void testAllDocsQueryString() throws InterruptedException, ExecutionException {
        createIndex("test");
        indexRandom(
            true,
            client().prepareIndex("test").setId("1").setSource("foo", "bar"),
            client().prepareIndex("test").setId("2").setSource("foo", "bar")
        );

        int iters = scaledRandomIntBetween(100, 200);
        for (int i = 0; i < iters; i++) {
            assertHitCount(prepareSearch("test").setQuery(queryStringQuery("*:*^10.0").boost(10.0f)), 2L);

            SearchResponse searchResponse = prepareSearch("test").setQuery(
                boolQuery().must(matchAllQuery()).must(constantScoreQuery(matchAllQuery()))
            ).get();
            assertHitCount(searchResponse, 2L);
            assertThat((double) searchResponse.getHits().getAt(0).getScore(), closeTo(2.0, 0.1));
            assertThat((double) searchResponse.getHits().getAt(1).getScore(), closeTo(2.0, 0.1));
        }
    }

    public void testQueryStringAnalyzedWildcard() throws Exception {
        createIndex("test");

        client().prepareIndex("test").setId("1").setSource("field1", "value_1", "field2", "value_2").get();
        refresh();

        assertHitCount(prepareSearch().setQuery(queryStringQuery("value*")), 1L);
        assertHitCount(prepareSearch().setQuery(queryStringQuery("*ue*")), 1L);
        assertHitCount(prepareSearch().setQuery(queryStringQuery("*ue_1")), 1L);
        assertHitCount(prepareSearch().setQuery(queryStringQuery("val*e_1")), 1L);
        assertHitCount(prepareSearch().setQuery(queryStringQuery("v?l*e?1")), 1L);
    }

    public void testLowercaseExpandedTerms() {
        createIndex("test");

        client().prepareIndex("test").setId("1").setSource("field1", "value_1", "field2", "value_2").get();
        refresh();

        assertHitCount(prepareSearch().setQuery(queryStringQuery("VALUE_3~1")), 1L);
        assertHitCount(prepareSearch().setQuery(queryStringQuery("ValUE_*")), 1L);
        assertHitCount(prepareSearch().setQuery(queryStringQuery("vAl*E_1")), 1L);
        assertHitCount(prepareSearch().setQuery(queryStringQuery("[VALUE_1 TO VALUE_3]")), 1L);
    }

    // Issue #3540
    public void testDateRangeInQueryString() {
        // the mapping needs to be provided upfront otherwise we are not sure how many failures we get back
        // as with dynamic mappings some shards might be lacking behind and parse a different query
        assertAcked(prepareCreate("test").setMapping("past", "type=date", "future", "type=date"));

        ZonedDateTime now = ZonedDateTime.now(ZoneOffset.UTC);
        String aMonthAgo = DateTimeFormatter.ISO_LOCAL_DATE.format(now.minusMonths(1));
        String aMonthFromNow = DateTimeFormatter.ISO_LOCAL_DATE.format(now.plusMonths(1));
        client().prepareIndex("test").setId("1").setSource("past", aMonthAgo, "future", aMonthFromNow).get();
        refresh();

        assertHitCount(prepareSearch().setQuery(queryStringQuery("past:[now-2M/d TO now/d]")), 1L);
        assertHitCount(prepareSearch().setQuery(queryStringQuery("future:[now/d TO now+2M/d]")), 1L);

        SearchPhaseExecutionException e = expectThrows(
            SearchPhaseExecutionException.class,
            () -> prepareSearch().setQuery(queryStringQuery("future:[now/D TO now+2M/d]").lenient(false)).get()
        );
        assertThat(e.status(), equalTo(RestStatus.BAD_REQUEST));
        assertThat(e.toString(), containsString("unit [D] not supported for date math"));
    }

    // Issue #7880
    public void testDateRangeInQueryStringWithTimeZone_7880() {
        // the mapping needs to be provided upfront otherwise we are not sure how many failures we get back
        // as with dynamic mappings some shards might be lacking behind and parse a different query
        assertAcked(prepareCreate("test").setMapping("past", "type=date"));

        ZoneId timeZone = randomZone();
        String now = DateFormatter.forPattern("strict_date_optional_time").format(Instant.now().atZone(timeZone));
        logger.info(" --> Using time_zone [{}], now is [{}]", timeZone.getId(), now);
        client().prepareIndex("test").setId("1").setSource("past", now).get();
        refresh();

        assertHitCount(prepareSearch().setQuery(queryStringQuery("past:[now-1m/m TO now+1m/m]").timeZone(timeZone.getId())), 1L);
    }

    // Issue #10477
    public void testDateRangeInQueryStringWithTimeZone_10477() {
        // the mapping needs to be provided upfront otherwise we are not sure how many failures we get back
        // as with dynamic mappings some shards might be lacking behind and parse a different query
        assertAcked(prepareCreate("test").setMapping("past", "type=date"));

        client().prepareIndex("test").setId("1").setSource("past", "2015-04-05T23:00:00+0000").get();
        client().prepareIndex("test").setId("2").setSource("past", "2015-04-06T00:00:00+0000").get();
        refresh();

        // Timezone set with dates
        assertHitCount(prepareSearch().setQuery(queryStringQuery("past:[2015-04-06T00:00:00+0200 TO 2015-04-06T23:00:00+0200]")), 2L);

        // Same timezone set with time_zone
        assertHitCount(
            prepareSearch().setQuery(queryStringQuery("past:[2015-04-06T00:00:00 TO 2015-04-06T23:00:00]").timeZone("+0200")),
            2L
        );

        // We set a timezone which will give no result
        assertHitCount(prepareSearch().setQuery(queryStringQuery("past:[2015-04-06T00:00:00-0200 TO 2015-04-06T23:00:00-0200]")), 0L);

        // Same timezone set with time_zone but another timezone is set directly within dates which has the precedence
        assertHitCount(
            prepareSearch().setQuery(queryStringQuery("past:[2015-04-06T00:00:00-0200 TO 2015-04-06T23:00:00-0200]").timeZone("+0200")),
            0L
        );
    }

    public void testIdsQueryTestsIdIndexed() throws Exception {
        assertAcked(indicesAdmin().prepareCreate("test"));

        indexRandom(
            true,
            client().prepareIndex("test").setId("1").setSource("field1", "value1"),
            client().prepareIndex("test").setId("2").setSource("field1", "value2"),
            client().prepareIndex("test").setId("3").setSource("field1", "value3")
        );

        assertSearchHitsWithoutFailures(prepareSearch().setQuery(constantScoreQuery(idsQuery().addIds("1", "3"))), "1", "3");
        assertSearchHitsWithoutFailures(prepareSearch().setQuery(idsQuery().addIds("1", "3")), "1", "3");

        assertHitCount(prepareSearch().setQuery(idsQuery().addIds("7", "10")), 0L);

        // repeat..., with terms
        assertSearchHitsWithoutFailures(prepareSearch().setQuery(constantScoreQuery(termsQuery("_id", "1", "3"))), "1", "3");
    }

    public void testTermIndexQuery() throws Exception {
        String[] indexNames = { "test1", "test2" };
        for (String indexName : indexNames) {
            assertAcked(indicesAdmin().prepareCreate(indexName));

            indexRandom(true, client().prepareIndex(indexName).setId(indexName + "1").setSource("field1", "value1"));

        }

        for (String indexName : indexNames) {
            assertSearchHitsWithoutFailures(prepareSearch().setQuery(constantScoreQuery(termQuery("_index", indexName))), indexName + "1");
        }
        for (String indexName : indexNames) {
            assertSearchHitsWithoutFailures(prepareSearch().setQuery(constantScoreQuery(termsQuery("_index", indexName))), indexName + "1");
        }
        for (String indexName : indexNames) {
            assertSearchHitsWithoutFailures(prepareSearch().setQuery(constantScoreQuery(matchQuery("_index", indexName))), indexName + "1");
        }
        {
            assertHitCountAndNoFailures(prepareSearch().setQuery(constantScoreQuery(termsQuery("_index", indexNames))), indexNames.length);
        }
    }

    public void testFilterExistsMissing() throws Exception {
        createIndex("test");

        indexRandom(
            true,
            client().prepareIndex("test")
                .setId("1")
                .setSource(
                    jsonBuilder().startObject()
                        .startObject("obj1")
                        .field("obj1_val", "1")
                        .endObject()
                        .field("x1", "x_1")
                        .field("field1", "value1_1")
                        .field("field2", "value2_1")
                        .endObject()
                ),
            client().prepareIndex("test")
                .setId("2")
                .setSource(
                    jsonBuilder().startObject()
                        .startObject("obj1")
                        .field("obj1_val", "1")
                        .endObject()
                        .field("x2", "x_2")
                        .field("field1", "value1_2")
                        .endObject()
                ),
            client().prepareIndex("test")
                .setId("3")
                .setSource(
                    jsonBuilder().startObject()
                        .startObject("obj2")
                        .field("obj2_val", "1")
                        .endObject()
                        .field("y1", "y_1")
                        .field("field2", "value2_3")
                        .endObject()
                ),
            client().prepareIndex("test")
                .setId("4")
                .setSource(
                    jsonBuilder().startObject()
                        .startObject("obj2")
                        .field("obj2_val", "1")
                        .endObject()
                        .field("y2", "y_2")
                        .field("field3", "value3_4")
                        .endObject()
                )
        );

        assertSearchHitsWithoutFailures(prepareSearch().setQuery(existsQuery("field1")), "1", "2");
        assertSearchHitsWithoutFailures(prepareSearch().setQuery(constantScoreQuery(existsQuery("field1"))), "1", "2");
        assertSearchHitsWithoutFailures(prepareSearch().setQuery(queryStringQuery("_exists_:field1")), "1", "2");
        assertSearchHitsWithoutFailures(prepareSearch().setQuery(existsQuery("field2")), "1", "3");
        assertSearchHitsWithoutFailures(prepareSearch().setQuery(existsQuery("field3")), "4");
        // wildcard check
        assertSearchHitsWithoutFailures(prepareSearch().setQuery(existsQuery("x*")), "1", "2");
        // object check
        assertSearchHitsWithoutFailures(prepareSearch().setQuery(existsQuery("obj1")), "1", "2");
    }

    public void testPassQueryOrFilterAsJSONString() throws Exception {
        createIndex("test");

        client().prepareIndex("test").setId("1").setSource("field1", "value1_1", "field2", "value2_1").setRefreshPolicy(IMMEDIATE).get();

        WrapperQueryBuilder wrapper = new WrapperQueryBuilder("{ \"term\" : { \"field1\" : \"value1_1\" } }");
        assertHitCount(prepareSearch().setQuery(wrapper), 1L);

        BoolQueryBuilder bool = boolQuery().must(wrapper).must(new TermQueryBuilder("field2", "value2_1"));
        assertHitCount(prepareSearch().setQuery(bool), 1L);

        WrapperQueryBuilder wrapperFilter = wrapperQuery("{ \"term\" : { \"field1\" : \"value1_1\" } }");
        assertHitCount(prepareSearch().setPostFilter(wrapperFilter), 1L);
    }

    public void testFiltersWithCustomCacheKey() throws Exception {
        createIndex("test");

        client().prepareIndex("test").setId("1").setSource("field1", "value1").get();
        refresh();
        assertHitCount(prepareSearch("test").setQuery(constantScoreQuery(termsQuery("field1", "value1"))), 1L);
        assertHitCount(prepareSearch("test").setQuery(constantScoreQuery(termsQuery("field1", "value1"))), 1L);
        assertHitCount(prepareSearch("test").setQuery(constantScoreQuery(termsQuery("field1", "value1"))), 1L);
        assertHitCount(prepareSearch("test").setQuery(constantScoreQuery(termsQuery("field1", "value1"))), 1L);
    }

    public void testMatchQueryNumeric() throws Exception {
        assertAcked(prepareCreate("test").setMapping("long", "type=long", "double", "type=double"));

        indexRandom(
            true,
            client().prepareIndex("test").setId("1").setSource("long", 1L, "double", 1.0d),
            client().prepareIndex("test").setId("2").setSource("long", 2L, "double", 2.0d),
            client().prepareIndex("test").setId("3").setSource("long", 3L, "double", 3.0d)
        );

        SearchResponse searchResponse = prepareSearch().setQuery(matchQuery("long", "1")).get();
        assertHitCount(searchResponse, 1L);
        assertFirstHit(searchResponse, hasId("1"));

        searchResponse = prepareSearch().setQuery(matchQuery("double", "2")).get();
        assertHitCount(searchResponse, 1L);
        assertFirstHit(searchResponse, hasId("2"));
        expectThrows(SearchPhaseExecutionException.class, () -> prepareSearch().setQuery(matchQuery("double", "2 3 4")).get());
    }

    public void testMatchQueryFuzzy() throws Exception {
        assertAcked(prepareCreate("test").setMapping("text", "type=text"));

        indexRandom(
            true,
            client().prepareIndex("test").setId("1").setSource("text", "Unit"),
            client().prepareIndex("test").setId("2").setSource("text", "Unity")
        );
        assertHitCount(prepareSearch().setQuery(matchQuery("text", "uniy").fuzziness(Fuzziness.fromEdits(0))), 0L);

        assertSearchHitsWithoutFailures(prepareSearch().setQuery(matchQuery("text", "uniy").fuzziness(Fuzziness.fromEdits(1))), "1", "2");
        assertSearchHitsWithoutFailures(
            prepareSearch().setQuery(matchQuery("text", "uniy").fuzziness(Fuzziness.fromString("AUTO"))),
            "1",
            "2"
        );

        assertHitCount(prepareSearch().setQuery(matchQuery("text", "uniy").fuzziness(Fuzziness.fromString("AUTO:5,7"))), 0L);
        assertSearchHitsWithoutFailures(
            prepareSearch().setQuery(matchQuery("text", "unify").fuzziness(Fuzziness.fromString("AUTO:5,7"))),
            "2"
        );
    }

    public void testMultiMatchQuery() throws Exception {
        createIndex("test");

        indexRandom(
            true,
            client().prepareIndex("test").setId("1").setSource("field1", "value1", "field2", "value4", "field3", "value3"),
            client().prepareIndex("test").setId("2").setSource("field1", "value2", "field2", "value5", "field3", "value2"),
            client().prepareIndex("test").setId("3").setSource("field1", "value3", "field2", "value6", "field3", "value1")
        );

        MultiMatchQueryBuilder builder = multiMatchQuery("value1 value2 value4", "field1", "field2");
        // this uses dismax so scores are equal and the order can be arbitrary
        assertSearchHitsWithoutFailures(
            prepareSearch().setQuery(builder).addAggregation(AggregationBuilders.terms("field1").field("field1.keyword")),
            "1",
            "2"
        );

        assertSearchHitsWithoutFailures(prepareSearch().setQuery(builder), "1", "2");

        indicesAdmin().prepareRefresh("test").get();
        builder = multiMatchQuery("value1", "field1", "field2").operator(Operator.AND); // Operator only applies on terms inside a field!
                                                                                        // Fields are always OR-ed together.
        assertSearchHitsWithoutFailures(prepareSearch().setQuery(builder), "1");

        refresh();
        builder = multiMatchQuery("value1", "field1").field("field3", 1.5f).operator(Operator.AND); // Operator only applies on terms inside
                                                                                                    // a field! Fields are always OR-ed
                                                                                                    // together.
        assertSearchHitsWithoutFailures(prepareSearch().setQuery(builder), "3", "1");

        indicesAdmin().prepareRefresh("test").get();
        builder = multiMatchQuery("value1").field("field1").field("field3", 1.5f).operator(Operator.AND); // Operator only applies on terms
                                                                                                          // inside a field! Fields are
                                                                                                          // always OR-ed together.
        SearchResponse searchResponse = prepareSearch().setQuery(builder).get();
        assertHitCount(searchResponse, 2L);
        assertSearchHits(searchResponse, "3", "1");

        // Test lenient
        client().prepareIndex("test").setId("3").setSource("field1", "value7", "field2", "value8", "field4", 5).get();
        refresh();

        builder = multiMatchQuery("value1", "field1", "field2", "field4");

        // when the number for shards is randomized and we expect failures
        // we can either run into partial or total failures depending on the current number of shards
        Matcher<String> reasonMatcher = containsString("NumberFormatException: For input string: \"value1\"");
        ShardSearchFailure[] shardFailures;
        try {
            prepareSearch().setQuery(builder).get();
            shardFailures = searchResponse.getShardFailures();
            assertThat("Expected shard failures, got none", shardFailures, not(emptyArray()));
        } catch (SearchPhaseExecutionException e) {
            assertThat(e.status(), equalTo(RestStatus.BAD_REQUEST));
            shardFailures = e.shardFailures();
        }

        for (ShardSearchFailure shardSearchFailure : shardFailures) {
            assertThat(shardSearchFailure.status(), equalTo(RestStatus.BAD_REQUEST));
            assertThat(shardSearchFailure.reason(), reasonMatcher);
        }

        builder.lenient(true);
        assertSearchHitsWithoutFailures(prepareSearch().setQuery(builder), "1");
    }

    public void testMatchQueryZeroTermsQuery() {
        assertAcked(prepareCreate("test").setMapping("field1", "type=text,analyzer=classic", "field2", "type=text,analyzer=classic"));
        client().prepareIndex("test").setId("1").setSource("field1", "value1").get();
        client().prepareIndex("test").setId("2").setSource("field1", "value2").get();
        refresh();

        BoolQueryBuilder boolQuery = boolQuery().must(matchQuery("field1", "a").zeroTermsQuery(ZeroTermsQueryOption.NONE))
            .must(matchQuery("field1", "value1").zeroTermsQuery(ZeroTermsQueryOption.NONE));
        assertHitCount(prepareSearch().setQuery(boolQuery), 0L);

        boolQuery = boolQuery().must(matchQuery("field1", "a").zeroTermsQuery(ZeroTermsQueryOption.ALL))
            .must(matchQuery("field1", "value1").zeroTermsQuery(ZeroTermsQueryOption.ALL));
        assertHitCount(prepareSearch().setQuery(boolQuery), 1L);

        boolQuery = boolQuery().must(matchQuery("field1", "a").zeroTermsQuery(ZeroTermsQueryOption.ALL));
        assertHitCount(prepareSearch().setQuery(boolQuery), 2L);
    }

    public void testMultiMatchQueryZeroTermsQuery() {
        assertAcked(prepareCreate("test").setMapping("field1", "type=text,analyzer=classic", "field2", "type=text,analyzer=classic"));
        client().prepareIndex("test").setId("1").setSource("field1", "value1", "field2", "value2").get();
        client().prepareIndex("test").setId("2").setSource("field1", "value3", "field2", "value4").get();
        refresh();

        BoolQueryBuilder boolQuery = boolQuery().must(multiMatchQuery("a", "field1", "field2").zeroTermsQuery(ZeroTermsQueryOption.NONE))
            // Fields are ORed together
            .must(multiMatchQuery("value1", "field1", "field2").zeroTermsQuery(ZeroTermsQueryOption.NONE));
        assertHitCount(prepareSearch().setQuery(boolQuery), 0L);

        boolQuery = boolQuery().must(multiMatchQuery("a", "field1", "field2").zeroTermsQuery(ZeroTermsQueryOption.ALL))
            .must(multiMatchQuery("value4", "field1", "field2").zeroTermsQuery(ZeroTermsQueryOption.ALL));
        assertHitCount(prepareSearch().setQuery(boolQuery), 1L);

        boolQuery = boolQuery().must(multiMatchQuery("a", "field1").zeroTermsQuery(ZeroTermsQueryOption.ALL));
        assertHitCount(prepareSearch().setQuery(boolQuery), 2L);
    }

    public void testMultiMatchQueryMinShouldMatch() {
        createIndex("test");
        client().prepareIndex("test").setId("1").setSource("field1", new String[] { "value1", "value2", "value3" }).get();
        client().prepareIndex("test").setId("2").setSource("field2", "value1").get();
        refresh();

        MultiMatchQueryBuilder multiMatchQuery = multiMatchQuery("value1 value2 foo", "field1", "field2");

        multiMatchQuery.minimumShouldMatch("70%");
        SearchResponse searchResponse = prepareSearch().setQuery(multiMatchQuery).get();
        assertHitCount(searchResponse, 1L);
        assertFirstHit(searchResponse, hasId("1"));

        multiMatchQuery.minimumShouldMatch("30%");
        searchResponse = prepareSearch().setQuery(multiMatchQuery).get();
        assertHitCount(searchResponse, 2L);
        assertFirstHit(searchResponse, hasId("1"));
        assertSecondHit(searchResponse, hasId("2"));

        multiMatchQuery.minimumShouldMatch("70%");
        searchResponse = prepareSearch().setQuery(multiMatchQuery).get();
        assertHitCount(searchResponse, 1L);
        assertFirstHit(searchResponse, hasId("1"));

        multiMatchQuery.minimumShouldMatch("30%");
        searchResponse = prepareSearch().setQuery(multiMatchQuery).get();
        assertHitCount(searchResponse, 2L);
        assertFirstHit(searchResponse, hasId("1"));
        assertSecondHit(searchResponse, hasId("2"));

        multiMatchQuery = multiMatchQuery("value1 value2 bar", "field1");
        multiMatchQuery.minimumShouldMatch("100%");
        assertHitCount(prepareSearch().setQuery(multiMatchQuery), 0L);

        multiMatchQuery.minimumShouldMatch("70%");
        searchResponse = prepareSearch().setQuery(multiMatchQuery).get();
        assertHitCount(searchResponse, 1L);
        assertFirstHit(searchResponse, hasId("1"));
        // Min should match > # optional clauses returns no docs.
        multiMatchQuery = multiMatchQuery("value1 value2 value3", "field1", "field2");
        multiMatchQuery.minimumShouldMatch("4");
        assertHitCount(prepareSearch().setQuery(multiMatchQuery), 0L);
    }

    public void testBoolQueryMinShouldMatchBiggerThanNumberOfShouldClauses() throws IOException {
        createIndex("test");
        client().prepareIndex("test").setId("1").setSource("field1", new String[] { "value1", "value2", "value3" }).get();
        client().prepareIndex("test").setId("2").setSource("field2", "value1").get();
        refresh();

        BoolQueryBuilder boolQuery = boolQuery().must(termQuery("field1", "value1"))
            .should(boolQuery().should(termQuery("field1", "value1")).should(termQuery("field1", "value2")).minimumShouldMatch(3));
        SearchResponse searchResponse = prepareSearch().setQuery(boolQuery).get();
        assertHitCount(searchResponse, 1L);
        assertFirstHit(searchResponse, hasId("1"));

        boolQuery = boolQuery().must(termQuery("field1", "value1"))
            .should(boolQuery().should(termQuery("field1", "value1")).should(termQuery("field1", "value2")).minimumShouldMatch(1))
            // Only one should clause is defined, returns no docs.
            .minimumShouldMatch(2);
        assertHitCount(prepareSearch().setQuery(boolQuery), 0L);

        boolQuery = boolQuery().should(termQuery("field1", "value1"))
            .should(boolQuery().should(termQuery("field1", "value1")).should(termQuery("field1", "value2")).minimumShouldMatch(3))
            .minimumShouldMatch(1);
        searchResponse = prepareSearch().setQuery(boolQuery).get();
        assertHitCount(searchResponse, 1L);
        assertFirstHit(searchResponse, hasId("1"));

        boolQuery = boolQuery().must(termQuery("field1", "value1"))
            .must(boolQuery().should(termQuery("field1", "value1")).should(termQuery("field1", "value2")).minimumShouldMatch(3));
        assertHitCount(prepareSearch().setQuery(boolQuery), 0L);
    }

    public void testFuzzyQueryString() {
        createIndex("test");
        client().prepareIndex("test").setId("1").setSource("str", "kimchy", "date", "2012-02-01", "num", 12).get();
        client().prepareIndex("test").setId("2").setSource("str", "shay", "date", "2012-02-05", "num", 20).get();
        refresh();

        SearchResponse searchResponse = prepareSearch().setQuery(queryStringQuery("str:kimcy~1")).get();
        assertNoFailures(searchResponse);
        assertHitCount(searchResponse, 1L);
        assertFirstHit(searchResponse, hasId("1"));
    }

    @TestIssueLogging(
        value = "org.elasticsearch.search.query.SearchQueryIT:DEBUG",
        issueUrl = "https://github.com/elastic/elasticsearch/issues/43144"
    )
    public void testQuotedQueryStringWithBoost() throws InterruptedException {
        float boost = 10.0f;
        assertAcked(prepareCreate("test").setSettings(Settings.builder().put(SETTING_NUMBER_OF_SHARDS, 1)));

        indexRandom(
            true,
            false,
            client().prepareIndex("test").setId("1").setSource("important", "phrase match", "less_important", "nothing important"),
            client().prepareIndex("test").setId("2").setSource("important", "nothing important", "less_important", "phrase match")
        );

        SearchResponse searchResponse = prepareSearch().setQuery(
            queryStringQuery("\"phrase match\"").field("important", boost).field("less_important")
        ).get();
        assertHitCount(searchResponse, 2L);
        assertFirstHit(searchResponse, hasId("1"));
        assertSecondHit(searchResponse, hasId("2"));
        assertThat(
            (double) searchResponse.getHits().getAt(0).getScore(),
            closeTo(boost * searchResponse.getHits().getAt(1).getScore(), .1)
        );
    }

    public void testSpecialRangeSyntaxInQueryString() {
        createIndex("test");
        client().prepareIndex("test").setId("1").setSource("str", "kimchy", "date", "2012-02-01", "num", 12).get();
        client().prepareIndex("test").setId("2").setSource("str", "shay", "date", "2012-02-05", "num", 20).get();
        refresh();

        SearchResponse searchResponse = prepareSearch().setQuery(queryStringQuery("num:>19")).get();
        assertHitCount(searchResponse, 1L);
        assertFirstHit(searchResponse, hasId("2"));

        assertHitCount(prepareSearch().setQuery(queryStringQuery("num:>20")), 0L);

        searchResponse = prepareSearch().setQuery(queryStringQuery("num:>=20")).get();
        assertHitCount(searchResponse, 1L);
        assertFirstHit(searchResponse, hasId("2"));

        assertHitCount(prepareSearch().setQuery(queryStringQuery("num:>11")), 2L);
        assertHitCount(prepareSearch().setQuery(queryStringQuery("num:<20")), 1L);
        assertHitCount(prepareSearch().setQuery(queryStringQuery("num:<=20")), 2L);
        assertHitCount(prepareSearch().setQuery(queryStringQuery("+num:>11 +num:<20")), 1L);
    }

    public void testEmptytermsQuery() throws Exception {
        assertAcked(prepareCreate("test").setMapping("term", "type=text"));

        indexRandom(
            true,
            client().prepareIndex("test").setId("1").setSource("term", "1"),
            client().prepareIndex("test").setId("2").setSource("term", "2"),
            client().prepareIndex("test").setId("3").setSource("term", "3"),
            client().prepareIndex("test").setId("4").setSource("term", "4")
        );
        assertHitCount(prepareSearch("test").setQuery(constantScoreQuery(termsQuery("term", new String[0]))), 0L);
        assertHitCount(prepareSearch("test").setQuery(idsQuery()), 0L);
    }

    public void testTermsQuery() throws Exception {
        assertAcked(prepareCreate("test").setMapping("str", "type=text", "lng", "type=long", "dbl", "type=double"));

        indexRandom(
            true,
            client().prepareIndex("test").setId("1").setSource("str", "1", "lng", 1L, "dbl", 1.0d),
            client().prepareIndex("test").setId("2").setSource("str", "2", "lng", 2L, "dbl", 2.0d),
            client().prepareIndex("test").setId("3").setSource("str", "3", "lng", 3L, "dbl", 3.0d),
            client().prepareIndex("test").setId("4").setSource("str", "4", "lng", 4L, "dbl", 4.0d)
        );
        assertSearchHitsWithoutFailures(prepareSearch("test").setQuery(constantScoreQuery(termsQuery("str", "1", "4"))), "1", "4");
        assertSearchHitsWithoutFailures(
            prepareSearch("test").setQuery(constantScoreQuery(termsQuery("lng", new long[] { 2, 3 }))),
            "2",
            "3"
        );
        assertSearchHitsWithoutFailures(
            prepareSearch("test").setQuery(constantScoreQuery(termsQuery("dbl", new double[] { 2, 3 }))),
            "2",
            "3"
        );
        assertSearchHitsWithoutFailures(
            prepareSearch("test").setQuery(constantScoreQuery(termsQuery("lng", new int[] { 1, 3 }))),
            "1",
            "3"
        );
        assertSearchHitsWithoutFailures(
            prepareSearch("test").setQuery(constantScoreQuery(termsQuery("dbl", new float[] { 2, 4 }))),
            "2",
            "4"
        );
        // test partial matching
        assertSearchHitsWithoutFailures(prepareSearch("test").setQuery(constantScoreQuery(termsQuery("str", "2", "5"))), "2");
        assertSearchHitsWithoutFailures(prepareSearch("test").setQuery(constantScoreQuery(termsQuery("dbl", new double[] { 2, 5 }))), "2");
        assertSearchHitsWithoutFailures(prepareSearch("test").setQuery(constantScoreQuery(termsQuery("lng", new long[] { 2, 5 }))), "2");
        // test valid type, but no matching terms
        assertHitCount(prepareSearch("test").setQuery(constantScoreQuery(termsQuery("str", "5", "6"))), 0L);
        assertHitCount(prepareSearch("test").setQuery(constantScoreQuery(termsQuery("dbl", new double[] { 5, 6 }))), 0L);
        assertHitCount(prepareSearch("test").setQuery(constantScoreQuery(termsQuery("lng", new long[] { 5, 6 }))), 0L);
    }

    public void testTermsLookupFilter() throws Exception {
        assertAcked(prepareCreate("lookup").setMapping("terms", "type=text", "other", "type=text"));
        assertAcked(
            prepareCreate("lookup2").setMapping(
                jsonBuilder().startObject()
                    .startObject("_doc")
                    .startObject("properties")
                    .startObject("arr")
                    .startObject("properties")
                    .startObject("term")
                    .field("type", "text")
                    .endObject()
                    .endObject()
                    .endObject()
                    .endObject()
                    .endObject()
                    .endObject()
            )
        );
        assertAcked(prepareCreate("lookup3").setMapping("_source", "enabled=false", "terms", "type=text"));
        assertAcked(prepareCreate("test").setMapping("term", "type=text"));

        indexRandom(
            true,
            client().prepareIndex("lookup").setId("1").setSource("terms", new String[] { "1", "3" }),
            client().prepareIndex("lookup").setId("2").setSource("terms", new String[] { "2" }),
            client().prepareIndex("lookup").setId("3").setSource("terms", new String[] { "2", "4" }),
            client().prepareIndex("lookup").setId("4").setSource("other", "value"),
            client().prepareIndex("lookup2")
                .setId("1")
                .setSource(
                    XContentFactory.jsonBuilder()
                        .startObject()
                        .startArray("arr")
                        .startObject()
                        .field("term", "1")
                        .endObject()
                        .startObject()
                        .field("term", "3")
                        .endObject()
                        .endArray()
                        .endObject()
                ),
            client().prepareIndex("lookup2")
                .setId("2")
                .setSource(
                    XContentFactory.jsonBuilder()
                        .startObject()
                        .startArray("arr")
                        .startObject()
                        .field("term", "2")
                        .endObject()
                        .endArray()
                        .endObject()
                ),
            client().prepareIndex("lookup2")
                .setId("3")
                .setSource(
                    XContentFactory.jsonBuilder()
                        .startObject()
                        .startArray("arr")
                        .startObject()
                        .field("term", "2")
                        .endObject()
                        .startObject()
                        .field("term", "4")
                        .endObject()
                        .endArray()
                        .endObject()
                ),
            client().prepareIndex("lookup3").setId("1").setSource("terms", new String[] { "1", "3" }),
            client().prepareIndex("test").setId("1").setSource("term", "1"),
            client().prepareIndex("test").setId("2").setSource("term", "2"),
            client().prepareIndex("test").setId("3").setSource("term", "3"),
            client().prepareIndex("test").setId("4").setSource("term", "4")
        );
        assertSearchHitsWithoutFailures(
            prepareSearch("test").setQuery(termsLookupQuery("term", new TermsLookup("lookup", "1", "terms"))),
            "1",
            "3"
        );

        // same as above, just on the _id...
        assertSearchHitsWithoutFailures(
            prepareSearch("test").setQuery(termsLookupQuery("_id", new TermsLookup("lookup", "1", "terms"))),
            "1",
            "3"
        );

        // another search with same parameters...
        assertSearchHitsWithoutFailures(
            prepareSearch("test").setQuery(termsLookupQuery("term", new TermsLookup("lookup", "1", "terms"))),
            "1",
            "3"
        );

        assertSearchHitsWithoutFailures(
            prepareSearch("test").setQuery(termsLookupQuery("term", new TermsLookup("lookup", "2", "terms"))),
            "2"
        );

        assertSearchHitsWithoutFailures(
            prepareSearch("test").setQuery(termsLookupQuery("term", new TermsLookup("lookup", "3", "terms"))),
            "2",
            "4"
        );

        assertHitCount(prepareSearch("test").setQuery(termsLookupQuery("term", new TermsLookup("lookup", "4", "terms"))), 0L);

        assertSearchHitsWithoutFailures(
            prepareSearch("test").setQuery(termsLookupQuery("term", new TermsLookup("lookup2", "1", "arr.term"))),
            "1",
            "3"
        );

        assertSearchHitsWithoutFailures(
            prepareSearch("test").setQuery(termsLookupQuery("term", new TermsLookup("lookup2", "2", "arr.term"))),
            "2"
        );

        assertSearchHitsWithoutFailures(
            prepareSearch("test").setQuery(termsLookupQuery("term", new TermsLookup("lookup2", "3", "arr.term"))),
            "2",
            "4"
        );

        assertHitCount(prepareSearch("test").setQuery(termsLookupQuery("not_exists", new TermsLookup("lookup2", "3", "arr.term"))), 0L);

        // index "lookup" id "missing" document does not exist: ignore the lookup terms
        assertHitCount(prepareSearch("test").setQuery(termsLookupQuery("term", new TermsLookup("lookup", "missing", "terms"))), 0L);

        // index "lookup3" has the source disabled: ignore the lookup terms
        assertHitCount(prepareSearch("test").setQuery(termsLookupQuery("term", new TermsLookup("lookup3", "1", "terms"))), 0L);
    }

    public void testBasicQueryById() throws Exception {
        assertAcked(prepareCreate("test"));

        client().prepareIndex("test").setId("1").setSource("field1", "value1").get();
        client().prepareIndex("test").setId("2").setSource("field1", "value2").get();
        client().prepareIndex("test").setId("3").setSource("field1", "value3").get();
        refresh();

        SearchResponse searchResponse = prepareSearch().setQuery(idsQuery().addIds("1", "2")).get();
        assertHitCount(searchResponse, 2L);
        assertThat(searchResponse.getHits().getHits().length, equalTo(2));

        searchResponse = prepareSearch().setQuery(idsQuery().addIds("1")).get();
        assertHitCount(searchResponse, 1L);
        assertThat(searchResponse.getHits().getHits().length, equalTo(1));

        searchResponse = prepareSearch().setQuery(idsQuery().addIds("1", "2")).get();
        assertHitCount(searchResponse, 2L);
        assertThat(searchResponse.getHits().getHits().length, equalTo(2));

        searchResponse = prepareSearch().setQuery(idsQuery().addIds("1")).get();
        assertHitCount(searchResponse, 1L);
        assertThat(searchResponse.getHits().getHits().length, equalTo(1));

        searchResponse = prepareSearch().setQuery(idsQuery().addIds("1", "2", "3", "4")).get();
        assertHitCount(searchResponse, 3L);
        assertThat(searchResponse.getHits().getHits().length, equalTo(3));
    }

    public void testNumericTermsAndRanges() throws Exception {
        assertAcked(
            prepareCreate("test").setMapping(
                "num_byte",
                "type=byte",
                "num_short",
                "type=short",
                "num_integer",
                "type=integer",
                "num_long",
                "type=long",
                "num_float",
                "type=float",
                "num_double",
                "type=double"
            )
        );

        client().prepareIndex("test")
            .setId("1")
            .setSource("num_byte", 1, "num_short", 1, "num_integer", 1, "num_long", 1, "num_float", 1, "num_double", 1)
            .get();

        client().prepareIndex("test")
            .setId("2")
            .setSource("num_byte", 2, "num_short", 2, "num_integer", 2, "num_long", 2, "num_float", 2, "num_double", 2)
            .get();

        client().prepareIndex("test")
            .setId("17")
            .setSource("num_byte", 17, "num_short", 17, "num_integer", 17, "num_long", 17, "num_float", 17, "num_double", 17)
            .get();
        refresh();

        SearchResponse searchResponse;
        logger.info("--> term query on 1");
        searchResponse = prepareSearch("test").setQuery(termQuery("num_byte", 1)).get();
        assertHitCount(searchResponse, 1L);
        assertFirstHit(searchResponse, hasId("1"));
        searchResponse = prepareSearch("test").setQuery(termQuery("num_short", 1)).get();
        assertHitCount(searchResponse, 1L);
        assertFirstHit(searchResponse, hasId("1"));
        searchResponse = prepareSearch("test").setQuery(termQuery("num_integer", 1)).get();
        assertHitCount(searchResponse, 1L);
        assertFirstHit(searchResponse, hasId("1"));
        searchResponse = prepareSearch("test").setQuery(termQuery("num_long", 1)).get();
        assertHitCount(searchResponse, 1L);
        assertFirstHit(searchResponse, hasId("1"));
        searchResponse = prepareSearch("test").setQuery(termQuery("num_float", 1)).get();
        assertHitCount(searchResponse, 1L);
        assertFirstHit(searchResponse, hasId("1"));
        searchResponse = prepareSearch("test").setQuery(termQuery("num_double", 1)).get();
        assertHitCount(searchResponse, 1L);
        assertFirstHit(searchResponse, hasId("1"));

        logger.info("--> terms query on 1");
        searchResponse = prepareSearch("test").setQuery(termsQuery("num_byte", new int[] { 1 })).get();
        assertHitCount(searchResponse, 1L);
        assertFirstHit(searchResponse, hasId("1"));
        searchResponse = prepareSearch("test").setQuery(termsQuery("num_short", new int[] { 1 })).get();
        assertHitCount(searchResponse, 1L);
        assertFirstHit(searchResponse, hasId("1"));
        searchResponse = prepareSearch("test").setQuery(termsQuery("num_integer", new int[] { 1 })).get();
        assertHitCount(searchResponse, 1L);
        assertFirstHit(searchResponse, hasId("1"));
        searchResponse = prepareSearch("test").setQuery(termsQuery("num_long", new int[] { 1 })).get();
        assertHitCount(searchResponse, 1L);
        assertFirstHit(searchResponse, hasId("1"));
        searchResponse = prepareSearch("test").setQuery(termsQuery("num_float", new double[] { 1 })).get();
        assertHitCount(searchResponse, 1L);
        assertFirstHit(searchResponse, hasId("1"));
        searchResponse = prepareSearch("test").setQuery(termsQuery("num_double", new double[] { 1 })).get();
        assertHitCount(searchResponse, 1L);
        assertFirstHit(searchResponse, hasId("1"));

        logger.info("--> term filter on 1");
        searchResponse = prepareSearch("test").setQuery(constantScoreQuery(termQuery("num_byte", 1))).get();
        assertHitCount(searchResponse, 1L);
        assertFirstHit(searchResponse, hasId("1"));
        searchResponse = prepareSearch("test").setQuery(constantScoreQuery(termQuery("num_short", 1))).get();
        assertHitCount(searchResponse, 1L);
        assertFirstHit(searchResponse, hasId("1"));
        searchResponse = prepareSearch("test").setQuery(constantScoreQuery(termQuery("num_integer", 1))).get();
        assertHitCount(searchResponse, 1L);
        assertFirstHit(searchResponse, hasId("1"));
        searchResponse = prepareSearch("test").setQuery(constantScoreQuery(termQuery("num_long", 1))).get();
        assertHitCount(searchResponse, 1L);
        assertFirstHit(searchResponse, hasId("1"));
        searchResponse = prepareSearch("test").setQuery(constantScoreQuery(termQuery("num_float", 1))).get();
        assertHitCount(searchResponse, 1L);
        assertFirstHit(searchResponse, hasId("1"));
        searchResponse = prepareSearch("test").setQuery(constantScoreQuery(termQuery("num_double", 1))).get();
        assertHitCount(searchResponse, 1L);
        assertFirstHit(searchResponse, hasId("1"));

        logger.info("--> terms filter on 1");
        searchResponse = prepareSearch("test").setQuery(constantScoreQuery(termsQuery("num_byte", new int[] { 1 }))).get();
        assertHitCount(searchResponse, 1L);
        assertFirstHit(searchResponse, hasId("1"));
        searchResponse = prepareSearch("test").setQuery(constantScoreQuery(termsQuery("num_short", new int[] { 1 }))).get();
        assertHitCount(searchResponse, 1L);
        assertFirstHit(searchResponse, hasId("1"));
        searchResponse = prepareSearch("test").setQuery(constantScoreQuery(termsQuery("num_integer", new int[] { 1 }))).get();
        assertHitCount(searchResponse, 1L);
        assertFirstHit(searchResponse, hasId("1"));
        searchResponse = prepareSearch("test").setQuery(constantScoreQuery(termsQuery("num_long", new int[] { 1 }))).get();
        assertHitCount(searchResponse, 1L);
        assertFirstHit(searchResponse, hasId("1"));
        searchResponse = prepareSearch("test").setQuery(constantScoreQuery(termsQuery("num_float", new int[] { 1 }))).get();
        assertHitCount(searchResponse, 1L);
        assertFirstHit(searchResponse, hasId("1"));
        searchResponse = prepareSearch("test").setQuery(constantScoreQuery(termsQuery("num_double", new int[] { 1 }))).get();
        assertHitCount(searchResponse, 1L);
        assertFirstHit(searchResponse, hasId("1"));
    }

    public void testNumericRangeFilter_2826() throws Exception {
        assertAcked(
            prepareCreate("test").setMapping(
                "num_byte",
                "type=byte",
                "num_short",
                "type=short",
                "num_integer",
                "type=integer",
                "num_long",
                "type=long",
                "num_float",
                "type=float",
                "num_double",
                "type=double"
            )
        );

        client().prepareIndex("test").setId("1").setSource("field1", "test1", "num_long", 1).get();
        client().prepareIndex("test").setId("2").setSource("field1", "test1", "num_long", 2).get();
        client().prepareIndex("test").setId("3").setSource("field1", "test2", "num_long", 3).get();
        client().prepareIndex("test").setId("4").setSource("field1", "test2", "num_long", 4).get();
        refresh();

<<<<<<< HEAD
        assertHitCount(
            prepareSearch("test").setPostFilter(
                boolQuery().should(rangeQuery("num_long").from(1).to(2)).should(rangeQuery("num_long").from(3).to(4))
            ),
            4L
        );

        // This made 2826 fail! (only with bit based filters)
        assertHitCount(
            prepareSearch("test").setPostFilter(
                boolQuery().should(rangeQuery("num_long").from(1).to(2)).should(rangeQuery("num_long").from(3).to(4))
            ),
            4L
        );

        // This made #2979 fail!
        assertHitCount(
            prepareSearch("test").setPostFilter(
                boolQuery().must(termQuery("field1", "test1"))
                    .should(rangeQuery("num_long").from(1).to(2))
                    .should(rangeQuery("num_long").from(3).to(4))
            ),
            2L
        );
=======
        SearchResponse searchResponse = prepareSearch("test").setPostFilter(
            boolQuery().should(rangeQuery("num_long").from(1).to(2)).should(rangeQuery("num_long").from(3).to(4))
        ).get();
        assertHitCount(searchResponse, 4L);

        // This made 2826 fail! (only with bit based filters)
        searchResponse = prepareSearch("test").setPostFilter(
            boolQuery().should(rangeQuery("num_long").from(1).to(2)).should(rangeQuery("num_long").from(3).to(4))
        ).get();
        assertHitCount(searchResponse, 4L);

        // This made #2979 fail!
        searchResponse = prepareSearch("test").setPostFilter(
            boolQuery().must(termQuery("field1", "test1"))
                .should(rangeQuery("num_long").from(1).to(2))
                .should(rangeQuery("num_long").from(3).to(4))
        ).get();
        assertHitCount(searchResponse, 2L);
>>>>>>> 1eda6ac7
    }

    // see #2926
    public void testMustNot() throws IOException, ExecutionException, InterruptedException {
        assertAcked(
            prepareCreate("test")
                // issue manifested only with shards>=2
                .setSettings(Settings.builder().put(SETTING_NUMBER_OF_SHARDS, between(2, DEFAULT_MAX_NUM_SHARDS)))
        );

        indexRandom(
            true,
            client().prepareIndex("test").setId("1").setSource("description", "foo other anything bar"),
            client().prepareIndex("test").setId("2").setSource("description", "foo other anything"),
            client().prepareIndex("test").setId("3").setSource("description", "foo other"),
            client().prepareIndex("test").setId("4").setSource("description", "foo")
        );

<<<<<<< HEAD
        assertHitCount(prepareSearch("test").setQuery(matchAllQuery()).setSearchType(SearchType.DFS_QUERY_THEN_FETCH), 4L);
        assertHitCount(
            prepareSearch("test").setQuery(boolQuery().mustNot(matchQuery("description", "anything")))
                .setSearchType(SearchType.DFS_QUERY_THEN_FETCH),
            2L
        );
=======
        SearchResponse searchResponse = prepareSearch("test").setQuery(matchAllQuery())
            .setSearchType(SearchType.DFS_QUERY_THEN_FETCH)
            .get();
        assertHitCount(searchResponse, 4L);

        searchResponse = prepareSearch("test").setQuery(boolQuery().mustNot(matchQuery("description", "anything")))
            .setSearchType(SearchType.DFS_QUERY_THEN_FETCH)
            .get();
        assertHitCount(searchResponse, 2L);
>>>>>>> 1eda6ac7
    }

    public void testIntervals() throws InterruptedException {
        createIndex("test");

        indexRandom(
            true,
            client().prepareIndex("test").setId("1").setSource("description", "it's cold outside, there's no kind of atmosphere")
        );

        String json = """
            {
              "intervals": {
                "description": {
                  "all_of": {
                    "ordered": "true",
                    "intervals": [
                      {
                        "any_of": {
                          "intervals": [ { "match": { "query": "cold" } }, { "match": { "query": "outside" } } ]
                        }
                      },
                      {
                        "match": {
                          "query": "atmosphere"
                        }
                      }
                    ],
                    "max_gaps": 30
                  }
                }
              }
            }""";
        SearchResponse response = prepareSearch("test").setQuery(wrapperQuery(json)).get();
        assertHitCount(response, 1L);
    }

    // see #2994
    public void testSimpleSpan() throws IOException, ExecutionException, InterruptedException {
        createIndex("test");

        indexRandom(
            true,
            client().prepareIndex("test").setId("1").setSource("description", "foo other anything bar"),
            client().prepareIndex("test").setId("2").setSource("description", "foo other anything"),
            client().prepareIndex("test").setId("3").setSource("description", "foo other"),
            client().prepareIndex("test").setId("4").setSource("description", "foo")
        );

        assertHitCount(prepareSearch("test").setQuery(spanOrQuery(spanTermQuery("description", "bar"))), 1L);
        assertHitCount(
            prepareSearch("test").setQuery(
                spanNearQuery(spanTermQuery("description", "foo"), 3).addClause(spanTermQuery("description", "other"))
            ),
            3L
        );
    }

    public void testSpanMultiTermQuery() throws IOException {
        createIndex("test");

        client().prepareIndex("test").setId("1").setSource("description", "foo other anything bar", "count", 1).get();
        client().prepareIndex("test").setId("2").setSource("description", "foo other anything", "count", 2).get();
        client().prepareIndex("test").setId("3").setSource("description", "foo other", "count", 3).get();
        client().prepareIndex("test").setId("4").setSource("description", "fop", "count", 4).get();
        refresh();

        assertHitCount(prepareSearch("test").setQuery(spanOrQuery(spanMultiTermQueryBuilder(fuzzyQuery("description", "fop")))), 4);
        assertHitCount(prepareSearch("test").setQuery(spanOrQuery(spanMultiTermQueryBuilder(prefixQuery("description", "fo")))), 4);
        assertHitCount(prepareSearch("test").setQuery(spanOrQuery(spanMultiTermQueryBuilder(wildcardQuery("description", "oth*")))), 3);
        assertHitCount(
            prepareSearch("test").setQuery(
                spanOrQuery(spanMultiTermQueryBuilder(QueryBuilders.rangeQuery("description").from("ffa").to("foo")))
            ),
            3
        );
        assertHitCount(prepareSearch("test").setQuery(spanOrQuery(spanMultiTermQueryBuilder(regexpQuery("description", "fo{2}")))), 3);
    }

    public void testSpanNot() throws IOException, ExecutionException, InterruptedException {
        createIndex("test");

        client().prepareIndex("test").setId("1").setSource("description", "the quick brown fox jumped over the lazy dog").get();
        client().prepareIndex("test").setId("2").setSource("description", "the quick black fox leaped over the sleeping dog").get();
        refresh();

        assertHitCount(
            prepareSearch("test").setQuery(
                spanNotQuery(
                    spanNearQuery(QueryBuilders.spanTermQuery("description", "quick"), 1).addClause(
                        QueryBuilders.spanTermQuery("description", "fox")
                    ),
                    spanTermQuery("description", "brown")
                )
            ),
            1L
        );
        assertHitCount(
            prepareSearch("test").setQuery(
                spanNotQuery(
                    spanNearQuery(QueryBuilders.spanTermQuery("description", "quick"), 1).addClause(
                        QueryBuilders.spanTermQuery("description", "fox")
                    ),
                    spanTermQuery("description", "sleeping")
                ).dist(5)
            ),
            1L
        );
        assertHitCount(
            prepareSearch("test").setQuery(
                spanNotQuery(
                    spanNearQuery(QueryBuilders.spanTermQuery("description", "quick"), 1).addClause(
                        QueryBuilders.spanTermQuery("description", "fox")
                    ),
                    spanTermQuery("description", "jumped")
                ).pre(1).post(1)
            ),
            1L
        );
    }

    public void testSimpleDFSQuery() throws IOException {
        assertAcked(
            prepareCreate("test").setMapping(
                jsonBuilder().startObject()
                    .startObject("_doc")
                    .startObject("_routing")
                    .field("required", true)
                    .endObject()
                    .startObject("properties")
                    .startObject("online")
                    .field("type", "boolean")
                    .endObject()
                    .startObject("ts")
                    .field("type", "date")
                    .field("ignore_malformed", false)
                    .field("format", "epoch_millis")
                    .endObject()
                    .startObject("bs")
                    .field("type", "keyword")
                    .endObject()
                    .endObject()
                    .endObject()
                    .endObject()
            )
        );

        client().prepareIndex("test")
            .setId("1")
            .setRouting("Y")
            .setSource("online", false, "bs", "Y", "ts", System.currentTimeMillis() - 100, "type", "s")
            .get();
        client().prepareIndex("test")
            .setId("2")
            .setRouting("X")
            .setSource("online", true, "bs", "X", "ts", System.currentTimeMillis() - 10000000, "type", "s")
            .get();
        client().prepareIndex("test")
            .setId("3")
            .setRouting(randomAlphaOfLength(2))
            .setSource("online", false, "ts", System.currentTimeMillis() - 100, "type", "bs")
            .get();
        client().prepareIndex("test")
            .setId("4")
            .setRouting(randomAlphaOfLength(2))
            .setSource("online", true, "ts", System.currentTimeMillis() - 123123, "type", "bs")
            .get();
        refresh();

        assertNoFailures(
            prepareSearch("test").setSearchType(SearchType.DFS_QUERY_THEN_FETCH)
                .setQuery(
                    boolQuery().must(termQuery("online", true))
                        .must(
                            boolQuery().should(
                                boolQuery().must(rangeQuery("ts").lt(System.currentTimeMillis() - (15 * 1000)))
                                    .must(termQuery("type", "bs"))
                            )
                                .should(
                                    boolQuery().must(rangeQuery("ts").lt(System.currentTimeMillis() - (15 * 1000)))
                                        .must(termQuery("type", "s"))
                                )
                        )
                )
                .setVersion(true)
                .setFrom(0)
                .setSize(100)
                .setExplain(true)
        );
    }

    public void testMultiFieldQueryString() {
        client().prepareIndex("test").setId("1").setSource("field1", "value1", "field2", "value2").setRefreshPolicy(IMMEDIATE).get();

        logger.info("regular");
        assertHitCount(prepareSearch("test").setQuery(queryStringQuery("value1").field("field1").field("field2")), 1);
        assertHitCount(prepareSearch("test").setQuery(queryStringQuery("field\\*:value1")), 1);
        logger.info("prefix");
        assertHitCount(prepareSearch("test").setQuery(queryStringQuery("value*").field("field1").field("field2")), 1);
        assertHitCount(prepareSearch("test").setQuery(queryStringQuery("field\\*:value*")), 1);
        logger.info("wildcard");
        assertHitCount(prepareSearch("test").setQuery(queryStringQuery("v?lue*").field("field1").field("field2")), 1);
        assertHitCount(prepareSearch("test").setQuery(queryStringQuery("field\\*:v?lue*")), 1);
        logger.info("fuzzy");
        assertHitCount(prepareSearch("test").setQuery(queryStringQuery("value~").field("field1").field("field2")), 1);
        assertHitCount(prepareSearch("test").setQuery(queryStringQuery("field\\*:value~")), 1);
        logger.info("regexp");
        assertHitCount(prepareSearch("test").setQuery(queryStringQuery("/value[01]/").field("field1").field("field2")), 1);
        assertHitCount(prepareSearch("test").setQuery(queryStringQuery("field\\*:/value[01]/")), 1);
    }

    // see #3797
    public void testMultiMatchLenientIssue3797() {
        createIndex("test");

        client().prepareIndex("test").setId("1").setSource("field1", 123, "field2", "value2").get();
        refresh();

        assertHitCount(prepareSearch("test").setQuery(multiMatchQuery("value2", "field2").field("field1", 2).lenient(true)), 1L);
        assertHitCount(prepareSearch("test").setQuery(multiMatchQuery("value2", "field2").field("field1", 2).lenient(true)), 1L);
        assertHitCount(prepareSearch("test").setQuery(multiMatchQuery("value2").field("field2", 2).lenient(true)), 1L);
    }

    public void testMinScore() throws ExecutionException, InterruptedException {
        createIndex("test");

        client().prepareIndex("test").setId("1").setSource("score", 1.5).get();
        client().prepareIndex("test").setId("2").setSource("score", 1.0).get();
        client().prepareIndex("test").setId("3").setSource("score", 2.0).get();
        client().prepareIndex("test").setId("4").setSource("score", 0.5).get();
        refresh();

        SearchResponse searchResponse = prepareSearch("test").setQuery(
            functionScoreQuery(ScoreFunctionBuilders.fieldValueFactorFunction("score").missing(1.0)).setMinScore(1.5f)
        ).get();
        assertHitCount(searchResponse, 2);
        assertFirstHit(searchResponse, hasId("3"));
        assertSecondHit(searchResponse, hasId("1"));
    }

    public void testQueryStringWithSlopAndFields() {
        assertAcked(prepareCreate("test"));

        client().prepareIndex("test").setId("1").setSource("desc", "one two three", "type", "customer").get();
        client().prepareIndex("test").setId("2").setSource("desc", "one two three", "type", "product").get();
        refresh();

        assertHitCount(prepareSearch("test").setQuery(QueryBuilders.queryStringQuery("\"one two\"").defaultField("desc")), 2);
        assertHitCount(
            prepareSearch("test").setPostFilter(QueryBuilders.termQuery("type", "customer"))
                .setQuery(QueryBuilders.queryStringQuery("\"one two\"").field("desc")),
            1
        );
        assertHitCount(
            prepareSearch("test").setPostFilter(QueryBuilders.termQuery("type", "product"))
                .setQuery(QueryBuilders.queryStringQuery("\"one three\"~5").field("desc")),
            1
        );
        assertHitCount(
            prepareSearch("test").setPostFilter(QueryBuilders.termQuery("type", "customer"))
                .setQuery(QueryBuilders.queryStringQuery("\"one two\"").defaultField("desc")),
            1
        );
        assertHitCount(
            prepareSearch("test").setPostFilter(QueryBuilders.termQuery("type", "customer"))
                .setQuery(QueryBuilders.queryStringQuery("\"one two\"").defaultField("desc")),
            1
        );
    }

    public void testDateProvidedAsNumber() throws InterruptedException {
        createIndex("test");
        assertAcked(indicesAdmin().preparePutMapping("test").setSource("field", "type=date,format=epoch_millis").get());
        indexRandom(
            true,
            client().prepareIndex("test").setId("1").setSource("field", 1000000000001L),
            client().prepareIndex("test").setId("2").setSource("field", 1000000000000L),
            client().prepareIndex("test").setId("3").setSource("field", 999999999999L),
            client().prepareIndex("test").setId("4").setSource("field", 1000000000002L),
            client().prepareIndex("test").setId("5").setSource("field", 1000000000003L),
            client().prepareIndex("test").setId("6").setSource("field", 999999999999L)
        );

        assertHitCount(prepareSearch("test").setSize(0).setQuery(rangeQuery("field").gte(1000000000000L)), 4);
        assertHitCount(prepareSearch("test").setSize(0).setQuery(rangeQuery("field").gte(999999999999L)), 6);
    }

    public void testRangeQueryWithTimeZone() throws Exception {
        assertAcked(prepareCreate("test").setMapping("date", "type=date", "num", "type=integer"));

        indexRandom(
            true,
            client().prepareIndex("test").setId("1").setSource("date", "2014-01-01", "num", 1),
            client().prepareIndex("test").setId("2").setSource("date", "2013-12-31T23:00:00", "num", 2),
            client().prepareIndex("test").setId("3").setSource("date", "2014-01-01T01:00:00", "num", 3),
            // Now in UTC+1
            client().prepareIndex("test")
                .setId("4")
                .setSource("date", Instant.now().atZone(ZoneOffset.ofHours(1)).toInstant().toEpochMilli(), "num", 4)
        );

        SearchResponse searchResponse = prepareSearch("test").setQuery(
            QueryBuilders.rangeQuery("date").from("2014-01-01T00:00:00").to("2014-01-01T00:59:00")
        ).get();
        assertHitCount(searchResponse, 1L);
        assertThat(searchResponse.getHits().getAt(0).getId(), is("1"));
        searchResponse = prepareSearch("test").setQuery(
            QueryBuilders.rangeQuery("date").from("2013-12-31T23:00:00").to("2013-12-31T23:59:00")
        ).get();
        assertHitCount(searchResponse, 1L);
        assertThat(searchResponse.getHits().getAt(0).getId(), is("2"));
        searchResponse = prepareSearch("test").setQuery(
            QueryBuilders.rangeQuery("date").from("2014-01-01T01:00:00").to("2014-01-01T01:59:00")
        ).get();
        assertHitCount(searchResponse, 1L);
        assertThat(searchResponse.getHits().getAt(0).getId(), is("3"));

        // We explicitly define a time zone in the from/to dates so whatever the time zone is, it won't be used
        searchResponse = prepareSearch("test").setQuery(
            QueryBuilders.rangeQuery("date").from("2014-01-01T00:00:00Z").to("2014-01-01T00:59:00Z").timeZone("+10:00")
        ).get();
        assertHitCount(searchResponse, 1L);
        assertThat(searchResponse.getHits().getAt(0).getId(), is("1"));
        searchResponse = prepareSearch("test").setQuery(
            QueryBuilders.rangeQuery("date").from("2013-12-31T23:00:00Z").to("2013-12-31T23:59:00Z").timeZone("+10:00")
        ).get();
        assertHitCount(searchResponse, 1L);
        assertThat(searchResponse.getHits().getAt(0).getId(), is("2"));
        searchResponse = prepareSearch("test").setQuery(
            QueryBuilders.rangeQuery("date").from("2014-01-01T01:00:00Z").to("2014-01-01T01:59:00Z").timeZone("+10:00")
        ).get();
        assertHitCount(searchResponse, 1L);
        assertThat(searchResponse.getHits().getAt(0).getId(), is("3"));

        // We define a time zone to be applied to the filter and from/to have no time zone
        searchResponse = prepareSearch("test").setQuery(
            QueryBuilders.rangeQuery("date").from("2014-01-01T03:00:00").to("2014-01-01T03:59:00").timeZone("+03:00")
        ).get();
        assertHitCount(searchResponse, 1L);
        assertThat(searchResponse.getHits().getAt(0).getId(), is("1"));
        searchResponse = prepareSearch("test").setQuery(
            QueryBuilders.rangeQuery("date").from("2014-01-01T02:00:00").to("2014-01-01T02:59:00").timeZone("+03:00")
        ).get();
        assertHitCount(searchResponse, 1L);
        assertThat(searchResponse.getHits().getAt(0).getId(), is("2"));
        searchResponse = prepareSearch("test").setQuery(
            QueryBuilders.rangeQuery("date").from("2014-01-01T04:00:00").to("2014-01-01T04:59:00").timeZone("+03:00")
        ).get();
        assertHitCount(searchResponse, 1L);
        assertThat(searchResponse.getHits().getAt(0).getId(), is("3"));

        searchResponse = prepareSearch("test").setQuery(
            QueryBuilders.rangeQuery("date").from("2014-01-01").to("2014-01-01T00:59:00").timeZone("-01:00")
        ).get();
        assertHitCount(searchResponse, 1L);
        assertThat(searchResponse.getHits().getAt(0).getId(), is("3"));

        searchResponse = prepareSearch("test").setQuery(QueryBuilders.rangeQuery("date").from("now/d-1d").timeZone("+01:00")).get();
        assertHitCount(searchResponse, 1L);
        assertThat(searchResponse.getHits().getAt(0).getId(), is("4"));
    }

    /**
     * Test range with a custom locale, e.g. "de" in this case. Documents here mention the day of week
     * as "Mi" for "Mittwoch (Wednesday" and "Do" for "Donnerstag (Thursday)" and the month in the query
     * as "Dez" for "Dezember (December)".
     * Note: this test currently needs the JVM arg `-Djava.locale.providers=SPI,COMPAT` to be set.
     * When running with gradle this is done implicitly through the BuildPlugin, but when running from
     * an IDE this might need to be set manually in the run configuration. See also CONTRIBUTING.md section
     * on "Configuring IDEs And Running Tests".
     */
    public void testRangeQueryWithLocaleMapping() throws Exception {
        assert ("SPI,COMPAT".equals(System.getProperty("java.locale.providers"))) : "`-Djava.locale.providers=SPI,COMPAT` needs to be set";

        assertAcked(
            prepareCreate("test").setMapping(
                jsonBuilder().startObject()
                    .startObject("properties")
                    .startObject("date_field")
                    .field("type", "date")
                    .field("format", "E, d MMM yyyy HH:mm:ss Z")
                    .field("locale", "de")
                    .endObject()
                    .endObject()
                    .endObject()
            )
        );

        indexRandom(
            true,
            client().prepareIndex("test").setId("1").setSource("date_field", "Mi, 06 Dez 2000 02:55:00 -0800"),
            client().prepareIndex("test").setId("2").setSource("date_field", "Do, 07 Dez 2000 02:55:00 -0800")
        );

        assertHitCount(
            prepareSearch("test").setQuery(
                QueryBuilders.rangeQuery("date_field").gte("Di, 05 Dez 2000 02:55:00 -0800").lte("Do, 07 Dez 2000 00:00:00 -0800")
            ),
            1L
        );
        assertHitCount(
            prepareSearch("test").setQuery(
                QueryBuilders.rangeQuery("date_field").gte("Di, 05 Dez 2000 02:55:00 -0800").lte("Fr, 08 Dez 2000 00:00:00 -0800")
            ),
            2L
        );
    }

    public void testSearchEmptyDoc() {
        client().prepareIndex("test").setId("1").setSource("{}", XContentType.JSON).get();

        refresh();
        assertHitCount(prepareSearch().setQuery(matchAllQuery()), 1L);
    }

    public void testMatchPhrasePrefixQuery() throws ExecutionException, InterruptedException {
        createIndex("test1");
        indexRandom(
            true,
            client().prepareIndex("test1").setId("1").setSource("field", "Johnnie Walker Black Label"),
            client().prepareIndex("test1").setId("2").setSource("field", "trying out Elasticsearch")
        );

        assertSearchHitsWithoutFailures(prepareSearch().setQuery(matchPhrasePrefixQuery("field", "Johnnie la").slop(between(2, 5))), "1");
        assertSearchHitsWithoutFailures(prepareSearch().setQuery(matchPhrasePrefixQuery("field", "trying")), "2");
        assertSearchHitsWithoutFailures(prepareSearch().setQuery(matchPhrasePrefixQuery("field", "try")), "2");
    }

    public void testQueryStringParserCache() throws Exception {
        createIndex("test");
        indexRandom(true, false, client().prepareIndex("test").setId("1").setSource("nameTokens", "xyz"));

        SearchResponse response = prepareSearch("test").setSearchType(SearchType.DFS_QUERY_THEN_FETCH)
            .setQuery(QueryBuilders.queryStringQuery("xyz").boost(100))
            .get();
        assertThat(response.getHits().getTotalHits().value, equalTo(1L));
        assertThat(response.getHits().getAt(0).getId(), equalTo("1"));

        float first = response.getHits().getAt(0).getScore();
        for (int i = 0; i < 100; i++) {
            response = prepareSearch("test").setSearchType(SearchType.DFS_QUERY_THEN_FETCH)
                .setQuery(QueryBuilders.queryStringQuery("xyz").boost(100))
                .get();

            assertThat(response.getHits().getTotalHits().value, equalTo(1L));
            assertThat(response.getHits().getAt(0).getId(), equalTo("1"));
            float actual = response.getHits().getAt(0).getScore();
            assertThat(i + " expected: " + first + " actual: " + actual, Float.compare(first, actual), equalTo(0));
        }
    }

    public void testRangeQueryRangeFields_24744() throws Exception {
        assertAcked(prepareCreate("test").setMapping("int_range", "type=integer_range"));

        client().prepareIndex("test")
            .setId("1")
            .setSource(jsonBuilder().startObject().startObject("int_range").field("gte", 10).field("lte", 20).endObject().endObject())
            .get();
        refresh();

        RangeQueryBuilder range = new RangeQueryBuilder("int_range").relation("intersects").from(Integer.MIN_VALUE).to(Integer.MAX_VALUE);
        SearchResponse searchResponse = prepareSearch("test").setQuery(range).get();
        assertHitCount(searchResponse, 1);
    }

    public void testNestedQueryWithFieldAlias() throws Exception {
        XContentBuilder mapping = XContentFactory.jsonBuilder()
            .startObject()
            .startObject("_doc")
            .startObject("properties")
            .startObject("section")
            .field("type", "nested")
            .startObject("properties")
            .startObject("distance")
            .field("type", "long")
            .endObject()
            .startObject("route_length_miles")
            .field("type", "alias")
            .field("path", "section.distance")
            .endObject()
            .endObject()
            .endObject()
            .endObject()
            .endObject()
            .endObject();
        assertAcked(prepareCreate("index").setMapping(mapping));

        XContentBuilder source = XContentFactory.jsonBuilder()
            .startObject()
            .startObject("section")
            .field("distance", 42)
            .endObject()
            .endObject();

        index("index", "1", source);
        refresh();

        QueryBuilder nestedQuery = QueryBuilders.nestedQuery(
            "section",
            QueryBuilders.termQuery("section.route_length_miles", 42),
            ScoreMode.Max
        );
        assertHitCount(prepareSearch("index").setQuery(nestedQuery), 1);
    }

    public void testFieldAliasesForMetaFields() throws Exception {
        XContentBuilder mapping = XContentFactory.jsonBuilder()
            .startObject()
            .startObject("_doc")
            .startObject("properties")
            .startObject("id-alias")
            .field("type", "alias")
            .field("path", "_id")
            .endObject()
            .startObject("routing-alias")
            .field("type", "alias")
            .field("path", "_routing")
            .endObject()
            .endObject()
            .endObject()
            .endObject();
        assertAcked(prepareCreate("test").setMapping(mapping));

        IndexRequestBuilder indexRequest = client().prepareIndex("test").setId("1").setRouting("custom").setSource("field", "value");
        indexRandom(true, false, indexRequest);
        updateClusterSettings(Settings.builder().put(IndicesService.INDICES_ID_FIELD_DATA_ENABLED_SETTING.getKey(), true));
        try {
            SearchResponse searchResponse = prepareSearch().setQuery(termQuery("routing-alias", "custom"))
                .addDocValueField("id-alias")
                .get();
            assertHitCount(searchResponse, 1L);

            SearchHit hit = searchResponse.getHits().getAt(0);
            assertEquals(2, hit.getFields().size());
            assertTrue(hit.getFields().containsKey("id-alias"));

            DocumentField field = hit.getFields().get("id-alias");
            assertThat(field.getValue().toString(), equalTo("1"));
        } finally {
            // unset cluster setting
            updateClusterSettings(Settings.builder().putNull(IndicesService.INDICES_ID_FIELD_DATA_ENABLED_SETTING.getKey()));
        }

    }

    /**
    * Test that wildcard queries on keyword fields get normalized
    */
    public void testWildcardQueryNormalizationOnKeywordField() {
        assertAcked(
            prepareCreate("test").setSettings(
                Settings.builder()
                    .put("index.analysis.normalizer.lowercase_normalizer.type", "custom")
                    .putList("index.analysis.normalizer.lowercase_normalizer.filter", "lowercase")
                    .build()
            ).setMapping("field1", "type=keyword,normalizer=lowercase_normalizer")
        );
        client().prepareIndex("test").setId("1").setSource("field1", "Bbb Aaa").get();
        refresh();

        {
            WildcardQueryBuilder wildCardQuery = wildcardQuery("field1", "Bb*");
            assertHitCount(prepareSearch().setQuery(wildCardQuery), 1L);

            wildCardQuery = wildcardQuery("field1", "bb*");
            assertHitCount(prepareSearch().setQuery(wildCardQuery), 1L);
        }
    }

    /**
     * Test that wildcard queries on text fields don't get normalized
     */
    public void testWildcardQueryNormalizationOnTextField() {
        assertAcked(
            prepareCreate("test").setSettings(
                Settings.builder()
                    .put("index.analysis.analyzer.lowercase_analyzer.type", "custom")
                    .put("index.analysis.analyzer.lowercase_analyzer.tokenizer", "standard")
                    .putList("index.analysis.analyzer.lowercase_analyzer.filter", "lowercase")
                    .build()
            ).setMapping("field1", "type=text,analyzer=lowercase_analyzer")
        );
        client().prepareIndex("test").setId("1").setSource("field1", "Bbb Aaa").get();
        refresh();

        {
            WildcardQueryBuilder wildCardQuery = wildcardQuery("field1", "Bb*");
            assertHitCount(prepareSearch().setQuery(wildCardQuery), 0L);

            // the following works not because of normalization but because of the `case_insensitive` parameter
            wildCardQuery = wildcardQuery("field1", "Bb*").caseInsensitive(true);
            assertHitCount(prepareSearch().setQuery(wildCardQuery), 1L);

            wildCardQuery = wildcardQuery("field1", "bb*");
            assertHitCount(prepareSearch().setQuery(wildCardQuery), 1L);
        }
    }

    /**
     * Reserved characters should be excluded when the normalization is applied for keyword fields.
     * See https://github.com/elastic/elasticsearch/issues/46300 for details.
     */
    public void testWildcardQueryNormalizationKeywordSpecialCharacters() {
        assertAcked(
            prepareCreate("test").setSettings(
                Settings.builder()
                    .put("index.analysis.char_filter.no_wildcard.type", "mock_pattern_replace")
                    .put("index.analysis.normalizer.no_wildcard.type", "custom")
                    .put("index.analysis.normalizer.no_wildcard.char_filter", "no_wildcard")
                    .build()
            ).setMapping("field", "type=keyword,normalizer=no_wildcard")
        );
        client().prepareIndex("test").setId("1").setSource("field", "label-1").get();
        refresh();

        WildcardQueryBuilder wildCardQuery = wildcardQuery("field", "la*");
        assertHitCount(prepareSearch().setQuery(wildCardQuery), 1L);

        wildCardQuery = wildcardQuery("field", "la*el-?");
        assertHitCount(prepareSearch().setQuery(wildCardQuery), 1L);
    }

    public static class MockAnalysisPlugin extends Plugin implements AnalysisPlugin {

        @Override
        public Map<String, AnalysisProvider<CharFilterFactory>> getCharFilters() {
            return singletonMap("mock_pattern_replace", (indexSettings, env, name, settings) -> {
                class Factory implements NormalizingCharFilterFactory {

                    private final Pattern pattern = Regex.compile("[\\*\\?]", null);

                    @Override
                    public String name() {
                        return name;
                    }

                    @Override
                    public Reader create(Reader reader) {
                        return new PatternReplaceCharFilter(pattern, "", reader);
                    }
                }
                return new Factory();
            });
        }

        @Override
        public Map<String, AnalysisProvider<TokenizerFactory>> getTokenizers() {
            return singletonMap(
                "keyword",
                (indexSettings, environment, name, settings) -> TokenizerFactory.newFactory(
                    name,
                    () -> new MockTokenizer(MockTokenizer.KEYWORD, false)
                )
            );
        }
    }

    /**
     * Test correct handling {@link SpanBooleanQueryRewriteWithMaxClause#rewrite(IndexReader, MultiTermQuery)}. That rewrite method is e.g.
     * set for fuzzy queries with "constant_score" rewrite nested inside a `span_multi` query and would cause NPEs due to an unset
     * {@link AttributeSource}.
     */
    public void testIssueFuzzyInsideSpanMulti() {
        createIndex("test");
        client().prepareIndex("test").setId("1").setSource("field", "foobarbaz").get();
        ensureGreen();
        refresh();

        BoolQueryBuilder query = boolQuery().filter(spanMultiTermQueryBuilder(fuzzyQuery("field", "foobarbiz").rewrite("constant_score")));
        assertHitCount(prepareSearch("test").setQuery(query), 1);
    }

    public void testFetchIdFieldQuery() {
        createIndex("test");
        int docCount = randomIntBetween(10, 50);
        for (int i = 0; i < docCount; i++) {
            client().prepareIndex("test").setSource("field", "foobarbaz").get();
        }
        ensureGreen();
        refresh();

        SearchResponse response = prepareSearch("test").addFetchField("_id").setSize(docCount).get();
        SearchHit[] hits = response.getHits().getHits();
        assertEquals(docCount, hits.length);
        for (SearchHit hit : hits) {
            assertNotNull(hit.getFields().get("_id").getValue());
        }
    }
}<|MERGE_RESOLUTION|>--- conflicted
+++ resolved
@@ -1157,7 +1157,6 @@
         client().prepareIndex("test").setId("4").setSource("field1", "test2", "num_long", 4).get();
         refresh();
 
-<<<<<<< HEAD
         assertHitCount(
             prepareSearch("test").setPostFilter(
                 boolQuery().should(rangeQuery("num_long").from(1).to(2)).should(rangeQuery("num_long").from(3).to(4))
@@ -1182,30 +1181,10 @@
             ),
             2L
         );
-=======
-        SearchResponse searchResponse = prepareSearch("test").setPostFilter(
-            boolQuery().should(rangeQuery("num_long").from(1).to(2)).should(rangeQuery("num_long").from(3).to(4))
-        ).get();
-        assertHitCount(searchResponse, 4L);
-
-        // This made 2826 fail! (only with bit based filters)
-        searchResponse = prepareSearch("test").setPostFilter(
-            boolQuery().should(rangeQuery("num_long").from(1).to(2)).should(rangeQuery("num_long").from(3).to(4))
-        ).get();
-        assertHitCount(searchResponse, 4L);
-
-        // This made #2979 fail!
-        searchResponse = prepareSearch("test").setPostFilter(
-            boolQuery().must(termQuery("field1", "test1"))
-                .should(rangeQuery("num_long").from(1).to(2))
-                .should(rangeQuery("num_long").from(3).to(4))
-        ).get();
-        assertHitCount(searchResponse, 2L);
->>>>>>> 1eda6ac7
     }
 
     // see #2926
-    public void testMustNot() throws IOException, ExecutionException, InterruptedException {
+    public void testMustNot() throws InterruptedException {
         assertAcked(
             prepareCreate("test")
                 // issue manifested only with shards>=2
@@ -1220,24 +1199,12 @@
             client().prepareIndex("test").setId("4").setSource("description", "foo")
         );
 
-<<<<<<< HEAD
         assertHitCount(prepareSearch("test").setQuery(matchAllQuery()).setSearchType(SearchType.DFS_QUERY_THEN_FETCH), 4L);
         assertHitCount(
             prepareSearch("test").setQuery(boolQuery().mustNot(matchQuery("description", "anything")))
                 .setSearchType(SearchType.DFS_QUERY_THEN_FETCH),
             2L
         );
-=======
-        SearchResponse searchResponse = prepareSearch("test").setQuery(matchAllQuery())
-            .setSearchType(SearchType.DFS_QUERY_THEN_FETCH)
-            .get();
-        assertHitCount(searchResponse, 4L);
-
-        searchResponse = prepareSearch("test").setQuery(boolQuery().mustNot(matchQuery("description", "anything")))
-            .setSearchType(SearchType.DFS_QUERY_THEN_FETCH)
-            .get();
-        assertHitCount(searchResponse, 2L);
->>>>>>> 1eda6ac7
     }
 
     public void testIntervals() throws InterruptedException {

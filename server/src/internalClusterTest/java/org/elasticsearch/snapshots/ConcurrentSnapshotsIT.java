--- conflicted
+++ resolved
@@ -98,7 +98,7 @@
         final String dataNode = internalCluster().startDataOnlyNode();
         final String repoName = "test-repo";
         createRepository(repoName, "mock");
-        createSingleShardIndexWithContent("index-slow");
+        createIndexWithContent("index-slow");
 
         final ActionFuture<CreateSnapshotResponse> createSlowFuture =
                 startFullSnapshotBlockedOnDataNode("slow-snapshot", repoName, dataNode);
@@ -141,7 +141,7 @@
             assertThat(snapshotResponse.getSnapshotInfo().state(), is(SnapshotState.SUCCESS));
         }
 
-        createSingleShardIndexWithContent("index-slow");
+        createIndexWithContent("index-slow");
 
         final ActionFuture<CreateSnapshotResponse> createSlowFuture =
                 startFullSnapshotBlockedOnDataNode("blocked-snapshot", repoName, dataNode);
@@ -190,7 +190,7 @@
         createRepository(otherRepoName, "fs");
         createIndex("foo");
         ensureGreen();
-        createSingleShardIndexWithContent("index-slow");
+        createIndexWithContent("index-slow");
 
         final ActionFuture<CreateSnapshotResponse> createSlowFuture =
                 startAndBlockFailingFullSnapshot(blockedRepoName, "blocked-snapshot");
@@ -214,7 +214,7 @@
         final String otherRepoName = "test-repo";
         createRepository(blockedRepoName, "mock");
         createRepository(otherRepoName, "fs");
-        createSingleShardIndexWithContent("test-index");
+        createIndexWithContent("test-index");
 
         final ActionFuture<CreateSnapshotResponse> createSlowFuture =
                 startFullSnapshotBlockedOnDataNode("blocked-snapshot", blockedRepoName, dataNode);
@@ -235,7 +235,7 @@
         final String otherRepoName = "test-repo";
         createRepository(blockedRepoName, "mock");
         createRepository(otherRepoName, "fs");
-        createSingleShardIndexWithContent("test-index");
+        createIndexWithContent("test-index");
 
         final ActionFuture<CreateSnapshotResponse> createSlowFuture =
                 startFullSnapshotBlockedOnDataNode("blocked-snapshot", blockedRepoName, dataNode);
@@ -255,7 +255,7 @@
         final String otherRepoName = "test-repo";
         createRepository(blockedRepoName, "mock");
         createRepository(otherRepoName, "fs");
-        createSingleShardIndexWithContent("test-index");
+        createIndexWithContent("test-index");
 
         createFullSnapshot( blockedRepoName, "blocked-snapshot");
         blockNodeOnAnyFiles(blockedRepoName, masterNode);
@@ -276,7 +276,7 @@
         createRepository(repoName, "mock");
 
         ensureGreen();
-        createSingleShardIndexWithContent("index-test");
+        createIndexWithContent("index-test");
 
         final String firstSnapshot = "first-snapshot";
         createFullSnapshot(repoName, firstSnapshot);
@@ -300,7 +300,7 @@
         final String repoName = "test-repo";
         createRepository(repoName, "mock");
         final String firstIndex = "index-one";
-        createSingleShardIndexWithContent(firstIndex);
+        createIndexWithContent(firstIndex);
 
         final String firstSnapshot = "snapshot-one";
         final ActionFuture<CreateSnapshotResponse> firstSnapshotResponse =
@@ -350,7 +350,7 @@
         final String dataNode = internalCluster().startDataOnlyNode();
         final String repoName = "test-repo";
         createRepository(repoName, "mock");
-        createSingleShardIndexWithContent("index-one");
+        createIndexWithContent("index-one");
 
         final String firstSnapshot = "snapshot-one";
         final ActionFuture<CreateSnapshotResponse> firstSnapshotResponse =
@@ -411,7 +411,7 @@
         createRepository(repoName, "mock");
 
         final String firstIndex = "index-one";
-        createSingleShardIndexWithContent(firstIndex);
+        createIndexWithContent(firstIndex);
 
         final String firstSnapshot = "snapshot-one";
         blockDataNode(repoName, dataNode);
@@ -528,7 +528,7 @@
         internalCluster().startDataOnlyNode();
         final String repoName = "test-repo";
         createRepository(repoName, "mock");
-        createSingleShardIndexWithContent("index-one");
+        createIndexWithContent("index-one");
         createNSnapshots(repoName, randomIntBetween(2, 5));
 
         blockMasterFromFinalizingSnapshotOnIndexFile(repoName);
@@ -558,7 +558,7 @@
         internalCluster().startDataOnlyNode();
         final String repoName = "test-repo";
         createRepository(repoName, "mock");
-        createSingleShardIndexWithContent("index-one");
+        createIndexWithContent("index-one");
         createNSnapshots(repoName, randomIntBetween(2, 5));
 
         final ActionFuture<AcknowledgedResponse> firstDeleteFuture = startAndBlockOnDeleteSnapshot(repoName, "*");
@@ -585,7 +585,7 @@
         internalCluster().startDataOnlyNode();
         final String repoName = "test-repo";
         createRepository(repoName, "mock");
-        createSingleShardIndexWithContent("index-one");
+        createIndexWithContent("index-one");
         createNSnapshots(repoName, randomIntBetween(2, 5));
 
         startAndBlockOnDeleteSnapshot(repoName, "*");
@@ -606,7 +606,7 @@
         final String dataNode = internalCluster().startDataOnlyNode();
         final String repoName = "test-repo";
         createRepository(repoName, "mock");
-        createSingleShardIndexWithContent("index-one");
+        createIndexWithContent("index-one");
         createNSnapshots(repoName, randomIntBetween(2, 5));
 
         final String masterNode = internalCluster().getMasterName();
@@ -644,7 +644,7 @@
         final String dataNode = internalCluster().startDataOnlyNode();
         final String repoName = "test-repo";
         createRepository(repoName, "mock");
-        createSingleShardIndexWithContent("index-one");
+        createIndexWithContent("index-one");
         createNSnapshots(repoName, randomIntBetween(2, 5));
 
         final String masterNode = internalCluster().getMasterName();
@@ -684,7 +684,7 @@
         final String repoName = "test-repo";
         final Path repoPath = randomRepoPath();
         createRepository(repoName, "mock", repoPath);
-        createSingleShardIndexWithContent("index-one");
+        createIndexWithContent("index-one");
         createNSnapshots(repoName, randomIntBetween(2, 5));
 
         final long generation = getRepositoryData(repoName).getGenId();
@@ -713,7 +713,7 @@
         final String repoName = "test-repo";
         final Path repoPath = randomRepoPath();
         createRepository(repoName, "mock", repoPath);
-        createSingleShardIndexWithContent("index-one");
+        createIndexWithContent("index-one");
         createNSnapshots(repoName, randomIntBetween(2, 5));
 
         final long generation = getRepositoryData(repoName).getGenId();
@@ -741,7 +741,7 @@
         final String repoName = "test-repo";
         final Path repoPath = randomRepoPath();
         createRepository(repoName, "mock", repoPath);
-        createSingleShardIndexWithContent("index-one");
+        createIndexWithContent("index-one");
         createNSnapshots(repoName, randomIntBetween(2, 5));
 
         final long generation = getRepositoryData(repoName).getGenId();
@@ -774,7 +774,7 @@
         final String repoName = "test-repo";
         final Path repoPath = randomRepoPath();
         createRepository(repoName, "mock", repoPath);
-        createSingleShardIndexWithContent("index-one");
+        createIndexWithContent("index-one");
         createNSnapshots(repoName, randomIntBetween(2, 5));
 
         final String masterNode = internalCluster().getMasterName();
@@ -815,7 +815,7 @@
         internalCluster().startDataOnlyNode();
         final String repoName = "test-repo";
         createRepository(repoName, "mock");
-        createSingleShardIndexWithContent("index-one");
+        createIndexWithContent("index-one");
         createNSnapshots(repoName, randomIntBetween(1, 5));
 
         final ActionFuture<AcknowledgedResponse> deleteFuture = startAndBlockOnDeleteSnapshot(repoName, "*");
@@ -834,8 +834,8 @@
         internalCluster().startDataOnlyNode();
         final String repoName = "test-repo";
         createRepository(repoName, "mock");
-        createSingleShardIndexWithContent("index-one");
-        createSingleShardIndexWithContent("index-two");
+        createIndexWithContent("index-one");
+        createIndexWithContent("index-two");
         createNSnapshots(repoName, randomIntBetween(1, 5));
 
         final ActionFuture<AcknowledgedResponse> deleteFuture = startAndBlockOnDeleteSnapshot(repoName, "*");
@@ -901,7 +901,7 @@
         internalCluster().startDataOnlyNode();
         final String repoName = "test-repo";
         createRepository(repoName, "mock");
-        createSingleShardIndexWithContent("index-test");
+        createIndexWithContent("index-test");
         final List<String> snapshots = createNSnapshots(repoName, 2);
         final String snapshotOne = snapshots.get(0);
         final String snapshotTwo = snapshots.get(1);
@@ -925,7 +925,7 @@
         internalCluster().startDataOnlyNode();
         final String repoName = "test-repo";
         createRepository(repoName, "mock");
-        createSingleShardIndexWithContent("index-test");
+        createIndexWithContent("index-test");
 
         final List<String> snapshotNames = createNSnapshots(repoName, randomIntBetween(2, 5));
 
@@ -948,7 +948,7 @@
         internalCluster().startDataOnlyNode();
         final String repoName = "test-repo";
         createRepository(repoName, "mock");
-        createSingleShardIndexWithContent("index-test");
+        createIndexWithContent("index-test");
         createNSnapshots(repoName, randomIntBetween(1, 5));
         final String snapshotName = "snap-name";
         blockMasterFromDeletingIndexNFile(repoName);
@@ -966,7 +966,7 @@
         internalCluster().startDataOnlyNode();
         final String repoName = "test-repo";
         createRepository(repoName, "mock");
-        createSingleShardIndexWithContent("index-test");
+        createIndexWithContent("index-test");
         createNSnapshots(repoName, randomIntBetween(1, 5));
 
         blockNodeOnAnyFiles(repoName, masterName);
@@ -992,7 +992,7 @@
         final String dataNode = internalCluster().startDataOnlyNode();
         final String repoName = "test-repo";
         createRepository(repoName, "mock");
-        createSingleShardIndexWithContent("index-test");
+        createIndexWithContent("index-test");
         final NetworkDisruption networkDisruption = isolateMasterDisruption(NetworkDisruption.DISCONNECT);
         internalCluster().setDisruptionScheme(networkDisruption);
 
@@ -1030,7 +1030,7 @@
         final String otherBlockedRepoName = "test-repo-blocked-2";
         createRepository(blockedRepoName, "mock");
         createRepository(otherBlockedRepoName, "mock");
-        createSingleShardIndexWithContent("test-index");
+        createIndexWithContent("test-index");
 
         final ActionFuture<CreateSnapshotResponse> createSlowFuture1 =
             startFullSnapshotBlockedOnDataNode("blocked-snapshot", blockedRepoName, dataNode);
@@ -1065,7 +1065,7 @@
         final String otherBlockedRepoName = "test-repo-blocked-2";
         createRepository(blockedRepoName, "mock");
         createRepository(otherBlockedRepoName, "mock");
-        createSingleShardIndexWithContent("test-index");
+        createIndexWithContent("test-index");
 
         final ActionFuture<CreateSnapshotResponse> createSlowFuture1 =
             startFullSnapshotBlockedOnDataNode("blocked-snapshot", blockedRepoName, dataNode);
@@ -1092,7 +1092,7 @@
         final Path repoPath = randomRepoPath();
         createRepository(repoName, "mock", repoPath);
         createRepository(otherRepoName, "mock");
-        createSingleShardIndexWithContent("index-one");
+        createIndexWithContent("index-one");
         createNSnapshots(repoName, randomIntBetween(2, 5));
         final int countOtherRepo = randomIntBetween(2, 5);
         createNSnapshots(otherRepoName, countOtherRepo);
@@ -1125,7 +1125,7 @@
         internalCluster().startDataOnlyNode();
         final String repoName = "test-repo";
         createRepository(repoName, "mock");
-        createSingleShardIndexWithContent("index-test");
+        createIndexWithContent("index-test");
 
         final int limitToTest = randomIntBetween(1, 3);
         assertAcked(client().admin().cluster().prepareUpdateSettings().setPersistentSettings(Settings.builder().put(
@@ -1181,7 +1181,7 @@
                 .put("location", repoPath));
         initWithSnapshotVersion(repoName, repoPath, SnapshotsService.OLD_SNAPSHOT_FORMAT);
 
-        createSingleShardIndexWithContent("index-slow");
+        createIndexWithContent("index-slow");
 
         final ActionFuture<CreateSnapshotResponse> createSlowFuture =
                 startFullSnapshotBlockedOnDataNode("slow-snapshot", repoName, dataNode);
@@ -1225,7 +1225,7 @@
         final String dataNode = internalCluster().startDataOnlyNode();
         final String repoName = "test-repo";
         createRepository(repoName, "mock");
-        createSingleShardIndexWithContent("test-index");
+        createIndexWithContent("test-index");
 
         final ActionFuture<CreateSnapshotResponse> createSnapshot1Future =
             startFullSnapshotBlockedOnDataNode("first-snapshot", repoName, dataNode);
@@ -1288,16 +1288,7 @@
                 .setWaitForCompletion(true).execute();
     }
 
-<<<<<<< HEAD
     private void createSingleShardIndexWithContent(String indexName, String nodeInclude, String nodeExclude) {
-=======
-    // Large snapshot pool settings to set up nodes for tests involving multiple repositories that need to have enough
-    // threads so that blocking some threads on one repository doesn't block other repositories from doing work
-    private static final Settings LARGE_SNAPSHOT_POOL_SETTINGS = Settings.builder()
-        .put("thread_pool.snapshot.core", 5).put("thread_pool.snapshot.max", 5).build();
-
-    private void createIndexWithContent(String indexName, String nodeInclude, String nodeExclude) {
->>>>>>> b857768b
         createIndexWithContent(indexName, indexSettingsNoReplicas(1)
                 .put("index.routing.allocation.include._name", nodeInclude)
                 .put("index.routing.allocation.exclude._name", nodeExclude).build());

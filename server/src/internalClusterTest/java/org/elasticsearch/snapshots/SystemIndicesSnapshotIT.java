/*
 * Copyright Elasticsearch B.V. and/or licensed to Elasticsearch B.V. under one
 * or more contributor license agreements. Licensed under the "Elastic License
 * 2.0", the "GNU Affero General Public License v3.0 only", and the "Server Side
 * Public License v 1"; you may not use this file except in compliance with, at
 * your election, the "Elastic License 2.0", the "GNU Affero General Public
 * License v3.0 only", or the "Server Side Public License, v 1".
 */

package org.elasticsearch.snapshots;

import org.elasticsearch.action.ActionFuture;
import org.elasticsearch.action.DocWriteRequest;
import org.elasticsearch.action.DocWriteResponse;
import org.elasticsearch.action.admin.cluster.snapshots.create.CreateSnapshotResponse;
import org.elasticsearch.action.admin.cluster.snapshots.get.GetSnapshotsResponse;
import org.elasticsearch.action.admin.cluster.snapshots.restore.RestoreSnapshotResponse;
import org.elasticsearch.action.datastreams.DeleteDataStreamAction;
import org.elasticsearch.cluster.health.ClusterHealthStatus;
import org.elasticsearch.cluster.metadata.ComposableIndexTemplate;
import org.elasticsearch.cluster.metadata.Template;
import org.elasticsearch.common.compress.CompressedXContent;
import org.elasticsearch.common.settings.Settings;
import org.elasticsearch.datastreams.DataStreamsPlugin;
import org.elasticsearch.indices.AssociatedIndexDescriptor;
import org.elasticsearch.indices.ExecutorNames;
import org.elasticsearch.indices.SystemDataStreamDescriptor;
import org.elasticsearch.indices.SystemIndexDescriptor;
import org.elasticsearch.indices.SystemIndexDescriptorUtils;
import org.elasticsearch.plugins.Plugin;
import org.elasticsearch.plugins.SystemIndexPlugin;
import org.elasticsearch.rest.RestStatus;
import org.elasticsearch.test.ESIntegTestCase;
import org.junit.Before;

import java.io.IOException;
import java.util.ArrayList;
import java.util.Collection;
import java.util.Collections;
import java.util.List;
import java.util.Map;
import java.util.Set;
import java.util.concurrent.TimeUnit;
import java.util.stream.Collectors;

import static org.elasticsearch.test.hamcrest.ElasticsearchAssertions.assertAcked;
import static org.hamcrest.Matchers.allOf;
import static org.hamcrest.Matchers.containsString;
import static org.hamcrest.Matchers.equalTo;
import static org.hamcrest.Matchers.greaterThan;
import static org.hamcrest.Matchers.hasItem;
import static org.hamcrest.Matchers.in;
import static org.hamcrest.Matchers.lessThan;
import static org.hamcrest.Matchers.not;

@ESIntegTestCase.ClusterScope(scope = ESIntegTestCase.Scope.TEST, numDataNodes = 0)
public class SystemIndicesSnapshotIT extends AbstractSnapshotIntegTestCase {

    public static final String REPO_NAME = "test-repo";

    private List<String> dataNodes = null;

    @Override
    protected Collection<Class<? extends Plugin>> nodePlugins() {
        List<Class<? extends Plugin>> plugins = new ArrayList<>(super.nodePlugins());
        plugins.add(SystemIndexTestPlugin.class);
        plugins.add(AnotherSystemIndexTestPlugin.class);
        plugins.add(AssociatedIndicesTestPlugin.class);
        plugins.add(DataStreamsPlugin.class);
        plugins.add(AnotherSystemDataStreamTestPlugin.class);
        plugins.add(SystemDataStreamTestPlugin.class);
        plugins.add(AssociatedIndicesSystemDSTestPlugin.class);
        return plugins;
    }

    @Before
    public void setup() {
        internalCluster().startMasterOnlyNodes(2);
        dataNodes = internalCluster().startDataOnlyNodes(2);
    }

    /**
     * Test that if a snapshot includes system indices and we restore global state,
     * with no reference to feature state, the system indices are restored too.
     */
    public void testRestoreSystemIndicesAsGlobalState() {
        createRepository(REPO_NAME, "fs");
        // put a document in a system index and data stream
        indexDoc(SystemIndexTestPlugin.SYSTEM_INDEX_NAME, "1", "purpose", "pre-snapshot doc");
        indexDataStream(SystemDataStreamTestPlugin.SYSTEM_DATASTREAM_NAME, "1", "purpose", "pre-snapshot doc");
        refresh(SystemIndexTestPlugin.SYSTEM_INDEX_NAME, SystemDataStreamTestPlugin.SYSTEM_DATASTREAM_NAME);

        // run a snapshot including global state
        createFullSnapshot(REPO_NAME, "test-snap");

        // add another document to each system resource
        indexDoc(SystemIndexTestPlugin.SYSTEM_INDEX_NAME, "2", "purpose", "post-snapshot doc");
        indexDataStream(SystemDataStreamTestPlugin.SYSTEM_DATASTREAM_NAME, "2", "purpose", "post-snapshot doc");
        refresh(SystemIndexTestPlugin.SYSTEM_INDEX_NAME, SystemDataStreamTestPlugin.SYSTEM_DATASTREAM_NAME);

        assertThat(getDocCount(SystemIndexTestPlugin.SYSTEM_INDEX_NAME), equalTo(2L));

        // restore snapshot with global state, without closing the system index
        RestoreSnapshotResponse restoreSnapshotResponse = clusterAdmin().prepareRestoreSnapshot(
            TEST_REQUEST_TIMEOUT,
            REPO_NAME,
            "test-snap"
        ).setWaitForCompletion(true).setRestoreGlobalState(true).get();
        assertThat(restoreSnapshotResponse.getRestoreInfo().totalShards(), greaterThan(0));

        // verify only the original documents are restored
        assertThat(getDocCount(SystemIndexTestPlugin.SYSTEM_INDEX_NAME), equalTo(1L));
        assertThat(getDocCount(SystemDataStreamTestPlugin.SYSTEM_DATASTREAM_NAME), equalTo(1L));
    }

    /**
     * If we take a snapshot with includeGlobalState set to false, are system indices included?
     */
    public void testSnapshotWithoutGlobalState() {
        createRepository(REPO_NAME, "fs");
        indexDoc(SystemIndexTestPlugin.SYSTEM_INDEX_NAME, "1", "purpose", "system index doc");
        indexDataStream(SystemDataStreamTestPlugin.SYSTEM_DATASTREAM_NAME, "1", "purpose", "pre-snapshot doc");
        indexDoc("not-a-system-index", "1", "purpose", "non system index doc");

        // run a snapshot without global state
        CreateSnapshotResponse createSnapshotResponse = clusterAdmin().prepareCreateSnapshot(TEST_REQUEST_TIMEOUT, REPO_NAME, "test-snap")
            .setWaitForCompletion(true)
            .setIncludeGlobalState(false)
            .get();
        assertSnapshotSuccess(createSnapshotResponse);

        // check snapshot info for for which
        clusterAdmin().prepareGetRepositories(TEST_REQUEST_TIMEOUT, REPO_NAME).get();
        Set<String> snapshottedIndices = clusterAdmin().prepareGetSnapshots(TEST_REQUEST_TIMEOUT, REPO_NAME)
            .get()
            .getSnapshots()
            .stream()
            .map(SnapshotInfo::indices)
            .flatMap(Collection::stream)
            .collect(Collectors.toSet());

        assertThat("not-a-system-index", in(snapshottedIndices));
        assertThat(SystemIndexTestPlugin.SYSTEM_INDEX_NAME, not(in(snapshottedIndices)));
        assertThat(SystemDataStreamTestPlugin.SYSTEM_DATASTREAM_NAME, not(in(snapshottedIndices)));
    }

    /**
     * Test that we can snapshot feature states by name.
     */
    public void testSnapshotByFeature() {
        createRepository(REPO_NAME, "fs");
        indexDoc(SystemIndexTestPlugin.SYSTEM_INDEX_NAME, "1", "purpose", "pre-snapshot doc");
        indexDoc(AnotherSystemIndexTestPlugin.SYSTEM_INDEX_NAME, "1", "purpose", "pre-snapshot doc");
        indexDataStream(SystemDataStreamTestPlugin.SYSTEM_DATASTREAM_NAME, "1", "purpose", "pre-snapshot doc");
        indexDataStream(AnotherSystemDataStreamTestPlugin.SYSTEM_DATASTREAM_NAME, "1", "purpose", "pre-snapshot doc");
        refresh(
            SystemIndexTestPlugin.SYSTEM_INDEX_NAME,
            AnotherSystemIndexTestPlugin.SYSTEM_INDEX_NAME,
            SystemDataStreamTestPlugin.SYSTEM_DATASTREAM_NAME,
            AnotherSystemDataStreamTestPlugin.SYSTEM_DATASTREAM_NAME
        );

        // snapshot by feature
        CreateSnapshotResponse createSnapshotResponse = clusterAdmin().prepareCreateSnapshot(TEST_REQUEST_TIMEOUT, REPO_NAME, "test-snap")
            .setIncludeGlobalState(true)
            .setWaitForCompletion(true)
            .setFeatureStates(
                SystemIndexTestPlugin.class.getSimpleName(),
                AnotherSystemIndexTestPlugin.class.getSimpleName(),
                SystemDataStreamTestPlugin.class.getSimpleName(),
                AnotherSystemDataStreamTestPlugin.class.getSimpleName()
            )
            .get();
        assertSnapshotSuccess(createSnapshotResponse);

        // add some other documents
        indexDoc(SystemIndexTestPlugin.SYSTEM_INDEX_NAME, "2", "purpose", "post-snapshot doc");
        indexDoc(AnotherSystemIndexTestPlugin.SYSTEM_INDEX_NAME, "2", "purpose", "post-snapshot doc");
        indexDataStream(SystemDataStreamTestPlugin.SYSTEM_DATASTREAM_NAME, "2", "purpose", "post-snapshot doc");
        indexDataStream(AnotherSystemDataStreamTestPlugin.SYSTEM_DATASTREAM_NAME, "2", "purpose", "post-snapshot doc");
        refresh(
            SystemIndexTestPlugin.SYSTEM_INDEX_NAME,
            AnotherSystemIndexTestPlugin.SYSTEM_INDEX_NAME,
            SystemDataStreamTestPlugin.SYSTEM_DATASTREAM_NAME,
            AnotherSystemDataStreamTestPlugin.SYSTEM_DATASTREAM_NAME
        );

        assertThat(getDocCount(SystemIndexTestPlugin.SYSTEM_INDEX_NAME), equalTo(2L));
        assertThat(getDocCount(AnotherSystemIndexTestPlugin.SYSTEM_INDEX_NAME), equalTo(2L));
        assertThat(getDocCount(SystemDataStreamTestPlugin.SYSTEM_DATASTREAM_NAME), equalTo(2L));
        assertThat(getDocCount(AnotherSystemDataStreamTestPlugin.SYSTEM_DATASTREAM_NAME), equalTo(2L));

        // restore indices as global state without closing the index
        RestoreSnapshotResponse restoreSnapshotResponse = clusterAdmin().prepareRestoreSnapshot(
            TEST_REQUEST_TIMEOUT,
            REPO_NAME,
            "test-snap"
        ).setWaitForCompletion(true).setRestoreGlobalState(true).get();
        assertThat(restoreSnapshotResponse.getRestoreInfo().totalShards(), greaterThan(0));

        // verify only the original document is restored
        assertThat(getDocCount(SystemIndexTestPlugin.SYSTEM_INDEX_NAME), equalTo(1L));
        assertThat(getDocCount(SystemIndexTestPlugin.SYSTEM_INDEX_NAME), equalTo(1L));
        assertThat(getDocCount(SystemDataStreamTestPlugin.SYSTEM_DATASTREAM_NAME), equalTo(1L));
        assertThat(getDocCount(AnotherSystemDataStreamTestPlugin.SYSTEM_DATASTREAM_NAME), equalTo(1L));
    }

    /**
     * Take a snapshot with global state but don't restore system indexes. By
     * default, snapshot restorations ignore global state and don't include system indices.
     *
     * This means that we should be able to take a snapshot with a system index in it and restore it without specifying indices, even if
     * the cluster already has a system index with the same name (because the system index from the snapshot won't be restored).
     */
    public void testDefaultRestoreOnlyRegularIndices() {
        createRepository(REPO_NAME, "fs");
        final String regularIndex = "test-idx";

        indexDoc(regularIndex, "1", "purpose", "create an index that can be restored");
        indexDoc(SystemIndexTestPlugin.SYSTEM_INDEX_NAME, "1", "purpose", "pre-snapshot doc");
        indexDataStream(SystemDataStreamTestPlugin.SYSTEM_DATASTREAM_NAME, "1", "purpose", "pre-snapshot doc");
        refresh(regularIndex, SystemIndexTestPlugin.SYSTEM_INDEX_NAME, SystemDataStreamTestPlugin.SYSTEM_DATASTREAM_NAME);

        // snapshot including global state
        CreateSnapshotResponse createSnapshotResponse = clusterAdmin().prepareCreateSnapshot(TEST_REQUEST_TIMEOUT, REPO_NAME, "test-snap")
            .setWaitForCompletion(true)
            .setIncludeGlobalState(true)
            .get();
        assertSnapshotSuccess(createSnapshotResponse);

        // Delete the regular index so we can restore it
        assertAcked(cluster().client().admin().indices().prepareDelete(regularIndex));

        RestoreSnapshotResponse restoreResponse = clusterAdmin().prepareRestoreSnapshot(TEST_REQUEST_TIMEOUT, REPO_NAME, "test-snap")
            .setWaitForCompletion(true)
            .get();
        assertThat(restoreResponse.getRestoreInfo().totalShards(), greaterThan(0));
        assertThat(
            restoreResponse.getRestoreInfo().indices(),
            allOf(
                hasItem(regularIndex),
                not(hasItem(SystemIndexTestPlugin.SYSTEM_INDEX_NAME)),
                not(hasItem(SystemDataStreamTestPlugin.SYSTEM_DATASTREAM_NAME))
            )
        );
    }

    /**
     * Take a snapshot with global state but restore features by feature state.
     */
    public void testRestoreByFeature() {
        createRepository(REPO_NAME, "fs");
        final String regularIndex = "test-idx";

        indexDoc(regularIndex, "1", "purpose", "create an index that can be restored");
        indexDoc(SystemIndexTestPlugin.SYSTEM_INDEX_NAME, "1", "purpose", "pre-snapshot doc");
        indexDoc(AnotherSystemIndexTestPlugin.SYSTEM_INDEX_NAME, "1", "purpose", "pre-snapshot doc");
        indexDataStream(SystemDataStreamTestPlugin.SYSTEM_DATASTREAM_NAME, "1", "purpose", "pre-snapshot doc");
        indexDataStream(AnotherSystemDataStreamTestPlugin.SYSTEM_DATASTREAM_NAME, "1", "purpose", "pre-snapshot doc");
        refresh(
            regularIndex,
            SystemIndexTestPlugin.SYSTEM_INDEX_NAME,
            AnotherSystemIndexTestPlugin.SYSTEM_INDEX_NAME,
            SystemDataStreamTestPlugin.SYSTEM_DATASTREAM_NAME,
            AnotherSystemDataStreamTestPlugin.SYSTEM_DATASTREAM_NAME
        );

        // snapshot including global state
        CreateSnapshotResponse createSnapshotResponse = clusterAdmin().prepareCreateSnapshot(TEST_REQUEST_TIMEOUT, REPO_NAME, "test-snap")
            .setWaitForCompletion(true)
            .setIncludeGlobalState(true)
            .get();
        assertSnapshotSuccess(createSnapshotResponse);

        // add some other documents
        indexDoc(SystemIndexTestPlugin.SYSTEM_INDEX_NAME, "2", "purpose", "post-snapshot doc");
        indexDoc(AnotherSystemIndexTestPlugin.SYSTEM_INDEX_NAME, "2", "purpose", "post-snapshot doc");
        indexDataStream(SystemDataStreamTestPlugin.SYSTEM_DATASTREAM_NAME, "2", "purpose", "post-snapshot doc");
        indexDataStream(AnotherSystemDataStreamTestPlugin.SYSTEM_DATASTREAM_NAME, "2", "purpose", "post-snapshot doc");
        refresh(
            regularIndex,
            SystemIndexTestPlugin.SYSTEM_INDEX_NAME,
            AnotherSystemIndexTestPlugin.SYSTEM_INDEX_NAME,
            SystemDataStreamTestPlugin.SYSTEM_DATASTREAM_NAME,
            AnotherSystemDataStreamTestPlugin.SYSTEM_DATASTREAM_NAME
        );
        assertThat(getDocCount(SystemIndexTestPlugin.SYSTEM_INDEX_NAME), equalTo(2L));
        assertThat(getDocCount(AnotherSystemIndexTestPlugin.SYSTEM_INDEX_NAME), equalTo(2L));
        assertThat(getDocCount(SystemDataStreamTestPlugin.SYSTEM_DATASTREAM_NAME), equalTo(2L));
        assertThat(getDocCount(AnotherSystemDataStreamTestPlugin.SYSTEM_DATASTREAM_NAME), equalTo(2L));

        // Delete the regular index so we can restore it
        assertAcked(cluster().client().admin().indices().prepareDelete(regularIndex));

        // restore indices by feature
        RestoreSnapshotResponse restoreSnapshotResponse = clusterAdmin().prepareRestoreSnapshot(
            TEST_REQUEST_TIMEOUT,
            REPO_NAME,
            "test-snap"
        ).setWaitForCompletion(true).setFeatureStates("SystemIndexTestPlugin", "SystemDataStreamTestPlugin").get();
        assertThat(restoreSnapshotResponse.getRestoreInfo().totalShards(), greaterThan(0));

        // verify that the restored system index and data stream each only have one document
        assertThat(getDocCount(SystemIndexTestPlugin.SYSTEM_INDEX_NAME), equalTo(1L));
        assertThat(getDocCount(SystemDataStreamTestPlugin.SYSTEM_DATASTREAM_NAME), equalTo(1L));

        // but the non-requested features should still have their new documents
        assertThat(getDocCount(AnotherSystemIndexTestPlugin.SYSTEM_INDEX_NAME), equalTo(2L));
        assertThat(getDocCount(AnotherSystemDataStreamTestPlugin.SYSTEM_DATASTREAM_NAME), equalTo(2L));
    }

    /**
     * Test that if a feature state has associated indices, they are included in the snapshot
     * when that feature state is selected.
     */
    public void testSnapshotAndRestoreAssociatedIndices() {
        createRepository(REPO_NAME, "fs");
        final String regularIndex = "regular-idx";

        // put documents into a regular index as well as the system index and associated index of a feature
        indexDoc(regularIndex, "1", "purpose", "pre-snapshot doc");
        indexDoc(AssociatedIndicesTestPlugin.SYSTEM_INDEX_NAME, "1", "purpose", "pre-snapshot doc");
        indexDoc(AssociatedIndicesTestPlugin.ASSOCIATED_INDEX_NAME, "1", "purpose", "pre-snapshot doc");
        indexDataStream(AssociatedIndicesSystemDSTestPlugin.SYSTEM_DATASTREAM_NAME, "1", "purpose", "pre-snapshot doc");
        indexDoc(AssociatedIndicesSystemDSTestPlugin.ASSOCIATED_INDEX_NAME, "1", "purpose", "pre-snapshot doc");

        refresh(
            regularIndex,
            AssociatedIndicesTestPlugin.SYSTEM_INDEX_NAME,
            AssociatedIndicesTestPlugin.ASSOCIATED_INDEX_NAME,
            AssociatedIndicesSystemDSTestPlugin.SYSTEM_DATASTREAM_NAME,
            AssociatedIndicesSystemDSTestPlugin.ASSOCIATED_INDEX_NAME
        );

        // snapshot
        CreateSnapshotResponse createSnapshotResponse = clusterAdmin().prepareCreateSnapshot(TEST_REQUEST_TIMEOUT, REPO_NAME, "test-snap")
            .setFeatureStates(AssociatedIndicesTestPlugin.class.getSimpleName(), AssociatedIndicesSystemDSTestPlugin.class.getSimpleName())
            .setWaitForCompletion(true)
            .get();
        assertSnapshotSuccess(createSnapshotResponse);

        // verify the correctness of the snapshot
        var snapshotsResponse = clusterAdmin().prepareGetSnapshots(TEST_REQUEST_TIMEOUT, REPO_NAME).get();
        Set<String> snapshottedIndices = snapshotsResponse.getSnapshots()
            .stream()
            .map(SnapshotInfo::indices)
            .flatMap(Collection::stream)
            .collect(Collectors.toSet());
        Set<String> snapshottedDataStreams = snapshotsResponse.getSnapshots()
            .stream()
            .map(SnapshotInfo::dataStreams)
            .flatMap(Collection::stream)
            .collect(Collectors.toSet());
        assertThat(snapshottedIndices, hasItem(AssociatedIndicesTestPlugin.SYSTEM_INDEX_NAME));
        assertThat(snapshottedIndices, hasItem(AssociatedIndicesTestPlugin.ASSOCIATED_INDEX_NAME));
        assertThat(snapshottedDataStreams, hasItem(AssociatedIndicesSystemDSTestPlugin.SYSTEM_DATASTREAM_NAME));
        assertThat(snapshottedIndices, hasItem(AssociatedIndicesSystemDSTestPlugin.ASSOCIATED_INDEX_NAME));

        // add some other documents
        indexDoc(regularIndex, "2", "purpose", "post-snapshot doc");
        indexDoc(AssociatedIndicesTestPlugin.SYSTEM_INDEX_NAME, "2", "purpose", "post-snapshot doc");
        indexDataStream(AssociatedIndicesSystemDSTestPlugin.SYSTEM_DATASTREAM_NAME, "2", "purpose", "post-snapshot doc");
        refresh(regularIndex, AssociatedIndicesTestPlugin.SYSTEM_INDEX_NAME, AssociatedIndicesSystemDSTestPlugin.SYSTEM_DATASTREAM_NAME);

        assertThat(getDocCount(regularIndex), equalTo(2L));
        assertThat(getDocCount(AssociatedIndicesTestPlugin.SYSTEM_INDEX_NAME), equalTo(2L));
        assertThat(getDocCount(AssociatedIndicesSystemDSTestPlugin.SYSTEM_DATASTREAM_NAME), equalTo(2L));

        // And delete the associated index so we can restore it
        assertAcked(
            indicesAdmin().prepareDelete(
                AssociatedIndicesTestPlugin.ASSOCIATED_INDEX_NAME,
                AssociatedIndicesSystemDSTestPlugin.ASSOCIATED_INDEX_NAME
            ).get()
        );

        // restore the feature state and its associated index
        RestoreSnapshotResponse restoreSnapshotResponse = clusterAdmin().prepareRestoreSnapshot(
            TEST_REQUEST_TIMEOUT,
            REPO_NAME,
            "test-snap"
        )
            .setIndices(AssociatedIndicesTestPlugin.ASSOCIATED_INDEX_NAME, AssociatedIndicesSystemDSTestPlugin.ASSOCIATED_INDEX_NAME)
            .setWaitForCompletion(true)
            .setFeatureStates(AssociatedIndicesTestPlugin.class.getSimpleName(), AssociatedIndicesSystemDSTestPlugin.class.getSimpleName())
            .get();
        assertThat(restoreSnapshotResponse.getRestoreInfo().totalShards(), greaterThan(0));

        // verify only the original document is restored
        assertThat(getDocCount(AssociatedIndicesTestPlugin.SYSTEM_INDEX_NAME), equalTo(1L));
        assertThat(getDocCount(AssociatedIndicesTestPlugin.ASSOCIATED_INDEX_NAME), equalTo(1L));
        assertThat(getDocCount(AssociatedIndicesSystemDSTestPlugin.SYSTEM_DATASTREAM_NAME), equalTo(1L));
        assertThat(getDocCount(AssociatedIndicesSystemDSTestPlugin.ASSOCIATED_INDEX_NAME), equalTo(1L));
    }

    /**
     * Check that if we request a feature not in the snapshot, we get an error.
     */
    public void testRestoreFeatureNotInSnapshot() {
        createRepository(REPO_NAME, "fs");
        indexDoc(SystemIndexTestPlugin.SYSTEM_INDEX_NAME, "1", "purpose", "pre-snapshot doc");
        indexDataStream(SystemDataStreamTestPlugin.SYSTEM_DATASTREAM_NAME, "1", "purpose", "pre-snapshot doc");
        refresh(SystemIndexTestPlugin.SYSTEM_INDEX_NAME, SystemDataStreamTestPlugin.SYSTEM_DATASTREAM_NAME);

        // snapshot including global state
        CreateSnapshotResponse createSnapshotResponse = clusterAdmin().prepareCreateSnapshot(TEST_REQUEST_TIMEOUT, REPO_NAME, "test-snap")
            .setWaitForCompletion(true)
            .setIncludeGlobalState(true)
            .get();
        assertSnapshotSuccess(createSnapshotResponse);

        final String fakeFeatureStateName = "NonExistentTestPlugin";
        SnapshotRestoreException exception = expectThrows(
            SnapshotRestoreException.class,
            clusterAdmin().prepareRestoreSnapshot(TEST_REQUEST_TIMEOUT, REPO_NAME, "test-snap")
                .setWaitForCompletion(true)
                .setFeatureStates("SystemIndexTestPlugin", "SystemDataStreamTestPlugin", fakeFeatureStateName)
        );

        assertThat(
            exception.getMessage(),
            containsString("requested feature states [[" + fakeFeatureStateName + "]] are not present in snapshot")
        );
    }

    public void testSnapshottingSystemIndexByNameIsRejected() throws Exception {
        createRepository(REPO_NAME, "fs");
        // put a document in system index
        indexDoc(SystemIndexTestPlugin.SYSTEM_INDEX_NAME, "1", "purpose", "pre-snapshot doc");
        refresh(SystemIndexTestPlugin.SYSTEM_INDEX_NAME);

        IllegalArgumentException error = expectThrows(
            IllegalArgumentException.class,
            clusterAdmin().prepareCreateSnapshot(TEST_REQUEST_TIMEOUT, REPO_NAME, "test-snap")
                .setIndices(SystemIndexTestPlugin.SYSTEM_INDEX_NAME)
                .setWaitForCompletion(true)
                .setIncludeGlobalState(randomBoolean())
        );
        assertThat(
            error.getMessage(),
            equalTo(
                "the [indices] parameter includes system indices [.test-system-idx]; to include or exclude system indices from a snapshot, "
                    + "use the [include_global_state] or [feature_states] parameters"
            )
        );

        // And create a successful snapshot so we don't upset the test framework
        CreateSnapshotResponse createSnapshotResponse = clusterAdmin().prepareCreateSnapshot(TEST_REQUEST_TIMEOUT, REPO_NAME, "test-snap")
            .setWaitForCompletion(true)
            .setIncludeGlobalState(true)
            .get();
        assertSnapshotSuccess(createSnapshotResponse);
    }

    /**
     * Check that directly requesting a system index in a restore request throws an Exception.
     */
    public void testRestoringSystemIndexByNameIsRejected() throws IllegalAccessException {
        createRepository(REPO_NAME, "fs");
        // put a document in system index
        indexDoc(SystemIndexTestPlugin.SYSTEM_INDEX_NAME, "1", "purpose", "pre-snapshot doc");
        refresh(SystemIndexTestPlugin.SYSTEM_INDEX_NAME);

        // snapshot including global state
        CreateSnapshotResponse createSnapshotResponse = clusterAdmin().prepareCreateSnapshot(TEST_REQUEST_TIMEOUT, REPO_NAME, "test-snap")
            .setWaitForCompletion(true)
            .setIncludeGlobalState(true)
            .get();
        assertSnapshotSuccess(createSnapshotResponse);

        // Now that we've taken the snapshot, add another doc
        indexDoc(SystemIndexTestPlugin.SYSTEM_INDEX_NAME, "2", "purpose", "post-snapshot doc");
        refresh(SystemIndexTestPlugin.SYSTEM_INDEX_NAME);

        IllegalArgumentException ex = expectThrows(
            IllegalArgumentException.class,
            clusterAdmin().prepareRestoreSnapshot(TEST_REQUEST_TIMEOUT, REPO_NAME, "test-snap")
                .setWaitForCompletion(true)
                .setIndices(SystemIndexTestPlugin.SYSTEM_INDEX_NAME)
        );
        assertThat(
            ex.getMessage(),
            equalTo("requested system indices [.test-system-idx], but system indices can only be restored as part of a feature state")
        );

        // Make sure the original index exists unchanged
        assertThat(getDocCount(SystemIndexTestPlugin.SYSTEM_INDEX_NAME), equalTo(2L));
    }

    /**
     * Check that if a system index matches a rename pattern in a restore request, it's not renamed
     */
    public void testSystemIndicesCannotBeRenamed() {
        createRepository(REPO_NAME, "fs");
        final String nonSystemIndex = ".test-non-system-index";
        indexDoc(SystemIndexTestPlugin.SYSTEM_INDEX_NAME, "1", "purpose", "pre-snapshot doc");
        indexDoc(nonSystemIndex, "1", "purpose", "pre-snapshot doc");
        refresh(SystemIndexTestPlugin.SYSTEM_INDEX_NAME);

        // snapshot including global state
        CreateSnapshotResponse createSnapshotResponse = clusterAdmin().prepareCreateSnapshot(TEST_REQUEST_TIMEOUT, REPO_NAME, "test-snap")
            .setWaitForCompletion(true)
            .setIncludeGlobalState(true)
            .get();
        assertSnapshotSuccess(createSnapshotResponse);

        assertAcked(indicesAdmin().prepareDelete(SystemIndexTestPlugin.SYSTEM_INDEX_NAME, nonSystemIndex).get());

        // Restore using a rename pattern that matches both the regular and the system index
        clusterAdmin().prepareRestoreSnapshot(TEST_REQUEST_TIMEOUT, REPO_NAME, "test-snap")
            .setWaitForCompletion(true)
            .setRestoreGlobalState(true)
            .setRenamePattern(".test-(.+)")
            .setRenameReplacement(".test-restored-$1")
            .get();

        // The original system index and the renamed normal index should exist
        assertTrue("System index not renamed", indexExists(SystemIndexTestPlugin.SYSTEM_INDEX_NAME));
        assertTrue("Non-system index was renamed", indexExists(".test-restored-non-system-index"));

        // The original normal index should still be deleted, and there shouldn't be a renamed version of the system index
        assertFalse("Renamed system index doesn't exist", indexExists(".test-restored-system-index"));
        assertFalse("Original non-system index doesn't exist", indexExists(nonSystemIndex));
    }

    /**
     * If the list of feature states to restore is left unspecified and we are restoring global state,
     * all feature states should be restored.
     */
    public void testRestoreSystemIndicesAsGlobalStateWithDefaultFeatureStateList() {
        createRepository(REPO_NAME, "fs");
        indexDoc(SystemIndexTestPlugin.SYSTEM_INDEX_NAME, "1", "purpose", "pre-snapshot doc");
        indexDataStream(SystemDataStreamTestPlugin.SYSTEM_DATASTREAM_NAME, "1", "purpose", "pre-snapshot doc");
        refresh(SystemIndexTestPlugin.SYSTEM_INDEX_NAME, SystemDataStreamTestPlugin.SYSTEM_DATASTREAM_NAME);

        // run a snapshot including global state
        CreateSnapshotResponse createSnapshotResponse = clusterAdmin().prepareCreateSnapshot(TEST_REQUEST_TIMEOUT, REPO_NAME, "test-snap")
            .setWaitForCompletion(true)
            .setIncludeGlobalState(true)
            .get();
        assertSnapshotSuccess(createSnapshotResponse);

        // add another document
        indexDoc(SystemIndexTestPlugin.SYSTEM_INDEX_NAME, "2", "purpose", "post-snapshot doc");
        indexDataStream(SystemDataStreamTestPlugin.SYSTEM_DATASTREAM_NAME, "2", "purpose", "post-snapshot doc");
        refresh(SystemIndexTestPlugin.SYSTEM_INDEX_NAME, SystemDataStreamTestPlugin.SYSTEM_DATASTREAM_NAME);

        assertThat(getDocCount(SystemIndexTestPlugin.SYSTEM_INDEX_NAME), equalTo(2L));
        assertThat(getDocCount(SystemDataStreamTestPlugin.SYSTEM_DATASTREAM_NAME), equalTo(2L));

        // restore indices as global state a null list of feature states
        RestoreSnapshotResponse restoreSnapshotResponse = clusterAdmin().prepareRestoreSnapshot(
            TEST_REQUEST_TIMEOUT,
            REPO_NAME,
            "test-snap"
        ).setWaitForCompletion(true).setRestoreGlobalState(true).get();
        assertThat(restoreSnapshotResponse.getRestoreInfo().totalShards(), greaterThan(0));

        // verify that the system index is destroyed
        assertThat(getDocCount(SystemIndexTestPlugin.SYSTEM_INDEX_NAME), equalTo(1L));
        assertThat(getDocCount(SystemDataStreamTestPlugin.SYSTEM_DATASTREAM_NAME), equalTo(1L));
    }

    /**
     * If the list of feature states to restore contains only "none" and we are restoring global state,
     * no feature states should be restored.
     */
    public void testRestoreSystemIndicesAsGlobalStateWithNoFeatureStates() {
        createRepository(REPO_NAME, "fs");
        String regularIndex = "my-index";
        indexDoc(SystemIndexTestPlugin.SYSTEM_INDEX_NAME, "1", "purpose", "pre-snapshot doc");
        indexDataStream(SystemDataStreamTestPlugin.SYSTEM_DATASTREAM_NAME, "1", "purpose", "pre-snapshot doc");
        indexDoc(regularIndex, "1", "purpose", "pre-snapshot doc");
        refresh(SystemIndexTestPlugin.SYSTEM_INDEX_NAME, SystemDataStreamTestPlugin.SYSTEM_DATASTREAM_NAME, regularIndex);

        // run a snapshot including global state
        CreateSnapshotResponse createSnapshotResponse = clusterAdmin().prepareCreateSnapshot(TEST_REQUEST_TIMEOUT, REPO_NAME, "test-snap")
            .setWaitForCompletion(true)
            .setIncludeGlobalState(true)
            .get();
        assertSnapshotSuccess(createSnapshotResponse);

        // add another document
        indexDoc(SystemIndexTestPlugin.SYSTEM_INDEX_NAME, "2", "purpose", "post-snapshot doc");
        indexDataStream(SystemDataStreamTestPlugin.SYSTEM_DATASTREAM_NAME, "2", "purpose", "post-snapshot doc");
        refresh(SystemIndexTestPlugin.SYSTEM_INDEX_NAME, SystemDataStreamTestPlugin.SYSTEM_DATASTREAM_NAME);

        assertAcked(indicesAdmin().prepareDelete(regularIndex).get());
        assertThat(getDocCount(SystemIndexTestPlugin.SYSTEM_INDEX_NAME), equalTo(2L));
        assertThat(getDocCount(SystemDataStreamTestPlugin.SYSTEM_DATASTREAM_NAME), equalTo(2L));

        // restore with global state and all indices but explicitly no feature states.
        RestoreSnapshotResponse restoreSnapshotResponse = clusterAdmin().prepareRestoreSnapshot(
            TEST_REQUEST_TIMEOUT,
            REPO_NAME,
            "test-snap"
        ).setWaitForCompletion(true).setRestoreGlobalState(true).setFeatureStates(new String[] { randomFrom("none", "NONE") }).get();
        assertThat(restoreSnapshotResponse.getRestoreInfo().totalShards(), greaterThan(0));

        // verify that the system index still has the updated document, i.e. has not been restored
        assertThat(getDocCount(SystemIndexTestPlugin.SYSTEM_INDEX_NAME), equalTo(2L));
        assertThat(getDocCount(SystemDataStreamTestPlugin.SYSTEM_DATASTREAM_NAME), equalTo(2L));
        // And the regular index has been restored
        assertThat(getDocCount(regularIndex), equalTo(1L));
    }

    /**
     * When a feature state is restored, all indices that are part of that feature state should be deleted, then the indices in
     * the snapshot should be restored.
     *
     * However, other feature states should be unaffected.
     */
    public void testAllSystemIndicesAreRemovedWhenThatFeatureStateIsRestored() {
        createRepository(REPO_NAME, "fs");
        // Create a system index we'll snapshot and restore
        final String systemIndexInSnapshot = SystemIndexTestPlugin.SYSTEM_INDEX_NAME + "-1";
        indexDoc(systemIndexInSnapshot, "1", "purpose", "pre-snapshot doc");
        refresh(SystemIndexTestPlugin.SYSTEM_INDEX_NAME + "*");

        // And one we'll snapshot but not restore
        indexDoc(AnotherSystemIndexTestPlugin.SYSTEM_INDEX_NAME, "1", "purpose", "pre-snapshot doc");

        // And a regular index so we can avoid matching all indices on the restore
        final String regularIndex = "regular-index";
        indexDoc(regularIndex, "1", "purpose", "pre-snapshot doc");

        // run a snapshot including global state
        CreateSnapshotResponse createSnapshotResponse = clusterAdmin().prepareCreateSnapshot(TEST_REQUEST_TIMEOUT, REPO_NAME, "test-snap")
            .setWaitForCompletion(true)
            .setIncludeGlobalState(true)
            .get();
        assertSnapshotSuccess(createSnapshotResponse);

        // Now index another doc and create another index in the same pattern as the first index
        final String systemIndexNotInSnapshot = SystemIndexTestPlugin.SYSTEM_INDEX_NAME + "-2";
        indexDoc(systemIndexInSnapshot, "2", "purpose", "post-snapshot doc");
        indexDoc(systemIndexNotInSnapshot, "1", "purpose", "post-snapshot doc");

        // Add another doc to the second system index, so we can be sure it hasn't been touched
        indexDoc(AnotherSystemIndexTestPlugin.SYSTEM_INDEX_NAME, "2", "purpose", "post-snapshot doc");
        refresh(systemIndexInSnapshot, systemIndexNotInSnapshot, AnotherSystemIndexTestPlugin.SYSTEM_INDEX_NAME);

        // Delete the regular index so we can restore it
        assertAcked(cluster().client().admin().indices().prepareDelete(regularIndex));

        // restore the snapshot
        RestoreSnapshotResponse restoreSnapshotResponse = clusterAdmin().prepareRestoreSnapshot(
            TEST_REQUEST_TIMEOUT,
            REPO_NAME,
            "test-snap"
        ).setFeatureStates("SystemIndexTestPlugin").setWaitForCompletion(true).setRestoreGlobalState(true).get();
        assertThat(restoreSnapshotResponse.getRestoreInfo().totalShards(), greaterThan(0));

        // The index we created after the snapshot should be gone
        assertFalse(indexExists(systemIndexNotInSnapshot));
        // And the first index should have a single doc
        assertThat(getDocCount(systemIndexInSnapshot), equalTo(1L));
        // And the system index whose state we didn't restore shouldn't have been touched and still have 2 docs
        assertThat(getDocCount(AnotherSystemIndexTestPlugin.SYSTEM_INDEX_NAME), equalTo(2L));
    }

    public void testSystemIndexAliasesAreAlwaysRestored() {
        createRepository(REPO_NAME, "fs");
        // Create a system index
        final String systemIndexName = SystemIndexTestPlugin.SYSTEM_INDEX_NAME + "-1";
        indexDoc(systemIndexName, "1", "purpose", "pre-snapshot doc");
        // Create a system data stream
        indexDataStream(SystemDataStreamTestPlugin.SYSTEM_DATASTREAM_NAME, "1", "purpose", "pre-snapshot doc");

        // And a regular index
        // And a regular index so we can avoid matching all indices on the restore
        final String regularIndex = "regular-index";
        final String regularAlias = "regular-alias";
        indexDoc(regularIndex, "1", "purpose", "pre-snapshot doc");

        // And make sure they both have aliases
        final String systemIndexAlias = SystemIndexTestPlugin.SYSTEM_INDEX_NAME + "-alias";
<<<<<<< HEAD
        final String systemDataStreamAlias = SystemDataStreamTestPlugin.SYSTEM_DATASTREAM_NAME + "-alias";
        assertAcked(
            indicesAdmin().prepareAliases()
                .addAlias(systemIndexName, systemIndexAlias)
                .addAlias(regularIndex, regularAlias)
                .addAlias(SystemDataStreamTestPlugin.SYSTEM_DATASTREAM_NAME, systemDataStreamAlias, true)
                .get()
        );
        indexDataStream(systemDataStreamAlias, "2", "purpose", "post-alias doc");
=======
        assertAcked(
            indicesAdmin().prepareAliases(TEST_REQUEST_TIMEOUT, TEST_REQUEST_TIMEOUT)
                .addAlias(systemIndexName, systemIndexAlias)
                .addAlias(regularIndex, regularAlias)
                .get()
        );
>>>>>>> 4ff1aade

        // run a snapshot including global state
        CreateSnapshotResponse createSnapshotResponse = clusterAdmin().prepareCreateSnapshot(TEST_REQUEST_TIMEOUT, REPO_NAME, "test-snap")
            .setWaitForCompletion(true)
            .setIncludeGlobalState(true)
            .get();
        assertSnapshotSuccess(createSnapshotResponse);

        // And delete both the indices
        assertAcked(cluster().client().admin().indices().prepareDelete(regularIndex, systemIndexName));

        // Now restore the snapshot with no aliases
        RestoreSnapshotResponse restoreSnapshotResponse = clusterAdmin().prepareRestoreSnapshot(
            TEST_REQUEST_TIMEOUT,
            REPO_NAME,
            "test-snap"
        ).setFeatureStates("SystemIndexTestPlugin").setWaitForCompletion(true).setRestoreGlobalState(false).setIncludeAliases(false).get();
        assertThat(restoreSnapshotResponse.getRestoreInfo().totalShards(), greaterThan(0));

        // The regular index should exist
        assertTrue(indexExists(regularIndex));
        assertFalse(indexExists(regularAlias));
        // And the system index, queried by alias, should have a doc
        assertTrue(indexExists(systemIndexName));
        assertTrue(indexExists(systemIndexAlias));
        assertThat(getDocCount(systemIndexAlias), equalTo(1L));

    }

    // This test is failing because the assertion assertTrue(indexExists(systemDataStreamAlias)); is trips.
    @AwaitsFix(bugUrl = "assertTrue(indexExists(systemDataStreamAlias)); is broken")
    public void testSystemDataStreamAliasesAreAlwaysRestored() {
        createRepository(REPO_NAME, "fs");
        // Create a system data stream
        indexDataStream(SystemDataStreamTestPlugin.SYSTEM_DATASTREAM_NAME, "1", "purpose", "pre-snapshot doc");

        // And a regular index so we can avoid matching all indices on the restore
        final String regularIndex = "regular-index";
        final String regularAlias = "regular-alias";
        indexDoc(regularIndex, "1", "purpose", "pre-snapshot doc");

        // And make sure they both have aliases
        final String systemDataStreamAlias = SystemDataStreamTestPlugin.SYSTEM_DATASTREAM_NAME + "-alias";
        assertAcked(
            indicesAdmin().prepareAliases()
                .addAlias(regularIndex, regularAlias)
                .addAlias(SystemDataStreamTestPlugin.SYSTEM_DATASTREAM_NAME, systemDataStreamAlias, true)
                .get()
        );

        // And add a doc to ensure the alias works
        indexDataStream(systemDataStreamAlias, "2", "purpose", "post-alias doc");

        // Run a snapshot including global state
        CreateSnapshotResponse createSnapshotResponse = clusterAdmin().prepareCreateSnapshot(TEST_REQUEST_TIMEOUT, REPO_NAME, "test-snap")
            .setWaitForCompletion(true)
            .setIncludeGlobalState(true)
            .get();
        assertSnapshotSuccess(createSnapshotResponse);

        // And delete the regular index and system data stream
        assertAcked(cluster().client().admin().indices().prepareDelete(regularIndex));
        assertAcked(
            client().execute(
                DeleteDataStreamAction.INSTANCE,
                new DeleteDataStreamAction.Request(TEST_REQUEST_TIMEOUT, SystemDataStreamTestPlugin.SYSTEM_DATASTREAM_NAME)
            ).actionGet()
        );

        // Now restore the snapshot with no aliases
        RestoreSnapshotResponse restoreSnapshotResponse = clusterAdmin().prepareRestoreSnapshot(
            TEST_REQUEST_TIMEOUT,
            REPO_NAME,
            "test-snap"
        )
            .setFeatureStates("SystemDataStreamTestPlugin")
            .setWaitForCompletion(true)
            .setRestoreGlobalState(false)
            .setIncludeAliases(false)
            .get();
        assertThat(restoreSnapshotResponse.getRestoreInfo().totalShards(), greaterThan(0));

        // The regular index should exist
        assertTrue(indexExists(regularIndex));
        assertFalse(indexExists(regularAlias));

        // And the system data stream, queried by alias, should have 2 docs
        assertTrue(indexExists(SystemDataStreamTestPlugin.SYSTEM_DATASTREAM_NAME));
        assertTrue(indexExists(systemDataStreamAlias));
        assertThat(getDocCount(systemDataStreamAlias), equalTo(2L));
    }

    /**
     * Tests that the special "none" feature state name cannot be combined with other
     * feature state names, and an error occurs if it's tried.
     */
    public void testNoneFeatureStateMustBeAlone() {
        createRepository(REPO_NAME, "fs");
        // put a document in a system index
        indexDoc(SystemIndexTestPlugin.SYSTEM_INDEX_NAME, "1", "purpose", "pre-snapshot doc");
        refresh(SystemIndexTestPlugin.SYSTEM_INDEX_NAME);

        // run a snapshot including global state
        IllegalArgumentException createEx = expectThrows(
            IllegalArgumentException.class,
            clusterAdmin().prepareCreateSnapshot(TEST_REQUEST_TIMEOUT, REPO_NAME, "test-snap")
                .setWaitForCompletion(true)
                .setIncludeGlobalState(randomBoolean())
                .setFeatureStates("SystemIndexTestPlugin", "none", "AnotherSystemIndexTestPlugin")
        );
        assertThat(
            createEx.getMessage(),
            equalTo(
                "the feature_states value [none] indicates that no feature states should be "
                    + "snapshotted, but other feature states were requested: [SystemIndexTestPlugin, none, AnotherSystemIndexTestPlugin]"
            )
        );

        // create a successful snapshot with global state/all features
        CreateSnapshotResponse createSnapshotResponse = clusterAdmin().prepareCreateSnapshot(TEST_REQUEST_TIMEOUT, REPO_NAME, "test-snap")
            .setWaitForCompletion(true)
            .setIncludeGlobalState(true)
            .get();
        assertSnapshotSuccess(createSnapshotResponse);

        SnapshotRestoreException restoreEx = expectThrows(
            SnapshotRestoreException.class,
            clusterAdmin().prepareRestoreSnapshot(TEST_REQUEST_TIMEOUT, REPO_NAME, "test-snap")
                .setWaitForCompletion(true)
                .setRestoreGlobalState(randomBoolean())
                .setFeatureStates("SystemIndexTestPlugin", "none")
        );
        assertThat(
            restoreEx.getMessage(),
            allOf(
                // the order of the requested feature states is non-deterministic so just check that it includes most of the right stuff
                containsString(
                    "the feature_states value [none] indicates that no feature states should be restored, but other feature states were "
                        + "requested:"
                ),
                containsString("SystemIndexTestPlugin")
            )
        );
    }

    /**
     * Tests that using the special "none" feature state value creates a snapshot with no feature states included
     */
    public void testNoneFeatureStateOnCreation() {
        createRepository(REPO_NAME, "fs");
        final String regularIndex = "test-idx";

        indexDoc(regularIndex, "1", "purpose", "create an index that can be restored");
        indexDoc(SystemIndexTestPlugin.SYSTEM_INDEX_NAME, "1", "purpose", "pre-snapshot doc");
        refresh(regularIndex, SystemIndexTestPlugin.SYSTEM_INDEX_NAME);

        CreateSnapshotResponse createSnapshotResponse = clusterAdmin().prepareCreateSnapshot(TEST_REQUEST_TIMEOUT, REPO_NAME, "test-snap")
            .setWaitForCompletion(true)
            .setIncludeGlobalState(true)
            .setFeatureStates(randomFrom("none", "NONE"))
            .get();
        assertSnapshotSuccess(createSnapshotResponse);

        // Verify that the system index was not included
        Set<String> snapshottedIndices = clusterAdmin().prepareGetSnapshots(TEST_REQUEST_TIMEOUT, REPO_NAME)
            .get()
            .getSnapshots()
            .stream()
            .map(SnapshotInfo::indices)
            .flatMap(Collection::stream)
            .collect(Collectors.toSet());

        assertThat(snapshottedIndices, allOf(hasItem(regularIndex), not(hasItem(SystemIndexTestPlugin.SYSTEM_INDEX_NAME))));
    }

    // TODO, Do we need to test this for Datastreams?
    /**
     * Ensures that if we can only capture a partial snapshot of a system index, then the feature state associated with that index is
     * not included in the snapshot, because it would not be safe to restore that feature state.
     */
    public void testPartialSnapshotsOfSystemIndexRemovesFeatureState() throws Exception {
        final String partialIndexName = SystemIndexTestPlugin.SYSTEM_INDEX_NAME;
        final String fullIndexName = AnotherSystemIndexTestPlugin.SYSTEM_INDEX_NAME;

        createRepositoryNoVerify(REPO_NAME, "mock");

        // Creating the index that we'll get a partial snapshot of with a bunch of shards
        assertAcked(prepareCreate(partialIndexName, 0, indexSettingsNoReplicas(6)));
        indexDoc(partialIndexName, "1", "purpose", "pre-snapshot doc");
        // And another one with the default
        indexDoc(fullIndexName, "1", "purpose", "pre-snapshot doc");
        ensureGreen();

        // Stop a random data node so we lose a shard from the partial index
        internalCluster().stopRandomDataNode();
        assertBusy(
            () -> assertEquals(ClusterHealthStatus.RED, clusterAdmin().prepareHealth(TEST_REQUEST_TIMEOUT).get().getStatus()),
            30,
            TimeUnit.SECONDS
        );

        // Get ready to block
        blockMasterFromFinalizingSnapshotOnIndexFile(REPO_NAME);

        // Start a snapshot and wait for it to hit the block, then kill the master to force a failover
        final String partialSnapName = "test-partial-snap";
        CreateSnapshotResponse createSnapshotResponse = clusterAdmin().prepareCreateSnapshot(
            TEST_REQUEST_TIMEOUT,
            REPO_NAME,
            partialSnapName
        ).setIncludeGlobalState(true).setWaitForCompletion(false).setPartial(true).get();
        assertThat(createSnapshotResponse.status(), equalTo(RestStatus.ACCEPTED));
        waitForBlock(internalCluster().getMasterName(), REPO_NAME);
        internalCluster().stopCurrentMasterNode();

        // Now get the snapshot and do our checks
        assertBusy(() -> {
            GetSnapshotsResponse snapshotsStatusResponse = clusterAdmin().prepareGetSnapshots(TEST_REQUEST_TIMEOUT, REPO_NAME)
                .setSnapshots(partialSnapName)
                .get();
            SnapshotInfo snapshotInfo = snapshotsStatusResponse.getSnapshots().get(0);
            assertNotNull(snapshotInfo);
            assertThat(snapshotInfo.failedShards(), lessThan(snapshotInfo.totalShards()));
            List<String> statesInSnapshot = snapshotInfo.featureStates().stream().map(SnapshotFeatureInfo::getPluginName).toList();
            assertThat(statesInSnapshot, not(hasItem((new SystemIndexTestPlugin()).getFeatureName())));
            assertThat(statesInSnapshot, hasItem((new AnotherSystemIndexTestPlugin()).getFeatureName()));
        });
    }

    public void testParallelIndexDeleteRemovesFeatureState() throws Exception {
        final String indexToBeDeleted = SystemIndexTestPlugin.SYSTEM_INDEX_NAME;
        final String fullIndexName = AnotherSystemIndexTestPlugin.SYSTEM_INDEX_NAME;
        final String nonsystemIndex = "nonsystem-idx";

        final int nodesInCluster = internalCluster().size();
        // Stop one data node so we only have one data node to start with
        internalCluster().stopNode(dataNodes.get(1));
        dataNodes.remove(1);
        ensureStableCluster(nodesInCluster - 1);

        createRepositoryNoVerify(REPO_NAME, "mock");

        // Creating the index that we'll get a partial snapshot of with a bunch of shards
        assertAcked(prepareCreate(indexToBeDeleted, 0, indexSettingsNoReplicas(6)));
        indexDoc(indexToBeDeleted, "1", "purpose", "pre-snapshot doc");
        // And another one with the default
        indexDoc(fullIndexName, "1", "purpose", "pre-snapshot doc");

        // Now start up a new node and create an index that should get allocated to it
        dataNodes.add(internalCluster().startDataOnlyNode());
        createIndexWithContent(
            nonsystemIndex,
            indexSettingsNoReplicas(2).put("index.routing.allocation.require._name", dataNodes.get(1)).build()
        );
        refresh();
        ensureGreen();

        logger.info("--> Created indices, blocking repo on new data node...");
        blockDataNode(REPO_NAME, dataNodes.get(1));

        // Start a snapshot - need to do this async because some blocks will block this call
        logger.info("--> Blocked repo, starting snapshot...");
        final String partialSnapName = "test-partial-snap";
        ActionFuture<CreateSnapshotResponse> createSnapshotFuture = clusterAdmin().prepareCreateSnapshot(
            TEST_REQUEST_TIMEOUT,
            REPO_NAME,
            partialSnapName
        ).setIncludeGlobalState(true).setWaitForCompletion(true).setPartial(true).execute();

        logger.info("--> Started snapshot, waiting for block...");
        waitForBlock(dataNodes.get(1), REPO_NAME);

        logger.info("--> Repo hit block, deleting the index...");
        assertAcked(cluster().client().admin().indices().prepareDelete(indexToBeDeleted));

        logger.info("--> Index deleted, unblocking repo...");
        unblockNode(REPO_NAME, dataNodes.get(1));

        logger.info("--> Repo unblocked, checking that snapshot finished...");
        CreateSnapshotResponse createSnapshotResponse = createSnapshotFuture.get();
        logger.info(createSnapshotResponse.toString());
        assertThat(createSnapshotResponse.status(), equalTo(RestStatus.OK));

        logger.info("--> All operations complete, running assertions");
        SnapshotInfo snapshotInfo = createSnapshotResponse.getSnapshotInfo();
        assertNotNull(snapshotInfo);
        assertThat(snapshotInfo.indices(), not(hasItem(indexToBeDeleted)));
        List<String> statesInSnapshot = snapshotInfo.featureStates().stream().map(SnapshotFeatureInfo::getPluginName).toList();
        assertThat(statesInSnapshot, not(hasItem((new SystemIndexTestPlugin()).getFeatureName())));
        assertThat(statesInSnapshot, hasItem((new AnotherSystemIndexTestPlugin()).getFeatureName()));
    }

    private void assertSnapshotSuccess(CreateSnapshotResponse createSnapshotResponse) {
        assertThat(createSnapshotResponse.getSnapshotInfo().successfulShards(), greaterThan(0));
        assertThat(
            createSnapshotResponse.getSnapshotInfo().successfulShards(),
            equalTo(createSnapshotResponse.getSnapshotInfo().totalShards())
        );
    }

    private long getDocCount(String indexName) {
        return indicesAdmin().prepareStats(indexName).get().getPrimaries().getDocs().getCount();
    }

    private DocWriteResponse indexDataStream(String index, String id, String... source) {
        var sourceWithTimestamp = new String[source.length + 2];
        sourceWithTimestamp[0] = "@timestamp";
        sourceWithTimestamp[1] = Long.toString(System.currentTimeMillis());
        System.arraycopy(source, 0, sourceWithTimestamp, 2, source.length);
        return prepareIndex(index).setId(id).setSource((Object[]) sourceWithTimestamp).setOpType(DocWriteRequest.OpType.CREATE).get();
    }

    public static class SystemIndexTestPlugin extends Plugin implements SystemIndexPlugin {

        public static final String SYSTEM_INDEX_NAME = ".test-system-idx";

        @Override
        public Collection<SystemIndexDescriptor> getSystemIndexDescriptors(Settings settings) {
            return Collections.singletonList(
                SystemIndexDescriptorUtils.createUnmanaged(SYSTEM_INDEX_NAME + "*", "System indices for tests")
            );
        }

        @Override
        public String getFeatureName() {
            return SystemIndexTestPlugin.class.getSimpleName();
        }

        @Override
        public String getFeatureDescription() {
            return "A simple test plugin";
        }
    }

    public static class AnotherSystemIndexTestPlugin extends Plugin implements SystemIndexPlugin {

        public static final String SYSTEM_INDEX_NAME = ".another-test-system-idx";

        @Override
        public Collection<SystemIndexDescriptor> getSystemIndexDescriptors(Settings settings) {
            return Collections.singletonList(
                SystemIndexDescriptorUtils.createUnmanaged(SYSTEM_INDEX_NAME + "*", "System indices for tests")
            );
        }

        @Override
        public String getFeatureName() {
            return AnotherSystemIndexTestPlugin.class.getSimpleName();
        }

        @Override
        public String getFeatureDescription() {
            return "Another simple test plugin";
        }
    }

    public static class SystemDataStreamTestPlugin extends Plugin implements SystemIndexPlugin {

        public static final String SYSTEM_DATASTREAM_NAME = ".test-system-data-stream";

        @Override
        public Collection<SystemDataStreamDescriptor> getSystemDataStreamDescriptors() {
            try {
                CompressedXContent mappings = new CompressedXContent("{\"properties\":{\"name\":{\"type\":\"keyword\"}}}");
                return Collections.singletonList(
                    new SystemDataStreamDescriptor(
                        SYSTEM_DATASTREAM_NAME,
                        "system data stream test",
                        SystemDataStreamDescriptor.Type.EXTERNAL,
                        ComposableIndexTemplate.builder()
                            .indexPatterns(List.of(SYSTEM_DATASTREAM_NAME)) // TODO is this correct?
                            .template(new Template(Settings.EMPTY, mappings, null))
                            .dataStreamTemplate(new ComposableIndexTemplate.DataStreamTemplate())
                            .build(),
                        Map.of(),
                        List.of("product"),
                        ExecutorNames.DEFAULT_SYSTEM_DATA_STREAM_THREAD_POOLS
                    )
                );
            } catch (IOException e) {
                throw new RuntimeException(e);
            }
        }

        @Override
        public String getFeatureName() {
            return SystemDataStreamTestPlugin.class.getSimpleName();
        }

        @Override
        public String getFeatureDescription() {
            return "A simple test plugin for data streams";
        }
    }

    public static class AnotherSystemDataStreamTestPlugin extends Plugin implements SystemIndexPlugin {

        public static final String SYSTEM_DATASTREAM_NAME = ".another-test-system-data-stream";

        @Override
        public Collection<SystemDataStreamDescriptor> getSystemDataStreamDescriptors() {
            try {
                CompressedXContent mappings = new CompressedXContent("{\"properties\":{\"name\":{\"type\":\"keyword\"}}}");
                return Collections.singletonList(
                    new SystemDataStreamDescriptor(
                        SYSTEM_DATASTREAM_NAME,
                        "another system data stream test",
                        SystemDataStreamDescriptor.Type.EXTERNAL,
                        ComposableIndexTemplate.builder()
                            .indexPatterns(List.of(SYSTEM_DATASTREAM_NAME)) // TODO is this correct?
                            .template(new Template(Settings.EMPTY, mappings, null))
                            .dataStreamTemplate(new ComposableIndexTemplate.DataStreamTemplate())
                            .build(),
                        Map.of(),
                        List.of("product"),
                        ExecutorNames.DEFAULT_SYSTEM_DATA_STREAM_THREAD_POOLS
                    )
                );
            } catch (IOException e) {
                throw new RuntimeException(e);
            }
        }

        @Override
        public String getFeatureName() {
            return AnotherSystemDataStreamTestPlugin.class.getSimpleName();
        }

        @Override
        public String getFeatureDescription() {
            return "Another simple test plugin for data streams";
        }
    }

    public static class AssociatedIndicesTestPlugin extends Plugin implements SystemIndexPlugin {

        public static final String SYSTEM_INDEX_NAME = ".third-test-system-idx";
        public static final String ASSOCIATED_INDEX_NAME = ".associated-idx";

        @Override
        public Collection<SystemIndexDescriptor> getSystemIndexDescriptors(Settings settings) {
            return Collections.singletonList(
                SystemIndexDescriptorUtils.createUnmanaged(SYSTEM_INDEX_NAME + "*", "System & associated indices for tests")
            );
        }

        @Override
        public Collection<AssociatedIndexDescriptor> getAssociatedIndexDescriptors() {
            return Collections.singletonList(new AssociatedIndexDescriptor(ASSOCIATED_INDEX_NAME, "Associated indices"));
        }

        @Override
        public String getFeatureName() {
            return AssociatedIndicesTestPlugin.class.getSimpleName();
        }

        @Override
        public String getFeatureDescription() {
            return "Another simple test plugin";
        }
    }

    public static class AssociatedIndicesSystemDSTestPlugin extends Plugin implements SystemIndexPlugin {

        public static final String SYSTEM_DATASTREAM_NAME = ".test-system-data-stream-two";
        public static final String ASSOCIATED_INDEX_NAME = ".associated-idx2";

        @Override
        public Collection<SystemDataStreamDescriptor> getSystemDataStreamDescriptors() {
            try {
                CompressedXContent mappings = new CompressedXContent("{\"properties\":{\"name\":{\"type\":\"keyword\"}}}");
                return Collections.singletonList(
                    new SystemDataStreamDescriptor(
                        SYSTEM_DATASTREAM_NAME,
                        "system data stream test",
                        SystemDataStreamDescriptor.Type.EXTERNAL,
                        ComposableIndexTemplate.builder()
                            .indexPatterns(List.of(SYSTEM_DATASTREAM_NAME)) // TODO is this correct?
                            .template(new Template(Settings.EMPTY, mappings, null))
                            .dataStreamTemplate(new ComposableIndexTemplate.DataStreamTemplate())
                            .build(),
                        Map.of(),
                        List.of("product"),
                        ExecutorNames.DEFAULT_SYSTEM_DATA_STREAM_THREAD_POOLS
                    )
                );
            } catch (IOException e) {
                throw new RuntimeException(e);
            }
        }

        @Override
        public Collection<AssociatedIndexDescriptor> getAssociatedIndexDescriptors() {
            return Collections.singletonList(new AssociatedIndexDescriptor(ASSOCIATED_INDEX_NAME, "Associated indices"));
        }

        @Override
        public String getFeatureName() {
            return AssociatedIndicesSystemDSTestPlugin.class.getSimpleName();
        }

        @Override
        public String getFeatureDescription() {
            return "Another simple test plugin";
        }
    }
}<|MERGE_RESOLUTION|>--- conflicted
+++ resolved
@@ -675,24 +675,12 @@
 
         // And make sure they both have aliases
         final String systemIndexAlias = SystemIndexTestPlugin.SYSTEM_INDEX_NAME + "-alias";
-<<<<<<< HEAD
-        final String systemDataStreamAlias = SystemDataStreamTestPlugin.SYSTEM_DATASTREAM_NAME + "-alias";
-        assertAcked(
-            indicesAdmin().prepareAliases()
-                .addAlias(systemIndexName, systemIndexAlias)
-                .addAlias(regularIndex, regularAlias)
-                .addAlias(SystemDataStreamTestPlugin.SYSTEM_DATASTREAM_NAME, systemDataStreamAlias, true)
-                .get()
-        );
-        indexDataStream(systemDataStreamAlias, "2", "purpose", "post-alias doc");
-=======
         assertAcked(
             indicesAdmin().prepareAliases(TEST_REQUEST_TIMEOUT, TEST_REQUEST_TIMEOUT)
                 .addAlias(systemIndexName, systemIndexAlias)
                 .addAlias(regularIndex, regularAlias)
                 .get()
         );
->>>>>>> 4ff1aade
 
         // run a snapshot including global state
         CreateSnapshotResponse createSnapshotResponse = clusterAdmin().prepareCreateSnapshot(TEST_REQUEST_TIMEOUT, REPO_NAME, "test-snap")

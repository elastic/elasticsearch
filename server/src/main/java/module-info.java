/*
 * Copyright Elasticsearch B.V. and/or licensed to Elasticsearch B.V. under one
 * or more contributor license agreements. Licensed under the "Elastic License
 * 2.0", the "GNU Affero General Public License v3.0 only", and the "Server Side
 * Public License v 1"; you may not use this file except in compliance with, at
 * your election, the "Elastic License 2.0", the "GNU Affero General Public
 * License v3.0 only", or the "Server Side Public License, v 1".
 */

import org.elasticsearch.plugins.internal.RestExtension;
import org.elasticsearch.reservedstate.ReservedStateHandlerProvider;

/** The Elasticsearch Server Module. */
module org.elasticsearch.server {
    requires java.logging;
    requires java.security.jgss;
    requires java.sql;
    requires java.management;
    requires jdk.unsupported;
    requires java.net.http; // required by ingest-geoip's dependency maxmind.geoip2 https://github.com/elastic/elasticsearch/issues/93553

    requires org.elasticsearch.cli;
    requires org.elasticsearch.base;
    requires org.elasticsearch.nativeaccess;
    requires org.elasticsearch.geo;
    requires org.elasticsearch.lz4;
    requires org.elasticsearch.xcontent;
    requires org.elasticsearch.logging;
    requires org.elasticsearch.plugin;
    requires org.elasticsearch.plugin.analysis;
    requires org.elasticsearch.grok;
    requires org.elasticsearch.tdigest;
    requires org.elasticsearch.simdvec;
    requires org.elasticsearch.entitlement;

    requires hppc;
    requires HdrHistogram;
    requires jopt.simple;
    requires log4j2.ecs.layout;
    requires org.lz4.java;

    requires org.apache.logging.log4j;
    requires org.apache.logging.log4j.core;

    requires org.apache.lucene.analysis.common;
    requires org.apache.lucene.backward_codecs;
    requires org.apache.lucene.core;
    requires org.apache.lucene.grouping;
    requires org.apache.lucene.highlighter;
    requires org.apache.lucene.join;
    requires org.apache.lucene.memory;
    requires org.apache.lucene.misc;
    requires org.apache.lucene.queries;
    requires org.apache.lucene.queryparser;
    requires org.apache.lucene.sandbox;
    requires org.apache.lucene.suggest;

    exports org.elasticsearch;
    exports org.elasticsearch.action;
    exports org.elasticsearch.action.admin.cluster.allocation;
    exports org.elasticsearch.action.admin.cluster.configuration;
    exports org.elasticsearch.action.admin.cluster.coordination;
    exports org.elasticsearch.action.admin.cluster.desirednodes;
    exports org.elasticsearch.action.admin.cluster.health;
    exports org.elasticsearch.action.admin.cluster.node.capabilities;
    exports org.elasticsearch.action.admin.cluster.node.hotthreads;
    exports org.elasticsearch.action.admin.cluster.node.info;
    exports org.elasticsearch.action.admin.cluster.node.reload;
    exports org.elasticsearch.action.admin.cluster.node.shutdown;
    exports org.elasticsearch.action.admin.cluster.node.stats;
    exports org.elasticsearch.action.admin.cluster.node.tasks.cancel;
    exports org.elasticsearch.action.admin.cluster.node.tasks.get;
    exports org.elasticsearch.action.admin.cluster.node.tasks.list;
    exports org.elasticsearch.action.admin.cluster.node.usage;
    exports org.elasticsearch.action.admin.cluster.remote;
    exports org.elasticsearch.action.admin.cluster.repositories.cleanup;
    exports org.elasticsearch.action.admin.cluster.repositories.delete;
    exports org.elasticsearch.action.admin.cluster.repositories.get;
    exports org.elasticsearch.action.admin.cluster.repositories.put;
    exports org.elasticsearch.action.admin.cluster.repositories.verify;
    exports org.elasticsearch.action.admin.cluster.reroute;
    exports org.elasticsearch.action.admin.cluster.settings;
    exports org.elasticsearch.action.admin.cluster.shards;
    exports org.elasticsearch.action.admin.cluster.snapshots.clone;
    exports org.elasticsearch.action.admin.cluster.snapshots.create;
    exports org.elasticsearch.action.admin.cluster.snapshots.delete;
    exports org.elasticsearch.action.admin.cluster.snapshots.features;
    exports org.elasticsearch.action.admin.cluster.snapshots.get;
    exports org.elasticsearch.action.admin.cluster.snapshots.get.shard;
    exports org.elasticsearch.action.admin.cluster.snapshots.restore;
    exports org.elasticsearch.action.admin.cluster.snapshots.status;
    exports org.elasticsearch.action.admin.cluster.state;
    exports org.elasticsearch.action.admin.cluster.stats;
    exports org.elasticsearch.action.admin.cluster.storedscripts;
    exports org.elasticsearch.action.admin.cluster.tasks;
    exports org.elasticsearch.action.admin.indices.alias;
    exports org.elasticsearch.action.admin.indices.alias.get;
    exports org.elasticsearch.action.admin.indices.analyze;
    exports org.elasticsearch.action.admin.indices.cache.clear;
    exports org.elasticsearch.action.admin.indices.close;
    exports org.elasticsearch.action.admin.indices.create;
    exports org.elasticsearch.action.admin.indices.dangling;
    exports org.elasticsearch.action.admin.indices.dangling.delete;
    exports org.elasticsearch.action.admin.indices.dangling.find;
    exports org.elasticsearch.action.admin.indices.dangling.import_index;
    exports org.elasticsearch.action.admin.indices.dangling.list;
    exports org.elasticsearch.action.admin.indices.delete;
    exports org.elasticsearch.action.admin.indices.diskusage;
    exports org.elasticsearch.action.admin.indices.flush;
    exports org.elasticsearch.action.admin.indices.forcemerge;
    exports org.elasticsearch.action.admin.indices.get;
    exports org.elasticsearch.action.admin.indices.mapping.get;
    exports org.elasticsearch.action.admin.indices.mapping.put;
    exports org.elasticsearch.action.admin.indices.open;
    exports org.elasticsearch.action.admin.indices.readonly;
    exports org.elasticsearch.action.admin.indices.recovery;
    exports org.elasticsearch.action.admin.indices.refresh;
    exports org.elasticsearch.action.admin.indices.resolve;
    exports org.elasticsearch.action.admin.indices.rollover;
    exports org.elasticsearch.action.admin.indices.segments;
    exports org.elasticsearch.action.admin.indices.settings.get;
    exports org.elasticsearch.action.admin.indices.settings.put;
    exports org.elasticsearch.action.admin.indices.shards;
    exports org.elasticsearch.action.admin.indices.shrink;
    exports org.elasticsearch.action.admin.indices.stats;
    exports org.elasticsearch.action.admin.indices.template.delete;
    exports org.elasticsearch.action.admin.indices.template.get;
    exports org.elasticsearch.action.admin.indices.template.post;
    exports org.elasticsearch.action.admin.indices.template.put;
    exports org.elasticsearch.action.admin.indices.validate.query;
    exports org.elasticsearch.action.bulk;
    exports org.elasticsearch.action.datastreams;
    exports org.elasticsearch.action.delete;
    exports org.elasticsearch.action.explain;
    exports org.elasticsearch.action.fieldcaps;
    exports org.elasticsearch.action.get;
    exports org.elasticsearch.action.index;
    exports org.elasticsearch.action.ingest;
    exports org.elasticsearch.action.resync;
    exports org.elasticsearch.action.search;
    exports org.elasticsearch.action.support;
    exports org.elasticsearch.action.support.broadcast;
    exports org.elasticsearch.action.support.broadcast.node;
    exports org.elasticsearch.action.support.broadcast.unpromotable;
    exports org.elasticsearch.action.support.master;
    exports org.elasticsearch.action.support.nodes;
    exports org.elasticsearch.action.support.local;
    exports org.elasticsearch.action.support.replication;
    exports org.elasticsearch.action.support.single.instance;
    exports org.elasticsearch.action.support.single.shard;
    exports org.elasticsearch.action.support.tasks;
    exports org.elasticsearch.action.termvectors;
    exports org.elasticsearch.action.update;
    exports org.elasticsearch.bootstrap;
    exports org.elasticsearch.client.internal;
    exports org.elasticsearch.client.internal.node;
    exports org.elasticsearch.client.internal.support;
    exports org.elasticsearch.client.internal.transport;
    exports org.elasticsearch.cluster;
    exports org.elasticsearch.cluster.action.index;
    exports org.elasticsearch.cluster.action.shard;
    exports org.elasticsearch.cluster.block;
    exports org.elasticsearch.cluster.coordination;
    exports org.elasticsearch.cluster.coordination.stateless;
    exports org.elasticsearch.cluster.health;
    exports org.elasticsearch.cluster.metadata;
    exports org.elasticsearch.cluster.node;
    exports org.elasticsearch.cluster.project;
    exports org.elasticsearch.cluster.routing;
    exports org.elasticsearch.cluster.routing.allocation;
    exports org.elasticsearch.cluster.routing.allocation.allocator;
    exports org.elasticsearch.cluster.routing.allocation.command;
    exports org.elasticsearch.cluster.routing.allocation.decider;
    exports org.elasticsearch.cluster.service;
    exports org.elasticsearch.cluster.version;
    exports org.elasticsearch.common;
    exports org.elasticsearch.common.blobstore;
    exports org.elasticsearch.common.blobstore.fs;
    exports org.elasticsearch.common.blobstore.support;
    exports org.elasticsearch.common.breaker;
    exports org.elasticsearch.common.bytes;
    exports org.elasticsearch.common.cache;
    exports org.elasticsearch.common.cli;
    exports org.elasticsearch.common.collect;
    exports org.elasticsearch.common.component;
    exports org.elasticsearch.common.compress;
    exports org.elasticsearch.common.document;
    exports org.elasticsearch.common.file;
    exports org.elasticsearch.common.geo;
    exports org.elasticsearch.common.hash;
    exports org.elasticsearch.injection.api;
    exports org.elasticsearch.injection.guice;
    exports org.elasticsearch.injection.guice.binder;
    exports org.elasticsearch.injection.guice.internal;
    exports org.elasticsearch.injection.guice.matcher;
    exports org.elasticsearch.injection.guice.multibindings;
    exports org.elasticsearch.injection.guice.name;
    exports org.elasticsearch.injection.guice.spi;
    exports org.elasticsearch.injection.guice.util;
    exports org.elasticsearch.common.io;
    exports org.elasticsearch.common.io.stream;
    exports org.elasticsearch.common.logging;
    exports org.elasticsearch.common.lucene;
    exports org.elasticsearch.common.lucene.index;
    exports org.elasticsearch.common.lucene.search;
    exports org.elasticsearch.common.lucene.search.function;
    exports org.elasticsearch.common.lucene.store;
    exports org.elasticsearch.common.lucene.uid;
    exports org.elasticsearch.common.metrics;
    exports org.elasticsearch.common.network;
    exports org.elasticsearch.common.path;
    exports org.elasticsearch.common.recycler;
    exports org.elasticsearch.common.regex;
    exports org.elasticsearch.common.scheduler;
    exports org.elasticsearch.common.settings;
    exports org.elasticsearch.common.streams;
    exports org.elasticsearch.common.text;
    exports org.elasticsearch.common.time;
    exports org.elasticsearch.common.transport;
    exports org.elasticsearch.common.unit;
    exports org.elasticsearch.common.util;
    exports org.elasticsearch.common.util.concurrent;
    exports org.elasticsearch.common.util.iterable;
    exports org.elasticsearch.common.util.set;
    exports org.elasticsearch.common.xcontent;
    exports org.elasticsearch.common.xcontent.support;
    exports org.elasticsearch.discovery;
    exports org.elasticsearch.env;
    exports org.elasticsearch.features;
    exports org.elasticsearch.gateway;
    exports org.elasticsearch.health;
    exports org.elasticsearch.health.node;
    exports org.elasticsearch.health.node.tracker;
    exports org.elasticsearch.health.node.selection;
    exports org.elasticsearch.health.stats;
    exports org.elasticsearch.http;
    exports org.elasticsearch.index;
    exports org.elasticsearch.index.analysis;
    exports org.elasticsearch.index.bulk.stats;
    exports org.elasticsearch.index.cache;
    exports org.elasticsearch.index.cache.bitset;
    exports org.elasticsearch.index.cache.query;
    exports org.elasticsearch.index.cache.request;
    exports org.elasticsearch.index.codec;
    exports org.elasticsearch.index.codec.tsdb;
    exports org.elasticsearch.index.codec.bloomfilter;
    exports org.elasticsearch.index.codec.zstd;
    exports org.elasticsearch.index.engine;
    exports org.elasticsearch.index.fielddata;
    exports org.elasticsearch.index.fielddata.fieldcomparator;
    exports org.elasticsearch.index.fielddata.ordinals;
    exports org.elasticsearch.index.fielddata.plain;
    exports org.elasticsearch.index.fieldvisitor;
    exports org.elasticsearch.index.flush;
    exports org.elasticsearch.index.get;
    exports org.elasticsearch.index.mapper;
    exports org.elasticsearch.index.mapper.flattened;
    exports org.elasticsearch.index.mapper.vectors;
    exports org.elasticsearch.index.merge;
    exports org.elasticsearch.index.query;
    exports org.elasticsearch.index.query.functionscore;
    exports org.elasticsearch.index.query.support;
    exports org.elasticsearch.index.recovery;
    exports org.elasticsearch.index.refresh;
    exports org.elasticsearch.index.reindex;
    exports org.elasticsearch.index.search;
    exports org.elasticsearch.index.search.stats;
    exports org.elasticsearch.index.seqno;
    exports org.elasticsearch.index.shard;
    exports org.elasticsearch.index.similarity;
    exports org.elasticsearch.index.snapshots;
    exports org.elasticsearch.index.snapshots.blobstore;
    exports org.elasticsearch.index.stats;
    exports org.elasticsearch.index.store;
    exports org.elasticsearch.index.termvectors;
    exports org.elasticsearch.index.translog;
    exports org.elasticsearch.index.warmer;
    exports org.elasticsearch.indices;
    exports org.elasticsearch.indices.analysis;
    exports org.elasticsearch.indices.breaker;
    exports org.elasticsearch.indices.cluster;
    exports org.elasticsearch.indices.fielddata.cache;
    exports org.elasticsearch.indices.recovery;
    exports org.elasticsearch.indices.recovery.plan;
    exports org.elasticsearch.indices.store;
    exports org.elasticsearch.indices.system;
    exports org.elasticsearch.inference;
    exports org.elasticsearch.ingest;
    exports org.elasticsearch.internal
        to
            org.elasticsearch.serverless.version,
            org.elasticsearch.serverless.buildinfo,
            org.elasticsearch.serverless.constants;
    exports org.elasticsearch.lucene.analysis.miscellaneous;
    exports org.elasticsearch.lucene.grouping;
    exports org.elasticsearch.lucene.queries;
    exports org.elasticsearch.lucene.search.uhighlight;
    exports org.elasticsearch.lucene.search.vectorhighlight;
    exports org.elasticsearch.lucene.similarity;
    exports org.elasticsearch.lucene.util;
    exports org.elasticsearch.monitor;
    exports org.elasticsearch.monitor.fs;
    exports org.elasticsearch.monitor.jvm;
    exports org.elasticsearch.monitor.os;
    exports org.elasticsearch.monitor.process;
    exports org.elasticsearch.node;
    exports org.elasticsearch.node.internal to org.elasticsearch.internal.sigterm;
    exports org.elasticsearch.persistent;
    exports org.elasticsearch.persistent.decider;
    exports org.elasticsearch.plugins;
    exports org.elasticsearch.plugins.interceptor to org.elasticsearch.security, org.elasticsearch.serverless.rest;
    exports org.elasticsearch.plugins.spi;
    exports org.elasticsearch.repositories;
    exports org.elasticsearch.repositories.blobstore;
    exports org.elasticsearch.repositories.fs;
    exports org.elasticsearch.reservedstate;
    exports org.elasticsearch.reservedstate.service to org.elasticsearch.multiproject, org.elasticsearch.serverless.multiproject;
    exports org.elasticsearch.rest;
    exports org.elasticsearch.rest.action;
    exports org.elasticsearch.rest.action.admin.cluster;
    exports org.elasticsearch.rest.action.admin.cluster.dangling;
    exports org.elasticsearch.rest.action.admin.indices;
    exports org.elasticsearch.rest.action.cat;
    exports org.elasticsearch.rest.action.document;
    exports org.elasticsearch.rest.action.ingest;
    exports org.elasticsearch.rest.action.search;
    exports org.elasticsearch.script;
    exports org.elasticsearch.script.field;
    exports org.elasticsearch.script.field.vectors;
    exports org.elasticsearch.search;
    exports org.elasticsearch.search.aggregations;
    exports org.elasticsearch.search.aggregations.bucket;
    exports org.elasticsearch.search.aggregations.bucket.composite;
    exports org.elasticsearch.search.aggregations.bucket.countedterms;
    exports org.elasticsearch.search.aggregations.bucket.filter;
    exports org.elasticsearch.search.aggregations.bucket.geogrid;
    exports org.elasticsearch.search.aggregations.bucket.global;
    exports org.elasticsearch.search.aggregations.bucket.histogram;
    exports org.elasticsearch.search.aggregations.bucket.missing;
    exports org.elasticsearch.search.aggregations.bucket.nested;
    exports org.elasticsearch.search.aggregations.bucket.range;
    exports org.elasticsearch.search.aggregations.bucket.sampler;
    exports org.elasticsearch.search.aggregations.bucket.sampler.random;
    exports org.elasticsearch.search.aggregations.bucket.terms;
    exports org.elasticsearch.search.aggregations.bucket.terms.heuristic;
    exports org.elasticsearch.search.aggregations.metrics;
    exports org.elasticsearch.search.aggregations.pipeline;
    exports org.elasticsearch.search.aggregations.support;
    exports org.elasticsearch.search.aggregations.support.values;
    exports org.elasticsearch.search.builder;
    exports org.elasticsearch.search.collapse;
    exports org.elasticsearch.search.dfs;
    exports org.elasticsearch.search.fetch;
    exports org.elasticsearch.search.fetch.subphase;
    exports org.elasticsearch.search.fetch.subphase.highlight;
    exports org.elasticsearch.search.internal;
    exports org.elasticsearch.search.lookup;
    exports org.elasticsearch.search.profile;
    exports org.elasticsearch.search.profile.aggregation;
    exports org.elasticsearch.search.profile.dfs;
    exports org.elasticsearch.search.profile.query;
    exports org.elasticsearch.search.query;
    exports org.elasticsearch.search.rank;
    exports org.elasticsearch.search.rank.context;
    exports org.elasticsearch.search.rank.feature;
    exports org.elasticsearch.search.rank.rerank;
    exports org.elasticsearch.search.rescore;
    exports org.elasticsearch.search.retriever;
    exports org.elasticsearch.search.retriever.rankdoc;
    exports org.elasticsearch.search.runtime;
    exports org.elasticsearch.search.searchafter;
    exports org.elasticsearch.search.slice;
    exports org.elasticsearch.search.sort;
    exports org.elasticsearch.search.suggest;
    exports org.elasticsearch.search.suggest.completion;
    exports org.elasticsearch.search.suggest.completion.context;
    exports org.elasticsearch.search.suggest.phrase;
    exports org.elasticsearch.search.suggest.term;
    exports org.elasticsearch.search.vectors;
    exports org.elasticsearch.shutdown;
    exports org.elasticsearch.snapshots;
    exports org.elasticsearch.synonyms;
    exports org.elasticsearch.tasks;
    exports org.elasticsearch.threadpool;
    exports org.elasticsearch.transport;
    exports org.elasticsearch.usage;
    exports org.elasticsearch.watcher;

    opens org.elasticsearch.common.logging to org.apache.logging.log4j.core;

    exports org.elasticsearch.action.datastreams.lifecycle;
    exports org.elasticsearch.action.datastreams.autosharding;
    exports org.elasticsearch.action.downsample;
    exports org.elasticsearch.plugins.internal
        to
            org.elasticsearch.inference,
            org.elasticsearch.metering,
            org.elasticsearch.stateless,
            org.elasticsearch.settings.secure,
            org.elasticsearch.serverless.constants,
            org.elasticsearch.serverless.apifiltering,
            org.elasticsearch.internal.security,
            org.elasticsearch.gpu;

    exports org.elasticsearch.telemetry.tracing;
    exports org.elasticsearch.telemetry;
    exports org.elasticsearch.telemetry.metric;

    provides org.elasticsearch.xcontent.ErrorOnUnknown with org.elasticsearch.common.xcontent.SuggestingErrorOnUnknown;
    provides org.elasticsearch.xcontent.XContentBuilderExtension with org.elasticsearch.common.xcontent.XContentElasticsearchExtension;
    provides org.elasticsearch.cli.CliToolProvider
        with
            org.elasticsearch.cluster.coordination.NodeToolCliProvider,
            org.elasticsearch.index.shard.ShardToolCliProvider;

    uses org.elasticsearch.reservedstate.service.FileSettingsServiceProvider;
    uses ReservedStateHandlerProvider;
    uses org.elasticsearch.jdk.ModuleQualifiedExportsService;
    uses org.elasticsearch.node.internal.TerminationHandlerProvider;
    uses org.elasticsearch.internal.VersionExtension;
    uses org.elasticsearch.internal.BuildExtension;
    uses org.elasticsearch.features.FeatureSpecification;
    uses org.elasticsearch.plugins.internal.LoggingDataProvider;

    provides org.elasticsearch.features.FeatureSpecification
        with
            org.elasticsearch.action.bulk.BulkFeatures,
            org.elasticsearch.features.InfrastructureFeatures,
            org.elasticsearch.rest.action.admin.cluster.ClusterRerouteFeatures,
            org.elasticsearch.rest.action.admin.cluster.GetSnapshotsFeatures,
            org.elasticsearch.index.mapper.MapperFeatures,
            org.elasticsearch.index.IndexFeatures,
            org.elasticsearch.search.SearchFeatures,
            org.elasticsearch.synonyms.SynonymFeatures,
            org.elasticsearch.script.ScriptFeatures,
            org.elasticsearch.search.retriever.RetrieversFeatures,
            org.elasticsearch.action.admin.cluster.stats.ClusterStatsFeatures,
            org.elasticsearch.ingest.IngestFeatures,
            org.elasticsearch.action.admin.indices.resolve.ResolveIndexFeatures;

    uses org.elasticsearch.plugins.internal.SettingsExtension;
    uses RestExtension;
    uses org.elasticsearch.action.admin.cluster.node.info.ComponentVersionNumber;

    provides org.apache.lucene.codecs.PostingsFormat
        with
            org.elasticsearch.index.codec.bloomfilter.ES85BloomFilterPostingsFormat,
            org.elasticsearch.index.codec.bloomfilter.ES87BloomFilterPostingsFormat,
            org.elasticsearch.index.codec.postings.ES812PostingsFormat;
    provides org.apache.lucene.codecs.DocValuesFormat
        with
            org.elasticsearch.index.codec.tsdb.ES87TSDBDocValuesFormat,
            org.elasticsearch.index.codec.tsdb.es819.ES819TSDBDocValuesFormat;
    provides org.apache.lucene.codecs.KnnVectorsFormat
        with
            org.elasticsearch.index.codec.vectors.ES813FlatVectorFormat,
            org.elasticsearch.index.codec.vectors.ES813Int8FlatVectorFormat,
            org.elasticsearch.index.codec.vectors.ES814HnswScalarQuantizedVectorsFormat,
            org.elasticsearch.index.codec.vectors.ES815HnswBitVectorsFormat,
            org.elasticsearch.index.codec.vectors.ES815BitFlatVectorFormat,
            org.elasticsearch.index.codec.vectors.es816.ES816BinaryQuantizedVectorsFormat,
            org.elasticsearch.index.codec.vectors.es816.ES816HnswBinaryQuantizedVectorsFormat,
            org.elasticsearch.index.codec.vectors.es818.ES818BinaryQuantizedVectorsFormat,
            org.elasticsearch.index.codec.vectors.es818.ES818HnswBinaryQuantizedVectorsFormat,
            org.elasticsearch.index.codec.vectors.diskbbq.ES920DiskBBQVectorsFormat,
<<<<<<< HEAD
            org.elasticsearch.index.codec.vectors.es93.ES93HnswBinaryQuantizedVectorsFormat;
=======
            org.elasticsearch.index.codec.vectors.diskbbq.next.ESNextDiskBBQVectorsFormat;
>>>>>>> 5db159ed

    provides org.apache.lucene.codecs.Codec
        with
            org.elasticsearch.index.codec.Elasticsearch814Codec,
            org.elasticsearch.index.codec.Elasticsearch816Codec,
            org.elasticsearch.index.codec.Elasticsearch900Codec,
            org.elasticsearch.index.codec.Elasticsearch900Lucene101Codec,
            org.elasticsearch.index.codec.Elasticsearch92Lucene103Codec;

    provides org.apache.logging.log4j.core.util.ContextDataProvider with org.elasticsearch.common.logging.DynamicContextDataProvider;

    exports org.elasticsearch.cluster.routing.allocation.shards
        to
            org.elasticsearch.shardhealth,
            org.elasticsearch.serverless.shardhealth,
            org.elasticsearch.serverless.apifiltering;
    exports org.elasticsearch.lucene.spatial;
    exports org.elasticsearch.inference.configuration;
    exports org.elasticsearch.inference.validation;
    exports org.elasticsearch.monitor.metrics;
    exports org.elasticsearch.plugins.internal.rewriter to org.elasticsearch.inference;
    exports org.elasticsearch.lucene.util.automaton;
    exports org.elasticsearch.index.codec.perfield;
    exports org.elasticsearch.index.codec.vectors to org.elasticsearch.test.knn, org.elasticsearch.gpu;
    exports org.elasticsearch.index.codec.vectors.es818 to org.elasticsearch.test.knn;
    exports org.elasticsearch.inference.telemetry;
    exports org.elasticsearch.index.codec.vectors.diskbbq to org.elasticsearch.test.knn;
    exports org.elasticsearch.index.codec.vectors.cluster to org.elasticsearch.test.knn;
    exports org.elasticsearch.index.codec.vectors.es93 to org.elasticsearch.test.knn;
    exports org.elasticsearch.search.crossproject;
}<|MERGE_RESOLUTION|>--- conflicted
+++ resolved
@@ -463,11 +463,8 @@
             org.elasticsearch.index.codec.vectors.es818.ES818BinaryQuantizedVectorsFormat,
             org.elasticsearch.index.codec.vectors.es818.ES818HnswBinaryQuantizedVectorsFormat,
             org.elasticsearch.index.codec.vectors.diskbbq.ES920DiskBBQVectorsFormat,
-<<<<<<< HEAD
+            org.elasticsearch.index.codec.vectors.diskbbq.next.ESNextDiskBBQVectorsFormat,
             org.elasticsearch.index.codec.vectors.es93.ES93HnswBinaryQuantizedVectorsFormat;
-=======
-            org.elasticsearch.index.codec.vectors.diskbbq.next.ESNextDiskBBQVectorsFormat;
->>>>>>> 5db159ed
 
     provides org.apache.lucene.codecs.Codec
         with

--- conflicted
+++ resolved
@@ -6,7 +6,6 @@
  * Side Public License, v 1.
  */
 
-import org.elasticsearch.common.logging.internal.LogManagerFactoryImpl;
 
 /** The Elasticsearch Server Module. */
 module org.elasticsearch.server {
@@ -356,9 +355,5 @@
         with
             org.elasticsearch.cluster.coordination.NodeToolCliProvider,
             org.elasticsearch.index.shard.ShardToolCliProvider;
-<<<<<<< HEAD
-    provides org.elasticsearch.logging.internal.spi.LogManagerFactory with LogManagerFactoryImpl;
-=======
     provides org.apache.logging.log4j.util.PropertySource with org.elasticsearch.common.logging.ESSystemPropertiesPropertySource;
->>>>>>> 01a3af09
 }
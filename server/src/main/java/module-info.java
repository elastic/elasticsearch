--- conflicted
+++ resolved
@@ -492,9 +492,6 @@
     exports org.elasticsearch.inference.telemetry;
     exports org.elasticsearch.index.codec.vectors.diskbbq to org.elasticsearch.test.knn;
     exports org.elasticsearch.index.codec.vectors.cluster to org.elasticsearch.test.knn;
-<<<<<<< HEAD
     exports org.elasticsearch.index.codec.vectors.es93 to org.elasticsearch.test.knn;
-=======
     exports org.elasticsearch.search.crossproject;
->>>>>>> 73f40a4e
 }
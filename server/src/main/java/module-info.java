/*
 * Copyright Elasticsearch B.V. and/or licensed to Elasticsearch B.V. under one
 * or more contributor license agreements. Licensed under the "Elastic License
 * 2.0", the "GNU Affero General Public License v3.0 only", and the "Server Side
 * Public License v 1"; you may not use this file except in compliance with, at
 * your election, the "Elastic License 2.0", the "GNU Affero General Public
 * License v3.0 only", or the "Server Side Public License, v 1".
 */

import org.elasticsearch.plugins.internal.RestExtension;
import org.elasticsearch.reservedstate.ReservedStateHandlerProvider;

/** The Elasticsearch Server Module. */
module org.elasticsearch.server {
    requires java.logging;
    requires java.security.jgss;
    requires java.sql;
    requires java.management;
    requires jdk.unsupported;
    requires java.net.http; // required by ingest-geoip's dependency maxmind.geoip2 https://github.com/elastic/elasticsearch/issues/93553

    requires org.elasticsearch.cli;
    requires org.elasticsearch.base;
    requires org.elasticsearch.nativeaccess;
    requires org.elasticsearch.geo;
    requires org.elasticsearch.lz4;
    requires org.elasticsearch.xcontent;
    requires org.elasticsearch.logging;
    requires org.elasticsearch.plugin;
    requires org.elasticsearch.plugin.analysis;
    requires org.elasticsearch.grok;
    requires org.elasticsearch.tdigest;
    requires org.elasticsearch.exponentialhistogram;
    requires org.elasticsearch.simdvec;
    requires org.elasticsearch.entitlement;

    requires hppc;
    requires HdrHistogram;
    requires jopt.simple;
    requires log4j2.ecs.layout;
    requires org.lz4.java;

    requires org.apache.logging.log4j;
    requires org.apache.logging.log4j.core;

    requires org.apache.lucene.analysis.common;
    requires org.apache.lucene.backward_codecs;
    requires org.apache.lucene.core;
    requires org.apache.lucene.grouping;
    requires org.apache.lucene.highlighter;
    requires org.apache.lucene.join;
    requires org.apache.lucene.memory;
    requires org.apache.lucene.misc;
    requires org.apache.lucene.queries;
    requires org.apache.lucene.queryparser;
    requires org.apache.lucene.sandbox;
    requires org.apache.lucene.suggest;

    exports org.elasticsearch;
    exports org.elasticsearch.action;
    exports org.elasticsearch.action.admin.cluster.allocation;
    exports org.elasticsearch.action.admin.cluster.configuration;
    exports org.elasticsearch.action.admin.cluster.coordination;
    exports org.elasticsearch.action.admin.cluster.desirednodes;
    exports org.elasticsearch.action.admin.cluster.health;
    exports org.elasticsearch.action.admin.cluster.node.capabilities;
    exports org.elasticsearch.action.admin.cluster.node.hotthreads;
    exports org.elasticsearch.action.admin.cluster.node.info;
    exports org.elasticsearch.action.admin.cluster.node.reload;
    exports org.elasticsearch.action.admin.cluster.node.shutdown;
    exports org.elasticsearch.action.admin.cluster.node.stats;
    exports org.elasticsearch.action.admin.cluster.node.tasks.cancel;
    exports org.elasticsearch.action.admin.cluster.node.tasks.get;
    exports org.elasticsearch.action.admin.cluster.node.tasks.list;
    exports org.elasticsearch.action.admin.cluster.node.usage;
    exports org.elasticsearch.action.admin.cluster.remote;
    exports org.elasticsearch.action.admin.cluster.repositories.cleanup;
    exports org.elasticsearch.action.admin.cluster.repositories.delete;
    exports org.elasticsearch.action.admin.cluster.repositories.get;
    exports org.elasticsearch.action.admin.cluster.repositories.put;
    exports org.elasticsearch.action.admin.cluster.repositories.verify;
    exports org.elasticsearch.action.admin.cluster.reroute;
    exports org.elasticsearch.action.admin.cluster.settings;
    exports org.elasticsearch.action.admin.cluster.shards;
    exports org.elasticsearch.action.admin.cluster.snapshots.clone;
    exports org.elasticsearch.action.admin.cluster.snapshots.create;
    exports org.elasticsearch.action.admin.cluster.snapshots.delete;
    exports org.elasticsearch.action.admin.cluster.snapshots.features;
    exports org.elasticsearch.action.admin.cluster.snapshots.get;
    exports org.elasticsearch.action.admin.cluster.snapshots.get.shard;
    exports org.elasticsearch.action.admin.cluster.snapshots.restore;
    exports org.elasticsearch.action.admin.cluster.snapshots.status;
    exports org.elasticsearch.action.admin.cluster.state;
    exports org.elasticsearch.action.admin.cluster.stats;
    exports org.elasticsearch.action.admin.cluster.storedscripts;
    exports org.elasticsearch.action.admin.cluster.tasks;
    exports org.elasticsearch.action.admin.indices.alias;
    exports org.elasticsearch.action.admin.indices.alias.get;
    exports org.elasticsearch.action.admin.indices.analyze;
    exports org.elasticsearch.action.admin.indices.cache.clear;
    exports org.elasticsearch.action.admin.indices.close;
    exports org.elasticsearch.action.admin.indices.create;
    exports org.elasticsearch.action.admin.indices.dangling;
    exports org.elasticsearch.action.admin.indices.dangling.delete;
    exports org.elasticsearch.action.admin.indices.dangling.find;
    exports org.elasticsearch.action.admin.indices.dangling.import_index;
    exports org.elasticsearch.action.admin.indices.dangling.list;
    exports org.elasticsearch.action.admin.indices.delete;
    exports org.elasticsearch.action.admin.indices.diskusage;
    exports org.elasticsearch.action.admin.indices.flush;
    exports org.elasticsearch.action.admin.indices.forcemerge;
    exports org.elasticsearch.action.admin.indices.get;
    exports org.elasticsearch.action.admin.indices.mapping.get;
    exports org.elasticsearch.action.admin.indices.mapping.put;
    exports org.elasticsearch.action.admin.indices.open;
    exports org.elasticsearch.action.admin.indices.readonly;
    exports org.elasticsearch.action.admin.indices.recovery;
    exports org.elasticsearch.action.admin.indices.refresh;
    exports org.elasticsearch.action.admin.indices.resolve;
    exports org.elasticsearch.action.admin.indices.rollover;
    exports org.elasticsearch.action.admin.indices.segments;
    exports org.elasticsearch.action.admin.indices.settings.get;
    exports org.elasticsearch.action.admin.indices.settings.put;
    exports org.elasticsearch.action.admin.indices.shards;
    exports org.elasticsearch.action.admin.indices.shrink;
    exports org.elasticsearch.action.admin.indices.stats;
    exports org.elasticsearch.action.admin.indices.template.delete;
    exports org.elasticsearch.action.admin.indices.template.get;
    exports org.elasticsearch.action.admin.indices.template.post;
    exports org.elasticsearch.action.admin.indices.template.put;
    exports org.elasticsearch.action.admin.indices.validate.query;
    exports org.elasticsearch.action.bulk;
    exports org.elasticsearch.action.datastreams;
    exports org.elasticsearch.action.delete;
    exports org.elasticsearch.action.explain;
    exports org.elasticsearch.action.fieldcaps;
    exports org.elasticsearch.action.get;
    exports org.elasticsearch.action.index;
    exports org.elasticsearch.action.ingest;
    exports org.elasticsearch.action.resync;
    exports org.elasticsearch.action.search;
    exports org.elasticsearch.action.support;
    exports org.elasticsearch.action.support.broadcast;
    exports org.elasticsearch.action.support.broadcast.node;
    exports org.elasticsearch.action.support.broadcast.unpromotable;
    exports org.elasticsearch.action.support.master;
    exports org.elasticsearch.action.support.nodes;
    exports org.elasticsearch.action.support.local;
    exports org.elasticsearch.action.support.replication;
    exports org.elasticsearch.action.support.single.instance;
    exports org.elasticsearch.action.support.single.shard;
    exports org.elasticsearch.action.support.tasks;
    exports org.elasticsearch.action.termvectors;
    exports org.elasticsearch.action.update;
    exports org.elasticsearch.bootstrap;
    exports org.elasticsearch.client.internal;
    exports org.elasticsearch.client.internal.node;
    exports org.elasticsearch.client.internal.support;
    exports org.elasticsearch.client.internal.transport;
    exports org.elasticsearch.cluster;
    exports org.elasticsearch.cluster.action.index;
    exports org.elasticsearch.cluster.action.shard;
    exports org.elasticsearch.cluster.block;
    exports org.elasticsearch.cluster.coordination;
    exports org.elasticsearch.cluster.coordination.stateless;
    exports org.elasticsearch.cluster.health;
    exports org.elasticsearch.cluster.metadata;
    exports org.elasticsearch.cluster.node;
    exports org.elasticsearch.cluster.project;
    exports org.elasticsearch.cluster.routing;
    exports org.elasticsearch.cluster.routing.allocation;
    exports org.elasticsearch.cluster.routing.allocation.allocator;
    exports org.elasticsearch.cluster.routing.allocation.command;
    exports org.elasticsearch.cluster.routing.allocation.decider;
    exports org.elasticsearch.cluster.service;
    exports org.elasticsearch.cluster.version;
    exports org.elasticsearch.common;
    exports org.elasticsearch.common.blobstore;
    exports org.elasticsearch.common.blobstore.fs;
    exports org.elasticsearch.common.blobstore.support;
    exports org.elasticsearch.common.breaker;
    exports org.elasticsearch.common.bytes;
    exports org.elasticsearch.common.cache;
    exports org.elasticsearch.common.cli;
    exports org.elasticsearch.common.collect;
    exports org.elasticsearch.common.component;
    exports org.elasticsearch.common.compress;
    exports org.elasticsearch.common.document;
    exports org.elasticsearch.common.file;
    exports org.elasticsearch.common.geo;
    exports org.elasticsearch.common.hash;
    exports org.elasticsearch.injection.api;
    exports org.elasticsearch.injection.guice;
    exports org.elasticsearch.injection.guice.binder;
    exports org.elasticsearch.injection.guice.internal;
    exports org.elasticsearch.injection.guice.matcher;
    exports org.elasticsearch.injection.guice.multibindings;
    exports org.elasticsearch.injection.guice.name;
    exports org.elasticsearch.injection.guice.spi;
    exports org.elasticsearch.injection.guice.util;
    exports org.elasticsearch.common.io;
    exports org.elasticsearch.common.io.stream;
    exports org.elasticsearch.common.logging;
    exports org.elasticsearch.common.lucene;
    exports org.elasticsearch.common.lucene.index;
    exports org.elasticsearch.common.lucene.search;
    exports org.elasticsearch.common.lucene.search.function;
    exports org.elasticsearch.common.lucene.store;
    exports org.elasticsearch.common.lucene.uid;
    exports org.elasticsearch.common.metrics;
    exports org.elasticsearch.common.network;
    exports org.elasticsearch.common.path;
    exports org.elasticsearch.common.recycler;
    exports org.elasticsearch.common.regex;
    exports org.elasticsearch.common.scheduler;
    exports org.elasticsearch.common.settings;
    exports org.elasticsearch.common.streams;
    exports org.elasticsearch.common.text;
    exports org.elasticsearch.common.time;
    exports org.elasticsearch.common.transport;
    exports org.elasticsearch.common.unit;
    exports org.elasticsearch.common.util;
    exports org.elasticsearch.common.util.concurrent;
    exports org.elasticsearch.common.util.iterable;
    exports org.elasticsearch.common.util.set;
    exports org.elasticsearch.common.xcontent;
    exports org.elasticsearch.common.xcontent.support;
    exports org.elasticsearch.discovery;
    exports org.elasticsearch.env;
    exports org.elasticsearch.features;
    exports org.elasticsearch.gateway;
    exports org.elasticsearch.health;
    exports org.elasticsearch.health.node;
    exports org.elasticsearch.health.node.tracker;
    exports org.elasticsearch.health.node.selection;
    exports org.elasticsearch.health.stats;
    exports org.elasticsearch.http;
    exports org.elasticsearch.index;
    exports org.elasticsearch.index.analysis;
    exports org.elasticsearch.index.bulk.stats;
    exports org.elasticsearch.index.cache;
    exports org.elasticsearch.index.cache.bitset;
    exports org.elasticsearch.index.cache.query;
    exports org.elasticsearch.index.cache.request;
    exports org.elasticsearch.index.codec;
    exports org.elasticsearch.index.codec.tsdb;
    exports org.elasticsearch.index.codec.bloomfilter;
    exports org.elasticsearch.index.codec.storedfields;
    exports org.elasticsearch.index.codec.zstd;
    exports org.elasticsearch.index.engine;
    exports org.elasticsearch.index.fielddata;
    exports org.elasticsearch.index.fielddata.fieldcomparator;
    exports org.elasticsearch.index.fielddata.ordinals;
    exports org.elasticsearch.index.fielddata.plain;
    exports org.elasticsearch.index.fieldvisitor;
    exports org.elasticsearch.index.flush;
    exports org.elasticsearch.index.get;
    exports org.elasticsearch.index.mapper;
    exports org.elasticsearch.index.mapper.flattened;
    exports org.elasticsearch.index.mapper.vectors;
    exports org.elasticsearch.index.merge;
    exports org.elasticsearch.index.query;
    exports org.elasticsearch.index.query.functionscore;
    exports org.elasticsearch.index.query.support;
    exports org.elasticsearch.index.recovery;
    exports org.elasticsearch.index.refresh;
    exports org.elasticsearch.index.reindex;
    exports org.elasticsearch.index.search;
    exports org.elasticsearch.index.search.stats;
    exports org.elasticsearch.index.seqno;
    exports org.elasticsearch.index.shard;
    exports org.elasticsearch.index.similarity;
    exports org.elasticsearch.index.snapshots;
    exports org.elasticsearch.index.snapshots.blobstore;
    exports org.elasticsearch.index.stats;
    exports org.elasticsearch.index.store;
    exports org.elasticsearch.index.termvectors;
    exports org.elasticsearch.index.translog;
    exports org.elasticsearch.index.warmer;
    exports org.elasticsearch.indices;
    exports org.elasticsearch.indices.analysis;
    exports org.elasticsearch.indices.breaker;
    exports org.elasticsearch.indices.cluster;
    exports org.elasticsearch.indices.fielddata.cache;
    exports org.elasticsearch.indices.recovery;
    exports org.elasticsearch.indices.recovery.plan;
    exports org.elasticsearch.indices.store;
    exports org.elasticsearch.indices.system;
    exports org.elasticsearch.inference;
    exports org.elasticsearch.ingest;
    exports org.elasticsearch.internal
        to
            org.elasticsearch.serverless.version,
            org.elasticsearch.serverless.buildinfo,
            org.elasticsearch.serverless.constants;
    exports org.elasticsearch.lucene.analysis.miscellaneous;
    exports org.elasticsearch.lucene.grouping;
    exports org.elasticsearch.lucene.queries;
    exports org.elasticsearch.lucene.search.uhighlight;
    exports org.elasticsearch.lucene.search.vectorhighlight;
    exports org.elasticsearch.lucene.similarity;
    exports org.elasticsearch.lucene.util;
    exports org.elasticsearch.monitor;
    exports org.elasticsearch.monitor.fs;
    exports org.elasticsearch.monitor.jvm;
    exports org.elasticsearch.monitor.os;
    exports org.elasticsearch.monitor.process;
    exports org.elasticsearch.node;
    exports org.elasticsearch.node.internal to org.elasticsearch.internal.sigterm;
    exports org.elasticsearch.persistent;
    exports org.elasticsearch.persistent.decider;
    exports org.elasticsearch.plugins;
    exports org.elasticsearch.plugins.interceptor to org.elasticsearch.security, org.elasticsearch.serverless.rest;
    exports org.elasticsearch.plugins.spi;
    exports org.elasticsearch.repositories;
    exports org.elasticsearch.repositories.blobstore;
    exports org.elasticsearch.repositories.fs;
    exports org.elasticsearch.reservedstate;
    exports org.elasticsearch.reservedstate.service to org.elasticsearch.multiproject, org.elasticsearch.serverless.multiproject;
    exports org.elasticsearch.rest;
    exports org.elasticsearch.rest.action;
    exports org.elasticsearch.rest.action.admin.cluster;
    exports org.elasticsearch.rest.action.admin.cluster.dangling;
    exports org.elasticsearch.rest.action.admin.indices;
    exports org.elasticsearch.rest.action.cat;
    exports org.elasticsearch.rest.action.document;
    exports org.elasticsearch.rest.action.ingest;
    exports org.elasticsearch.rest.action.search;
    exports org.elasticsearch.script;
    exports org.elasticsearch.script.field;
    exports org.elasticsearch.script.field.vectors;
    exports org.elasticsearch.search;
    exports org.elasticsearch.search.aggregations;
    exports org.elasticsearch.search.aggregations.bucket;
    exports org.elasticsearch.search.aggregations.bucket.composite;
    exports org.elasticsearch.search.aggregations.bucket.countedterms;
    exports org.elasticsearch.search.aggregations.bucket.filter;
    exports org.elasticsearch.search.aggregations.bucket.geogrid;
    exports org.elasticsearch.search.aggregations.bucket.global;
    exports org.elasticsearch.search.aggregations.bucket.histogram;
    exports org.elasticsearch.search.aggregations.bucket.missing;
    exports org.elasticsearch.search.aggregations.bucket.nested;
    exports org.elasticsearch.search.aggregations.bucket.range;
    exports org.elasticsearch.search.aggregations.bucket.sampler;
    exports org.elasticsearch.search.aggregations.bucket.sampler.random;
    exports org.elasticsearch.search.aggregations.bucket.terms;
    exports org.elasticsearch.search.aggregations.bucket.terms.heuristic;
    exports org.elasticsearch.search.aggregations.metrics;
    exports org.elasticsearch.search.aggregations.pipeline;
    exports org.elasticsearch.search.aggregations.support;
    exports org.elasticsearch.search.aggregations.support.values;
    exports org.elasticsearch.search.builder;
    exports org.elasticsearch.search.collapse;
    exports org.elasticsearch.search.dfs;
    exports org.elasticsearch.search.fetch;
    exports org.elasticsearch.search.fetch.subphase;
    exports org.elasticsearch.search.fetch.subphase.highlight;
    exports org.elasticsearch.search.internal;
    exports org.elasticsearch.search.lookup;
    exports org.elasticsearch.search.profile;
    exports org.elasticsearch.search.profile.aggregation;
    exports org.elasticsearch.search.profile.dfs;
    exports org.elasticsearch.search.profile.query;
    exports org.elasticsearch.search.query;
    exports org.elasticsearch.search.rank;
    exports org.elasticsearch.search.rank.context;
    exports org.elasticsearch.search.rank.feature;
    exports org.elasticsearch.search.rank.rerank;
    exports org.elasticsearch.search.rescore;
    exports org.elasticsearch.search.retriever;
    exports org.elasticsearch.search.retriever.rankdoc;
    exports org.elasticsearch.search.runtime;
    exports org.elasticsearch.search.searchafter;
    exports org.elasticsearch.search.slice;
    exports org.elasticsearch.search.sort;
    exports org.elasticsearch.search.suggest;
    exports org.elasticsearch.search.suggest.completion;
    exports org.elasticsearch.search.suggest.completion.context;
    exports org.elasticsearch.search.suggest.phrase;
    exports org.elasticsearch.search.suggest.term;
    exports org.elasticsearch.search.vectors;
    exports org.elasticsearch.shutdown;
    exports org.elasticsearch.snapshots;
    exports org.elasticsearch.synonyms;
    exports org.elasticsearch.tasks;
    exports org.elasticsearch.threadpool;
    exports org.elasticsearch.transport;
    exports org.elasticsearch.usage;
    exports org.elasticsearch.watcher;

    opens org.elasticsearch.common.logging to org.apache.logging.log4j.core;

    exports org.elasticsearch.action.datastreams.lifecycle;
    exports org.elasticsearch.action.datastreams.autosharding;
    exports org.elasticsearch.action.downsample;
    exports org.elasticsearch.plugins.internal
        to
            org.elasticsearch.inference,
            org.elasticsearch.metering,
            org.elasticsearch.settings.secure,
            org.elasticsearch.serverless.constants,
            org.elasticsearch.serverless.apifiltering,
            org.elasticsearch.serverless.stateless,
            org.elasticsearch.internal.security,
            org.elasticsearch.xpack.core,
            org.elasticsearch.xpack.gpu,
            org.elasticsearch.xpack.diskbbq;

    exports org.elasticsearch.telemetry.tracing;
    exports org.elasticsearch.telemetry;
    exports org.elasticsearch.telemetry.metric;

    provides org.elasticsearch.xcontent.ErrorOnUnknown with org.elasticsearch.common.xcontent.SuggestingErrorOnUnknown;
    provides org.elasticsearch.xcontent.XContentBuilderExtension with org.elasticsearch.common.xcontent.XContentElasticsearchExtension;
    provides org.elasticsearch.cli.CliToolProvider
        with
            org.elasticsearch.cluster.coordination.NodeToolCliProvider,
            org.elasticsearch.index.shard.ShardToolCliProvider;

    uses org.elasticsearch.reservedstate.service.FileSettingsServiceProvider;
    uses ReservedStateHandlerProvider;
    uses org.elasticsearch.jdk.ModuleQualifiedExportsService;
    uses org.elasticsearch.node.internal.TerminationHandlerProvider;
    uses org.elasticsearch.internal.VersionExtension;
    uses org.elasticsearch.internal.BuildExtension;
    uses org.elasticsearch.features.FeatureSpecification;
    uses org.elasticsearch.plugins.internal.LoggingDataProvider;

    provides org.elasticsearch.features.FeatureSpecification
        with
            org.elasticsearch.action.bulk.BulkFeatures,
            org.elasticsearch.features.InfrastructureFeatures,
            org.elasticsearch.rest.action.admin.cluster.ClusterRerouteFeatures,
            org.elasticsearch.rest.action.admin.cluster.GetSnapshotsFeatures,
            org.elasticsearch.index.mapper.MapperFeatures,
            org.elasticsearch.index.IndexFeatures,
            org.elasticsearch.search.SearchFeatures,
            org.elasticsearch.synonyms.SynonymFeatures,
            org.elasticsearch.script.ScriptFeatures,
            org.elasticsearch.search.retriever.RetrieversFeatures,
            org.elasticsearch.action.admin.cluster.stats.ClusterStatsFeatures,
            org.elasticsearch.ingest.IngestFeatures,
            org.elasticsearch.action.admin.indices.resolve.ResolveIndexFeatures;

    uses org.elasticsearch.plugins.internal.SettingsExtension;
    uses RestExtension;
    uses org.elasticsearch.action.admin.cluster.node.info.ComponentVersionNumber;

    provides org.apache.lucene.codecs.PostingsFormat
        with
            org.elasticsearch.index.codec.tsdb.TSDBSyntheticIdPostingsFormat,
            org.elasticsearch.index.codec.bloomfilter.ES85BloomFilterPostingsFormat,
            org.elasticsearch.index.codec.bloomfilter.ES87BloomFilterPostingsFormat,
            org.elasticsearch.index.codec.postings.ES812PostingsFormat;
    provides org.apache.lucene.codecs.DocValuesFormat
        with
            org.elasticsearch.index.codec.tsdb.ES87TSDBDocValuesFormat,
            org.elasticsearch.index.codec.tsdb.es819.ES819TSDBDocValuesFormat;
    provides org.apache.lucene.codecs.KnnVectorsFormat
        with
            org.elasticsearch.index.codec.vectors.ES813FlatVectorFormat,
            org.elasticsearch.index.codec.vectors.ES813Int8FlatVectorFormat,
            org.elasticsearch.index.codec.vectors.ES814HnswScalarQuantizedVectorsFormat,
            org.elasticsearch.index.codec.vectors.ES815HnswBitVectorsFormat,
            org.elasticsearch.index.codec.vectors.ES815BitFlatVectorFormat,
            org.elasticsearch.index.codec.vectors.es816.ES816BinaryQuantizedVectorsFormat,
            org.elasticsearch.index.codec.vectors.es816.ES816HnswBinaryQuantizedVectorsFormat,
            org.elasticsearch.index.codec.vectors.es818.ES818BinaryQuantizedVectorsFormat,
            org.elasticsearch.index.codec.vectors.es818.ES818HnswBinaryQuantizedVectorsFormat,
            org.elasticsearch.index.codec.vectors.diskbbq.ES920DiskBBQVectorsFormat,
            org.elasticsearch.index.codec.vectors.diskbbq.next.ESNextDiskBBQVectorsFormat,
            org.elasticsearch.index.codec.vectors.es93.ES93FlatVectorFormat,
            org.elasticsearch.index.codec.vectors.es93.ES93HnswVectorsFormat,
            org.elasticsearch.index.codec.vectors.es93.ES93ScalarQuantizedVectorsFormat,
            org.elasticsearch.index.codec.vectors.es93.ES93HnswScalarQuantizedVectorsFormat,
            org.elasticsearch.index.codec.vectors.es93.ES93BinaryQuantizedVectorsFormat,
            org.elasticsearch.index.codec.vectors.es93.ES93HnswBinaryQuantizedVectorsFormat;

    provides org.apache.lucene.codecs.Codec
        with
            org.elasticsearch.index.codec.Elasticsearch814Codec,
            org.elasticsearch.index.codec.Elasticsearch816Codec,
            org.elasticsearch.index.codec.Elasticsearch900Codec,
            org.elasticsearch.index.codec.Elasticsearch900Lucene101Codec,
            org.elasticsearch.index.codec.Elasticsearch92Lucene103Codec,
<<<<<<< HEAD
            org.elasticsearch.index.codec.Elasticsearch93Lucene104Codec;
=======
            org.elasticsearch.index.codec.ES93TSDBDefaultCompressionLucene103Codec;
>>>>>>> b96d4d5b

    provides org.apache.logging.log4j.core.util.ContextDataProvider with org.elasticsearch.common.logging.DynamicContextDataProvider;

    exports org.elasticsearch.cluster.routing.allocation.shards
        to
            org.elasticsearch.shardhealth,
            org.elasticsearch.serverless.shardhealth,
            org.elasticsearch.serverless.apifiltering;
    exports org.elasticsearch.lucene.spatial;
    exports org.elasticsearch.inference.configuration;
    exports org.elasticsearch.inference.validation;
    exports org.elasticsearch.monitor.metrics;
    exports org.elasticsearch.plugins.internal.rewriter to org.elasticsearch.inference;
    exports org.elasticsearch.lucene.util.automaton;
    exports org.elasticsearch.index.codec.perfield;
    // TODO: revert to qualified exports when ModuleQualifiedExportsService supports libraries too
    exports org.elasticsearch.index.codec.vectors; // to org.elasticsearch.test.knn, org.elasticsearch.gpu;
    exports org.elasticsearch.index.codec.vectors.reflect; // to org.elasticsearch.gpu;
    exports org.elasticsearch.index.codec.vectors.es818 to org.elasticsearch.test.knn;
    exports org.elasticsearch.inference.telemetry;
    exports org.elasticsearch.index.codec.vectors.diskbbq to org.elasticsearch.test.knn, org.elasticsearch.xpack.diskbbq;
    exports org.elasticsearch.index.codec.vectors.diskbbq.next to org.elasticsearch.test.knn, org.elasticsearch.xpack.diskbbq;
    exports org.elasticsearch.index.codec.vectors.cluster to org.elasticsearch.test.knn;
    exports org.elasticsearch.index.codec.vectors.es93 to org.elasticsearch.test.knn;
    exports org.elasticsearch.search.crossproject;
    exports org.elasticsearch.index.mapper.blockloader;
    exports org.elasticsearch.index.mapper.blockloader.docvalues;
    exports org.elasticsearch.index.mapper.blockloader.docvalues.fn;
}<|MERGE_RESOLUTION|>--- conflicted
+++ resolved
@@ -483,11 +483,8 @@
             org.elasticsearch.index.codec.Elasticsearch900Codec,
             org.elasticsearch.index.codec.Elasticsearch900Lucene101Codec,
             org.elasticsearch.index.codec.Elasticsearch92Lucene103Codec,
-<<<<<<< HEAD
+            org.elasticsearch.index.codec.ES93TSDBDefaultCompressionLucene103Codec,
             org.elasticsearch.index.codec.Elasticsearch93Lucene104Codec;
-=======
-            org.elasticsearch.index.codec.ES93TSDBDefaultCompressionLucene103Codec;
->>>>>>> b96d4d5b
 
     provides org.apache.logging.log4j.core.util.ContextDataProvider with org.elasticsearch.common.logging.DynamicContextDataProvider;
 

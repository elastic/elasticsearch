/*
 * Copyright Elasticsearch B.V. and/or licensed to Elasticsearch B.V. under one
 * or more contributor license agreements. Licensed under the Elastic License
 * 2.0 and the Server Side Public License, v 1; you may not use this file except
 * in compliance with, at your election, the Elastic License 2.0 or the Server
 * Side Public License, v 1.
 */

package org.elasticsearch;

import org.elasticsearch.action.support.replication.ReplicationOperation;
import org.elasticsearch.cluster.action.shard.ShardStateAction;
import org.elasticsearch.core.CheckedFunction;
import org.elasticsearch.core.Nullable;
import org.elasticsearch.common.xcontent.ParseField;
import org.elasticsearch.core.Tuple;
import org.elasticsearch.common.io.stream.StreamInput;
import org.elasticsearch.common.io.stream.StreamOutput;
import org.elasticsearch.common.io.stream.Writeable;
import org.elasticsearch.common.logging.LoggerMessageFormat;
import org.elasticsearch.common.xcontent.ToXContentFragment;
import org.elasticsearch.common.xcontent.XContentBuilder;
import org.elasticsearch.common.xcontent.XContentParseException;
import org.elasticsearch.common.xcontent.XContentParser;
import org.elasticsearch.index.Index;
import org.elasticsearch.index.shard.ShardId;
import org.elasticsearch.rest.RestStatus;
import org.elasticsearch.search.SearchException;
import org.elasticsearch.search.aggregations.MultiBucketConsumerService;
import org.elasticsearch.transport.TcpTransport;

import java.io.IOException;
import java.util.ArrayList;
import java.util.Arrays;
import java.util.Collections;
import java.util.HashMap;
import java.util.List;
import java.util.Map;
import java.util.Set;
import java.util.stream.Collectors;

import static java.util.Collections.emptyMap;
import static java.util.Collections.singletonMap;
import static java.util.Collections.unmodifiableMap;
import static org.elasticsearch.cluster.metadata.IndexMetadata.INDEX_UUID_NA_VALUE;
import static org.elasticsearch.common.xcontent.XContentParserUtils.ensureExpectedToken;
import static org.elasticsearch.common.xcontent.XContentParserUtils.ensureFieldName;

/**
 * A base class for all elasticsearch exceptions.
 */
public class ElasticsearchException extends RuntimeException implements ToXContentFragment, Writeable {

    private static final Version UNKNOWN_VERSION_ADDED = Version.fromId(0);

    /**
     * Passed in the {@link Params} of {@link #generateThrowableXContent(XContentBuilder, Params, Throwable)}
     * to control if the {@code caused_by} element should render. Unlike most parameters to {@code toXContent} methods this parameter is
     * internal only and not available as a URL parameter.
     */
    private static final String REST_EXCEPTION_SKIP_CAUSE = "rest.exception.cause.skip";
    /**
     * Passed in the {@link Params} of {@link #generateThrowableXContent(XContentBuilder, Params, Throwable)}
     * to control if the {@code stack_trace} element should render. Unlike most parameters to {@code toXContent} methods this parameter is
     * internal only and not available as a URL parameter. Use the {@code error_trace} parameter instead.
     */
    public static final String REST_EXCEPTION_SKIP_STACK_TRACE = "rest.exception.stacktrace.skip";
    public static final boolean REST_EXCEPTION_SKIP_STACK_TRACE_DEFAULT = true;
    private static final boolean REST_EXCEPTION_SKIP_CAUSE_DEFAULT = false;
    private static final String INDEX_METADATA_KEY = "es.index";
    private static final String INDEX_METADATA_KEY_UUID = "es.index_uuid";
    private static final String SHARD_METADATA_KEY = "es.shard";
    private static final String RESOURCE_METADATA_TYPE_KEY = "es.resource.type";
    private static final String RESOURCE_METADATA_ID_KEY = "es.resource.id";

    private static final String TYPE = "type";
    private static final String REASON = "reason";
    private static final String CAUSED_BY = "caused_by";
    private static final ParseField SUPPRESSED = new ParseField("suppressed");
    public static final String STACK_TRACE = "stack_trace";
    private static final String HEADER = "header";
    private static final String ERROR = "error";
    private static final String ROOT_CAUSE = "root_cause";

    private static final Map<Integer, CheckedFunction<StreamInput, ? extends ElasticsearchException, IOException>> ID_TO_SUPPLIER;
    private static final Map<Class<? extends ElasticsearchException>, ElasticsearchExceptionHandle> CLASS_TO_ELASTICSEARCH_EXCEPTION_HANDLE;
    private final Map<String, List<String>> metadata = new HashMap<>();
    private final Map<String, List<String>> headers = new HashMap<>();

    /**
     * Construct a <code>ElasticsearchException</code> with the specified cause exception.
     */
    public ElasticsearchException(Throwable cause) {
        super(cause);
    }

    /**
     * Construct a <code>ElasticsearchException</code> with the specified detail message.
     *
     * The message can be parameterized using <code>{}</code> as placeholders for the given
     * arguments
     *
     * @param msg  the detail message
     * @param args the arguments for the message
     */
    public ElasticsearchException(String msg, Object... args) {
        super(LoggerMessageFormat.format(msg, args));
    }

    /**
     * Construct a <code>ElasticsearchException</code> with the specified detail message
     * and nested exception.
     *
     * The message can be parameterized using <code>{}</code> as placeholders for the given
     * arguments
     *
     * @param msg   the detail message
     * @param cause the nested exception
     * @param args  the arguments for the message
     */
    public ElasticsearchException(String msg, Throwable cause, Object... args) {
        super(LoggerMessageFormat.format(msg, args), cause);
    }

    public ElasticsearchException(StreamInput in) throws IOException {
        super(in.readOptionalString(), in.readException());
        readStackTrace(this, in);
        headers.putAll(in.readMapOfLists(StreamInput::readString, StreamInput::readString));
        metadata.putAll(in.readMapOfLists(StreamInput::readString, StreamInput::readString));
    }

    /**
     * Adds a new piece of metadata with the given key.
     * If the provided key is already present, the corresponding metadata will be replaced
     */
    public void addMetadata(String key, String... values) {
        addMetadata(key, Arrays.asList(values));
    }

    /**
     * Adds a new piece of metadata with the given key.
     * If the provided key is already present, the corresponding metadata will be replaced
     */
    public void addMetadata(String key, List<String> values) {
        //we need to enforce this otherwise bw comp doesn't work properly, as "es." was the previous criteria to split headers in two sets
        if (key.startsWith("es.") == false) {
            throw new IllegalArgumentException("exception metadata must start with [es.], found [" + key + "] instead");
        }
        this.metadata.put(key, values);
    }

    /**
     * Returns a set of all metadata keys on this exception
     */
    public Set<String> getMetadataKeys() {
        return metadata.keySet();
    }

    /**
     * Returns the list of metadata values for the given key or {@code null} if no metadata for the
     * given key exists.
     */
    public List<String> getMetadata(String key) {
        return metadata.get(key);
    }

    protected Map<String, List<String>> getMetadata() {
        return metadata;
    }

    /**
     * Adds a new header with the given key.
     * This method will replace existing header if a header with the same key already exists
     */
    public void addHeader(String key, List<String> value) {
        //we need to enforce this otherwise bw comp doesn't work properly, as "es." was the previous criteria to split headers in two sets
        if (key.startsWith("es.")) {
            throw new IllegalArgumentException("exception headers must not start with [es.], found [" + key + "] instead");
        }
        this.headers.put(key, value);
    }

    /**
     * Adds a new header with the given key.
     * This method will replace existing header if a header with the same key already exists
     */
    public void addHeader(String key, String... value) {
        addHeader(key, Arrays.asList(value));
    }

    /**
     * Returns a set of all header keys on this exception
     */
    public Set<String> getHeaderKeys() {
        return headers.keySet();
    }

    /**
     * Returns the list of header values for the given key or {@code null} if no header for the
     * given key exists.
     */
    public List<String> getHeader(String key) {
        return headers.get(key);
    }

    protected Map<String, List<String>> getHeaders() {
        return headers;
    }

    /**
     * Returns the rest status code associated with this exception.
     */
    public RestStatus status() {
        Throwable cause = unwrapCause();
        if (cause == this) {
            return RestStatus.INTERNAL_SERVER_ERROR;
        } else {
            return ExceptionsHelper.status(cause);
        }
    }

    /**
     * Unwraps the actual cause from the exception for cases when the exception is a
     * {@link ElasticsearchWrapperException}.
     *
     * @see ExceptionsHelper#unwrapCause(Throwable)
     */
    public Throwable unwrapCause() {
        return ExceptionsHelper.unwrapCause(this);
    }

    /**
     * Return the detail message, including the message from the nested exception
     * if there is one.
     */
    public String getDetailedMessage() {
        if (getCause() != null) {
            StringBuilder sb = new StringBuilder();
            sb.append(toString()).append("; ");
            if (getCause() instanceof ElasticsearchException) {
                sb.append(((ElasticsearchException) getCause()).getDetailedMessage());
            } else {
                sb.append(getCause());
            }
            return sb.toString();
        } else {
            return super.toString();
        }
    }

    /**
     * Retrieve the innermost cause of this exception, if none, returns the current exception.
     */
    public Throwable getRootCause() {
        Throwable rootCause = this;
        Throwable cause = getCause();
        while (cause != null && cause != rootCause) {
            rootCause = cause;
            cause = cause.getCause();
        }
        return rootCause;
    }

    @Override
    public void writeTo(StreamOutput out) throws IOException {
        out.writeOptionalString(this.getMessage());
        out.writeException(this.getCause());
        writeStackTraces(this, out, StreamOutput::writeException);
        out.writeMapOfLists(headers, StreamOutput::writeString, StreamOutput::writeString);
        out.writeMapOfLists(metadata, StreamOutput::writeString, StreamOutput::writeString);
    }

    public static ElasticsearchException readException(StreamInput input, int id) throws IOException {
        CheckedFunction<StreamInput, ? extends ElasticsearchException, IOException> elasticsearchException = ID_TO_SUPPLIER.get(id);
        if (elasticsearchException == null) {
            if (id == 127 && input.getVersion().before(Version.V_7_5_0)) {
                // was SearchContextException
                return new SearchException(input);
            }
            throw new IllegalStateException("unknown exception for id: " + id);
        }
        return elasticsearchException.apply(input);
    }

    /**
     * Returns <code>true</code> iff the given class is a registered for an exception to be read.
     */
    public static boolean isRegistered(Class<? extends Throwable> exception, Version version) {
        ElasticsearchExceptionHandle elasticsearchExceptionHandle = CLASS_TO_ELASTICSEARCH_EXCEPTION_HANDLE.get(exception);
        if (elasticsearchExceptionHandle != null) {
            return version.onOrAfter(elasticsearchExceptionHandle.versionAdded);
        }
        return false;
    }

    static Set<Class<? extends ElasticsearchException>> getRegisteredKeys() { // for testing
        return CLASS_TO_ELASTICSEARCH_EXCEPTION_HANDLE.keySet();
    }

    /**
     * Returns the serialization id the given exception.
     */
    public static int getId(Class<? extends ElasticsearchException> exception) {
        return CLASS_TO_ELASTICSEARCH_EXCEPTION_HANDLE.get(exception).id;
    }

    @Override
    public XContentBuilder toXContent(XContentBuilder builder, Params params) throws IOException {
        Throwable ex = ExceptionsHelper.unwrapCause(this);
        if (ex != this) {
            generateThrowableXContent(builder, params, this);
        } else {
            innerToXContent(builder, params, this, getExceptionName(), getMessage(), headers, metadata, getCause());
        }
        return builder;
    }

    protected static void innerToXContent(XContentBuilder builder, Params params,
                                          Throwable throwable, String type, String message, Map<String, List<String>> headers,
                                          Map<String, List<String>> metadata, Throwable cause) throws IOException {
        builder.field(TYPE, type);
        builder.field(REASON, message);

        for (Map.Entry<String, List<String>> entry : metadata.entrySet()) {
            headerToXContent(builder, entry.getKey().substring("es.".length()), entry.getValue());
        }

        if (throwable instanceof ElasticsearchException) {
            ElasticsearchException exception = (ElasticsearchException) throwable;
            exception.metadataToXContent(builder, params);
        }

        if (params.paramAsBoolean(REST_EXCEPTION_SKIP_CAUSE, REST_EXCEPTION_SKIP_CAUSE_DEFAULT) == false) {
            if (cause != null) {
                builder.field(CAUSED_BY);
                builder.startObject();
                generateThrowableXContent(builder, params, cause);
                builder.endObject();
            }
        }

        if (headers.isEmpty() == false) {
            builder.startObject(HEADER);
            for (Map.Entry<String, List<String>> entry : headers.entrySet()) {
                headerToXContent(builder, entry.getKey(), entry.getValue());
            }
            builder.endObject();
        }

        if (params.paramAsBoolean(REST_EXCEPTION_SKIP_STACK_TRACE, REST_EXCEPTION_SKIP_STACK_TRACE_DEFAULT) == false) {
            builder.field(STACK_TRACE, ExceptionsHelper.stackTrace(throwable));
        }

        Throwable[] allSuppressed = throwable.getSuppressed();
        if (allSuppressed.length > 0) {
            builder.startArray(SUPPRESSED.getPreferredName());
            for (Throwable suppressed : allSuppressed) {
                builder.startObject();
                generateThrowableXContent(builder, params, suppressed);
                builder.endObject();
            }
            builder.endArray();
        }
    }

    private static void headerToXContent(XContentBuilder builder, String key, List<String> values) throws IOException {
        if (values != null && values.isEmpty() == false) {
            if (values.size() == 1) {
                builder.field(key, values.get(0));
            } else {
                builder.startArray(key);
                for (String value : values) {
                    builder.value(value);
                }
                builder.endArray();
            }
        }
    }

    /**
     * Renders additional per exception information into the XContent
     */
    protected void metadataToXContent(XContentBuilder builder, Params params) throws IOException {
    }

    /**
     * Generate a {@link ElasticsearchException} from a {@link XContentParser}. This does not
     * return the original exception type (ie NodeClosedException for example) but just wraps
     * the type, the reason and the cause of the exception. It also recursively parses the
     * tree structure of the cause, returning it as a tree structure of {@link ElasticsearchException}
     * instances.
     */
    public static ElasticsearchException fromXContent(XContentParser parser) throws IOException {
        XContentParser.Token token = parser.nextToken();
        ensureExpectedToken(XContentParser.Token.FIELD_NAME, token, parser);
        return innerFromXContent(parser, false);
    }

    public static ElasticsearchException innerFromXContent(XContentParser parser, boolean parseRootCauses) throws IOException {
        XContentParser.Token token = parser.currentToken();
        ensureExpectedToken(XContentParser.Token.FIELD_NAME, token, parser);

        String type = null, reason = null, stack = null;
        ElasticsearchException cause = null;
        Map<String, List<String>> metadata = new HashMap<>();
        Map<String, List<String>> headers = new HashMap<>();
        List<ElasticsearchException> rootCauses = new ArrayList<>();
        List<ElasticsearchException> suppressed = new ArrayList<>();

        for (; token == XContentParser.Token.FIELD_NAME; token = parser.nextToken()) {
            String currentFieldName = parser.currentName();
            token = parser.nextToken();

            if (token.isValue()) {
                if (TYPE.equals(currentFieldName)) {
                    type = parser.text();
                } else if (REASON.equals(currentFieldName)) {
                    reason = parser.text();
                } else if (STACK_TRACE.equals(currentFieldName)) {
                    stack = parser.text();
                } else if (token == XContentParser.Token.VALUE_STRING) {
                    metadata.put(currentFieldName, Collections.singletonList(parser.text()));
                }
            } else if (token == XContentParser.Token.START_OBJECT) {
                if (CAUSED_BY.equals(currentFieldName)) {
                    cause = fromXContent(parser);
                } else if (HEADER.equals(currentFieldName)) {
                    while ((token = parser.nextToken()) != XContentParser.Token.END_OBJECT) {
                        if (token == XContentParser.Token.FIELD_NAME) {
                            currentFieldName = parser.currentName();
                        } else {
                            List<String> values = headers.getOrDefault(currentFieldName, new ArrayList<>());
                            if (token == XContentParser.Token.VALUE_STRING) {
                                values.add(parser.text());
                            } else if (token == XContentParser.Token.START_ARRAY) {
                                while ((token = parser.nextToken()) != XContentParser.Token.END_ARRAY) {
                                    if (token == XContentParser.Token.VALUE_STRING) {
                                        values.add(parser.text());
                                    } else {
                                        parser.skipChildren();
                                    }
                                }
                            } else if (token == XContentParser.Token.START_OBJECT) {
                                parser.skipChildren();
                            }
                            headers.put(currentFieldName, values);
                        }
                    }
                } else {
                    // Any additional metadata object added by the metadataToXContent method is ignored
                    // and skipped, so that the parser does not fail on unknown fields. The parser only
                    // support metadata key-pairs and metadata arrays of values.
                    parser.skipChildren();
                }
            } else if (token == XContentParser.Token.START_ARRAY) {
                if (parseRootCauses && ROOT_CAUSE.equals(currentFieldName)) {
                    while ((token = parser.nextToken()) != XContentParser.Token.END_ARRAY) {
                        rootCauses.add(fromXContent(parser));
                    }
                } else if (SUPPRESSED.match(currentFieldName, parser.getDeprecationHandler())) {
                    while ((token = parser.nextToken()) != XContentParser.Token.END_ARRAY) {
                        suppressed.add(fromXContent(parser));
                    }
                } else {
                    // Parse the array and add each item to the corresponding list of metadata.
                    // Arrays of objects are not supported yet and just ignored and skipped.
                    List<String> values = new ArrayList<>();
                    while ((token = parser.nextToken()) != XContentParser.Token.END_ARRAY) {
                        if (token == XContentParser.Token.VALUE_STRING) {
                            values.add(parser.text());
                        } else {
                            parser.skipChildren();
                        }
                    }
                    if (values.size() > 0) {
                        if (metadata.containsKey(currentFieldName)) {
                            values.addAll(metadata.get(currentFieldName));
                        }
                        metadata.put(currentFieldName, values);
                    }
                }
            }
        }

        ElasticsearchException e = new ElasticsearchException(buildMessage(type, reason, stack), cause);
        for (Map.Entry<String, List<String>> entry : metadata.entrySet()) {
            //subclasses can print out additional metadata through the metadataToXContent method. Simple key-value pairs will be
            //parsed back and become part of this metadata set, while objects and arrays are not supported when parsing back.
            //Those key-value pairs become part of the metadata set and inherit the "es." prefix as that is currently required
            //by addMetadata. The prefix will get stripped out when printing metadata out so it will be effectively invisible.
            //TODO move subclasses that print out simple metadata to using addMetadata directly and support also numbers and booleans.
            //TODO rename metadataToXContent and have only SearchPhaseExecutionException use it, which prints out complex objects
            e.addMetadata("es." + entry.getKey(), entry.getValue());
        }
        for (Map.Entry<String, List<String>> header : headers.entrySet()) {
            e.addHeader(header.getKey(), header.getValue());
        }

        // Adds root causes as suppressed exception. This way they are not lost
        // after parsing and can be retrieved using getSuppressed() method.
        for (ElasticsearchException rootCause : rootCauses) {
            e.addSuppressed(rootCause);
        }
        for (ElasticsearchException s : suppressed) {
            e.addSuppressed(s);
        }
        return e;
    }

    /**
     * Static toXContent helper method that renders {@link org.elasticsearch.ElasticsearchException} or {@link Throwable} instances
     * as XContent, delegating the rendering to {@link #toXContent(XContentBuilder, Params)}
     * or {@link #innerToXContent(XContentBuilder, Params, Throwable, String, String, Map, Map, Throwable)}.
     *
     * This method is usually used when the {@link Throwable} is rendered as a part of another XContent object, and its result can
     * be parsed back using the {@link #fromXContent(XContentParser)} method.
     */
    public static void generateThrowableXContent(XContentBuilder builder, Params params, Throwable t) throws IOException {
        t = ExceptionsHelper.unwrapCause(t);

        if (t instanceof ElasticsearchException) {
            ((ElasticsearchException) t).toXContent(builder, params);
        } else {
            innerToXContent(builder, params, t, getExceptionName(t), t.getMessage(), emptyMap(), emptyMap(), t.getCause());
        }
    }

    /**
     * Render any exception as a xcontent, encapsulated within a field or object named "error". The level of details that are rendered
     * depends on the value of the "detailed" parameter: when it's false only a simple message based on the type and message of the
     * exception is rendered. When it's true all detail are provided including guesses root causes, cause and potentially stack
     * trace.
     *
     * This method is usually used when the {@link Exception} is rendered as a full XContent object, and its output can be parsed
     * by the {@link #failureFromXContent(XContentParser)} method.
     */
    public static void generateFailureXContent(XContentBuilder builder, Params params, @Nullable Exception e, boolean detailed)
            throws IOException {
        // No exception to render as an error
        if (e == null) {
            builder.field(ERROR, "unknown");
            return;
        }

        // Render the exception with a simple message
        if (detailed == false) {
            String message = "No ElasticsearchException found";
            Throwable t = e;
            for (int counter = 0; counter < 10 && t != null; counter++) {
                if (t instanceof ElasticsearchException) {
                    message = t.getClass().getSimpleName() + "[" + t.getMessage() + "]";
                    break;
                }
                t = t.getCause();
            }
            builder.field(ERROR, message);
            return;
        }

        // Render the exception with all details
        final ElasticsearchException[] rootCauses = ElasticsearchException.guessRootCauses(e);
        builder.startObject(ERROR);
        {
            builder.startArray(ROOT_CAUSE);
            for (ElasticsearchException rootCause : rootCauses) {
                builder.startObject();
                rootCause.toXContent(builder, new DelegatingMapParams(singletonMap(REST_EXCEPTION_SKIP_CAUSE, "true"), params));
                builder.endObject();
            }
            builder.endArray();
        }
        generateThrowableXContent(builder, params, e);
        builder.endObject();
    }

    /**
     * Parses the output of {@link #generateFailureXContent(XContentBuilder, Params, Exception, boolean)}
     */
    public static ElasticsearchException failureFromXContent(XContentParser parser) throws IOException {
        XContentParser.Token token = parser.currentToken();
        ensureFieldName(parser, token, ERROR);

        token = parser.nextToken();
        if (token.isValue()) {
            return new ElasticsearchException(buildMessage("exception", parser.text(), null));
        }

        ensureExpectedToken(XContentParser.Token.START_OBJECT, token, parser);
        token = parser.nextToken();

        // Root causes are parsed in the innerFromXContent() and are added as suppressed exceptions.
        return innerFromXContent(parser, true);
    }

    /**
     * Returns the root cause of this exception or multiple if different shards caused different exceptions
     */
    public ElasticsearchException[] guessRootCauses() {
        final Throwable cause = getCause();
        if (cause != null && cause instanceof ElasticsearchException) {
            return ((ElasticsearchException) cause).guessRootCauses();
        }
        return new ElasticsearchException[]{this};
    }

    /**
     * Returns the root cause of this exception or multiple if different shards caused different exceptions.
     * If the given exception is not an instance of {@link org.elasticsearch.ElasticsearchException} an empty array
     * is returned.
     */
    public static ElasticsearchException[] guessRootCauses(Throwable t) {
        Throwable ex = ExceptionsHelper.unwrapCause(t);
        if (ex instanceof ElasticsearchException) {
            // ElasticsearchException knows how to guess its own root cause
            return ((ElasticsearchException) ex).guessRootCauses();
        }
        if (ex instanceof XContentParseException) {
            /*
             * We'd like to unwrap parsing exceptions to the inner-most
             * parsing exception because that is generally the most interesting
             * exception to return to the user. If that exception is caused by
             * an ElasticsearchException we'd like to keep unwrapping because
             * ElasticsearchExceptions tend to contain useful information for
             * the user.
             */
            Throwable cause = ex.getCause();
            if (cause != null) {
                if (cause instanceof XContentParseException || cause instanceof ElasticsearchException) {
                    return guessRootCauses(ex.getCause());
                }
            }
        }
        return new ElasticsearchException[]{new ElasticsearchException(ex.getMessage(), ex) {
            @Override
            protected String getExceptionName() {
                return getExceptionName(getCause());
            }
        }};
    }

    protected String getExceptionName() {
        return getExceptionName(this);
    }

    /**
     * Returns a underscore case name for the given exception. This method strips {@code Elasticsearch} prefixes from exception names.
     */
    public static String getExceptionName(Throwable ex) {
        String simpleName = ex.getClass().getSimpleName();
        if (simpleName.startsWith("Elasticsearch")) {
            simpleName = simpleName.substring("Elasticsearch".length());
        }
        // TODO: do we really need to make the exception name in underscore casing?
        return toUnderscoreCase(simpleName);
    }

    static String buildMessage(String type, String reason, String stack) {
        StringBuilder message = new StringBuilder("Elasticsearch exception [");
        message.append(TYPE).append('=').append(type).append(", ");
        message.append(REASON).append('=').append(reason);
        if (stack != null) {
            message.append(", ").append(STACK_TRACE).append('=').append(stack);
        }
        message.append(']');
        return message.toString();
    }

    @Override
    public String toString() {
        StringBuilder builder = new StringBuilder();
        if (metadata.containsKey(INDEX_METADATA_KEY)) {
            builder.append(getIndex());
            if (metadata.containsKey(SHARD_METADATA_KEY)) {
                builder.append('[').append(getShardId()).append(']');
            }
            builder.append(' ');
        }
        return builder.append(super.toString().trim()).toString();
    }

    /**
     * Deserializes stacktrace elements as well as suppressed exceptions from the given output stream and
     * adds it to the given exception.
     */
    public static <T extends Throwable> T readStackTrace(T throwable, StreamInput in) throws IOException {
        throwable.setStackTrace(in.readArray(i -> {
            final String declaringClasss = i.readString();
            final String fileName = i.readOptionalString();
            final String methodName = i.readString();
            final int lineNumber = i.readVInt();
            return new StackTraceElement(declaringClasss, methodName, fileName, lineNumber);
        }, StackTraceElement[]::new));

        int numSuppressed = in.readVInt();
        for (int i = 0; i < numSuppressed; i++) {
            throwable.addSuppressed(in.readException());
        }
        return throwable;
    }

    /**
     * Serializes the given exceptions stacktrace elements as well as it's suppressed exceptions to the given output stream.
     */
    public static <T extends Throwable> T writeStackTraces(T throwable, StreamOutput out,
                                                           Writer<Throwable> exceptionWriter) throws IOException {
        out.writeArray((o, v) -> {
            o.writeString(v.getClassName());
            o.writeOptionalString(v.getFileName());
            o.writeString(v.getMethodName());
            o.writeVInt(v.getLineNumber());
        }, throwable.getStackTrace());
        out.writeArray(exceptionWriter, throwable.getSuppressed());
        return throwable;
    }

    /**
     * This is the list of Exceptions Elasticsearch can throw over the wire or save into a corruption marker. Each value in the enum is a
     * single exception tying the Class to an id for use of the encode side and the id back to a constructor for use on the decode side. As
     * such its ok if the exceptions to change names so long as their constructor can still read the exception. Each exception is listed
     * in id order below. If you want to remove an exception leave a tombstone comment and mark the id as null in
     * ExceptionSerializationTests.testIds.ids.
     */
    private enum ElasticsearchExceptionHandle {
        INDEX_SHARD_SNAPSHOT_FAILED_EXCEPTION(org.elasticsearch.index.snapshots.IndexShardSnapshotFailedException.class,
                org.elasticsearch.index.snapshots.IndexShardSnapshotFailedException::new, 0, UNKNOWN_VERSION_ADDED),
        DFS_PHASE_EXECUTION_EXCEPTION(org.elasticsearch.search.dfs.DfsPhaseExecutionException.class,
                org.elasticsearch.search.dfs.DfsPhaseExecutionException::new, 1, UNKNOWN_VERSION_ADDED),
        EXECUTION_CANCELLED_EXCEPTION(org.elasticsearch.common.util.CancellableThreads.ExecutionCancelledException.class,
                org.elasticsearch.common.util.CancellableThreads.ExecutionCancelledException::new, 2, UNKNOWN_VERSION_ADDED),
        MASTER_NOT_DISCOVERED_EXCEPTION(org.elasticsearch.discovery.MasterNotDiscoveredException.class,
                org.elasticsearch.discovery.MasterNotDiscoveredException::new, 3, UNKNOWN_VERSION_ADDED),
        ELASTICSEARCH_SECURITY_EXCEPTION(org.elasticsearch.ElasticsearchSecurityException.class,
                org.elasticsearch.ElasticsearchSecurityException::new, 4, UNKNOWN_VERSION_ADDED),
        INDEX_SHARD_RESTORE_EXCEPTION(org.elasticsearch.index.snapshots.IndexShardRestoreException.class,
                org.elasticsearch.index.snapshots.IndexShardRestoreException::new, 5, UNKNOWN_VERSION_ADDED),
        INDEX_CLOSED_EXCEPTION(org.elasticsearch.indices.IndexClosedException.class,
                org.elasticsearch.indices.IndexClosedException::new, 6, UNKNOWN_VERSION_ADDED),
        BIND_HTTP_EXCEPTION(org.elasticsearch.http.BindHttpException.class,
                org.elasticsearch.http.BindHttpException::new, 7, UNKNOWN_VERSION_ADDED),
        REDUCE_SEARCH_PHASE_EXCEPTION(org.elasticsearch.action.search.ReduceSearchPhaseException.class,
                org.elasticsearch.action.search.ReduceSearchPhaseException::new, 8, UNKNOWN_VERSION_ADDED),
        NODE_CLOSED_EXCEPTION(org.elasticsearch.node.NodeClosedException.class,
                org.elasticsearch.node.NodeClosedException::new, 9, UNKNOWN_VERSION_ADDED),
        // 10 was for SnapshotFailedEngineException, never instantiated in 6.2.0+ and never thrown across clusters
        SHARD_NOT_FOUND_EXCEPTION(org.elasticsearch.index.shard.ShardNotFoundException.class,
                org.elasticsearch.index.shard.ShardNotFoundException::new, 11, UNKNOWN_VERSION_ADDED),
        CONNECT_TRANSPORT_EXCEPTION(org.elasticsearch.transport.ConnectTransportException.class,
                org.elasticsearch.transport.ConnectTransportException::new, 12, UNKNOWN_VERSION_ADDED),
        NOT_SERIALIZABLE_TRANSPORT_EXCEPTION(org.elasticsearch.transport.NotSerializableTransportException.class,
                org.elasticsearch.transport.NotSerializableTransportException::new, 13, UNKNOWN_VERSION_ADDED),
        RESPONSE_HANDLER_FAILURE_TRANSPORT_EXCEPTION(org.elasticsearch.transport.ResponseHandlerFailureTransportException.class,
                org.elasticsearch.transport.ResponseHandlerFailureTransportException::new, 14, UNKNOWN_VERSION_ADDED),
        INDEX_CREATION_EXCEPTION(org.elasticsearch.indices.IndexCreationException.class,
                org.elasticsearch.indices.IndexCreationException::new, 15, UNKNOWN_VERSION_ADDED),
        INDEX_NOT_FOUND_EXCEPTION(org.elasticsearch.index.IndexNotFoundException.class,
                org.elasticsearch.index.IndexNotFoundException::new, 16, UNKNOWN_VERSION_ADDED),
        ILLEGAL_SHARD_ROUTING_STATE_EXCEPTION(org.elasticsearch.cluster.routing.IllegalShardRoutingStateException.class,
                org.elasticsearch.cluster.routing.IllegalShardRoutingStateException::new, 17, UNKNOWN_VERSION_ADDED),
        BROADCAST_SHARD_OPERATION_FAILED_EXCEPTION(org.elasticsearch.action.support.broadcast.BroadcastShardOperationFailedException.class,
                org.elasticsearch.action.support.broadcast.BroadcastShardOperationFailedException::new, 18, UNKNOWN_VERSION_ADDED),
        RESOURCE_NOT_FOUND_EXCEPTION(org.elasticsearch.ResourceNotFoundException.class,
                org.elasticsearch.ResourceNotFoundException::new, 19, UNKNOWN_VERSION_ADDED),
        ACTION_TRANSPORT_EXCEPTION(org.elasticsearch.transport.ActionTransportException.class,
                org.elasticsearch.transport.ActionTransportException::new, 20, UNKNOWN_VERSION_ADDED),
        ELASTICSEARCH_GENERATION_EXCEPTION(org.elasticsearch.ElasticsearchGenerationException.class,
                org.elasticsearch.ElasticsearchGenerationException::new, 21, UNKNOWN_VERSION_ADDED),
        //      22 was CreateFailedEngineException
        INDEX_SHARD_STARTED_EXCEPTION(org.elasticsearch.index.shard.IndexShardStartedException.class,
                org.elasticsearch.index.shard.IndexShardStartedException::new, 23, UNKNOWN_VERSION_ADDED),
        SEARCH_CONTEXT_MISSING_EXCEPTION(org.elasticsearch.search.SearchContextMissingException.class,
                org.elasticsearch.search.SearchContextMissingException::new, 24, UNKNOWN_VERSION_ADDED),
        GENERAL_SCRIPT_EXCEPTION(org.elasticsearch.script.GeneralScriptException.class,
                org.elasticsearch.script.GeneralScriptException::new, 25, UNKNOWN_VERSION_ADDED),
        // 26 was BatchOperationException
        SNAPSHOT_CREATION_EXCEPTION(org.elasticsearch.snapshots.SnapshotCreationException.class,
                org.elasticsearch.snapshots.SnapshotCreationException::new, 27, UNKNOWN_VERSION_ADDED),
        // 28 was DeleteFailedEngineException, deprecated in 6.0, removed in 7.0
        DOCUMENT_MISSING_EXCEPTION(org.elasticsearch.index.engine.DocumentMissingException.class,
                org.elasticsearch.index.engine.DocumentMissingException::new, 29, UNKNOWN_VERSION_ADDED),
        SNAPSHOT_EXCEPTION(org.elasticsearch.snapshots.SnapshotException.class,
                org.elasticsearch.snapshots.SnapshotException::new, 30, UNKNOWN_VERSION_ADDED),
        INVALID_ALIAS_NAME_EXCEPTION(org.elasticsearch.indices.InvalidAliasNameException.class,
                org.elasticsearch.indices.InvalidAliasNameException::new, 31, UNKNOWN_VERSION_ADDED),
        INVALID_INDEX_NAME_EXCEPTION(org.elasticsearch.indices.InvalidIndexNameException.class,
                org.elasticsearch.indices.InvalidIndexNameException::new, 32, UNKNOWN_VERSION_ADDED),
        INDEX_PRIMARY_SHARD_NOT_ALLOCATED_EXCEPTION(org.elasticsearch.indices.IndexPrimaryShardNotAllocatedException.class,
                org.elasticsearch.indices.IndexPrimaryShardNotAllocatedException::new, 33, UNKNOWN_VERSION_ADDED),
        TRANSPORT_EXCEPTION(org.elasticsearch.transport.TransportException.class,
                org.elasticsearch.transport.TransportException::new, 34, UNKNOWN_VERSION_ADDED),
        ELASTICSEARCH_PARSE_EXCEPTION(org.elasticsearch.ElasticsearchParseException.class,
                org.elasticsearch.ElasticsearchParseException::new, 35, UNKNOWN_VERSION_ADDED),
        SEARCH_EXCEPTION(org.elasticsearch.search.SearchException.class,
                org.elasticsearch.search.SearchException::new, 36, UNKNOWN_VERSION_ADDED),
        MAPPER_EXCEPTION(org.elasticsearch.index.mapper.MapperException.class,
                org.elasticsearch.index.mapper.MapperException::new, 37, UNKNOWN_VERSION_ADDED),
        INVALID_TYPE_NAME_EXCEPTION(org.elasticsearch.indices.InvalidTypeNameException.class,
                org.elasticsearch.indices.InvalidTypeNameException::new, 38, UNKNOWN_VERSION_ADDED),
        SNAPSHOT_RESTORE_EXCEPTION(org.elasticsearch.snapshots.SnapshotRestoreException.class,
                org.elasticsearch.snapshots.SnapshotRestoreException::new, 39, UNKNOWN_VERSION_ADDED),
        PARSING_EXCEPTION(org.elasticsearch.common.ParsingException.class, org.elasticsearch.common.ParsingException::new, 40,
            UNKNOWN_VERSION_ADDED),
        INDEX_SHARD_CLOSED_EXCEPTION(org.elasticsearch.index.shard.IndexShardClosedException.class,
                org.elasticsearch.index.shard.IndexShardClosedException::new, 41, UNKNOWN_VERSION_ADDED),
        RECOVER_FILES_RECOVERY_EXCEPTION(org.elasticsearch.indices.recovery.RecoverFilesRecoveryException.class,
                org.elasticsearch.indices.recovery.RecoverFilesRecoveryException::new, 42, UNKNOWN_VERSION_ADDED),
        TRUNCATED_TRANSLOG_EXCEPTION(org.elasticsearch.index.translog.TruncatedTranslogException.class,
                org.elasticsearch.index.translog.TruncatedTranslogException::new, 43, UNKNOWN_VERSION_ADDED),
        RECOVERY_FAILED_EXCEPTION(org.elasticsearch.indices.recovery.RecoveryFailedException.class,
                org.elasticsearch.indices.recovery.RecoveryFailedException::new, 44, UNKNOWN_VERSION_ADDED),
        INDEX_SHARD_RELOCATED_EXCEPTION(org.elasticsearch.index.shard.IndexShardRelocatedException.class,
                org.elasticsearch.index.shard.IndexShardRelocatedException::new, 45, UNKNOWN_VERSION_ADDED),
        // 46 was for NodeShouldNotConnectException, never instantiated in 5.0+
        // 47 used to be for IndexTemplateAlreadyExistsException which was deprecated in 5.1 removed in 6.0
        TRANSLOG_CORRUPTED_EXCEPTION(org.elasticsearch.index.translog.TranslogCorruptedException.class,
                org.elasticsearch.index.translog.TranslogCorruptedException::new, 48, UNKNOWN_VERSION_ADDED),
        CLUSTER_BLOCK_EXCEPTION(org.elasticsearch.cluster.block.ClusterBlockException.class,
                org.elasticsearch.cluster.block.ClusterBlockException::new, 49, UNKNOWN_VERSION_ADDED),
        FETCH_PHASE_EXECUTION_EXCEPTION(org.elasticsearch.search.fetch.FetchPhaseExecutionException.class,
                org.elasticsearch.search.fetch.FetchPhaseExecutionException::new, 50, UNKNOWN_VERSION_ADDED),
        // 51 used to be for IndexShardAlreadyExistsException which was deprecated in 5.1 removed in 6.0
        VERSION_CONFLICT_ENGINE_EXCEPTION(org.elasticsearch.index.engine.VersionConflictEngineException.class,
                org.elasticsearch.index.engine.VersionConflictEngineException::new, 52, UNKNOWN_VERSION_ADDED),
        ENGINE_EXCEPTION(org.elasticsearch.index.engine.EngineException.class, org.elasticsearch.index.engine.EngineException::new, 53,
            UNKNOWN_VERSION_ADDED),
        // 54 was DocumentAlreadyExistsException, which is superseded by VersionConflictEngineException
        NO_SUCH_NODE_EXCEPTION(org.elasticsearch.action.NoSuchNodeException.class, org.elasticsearch.action.NoSuchNodeException::new, 55,
            UNKNOWN_VERSION_ADDED),
        SETTINGS_EXCEPTION(org.elasticsearch.common.settings.SettingsException.class,
                org.elasticsearch.common.settings.SettingsException::new, 56, UNKNOWN_VERSION_ADDED),
        INDEX_TEMPLATE_MISSING_EXCEPTION(org.elasticsearch.indices.IndexTemplateMissingException.class,
                org.elasticsearch.indices.IndexTemplateMissingException::new, 57, UNKNOWN_VERSION_ADDED),
        SEND_REQUEST_TRANSPORT_EXCEPTION(org.elasticsearch.transport.SendRequestTransportException.class,
                org.elasticsearch.transport.SendRequestTransportException::new, 58, UNKNOWN_VERSION_ADDED),
        // 59 used to be EsRejectedExecutionException
        // 60 used to be for EarlyTerminationException
        // 61 used to be for RoutingValidationException
        NOT_SERIALIZABLE_EXCEPTION_WRAPPER(org.elasticsearch.common.io.stream.NotSerializableExceptionWrapper.class,
                org.elasticsearch.common.io.stream.NotSerializableExceptionWrapper::new, 62, UNKNOWN_VERSION_ADDED),
        ALIAS_FILTER_PARSING_EXCEPTION(org.elasticsearch.indices.AliasFilterParsingException.class,
                org.elasticsearch.indices.AliasFilterParsingException::new, 63, UNKNOWN_VERSION_ADDED),
        // 64 was DeleteByQueryFailedEngineException, which was removed in 5.0
        // 65 was for GatewayException, never instantiated in 5.0+
        INDEX_SHARD_NOT_RECOVERING_EXCEPTION(org.elasticsearch.index.shard.IndexShardNotRecoveringException.class,
                org.elasticsearch.index.shard.IndexShardNotRecoveringException::new, 66, UNKNOWN_VERSION_ADDED),
        HTTP_EXCEPTION(org.elasticsearch.http.HttpException.class, org.elasticsearch.http.HttpException::new, 67, UNKNOWN_VERSION_ADDED),
        ELASTICSEARCH_EXCEPTION(org.elasticsearch.ElasticsearchException.class,
                org.elasticsearch.ElasticsearchException::new, 68, UNKNOWN_VERSION_ADDED),
        SNAPSHOT_MISSING_EXCEPTION(org.elasticsearch.snapshots.SnapshotMissingException.class,
                org.elasticsearch.snapshots.SnapshotMissingException::new, 69, UNKNOWN_VERSION_ADDED),
        PRIMARY_MISSING_ACTION_EXCEPTION(org.elasticsearch.action.PrimaryMissingActionException.class,
                org.elasticsearch.action.PrimaryMissingActionException::new, 70, UNKNOWN_VERSION_ADDED),
        FAILED_NODE_EXCEPTION(org.elasticsearch.action.FailedNodeException.class, org.elasticsearch.action.FailedNodeException::new, 71,
            UNKNOWN_VERSION_ADDED),
        SEARCH_PARSE_EXCEPTION(org.elasticsearch.search.SearchParseException.class, org.elasticsearch.search.SearchParseException::new, 72,
            UNKNOWN_VERSION_ADDED),
        CONCURRENT_SNAPSHOT_EXECUTION_EXCEPTION(org.elasticsearch.snapshots.ConcurrentSnapshotExecutionException.class,
                org.elasticsearch.snapshots.ConcurrentSnapshotExecutionException::new, 73, UNKNOWN_VERSION_ADDED),
        BLOB_STORE_EXCEPTION(org.elasticsearch.common.blobstore.BlobStoreException.class,
                org.elasticsearch.common.blobstore.BlobStoreException::new, 74, UNKNOWN_VERSION_ADDED),
        INCOMPATIBLE_CLUSTER_STATE_VERSION_EXCEPTION(org.elasticsearch.cluster.IncompatibleClusterStateVersionException.class,
                org.elasticsearch.cluster.IncompatibleClusterStateVersionException::new, 75, UNKNOWN_VERSION_ADDED),
        RECOVERY_ENGINE_EXCEPTION(org.elasticsearch.index.engine.RecoveryEngineException.class,
                org.elasticsearch.index.engine.RecoveryEngineException::new, 76, UNKNOWN_VERSION_ADDED),
        UNCATEGORIZED_EXECUTION_EXCEPTION(org.elasticsearch.common.util.concurrent.UncategorizedExecutionException.class,
                org.elasticsearch.common.util.concurrent.UncategorizedExecutionException::new, 77, UNKNOWN_VERSION_ADDED),
        TIMESTAMP_PARSING_EXCEPTION(org.elasticsearch.action.TimestampParsingException.class,
                org.elasticsearch.action.TimestampParsingException::new, 78, UNKNOWN_VERSION_ADDED),
        ROUTING_MISSING_EXCEPTION(org.elasticsearch.action.RoutingMissingException.class,
                org.elasticsearch.action.RoutingMissingException::new, 79, UNKNOWN_VERSION_ADDED),
        // 80 was IndexFailedEngineException, deprecated in 6.0, removed in 7.0
        INDEX_SHARD_RESTORE_FAILED_EXCEPTION(org.elasticsearch.index.snapshots.IndexShardRestoreFailedException.class,
                org.elasticsearch.index.snapshots.IndexShardRestoreFailedException::new, 81, UNKNOWN_VERSION_ADDED),
        REPOSITORY_EXCEPTION(org.elasticsearch.repositories.RepositoryException.class,
                org.elasticsearch.repositories.RepositoryException::new, 82, UNKNOWN_VERSION_ADDED),
        RECEIVE_TIMEOUT_TRANSPORT_EXCEPTION(org.elasticsearch.transport.ReceiveTimeoutTransportException.class,
                org.elasticsearch.transport.ReceiveTimeoutTransportException::new, 83, UNKNOWN_VERSION_ADDED),
        NODE_DISCONNECTED_EXCEPTION(org.elasticsearch.transport.NodeDisconnectedException.class,
                org.elasticsearch.transport.NodeDisconnectedException::new, 84, UNKNOWN_VERSION_ADDED),
        // 85 used to be for AlreadyExpiredException
        AGGREGATION_EXECUTION_EXCEPTION(org.elasticsearch.search.aggregations.AggregationExecutionException.class,
                org.elasticsearch.search.aggregations.AggregationExecutionException::new, 86, UNKNOWN_VERSION_ADDED),
        // 87 used to be for MergeMappingException
        INVALID_INDEX_TEMPLATE_EXCEPTION(org.elasticsearch.indices.InvalidIndexTemplateException.class,
                org.elasticsearch.indices.InvalidIndexTemplateException::new, 88, UNKNOWN_VERSION_ADDED),
        REFRESH_FAILED_ENGINE_EXCEPTION(org.elasticsearch.index.engine.RefreshFailedEngineException.class,
                org.elasticsearch.index.engine.RefreshFailedEngineException::new, 90, UNKNOWN_VERSION_ADDED),
        AGGREGATION_INITIALIZATION_EXCEPTION(org.elasticsearch.search.aggregations.AggregationInitializationException.class,
                org.elasticsearch.search.aggregations.AggregationInitializationException::new, 91, UNKNOWN_VERSION_ADDED),
        DELAY_RECOVERY_EXCEPTION(org.elasticsearch.indices.recovery.DelayRecoveryException.class,
                org.elasticsearch.indices.recovery.DelayRecoveryException::new, 92, UNKNOWN_VERSION_ADDED),
        // 93 used to be for IndexWarmerMissingException
        NO_NODE_AVAILABLE_EXCEPTION(org.elasticsearch.client.transport.NoNodeAvailableException.class,
                org.elasticsearch.client.transport.NoNodeAvailableException::new, 94, UNKNOWN_VERSION_ADDED),
        INVALID_SNAPSHOT_NAME_EXCEPTION(org.elasticsearch.snapshots.InvalidSnapshotNameException.class,
                org.elasticsearch.snapshots.InvalidSnapshotNameException::new, 96, UNKNOWN_VERSION_ADDED),
        ILLEGAL_INDEX_SHARD_STATE_EXCEPTION(org.elasticsearch.index.shard.IllegalIndexShardStateException.class,
                org.elasticsearch.index.shard.IllegalIndexShardStateException::new, 97, UNKNOWN_VERSION_ADDED),
        INDEX_SHARD_SNAPSHOT_EXCEPTION(org.elasticsearch.index.snapshots.IndexShardSnapshotException.class,
                org.elasticsearch.index.snapshots.IndexShardSnapshotException::new, 98, UNKNOWN_VERSION_ADDED),
        INDEX_SHARD_NOT_STARTED_EXCEPTION(org.elasticsearch.index.shard.IndexShardNotStartedException.class,
                org.elasticsearch.index.shard.IndexShardNotStartedException::new, 99, UNKNOWN_VERSION_ADDED),
        SEARCH_PHASE_EXECUTION_EXCEPTION(org.elasticsearch.action.search.SearchPhaseExecutionException.class,
                org.elasticsearch.action.search.SearchPhaseExecutionException::new, 100, UNKNOWN_VERSION_ADDED),
        ACTION_NOT_FOUND_TRANSPORT_EXCEPTION(org.elasticsearch.transport.ActionNotFoundTransportException.class,
                org.elasticsearch.transport.ActionNotFoundTransportException::new, 101, UNKNOWN_VERSION_ADDED),
        TRANSPORT_SERIALIZATION_EXCEPTION(org.elasticsearch.transport.TransportSerializationException.class,
                org.elasticsearch.transport.TransportSerializationException::new, 102, UNKNOWN_VERSION_ADDED),
        REMOTE_TRANSPORT_EXCEPTION(org.elasticsearch.transport.RemoteTransportException.class,
                org.elasticsearch.transport.RemoteTransportException::new, 103, UNKNOWN_VERSION_ADDED),
        ENGINE_CREATION_FAILURE_EXCEPTION(org.elasticsearch.index.engine.EngineCreationFailureException.class,
                org.elasticsearch.index.engine.EngineCreationFailureException::new, 104, UNKNOWN_VERSION_ADDED),
        ROUTING_EXCEPTION(org.elasticsearch.cluster.routing.RoutingException.class,
                org.elasticsearch.cluster.routing.RoutingException::new, 105, UNKNOWN_VERSION_ADDED),
        INDEX_SHARD_RECOVERY_EXCEPTION(org.elasticsearch.index.shard.IndexShardRecoveryException.class,
                org.elasticsearch.index.shard.IndexShardRecoveryException::new, 106, UNKNOWN_VERSION_ADDED),
        REPOSITORY_MISSING_EXCEPTION(org.elasticsearch.repositories.RepositoryMissingException.class,
                org.elasticsearch.repositories.RepositoryMissingException::new, 107, UNKNOWN_VERSION_ADDED),
        DOCUMENT_SOURCE_MISSING_EXCEPTION(org.elasticsearch.index.engine.DocumentSourceMissingException.class,
                org.elasticsearch.index.engine.DocumentSourceMissingException::new, 109, UNKNOWN_VERSION_ADDED),
        // 110 used to be FlushNotAllowedEngineException
        NO_CLASS_SETTINGS_EXCEPTION(org.elasticsearch.common.settings.NoClassSettingsException.class,
                org.elasticsearch.common.settings.NoClassSettingsException::new, 111, UNKNOWN_VERSION_ADDED),
        BIND_TRANSPORT_EXCEPTION(org.elasticsearch.transport.BindTransportException.class,
                org.elasticsearch.transport.BindTransportException::new, 112, UNKNOWN_VERSION_ADDED),
        ALIASES_NOT_FOUND_EXCEPTION(org.elasticsearch.rest.action.admin.indices.AliasesNotFoundException.class,
                org.elasticsearch.rest.action.admin.indices.AliasesNotFoundException::new, 113, UNKNOWN_VERSION_ADDED),
        INDEX_SHARD_RECOVERING_EXCEPTION(org.elasticsearch.index.shard.IndexShardRecoveringException.class,
                org.elasticsearch.index.shard.IndexShardRecoveringException::new, 114, UNKNOWN_VERSION_ADDED),
        TRANSLOG_EXCEPTION(org.elasticsearch.index.translog.TranslogException.class,
                org.elasticsearch.index.translog.TranslogException::new, 115, UNKNOWN_VERSION_ADDED),
        PROCESS_CLUSTER_EVENT_TIMEOUT_EXCEPTION(org.elasticsearch.cluster.metadata.ProcessClusterEventTimeoutException.class,
                org.elasticsearch.cluster.metadata.ProcessClusterEventTimeoutException::new, 116, UNKNOWN_VERSION_ADDED),
        RETRY_ON_PRIMARY_EXCEPTION(ReplicationOperation.RetryOnPrimaryException.class,
                ReplicationOperation.RetryOnPrimaryException::new, 117, UNKNOWN_VERSION_ADDED),
        ELASTICSEARCH_TIMEOUT_EXCEPTION(org.elasticsearch.ElasticsearchTimeoutException.class,
                org.elasticsearch.ElasticsearchTimeoutException::new, 118, UNKNOWN_VERSION_ADDED),
        QUERY_PHASE_EXECUTION_EXCEPTION(org.elasticsearch.search.query.QueryPhaseExecutionException.class,
                org.elasticsearch.search.query.QueryPhaseExecutionException::new, 119, UNKNOWN_VERSION_ADDED),
        REPOSITORY_VERIFICATION_EXCEPTION(org.elasticsearch.repositories.RepositoryVerificationException.class,
                org.elasticsearch.repositories.RepositoryVerificationException::new, 120, UNKNOWN_VERSION_ADDED),
        INVALID_AGGREGATION_PATH_EXCEPTION(org.elasticsearch.search.aggregations.InvalidAggregationPathException.class,
                org.elasticsearch.search.aggregations.InvalidAggregationPathException::new, 121, UNKNOWN_VERSION_ADDED),
        // 123 used to be IndexAlreadyExistsException and was renamed
        RESOURCE_ALREADY_EXISTS_EXCEPTION(ResourceAlreadyExistsException.class,
            ResourceAlreadyExistsException::new, 123, UNKNOWN_VERSION_ADDED),
        // 124 used to be Script.ScriptParseException
        HTTP_REQUEST_ON_TRANSPORT_EXCEPTION(TcpTransport.HttpRequestOnTransportException.class,
                TcpTransport.HttpRequestOnTransportException::new, 125, UNKNOWN_VERSION_ADDED),
        MAPPER_PARSING_EXCEPTION(org.elasticsearch.index.mapper.MapperParsingException.class,
                org.elasticsearch.index.mapper.MapperParsingException::new, 126, UNKNOWN_VERSION_ADDED),
        // 127 used to be org.elasticsearch.search.SearchContextException
        SEARCH_SOURCE_BUILDER_EXCEPTION(org.elasticsearch.search.builder.SearchSourceBuilderException.class,
                org.elasticsearch.search.builder.SearchSourceBuilderException::new, 128, UNKNOWN_VERSION_ADDED),
        // 129 was EngineClosedException
        NO_SHARD_AVAILABLE_ACTION_EXCEPTION(org.elasticsearch.action.NoShardAvailableActionException.class,
                org.elasticsearch.action.NoShardAvailableActionException::new, 130, UNKNOWN_VERSION_ADDED),
        UNAVAILABLE_SHARDS_EXCEPTION(org.elasticsearch.action.UnavailableShardsException.class,
                org.elasticsearch.action.UnavailableShardsException::new, 131, UNKNOWN_VERSION_ADDED),
        FLUSH_FAILED_ENGINE_EXCEPTION(org.elasticsearch.index.engine.FlushFailedEngineException.class,
                org.elasticsearch.index.engine.FlushFailedEngineException::new, 132, UNKNOWN_VERSION_ADDED),
        CIRCUIT_BREAKING_EXCEPTION(org.elasticsearch.common.breaker.CircuitBreakingException.class,
                org.elasticsearch.common.breaker.CircuitBreakingException::new, 133, UNKNOWN_VERSION_ADDED),
        NODE_NOT_CONNECTED_EXCEPTION(org.elasticsearch.transport.NodeNotConnectedException.class,
                org.elasticsearch.transport.NodeNotConnectedException::new, 134, UNKNOWN_VERSION_ADDED),
        STRICT_DYNAMIC_MAPPING_EXCEPTION(org.elasticsearch.index.mapper.StrictDynamicMappingException.class,
                org.elasticsearch.index.mapper.StrictDynamicMappingException::new, 135, UNKNOWN_VERSION_ADDED),
        RETRY_ON_REPLICA_EXCEPTION(org.elasticsearch.action.support.replication.TransportReplicationAction.RetryOnReplicaException.class,
                org.elasticsearch.action.support.replication.TransportReplicationAction.RetryOnReplicaException::new, 136,
            UNKNOWN_VERSION_ADDED),
        TYPE_MISSING_EXCEPTION(org.elasticsearch.indices.TypeMissingException.class,
                org.elasticsearch.indices.TypeMissingException::new, 137, UNKNOWN_VERSION_ADDED),
        FAILED_TO_COMMIT_CLUSTER_STATE_EXCEPTION(org.elasticsearch.cluster.coordination.FailedToCommitClusterStateException.class,
                org.elasticsearch.cluster.coordination.FailedToCommitClusterStateException::new, 140, UNKNOWN_VERSION_ADDED),
        QUERY_SHARD_EXCEPTION(org.elasticsearch.index.query.QueryShardException.class,
                org.elasticsearch.index.query.QueryShardException::new, 141, UNKNOWN_VERSION_ADDED),
        NO_LONGER_PRIMARY_SHARD_EXCEPTION(ShardStateAction.NoLongerPrimaryShardException.class,
                ShardStateAction.NoLongerPrimaryShardException::new, 142, UNKNOWN_VERSION_ADDED),
        SCRIPT_EXCEPTION(org.elasticsearch.script.ScriptException.class, org.elasticsearch.script.ScriptException::new, 143,
            UNKNOWN_VERSION_ADDED),
        NOT_MASTER_EXCEPTION(org.elasticsearch.cluster.NotMasterException.class, org.elasticsearch.cluster.NotMasterException::new, 144,
            UNKNOWN_VERSION_ADDED),
        STATUS_EXCEPTION(org.elasticsearch.ElasticsearchStatusException.class, org.elasticsearch.ElasticsearchStatusException::new, 145,
            UNKNOWN_VERSION_ADDED),
        TASK_CANCELLED_EXCEPTION(org.elasticsearch.tasks.TaskCancelledException.class,
            org.elasticsearch.tasks.TaskCancelledException::new, 146, UNKNOWN_VERSION_ADDED),
        SHARD_LOCK_OBTAIN_FAILED_EXCEPTION(org.elasticsearch.env.ShardLockObtainFailedException.class,
                                           org.elasticsearch.env.ShardLockObtainFailedException::new, 147, UNKNOWN_VERSION_ADDED),
        // 148 was UnknownNamedObjectException
        TOO_MANY_BUCKETS_EXCEPTION(MultiBucketConsumerService.TooManyBucketsException.class,
            MultiBucketConsumerService.TooManyBucketsException::new, 149, UNKNOWN_VERSION_ADDED),
        COORDINATION_STATE_REJECTED_EXCEPTION(org.elasticsearch.cluster.coordination.CoordinationStateRejectedException.class,
            org.elasticsearch.cluster.coordination.CoordinationStateRejectedException::new, 150, Version.V_7_0_0),
        SNAPSHOT_IN_PROGRESS_EXCEPTION(org.elasticsearch.snapshots.SnapshotInProgressException.class,
            org.elasticsearch.snapshots.SnapshotInProgressException::new, 151, UNKNOWN_VERSION_ADDED),
        NO_SUCH_REMOTE_CLUSTER_EXCEPTION(org.elasticsearch.transport.NoSuchRemoteClusterException.class,
            org.elasticsearch.transport.NoSuchRemoteClusterException::new, 152, UNKNOWN_VERSION_ADDED),
        RETENTION_LEASE_ALREADY_EXISTS_EXCEPTION(
                org.elasticsearch.index.seqno.RetentionLeaseAlreadyExistsException.class,
                org.elasticsearch.index.seqno.RetentionLeaseAlreadyExistsException::new,
                153,
                UNKNOWN_VERSION_ADDED),
        RETENTION_LEASE_NOT_FOUND_EXCEPTION(
                org.elasticsearch.index.seqno.RetentionLeaseNotFoundException.class,
                org.elasticsearch.index.seqno.RetentionLeaseNotFoundException::new,
                154,
                UNKNOWN_VERSION_ADDED),
        SHARD_NOT_IN_PRIMARY_MODE_EXCEPTION(
                org.elasticsearch.index.shard.ShardNotInPrimaryModeException.class,
                org.elasticsearch.index.shard.ShardNotInPrimaryModeException::new,
                155,
                UNKNOWN_VERSION_ADDED),
        RETENTION_LEASE_INVALID_RETAINING_SEQUENCE_NUMBER_EXCEPTION(
                org.elasticsearch.index.seqno.RetentionLeaseInvalidRetainingSeqNoException.class,
                org.elasticsearch.index.seqno.RetentionLeaseInvalidRetainingSeqNoException::new,
                156,
                Version.V_7_5_0),
        INGEST_PROCESSOR_EXCEPTION(
                org.elasticsearch.ingest.IngestProcessorException.class,
                org.elasticsearch.ingest.IngestProcessorException::new,
                157,
                Version.V_7_5_0),
        PEER_RECOVERY_NOT_FOUND_EXCEPTION(
                org.elasticsearch.indices.recovery.PeerRecoveryNotFound.class,
                org.elasticsearch.indices.recovery.PeerRecoveryNotFound::new,
                158,
                Version.V_7_9_0),
        NODE_HEALTH_CHECK_FAILURE_EXCEPTION(
                org.elasticsearch.cluster.coordination.NodeHealthCheckFailureException.class,
                org.elasticsearch.cluster.coordination.NodeHealthCheckFailureException::new,
                159,
                Version.V_8_0_0),
        NO_SEED_NODE_LEFT_EXCEPTION(
                org.elasticsearch.transport.NoSeedNodeLeftException.class,
                org.elasticsearch.transport.NoSeedNodeLeftException::new,
                160,
                Version.V_7_10_0),
        VERSION_MISMATCH_EXCEPTION(
                org.elasticsearch.action.search.VersionMismatchException.class,
                org.elasticsearch.action.search.VersionMismatchException::new,
                161,
                Version.V_7_12_0),
<<<<<<< HEAD
        REPOSITORY_CONFLICT_EXCEPTION(
                org.elasticsearch.repositories.RepositoryConflictException.class,
                org.elasticsearch.repositories.RepositoryConflictException::new,
                162,
                Version.V_8_0_0);
=======
        AUTHENTICATION_PROCESSING_ERROR(
            org.elasticsearch.ElasticsearchAuthenticationProcessingError.class,
            org.elasticsearch.ElasticsearchAuthenticationProcessingError::new,
            162,
            Version.V_7_16_0);
>>>>>>> 3d6074b7

        final Class<? extends ElasticsearchException> exceptionClass;
        final CheckedFunction<StreamInput, ? extends ElasticsearchException, IOException> constructor;
        final int id;
        final Version versionAdded;

        <E extends ElasticsearchException> ElasticsearchExceptionHandle(Class<E> exceptionClass,
                                                                        CheckedFunction<StreamInput, E, IOException> constructor, int id,
                                                                        Version versionAdded) {
            // We need the exceptionClass because you can't dig it out of the constructor reliably.
            this.exceptionClass = exceptionClass;
            this.constructor = constructor;
            this.versionAdded = versionAdded;
            this.id = id;
        }
    }

    /**
     * Returns an array of all registered handle IDs. These are the IDs for every registered
     * exception.
     *
     * @return an array of all registered handle IDs
     */
    static int[] ids() {
        return Arrays.stream(ElasticsearchExceptionHandle.values()).mapToInt(h -> h.id).toArray();
    }

    /**
     * Returns an array of all registered pairs of handle IDs and exception classes. These pairs are
     * provided for every registered exception.
     *
     * @return an array of all registered pairs of handle IDs and exception classes
     */
    static Tuple<Integer, Class<? extends ElasticsearchException>>[] classes() {
        @SuppressWarnings("unchecked")
        final Tuple<Integer, Class<? extends ElasticsearchException>>[] ts =
                Arrays.stream(ElasticsearchExceptionHandle.values())
                        .map(h -> Tuple.tuple(h.id, h.exceptionClass)).toArray(Tuple[]::new);
        return ts;
    }

    static {
        ID_TO_SUPPLIER = unmodifiableMap(Arrays
                .stream(ElasticsearchExceptionHandle.values()).collect(Collectors.toMap(e -> e.id, e -> e.constructor)));
        CLASS_TO_ELASTICSEARCH_EXCEPTION_HANDLE = unmodifiableMap(Arrays
                .stream(ElasticsearchExceptionHandle.values()).collect(Collectors.toMap(e -> e.exceptionClass, e -> e)));
    }

    public Index getIndex() {
        List<String> index = getMetadata(INDEX_METADATA_KEY);
        if (index != null && index.isEmpty() == false) {
            List<String> index_uuid = getMetadata(INDEX_METADATA_KEY_UUID);
            return new Index(index.get(0), index_uuid.get(0));
        }

        return null;
    }

    public ShardId getShardId() {
        List<String> shard = getMetadata(SHARD_METADATA_KEY);
        if (shard != null && shard.isEmpty() == false) {
            return new ShardId(getIndex(), Integer.parseInt(shard.get(0)));
        }
        return null;
    }

    public void setIndex(Index index) {
        if (index != null) {
            addMetadata(INDEX_METADATA_KEY, index.getName());
            addMetadata(INDEX_METADATA_KEY_UUID, index.getUUID());
        }
    }

    public void setIndex(String index) {
        if (index != null) {
            setIndex(new Index(index, INDEX_UUID_NA_VALUE));
        }
    }

    public void setShard(ShardId shardId) {
        if (shardId != null) {
            setIndex(shardId.getIndex());
            addMetadata(SHARD_METADATA_KEY, Integer.toString(shardId.id()));
        }
    }

    public void setResources(String type, String... id) {
        assert type != null;
        addMetadata(RESOURCE_METADATA_ID_KEY, id);
        addMetadata(RESOURCE_METADATA_TYPE_KEY, type);
    }

    public List<String> getResourceId() {
        return getMetadata(RESOURCE_METADATA_ID_KEY);
    }

    public String getResourceType() {
        List<String> header = getMetadata(RESOURCE_METADATA_TYPE_KEY);
        if (header != null && header.isEmpty() == false) {
            assert header.size() == 1;
            return header.get(0);
        }
        return null;
    }

    // lower cases and adds underscores to transitions in a name
    private static String toUnderscoreCase(String value) {
        StringBuilder sb = new StringBuilder();
        boolean changed = false;
        for (int i = 0; i < value.length(); i++) {
            char c = value.charAt(i);
            if (Character.isUpperCase(c)) {
                if (changed == false) {
                    // copy it over here
                    for (int j = 0; j < i; j++) {
                        sb.append(value.charAt(j));
                    }
                    changed = true;
                    if (i == 0) {
                        sb.append(Character.toLowerCase(c));
                    } else {
                        sb.append('_');
                        sb.append(Character.toLowerCase(c));
                    }
                } else {
                    sb.append('_');
                    sb.append(Character.toLowerCase(c));
                }
            } else {
                if (changed) {
                    sb.append(c);
                }
            }
        }
        if (changed == false) {
            return value;
        }
        return sb.toString();
    }

}<|MERGE_RESOLUTION|>--- conflicted
+++ resolved
@@ -1039,19 +1039,16 @@
                 org.elasticsearch.action.search.VersionMismatchException::new,
                 161,
                 Version.V_7_12_0),
-<<<<<<< HEAD
-        REPOSITORY_CONFLICT_EXCEPTION(
-                org.elasticsearch.repositories.RepositoryConflictException.class,
-                org.elasticsearch.repositories.RepositoryConflictException::new,
-                162,
-                Version.V_8_0_0);
-=======
         AUTHENTICATION_PROCESSING_ERROR(
             org.elasticsearch.ElasticsearchAuthenticationProcessingError.class,
             org.elasticsearch.ElasticsearchAuthenticationProcessingError::new,
             162,
-            Version.V_7_16_0);
->>>>>>> 3d6074b7
+            Version.V_7_16_0),
+        REPOSITORY_CONFLICT_EXCEPTION(
+            org.elasticsearch.repositories.RepositoryConflictException.class,
+            org.elasticsearch.repositories.RepositoryConflictException::new,
+            163,
+            Version.V_8_0_0);
 
         final Class<? extends ElasticsearchException> exceptionClass;
         final CheckedFunction<StreamInput, ? extends ElasticsearchException, IOException> constructor;

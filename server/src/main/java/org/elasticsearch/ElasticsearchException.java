--- conflicted
+++ resolved
@@ -45,6 +45,7 @@
 import org.elasticsearch.search.aggregations.AggregationExecutionException;
 import org.elasticsearch.search.aggregations.MultiBucketConsumerService;
 import org.elasticsearch.search.aggregations.UnsupportedAggregationOnDownsampledIndex;
+import org.elasticsearch.search.crossproject.NoMatchingProjectException;
 import org.elasticsearch.search.query.SearchTimeoutException;
 import org.elasticsearch.transport.TcpTransport;
 import org.elasticsearch.xcontent.ParseField;
@@ -79,10 +80,7 @@
 import static org.elasticsearch.cluster.metadata.IndexMetadata.INDEX_UUID_NA_VALUE;
 import static org.elasticsearch.common.xcontent.XContentParserUtils.ensureExpectedToken;
 import static org.elasticsearch.common.xcontent.XContentParserUtils.ensureFieldName;
-<<<<<<< HEAD
-=======
 import static org.elasticsearch.search.crossproject.CrossProjectIndexExpressionsRewriter.NO_MATCHING_PROJECT_EXCEPTION_VERSION;
->>>>>>> d3894caf
 
 /**
  * A base class for all elasticsearch exceptions.
@@ -2035,16 +2033,6 @@
             IndexDocFailureStoreStatus.ExceptionWithFailureStoreStatus.class,
             IndexDocFailureStoreStatus.ExceptionWithFailureStoreStatus::new,
             183,
-<<<<<<< HEAD
-            TransportVersions.V_8_16_0
-        ),
-        REMOTE_EXCEPTION(
-            RemoteException.class,
-            RemoteException::new,
-            184,
-            TransportVersions.REMOTE_EXCEPTION,
-            TransportVersions.REMOTE_EXCEPTION_8_19
-=======
             TransportVersion.minimumCompatible()
         ),
         REMOTE_EXCEPTION(RemoteException.class, RemoteException::new, 184, TransportVersion.minimumCompatible()),
@@ -2053,7 +2041,6 @@
             NoMatchingProjectException::new,
             185,
             NO_MATCHING_PROJECT_EXCEPTION_VERSION
->>>>>>> d3894caf
         );
 
         final Class<? extends ElasticsearchException> exceptionClass;

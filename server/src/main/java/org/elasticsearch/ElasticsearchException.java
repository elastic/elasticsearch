/*
 * Licensed to Elasticsearch under one or more contributor
 * license agreements. See the NOTICE file distributed with
 * this work for additional information regarding copyright
 * ownership. Elasticsearch licenses this file to you under
 * the Apache License, Version 2.0 (the "License"); you may
 * not use this file except in compliance with the License.
 * You may obtain a copy of the License at
 *
 *    http://www.apache.org/licenses/LICENSE-2.0
 *
 * Unless required by applicable law or agreed to in writing,
 * software distributed under the License is distributed on an
 * "AS IS" BASIS, WITHOUT WARRANTIES OR CONDITIONS OF ANY
 * KIND, either express or implied.  See the License for the
 * specific language governing permissions and limitations
 * under the License.
 */

package org.elasticsearch;

import org.elasticsearch.action.support.replication.ReplicationOperation;
import org.elasticsearch.cluster.action.shard.ShardStateAction;
import org.elasticsearch.common.CheckedFunction;
import org.elasticsearch.common.Nullable;
import org.elasticsearch.common.ParseField;
import org.elasticsearch.common.collect.Tuple;
import org.elasticsearch.common.io.stream.StreamInput;
import org.elasticsearch.common.io.stream.StreamOutput;
import org.elasticsearch.common.io.stream.Writeable;
import org.elasticsearch.common.logging.LoggerMessageFormat;
import org.elasticsearch.common.xcontent.ToXContentFragment;
import org.elasticsearch.common.xcontent.XContentBuilder;
import org.elasticsearch.common.xcontent.XContentParseException;
import org.elasticsearch.common.xcontent.XContentParser;
import org.elasticsearch.index.Index;
import org.elasticsearch.index.shard.ShardId;
import org.elasticsearch.rest.RestStatus;
import org.elasticsearch.search.SearchException;
import org.elasticsearch.search.aggregations.MultiBucketConsumerService;
import org.elasticsearch.transport.TcpTransport;

import java.io.IOException;
import java.util.ArrayList;
import java.util.Arrays;
import java.util.Collections;
import java.util.HashMap;
import java.util.List;
import java.util.Map;
import java.util.Set;
import java.util.stream.Collectors;

import static java.util.Collections.emptyMap;
import static java.util.Collections.singletonMap;
import static java.util.Collections.unmodifiableMap;
import static org.elasticsearch.cluster.metadata.IndexMetadata.INDEX_UUID_NA_VALUE;
import static org.elasticsearch.common.xcontent.XContentParserUtils.ensureExpectedToken;
import static org.elasticsearch.common.xcontent.XContentParserUtils.ensureFieldName;

/**
 * A base class for all elasticsearch exceptions.
 */
public class ElasticsearchException extends RuntimeException implements ToXContentFragment, Writeable {

    private static final Version UNKNOWN_VERSION_ADDED = Version.fromId(0);

    /**
     * Passed in the {@link Params} of {@link #generateThrowableXContent(XContentBuilder, Params, Throwable)}
     * to control if the {@code caused_by} element should render. Unlike most parameters to {@code toXContent} methods this parameter is
     * internal only and not available as a URL parameter.
     */
    private static final String REST_EXCEPTION_SKIP_CAUSE = "rest.exception.cause.skip";
    /**
     * Passed in the {@link Params} of {@link #generateThrowableXContent(XContentBuilder, Params, Throwable)}
     * to control if the {@code stack_trace} element should render. Unlike most parameters to {@code toXContent} methods this parameter is
     * internal only and not available as a URL parameter. Use the {@code error_trace} parameter instead.
     */
    public static final String REST_EXCEPTION_SKIP_STACK_TRACE = "rest.exception.stacktrace.skip";
    public static final boolean REST_EXCEPTION_SKIP_STACK_TRACE_DEFAULT = true;
    private static final boolean REST_EXCEPTION_SKIP_CAUSE_DEFAULT = false;
    private static final String INDEX_METADATA_KEY = "es.index";
    private static final String INDEX_METADATA_KEY_UUID = "es.index_uuid";
    private static final String SHARD_METADATA_KEY = "es.shard";
    private static final String RESOURCE_METADATA_TYPE_KEY = "es.resource.type";
    private static final String RESOURCE_METADATA_ID_KEY = "es.resource.id";

    private static final String TYPE = "type";
    private static final String REASON = "reason";
    private static final String CAUSED_BY = "caused_by";
    private static final ParseField SUPPRESSED = new ParseField("suppressed");
    private static final String STACK_TRACE = "stack_trace";
    private static final String HEADER = "header";
    private static final String ERROR = "error";
    private static final String ROOT_CAUSE = "root_cause";

    private static final Map<Integer, CheckedFunction<StreamInput, ? extends ElasticsearchException, IOException>> ID_TO_SUPPLIER;
    private static final Map<Class<? extends ElasticsearchException>, ElasticsearchExceptionHandle> CLASS_TO_ELASTICSEARCH_EXCEPTION_HANDLE;
    private final Map<String, List<String>> metadata = new HashMap<>();
    private final Map<String, List<String>> headers = new HashMap<>();

    /**
     * Construct a <code>ElasticsearchException</code> with the specified cause exception.
     */
    public ElasticsearchException(Throwable cause) {
        super(cause);
    }

    /**
     * Construct a <code>ElasticsearchException</code> with the specified detail message.
     *
     * The message can be parameterized using <code>{}</code> as placeholders for the given
     * arguments
     *
     * @param msg  the detail message
     * @param args the arguments for the message
     */
    public ElasticsearchException(String msg, Object... args) {
        super(LoggerMessageFormat.format(msg, args));
    }

    /**
     * Construct a <code>ElasticsearchException</code> with the specified detail message
     * and nested exception.
     *
     * The message can be parameterized using <code>{}</code> as placeholders for the given
     * arguments
     *
     * @param msg   the detail message
     * @param cause the nested exception
     * @param args  the arguments for the message
     */
    public ElasticsearchException(String msg, Throwable cause, Object... args) {
        super(LoggerMessageFormat.format(msg, args), cause);
    }

    public ElasticsearchException(StreamInput in) throws IOException {
        super(in.readOptionalString(), in.readException());
        readStackTrace(this, in);
        headers.putAll(in.readMapOfLists(StreamInput::readString, StreamInput::readString));
        metadata.putAll(in.readMapOfLists(StreamInput::readString, StreamInput::readString));
    }

    /**
     * Adds a new piece of metadata with the given key.
     * If the provided key is already present, the corresponding metadata will be replaced
     */
    public void addMetadata(String key, String... values) {
        addMetadata(key, Arrays.asList(values));
    }

    /**
     * Adds a new piece of metadata with the given key.
     * If the provided key is already present, the corresponding metadata will be replaced
     */
    public void addMetadata(String key, List<String> values) {
        //we need to enforce this otherwise bw comp doesn't work properly, as "es." was the previous criteria to split headers in two sets
        if (key.startsWith("es.") == false) {
            throw new IllegalArgumentException("exception metadata must start with [es.], found [" + key + "] instead");
        }
        this.metadata.put(key, values);
    }

    /**
     * Returns a set of all metadata keys on this exception
     */
    public Set<String> getMetadataKeys() {
        return metadata.keySet();
    }

    /**
     * Returns the list of metadata values for the given key or {@code null} if no metadata for the
     * given key exists.
     */
    public List<String> getMetadata(String key) {
        return metadata.get(key);
    }

    protected Map<String, List<String>> getMetadata() {
        return metadata;
    }

    /**
     * Adds a new header with the given key.
     * This method will replace existing header if a header with the same key already exists
     */
    public void addHeader(String key, List<String> value) {
        //we need to enforce this otherwise bw comp doesn't work properly, as "es." was the previous criteria to split headers in two sets
        if (key.startsWith("es.")) {
            throw new IllegalArgumentException("exception headers must not start with [es.], found [" + key + "] instead");
        }
        this.headers.put(key, value);
    }

    /**
     * Adds a new header with the given key.
     * This method will replace existing header if a header with the same key already exists
     */
    public void addHeader(String key, String... value) {
        addHeader(key, Arrays.asList(value));
    }

    /**
     * Returns a set of all header keys on this exception
     */
    public Set<String> getHeaderKeys() {
        return headers.keySet();
    }

    /**
     * Returns the list of header values for the given key or {@code null} if no header for the
     * given key exists.
     */
    public List<String> getHeader(String key) {
        return headers.get(key);
    }

    protected Map<String, List<String>> getHeaders() {
        return headers;
    }

    /**
     * Returns the rest status code associated with this exception.
     */
    public RestStatus status() {
        Throwable cause = unwrapCause();
        if (cause == this) {
            return RestStatus.INTERNAL_SERVER_ERROR;
        } else {
            return ExceptionsHelper.status(cause);
        }
    }

    /**
     * Unwraps the actual cause from the exception for cases when the exception is a
     * {@link ElasticsearchWrapperException}.
     *
     * @see ExceptionsHelper#unwrapCause(Throwable)
     */
    public Throwable unwrapCause() {
        return ExceptionsHelper.unwrapCause(this);
    }

    /**
     * Return the detail message, including the message from the nested exception
     * if there is one.
     */
    public String getDetailedMessage() {
        if (getCause() != null) {
            StringBuilder sb = new StringBuilder();
            sb.append(toString()).append("; ");
            if (getCause() instanceof ElasticsearchException) {
                sb.append(((ElasticsearchException) getCause()).getDetailedMessage());
            } else {
                sb.append(getCause());
            }
            return sb.toString();
        } else {
            return super.toString();
        }
    }

    /**
     * Retrieve the innermost cause of this exception, if none, returns the current exception.
     */
    public Throwable getRootCause() {
        Throwable rootCause = this;
        Throwable cause = getCause();
        while (cause != null && cause != rootCause) {
            rootCause = cause;
            cause = cause.getCause();
        }
        return rootCause;
    }

    @Override
    public void writeTo(StreamOutput out) throws IOException {
        out.writeOptionalString(this.getMessage());
        out.writeException(this.getCause());
        writeStackTraces(this, out, StreamOutput::writeException);
        out.writeMapOfLists(headers, StreamOutput::writeString, StreamOutput::writeString);
        out.writeMapOfLists(metadata, StreamOutput::writeString, StreamOutput::writeString);
    }

    public static ElasticsearchException readException(StreamInput input, int id) throws IOException {
        CheckedFunction<StreamInput, ? extends ElasticsearchException, IOException> elasticsearchException = ID_TO_SUPPLIER.get(id);
        if (elasticsearchException == null) {
            if (id == 127 && input.getVersion().before(Version.V_7_5_0)) {
                // was SearchContextException
                return new SearchException(input);
            }
            throw new IllegalStateException("unknown exception for id: " + id);
        }
        return elasticsearchException.apply(input);
    }

    /**
     * Returns <code>true</code> iff the given class is a registered for an exception to be read.
     */
    public static boolean isRegistered(Class<? extends Throwable> exception, Version version) {
        ElasticsearchExceptionHandle elasticsearchExceptionHandle = CLASS_TO_ELASTICSEARCH_EXCEPTION_HANDLE.get(exception);
        if (elasticsearchExceptionHandle != null) {
            return version.onOrAfter(elasticsearchExceptionHandle.versionAdded);
        }
        return false;
    }

    static Set<Class<? extends ElasticsearchException>> getRegisteredKeys() { // for testing
        return CLASS_TO_ELASTICSEARCH_EXCEPTION_HANDLE.keySet();
    }

    /**
     * Returns the serialization id the given exception.
     */
    public static int getId(Class<? extends ElasticsearchException> exception) {
        return CLASS_TO_ELASTICSEARCH_EXCEPTION_HANDLE.get(exception).id;
    }

    @Override
    public XContentBuilder toXContent(XContentBuilder builder, Params params) throws IOException {
        Throwable ex = ExceptionsHelper.unwrapCause(this);
        if (ex != this) {
            generateThrowableXContent(builder, params, this);
        } else {
            innerToXContent(builder, params, this, getExceptionName(), getMessage(), headers, metadata, getCause());
        }
        return builder;
    }

    protected static void innerToXContent(XContentBuilder builder, Params params,
                                          Throwable throwable, String type, String message, Map<String, List<String>> headers,
                                          Map<String, List<String>> metadata, Throwable cause) throws IOException {
        builder.field(TYPE, type);
        builder.field(REASON, message);

        for (Map.Entry<String, List<String>> entry : metadata.entrySet()) {
            headerToXContent(builder, entry.getKey().substring("es.".length()), entry.getValue());
        }

        if (throwable instanceof ElasticsearchException) {
            ElasticsearchException exception = (ElasticsearchException) throwable;
            exception.metadataToXContent(builder, params);
        }

        if (params.paramAsBoolean(REST_EXCEPTION_SKIP_CAUSE, REST_EXCEPTION_SKIP_CAUSE_DEFAULT) == false) {
            if (cause != null) {
                builder.field(CAUSED_BY);
                builder.startObject();
                generateThrowableXContent(builder, params, cause);
                builder.endObject();
            }
        }

        if (headers.isEmpty() == false) {
            builder.startObject(HEADER);
            for (Map.Entry<String, List<String>> entry : headers.entrySet()) {
                headerToXContent(builder, entry.getKey(), entry.getValue());
            }
            builder.endObject();
        }

        if (params.paramAsBoolean(REST_EXCEPTION_SKIP_STACK_TRACE, REST_EXCEPTION_SKIP_STACK_TRACE_DEFAULT) == false) {
            builder.field(STACK_TRACE, ExceptionsHelper.stackTrace(throwable));
        }

        Throwable[] allSuppressed = throwable.getSuppressed();
        if (allSuppressed.length > 0) {
            builder.startArray(SUPPRESSED.getPreferredName());
            for (Throwable suppressed : allSuppressed) {
                builder.startObject();
                generateThrowableXContent(builder, params, suppressed);
                builder.endObject();
            }
            builder.endArray();
        }
    }

    private static void headerToXContent(XContentBuilder builder, String key, List<String> values) throws IOException {
        if (values != null && values.isEmpty() == false) {
            if (values.size() == 1) {
                builder.field(key, values.get(0));
            } else {
                builder.startArray(key);
                for (String value : values) {
                    builder.value(value);
                }
                builder.endArray();
            }
        }
    }

    /**
     * Renders additional per exception information into the XContent
     */
    protected void metadataToXContent(XContentBuilder builder, Params params) throws IOException {
    }

    /**
     * Generate a {@link ElasticsearchException} from a {@link XContentParser}. This does not
     * return the original exception type (ie NodeClosedException for example) but just wraps
     * the type, the reason and the cause of the exception. It also recursively parses the
     * tree structure of the cause, returning it as a tree structure of {@link ElasticsearchException}
     * instances.
     */
    public static ElasticsearchException fromXContent(XContentParser parser) throws IOException {
        XContentParser.Token token = parser.nextToken();
        ensureExpectedToken(XContentParser.Token.FIELD_NAME, token, parser::getTokenLocation);
        return innerFromXContent(parser, false);
    }

    public static ElasticsearchException innerFromXContent(XContentParser parser, boolean parseRootCauses) throws IOException {
        XContentParser.Token token = parser.currentToken();
        ensureExpectedToken(XContentParser.Token.FIELD_NAME, token, parser::getTokenLocation);

        String type = null, reason = null, stack = null;
        ElasticsearchException cause = null;
        Map<String, List<String>> metadata = new HashMap<>();
        Map<String, List<String>> headers = new HashMap<>();
        List<ElasticsearchException> rootCauses = new ArrayList<>();
        List<ElasticsearchException> suppressed = new ArrayList<>();

        for (; token == XContentParser.Token.FIELD_NAME; token = parser.nextToken()) {
            String currentFieldName = parser.currentName();
            token = parser.nextToken();

            if (token.isValue()) {
                if (TYPE.equals(currentFieldName)) {
                    type = parser.text();
                } else if (REASON.equals(currentFieldName)) {
                    reason = parser.text();
                } else if (STACK_TRACE.equals(currentFieldName)) {
                    stack = parser.text();
                } else if (token == XContentParser.Token.VALUE_STRING) {
                    metadata.put(currentFieldName, Collections.singletonList(parser.text()));
                }
            } else if (token == XContentParser.Token.START_OBJECT) {
                if (CAUSED_BY.equals(currentFieldName)) {
                    cause = fromXContent(parser);
                } else if (HEADER.equals(currentFieldName)) {
                    while ((token = parser.nextToken()) != XContentParser.Token.END_OBJECT) {
                        if (token == XContentParser.Token.FIELD_NAME) {
                            currentFieldName = parser.currentName();
                        } else {
                            List<String> values = headers.getOrDefault(currentFieldName, new ArrayList<>());
                            if (token == XContentParser.Token.VALUE_STRING) {
                                values.add(parser.text());
                            } else if (token == XContentParser.Token.START_ARRAY) {
                                while ((token = parser.nextToken()) != XContentParser.Token.END_ARRAY) {
                                    if (token == XContentParser.Token.VALUE_STRING) {
                                        values.add(parser.text());
                                    } else {
                                        parser.skipChildren();
                                    }
                                }
                            } else if (token == XContentParser.Token.START_OBJECT) {
                                parser.skipChildren();
                            }
                            headers.put(currentFieldName, values);
                        }
                    }
                } else {
                    // Any additional metadata object added by the metadataToXContent method is ignored
                    // and skipped, so that the parser does not fail on unknown fields. The parser only
                    // support metadata key-pairs and metadata arrays of values.
                    parser.skipChildren();
                }
            } else if (token == XContentParser.Token.START_ARRAY) {
                if (parseRootCauses && ROOT_CAUSE.equals(currentFieldName)) {
                    while ((token = parser.nextToken()) != XContentParser.Token.END_ARRAY) {
                        rootCauses.add(fromXContent(parser));
                    }
                } else if (SUPPRESSED.match(currentFieldName, parser.getDeprecationHandler())) {
                    while ((token = parser.nextToken()) != XContentParser.Token.END_ARRAY) {
                        suppressed.add(fromXContent(parser));
                    }
                } else {
                    // Parse the array and add each item to the corresponding list of metadata.
                    // Arrays of objects are not supported yet and just ignored and skipped.
                    List<String> values = new ArrayList<>();
                    while ((token = parser.nextToken()) != XContentParser.Token.END_ARRAY) {
                        if (token == XContentParser.Token.VALUE_STRING) {
                            values.add(parser.text());
                        } else {
                            parser.skipChildren();
                        }
                    }
                    if (values.size() > 0) {
                        if (metadata.containsKey(currentFieldName)) {
                            values.addAll(metadata.get(currentFieldName));
                        }
                        metadata.put(currentFieldName, values);
                    }
                }
            }
        }

        ElasticsearchException e = new ElasticsearchException(buildMessage(type, reason, stack), cause);
        for (Map.Entry<String, List<String>> entry : metadata.entrySet()) {
            //subclasses can print out additional metadata through the metadataToXContent method. Simple key-value pairs will be
            //parsed back and become part of this metadata set, while objects and arrays are not supported when parsing back.
            //Those key-value pairs become part of the metadata set and inherit the "es." prefix as that is currently required
            //by addMetadata. The prefix will get stripped out when printing metadata out so it will be effectively invisible.
            //TODO move subclasses that print out simple metadata to using addMetadata directly and support also numbers and booleans.
            //TODO rename metadataToXContent and have only SearchPhaseExecutionException use it, which prints out complex objects
            e.addMetadata("es." + entry.getKey(), entry.getValue());
        }
        for (Map.Entry<String, List<String>> header : headers.entrySet()) {
            e.addHeader(header.getKey(), header.getValue());
        }

        // Adds root causes as suppressed exception. This way they are not lost
        // after parsing and can be retrieved using getSuppressed() method.
        for (ElasticsearchException rootCause : rootCauses) {
            e.addSuppressed(rootCause);
        }
        for (ElasticsearchException s : suppressed) {
            e.addSuppressed(s);
        }
        return e;
    }

    /**
     * Static toXContent helper method that renders {@link org.elasticsearch.ElasticsearchException} or {@link Throwable} instances
     * as XContent, delegating the rendering to {@link #toXContent(XContentBuilder, Params)}
     * or {@link #innerToXContent(XContentBuilder, Params, Throwable, String, String, Map, Map, Throwable)}.
     *
     * This method is usually used when the {@link Throwable} is rendered as a part of another XContent object, and its result can
     * be parsed back using the {@link #fromXContent(XContentParser)} method.
     */
    public static void generateThrowableXContent(XContentBuilder builder, Params params, Throwable t) throws IOException {
        t = ExceptionsHelper.unwrapCause(t);

        if (t instanceof ElasticsearchException) {
            ((ElasticsearchException) t).toXContent(builder, params);
        } else {
            innerToXContent(builder, params, t, getExceptionName(t), t.getMessage(), emptyMap(), emptyMap(), t.getCause());
        }
    }

    /**
     * Render any exception as a xcontent, encapsulated within a field or object named "error". The level of details that are rendered
     * depends on the value of the "detailed" parameter: when it's false only a simple message based on the type and message of the
     * exception is rendered. When it's true all detail are provided including guesses root causes, cause and potentially stack
     * trace.
     *
     * This method is usually used when the {@link Exception} is rendered as a full XContent object, and its output can be parsed
     * by the {@link #failureFromXContent(XContentParser)} method.
     */
    public static void generateFailureXContent(XContentBuilder builder, Params params, @Nullable Exception e, boolean detailed)
            throws IOException {
        // No exception to render as an error
        if (e == null) {
            builder.field(ERROR, "unknown");
            return;
        }

        // Render the exception with a simple message
        if (detailed == false) {
            String message = "No ElasticsearchException found";
            Throwable t = e;
            for (int counter = 0; counter < 10 && t != null; counter++) {
                if (t instanceof ElasticsearchException) {
                    message = t.getClass().getSimpleName() + "[" + t.getMessage() + "]";
                    break;
                }
                t = t.getCause();
            }
            builder.field(ERROR, message);
            return;
        }

        // Render the exception with all details
        final ElasticsearchException[] rootCauses = ElasticsearchException.guessRootCauses(e);
        builder.startObject(ERROR);
        {
            builder.startArray(ROOT_CAUSE);
            for (ElasticsearchException rootCause : rootCauses) {
                builder.startObject();
                rootCause.toXContent(builder, new DelegatingMapParams(singletonMap(REST_EXCEPTION_SKIP_CAUSE, "true"), params));
                builder.endObject();
            }
            builder.endArray();
        }
        generateThrowableXContent(builder, params, e);
        builder.endObject();
    }

    /**
     * Parses the output of {@link #generateFailureXContent(XContentBuilder, Params, Exception, boolean)}
     */
    public static ElasticsearchException failureFromXContent(XContentParser parser) throws IOException {
        XContentParser.Token token = parser.currentToken();
        ensureFieldName(parser, token, ERROR);

        token = parser.nextToken();
        if (token.isValue()) {
            return new ElasticsearchException(buildMessage("exception", parser.text(), null));
        }

        ensureExpectedToken(XContentParser.Token.START_OBJECT, token, parser::getTokenLocation);
        token = parser.nextToken();

        // Root causes are parsed in the innerFromXContent() and are added as suppressed exceptions.
        return innerFromXContent(parser, true);
    }

    /**
     * Returns the root cause of this exception or multiple if different shards caused different exceptions
     */
    public ElasticsearchException[] guessRootCauses() {
        final Throwable cause = getCause();
        if (cause != null && cause instanceof ElasticsearchException) {
            return ((ElasticsearchException) cause).guessRootCauses();
        }
        return new ElasticsearchException[]{this};
    }

    /**
     * Returns the root cause of this exception or multiple if different shards caused different exceptions.
     * If the given exception is not an instance of {@link org.elasticsearch.ElasticsearchException} an empty array
     * is returned.
     */
    public static ElasticsearchException[] guessRootCauses(Throwable t) {
        Throwable ex = ExceptionsHelper.unwrapCause(t);
        if (ex instanceof ElasticsearchException) {
            // ElasticsearchException knows how to guess its own root cause
            return ((ElasticsearchException) ex).guessRootCauses();
        }
        if (ex instanceof XContentParseException) {
            /*
             * We'd like to unwrap parsing exceptions to the inner-most
             * parsing exception because that is generally the most interesting
             * exception to return to the user. If that exception is caused by
             * an ElasticsearchException we'd like to keep unwrapping because
             * ElasticserachExceptions tend to contain useful information for
             * the user.
             */
            Throwable cause = ex.getCause();
            if (cause != null) {
                if (cause instanceof XContentParseException || cause instanceof ElasticsearchException) {
                    return guessRootCauses(ex.getCause());
                }
            }
        }
        return new ElasticsearchException[]{new ElasticsearchException(ex.getMessage(), ex) {
            @Override
            protected String getExceptionName() {
                return getExceptionName(getCause());
            }
        }};
    }

    protected String getExceptionName() {
        return getExceptionName(this);
    }

    /**
     * Returns a underscore case name for the given exception. This method strips {@code Elasticsearch} prefixes from exception names.
     */
    public static String getExceptionName(Throwable ex) {
        String simpleName = ex.getClass().getSimpleName();
        if (simpleName.startsWith("Elasticsearch")) {
            simpleName = simpleName.substring("Elasticsearch".length());
        }
        // TODO: do we really need to make the exception name in underscore casing?
        return toUnderscoreCase(simpleName);
    }

    static String buildMessage(String type, String reason, String stack) {
        StringBuilder message = new StringBuilder("Elasticsearch exception [");
        message.append(TYPE).append('=').append(type).append(", ");
        message.append(REASON).append('=').append(reason);
        if (stack != null) {
            message.append(", ").append(STACK_TRACE).append('=').append(stack);
        }
        message.append(']');
        return message.toString();
    }

    @Override
    public String toString() {
        StringBuilder builder = new StringBuilder();
        if (metadata.containsKey(INDEX_METADATA_KEY)) {
            builder.append(getIndex());
            if (metadata.containsKey(SHARD_METADATA_KEY)) {
                builder.append('[').append(getShardId()).append(']');
            }
            builder.append(' ');
        }
        return builder.append(super.toString().trim()).toString();
    }

    /**
     * Deserializes stacktrace elements as well as suppressed exceptions from the given output stream and
     * adds it to the given exception.
     */
    public static <T extends Throwable> T readStackTrace(T throwable, StreamInput in) throws IOException {
        final int stackTraceElements = in.readVInt();
        StackTraceElement[] stackTrace = new StackTraceElement[stackTraceElements];
        for (int i = 0; i < stackTraceElements; i++) {
            final String declaringClasss = in.readString();
            final String fileName = in.readOptionalString();
            final String methodName = in.readString();
            final int lineNumber = in.readVInt();
            stackTrace[i] = new StackTraceElement(declaringClasss, methodName, fileName, lineNumber);
        }
        throwable.setStackTrace(stackTrace);

        int numSuppressed = in.readVInt();
        for (int i = 0; i < numSuppressed; i++) {
            throwable.addSuppressed(in.readException());
        }
        return throwable;
    }

    /**
     * Serializes the given exceptions stacktrace elements as well as it's suppressed exceptions to the given output stream.
     */
    public static <T extends Throwable> T writeStackTraces(T throwable, StreamOutput out,
                                                           Writer<Throwable> exceptionWriter) throws IOException {
        StackTraceElement[] stackTrace = throwable.getStackTrace();
        out.writeVInt(stackTrace.length);
        for (StackTraceElement element : stackTrace) {
            out.writeString(element.getClassName());
            out.writeOptionalString(element.getFileName());
            out.writeString(element.getMethodName());
            out.writeVInt(element.getLineNumber());
        }
        Throwable[] suppressed = throwable.getSuppressed();
        out.writeVInt(suppressed.length);
        for (Throwable t : suppressed) {
            exceptionWriter.write(out, t);
        }
        return throwable;
    }

    /**
     * This is the list of Exceptions Elasticsearch can throw over the wire or save into a corruption marker. Each value in the enum is a
     * single exception tying the Class to an id for use of the encode side and the id back to a constructor for use on the decode side. As
     * such its ok if the exceptions to change names so long as their constructor can still read the exception. Each exception is listed
     * in id order below. If you want to remove an exception leave a tombstone comment and mark the id as null in
     * ExceptionSerializationTests.testIds.ids.
     */
    private enum ElasticsearchExceptionHandle {
        INDEX_SHARD_SNAPSHOT_FAILED_EXCEPTION(org.elasticsearch.index.snapshots.IndexShardSnapshotFailedException.class,
                org.elasticsearch.index.snapshots.IndexShardSnapshotFailedException::new, 0, UNKNOWN_VERSION_ADDED),
        DFS_PHASE_EXECUTION_EXCEPTION(org.elasticsearch.search.dfs.DfsPhaseExecutionException.class,
                org.elasticsearch.search.dfs.DfsPhaseExecutionException::new, 1, UNKNOWN_VERSION_ADDED),
        EXECUTION_CANCELLED_EXCEPTION(org.elasticsearch.common.util.CancellableThreads.ExecutionCancelledException.class,
                org.elasticsearch.common.util.CancellableThreads.ExecutionCancelledException::new, 2, UNKNOWN_VERSION_ADDED),
        MASTER_NOT_DISCOVERED_EXCEPTION(org.elasticsearch.discovery.MasterNotDiscoveredException.class,
                org.elasticsearch.discovery.MasterNotDiscoveredException::new, 3, UNKNOWN_VERSION_ADDED),
        ELASTICSEARCH_SECURITY_EXCEPTION(org.elasticsearch.ElasticsearchSecurityException.class,
                org.elasticsearch.ElasticsearchSecurityException::new, 4, UNKNOWN_VERSION_ADDED),
        INDEX_SHARD_RESTORE_EXCEPTION(org.elasticsearch.index.snapshots.IndexShardRestoreException.class,
                org.elasticsearch.index.snapshots.IndexShardRestoreException::new, 5, UNKNOWN_VERSION_ADDED),
        INDEX_CLOSED_EXCEPTION(org.elasticsearch.indices.IndexClosedException.class,
                org.elasticsearch.indices.IndexClosedException::new, 6, UNKNOWN_VERSION_ADDED),
        BIND_HTTP_EXCEPTION(org.elasticsearch.http.BindHttpException.class,
                org.elasticsearch.http.BindHttpException::new, 7, UNKNOWN_VERSION_ADDED),
        REDUCE_SEARCH_PHASE_EXCEPTION(org.elasticsearch.action.search.ReduceSearchPhaseException.class,
                org.elasticsearch.action.search.ReduceSearchPhaseException::new, 8, UNKNOWN_VERSION_ADDED),
        NODE_CLOSED_EXCEPTION(org.elasticsearch.node.NodeClosedException.class,
                org.elasticsearch.node.NodeClosedException::new, 9, UNKNOWN_VERSION_ADDED),
        SNAPSHOT_FAILED_ENGINE_EXCEPTION(org.elasticsearch.index.engine.SnapshotFailedEngineException.class,
                org.elasticsearch.index.engine.SnapshotFailedEngineException::new, 10, UNKNOWN_VERSION_ADDED),
        SHARD_NOT_FOUND_EXCEPTION(org.elasticsearch.index.shard.ShardNotFoundException.class,
                org.elasticsearch.index.shard.ShardNotFoundException::new, 11, UNKNOWN_VERSION_ADDED),
        CONNECT_TRANSPORT_EXCEPTION(org.elasticsearch.transport.ConnectTransportException.class,
                org.elasticsearch.transport.ConnectTransportException::new, 12, UNKNOWN_VERSION_ADDED),
        NOT_SERIALIZABLE_TRANSPORT_EXCEPTION(org.elasticsearch.transport.NotSerializableTransportException.class,
                org.elasticsearch.transport.NotSerializableTransportException::new, 13, UNKNOWN_VERSION_ADDED),
        RESPONSE_HANDLER_FAILURE_TRANSPORT_EXCEPTION(org.elasticsearch.transport.ResponseHandlerFailureTransportException.class,
                org.elasticsearch.transport.ResponseHandlerFailureTransportException::new, 14, UNKNOWN_VERSION_ADDED),
        INDEX_CREATION_EXCEPTION(org.elasticsearch.indices.IndexCreationException.class,
                org.elasticsearch.indices.IndexCreationException::new, 15, UNKNOWN_VERSION_ADDED),
        INDEX_NOT_FOUND_EXCEPTION(org.elasticsearch.index.IndexNotFoundException.class,
                org.elasticsearch.index.IndexNotFoundException::new, 16, UNKNOWN_VERSION_ADDED),
        ILLEGAL_SHARD_ROUTING_STATE_EXCEPTION(org.elasticsearch.cluster.routing.IllegalShardRoutingStateException.class,
                org.elasticsearch.cluster.routing.IllegalShardRoutingStateException::new, 17, UNKNOWN_VERSION_ADDED),
        BROADCAST_SHARD_OPERATION_FAILED_EXCEPTION(org.elasticsearch.action.support.broadcast.BroadcastShardOperationFailedException.class,
                org.elasticsearch.action.support.broadcast.BroadcastShardOperationFailedException::new, 18, UNKNOWN_VERSION_ADDED),
        RESOURCE_NOT_FOUND_EXCEPTION(org.elasticsearch.ResourceNotFoundException.class,
                org.elasticsearch.ResourceNotFoundException::new, 19, UNKNOWN_VERSION_ADDED),
        ACTION_TRANSPORT_EXCEPTION(org.elasticsearch.transport.ActionTransportException.class,
                org.elasticsearch.transport.ActionTransportException::new, 20, UNKNOWN_VERSION_ADDED),
        ELASTICSEARCH_GENERATION_EXCEPTION(org.elasticsearch.ElasticsearchGenerationException.class,
                org.elasticsearch.ElasticsearchGenerationException::new, 21, UNKNOWN_VERSION_ADDED),
        //      22 was CreateFailedEngineException
        INDEX_SHARD_STARTED_EXCEPTION(org.elasticsearch.index.shard.IndexShardStartedException.class,
                org.elasticsearch.index.shard.IndexShardStartedException::new, 23, UNKNOWN_VERSION_ADDED),
        SEARCH_CONTEXT_MISSING_EXCEPTION(org.elasticsearch.search.SearchContextMissingException.class,
                org.elasticsearch.search.SearchContextMissingException::new, 24, UNKNOWN_VERSION_ADDED),
        GENERAL_SCRIPT_EXCEPTION(org.elasticsearch.script.GeneralScriptException.class,
                org.elasticsearch.script.GeneralScriptException::new, 25, UNKNOWN_VERSION_ADDED),
        // 26 was BatchOperationException
        SNAPSHOT_CREATION_EXCEPTION(org.elasticsearch.snapshots.SnapshotCreationException.class,
                org.elasticsearch.snapshots.SnapshotCreationException::new, 27, UNKNOWN_VERSION_ADDED),
        // 28 was DeleteFailedEngineException, deprecated in 6.0, removed in 7.0
        DOCUMENT_MISSING_EXCEPTION(org.elasticsearch.index.engine.DocumentMissingException.class,
                org.elasticsearch.index.engine.DocumentMissingException::new, 29, UNKNOWN_VERSION_ADDED),
        SNAPSHOT_EXCEPTION(org.elasticsearch.snapshots.SnapshotException.class,
                org.elasticsearch.snapshots.SnapshotException::new, 30, UNKNOWN_VERSION_ADDED),
        INVALID_ALIAS_NAME_EXCEPTION(org.elasticsearch.indices.InvalidAliasNameException.class,
                org.elasticsearch.indices.InvalidAliasNameException::new, 31, UNKNOWN_VERSION_ADDED),
        INVALID_INDEX_NAME_EXCEPTION(org.elasticsearch.indices.InvalidIndexNameException.class,
                org.elasticsearch.indices.InvalidIndexNameException::new, 32, UNKNOWN_VERSION_ADDED),
        INDEX_PRIMARY_SHARD_NOT_ALLOCATED_EXCEPTION(org.elasticsearch.indices.IndexPrimaryShardNotAllocatedException.class,
                org.elasticsearch.indices.IndexPrimaryShardNotAllocatedException::new, 33, UNKNOWN_VERSION_ADDED),
        TRANSPORT_EXCEPTION(org.elasticsearch.transport.TransportException.class,
                org.elasticsearch.transport.TransportException::new, 34, UNKNOWN_VERSION_ADDED),
        ELASTICSEARCH_PARSE_EXCEPTION(org.elasticsearch.ElasticsearchParseException.class,
                org.elasticsearch.ElasticsearchParseException::new, 35, UNKNOWN_VERSION_ADDED),
        SEARCH_EXCEPTION(org.elasticsearch.search.SearchException.class,
                org.elasticsearch.search.SearchException::new, 36, UNKNOWN_VERSION_ADDED),
        MAPPER_EXCEPTION(org.elasticsearch.index.mapper.MapperException.class,
                org.elasticsearch.index.mapper.MapperException::new, 37, UNKNOWN_VERSION_ADDED),
        INVALID_TYPE_NAME_EXCEPTION(org.elasticsearch.indices.InvalidTypeNameException.class,
                org.elasticsearch.indices.InvalidTypeNameException::new, 38, UNKNOWN_VERSION_ADDED),
        SNAPSHOT_RESTORE_EXCEPTION(org.elasticsearch.snapshots.SnapshotRestoreException.class,
                org.elasticsearch.snapshots.SnapshotRestoreException::new, 39, UNKNOWN_VERSION_ADDED),
        PARSING_EXCEPTION(org.elasticsearch.common.ParsingException.class, org.elasticsearch.common.ParsingException::new, 40,
            UNKNOWN_VERSION_ADDED),
        INDEX_SHARD_CLOSED_EXCEPTION(org.elasticsearch.index.shard.IndexShardClosedException.class,
                org.elasticsearch.index.shard.IndexShardClosedException::new, 41, UNKNOWN_VERSION_ADDED),
        RECOVER_FILES_RECOVERY_EXCEPTION(org.elasticsearch.indices.recovery.RecoverFilesRecoveryException.class,
                org.elasticsearch.indices.recovery.RecoverFilesRecoveryException::new, 42, UNKNOWN_VERSION_ADDED),
        TRUNCATED_TRANSLOG_EXCEPTION(org.elasticsearch.index.translog.TruncatedTranslogException.class,
                org.elasticsearch.index.translog.TruncatedTranslogException::new, 43, UNKNOWN_VERSION_ADDED),
        RECOVERY_FAILED_EXCEPTION(org.elasticsearch.indices.recovery.RecoveryFailedException.class,
                org.elasticsearch.indices.recovery.RecoveryFailedException::new, 44, UNKNOWN_VERSION_ADDED),
        INDEX_SHARD_RELOCATED_EXCEPTION(org.elasticsearch.index.shard.IndexShardRelocatedException.class,
                org.elasticsearch.index.shard.IndexShardRelocatedException::new, 45, UNKNOWN_VERSION_ADDED),
        NODE_SHOULD_NOT_CONNECT_EXCEPTION(org.elasticsearch.transport.NodeShouldNotConnectException.class,
                org.elasticsearch.transport.NodeShouldNotConnectException::new, 46, UNKNOWN_VERSION_ADDED),
        // 47 used to be for IndexTemplateAlreadyExistsException which was deprecated in 5.1 removed in 6.0
        TRANSLOG_CORRUPTED_EXCEPTION(org.elasticsearch.index.translog.TranslogCorruptedException.class,
                org.elasticsearch.index.translog.TranslogCorruptedException::new, 48, UNKNOWN_VERSION_ADDED),
        CLUSTER_BLOCK_EXCEPTION(org.elasticsearch.cluster.block.ClusterBlockException.class,
                org.elasticsearch.cluster.block.ClusterBlockException::new, 49, UNKNOWN_VERSION_ADDED),
        FETCH_PHASE_EXECUTION_EXCEPTION(org.elasticsearch.search.fetch.FetchPhaseExecutionException.class,
                org.elasticsearch.search.fetch.FetchPhaseExecutionException::new, 50, UNKNOWN_VERSION_ADDED),
        // 51 used to be for IndexShardAlreadyExistsException which was deprecated in 5.1 removed in 6.0
        VERSION_CONFLICT_ENGINE_EXCEPTION(org.elasticsearch.index.engine.VersionConflictEngineException.class,
                org.elasticsearch.index.engine.VersionConflictEngineException::new, 52, UNKNOWN_VERSION_ADDED),
        ENGINE_EXCEPTION(org.elasticsearch.index.engine.EngineException.class, org.elasticsearch.index.engine.EngineException::new, 53,
            UNKNOWN_VERSION_ADDED),
        // 54 was DocumentAlreadyExistsException, which is superseded by VersionConflictEngineException
        NO_SUCH_NODE_EXCEPTION(org.elasticsearch.action.NoSuchNodeException.class, org.elasticsearch.action.NoSuchNodeException::new, 55,
            UNKNOWN_VERSION_ADDED),
        SETTINGS_EXCEPTION(org.elasticsearch.common.settings.SettingsException.class,
                org.elasticsearch.common.settings.SettingsException::new, 56, UNKNOWN_VERSION_ADDED),
        INDEX_TEMPLATE_MISSING_EXCEPTION(org.elasticsearch.indices.IndexTemplateMissingException.class,
                org.elasticsearch.indices.IndexTemplateMissingException::new, 57, UNKNOWN_VERSION_ADDED),
        SEND_REQUEST_TRANSPORT_EXCEPTION(org.elasticsearch.transport.SendRequestTransportException.class,
                org.elasticsearch.transport.SendRequestTransportException::new, 58, UNKNOWN_VERSION_ADDED),
        // 59 used to be EsRejectedExecutionException
        // 60 used to be for EarlyTerminationException
        // 61 used to be for RoutingValidationException
        NOT_SERIALIZABLE_EXCEPTION_WRAPPER(org.elasticsearch.common.io.stream.NotSerializableExceptionWrapper.class,
                org.elasticsearch.common.io.stream.NotSerializableExceptionWrapper::new, 62, UNKNOWN_VERSION_ADDED),
        ALIAS_FILTER_PARSING_EXCEPTION(org.elasticsearch.indices.AliasFilterParsingException.class,
                org.elasticsearch.indices.AliasFilterParsingException::new, 63, UNKNOWN_VERSION_ADDED),
        // 64 was DeleteByQueryFailedEngineException, which was removed in 5.0
        GATEWAY_EXCEPTION(org.elasticsearch.gateway.GatewayException.class, org.elasticsearch.gateway.GatewayException::new, 65,
            UNKNOWN_VERSION_ADDED),
        INDEX_SHARD_NOT_RECOVERING_EXCEPTION(org.elasticsearch.index.shard.IndexShardNotRecoveringException.class,
                org.elasticsearch.index.shard.IndexShardNotRecoveringException::new, 66, UNKNOWN_VERSION_ADDED),
        HTTP_EXCEPTION(org.elasticsearch.http.HttpException.class, org.elasticsearch.http.HttpException::new, 67, UNKNOWN_VERSION_ADDED),
        ELASTICSEARCH_EXCEPTION(org.elasticsearch.ElasticsearchException.class,
                org.elasticsearch.ElasticsearchException::new, 68, UNKNOWN_VERSION_ADDED),
        SNAPSHOT_MISSING_EXCEPTION(org.elasticsearch.snapshots.SnapshotMissingException.class,
                org.elasticsearch.snapshots.SnapshotMissingException::new, 69, UNKNOWN_VERSION_ADDED),
        PRIMARY_MISSING_ACTION_EXCEPTION(org.elasticsearch.action.PrimaryMissingActionException.class,
                org.elasticsearch.action.PrimaryMissingActionException::new, 70, UNKNOWN_VERSION_ADDED),
        FAILED_NODE_EXCEPTION(org.elasticsearch.action.FailedNodeException.class, org.elasticsearch.action.FailedNodeException::new, 71,
            UNKNOWN_VERSION_ADDED),
        SEARCH_PARSE_EXCEPTION(org.elasticsearch.search.SearchParseException.class, org.elasticsearch.search.SearchParseException::new, 72,
            UNKNOWN_VERSION_ADDED),
        CONCURRENT_SNAPSHOT_EXECUTION_EXCEPTION(org.elasticsearch.snapshots.ConcurrentSnapshotExecutionException.class,
                org.elasticsearch.snapshots.ConcurrentSnapshotExecutionException::new, 73, UNKNOWN_VERSION_ADDED),
        BLOB_STORE_EXCEPTION(org.elasticsearch.common.blobstore.BlobStoreException.class,
                org.elasticsearch.common.blobstore.BlobStoreException::new, 74, UNKNOWN_VERSION_ADDED),
        INCOMPATIBLE_CLUSTER_STATE_VERSION_EXCEPTION(org.elasticsearch.cluster.IncompatibleClusterStateVersionException.class,
                org.elasticsearch.cluster.IncompatibleClusterStateVersionException::new, 75, UNKNOWN_VERSION_ADDED),
        RECOVERY_ENGINE_EXCEPTION(org.elasticsearch.index.engine.RecoveryEngineException.class,
                org.elasticsearch.index.engine.RecoveryEngineException::new, 76, UNKNOWN_VERSION_ADDED),
        UNCATEGORIZED_EXECUTION_EXCEPTION(org.elasticsearch.common.util.concurrent.UncategorizedExecutionException.class,
                org.elasticsearch.common.util.concurrent.UncategorizedExecutionException::new, 77, UNKNOWN_VERSION_ADDED),
        TIMESTAMP_PARSING_EXCEPTION(org.elasticsearch.action.TimestampParsingException.class,
                org.elasticsearch.action.TimestampParsingException::new, 78, UNKNOWN_VERSION_ADDED),
        ROUTING_MISSING_EXCEPTION(org.elasticsearch.action.RoutingMissingException.class,
                org.elasticsearch.action.RoutingMissingException::new, 79, UNKNOWN_VERSION_ADDED),
        // 80 was IndexFailedEngineException, deprecated in 6.0, removed in 7.0
        INDEX_SHARD_RESTORE_FAILED_EXCEPTION(org.elasticsearch.index.snapshots.IndexShardRestoreFailedException.class,
                org.elasticsearch.index.snapshots.IndexShardRestoreFailedException::new, 81, UNKNOWN_VERSION_ADDED),
        REPOSITORY_EXCEPTION(org.elasticsearch.repositories.RepositoryException.class,
                org.elasticsearch.repositories.RepositoryException::new, 82, UNKNOWN_VERSION_ADDED),
        RECEIVE_TIMEOUT_TRANSPORT_EXCEPTION(org.elasticsearch.transport.ReceiveTimeoutTransportException.class,
                org.elasticsearch.transport.ReceiveTimeoutTransportException::new, 83, UNKNOWN_VERSION_ADDED),
        NODE_DISCONNECTED_EXCEPTION(org.elasticsearch.transport.NodeDisconnectedException.class,
                org.elasticsearch.transport.NodeDisconnectedException::new, 84, UNKNOWN_VERSION_ADDED),
        // 85 used to be for AlreadyExpiredException
        AGGREGATION_EXECUTION_EXCEPTION(org.elasticsearch.search.aggregations.AggregationExecutionException.class,
                org.elasticsearch.search.aggregations.AggregationExecutionException::new, 86, UNKNOWN_VERSION_ADDED),
        // 87 used to be for MergeMappingException
        INVALID_INDEX_TEMPLATE_EXCEPTION(org.elasticsearch.indices.InvalidIndexTemplateException.class,
                org.elasticsearch.indices.InvalidIndexTemplateException::new, 88, UNKNOWN_VERSION_ADDED),
        REFRESH_FAILED_ENGINE_EXCEPTION(org.elasticsearch.index.engine.RefreshFailedEngineException.class,
                org.elasticsearch.index.engine.RefreshFailedEngineException::new, 90, UNKNOWN_VERSION_ADDED),
        AGGREGATION_INITIALIZATION_EXCEPTION(org.elasticsearch.search.aggregations.AggregationInitializationException.class,
                org.elasticsearch.search.aggregations.AggregationInitializationException::new, 91, UNKNOWN_VERSION_ADDED),
        DELAY_RECOVERY_EXCEPTION(org.elasticsearch.indices.recovery.DelayRecoveryException.class,
                org.elasticsearch.indices.recovery.DelayRecoveryException::new, 92, UNKNOWN_VERSION_ADDED),
        // 93 used to be for IndexWarmerMissingException
        NO_NODE_AVAILABLE_EXCEPTION(org.elasticsearch.client.transport.NoNodeAvailableException.class,
                org.elasticsearch.client.transport.NoNodeAvailableException::new, 94, UNKNOWN_VERSION_ADDED),
        INVALID_SNAPSHOT_NAME_EXCEPTION(org.elasticsearch.snapshots.InvalidSnapshotNameException.class,
                org.elasticsearch.snapshots.InvalidSnapshotNameException::new, 96, UNKNOWN_VERSION_ADDED),
        ILLEGAL_INDEX_SHARD_STATE_EXCEPTION(org.elasticsearch.index.shard.IllegalIndexShardStateException.class,
                org.elasticsearch.index.shard.IllegalIndexShardStateException::new, 97, UNKNOWN_VERSION_ADDED),
        INDEX_SHARD_SNAPSHOT_EXCEPTION(org.elasticsearch.index.snapshots.IndexShardSnapshotException.class,
                org.elasticsearch.index.snapshots.IndexShardSnapshotException::new, 98, UNKNOWN_VERSION_ADDED),
        INDEX_SHARD_NOT_STARTED_EXCEPTION(org.elasticsearch.index.shard.IndexShardNotStartedException.class,
                org.elasticsearch.index.shard.IndexShardNotStartedException::new, 99, UNKNOWN_VERSION_ADDED),
        SEARCH_PHASE_EXECUTION_EXCEPTION(org.elasticsearch.action.search.SearchPhaseExecutionException.class,
                org.elasticsearch.action.search.SearchPhaseExecutionException::new, 100, UNKNOWN_VERSION_ADDED),
        ACTION_NOT_FOUND_TRANSPORT_EXCEPTION(org.elasticsearch.transport.ActionNotFoundTransportException.class,
                org.elasticsearch.transport.ActionNotFoundTransportException::new, 101, UNKNOWN_VERSION_ADDED),
        TRANSPORT_SERIALIZATION_EXCEPTION(org.elasticsearch.transport.TransportSerializationException.class,
                org.elasticsearch.transport.TransportSerializationException::new, 102, UNKNOWN_VERSION_ADDED),
        REMOTE_TRANSPORT_EXCEPTION(org.elasticsearch.transport.RemoteTransportException.class,
                org.elasticsearch.transport.RemoteTransportException::new, 103, UNKNOWN_VERSION_ADDED),
        ENGINE_CREATION_FAILURE_EXCEPTION(org.elasticsearch.index.engine.EngineCreationFailureException.class,
                org.elasticsearch.index.engine.EngineCreationFailureException::new, 104, UNKNOWN_VERSION_ADDED),
        ROUTING_EXCEPTION(org.elasticsearch.cluster.routing.RoutingException.class,
                org.elasticsearch.cluster.routing.RoutingException::new, 105, UNKNOWN_VERSION_ADDED),
        INDEX_SHARD_RECOVERY_EXCEPTION(org.elasticsearch.index.shard.IndexShardRecoveryException.class,
                org.elasticsearch.index.shard.IndexShardRecoveryException::new, 106, UNKNOWN_VERSION_ADDED),
        REPOSITORY_MISSING_EXCEPTION(org.elasticsearch.repositories.RepositoryMissingException.class,
                org.elasticsearch.repositories.RepositoryMissingException::new, 107, UNKNOWN_VERSION_ADDED),
        DOCUMENT_SOURCE_MISSING_EXCEPTION(org.elasticsearch.index.engine.DocumentSourceMissingException.class,
                org.elasticsearch.index.engine.DocumentSourceMissingException::new, 109, UNKNOWN_VERSION_ADDED),
        // 110 used to be FlushNotAllowedEngineException
        NO_CLASS_SETTINGS_EXCEPTION(org.elasticsearch.common.settings.NoClassSettingsException.class,
                org.elasticsearch.common.settings.NoClassSettingsException::new, 111, UNKNOWN_VERSION_ADDED),
        BIND_TRANSPORT_EXCEPTION(org.elasticsearch.transport.BindTransportException.class,
                org.elasticsearch.transport.BindTransportException::new, 112, UNKNOWN_VERSION_ADDED),
        ALIASES_NOT_FOUND_EXCEPTION(org.elasticsearch.rest.action.admin.indices.AliasesNotFoundException.class,
                org.elasticsearch.rest.action.admin.indices.AliasesNotFoundException::new, 113, UNKNOWN_VERSION_ADDED),
        INDEX_SHARD_RECOVERING_EXCEPTION(org.elasticsearch.index.shard.IndexShardRecoveringException.class,
                org.elasticsearch.index.shard.IndexShardRecoveringException::new, 114, UNKNOWN_VERSION_ADDED),
        TRANSLOG_EXCEPTION(org.elasticsearch.index.translog.TranslogException.class,
                org.elasticsearch.index.translog.TranslogException::new, 115, UNKNOWN_VERSION_ADDED),
        PROCESS_CLUSTER_EVENT_TIMEOUT_EXCEPTION(org.elasticsearch.cluster.metadata.ProcessClusterEventTimeoutException.class,
                org.elasticsearch.cluster.metadata.ProcessClusterEventTimeoutException::new, 116, UNKNOWN_VERSION_ADDED),
        RETRY_ON_PRIMARY_EXCEPTION(ReplicationOperation.RetryOnPrimaryException.class,
                ReplicationOperation.RetryOnPrimaryException::new, 117, UNKNOWN_VERSION_ADDED),
        ELASTICSEARCH_TIMEOUT_EXCEPTION(org.elasticsearch.ElasticsearchTimeoutException.class,
                org.elasticsearch.ElasticsearchTimeoutException::new, 118, UNKNOWN_VERSION_ADDED),
        QUERY_PHASE_EXECUTION_EXCEPTION(org.elasticsearch.search.query.QueryPhaseExecutionException.class,
                org.elasticsearch.search.query.QueryPhaseExecutionException::new, 119, UNKNOWN_VERSION_ADDED),
        REPOSITORY_VERIFICATION_EXCEPTION(org.elasticsearch.repositories.RepositoryVerificationException.class,
                org.elasticsearch.repositories.RepositoryVerificationException::new, 120, UNKNOWN_VERSION_ADDED),
        INVALID_AGGREGATION_PATH_EXCEPTION(org.elasticsearch.search.aggregations.InvalidAggregationPathException.class,
                org.elasticsearch.search.aggregations.InvalidAggregationPathException::new, 121, UNKNOWN_VERSION_ADDED),
        // 123 used to be IndexAlreadyExistsException and was renamed
        RESOURCE_ALREADY_EXISTS_EXCEPTION(ResourceAlreadyExistsException.class,
            ResourceAlreadyExistsException::new, 123, UNKNOWN_VERSION_ADDED),
        // 124 used to be Script.ScriptParseException
        HTTP_REQUEST_ON_TRANSPORT_EXCEPTION(TcpTransport.HttpRequestOnTransportException.class,
                TcpTransport.HttpRequestOnTransportException::new, 125, UNKNOWN_VERSION_ADDED),
        MAPPER_PARSING_EXCEPTION(org.elasticsearch.index.mapper.MapperParsingException.class,
                org.elasticsearch.index.mapper.MapperParsingException::new, 126, UNKNOWN_VERSION_ADDED),
        // 127 used to be org.elasticsearch.search.SearchContextException
        SEARCH_SOURCE_BUILDER_EXCEPTION(org.elasticsearch.search.builder.SearchSourceBuilderException.class,
                org.elasticsearch.search.builder.SearchSourceBuilderException::new, 128, UNKNOWN_VERSION_ADDED),
        // 129 was EngineClosedException
        NO_SHARD_AVAILABLE_ACTION_EXCEPTION(org.elasticsearch.action.NoShardAvailableActionException.class,
                org.elasticsearch.action.NoShardAvailableActionException::new, 130, UNKNOWN_VERSION_ADDED),
        UNAVAILABLE_SHARDS_EXCEPTION(org.elasticsearch.action.UnavailableShardsException.class,
                org.elasticsearch.action.UnavailableShardsException::new, 131, UNKNOWN_VERSION_ADDED),
        FLUSH_FAILED_ENGINE_EXCEPTION(org.elasticsearch.index.engine.FlushFailedEngineException.class,
                org.elasticsearch.index.engine.FlushFailedEngineException::new, 132, UNKNOWN_VERSION_ADDED),
        CIRCUIT_BREAKING_EXCEPTION(org.elasticsearch.common.breaker.CircuitBreakingException.class,
                org.elasticsearch.common.breaker.CircuitBreakingException::new, 133, UNKNOWN_VERSION_ADDED),
        NODE_NOT_CONNECTED_EXCEPTION(org.elasticsearch.transport.NodeNotConnectedException.class,
                org.elasticsearch.transport.NodeNotConnectedException::new, 134, UNKNOWN_VERSION_ADDED),
        STRICT_DYNAMIC_MAPPING_EXCEPTION(org.elasticsearch.index.mapper.StrictDynamicMappingException.class,
                org.elasticsearch.index.mapper.StrictDynamicMappingException::new, 135, UNKNOWN_VERSION_ADDED),
        RETRY_ON_REPLICA_EXCEPTION(org.elasticsearch.action.support.replication.TransportReplicationAction.RetryOnReplicaException.class,
                org.elasticsearch.action.support.replication.TransportReplicationAction.RetryOnReplicaException::new, 136,
            UNKNOWN_VERSION_ADDED),
        TYPE_MISSING_EXCEPTION(org.elasticsearch.indices.TypeMissingException.class,
                org.elasticsearch.indices.TypeMissingException::new, 137, UNKNOWN_VERSION_ADDED),
        FAILED_TO_COMMIT_CLUSTER_STATE_EXCEPTION(org.elasticsearch.cluster.coordination.FailedToCommitClusterStateException.class,
                org.elasticsearch.cluster.coordination.FailedToCommitClusterStateException::new, 140, UNKNOWN_VERSION_ADDED),
        QUERY_SHARD_EXCEPTION(org.elasticsearch.index.query.QueryShardException.class,
                org.elasticsearch.index.query.QueryShardException::new, 141, UNKNOWN_VERSION_ADDED),
        NO_LONGER_PRIMARY_SHARD_EXCEPTION(ShardStateAction.NoLongerPrimaryShardException.class,
                ShardStateAction.NoLongerPrimaryShardException::new, 142, UNKNOWN_VERSION_ADDED),
        SCRIPT_EXCEPTION(org.elasticsearch.script.ScriptException.class, org.elasticsearch.script.ScriptException::new, 143,
            UNKNOWN_VERSION_ADDED),
        NOT_MASTER_EXCEPTION(org.elasticsearch.cluster.NotMasterException.class, org.elasticsearch.cluster.NotMasterException::new, 144,
            UNKNOWN_VERSION_ADDED),
        STATUS_EXCEPTION(org.elasticsearch.ElasticsearchStatusException.class, org.elasticsearch.ElasticsearchStatusException::new, 145,
            UNKNOWN_VERSION_ADDED),
        TASK_CANCELLED_EXCEPTION(org.elasticsearch.tasks.TaskCancelledException.class,
            org.elasticsearch.tasks.TaskCancelledException::new, 146, UNKNOWN_VERSION_ADDED),
        SHARD_LOCK_OBTAIN_FAILED_EXCEPTION(org.elasticsearch.env.ShardLockObtainFailedException.class,
                                           org.elasticsearch.env.ShardLockObtainFailedException::new, 147, UNKNOWN_VERSION_ADDED),
        // 148 was UnknownNamedObjectException
        TOO_MANY_BUCKETS_EXCEPTION(MultiBucketConsumerService.TooManyBucketsException.class,
            MultiBucketConsumerService.TooManyBucketsException::new, 149, UNKNOWN_VERSION_ADDED),
        COORDINATION_STATE_REJECTED_EXCEPTION(org.elasticsearch.cluster.coordination.CoordinationStateRejectedException.class,
            org.elasticsearch.cluster.coordination.CoordinationStateRejectedException::new, 150, Version.V_7_0_0),
        SNAPSHOT_IN_PROGRESS_EXCEPTION(org.elasticsearch.snapshots.SnapshotInProgressException.class,
            org.elasticsearch.snapshots.SnapshotInProgressException::new, 151, UNKNOWN_VERSION_ADDED),
        NO_SUCH_REMOTE_CLUSTER_EXCEPTION(org.elasticsearch.transport.NoSuchRemoteClusterException.class,
            org.elasticsearch.transport.NoSuchRemoteClusterException::new, 152, UNKNOWN_VERSION_ADDED),
        RETENTION_LEASE_ALREADY_EXISTS_EXCEPTION(
                org.elasticsearch.index.seqno.RetentionLeaseAlreadyExistsException.class,
                org.elasticsearch.index.seqno.RetentionLeaseAlreadyExistsException::new,
                153,
                UNKNOWN_VERSION_ADDED),
        RETENTION_LEASE_NOT_FOUND_EXCEPTION(
                org.elasticsearch.index.seqno.RetentionLeaseNotFoundException.class,
                org.elasticsearch.index.seqno.RetentionLeaseNotFoundException::new,
                154,
                UNKNOWN_VERSION_ADDED),
        SHARD_NOT_IN_PRIMARY_MODE_EXCEPTION(
                org.elasticsearch.index.shard.ShardNotInPrimaryModeException.class,
                org.elasticsearch.index.shard.ShardNotInPrimaryModeException::new,
                155,
                UNKNOWN_VERSION_ADDED),
        RETENTION_LEASE_INVALID_RETAINING_SEQUENCE_NUMBER_EXCEPTION(
                org.elasticsearch.index.seqno.RetentionLeaseInvalidRetainingSeqNoException.class,
                org.elasticsearch.index.seqno.RetentionLeaseInvalidRetainingSeqNoException::new,
                156,
                Version.V_7_5_0),
        INGEST_PROCESSOR_EXCEPTION(
                org.elasticsearch.ingest.IngestProcessorException.class,
                org.elasticsearch.ingest.IngestProcessorException::new,
                157,
                Version.V_7_5_0),
<<<<<<< HEAD
        NODE_HEALTH_CHECK_FAILURE_EXCEPTION(
                org.elasticsearch.cluster.coordination.NodeHealthCheckFailureException.class,
                org.elasticsearch.cluster.coordination.NodeHealthCheckFailureException::new,
=======
        // TODO: Version after backport
        PEER_RECOVERY_NOT_FOUND_EXCEPTION(
                org.elasticsearch.indices.recovery.PeerRecoveryNotFound.class,
                org.elasticsearch.indices.recovery.PeerRecoveryNotFound::new,
>>>>>>> 38a17f29
                158,
                Version.V_8_0_0);

        final Class<? extends ElasticsearchException> exceptionClass;
        final CheckedFunction<StreamInput, ? extends ElasticsearchException, IOException> constructor;
        final int id;
        final Version versionAdded;

        <E extends ElasticsearchException> ElasticsearchExceptionHandle(Class<E> exceptionClass,
                                                                        CheckedFunction<StreamInput, E, IOException> constructor, int id,
                                                                        Version versionAdded) {
            // We need the exceptionClass because you can't dig it out of the constructor reliably.
            this.exceptionClass = exceptionClass;
            this.constructor = constructor;
            this.versionAdded = versionAdded;
            this.id = id;
        }
    }

    /**
     * Returns an array of all registered handle IDs. These are the IDs for every registered
     * exception.
     *
     * @return an array of all registered handle IDs
     */
    static int[] ids() {
        return Arrays.stream(ElasticsearchExceptionHandle.values()).mapToInt(h -> h.id).toArray();
    }

    /**
     * Returns an array of all registered pairs of handle IDs and exception classes. These pairs are
     * provided for every registered exception.
     *
     * @return an array of all registered pairs of handle IDs and exception classes
     */
    static Tuple<Integer, Class<? extends ElasticsearchException>>[] classes() {
        @SuppressWarnings("unchecked")
        final Tuple<Integer, Class<? extends ElasticsearchException>>[] ts =
                Arrays.stream(ElasticsearchExceptionHandle.values())
                        .map(h -> Tuple.tuple(h.id, h.exceptionClass)).toArray(Tuple[]::new);
        return ts;
    }

    static {
        ID_TO_SUPPLIER = unmodifiableMap(Arrays
                .stream(ElasticsearchExceptionHandle.values()).collect(Collectors.toMap(e -> e.id, e -> e.constructor)));
        CLASS_TO_ELASTICSEARCH_EXCEPTION_HANDLE = unmodifiableMap(Arrays
                .stream(ElasticsearchExceptionHandle.values()).collect(Collectors.toMap(e -> e.exceptionClass, e -> e)));
    }

    public Index getIndex() {
        List<String> index = getMetadata(INDEX_METADATA_KEY);
        if (index != null && index.isEmpty() == false) {
            List<String> index_uuid = getMetadata(INDEX_METADATA_KEY_UUID);
            return new Index(index.get(0), index_uuid.get(0));
        }

        return null;
    }

    public ShardId getShardId() {
        List<String> shard = getMetadata(SHARD_METADATA_KEY);
        if (shard != null && shard.isEmpty() == false) {
            return new ShardId(getIndex(), Integer.parseInt(shard.get(0)));
        }
        return null;
    }

    public void setIndex(Index index) {
        if (index != null) {
            addMetadata(INDEX_METADATA_KEY, index.getName());
            addMetadata(INDEX_METADATA_KEY_UUID, index.getUUID());
        }
    }

    public void setIndex(String index) {
        if (index != null) {
            setIndex(new Index(index, INDEX_UUID_NA_VALUE));
        }
    }

    public void setShard(ShardId shardId) {
        if (shardId != null) {
            setIndex(shardId.getIndex());
            addMetadata(SHARD_METADATA_KEY, Integer.toString(shardId.id()));
        }
    }

    public void setResources(String type, String... id) {
        assert type != null;
        addMetadata(RESOURCE_METADATA_ID_KEY, id);
        addMetadata(RESOURCE_METADATA_TYPE_KEY, type);
    }

    public List<String> getResourceId() {
        return getMetadata(RESOURCE_METADATA_ID_KEY);
    }

    public String getResourceType() {
        List<String> header = getMetadata(RESOURCE_METADATA_TYPE_KEY);
        if (header != null && header.isEmpty() == false) {
            assert header.size() == 1;
            return header.get(0);
        }
        return null;
    }

    // lower cases and adds underscores to transitions in a name
    private static String toUnderscoreCase(String value) {
        StringBuilder sb = new StringBuilder();
        boolean changed = false;
        for (int i = 0; i < value.length(); i++) {
            char c = value.charAt(i);
            if (Character.isUpperCase(c)) {
                if (!changed) {
                    // copy it over here
                    for (int j = 0; j < i; j++) {
                        sb.append(value.charAt(j));
                    }
                    changed = true;
                    if (i == 0) {
                        sb.append(Character.toLowerCase(c));
                    } else {
                        sb.append('_');
                        sb.append(Character.toLowerCase(c));
                    }
                } else {
                    sb.append('_');
                    sb.append(Character.toLowerCase(c));
                }
            } else {
                if (changed) {
                    sb.append(c);
                }
            }
        }
        if (!changed) {
            return value;
        }
        return sb.toString();
    }

}<|MERGE_RESOLUTION|>--- conflicted
+++ resolved
@@ -1042,17 +1042,16 @@
                 org.elasticsearch.ingest.IngestProcessorException::new,
                 157,
                 Version.V_7_5_0),
-<<<<<<< HEAD
-        NODE_HEALTH_CHECK_FAILURE_EXCEPTION(
-                org.elasticsearch.cluster.coordination.NodeHealthCheckFailureException.class,
-                org.elasticsearch.cluster.coordination.NodeHealthCheckFailureException::new,
-=======
         // TODO: Version after backport
         PEER_RECOVERY_NOT_FOUND_EXCEPTION(
                 org.elasticsearch.indices.recovery.PeerRecoveryNotFound.class,
                 org.elasticsearch.indices.recovery.PeerRecoveryNotFound::new,
->>>>>>> 38a17f29
                 158,
+                Version.V_8_0_0),
+        NODE_HEALTH_CHECK_FAILURE_EXCEPTION(
+                org.elasticsearch.cluster.coordination.NodeHealthCheckFailureException.class,
+                org.elasticsearch.cluster.coordination.NodeHealthCheckFailureException::new,
+                159,
                 Version.V_8_0_0);
 
         final Class<? extends ElasticsearchException> exceptionClass;

/*
 * Copyright Elasticsearch B.V. and/or licensed to Elasticsearch B.V. under one
 * or more contributor license agreements. Licensed under the "Elastic License
 * 2.0", the "GNU Affero General Public License v3.0 only", and the "Server Side
 * Public License v 1"; you may not use this file except in compliance with, at
 * your election, the "Elastic License 2.0", the "GNU Affero General Public
 * License v3.0 only", or the "Server Side Public License, v 1".
 */

package org.elasticsearch;

import org.elasticsearch.common.Strings;
import org.elasticsearch.internal.BuildExtension;
import org.elasticsearch.plugins.ExtensionLoader;

import java.io.BufferedReader;
import java.io.FileNotFoundException;
import java.io.IOException;
import java.io.InputStream;
import java.io.InputStreamReader;
import java.io.UncheckedIOException;
import java.nio.charset.StandardCharsets;
import java.util.ArrayList;
import java.util.Comparator;
import java.util.List;
import java.util.NavigableMap;
import java.util.ServiceLoader;
import java.util.TreeMap;
import java.util.function.IntFunction;
import java.util.regex.Pattern;

public class ReleaseVersions {

    private static final boolean USES_VERSIONS;

    static {
        USES_VERSIONS = ExtensionLoader.loadSingleton(ServiceLoader.load(BuildExtension.class))
            .map(BuildExtension::hasReleaseVersioning)
            .orElse(true);
    }

    private static final Pattern VERSION_LINE = Pattern.compile("(\\d+\\.\\d+\\.\\d+),(\\d+)");

    public static IntFunction<String> generateVersionsLookup(Class<?> versionContainer, int current) {
        if (USES_VERSIONS == false) return Integer::toString;

        try {
            String versionsFileName = versionContainer.getSimpleName() + ".csv";
            InputStream versionsFile = versionContainer.getResourceAsStream(versionsFileName);
            if (versionsFile == null) {
                throw new FileNotFoundException(Strings.format("Could not find versions file for class [%s]", versionContainer));
            }

            NavigableMap<Integer, List<Version>> versions = new TreeMap<>();
            // add the current version id, which won't be in the csv
            versions.computeIfAbsent(current, k -> new ArrayList<>()).add(Version.CURRENT);

            try (BufferedReader reader = new BufferedReader(new InputStreamReader(versionsFile, StandardCharsets.UTF_8))) {
                String line;
                while ((line = reader.readLine()) != null) {
                    var matcher = VERSION_LINE.matcher(line);
                    if (matcher.matches() == false) {
                        throw new IOException(Strings.format("Incorrect format for line [%s] in [%s]", line, versionsFileName));
                    }
                    try {
                        Integer id = Integer.valueOf(matcher.group(2));
                        Version version = Version.fromString(matcher.group(1));
                        versions.computeIfAbsent(id, k -> new ArrayList<>()).add(version);
                    } catch (IllegalArgumentException e) {
                        // cannot happen??? regex is wrong...
                        assert false : "Regex allowed non-integer id or incorrect version through: " + e;
                        throw new IOException(Strings.format("Incorrect format for line [%s] in [%s]", line, versionsFileName), e);
                    }
                }
            }

            // replace all version lists with the smallest & greatest versions
            versions.replaceAll((k, v) -> {
                if (v.size() == 1) {
                    return List.of(v.get(0));
                } else {
                    v.sort(Comparator.naturalOrder());
                    return List.of(v.get(0), v.get(v.size() - 1));
                }
            });

            return lookupFunction(versions);
        } catch (IOException e) {
            throw new UncheckedIOException(e);
        }
    }

    private static IntFunction<String> lookupFunction(NavigableMap<Integer, List<Version>> versions) {
        assert versions.values().stream().allMatch(vs -> vs.size() == 1 || vs.size() == 2)
            : "Version ranges have not been properly processed: " + versions;

        return id -> {
            List<Version> versionRange = versions.get(id);

            String lowerBound, upperBound;
            if (versionRange != null) {
                lowerBound = versionRange.get(0).toString();
                upperBound = lastItem(versionRange).toString();
            } else {
                // infer the bounds from the surrounding entries
                var lowerRange = versions.lowerEntry(id);
                if (lowerRange != null) {
                    // the next version is just a guess - might be a newer revision, might be a newer minor or major...
                    lowerBound = nextVersion(lastItem(lowerRange.getValue())).toString();
                } else {
                    // a really old version we don't have a record for
                    // assume it's an old version id - we can just return it directly
                    // this will no longer be the case with ES 10 (which won't know about ES v8.x where we introduced separated versions)
                    // maybe keep the release mapping around in the csv file?
                    // SEP for now
<<<<<<< HEAD
                    // @UpdateForV10
=======
                    @UpdateForV9
>>>>>>> 8841c653
                    Version oldVersion = Version.fromId(id);
                    return oldVersion.toString();
                }

                var upperRange = versions.higherEntry(id);
                if (upperRange != null) {
                    // too hard to guess what version this id might be for using the next version - just use it directly
                    upperBound = upperRange.getValue().get(0).toString();
                } else {
                    // a newer version than all we know about? Can't map it...
                    upperBound = "[" + id + "]";
                }
            }

            return lowerBound.equals(upperBound) ? lowerBound : lowerBound + "-" + upperBound;
        };
    }

    private static <T> T lastItem(List<T> list) {
        return list.get(list.size() - 1);
    }

    private static Version nextVersion(Version version) {
        return new Version(version.id + 100);   // +1 to revision
    }
}<|MERGE_RESOLUTION|>--- conflicted
+++ resolved
@@ -110,16 +110,7 @@
                 } else {
                     // a really old version we don't have a record for
                     // assume it's an old version id - we can just return it directly
-                    // this will no longer be the case with ES 10 (which won't know about ES v8.x where we introduced separated versions)
-                    // maybe keep the release mapping around in the csv file?
-                    // SEP for now
-<<<<<<< HEAD
-                    // @UpdateForV10
-=======
-                    @UpdateForV9
->>>>>>> 8841c653
-                    Version oldVersion = Version.fromId(id);
-                    return oldVersion.toString();
+                    return Version.fromId(id).toString();
                 }
 
                 var upperRange = versions.higherEntry(id);

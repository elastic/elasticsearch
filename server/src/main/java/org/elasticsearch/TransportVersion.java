--- conflicted
+++ resolved
@@ -179,13 +179,10 @@
     public static final TransportVersion V_8_500_063 = registerTransportVersion(8_500_063, "31dedced-0055-4f34-b952-2f6919be7488");
     public static final TransportVersion V_8_500_064 = registerTransportVersion(8_500_064, "3a795175-5e6f-40ff-90fe-5571ea8ab04e");
     public static final TransportVersion V_8_500_065 = registerTransportVersion(8_500_065, "4e253c58-1b3d-11ee-be56-0242ac120002");
-<<<<<<< HEAD
-    public static final TransportVersion V_8_500_066 = registerTransportVersion(8_500_066, "a7ded565-106a-4f23-80c6-d264f928c0c3");
-=======
     public static final TransportVersion V_8_500_066 = registerTransportVersion(8_500_066, "F398ECC6-5D2A-4BD8-A9E8-1101F030DF85");
->>>>>>> 649821e9
-
     public static final TransportVersion V_8_500_067 = registerTransportVersion(8_500_067, "a7c86604-a917-4aff-9a1b-a4d44c3dbe02");
+    public static final TransportVersion V_8_500_068 = registerTransportVersion(8_500_068, "2683c8b4-5372-4a6a-bb3a-d61aa679089a");
+
     /*
      * STOP! READ THIS FIRST! No, really,
      *        ____ _____ ___  ____  _        ____  _____    _    ____    _____ _   _ ___ ____    _____ ___ ____  ____ _____ _
@@ -208,11 +205,7 @@
      */
 
     private static class CurrentHolder {
-<<<<<<< HEAD
-        private static final TransportVersion CURRENT = findCurrent(V_8_500_066);
-=======
-        private static final TransportVersion CURRENT = findCurrent(V_8_500_067);
->>>>>>> 649821e9
+        private static final TransportVersion CURRENT = findCurrent(V_8_500_068);
 
         // finds the pluggable current version, or uses the given fallback
         private static TransportVersion findCurrent(TransportVersion fallback) {

--- conflicted
+++ resolved
@@ -155,28 +155,14 @@
     /*
      * READ THE JAVADOC ABOVE BEFORE ADDING NEW TRANSPORT VERSIONS
      * Detached transport versions added below here.
-<<<<<<< HEAD
      */
     public static final TransportVersion V_8_500_000 = new TransportVersion(8_500_000, "dc3cbf06-3ed5-4e1b-9978-ee1d04d235bc");
-    /*
-     * When adding a new transport version, ensure there is a gap (say, 100) between versions
-     * This is to make it possible to add intermediate versions for any bug fixes that may be required.
-     *
-     * When adding versions for patch fixes, add numbers in the middle of the gap. This is to ensure there is always some space
-     * for patch fixes between any two versions.
-     */
-
-    /** Reference to the current transport version */
-    public static final TransportVersion CURRENT = V_8_500_000;
-=======
-     */
 
     /**
      * Reference to the most recent transport version.
      * This should be the transport version with the highest id.
      */
-    public static final TransportVersion CURRENT = V_8_9_0;
->>>>>>> 2017e76f
+    public static final TransportVersion CURRENT = V_8_500_000;
 
     /**
      * Reference to the earliest compatible transport version to this version of the codebase.

/*
 * Copyright Elasticsearch B.V. and/or licensed to Elasticsearch B.V. under one
 * or more contributor license agreements. Licensed under the Elastic License
 * 2.0 and the Server Side Public License, v 1; you may not use this file except
 * in compliance with, at your election, the Elastic License 2.0 or the Server
 * Side Public License, v 1.
 */

package org.elasticsearch;

import org.elasticsearch.common.Strings;
import org.elasticsearch.common.io.stream.StreamInput;
import org.elasticsearch.common.io.stream.StreamOutput;
import org.elasticsearch.core.Assertions;

import java.io.IOException;
import java.lang.reflect.Field;
import java.util.Collection;
import java.util.Collections;
import java.util.HashMap;
import java.util.Map;
import java.util.NavigableMap;
import java.util.Set;
import java.util.TreeMap;

/**
 * Represents the version of the wire protocol used to communicate between ES nodes.
 * <p>
 * Prior to 8.8.0, the release {@link Version} was used everywhere. This class separates the wire protocol version
 * from the release version.
 * <p>
 * Each transport version constant has an id number, which for versions prior to 8.9.0 is the same as the release version
 * for backwards compatibility. In 8.9.0 this is changed to an incrementing number, disconnected from the release version.
 * <p>
 * Each version constant has a unique id string. This is not actually used in the binary protocol, but is there to ensure
 * each protocol version is only added to the source file once. This string needs to be unique (normally a UUID,
 * but can be any other unique nonempty string).
 * If two concurrent PRs add the same transport version, the different unique ids cause a git conflict, ensuring the second PR to be merged
 * must be updated with the next free version first. Without the unique id string, git will happily merge the two versions together,
 * resulting in the same transport version being used across multiple commits,
 * causing problems when you try to upgrade between those two merged commits.
 * <h2>Version compatibility</h2>
 * The earliest compatible version is hardcoded in the {@link #MINIMUM_COMPATIBLE} field. Previously, this was dynamically calculated
 * from the major/minor versions of {@link Version}, but {@code TransportVersion} does not have separate major/minor version numbers.
 * So the minimum compatible version is hard-coded as the transport version used by the highest minor release of the previous major version.
 * {@link #MINIMUM_COMPATIBLE} should be updated appropriately whenever a major release happens.
 * <p>
 * The earliest CCS compatible version is hardcoded at {@link #MINIMUM_CCS_VERSION}, as the transport version used by the
 * previous minor release. This should be updated appropriately whenever a minor release happens.
 * <h2>Adding a new version</h2>
 * A new transport version should be added <em>every time</em> a change is made to the serialization protocol of one or more classes.
 * Each transport version should only be used in a single merged commit (apart from BwC versions copied from {@link Version}).
 * <p>
 * To add a new transport version, add a new constant at the bottom of the list that is one greater than the current highest version,
 * ensure it has a unique id, and update the {@link #CURRENT} constant to point to the new version.
 * <h2>Reverting a transport version</h2>
 * If you revert a commit with a transport version change, you <em>must</em> ensure there is a <em>new</em> transport version
 * representing the reverted change. <em>Do not</em> let the transport version go backwards, it must <em>always</em> be incremented.
 */
public record TransportVersion(int id) implements Comparable<TransportVersion> {

    /*
     * NOTE: IntelliJ lies!
     * This map is used during class construction, referenced by the registerTransportVersion method.
     * When all the transport version constants have been registered, the map is cleared & never touched again.
     */
    private static Map<String, Integer> IDS = new HashMap<>();

    private static TransportVersion registerTransportVersion(int id, String uniqueId) {
        if (IDS == null) throw new IllegalStateException("The IDS map needs to be present to call this method");

        Strings.requireNonEmpty(uniqueId, "Each TransportVersion needs a unique string id");
        Integer existing = IDS.put(uniqueId, id);
        if (existing != null) {
            throw new IllegalArgumentException("Versions " + id + " and " + existing + " have the same unique id");
        }
        return new TransportVersion(id);
    }

    public static final TransportVersion ZERO = registerTransportVersion(0, "00000000-0000-0000-0000-000000000000");
    public static final TransportVersion V_7_0_0 = registerTransportVersion(7_00_00_99, "7505fd05-d982-43ce-a63f-ff4c6c8bdeec");
    public static final TransportVersion V_7_0_1 = registerTransportVersion(7_00_01_99, "ae772780-e6f9-46a1-b0a0-20ed0cae37f7");
    public static final TransportVersion V_7_1_0 = registerTransportVersion(7_01_00_99, "fd09007c-1c54-450a-af99-9f941e1a53c2");
    public static final TransportVersion V_7_2_0 = registerTransportVersion(7_02_00_99, "b74dbc52-e727-472c-af21-2156482e8796");
    public static final TransportVersion V_7_2_1 = registerTransportVersion(7_02_01_99, "a3217b94-f436-4aab-a020-162c83ba18f2");
    public static final TransportVersion V_7_3_0 = registerTransportVersion(7_03_00_99, "4f04e4c9-c5aa-49e4-8b99-abeb4e284a5a");
    public static final TransportVersion V_7_3_2 = registerTransportVersion(7_03_02_99, "60da3953-8415-4d4f-a18d-853c3e68ebd6");
    public static final TransportVersion V_7_4_0 = registerTransportVersion(7_04_00_99, "ec7e58aa-55b4-4064-a9dd-fd723a2ba7a8");
    public static final TransportVersion V_7_5_0 = registerTransportVersion(7_05_00_99, "cc6e14dc-9dc7-4b74-8e15-1f99a6cfbe03");
    public static final TransportVersion V_7_6_0 = registerTransportVersion(7_06_00_99, "4637b8ae-f3df-43ae-a065-ad4c29f3373a");
    public static final TransportVersion V_7_7_0 = registerTransportVersion(7_07_00_99, "7bb73c48-ddb8-4437-b184-30371c35dd4b");
    public static final TransportVersion V_7_8_0 = registerTransportVersion(7_08_00_99, "c3cc74af-d15e-494b-a907-6ad6dd2f4660");
    public static final TransportVersion V_7_8_1 = registerTransportVersion(7_08_01_99, "7acb9f6e-32f2-45ce-b87d-ca1f165b8e7a");
    public static final TransportVersion V_7_9_0 = registerTransportVersion(7_09_00_99, "9388fe76-192a-4053-b51c-d2a7b8eae545");
    public static final TransportVersion V_7_10_0 = registerTransportVersion(7_10_00_99, "4efca195-38e4-4f74-b877-c26fb2a40733");
    public static final TransportVersion V_7_10_1 = registerTransportVersion(7_10_01_99, "0070260c-aa0b-4fc2-9c87-5cd5f23b005f");
    public static final TransportVersion V_7_11_0 = registerTransportVersion(7_11_00_99, "3b43bcbc-1c5e-4cc2-a3b4-8ac8b64239e8");
    public static final TransportVersion V_7_12_0 = registerTransportVersion(7_12_00_99, "3be9ff6f-2d9f-4fc2-ba91-394dd5ebcf33");
    public static final TransportVersion V_7_13_0 = registerTransportVersion(7_13_00_99, "e1fe494a-7c66-4571-8f8f-1d7e6d8df1b3");
    public static final TransportVersion V_7_14_0 = registerTransportVersion(7_14_00_99, "8cf0954c-b085-467f-b20b-3cb4b2e69e3e");
    public static final TransportVersion V_7_15_0 = registerTransportVersion(7_15_00_99, "2273ac0e-00bb-4024-9e2e-ab78981623c6");
    public static final TransportVersion V_7_15_1 = registerTransportVersion(7_15_01_99, "a8c3503d-3452-45cf-b385-e855e16547fe");
    public static final TransportVersion V_7_16_0 = registerTransportVersion(7_16_00_99, "59abadd2-25db-4547-a991-c92306a3934e");
    public static final TransportVersion V_7_17_0 = registerTransportVersion(7_17_00_99, "322efe93-4c73-4e15-9274-bb76836c8fa8");
    public static final TransportVersion V_7_17_1 = registerTransportVersion(7_17_01_99, "51c72842-7974-4669-ad25-bf13ba307307");
    public static final TransportVersion V_7_17_8 = registerTransportVersion(7_17_08_99, "82a3e70d-cf0e-4efb-ad16-6077ab9fe19f");
    public static final TransportVersion V_8_0_0 = registerTransportVersion(8_00_00_99, "c7d2372c-9f01-4a79-8b11-227d862dfe4f");
    public static final TransportVersion V_8_1_0 = registerTransportVersion(8_01_00_99, "3dc49dce-9cef-492a-ac8d-3cc79f6b4280");
    public static final TransportVersion V_8_2_0 = registerTransportVersion(8_02_00_99, "8ce6d555-202e-47db-ab7d-ade9dda1b7e8");
    public static final TransportVersion V_8_3_0 = registerTransportVersion(8_03_00_99, "559ddb66-d857-4208-bed5-a995ccf478ea");
    public static final TransportVersion V_8_4_0 = registerTransportVersion(8_04_00_99, "c0d12906-aa5b-45d4-94c7-cbcf4d9818ca");
    public static final TransportVersion V_8_5_0 = registerTransportVersion(8_05_00_99, "be3d7f23-7240-4904-9d7f-e25a0f766eca");
    public static final TransportVersion V_8_6_0 = registerTransportVersion(8_06_00_99, "e209c5ed-3488-4415-b561-33492ca3b789");
    public static final TransportVersion V_8_6_1 = registerTransportVersion(8_06_01_99, "9f113acb-1b21-4fda-bef9-2a3e669b5c7b");
    public static final TransportVersion V_8_7_0 = registerTransportVersion(8_07_00_99, "f1ee7a85-4fa6-43f5-8679-33e2b750448b");
    public static final TransportVersion V_8_7_1 = registerTransportVersion(8_07_01_99, "018de9d8-9e8b-4ac7-8f4b-3a6fbd0487fb");
    public static final TransportVersion V_8_8_0 = registerTransportVersion(8_08_00_99, "f64fe576-0767-4ec3-984e-3e30b33b6c46");
    public static final TransportVersion V_8_9_0 = registerTransportVersion(8_09_00_99, "13c1c2cb-d975-461f-ab98-309ebc1c01bc");
    /*
     * READ THE JAVADOC ABOVE BEFORE ADDING NEW TRANSPORT VERSIONS
     * Detached transport versions added below here.
     */
    public static final TransportVersion V_8_500_000 = registerTransportVersion(8_500_000, "dc3cbf06-3ed5-4e1b-9978-ee1d04d235bc");
<<<<<<< HEAD
    public static final TransportVersion V_8_500_001 = registerTransportVersion(8_500_001, "4c43c34d-21e0-4d5b-a83d-ebc01add8f3e");
=======
    public static final TransportVersion V_8_500_001 = registerTransportVersion(8_500_001, "c943cfe5-c89d-4eae-989f-f5f4537e84e0");
>>>>>>> 832987eb

    /**
     * Reference to the most recent transport version.
     * This should be the transport version with the highest id.
     */
    public static final TransportVersion CURRENT = V_8_500_001;

    /**
     * Reference to the earliest compatible transport version to this version of the codebase.
     * This should be the transport version used by the highest minor version of the previous major.
     */
    public static final TransportVersion MINIMUM_COMPATIBLE = V_7_17_0;

    /**
     * Reference to the minimum transport version that can be used with CCS.
     * This should be the transport version used by the previous minor release.
     */
    public static final TransportVersion MINIMUM_CCS_VERSION = V_8_8_0;

    static {
        // see comment on IDS field
        // now we're registered all the transport versions, we can clear the map
        IDS = null;
    }

    static NavigableMap<Integer, TransportVersion> getAllVersionIds(Class<?> cls) {
        Map<Integer, String> versionIdFields = new HashMap<>();
        NavigableMap<Integer, TransportVersion> builder = new TreeMap<>();

        Set<String> ignore = Set.of("ZERO", "CURRENT", "MINIMUM_COMPATIBLE", "MINIMUM_CCS_VERSION");

        for (Field declaredField : cls.getFields()) {
            if (declaredField.getType().equals(TransportVersion.class)) {
                String fieldName = declaredField.getName();
                if (ignore.contains(fieldName)) {
                    continue;
                }

                TransportVersion version;
                try {
                    version = (TransportVersion) declaredField.get(null);
                } catch (IllegalAccessException e) {
                    // should not happen, checked above
                    throw new AssertionError(e);
                }
                builder.put(version.id, version);

                if (Assertions.ENABLED) {
                    // check the version number is unique
                    var sameVersionNumber = versionIdFields.put(version.id, fieldName);
                    assert sameVersionNumber == null
                        : "Versions ["
                            + sameVersionNumber
                            + "] and ["
                            + fieldName
                            + "] have the same version number ["
                            + version.id
                            + "]. Each TransportVersion should have a different version number";
                }
            }
        }

        return Collections.unmodifiableNavigableMap(builder);
    }

    private static final NavigableMap<Integer, TransportVersion> VERSION_IDS = getAllVersionIds(TransportVersion.class);

    static Collection<TransportVersion> getAllVersions() {
        return VERSION_IDS.values();
    }

    public static TransportVersion readVersion(StreamInput in) throws IOException {
        return fromId(in.readVInt());
    }

    public static TransportVersion fromId(int id) {
        TransportVersion known = VERSION_IDS.get(id);
        if (known != null) {
            return known;
        }
        // this is a version we don't otherwise know about - just create a placeholder
        return new TransportVersion(id);
    }

    public static void writeVersion(TransportVersion version, StreamOutput out) throws IOException {
        out.writeVInt(version.id);
    }

    /**
     * Returns the minimum version of {@code version1} and {@code version2}
     */
    public static TransportVersion min(TransportVersion version1, TransportVersion version2) {
        return version1.id < version2.id ? version1 : version2;
    }

    /**
     * Returns the maximum version of {@code version1} and {@code version2}
     */
    public static TransportVersion max(TransportVersion version1, TransportVersion version2) {
        return version1.id > version2.id ? version1 : version2;
    }

    /**
     * Returns {@code true} if the specified version is compatible with this running version of Elasticsearch.
     */
    public static boolean isCompatible(TransportVersion version) {
        return version.onOrAfter(MINIMUM_COMPATIBLE);
    }

    public boolean after(TransportVersion version) {
        return version.id < id;
    }

    public boolean onOrAfter(TransportVersion version) {
        return version.id <= id;
    }

    public boolean before(TransportVersion version) {
        return version.id > id;
    }

    public boolean onOrBefore(TransportVersion version) {
        return version.id >= id;
    }

    public static TransportVersion fromString(String str) {
        return TransportVersion.fromId(Integer.parseInt(str));
    }

    @Override
    public int compareTo(TransportVersion other) {
        return Integer.compare(this.id, other.id);
    }

    @Override
    public String toString() {
        return Integer.toString(id);
    }
}<|MERGE_RESOLUTION|>--- conflicted
+++ resolved
@@ -121,17 +121,14 @@
      * Detached transport versions added below here.
      */
     public static final TransportVersion V_8_500_000 = registerTransportVersion(8_500_000, "dc3cbf06-3ed5-4e1b-9978-ee1d04d235bc");
-<<<<<<< HEAD
-    public static final TransportVersion V_8_500_001 = registerTransportVersion(8_500_001, "4c43c34d-21e0-4d5b-a83d-ebc01add8f3e");
-=======
     public static final TransportVersion V_8_500_001 = registerTransportVersion(8_500_001, "c943cfe5-c89d-4eae-989f-f5f4537e84e0");
->>>>>>> 832987eb
+    public static final TransportVersion V_8_500_002 = registerTransportVersion(8_500_002, "4c43c34d-21e0-4d5b-a83d-ebc01add8f3e");
 
     /**
      * Reference to the most recent transport version.
      * This should be the transport version with the highest id.
      */
-    public static final TransportVersion CURRENT = V_8_500_001;
+    public static final TransportVersion CURRENT = V_8_500_002;
 
     /**
      * Reference to the earliest compatible transport version to this version of the codebase.

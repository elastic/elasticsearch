--- conflicted
+++ resolved
@@ -141,14 +141,11 @@
     public static final TransportVersion V_8_500_014 = registerTransportVersion(8_500_014, "D115A2E1-1739-4A02-AB7B-64F6EA157EFB");
     public static final TransportVersion V_8_500_015 = registerTransportVersion(8_500_015, "651216c9-d54f-4189-9fe1-48d82d276863");
     public static final TransportVersion V_8_500_016 = registerTransportVersion(8_500_016, "492C94FB-AAEA-4C9E-8375-BDB67A398584");
-<<<<<<< HEAD
-    public static final TransportVersion V_8_500_017 = registerTransportVersion(8_500_017, "827C32CE-33D9-4AC3-A773-8FB768F59EAF");
-=======
     public static final TransportVersion V_8_500_017 = registerTransportVersion(8_500_017, "0EDCB5BA-049C-443C-8AB1-5FA58FB996FB");
->>>>>>> 7d8aac3a
+    public static final TransportVersion V_8_500_018 = registerTransportVersion(8_500_018, "827C32CE-33D9-4AC3-A773-8FB768F59EAF");
 
     private static class CurrentHolder {
-        private static final TransportVersion CURRENT = findCurrent(V_8_500_017);
+        private static final TransportVersion CURRENT = findCurrent(V_8_500_018);
 
         // finds the pluggable current version, or uses the given fallback
         private static TransportVersion findCurrent(TransportVersion fallback) {

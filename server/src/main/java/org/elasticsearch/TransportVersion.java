--- conflicted
+++ resolved
@@ -148,19 +148,13 @@
     // 8.9.0
     public static final TransportVersion V_8_500_020 = registerTransportVersion(8_500_020, "ECB42C26-B258-42E5-A835-E31AF84A76DE");
     public static final TransportVersion V_8_500_021 = registerTransportVersion(8_500_021, "102e0d84-0c08-402c-a696-935f3a3da873");
-<<<<<<< HEAD
-    public static final TransportVersion V_8_500_022 = registerTransportVersion(8_500_022, "965d294b-14aa-4abb-bcfc-34631187941d");
-
-    private static class CurrentHolder {
-        private static final TransportVersion CURRENT = findCurrent(V_8_500_022);
-=======
     // Introduced for stateless plugin
     public static final TransportVersion V_8_500_022 = registerTransportVersion(8_500_022, "4993c724-7a81-4955-84e7-403484610091");
     public static final TransportVersion V_8_500_023 = registerTransportVersion(8_500_023, "01b06435-5d73-42ff-a121-3b36b771375e");
+    public static final TransportVersion V_8_500_024 = registerTransportVersion(8_500_024, "965d294b-14aa-4abb-bcfc-34631187941d");
 
     private static class CurrentHolder {
-        private static final TransportVersion CURRENT = findCurrent(V_8_500_023);
->>>>>>> dfce3b82
+        private static final TransportVersion CURRENT = findCurrent(V_8_500_024);
 
         // finds the pluggable current version, or uses the given fallback
         private static TransportVersion findCurrent(TransportVersion fallback) {

/*
 * Copyright Elasticsearch B.V. and/or licensed to Elasticsearch B.V. under one
 * or more contributor license agreements. Licensed under the Elastic License
 * 2.0 and the Server Side Public License, v 1; you may not use this file except
 * in compliance with, at your election, the Elastic License 2.0 or the Server
 * Side Public License, v 1.
 */

package org.elasticsearch;

import org.elasticsearch.common.Strings;
import org.elasticsearch.common.io.stream.StreamInput;
import org.elasticsearch.common.io.stream.StreamOutput;
import org.elasticsearch.core.Assertions;
import org.elasticsearch.internal.VersionExtension;

import java.io.IOException;
import java.lang.reflect.Field;
import java.util.Collection;
import java.util.Collections;
import java.util.HashMap;
import java.util.Map;
import java.util.NavigableMap;
import java.util.Set;
import java.util.TreeMap;

/**
 * Represents the version of the wire protocol used to communicate between ES nodes.
 * <p>
 * Prior to 8.8.0, the release {@link Version} was used everywhere. This class separates the wire protocol version
 * from the release version.
 * <p>
 * Each transport version constant has an id number, which for versions prior to 8.9.0 is the same as the release version
 * for backwards compatibility. In 8.9.0 this is changed to an incrementing number, disconnected from the release version.
 * <p>
 * Each version constant has a unique id string. This is not actually used in the binary protocol, but is there to ensure
 * each protocol version is only added to the source file once. This string needs to be unique (normally a UUID,
 * but can be any other unique nonempty string).
 * If two concurrent PRs add the same transport version, the different unique ids cause a git conflict, ensuring the second PR to be merged
 * must be updated with the next free version first. Without the unique id string, git will happily merge the two versions together,
 * resulting in the same transport version being used across multiple commits,
 * causing problems when you try to upgrade between those two merged commits.
 * <h2>Version compatibility</h2>
 * The earliest compatible version is hardcoded in the {@link #MINIMUM_COMPATIBLE} field. Previously, this was dynamically calculated
 * from the major/minor versions of {@link Version}, but {@code TransportVersion} does not have separate major/minor version numbers.
 * So the minimum compatible version is hard-coded as the transport version used by the highest minor release of the previous major version.
 * {@link #MINIMUM_COMPATIBLE} should be updated appropriately whenever a major release happens.
 * <p>
 * The earliest CCS compatible version is hardcoded at {@link #MINIMUM_CCS_VERSION}, as the transport version used by the
 * previous minor release. This should be updated appropriately whenever a minor release happens.
 * <h2>Adding a new version</h2>
 * A new transport version should be added <em>every time</em> a change is made to the serialization protocol of one or more classes.
 * Each transport version should only be used in a single merged commit (apart from BwC versions copied from {@link Version}).
 * <p>
 * To add a new transport version, add a new constant at the bottom of the list that is one greater than the current highest version,
 * ensure it has a unique id, and update the {@link CurrentHolder#CURRENT} constant to point to the new version.
 * <h2>Reverting a transport version</h2>
 * If you revert a commit with a transport version change, you <em>must</em> ensure there is a <em>new</em> transport version
 * representing the reverted change. <em>Do not</em> let the transport version go backwards, it must <em>always</em> be incremented.
 */
public record TransportVersion(int id) implements Comparable<TransportVersion> {

    /*
     * NOTE: IntelliJ lies!
     * This map is used during class construction, referenced by the registerTransportVersion method.
     * When all the transport version constants have been registered, the map is cleared & never touched again.
     */
    private static Map<String, Integer> IDS = new HashMap<>();

    private static TransportVersion registerTransportVersion(int id, String uniqueId) {
        if (IDS == null) throw new IllegalStateException("The IDS map needs to be present to call this method");

        Strings.requireNonEmpty(uniqueId, "Each TransportVersion needs a unique string id");
        Integer existing = IDS.put(uniqueId, id);
        if (existing != null) {
            throw new IllegalArgumentException("Versions " + id + " and " + existing + " have the same unique id");
        }
        return new TransportVersion(id);
    }

    public static final TransportVersion ZERO = registerTransportVersion(0, "00000000-0000-0000-0000-000000000000");
    public static final TransportVersion V_7_0_0 = registerTransportVersion(7_00_00_99, "7505fd05-d982-43ce-a63f-ff4c6c8bdeec");
    public static final TransportVersion V_7_0_1 = registerTransportVersion(7_00_01_99, "ae772780-e6f9-46a1-b0a0-20ed0cae37f7");
    public static final TransportVersion V_7_1_0 = registerTransportVersion(7_01_00_99, "fd09007c-1c54-450a-af99-9f941e1a53c2");
    public static final TransportVersion V_7_2_0 = registerTransportVersion(7_02_00_99, "b74dbc52-e727-472c-af21-2156482e8796");
    public static final TransportVersion V_7_2_1 = registerTransportVersion(7_02_01_99, "a3217b94-f436-4aab-a020-162c83ba18f2");
    public static final TransportVersion V_7_3_0 = registerTransportVersion(7_03_00_99, "4f04e4c9-c5aa-49e4-8b99-abeb4e284a5a");
    public static final TransportVersion V_7_3_2 = registerTransportVersion(7_03_02_99, "60da3953-8415-4d4f-a18d-853c3e68ebd6");
    public static final TransportVersion V_7_4_0 = registerTransportVersion(7_04_00_99, "ec7e58aa-55b4-4064-a9dd-fd723a2ba7a8");
    public static final TransportVersion V_7_5_0 = registerTransportVersion(7_05_00_99, "cc6e14dc-9dc7-4b74-8e15-1f99a6cfbe03");
    public static final TransportVersion V_7_6_0 = registerTransportVersion(7_06_00_99, "4637b8ae-f3df-43ae-a065-ad4c29f3373a");
    public static final TransportVersion V_7_7_0 = registerTransportVersion(7_07_00_99, "7bb73c48-ddb8-4437-b184-30371c35dd4b");
    public static final TransportVersion V_7_8_0 = registerTransportVersion(7_08_00_99, "c3cc74af-d15e-494b-a907-6ad6dd2f4660");
    public static final TransportVersion V_7_8_1 = registerTransportVersion(7_08_01_99, "7acb9f6e-32f2-45ce-b87d-ca1f165b8e7a");
    public static final TransportVersion V_7_9_0 = registerTransportVersion(7_09_00_99, "9388fe76-192a-4053-b51c-d2a7b8eae545");
    public static final TransportVersion V_7_10_0 = registerTransportVersion(7_10_00_99, "4efca195-38e4-4f74-b877-c26fb2a40733");
    public static final TransportVersion V_7_10_1 = registerTransportVersion(7_10_01_99, "0070260c-aa0b-4fc2-9c87-5cd5f23b005f");
    public static final TransportVersion V_7_11_0 = registerTransportVersion(7_11_00_99, "3b43bcbc-1c5e-4cc2-a3b4-8ac8b64239e8");
    public static final TransportVersion V_7_12_0 = registerTransportVersion(7_12_00_99, "3be9ff6f-2d9f-4fc2-ba91-394dd5ebcf33");
    public static final TransportVersion V_7_13_0 = registerTransportVersion(7_13_00_99, "e1fe494a-7c66-4571-8f8f-1d7e6d8df1b3");
    public static final TransportVersion V_7_14_0 = registerTransportVersion(7_14_00_99, "8cf0954c-b085-467f-b20b-3cb4b2e69e3e");
    public static final TransportVersion V_7_15_0 = registerTransportVersion(7_15_00_99, "2273ac0e-00bb-4024-9e2e-ab78981623c6");
    public static final TransportVersion V_7_15_1 = registerTransportVersion(7_15_01_99, "a8c3503d-3452-45cf-b385-e855e16547fe");
    public static final TransportVersion V_7_16_0 = registerTransportVersion(7_16_00_99, "59abadd2-25db-4547-a991-c92306a3934e");
    public static final TransportVersion V_7_17_0 = registerTransportVersion(7_17_00_99, "322efe93-4c73-4e15-9274-bb76836c8fa8");
    public static final TransportVersion V_7_17_1 = registerTransportVersion(7_17_01_99, "51c72842-7974-4669-ad25-bf13ba307307");
    public static final TransportVersion V_7_17_8 = registerTransportVersion(7_17_08_99, "82a3e70d-cf0e-4efb-ad16-6077ab9fe19f");
    public static final TransportVersion V_8_0_0 = registerTransportVersion(8_00_00_99, "c7d2372c-9f01-4a79-8b11-227d862dfe4f");
    public static final TransportVersion V_8_1_0 = registerTransportVersion(8_01_00_99, "3dc49dce-9cef-492a-ac8d-3cc79f6b4280");
    public static final TransportVersion V_8_2_0 = registerTransportVersion(8_02_00_99, "8ce6d555-202e-47db-ab7d-ade9dda1b7e8");
    public static final TransportVersion V_8_3_0 = registerTransportVersion(8_03_00_99, "559ddb66-d857-4208-bed5-a995ccf478ea");
    public static final TransportVersion V_8_4_0 = registerTransportVersion(8_04_00_99, "c0d12906-aa5b-45d4-94c7-cbcf4d9818ca");
    public static final TransportVersion V_8_5_0 = registerTransportVersion(8_05_00_99, "be3d7f23-7240-4904-9d7f-e25a0f766eca");
    public static final TransportVersion V_8_6_0 = registerTransportVersion(8_06_00_99, "e209c5ed-3488-4415-b561-33492ca3b789");
    public static final TransportVersion V_8_6_1 = registerTransportVersion(8_06_01_99, "9f113acb-1b21-4fda-bef9-2a3e669b5c7b");
    public static final TransportVersion V_8_7_0 = registerTransportVersion(8_07_00_99, "f1ee7a85-4fa6-43f5-8679-33e2b750448b");
    public static final TransportVersion V_8_7_1 = registerTransportVersion(8_07_01_99, "018de9d8-9e8b-4ac7-8f4b-3a6fbd0487fb");
    public static final TransportVersion V_8_8_0 = registerTransportVersion(8_08_00_99, "f64fe576-0767-4ec3-984e-3e30b33b6c46");
    public static final TransportVersion V_8_8_1 = registerTransportVersion(8_08_01_99, "291c71bb-5b0a-4b7e-a407-6e53bc128d0f");

    public static final TransportVersion V_8_9_0 = registerTransportVersion(8_09_00_99, "13c1c2cb-d975-461f-ab98-309ebc1c01bc");
    /*
     * READ THE JAVADOC ABOVE BEFORE ADDING NEW TRANSPORT VERSIONS
     * Detached transport versions added below here.
     */
    public static final TransportVersion V_8_500_000 = registerTransportVersion(8_500_000, "dc3cbf06-3ed5-4e1b-9978-ee1d04d235bc");
    public static final TransportVersion V_8_500_001 = registerTransportVersion(8_500_001, "c943cfe5-c89d-4eae-989f-f5f4537e84e0");
    public static final TransportVersion V_8_500_002 = registerTransportVersion(8_500_002, "055dd314-ff40-4313-b4c6-9fccddfa42a8");
    public static final TransportVersion V_8_500_003 = registerTransportVersion(8_500_003, "30adbe0c-8614-40dd-81b5-44e9c657bb77");
    public static final TransportVersion V_8_500_004 = registerTransportVersion(8_500_004, "6a00db6a-fd66-42a9-97ea-f6cc53169110");
    public static final TransportVersion V_8_500_005 = registerTransportVersion(8_500_005, "65370d2a-d936-4383-a2e0-8403f708129b");
    public static final TransportVersion V_8_500_006 = registerTransportVersion(8_500_006, "7BB5621A-80AC-425F-BA88-75543C442F23");
    public static final TransportVersion V_8_500_007 = registerTransportVersion(8_500_007, "77261d43-4149-40af-89c5-7e71e0454fce");
    // Introduced for stateless plugin
    public static final TransportVersion V_8_500_008 = registerTransportVersion(8_500_008, "8884ab9d-94cd-4bac-aff8-01f2c394f47c");
    public static final TransportVersion V_8_500_009 = registerTransportVersion(8_500_009, "35091358-fd41-4106-a6e2-d2a1315494c1");
    public static final TransportVersion V_8_500_010 = registerTransportVersion(8_500_010, "9818C628-1EEC-439B-B943-468F61460675");
    public static final TransportVersion V_8_500_011 = registerTransportVersion(8_500_011, "2209F28D-B52E-4BC4-9889-E780F291C32E");
    public static final TransportVersion V_8_500_012 = registerTransportVersion(8_500_012, "BB6F4AF1-A860-4FD4-A138-8150FFBE0ABD");
    public static final TransportVersion V_8_500_013 = registerTransportVersion(8_500_013, "f65b85ac-db5e-4558-a487-a1dde4f6a33a");
    public static final TransportVersion V_8_500_014 = registerTransportVersion(8_500_014, "D115A2E1-1739-4A02-AB7B-64F6EA157EFB");
    public static final TransportVersion V_8_500_015 = registerTransportVersion(8_500_015, "651216c9-d54f-4189-9fe1-48d82d276863");
    public static final TransportVersion V_8_500_016 = registerTransportVersion(8_500_016, "492C94FB-AAEA-4C9E-8375-BDB67A398584");

    public static final TransportVersion V_8_500_017 = registerTransportVersion(8_500_017, "0EDCB5BA-049C-443C-8AB1-5FA58FB996FB");
    public static final TransportVersion V_8_500_018 = registerTransportVersion(8_500_018, "827C32CE-33D9-4AC3-A773-8FB768F59EAF");
    public static final TransportVersion V_8_500_019 = registerTransportVersion(8_500_019, "09bae57f-cab8-423c-aab3-c9778509ffe3");
    // 8.9.0
    public static final TransportVersion V_8_500_020 = registerTransportVersion(8_500_020, "ECB42C26-B258-42E5-A835-E31AF84A76DE");
    public static final TransportVersion V_8_500_021 = registerTransportVersion(8_500_021, "102e0d84-0c08-402c-a696-935f3a3da873");
<<<<<<< HEAD
    public static final TransportVersion V_8_500_022 = registerTransportVersion(8_500_022, "b72d7f12-8ed3-4a5b-8e6a-4910ea10e0d7");

    private static class CurrentHolder {
        private static final TransportVersion CURRENT = findCurrent(V_8_500_022);
=======
    // Introduced for stateless plugin
    public static final TransportVersion V_8_500_022 = registerTransportVersion(8_500_022, "4993c724-7a81-4955-84e7-403484610091");
    public static final TransportVersion V_8_500_023 = registerTransportVersion(8_500_023, "01b06435-5d73-42ff-a121-3b36b771375e");
    public static final TransportVersion V_8_500_024 = registerTransportVersion(8_500_024, "db337007-f823-4dbd-968e-375383814c17");

    private static class CurrentHolder {
        private static final TransportVersion CURRENT = findCurrent(V_8_500_024);
>>>>>>> a03d68f2

        // finds the pluggable current version, or uses the given fallback
        private static TransportVersion findCurrent(TransportVersion fallback) {
            var versionExtension = VersionExtension.load();
            if (versionExtension == null) {
                return fallback;
            }
            var version = versionExtension.getCurrentTransportVersion();
            assert version.onOrAfter(fallback);
            return version;
        }
    }

    /**
     * Reference to the earliest compatible transport version to this version of the codebase.
     * This should be the transport version used by the highest minor version of the previous major.
     */
    public static final TransportVersion MINIMUM_COMPATIBLE = V_7_17_0;

    /**
     * Reference to the minimum transport version that can be used with CCS.
     * This should be the transport version used by the previous minor release.
     */
    public static final TransportVersion MINIMUM_CCS_VERSION = V_8_500_020;

    static {
        // see comment on IDS field
        // now we're registered all the transport versions, we can clear the map
        IDS = null;
    }

    static NavigableMap<Integer, TransportVersion> getAllVersionIds(Class<?> cls) {
        Map<Integer, String> versionIdFields = new HashMap<>();
        NavigableMap<Integer, TransportVersion> builder = new TreeMap<>();

        Set<String> ignore = Set.of("ZERO", "CURRENT", "MINIMUM_COMPATIBLE", "MINIMUM_CCS_VERSION");

        for (Field declaredField : cls.getFields()) {
            if (declaredField.getType().equals(TransportVersion.class)) {
                String fieldName = declaredField.getName();
                if (ignore.contains(fieldName)) {
                    continue;
                }

                TransportVersion version;
                try {
                    version = (TransportVersion) declaredField.get(null);
                } catch (IllegalAccessException e) {
                    throw new AssertionError(e);
                }
                builder.put(version.id, version);

                if (Assertions.ENABLED) {
                    // check the version number is unique
                    var sameVersionNumber = versionIdFields.put(version.id, fieldName);
                    assert sameVersionNumber == null
                        : "Versions ["
                            + sameVersionNumber
                            + "] and ["
                            + fieldName
                            + "] have the same version number ["
                            + version.id
                            + "]. Each TransportVersion should have a different version number";
                }
            }
        }

        return Collections.unmodifiableNavigableMap(builder);
    }

    private static final NavigableMap<Integer, TransportVersion> VERSION_IDS = getAllVersionIds(TransportVersion.class);

    static Collection<TransportVersion> getAllVersions() {
        return VERSION_IDS.values();
    }

    public static TransportVersion readVersion(StreamInput in) throws IOException {
        return fromId(in.readVInt());
    }

    public static TransportVersion fromId(int id) {
        TransportVersion known = VERSION_IDS.get(id);
        if (known != null) {
            return known;
        }
        // this is a version we don't otherwise know about - just create a placeholder
        return new TransportVersion(id);
    }

    public static void writeVersion(TransportVersion version, StreamOutput out) throws IOException {
        out.writeVInt(version.id);
    }

    /**
     * Returns the minimum version of {@code version1} and {@code version2}
     */
    public static TransportVersion min(TransportVersion version1, TransportVersion version2) {
        return version1.id < version2.id ? version1 : version2;
    }

    /**
     * Returns the maximum version of {@code version1} and {@code version2}
     */
    public static TransportVersion max(TransportVersion version1, TransportVersion version2) {
        return version1.id > version2.id ? version1 : version2;
    }

    /**
     * Returns {@code true} if the specified version is compatible with this running version of Elasticsearch.
     */
    public static boolean isCompatible(TransportVersion version) {
        return version.onOrAfter(MINIMUM_COMPATIBLE);
    }

    /**
     * Reference to the most recent transport version.
     * This should be the transport version with the highest id.
     */
    public static TransportVersion current() {
        return CurrentHolder.CURRENT;
    }

    public boolean after(TransportVersion version) {
        return version.id < id;
    }

    public boolean onOrAfter(TransportVersion version) {
        return version.id <= id;
    }

    public boolean before(TransportVersion version) {
        return version.id > id;
    }

    public boolean onOrBefore(TransportVersion version) {
        return version.id >= id;
    }

    public boolean between(TransportVersion lowerInclusive, TransportVersion upperExclusive) {
        if (upperExclusive.onOrBefore(lowerInclusive)) throw new IllegalArgumentException();
        return onOrAfter(lowerInclusive) && before(upperExclusive);
    }

    public static TransportVersion fromString(String str) {
        return TransportVersion.fromId(Integer.parseInt(str));
    }

    @Override
    public int compareTo(TransportVersion other) {
        return Integer.compare(this.id, other.id);
    }

    @Override
    public String toString() {
        return Integer.toString(id);
    }
}<|MERGE_RESOLUTION|>--- conflicted
+++ resolved
@@ -148,20 +148,14 @@
     // 8.9.0
     public static final TransportVersion V_8_500_020 = registerTransportVersion(8_500_020, "ECB42C26-B258-42E5-A835-E31AF84A76DE");
     public static final TransportVersion V_8_500_021 = registerTransportVersion(8_500_021, "102e0d84-0c08-402c-a696-935f3a3da873");
-<<<<<<< HEAD
-    public static final TransportVersion V_8_500_022 = registerTransportVersion(8_500_022, "b72d7f12-8ed3-4a5b-8e6a-4910ea10e0d7");
-
-    private static class CurrentHolder {
-        private static final TransportVersion CURRENT = findCurrent(V_8_500_022);
-=======
     // Introduced for stateless plugin
     public static final TransportVersion V_8_500_022 = registerTransportVersion(8_500_022, "4993c724-7a81-4955-84e7-403484610091");
     public static final TransportVersion V_8_500_023 = registerTransportVersion(8_500_023, "01b06435-5d73-42ff-a121-3b36b771375e");
     public static final TransportVersion V_8_500_024 = registerTransportVersion(8_500_024, "db337007-f823-4dbd-968e-375383814c17");
+    public static final TransportVersion V_8_500_025 = registerTransportVersion(8_500_025, "b72d7f12-8ed3-4a5b-8e6a-4910ea10e0d7");
 
     private static class CurrentHolder {
         private static final TransportVersion CURRENT = findCurrent(V_8_500_024);
->>>>>>> a03d68f2
 
         // finds the pluggable current version, or uses the given fallback
         private static TransportVersion findCurrent(TransportVersion fallback) {

/*
 * Copyright Elasticsearch B.V. and/or licensed to Elasticsearch B.V. under one
 * or more contributor license agreements. Licensed under the Elastic License
 * 2.0 and the Server Side Public License, v 1; you may not use this file except
 * in compliance with, at your election, the Elastic License 2.0 or the Server
 * Side Public License, v 1.
 */

package org.elasticsearch;

import org.elasticsearch.common.Strings;
import org.elasticsearch.common.io.stream.StreamInput;
import org.elasticsearch.common.io.stream.StreamOutput;

import java.io.IOException;
import java.lang.reflect.Field;
import java.util.Collection;
import java.util.Collections;
import java.util.HashMap;
import java.util.Map;
import java.util.NavigableMap;
import java.util.Set;
import java.util.TreeMap;

/**
 * Represents the version of the wire protocol used to communicate between ES nodes.
 * <p>
 * Prior to 8.7.0, the node {@link Version} was used everywhere. This class separates the wire protocol version
 * from the running node version. Each node version has a reference to a specific transport version used by that node.
 * <p>
 * Each transport version constant has an id number, which for versions prior to 8.7.0 is the same as the node version
 * for backwards compatibility.
 * There is also a unique id string. This is not actually used in the protocol, but is there to ensure each protocol version
 * is only added to the source file once. This string needs to be unique (here, a UUID, but can be any other unique nonempty string).
 * If two concurrent PRs added the same protocol version, the unique string causes a git conflict, ensuring the second PR to be merged
 * must be updated with the next free version. Without the unique id string, git will happily merge the two versions together,
 * causing problems when you try to upgrade between those two PRs.
 * <p>
 * When adding new transport versions, it is recommended to leave a gap in the id number (say, 100)
 * to leave space for any intermediate fixes that may be needed in the future.
 * <p>
 * The earliest compatible version is hardcoded at {@link #MINIMUM_COMPATIBLE}. Previously, this was dynamically calculated
 * from the major/minor versions of {@link Version}, but {@code TransportVersion} does not have separate major/minor version numbers.
 * So the minimum compatible version needs to be hard-coded as the transport version of the minimum compatible node version.
 * That variable should be updated appropriately whenever we do a major version release.
 */
public class TransportVersion implements Comparable<TransportVersion> {
    public static final TransportVersion ZERO = new TransportVersion(0, "00000000-0000-0000-0000-000000000000");
    /*
     * Legacy transport versions that match the node version
     */
    public static final TransportVersion V_7_0_0 = new TransportVersion(7_00_00_99, "7505fd05-d982-43ce-a63f-ff4c6c8bdeec");
    public static final TransportVersion V_7_0_1 = new TransportVersion(7_00_01_99, "ae772780-e6f9-46a1-b0a0-20ed0cae37f7");
    public static final TransportVersion V_7_1_0 = new TransportVersion(7_01_00_99, "fd09007c-1c54-450a-af99-9f941e1a53c2");
    public static final TransportVersion V_7_1_1 = new TransportVersion(7_01_01_99, "f7ddb16c-3495-42ef-8d54-1461570ca68c");
    public static final TransportVersion V_7_2_0 = new TransportVersion(7_02_00_99, "b74dbc52-e727-472c-af21-2156482e8796");
    public static final TransportVersion V_7_2_1 = new TransportVersion(7_02_01_99, "a3217b94-f436-4aab-a020-162c83ba18f2");
    public static final TransportVersion V_7_3_0 = new TransportVersion(7_03_00_99, "4f04e4c9-c5aa-49e4-8b99-abeb4e284a5a");
    public static final TransportVersion V_7_3_1 = new TransportVersion(7_03_01_99, "532b9bc9-e11f-48a2-b997-67ca68ffb354");
    public static final TransportVersion V_7_3_2 = new TransportVersion(7_03_02_99, "60da3953-8415-4d4f-a18d-853c3e68ebd6");
    public static final TransportVersion V_7_4_0 = new TransportVersion(7_04_00_99, "ec7e58aa-55b4-4064-a9dd-fd723a2ba7a8");
    public static final TransportVersion V_7_4_1 = new TransportVersion(7_04_01_99, "a316c26d-8e6a-4608-b1ec-062331552b98");
    public static final TransportVersion V_7_4_2 = new TransportVersion(7_04_02_99, "031a77e1-3640-4c8a-80cf-28ded96bab48");
    public static final TransportVersion V_7_5_0 = new TransportVersion(7_05_00_99, "cc6e14dc-9dc7-4b74-8e15-1f99a6cfbe03");
    public static final TransportVersion V_7_5_1 = new TransportVersion(7_05_01_99, "9d12be44-16dc-44a8-a89a-45c9174ea596");
    public static final TransportVersion V_7_5_2 = new TransportVersion(7_05_02_99, "484ed9de-7f5b-4e6b-a79a-0cb5e7570093");
    public static final TransportVersion V_7_6_0 = new TransportVersion(7_06_00_99, "4637b8ae-f3df-43ae-a065-ad4c29f3373a");
    public static final TransportVersion V_7_6_1 = new TransportVersion(7_06_01_99, "fe5b9f95-a311-4a92-943b-30ec256a331c");
    public static final TransportVersion V_7_6_2 = new TransportVersion(7_06_02_99, "5396cb30-d91c-4789-85e8-77efd552c785");
    public static final TransportVersion V_7_7_0 = new TransportVersion(7_07_00_99, "7bb73c48-ddb8-4437-b184-30371c35dd4b");
    public static final TransportVersion V_7_7_1 = new TransportVersion(7_07_01_99, "85507b0f-0fca-4daf-a80b-451fe75e04a0");
    public static final TransportVersion V_7_8_0 = new TransportVersion(7_08_00_99, "c3cc74af-d15e-494b-a907-6ad6dd2f4660");
    public static final TransportVersion V_7_8_1 = new TransportVersion(7_08_01_99, "7acb9f6e-32f2-45ce-b87d-ca1f165b8e7a");
    public static final TransportVersion V_7_9_0 = new TransportVersion(7_09_00_99, "9388fe76-192a-4053-b51c-d2a7b8eae545");
    public static final TransportVersion V_7_9_1 = new TransportVersion(7_09_01_99, "30fa10fc-df6b-4435-bd9e-acdb9ae1b268");
    public static final TransportVersion V_7_9_2 = new TransportVersion(7_09_02_99, "b58bb181-cecc-464e-b955-f6c1c1e7b4d0");
    public static final TransportVersion V_7_9_3 = new TransportVersion(7_09_03_99, "4406926c-e2b6-4b9a-a72a-1bee8357ad3e");
    public static final TransportVersion V_7_10_0 = new TransportVersion(7_10_00_99, "4efca195-38e4-4f74-b877-c26fb2a40733");
    public static final TransportVersion V_7_10_1 = new TransportVersion(7_10_01_99, "0070260c-aa0b-4fc2-9c87-5cd5f23b005f");
    public static final TransportVersion V_7_10_2 = new TransportVersion(7_10_02_99, "b369e2ed-261c-4b2f-8b42-0f0ba0549f8c");
    public static final TransportVersion V_7_11_0 = new TransportVersion(7_11_00_99, "3b43bcbc-1c5e-4cc2-a3b4-8ac8b64239e8");
    public static final TransportVersion V_7_11_1 = new TransportVersion(7_11_01_99, "2f75d13c-adde-4762-a46e-def8acce62b7");
    public static final TransportVersion V_7_11_2 = new TransportVersion(7_11_02_99, "2c852a4b-236d-4e8b-9373-336c9b52685a");
    public static final TransportVersion V_7_12_0 = new TransportVersion(7_12_00_99, "3be9ff6f-2d9f-4fc2-ba91-394dd5ebcf33");
    public static final TransportVersion V_7_12_1 = new TransportVersion(7_12_01_99, "ee4fdfac-2039-4b00-b42d-579cbde7120c");
    public static final TransportVersion V_7_13_0 = new TransportVersion(7_13_00_99, "e1fe494a-7c66-4571-8f8f-1d7e6d8df1b3");
    public static final TransportVersion V_7_13_1 = new TransportVersion(7_13_01_99, "66bc8d82-36da-4d54-b22d-aca691dc3d70");
    public static final TransportVersion V_7_13_2 = new TransportVersion(7_13_02_99, "2a6fc74c-4c44-4264-a619-37437cd2c5a0");
    public static final TransportVersion V_7_13_3 = new TransportVersion(7_13_03_99, "a31592f5-f8d2-490c-a02e-da9501823d8d");
    public static final TransportVersion V_7_13_4 = new TransportVersion(7_13_04_99, "3143240d-1831-4186-8a19-963336c4cea0");
    public static final TransportVersion V_7_14_0 = new TransportVersion(7_14_00_99, "8cf0954c-b085-467f-b20b-3cb4b2e69e3e");
    public static final TransportVersion V_7_14_1 = new TransportVersion(7_14_01_99, "3dbb62c3-cf73-4c76-8d5a-4ca70afe2c70");
    public static final TransportVersion V_7_14_2 = new TransportVersion(7_14_02_99, "7943ae20-df60-45e5-97ba-82fc0dfc8b89");
    public static final TransportVersion V_7_15_0 = new TransportVersion(7_15_00_99, "2273ac0e-00bb-4024-9e2e-ab78981623c6");
    public static final TransportVersion V_7_15_1 = new TransportVersion(7_15_01_99, "a8c3503d-3452-45cf-b385-e855e16547fe");
    public static final TransportVersion V_7_15_2 = new TransportVersion(7_15_02_99, "fbb8ad69-02e2-4c90-b2e4-23947107f8b4");
    public static final TransportVersion V_7_16_0 = new TransportVersion(7_16_00_99, "59abadd2-25db-4547-a991-c92306a3934e");
    public static final TransportVersion V_7_16_1 = new TransportVersion(7_16_01_99, "4ace6b6b-8bba-427f-8755-9e3b40092138");
    public static final TransportVersion V_7_16_2 = new TransportVersion(7_16_02_99, "785567b9-b320-48ef-b538-1753228904cd");
    public static final TransportVersion V_7_16_3 = new TransportVersion(7_16_03_99, "facf5ae7-3d4e-479c-9142-72529b784e30");
    public static final TransportVersion V_7_17_0 = new TransportVersion(7_17_00_99, "322efe93-4c73-4e15-9274-bb76836c8fa8");
    public static final TransportVersion V_7_17_1 = new TransportVersion(7_17_01_99, "51c72842-7974-4669-ad25-bf13ba307307");
    public static final TransportVersion V_7_17_2 = new TransportVersion(7_17_02_99, "82bea8d0-bfea-47c2-b7d3-217d8feb67e3");
    public static final TransportVersion V_7_17_3 = new TransportVersion(7_17_03_99, "a909c2f4-5cb8-46bf-af0f-cd18d1b7e9d2");
    public static final TransportVersion V_7_17_4 = new TransportVersion(7_17_04_99, "5076e164-18a4-4373-8be7-15f1843c46db");
    public static final TransportVersion V_7_17_5 = new TransportVersion(7_17_05_99, "da7e3509-7f61-4dd2-8d23-a61f628a62f6");
    public static final TransportVersion V_7_17_6 = new TransportVersion(7_17_06_99, "a47ecf02-e457-474f-887d-ee15a7ebd969");
    public static final TransportVersion V_7_17_7 = new TransportVersion(7_17_07_99, "108ba576-bb28-42f4-bcbf-845a0ce52560");
    public static final TransportVersion V_7_17_8 = new TransportVersion(7_17_08_99, "82a3e70d-cf0e-4efb-ad16-6077ab9fe19f");
    public static final TransportVersion V_7_17_9 = new TransportVersion(7_17_09_99, "afd50dda-735f-4eae-9309-3218ffec1b2d");
    public static final TransportVersion V_8_0_0 = new TransportVersion(8_00_00_99, "c7d2372c-9f01-4a79-8b11-227d862dfe4f");
    public static final TransportVersion V_8_0_1 = new TransportVersion(8_00_01_99, "56e044c3-37e5-4f7e-bd38-f493927354ac");
    public static final TransportVersion V_8_1_0 = new TransportVersion(8_01_00_99, "3dc49dce-9cef-492a-ac8d-3cc79f6b4280");
    public static final TransportVersion V_8_1_1 = new TransportVersion(8_01_01_99, "40cf32e5-17b0-4187-9de1-022cdea69db9");
    public static final TransportVersion V_8_1_2 = new TransportVersion(8_01_02_99, "54aa6394-08f3-4db7-b82e-314ae4b5b562");
    public static final TransportVersion V_8_1_3 = new TransportVersion(8_01_03_99, "9772b54b-1e14-485f-92e8-8847b3a3d569");
    public static final TransportVersion V_8_2_0 = new TransportVersion(8_02_00_99, "8ce6d555-202e-47db-ab7d-ade9dda1b7e8");
    public static final TransportVersion V_8_2_1 = new TransportVersion(8_02_01_99, "ffbb67e8-cc33-4b02-a995-b461d9ee36c8");
    public static final TransportVersion V_8_2_2 = new TransportVersion(8_02_02_99, "2499ee77-187d-4e10-8366-8e60d5f03676");
    public static final TransportVersion V_8_2_3 = new TransportVersion(8_02_03_99, "046aae43-3090-4ece-8c27-8d489f097548");
    public static final TransportVersion V_8_3_0 = new TransportVersion(8_03_00_99, "559ddb66-d857-4208-bed5-a995ccf478ea");
    public static final TransportVersion V_8_3_1 = new TransportVersion(8_03_01_99, "31f9b136-dbbe-4fa1-b811-d6afa2a1b472");
    public static final TransportVersion V_8_3_2 = new TransportVersion(8_03_02_99, "f6e9cd4c-2a71-4f9b-80d4-7ba97ebd18b2");
    public static final TransportVersion V_8_3_3 = new TransportVersion(8_03_03_99, "a784de3e-533e-4844-8728-c55c6932dd8e");
    public static final TransportVersion V_8_4_0 = new TransportVersion(8_04_00_99, "c0d12906-aa5b-45d4-94c7-cbcf4d9818ca");
    public static final TransportVersion V_8_4_1 = new TransportVersion(8_04_01_99, "9a915f76-f259-4361-b53d-3f19c7797fd8");
    public static final TransportVersion V_8_4_2 = new TransportVersion(8_04_02_99, "87c5b7b2-0f57-4172-8a81-b9f9a0198525");
    public static final TransportVersion V_8_4_3 = new TransportVersion(8_04_03_99, "327cb1a0-9b5d-4be9-8033-285c2549f770");
    public static final TransportVersion V_8_5_0 = new TransportVersion(8_05_00_99, "be3d7f23-7240-4904-9d7f-e25a0f766eca");
    public static final TransportVersion V_8_5_1 = new TransportVersion(8_05_01_99, "d349d202-f01c-4dbb-85dd-947fb4267c99");
    public static final TransportVersion V_8_5_2 = new TransportVersion(8_05_02_99, "b68b1331-fd64-44d9-9e71-f6796ec2024c");
    public static final TransportVersion V_8_5_3 = new TransportVersion(8_05_03_99, "9ca3c835-e3b7-4622-a08e-d51e42403b06");
    public static final TransportVersion V_8_5_4 = new TransportVersion(8_05_04_99, "97ee525c-555d-45ca-83dc-59cd592c8e86");
    public static final TransportVersion V_8_6_0 = new TransportVersion(8_06_00_99, "e209c5ed-3488-4415-b561-33492ca3b789");
    public static final TransportVersion V_8_6_1 = new TransportVersion(8_06_01_99, "9f113acb-1b21-4fda-bef9-2a3e669b5c7b");
    public static final TransportVersion V_8_7_0 = new TransportVersion(8_07_00_99, "f1ee7a85-4fa6-43f5-8679-33e2b750448b");
    /*
     * READ THE JAVADOC ABOVE BEFORE ADDING NEW TRANSPORT VERSIONS
     * Detached transport versions added below here. Starts at ES major version 10 equivalent.
     */
    // NOTE: DO NOT UNCOMMENT until all transport code uses TransportVersion
    // public static final TransportVersion V_10_000_000 = new TransportVersion(10_000_000, "dc3cbf06-3ed5-4e1b-9978-ee1d04d235bc");
    /*
     * When adding a new transport version, ensure there is a gap (say, 100) between versions
     * This is to make it possible to add intermediate versions for any bug fixes that may be required.
     *
     * When adding versions for patch fixes, add numbers in the middle of the gap. This is to ensure there is always some space
     * for patch fixes between any two versions.
     */

    /** Reference to the current transport version */
    public static final TransportVersion CURRENT = V_8_7_0;

    /** Reference to the earliest compatible transport version to this version of the codebase */
    // TODO: can we programmatically calculate or check this? Don't want to introduce circular ref between Version/TransportVersion
    public static final TransportVersion MINIMUM_COMPATIBLE = V_7_17_0;

<<<<<<< HEAD
    private static final NavigableMap<Integer, TransportVersion> idToVersion;

    static {
=======
    static NavigableMap<Integer, TransportVersion> getAllVersionIds(Class<?> cls) {
>>>>>>> 9c5d4764
        NavigableMap<Integer, TransportVersion> builder = new TreeMap<>();
        Map<String, TransportVersion> uniqueIds = new HashMap<>();

        Set<String> ignore = Set.of("ZERO", "CURRENT", "MINIMUM_COMPATIBLE");
        for (Field declaredField : cls.getFields()) {
            if (declaredField.getType().equals(TransportVersion.class)) {
                String fieldName = declaredField.getName();
                if (ignore.contains(fieldName)) {
                    continue;
                }
                try {
                    TransportVersion version = (TransportVersion) declaredField.get(null);

                    TransportVersion maybePrevious = builder.put(version.id, version);
                    assert maybePrevious == null
                        : "expected [" + version.id + "] to be uniquely mapped but saw [" + maybePrevious + "] and [" + version + "]";

                    TransportVersion sameUniqueId = uniqueIds.put(version.uniqueId, version);
                    assert sameUniqueId == null
                        : "Versions "
                            + version
                            + " and "
                            + sameUniqueId
                            + " have the same unique id. Each TransportVersion should have a different unique id";
                } catch (IllegalAccessException e) {
                    assert false : "Version field [" + fieldName + "] should be public";
                }
            }
        }
<<<<<<< HEAD
        idToVersion = Collections.unmodifiableNavigableMap(builder);
=======

        return Collections.unmodifiableNavigableMap(builder);
    }

    private static final NavigableMap<Integer, TransportVersion> VERSION_IDS;

    static {
        VERSION_IDS = getAllVersionIds(TransportVersion.class);
>>>>>>> 9c5d4764
    }

    public static TransportVersion readVersion(StreamInput in) throws IOException {
        return fromId(in.readVInt());
    }

    public static TransportVersion fromId(int id) {
        TransportVersion known = VERSION_IDS.get(id);
        if (known != null) {
            return known;
        }
        // this is a version we don't otherwise know about - just create a placeholder
        return new TransportVersion(id, "<unknown>");
    }

    public static void writeVersion(TransportVersion version, StreamOutput out) throws IOException {
        out.writeVInt(version.id);
    }

    /**
     * Returns the minimum version of {@code version1} and {@code version2}
     */
    public static TransportVersion min(TransportVersion version1, TransportVersion version2) {
        return version1.id < version2.id ? version1 : version2;
    }

    /**
     * Returns the maximum version of {@code version1} and {@code version2}
     */
    public static TransportVersion max(TransportVersion version1, TransportVersion version2) {
        return version1.id > version2.id ? version1 : version2;
    }

<<<<<<< HEAD
    // TODO for testing or a getter? should this be used?
=======
    /**
     * returns a sorted collection of declared transport version constants
     */
    public static Collection<TransportVersion> getAllVersions() {
        return VERSION_IDS.values();
    }

>>>>>>> 9c5d4764
    public final int id;
    private final String uniqueId;

    TransportVersion(int id, String uniqueId) {
        this.id = id;
        this.uniqueId = Strings.requireNonEmpty(uniqueId, "Each TransportVersion needs a unique string id");
    }

    /**
     * Placeholder method for code compatibility with code calling {@code CURRENT.minimumCompatibilityVersion}.
     */
    @Deprecated
    public TransportVersion minimumCompatibilityVersion() {
        assert this.equals(CURRENT);
        return MINIMUM_COMPATIBLE;
    }

    @Deprecated
    public boolean isCompatible(TransportVersion version) {
        return onOrAfter(version.calculateMinimumCompatVersion()) && version.onOrAfter(calculateMinimumCompatVersion());
    }

    private TransportVersion minimumCompatibleVersion;

    /**
     * Placeholder for code calling {@code minimumCompatibilityVersion} on arbitrary Version instances.
     * Code calling this should be refactored to not do this.
     */
    @Deprecated
    public TransportVersion calculateMinimumCompatVersion() {
        if (minimumCompatibleVersion == null) {
            minimumCompatibleVersion = Version.findVersion(this).minimumCompatibilityVersion().transportVersion;
        }
        return minimumCompatibleVersion;
    }

    public boolean after(TransportVersion version) {
        return version.id < id;
    }

    public boolean onOrAfter(TransportVersion version) {
        return version.id <= id;
    }

    public boolean before(TransportVersion version) {
        return version.id > id;
    }

    public boolean onOrBefore(TransportVersion version) {
        return version.id >= id;
    }

    @Override
    public int compareTo(TransportVersion other) {
        return Integer.compare(this.id, other.id);
    }

<<<<<<< HEAD
    /**
     * returns a sorted collection of declared transport version constants
     */
    public static Collection<TransportVersion> getDeclaredVersions() {
        return idToVersion.values();
    }

=======
>>>>>>> 9c5d4764
    @Override
    public String toString() {
        return Integer.toString(id);
    }

    @Override
    public boolean equals(Object o) {
        if (this == o) {
            return true;
        }
        if (o == null || getClass() != o.getClass()) {
            return false;
        }

        TransportVersion version = (TransportVersion) o;

        if (id != version.id) {
            return false;
        }

        return true;
    }

    @Override
    public int hashCode() {
        return id;
    }

}<|MERGE_RESOLUTION|>--- conflicted
+++ resolved
@@ -155,13 +155,7 @@
     // TODO: can we programmatically calculate or check this? Don't want to introduce circular ref between Version/TransportVersion
     public static final TransportVersion MINIMUM_COMPATIBLE = V_7_17_0;
 
-<<<<<<< HEAD
-    private static final NavigableMap<Integer, TransportVersion> idToVersion;
-
-    static {
-=======
     static NavigableMap<Integer, TransportVersion> getAllVersionIds(Class<?> cls) {
->>>>>>> 9c5d4764
         NavigableMap<Integer, TransportVersion> builder = new TreeMap<>();
         Map<String, TransportVersion> uniqueIds = new HashMap<>();
 
@@ -191,9 +185,6 @@
                 }
             }
         }
-<<<<<<< HEAD
-        idToVersion = Collections.unmodifiableNavigableMap(builder);
-=======
 
         return Collections.unmodifiableNavigableMap(builder);
     }
@@ -202,7 +193,6 @@
 
     static {
         VERSION_IDS = getAllVersionIds(TransportVersion.class);
->>>>>>> 9c5d4764
     }
 
     public static TransportVersion readVersion(StreamInput in) throws IOException {
@@ -236,9 +226,6 @@
         return version1.id > version2.id ? version1 : version2;
     }
 
-<<<<<<< HEAD
-    // TODO for testing or a getter? should this be used?
-=======
     /**
      * returns a sorted collection of declared transport version constants
      */
@@ -246,7 +233,6 @@
         return VERSION_IDS.values();
     }
 
->>>>>>> 9c5d4764
     public final int id;
     private final String uniqueId;
 
@@ -304,16 +290,6 @@
         return Integer.compare(this.id, other.id);
     }
 
-<<<<<<< HEAD
-    /**
-     * returns a sorted collection of declared transport version constants
-     */
-    public static Collection<TransportVersion> getDeclaredVersions() {
-        return idToVersion.values();
-    }
-
-=======
->>>>>>> 9c5d4764
     @Override
     public String toString() {
         return Integer.toString(id);

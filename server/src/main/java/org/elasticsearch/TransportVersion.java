--- conflicted
+++ resolved
@@ -127,7 +127,6 @@
     public static final TransportVersion V_8_500_001 = registerTransportVersion(8_500_001, "c943cfe5-c89d-4eae-989f-f5f4537e84e0");
     public static final TransportVersion V_8_500_002 = registerTransportVersion(8_500_002, "055dd314-ff40-4313-b4c6-9fccddfa42a8");
     public static final TransportVersion V_8_500_003 = registerTransportVersion(8_500_003, "30adbe0c-8614-40dd-81b5-44e9c657bb77");
-    public static final TransportVersion V_8_500_999 = registerTransportVersion(8_500_999, "f65b85ac-db5e-4558-a487-a1dde4f6a33a");
     public static final TransportVersion V_8_500_004 = registerTransportVersion(8_500_004, "6a00db6a-fd66-42a9-97ea-f6cc53169110");
     public static final TransportVersion V_8_500_005 = registerTransportVersion(8_500_005, "65370d2a-d936-4383-a2e0-8403f708129b");
     public static final TransportVersion V_8_500_006 = registerTransportVersion(8_500_006, "7BB5621A-80AC-425F-BA88-75543C442F23");
@@ -138,12 +137,10 @@
     public static final TransportVersion V_8_500_011 = registerTransportVersion(8_500_011, "2209F28D-B52E-4BC4-9889-E780F291C32E");
     public static final TransportVersion V_8_500_012 = registerTransportVersion(8_500_012, "BB6F4AF1-A860-4FD4-A138-8150FFBE0ABD");
 
+    public static final TransportVersion V_8_500_999 = registerTransportVersion(8_500_999, "f65b85ac-db5e-4558-a487-a1dde4f6a33a");
+
     private static class CurrentHolder {
-<<<<<<< HEAD
         private static final TransportVersion CURRENT = findCurrent(V_8_500_999);
-=======
-        private static final TransportVersion CURRENT = findCurrent(V_8_500_012);
->>>>>>> 27dec1a6
 
         // finds the pluggable current version, or uses the given fallback
         private static TransportVersion findCurrent(TransportVersion fallback) {

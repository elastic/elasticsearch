/*
 * Copyright Elasticsearch B.V. and/or licensed to Elasticsearch B.V. under one
 * or more contributor license agreements. Licensed under the "Elastic License
 * 2.0", the "GNU Affero General Public License v3.0 only", and the "Server Side
 * Public License v 1"; you may not use this file except in compliance with, at
 * your election, the "Elastic License 2.0", the "GNU Affero General Public
 * License v3.0 only", or the "Server Side Public License, v 1".
 */

package org.elasticsearch;

import org.elasticsearch.xcontent.ConstructingObjectParser;
import org.elasticsearch.xcontent.ParseField;
import org.elasticsearch.xcontent.XContentParser;
import org.elasticsearch.xcontent.XContentParserConfiguration;
import org.elasticsearch.xcontent.json.JsonXContent;

import java.io.BufferedReader;
import java.io.IOException;
import java.io.InputStream;
import java.io.InputStreamReader;
import java.util.ArrayList;
import java.util.Collections;
import java.util.HashMap;
import java.util.List;
import java.util.Map;
import java.util.function.Function;
import java.util.stream.Collectors;
import java.util.stream.Stream;

public class TransportVersionSet {

    private static final ParseField NAME = new ParseField("name");
    private static final ParseField VERSIONS = new ParseField("versions");

    private static final ConstructingObjectParser<TransportVersionSet, Integer> PARSER = new ConstructingObjectParser<>(
        TransportVersionSet.class.getCanonicalName(),
        false,
        (args, latestTransportId) -> {
            String name = (String) args[0];
            int[] ids = (int[]) args[1];
            List<TransportVersion> versions = new ArrayList<>(ids.length);
            for (int id = 0; id < ids.length; ++id) {
                TransportVersion version = new TransportVersion(id);
                if (id <= latestTransportId) {
                    versions.add(version);
                }
            }
            if (versions.isEmpty()) {
                // TODO: throw
            }
            return new TransportVersionSet(name, Collections.unmodifiableList(versions));
        }
    );

    static {
        PARSER.declareString(ConstructingObjectParser.constructorArg(), NAME);
        PARSER.declareIntArray(ConstructingObjectParser.constructorArg(), VERSIONS);
    }

    private static final Map<String, TransportVersionSet> TRANSPORT_VERSION_SETS;

    static {
        Map<String, TransportVersionSet> transportVersionSets = new HashMap<>();
        // TODO: load
        // TODO: TEST ONLY
        transportVersionSets.put("ml-inference-custom-service-embedding-type", new TransportVersionSet(
            "ml-inference-custom-service-embedding-type",
            List.of(new TransportVersion(9118000))
        ));
        transportVersionSets.put("esql-local-relation-with-new-blocks", new TransportVersionSet(
            "esql-local-relation-with-new-blocks",
            List.of(new TransportVersion(9117000))
        ));
        transportVersionSets.put("esql-split-on-big-values", new TransportVersionSet(
            "esql-split-on-big-values",
            List.of(
                new TransportVersion(9116000),
                new TransportVersion(9112001),
                new TransportVersion(8841063)
            )
        ));
        transportVersionSets.put("ml-inference-ibm-watsonx-completion-added", new TransportVersionSet(
            "ml-inference-ibm-watsonx-completion-added",
            List.of(new TransportVersion(9115000))
        ));
        transportVersionSets.put("esql-serialize-timeseries-field-type", new TransportVersionSet(
                "esql-serialize-timeseries-field-type",
                List.of(new TransportVersion(9114000))
        ));
        // TODO: END TEST ONLY
        TRANSPORT_VERSION_SETS = Collections.unmodifiableMap(transportVersionSets);
    }

    public static TransportVersionSet get(String name) {
        TransportVersionSet transportVersionSet = TRANSPORT_VERSION_SETS.get(name);
        if (transportVersionSet == null) {
            // TODO: throw
        }
        return transportVersionSet;
    }

<<<<<<< HEAD
    public static TransportVersion latest(String name) {
        return get(name).latest();
    }

    public static boolean isCompatible(String name, TransportVersion version) {
        return get(name).isCompatible(version);
    }
=======
>>>>>>> c0b72197

    private final String name;
    private final List<TransportVersion> versions;

    private TransportVersionSet(String name, List<TransportVersion> versions) {
        this.name = name;
        this.versions = versions;
    }

<<<<<<< HEAD
    public String name() {
        return name;
    }

    public TransportVersion latest() {
        return versions.get(0);
    }

=======
    public String getName() {
        return name;
    }

>>>>>>> c0b72197
    public boolean isCompatible(TransportVersion version) {
        boolean compatible = version.onOrAfter(latest());
        for (int v = 1; v < versions.size(); ++v) {
            compatible |= version.isPatchFrom(versions.get(v));
        }
        return compatible;
    }

<<<<<<< HEAD
    @Override
    public String toString() {
        return "TransportVersionSet{" + "name='" + name + '\'' + ", versions=" + versions + '}';
    }
=======
    public static TransportVersionSet fromXContent(XContentParser parser) throws IOException {
        return PARSER.apply(parser, null);
    }

    // TODO: Should this be in this class?
    private static TransportVersionSet fromJSONInputStream(InputStream inputStream) throws IOException {
        XContentParser parser = JsonXContent.jsonXContent.createParser(XContentParserConfiguration.EMPTY, inputStream);
        return TransportVersionSet.fromXContent(parser);
    }


    private static class VersionsHolder {
        private static final String MANIFEST_LOCATION = "META-INF/transport-versions-files-manifest.txt";
        private static final String METADATA_LOCATION = "org/elasticsearch/transport/";
        private static final String LATEST_SUFFIX = "-LATEST";


        private static final List<TransportVersion> ALL_VERSIONS_SORTED;
        private static final Map<Integer, TransportVersion> ALL_VERSIONS_MAP;
        private static final Map<String, TransportVersionSet> ALL_VERSIONS_SETS_MAP;
        private static final TransportVersionSet LATEST;

        static {
            var locallyDefinedVersionSets = loadTransportVersionSets();
            var extendedVersionSets = new ArrayList<TransportVersionSet>(); // TODO add SPI for serverless

            var allVersionSets = Stream.concat(
                locallyDefinedVersionSets.stream(),
                extendedVersionSets.stream()
            ).toList();

            ALL_VERSIONS_SORTED = allVersionSets.stream().flatMap(tvSet -> tvSet.versions.stream()).sorted().toList();

            ALL_VERSIONS_MAP = ALL_VERSIONS_SORTED.stream()
                .collect(Collectors.toUnmodifiableMap(TransportVersion::id, Function.identity()));

            ALL_VERSIONS_SETS_MAP = allVersionSets.stream()
                .collect(Collectors.toUnmodifiableMap(TransportVersionSet::getName, Function.identity()));

            LATEST = getLatestTVSet();
        }

        private static TransportVersionSet getLatestTVSet() {

            var major = Version.CURRENT.major;
            var minor = Version.CURRENT.minor;
            var fileName =  major + "." + minor + "-" + LATEST_SUFFIX;

            var path = METADATA_LOCATION + fileName;
            return loadTransportVersionSet(path); // todo, use a different format?
        }

        private static List<TransportVersionSet> loadTransportVersionSets() {
            var transportVersionSets = new ArrayList<TransportVersionSet>();
            for (var fileName : loadTransportVersionSetFileNames()) {
                var path = METADATA_LOCATION + fileName;
                transportVersionSets.add(loadTransportVersionSet(path));
            }
            return transportVersionSets;
        }

        // TODO will getResourceAsStream work for IntelliJ?
        private static List<String> loadTransportVersionSetFileNames() {
            try (var manifestIS = VersionsHolder.class.getResourceAsStream(MANIFEST_LOCATION)) {
                BufferedReader reader = new BufferedReader(new InputStreamReader(manifestIS));
                return reader.lines().filter(line -> line.isBlank() == false).toList();
            } catch (IOException e) {
                throw new RuntimeException("Transport version metadata manifest file not found at " + MANIFEST_LOCATION, e);
            }
        }

        private static TransportVersionSet loadTransportVersionSet(String path) {
            try (var fileStream = VersionsHolder.class.getResourceAsStream(path)) {
                if (fileStream != null) {
                    return TransportVersionSet.fromJSONInputStream(fileStream);
                } else {
                    throw new RuntimeException("Input stream is null");
                }
            } catch (IOException e) {
                throw new RuntimeException("Failed to load TransportVersionSet at path: " + path +
                    " specified in the manifest file: " + MANIFEST_LOCATION, e);
            }
        }
    }

>>>>>>> c0b72197
}<|MERGE_RESOLUTION|>--- conflicted
+++ resolved
@@ -11,22 +11,15 @@
 
 import org.elasticsearch.xcontent.ConstructingObjectParser;
 import org.elasticsearch.xcontent.ParseField;
-import org.elasticsearch.xcontent.XContentParser;
-import org.elasticsearch.xcontent.XContentParserConfiguration;
-import org.elasticsearch.xcontent.json.JsonXContent;
-
-import java.io.BufferedReader;
+
 import java.io.IOException;
 import java.io.InputStream;
-import java.io.InputStreamReader;
+import java.io.UncheckedIOException;
 import java.util.ArrayList;
 import java.util.Collections;
 import java.util.HashMap;
 import java.util.List;
 import java.util.Map;
-import java.util.function.Function;
-import java.util.stream.Collectors;
-import java.util.stream.Stream;
 
 public class TransportVersionSet {
 
@@ -58,10 +51,23 @@
         PARSER.declareIntArray(ConstructingObjectParser.constructorArg(), VERSIONS);
     }
 
-    private static final Map<String, TransportVersionSet> TRANSPORT_VERSION_SETS;
-
-    static {
+    private static final Map<String, TransportVersionSet> TRANSPORT_VERSION_SETS = loadTransportVersionSets();
+    private static final List<TransportVersion> TRANSPORT_VERSIONS = collectTranportVersions();
+
+    private static final String MANIFEST_LOCATION = "META-INF/transport-versions-files-manifest.txt";
+    private static final String METADATA_LOCATION = "org/elasticsearch/transport/";
+    private static final String LATEST_SUFFIX = "-LATEST.json";
+
+    private static Map<String, TransportVersionSet> loadTransportVersionSets() {
         Map<String, TransportVersionSet> transportVersionSets = new HashMap<>();
+
+        String latestResourceLocation = Version.CURRENT.major + "-" + Version.CURRENT.minor + LATEST_SUFFIX;
+        try (InputStream inputStream = TransportVersionSet.class.getResourceAsStream(latestResourceLocation)) {
+
+        } catch (IOException ioe) {
+            throw new UncheckedIOException(ioe);
+        }
+
         // TODO: load
         // TODO: TEST ONLY
         transportVersionSets.put("ml-inference-custom-service-embedding-type", new TransportVersionSet(
@@ -89,7 +95,18 @@
                 List.of(new TransportVersion(9114000))
         ));
         // TODO: END TEST ONLY
-        TRANSPORT_VERSION_SETS = Collections.unmodifiableMap(transportVersionSets);
+        return Collections.unmodifiableMap(transportVersionSets);
+    }
+
+    private static List<TransportVersion> collectTranportVersions() {
+        List<TransportVersion> tranportVersions = new ArrayList<>();
+        for (TransportVersionSet transportVersionSet : TRANSPORT_VERSION_SETS.values()) {
+            for (TransportVersion transportVersion : transportVersionSet.versions) {
+                tranportVersions.add(transportVersion);
+            }
+        }
+        tranportVersions.sort(TransportVersion::compareTo);
+        return tranportVersions;
     }
 
     public static TransportVersionSet get(String name) {
@@ -100,7 +117,6 @@
         return transportVersionSet;
     }
 
-<<<<<<< HEAD
     public static TransportVersion latest(String name) {
         return get(name).latest();
     }
@@ -108,8 +124,6 @@
     public static boolean isCompatible(String name, TransportVersion version) {
         return get(name).isCompatible(version);
     }
-=======
->>>>>>> c0b72197
 
     private final String name;
     private final List<TransportVersion> versions;
@@ -119,7 +133,6 @@
         this.versions = versions;
     }
 
-<<<<<<< HEAD
     public String name() {
         return name;
     }
@@ -128,12 +141,6 @@
         return versions.get(0);
     }
 
-=======
-    public String getName() {
-        return name;
-    }
-
->>>>>>> c0b72197
     public boolean isCompatible(TransportVersion version) {
         boolean compatible = version.onOrAfter(latest());
         for (int v = 1; v < versions.size(); ++v) {
@@ -142,96 +149,79 @@
         return compatible;
     }
 
-<<<<<<< HEAD
     @Override
     public String toString() {
         return "TransportVersionSet{" + "name='" + name + '\'' + ", versions=" + versions + '}';
     }
-=======
-    public static TransportVersionSet fromXContent(XContentParser parser) throws IOException {
-        return PARSER.apply(parser, null);
-    }
-
-    // TODO: Should this be in this class?
-    private static TransportVersionSet fromJSONInputStream(InputStream inputStream) throws IOException {
-        XContentParser parser = JsonXContent.jsonXContent.createParser(XContentParserConfiguration.EMPTY, inputStream);
-        return TransportVersionSet.fromXContent(parser);
-    }
-
-
-    private static class VersionsHolder {
-        private static final String MANIFEST_LOCATION = "META-INF/transport-versions-files-manifest.txt";
-        private static final String METADATA_LOCATION = "org/elasticsearch/transport/";
-        private static final String LATEST_SUFFIX = "-LATEST";
-
-
-        private static final List<TransportVersion> ALL_VERSIONS_SORTED;
-        private static final Map<Integer, TransportVersion> ALL_VERSIONS_MAP;
-        private static final Map<String, TransportVersionSet> ALL_VERSIONS_SETS_MAP;
-        private static final TransportVersionSet LATEST;
-
-        static {
-            var locallyDefinedVersionSets = loadTransportVersionSets();
-            var extendedVersionSets = new ArrayList<TransportVersionSet>(); // TODO add SPI for serverless
-
-            var allVersionSets = Stream.concat(
-                locallyDefinedVersionSets.stream(),
-                extendedVersionSets.stream()
-            ).toList();
-
-            ALL_VERSIONS_SORTED = allVersionSets.stream().flatMap(tvSet -> tvSet.versions.stream()).sorted().toList();
-
-            ALL_VERSIONS_MAP = ALL_VERSIONS_SORTED.stream()
-                .collect(Collectors.toUnmodifiableMap(TransportVersion::id, Function.identity()));
-
-            ALL_VERSIONS_SETS_MAP = allVersionSets.stream()
-                .collect(Collectors.toUnmodifiableMap(TransportVersionSet::getName, Function.identity()));
-
-            LATEST = getLatestTVSet();
-        }
-
-        private static TransportVersionSet getLatestTVSet() {
-
-            var major = Version.CURRENT.major;
-            var minor = Version.CURRENT.minor;
-            var fileName =  major + "." + minor + "-" + LATEST_SUFFIX;
-
-            var path = METADATA_LOCATION + fileName;
-            return loadTransportVersionSet(path); // todo, use a different format?
-        }
-
-        private static List<TransportVersionSet> loadTransportVersionSets() {
-            var transportVersionSets = new ArrayList<TransportVersionSet>();
-            for (var fileName : loadTransportVersionSetFileNames()) {
-                var path = METADATA_LOCATION + fileName;
-                transportVersionSets.add(loadTransportVersionSet(path));
-            }
-            return transportVersionSets;
-        }
-
-        // TODO will getResourceAsStream work for IntelliJ?
-        private static List<String> loadTransportVersionSetFileNames() {
-            try (var manifestIS = VersionsHolder.class.getResourceAsStream(MANIFEST_LOCATION)) {
-                BufferedReader reader = new BufferedReader(new InputStreamReader(manifestIS));
-                return reader.lines().filter(line -> line.isBlank() == false).toList();
-            } catch (IOException e) {
-                throw new RuntimeException("Transport version metadata manifest file not found at " + MANIFEST_LOCATION, e);
-            }
-        }
-
-        private static TransportVersionSet loadTransportVersionSet(String path) {
-            try (var fileStream = VersionsHolder.class.getResourceAsStream(path)) {
-                if (fileStream != null) {
-                    return TransportVersionSet.fromJSONInputStream(fileStream);
-                } else {
-                    throw new RuntimeException("Input stream is null");
-                }
-            } catch (IOException e) {
-                throw new RuntimeException("Failed to load TransportVersionSet at path: " + path +
-                    " specified in the manifest file: " + MANIFEST_LOCATION, e);
-            }
-        }
-    }
-
->>>>>>> c0b72197
+
+//    private static TransportVersionSet fromJSONInputStream(InputStream inputStream) throws IOException {
+//        XContentParser parser = JsonXContent.jsonXContent.createParser(XContentParserConfiguration.EMPTY, inputStream);
+//        return TransportVersionSet.fromXContent(parser);
+//    }
+//
+//
+//
+//
+//        static {
+//            var locallyDefinedVersionSets = loadTransportVersionSets();
+//            var extendedVersionSets = new ArrayList<TransportVersionSet>(); // TODO add SPI for serverless
+//
+//            var allVersionSets = Stream.concat(
+//                locallyDefinedVersionSets.stream(),
+//                extendedVersionSets.stream()
+//            ).toList();
+//
+//            ALL_VERSIONS_SORTED = allVersionSets.stream().flatMap(tvSet -> tvSet.versions.stream()).sorted().toList();
+//
+//            ALL_VERSIONS_MAP = ALL_VERSIONS_SORTED.stream()
+//                .collect(Collectors.toUnmodifiableMap(TransportVersion::id, Function.identity()));
+//
+//            ALL_VERSIONS_SETS_MAP = allVersionSets.stream()
+//                .collect(Collectors.toUnmodifiableMap(TransportVersionSet::name, Function.identity()));
+//
+//            LATEST = getLatestTVSet();
+//        }
+//
+//        private static TransportVersionSet getLatestTVSet() {
+//
+//            var major = Version.CURRENT.major;
+//            var minor = Version.CURRENT.minor;
+//            var fileName =  major + "." + minor + "-" + LATEST_SUFFIX;
+//
+//            var path = METADATA_LOCATION + fileName;
+//            return loadTransportVersionSet(path); // todo, use a different format?
+//        }
+//
+//        private static List<TransportVersionSet> loadTransportVersionSets() {
+//            var transportVersionSets = new ArrayList<TransportVersionSet>();
+//            for (var fileName : loadTransportVersionSetFileNames()) {
+//                var path = METADATA_LOCATION + fileName;
+//                transportVersionSets.add(loadTransportVersionSet(path));
+//            }
+//            return transportVersionSets;
+//        }
+//
+//        // TODO will getResourceAsStream work for IntelliJ?
+//        private static List<String> loadTransportVersionSetFileNames() {
+//            try (InputStream transportVersionManifest = TransportVersionSet.class.getResourceAsStream(MANIFEST_LOCATION)) {
+//                BufferedReader reader = new BufferedReader(new InputStreamReader(transportVersionManifest));
+//                return reader.lines().filter(line -> line.isBlank() == false).toList();
+//            } catch (IOException e) {
+//                throw new RuntimeException("Transport version metadata manifest file not found at " + MANIFEST_LOCATION, e);
+//            }
+//        }
+//
+//        private static TransportVersionSet loadTransportVersionSet(String path) {
+//            try (var fileStream = VersionsHolder.class.getResourceAsStream(path)) {
+//                if (fileStream != null) {
+//                    return TransportVersionSet.fromJSONInputStream(fileStream);
+//                } else {
+//                    throw new RuntimeException("Input stream is null");
+//                }
+//            } catch (IOException e) {
+//                throw new RuntimeException("Failed to load TransportVersionSet at path: " + path +
+//                    " specified in the manifest file: " + MANIFEST_LOCATION, e);
+//            }
+//        }
+//    }
 }
--- conflicted
+++ resolved
@@ -148,12 +148,9 @@
     public static final TransportVersion RETRY_ILM_ASYNC_ACTION_REQUIRE_ERROR_8_19 = def(8_841_0_07);
     public static final TransportVersion INFERENCE_CONTEXT_8_X = def(8_841_0_08);
     public static final TransportVersion ML_INFERENCE_DEEPSEEK_8_19 = def(8_841_0_09);
-<<<<<<< HEAD
-    public static final TransportVersion RERANK_COMMON_OPTIONS_ADDED_8_19 = def(8_841_0_10);
-=======
     public static final TransportVersion ESQL_SERIALIZE_BLOCK_TYPE_CODE_8_19 = def(8_841_0_10);
     public static final TransportVersion ESQL_FAILURE_FROM_REMOTE_8_19 = def(8_841_0_11);
->>>>>>> 22be0d95
+    public static final TransportVersion RERANK_COMMON_OPTIONS_ADDED_8_19 = def(8_841_0_12);
     public static final TransportVersion INITIAL_ELASTICSEARCH_9_0 = def(9_000_0_00);
     public static final TransportVersion REMOVE_SNAPSHOT_FAILURES_90 = def(9_000_0_01);
     public static final TransportVersion TRANSPORT_STATS_HANDLING_TIME_REQUIRED_90 = def(9_000_0_02);

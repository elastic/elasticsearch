--- conflicted
+++ resolved
@@ -168,11 +168,8 @@
     public static final TransportVersion ESQL_AGGREGATE_METRIC_DOUBLE_BLOCK_8_19 = def(8_841_0_24);
     public static final TransportVersion INTRODUCE_FAILURES_LIFECYCLE_BACKPORT_8_19 = def(8_841_0_25);
     public static final TransportVersion INTRODUCE_FAILURES_DEFAULT_RETENTION_BACKPORT_8_19 = def(8_841_0_26);
-<<<<<<< HEAD
-    public static final TransportVersion ML_INFERENCE_HUGGING_FACE_CHAT_COMPLETION_ADDED_8_19 = def(8_841_0_27);
-=======
     public static final TransportVersion RESCORE_VECTOR_ALLOW_ZERO_BACKPORT_8_19 = def(8_841_0_27);
->>>>>>> 8047250e
+    public static final TransportVersion ML_INFERENCE_HUGGING_FACE_CHAT_COMPLETION_ADDED_8_19 = def(8_841_0_28);
     public static final TransportVersion V_9_0_0 = def(9_000_0_09);
     public static final TransportVersion INITIAL_ELASTICSEARCH_9_0_1 = def(9_000_0_10);
     public static final TransportVersion COHERE_BIT_EMBEDDING_TYPE_SUPPORT_ADDED = def(9_001_0_00);
@@ -246,11 +243,8 @@
     public static final TransportVersion ML_INFERENCE_SAGEMAKER = def(9_069_0_00);
     public static final TransportVersion WRITE_LOAD_INCLUDES_BUFFER_WRITES = def(9_070_00_0);
     public static final TransportVersion INTRODUCE_FAILURES_DEFAULT_RETENTION = def(9_071_0_00);
-<<<<<<< HEAD
-    public static final TransportVersion ML_INFERENCE_HUGGING_FACE_CHAT_COMPLETION_ADDED = def(9_072_0_00);
-=======
     public static final TransportVersion FILE_SETTINGS_HEALTH_INFO = def(9_072_0_00);
->>>>>>> 8047250e
+    public static final TransportVersion ML_INFERENCE_HUGGING_FACE_CHAT_COMPLETION_ADDED = def(9_073_0_00);
 
     /*
      * STOP! READ THIS FIRST! No, really,

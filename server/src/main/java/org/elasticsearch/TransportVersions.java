/*
 * Copyright Elasticsearch B.V. and/or licensed to Elasticsearch B.V. under one
 * or more contributor license agreements. Licensed under the "Elastic License
 * 2.0", the "GNU Affero General Public License v3.0 only", and the "Server Side
 * Public License v 1"; you may not use this file except in compliance with, at
 * your election, the "Elastic License 2.0", the "GNU Affero General Public
 * License v3.0 only", or the "Server Side Public License, v 1".
 */

package org.elasticsearch;

import org.elasticsearch.core.Assertions;
import org.elasticsearch.core.UpdateForV9;

import java.lang.reflect.Field;
import java.util.ArrayList;
import java.util.Collections;
import java.util.HashMap;
import java.util.List;
import java.util.Map;
import java.util.Set;
import java.util.TreeSet;
import java.util.function.IntFunction;

/**
 * <p>Transport version is used to coordinate compatible wire protocol communication between nodes, at a fine-grained level.  This replaces
 * and supersedes the old Version constants.</p>
 *
 * <p>Before adding a new version constant, please read the block comment at the end of the list of constants.</p>
 */
public class TransportVersions {

    /*
     * NOTE: IntelliJ lies!
     * This map is used during class construction, referenced by the registerTransportVersion method.
     * When all the transport version constants have been registered, the map is cleared & never touched again.
     */
    static TreeSet<Integer> IDS = new TreeSet<>();

    static TransportVersion def(int id) {
        if (IDS == null) throw new IllegalStateException("The IDS map needs to be present to call this method");

        if (IDS.add(id) == false) {
            throw new IllegalArgumentException("Version id " + id + " defined twice");
        }
        if (id < IDS.last()) {
            throw new IllegalArgumentException("Version id " + id + " is not defined in the right location. Keep constants sorted");
        }
        return new TransportVersion(id);
    }

    @UpdateForV9(owner = UpdateForV9.Owner.CORE_INFRA) // remove the transport versions with which v9 will not need to interact
    public static final TransportVersion ZERO = def(0);
    public static final TransportVersion V_7_0_0 = def(7_00_00_99);
    public static final TransportVersion V_7_1_0 = def(7_01_00_99);
    public static final TransportVersion V_7_2_0 = def(7_02_00_99);
    public static final TransportVersion V_7_3_0 = def(7_03_00_99);
    public static final TransportVersion V_7_3_2 = def(7_03_02_99);
    public static final TransportVersion V_7_4_0 = def(7_04_00_99);
    public static final TransportVersion V_7_8_0 = def(7_08_00_99);
    public static final TransportVersion V_7_8_1 = def(7_08_01_99);
    public static final TransportVersion V_7_9_0 = def(7_09_00_99);
    public static final TransportVersion V_7_10_0 = def(7_10_00_99);
    public static final TransportVersion V_7_13_0 = def(7_13_00_99);
    public static final TransportVersion V_7_14_0 = def(7_14_00_99);
    public static final TransportVersion V_7_15_0 = def(7_15_00_99);
    public static final TransportVersion V_7_15_1 = def(7_15_01_99);
    public static final TransportVersion V_7_16_0 = def(7_16_00_99);
    public static final TransportVersion V_7_17_0 = def(7_17_00_99);
    public static final TransportVersion V_7_17_1 = def(7_17_01_99);
    public static final TransportVersion V_7_17_8 = def(7_17_08_99);
    public static final TransportVersion V_8_0_0 = def(8_00_00_99);
    public static final TransportVersion V_8_1_0 = def(8_01_00_99);
    public static final TransportVersion V_8_2_0 = def(8_02_00_99);
    public static final TransportVersion V_8_3_0 = def(8_03_00_99);
    public static final TransportVersion V_8_4_0 = def(8_04_00_99);
    public static final TransportVersion V_8_5_0 = def(8_05_00_99);
    public static final TransportVersion V_8_6_0 = def(8_06_00_99);
    public static final TransportVersion V_8_6_1 = def(8_06_01_99);
    public static final TransportVersion V_8_7_0 = def(8_07_00_99);
    public static final TransportVersion V_8_7_1 = def(8_07_01_99);
    public static final TransportVersion V_8_8_0 = def(8_08_00_99);
    public static final TransportVersion V_8_8_1 = def(8_08_01_99);
    /*
     * READ THE COMMENT BELOW THIS BLOCK OF DECLARATIONS BEFORE ADDING NEW TRANSPORT VERSIONS
     * Detached transport versions added below here.
     */
    public static final TransportVersion V_8_9_X = def(8_500_020);
    public static final TransportVersion V_8_10_X = def(8_500_061);
    public static final TransportVersion V_8_11_X = def(8_512_0_01);
    public static final TransportVersion V_8_12_0 = def(8_560_0_00);
    public static final TransportVersion V_8_12_1 = def(8_560_0_01);
    public static final TransportVersion V_8_13_0 = def(8_595_0_00);
    public static final TransportVersion V_8_13_4 = def(8_595_0_01);
    public static final TransportVersion V_8_14_0 = def(8_636_0_01);
    public static final TransportVersion V_8_15_0 = def(8_702_0_02);
    public static final TransportVersion V_8_15_2 = def(8_702_0_03);
    public static final TransportVersion V_8_16_0 = def(8_772_0_01);
    public static final TransportVersion V_8_16_1 = def(8_772_0_04);
    public static final TransportVersion INITIAL_ELASTICSEARCH_8_16_5 = def(8_772_0_05);
    public static final TransportVersion INITIAL_ELASTICSEARCH_8_16_6 = def(8_772_0_06);
    public static final TransportVersion REMOVE_MIN_COMPATIBLE_SHARD_NODE = def(8_773_0_00);
    public static final TransportVersion REVERT_REMOVE_MIN_COMPATIBLE_SHARD_NODE = def(8_774_0_00);
    public static final TransportVersion V_8_17_0 = def(8_797_0_02);
    public static final TransportVersion INITIAL_ELASTICSEARCH_8_17_3 = def(8_797_0_03);
    public static final TransportVersion INITIAL_ELASTICSEARCH_8_17_4 = def(8_797_0_04);
    public static final TransportVersion INDEXING_PRESSURE_THROTTLING_STATS = def(8_798_0_00);
    public static final TransportVersion REINDEX_DATA_STREAMS = def(8_799_0_00);
    public static final TransportVersion ESQL_REMOVE_NODE_LEVEL_PLAN = def(8_800_0_00);
    public static final TransportVersion LOGSDB_TELEMETRY_CUSTOM_CUTOFF_DATE = def(8_801_0_00);
    public static final TransportVersion SOURCE_MODE_TELEMETRY = def(8_802_0_00);
    public static final TransportVersion NEW_REFRESH_CLUSTER_BLOCK = def(8_803_0_00);
    public static final TransportVersion RETRIES_AND_OPERATIONS_IN_BLOBSTORE_STATS = def(8_804_0_00);
    public static final TransportVersion ADD_DATA_STREAM_OPTIONS_TO_TEMPLATES = def(8_805_0_00);
    public static final TransportVersion KNN_QUERY_RESCORE_OVERSAMPLE = def(8_806_0_00);
    public static final TransportVersion SEMANTIC_QUERY_LENIENT = def(8_807_0_00);
    public static final TransportVersion ESQL_QUERY_BUILDER_IN_SEARCH_FUNCTIONS = def(8_808_0_00);
    public static final TransportVersion EQL_ALLOW_PARTIAL_SEARCH_RESULTS = def(8_809_0_00);
    public static final TransportVersion NODE_VERSION_INFORMATION_WITH_MIN_READ_ONLY_INDEX_VERSION = def(8_810_0_00);
    public static final TransportVersion ERROR_TRACE_IN_TRANSPORT_HEADER = def(8_811_0_00);
    public static final TransportVersion FAILURE_STORE_ENABLED_BY_CLUSTER_SETTING = def(8_812_0_00);
    public static final TransportVersion SIMULATE_IGNORED_FIELDS = def(8_813_0_00);
    public static final TransportVersion TRANSFORMS_UPGRADE_MODE = def(8_814_0_00);
    public static final TransportVersion NODE_SHUTDOWN_EPHEMERAL_ID_ADDED = def(8_815_0_00);
    public static final TransportVersion ESQL_CCS_TELEMETRY_STATS = def(8_816_0_00);
    public static final TransportVersion TEXT_EMBEDDING_QUERY_VECTOR_BUILDER_INFER_MODEL_ID = def(8_817_0_00);
    public static final TransportVersion ESQL_ENABLE_NODE_LEVEL_REDUCTION = def(8_818_0_00);
    public static final TransportVersion JINA_AI_INTEGRATION_ADDED = def(8_819_0_00);
    public static final TransportVersion TRACK_INDEX_FAILED_DUE_TO_VERSION_CONFLICT_METRIC = def(8_820_0_00);
    public static final TransportVersion REPLACE_FAILURE_STORE_OPTIONS_WITH_SELECTOR_SYNTAX = def(8_821_0_00);
    public static final TransportVersion ELASTIC_INFERENCE_SERVICE_UNIFIED_CHAT_COMPLETIONS_INTEGRATION = def(8_822_0_00);
    public static final TransportVersion KQL_QUERY_TECH_PREVIEW = def(8_823_0_00);
    public static final TransportVersion ESQL_PROFILE_ROWS_PROCESSED = def(8_824_0_00);
    public static final TransportVersion BYTE_SIZE_VALUE_ALWAYS_USES_BYTES_1 = def(8_825_0_00);
    public static final TransportVersion REVERT_BYTE_SIZE_VALUE_ALWAYS_USES_BYTES_1 = def(8_826_0_00);
    public static final TransportVersion ESQL_SKIP_ES_INDEX_SERIALIZATION = def(8_827_0_00);
    public static final TransportVersion ADD_INDEX_BLOCK_TWO_PHASE = def(8_828_0_00);
    public static final TransportVersion RESOLVE_CLUSTER_NO_INDEX_EXPRESSION = def(8_829_0_00);
    public static final TransportVersion ML_ROLLOVER_LEGACY_INDICES = def(8_830_0_00);
    public static final TransportVersion ADD_INCLUDE_FAILURE_INDICES_OPTION = def(8_831_0_00);
    public static final TransportVersion ESQL_RESPONSE_PARTIAL = def(8_832_0_00);
    public static final TransportVersion RANK_DOC_OPTIONAL_METADATA_FOR_EXPLAIN = def(8_833_0_00);
    public static final TransportVersion ILM_ADD_SEARCHABLE_SNAPSHOT_ADD_REPLICATE_FOR = def(8_834_0_00);
    public static final TransportVersion INGEST_REQUEST_INCLUDE_SOURCE_ON_ERROR = def(8_835_0_00);
    public static final TransportVersion RESOURCE_DEPRECATION_CHECKS = def(8_836_0_00);
    public static final TransportVersion LINEAR_RETRIEVER_SUPPORT = def(8_837_0_00);
    public static final TransportVersion TIMEOUT_GET_PARAM_FOR_RESOLVE_CLUSTER = def(8_838_0_00);
    public static final TransportVersion INFERENCE_REQUEST_ADAPTIVE_RATE_LIMITING = def(8_839_0_00);
    public static final TransportVersion ML_INFERENCE_IBM_WATSONX_RERANK_ADDED = def(8_840_0_00);
    public static final TransportVersion REMOVE_ALL_APPLICABLE_SELECTOR_BACKPORT_8_18 = def(8_840_0_01);
    public static final TransportVersion RETRY_ILM_ASYNC_ACTION_REQUIRE_ERROR_8_18 = def(8_840_0_02);
    public static final TransportVersion INITIAL_ELASTICSEARCH_8_19 = def(8_841_0_00);
    public static final TransportVersion COHERE_BIT_EMBEDDING_TYPE_SUPPORT_ADDED_BACKPORT_8_X = def(8_841_0_01);
    public static final TransportVersion REMOVE_ALL_APPLICABLE_SELECTOR_BACKPORT_8_19 = def(8_841_0_02);
    public static final TransportVersion ESQL_RETRY_ON_SHARD_LEVEL_FAILURE_BACKPORT_8_19 = def(8_841_0_03);
    public static final TransportVersion ESQL_SUPPORT_PARTIAL_RESULTS_BACKPORT_8_19 = def(8_841_0_04);
    public static final TransportVersion VOYAGE_AI_INTEGRATION_ADDED_BACKPORT_8_X = def(8_841_0_05);
    public static final TransportVersion JINA_AI_EMBEDDING_TYPE_SUPPORT_ADDED_BACKPORT_8_19 = def(8_841_0_06);
    public static final TransportVersion RETRY_ILM_ASYNC_ACTION_REQUIRE_ERROR_8_19 = def(8_841_0_07);
    public static final TransportVersion INITIAL_ELASTICSEARCH_9_0 = def(9_000_0_00);
    public static final TransportVersion REMOVE_SNAPSHOT_FAILURES_90 = def(9_000_0_01);
    public static final TransportVersion TRANSPORT_STATS_HANDLING_TIME_REQUIRED_90 = def(9_000_0_02);
    public static final TransportVersion REMOVE_DESIRED_NODE_VERSION_90 = def(9_000_0_03);
    public static final TransportVersion ESQL_DRIVER_TASK_DESCRIPTION_90 = def(9_000_0_04);
    public static final TransportVersion REMOVE_ALL_APPLICABLE_SELECTOR_9_0 = def(9_000_0_05);
    public static final TransportVersion BYTE_SIZE_VALUE_ALWAYS_USES_BYTES_90 = def(9_000_0_06);
    public static final TransportVersion RETRY_ILM_ASYNC_ACTION_REQUIRE_ERROR_90 = def(9_000_0_07);
    public static final TransportVersion COHERE_BIT_EMBEDDING_TYPE_SUPPORT_ADDED = def(9_001_0_00);
    public static final TransportVersion REMOVE_SNAPSHOT_FAILURES = def(9_002_0_00);
    public static final TransportVersion TRANSPORT_STATS_HANDLING_TIME_REQUIRED = def(9_003_0_00);
    public static final TransportVersion REMOVE_DESIRED_NODE_VERSION = def(9_004_0_00);
    public static final TransportVersion ESQL_DRIVER_TASK_DESCRIPTION = def(9_005_0_00);
    public static final TransportVersion ESQL_RETRY_ON_SHARD_LEVEL_FAILURE = def(9_006_0_00);
    public static final TransportVersion ESQL_PROFILE_ASYNC_NANOS = def(9_007_00_0);
    public static final TransportVersion ESQL_LOOKUP_JOIN_SOURCE_TEXT = def(9_008_0_00);
    public static final TransportVersion REMOVE_ALL_APPLICABLE_SELECTOR = def(9_009_0_00);
    public static final TransportVersion SLM_UNHEALTHY_IF_NO_SNAPSHOT_WITHIN = def(9_010_0_00);
    public static final TransportVersion ESQL_SUPPORT_PARTIAL_RESULTS = def(9_011_0_00);
    public static final TransportVersion REMOVE_REPOSITORY_CONFLICT_MESSAGE = def(9_012_0_00);
    public static final TransportVersion RERANKER_FAILURES_ALLOWED = def(9_013_0_00);
    public static final TransportVersion VOYAGE_AI_INTEGRATION_ADDED = def(9_014_0_00);
    public static final TransportVersion BYTE_SIZE_VALUE_ALWAYS_USES_BYTES = def(9_015_0_00);
    public static final TransportVersion ESQL_SERIALIZE_SOURCE_FUNCTIONS_WARNINGS = def(9_016_0_00);
    public static final TransportVersion ESQL_DRIVER_NODE_DESCRIPTION = def(9_017_0_00);
    public static final TransportVersion MULTI_PROJECT = def(9_018_0_00);
    public static final TransportVersion STORED_SCRIPT_CONTENT_LENGTH = def(9_019_0_00);
    public static final TransportVersion JINA_AI_EMBEDDING_TYPE_SUPPORT_ADDED = def(9_020_0_00);
<<<<<<< HEAD
    public static final TransportVersion RETRY_ILM_ASYNC_ACTION_REQUIRE_ERROR = def(9_021_0_00);
=======
    public static final TransportVersion RE_REMOVE_MIN_COMPATIBLE_SHARD_NODE = def(9_021_0_00);
    public static final TransportVersion INCLUDE_INDEX_MODE_IN_GET_DATA_STREAM = def(9_022_0_00);
>>>>>>> 47706b50

    /*
     * STOP! READ THIS FIRST! No, really,
     *        ____ _____ ___  ____  _        ____  _____    _    ____    _____ _   _ ___ ____    _____ ___ ____  ____ _____ _
     *       / ___|_   _/ _ \|  _ \| |      |  _ \| ____|  / \  |  _ \  |_   _| | | |_ _/ ___|  |  ___|_ _|  _ \/ ___|_   _| |
     *       \___ \ | || | | | |_) | |      | |_) |  _|   / _ \ | | | |   | | | |_| || |\___ \  | |_   | || |_) \___ \ | | | |
     *        ___) || || |_| |  __/|_|      |  _ <| |___ / ___ \| |_| |   | | |  _  || | ___) | |  _|  | ||  _ < ___) || | |_|
     *       |____/ |_| \___/|_|   (_)      |_| \_\_____/_/   \_\____/    |_| |_| |_|___|____/  |_|   |___|_| \_\____/ |_| (_)
     *
     * A new transport version should be added EVERY TIME a change is made to the serialization protocol of one or more classes. Each
     * transport version should only be used in a single merged commit (apart from the BwC versions copied from o.e.Version, ≤V_8_8_1).
     *
     * More information about versions and backporting at docs/internal/Versioning.md
     *
     * ADDING A TRANSPORT VERSION
     * To add a new transport version, add a new constant at the bottom of the list, above this comment. Don't add other lines,
     * comments, etc. The version id has the following layout:
     *
     * M_NNN_S_PP
     *
     * M - The major version of Elasticsearch
     * NNN - The server version part
     * S - The subsidiary version part. It should always be 0 here, it is only used in subsidiary repositories.
     * PP - The patch version part
     *
     * To determine the id of the next TransportVersion constant, do the following:
     * - Use the same major version, unless bumping majors
     * - Bump the server version part by 1, unless creating a patch version
     * - Leave the subsidiary part as 0
     * - Bump the patch part if creating a patch version
     *
     * If a patch version is created, it should be placed sorted among the other existing constants.
     *
     * REVERTING A TRANSPORT VERSION
     *
     * If you revert a commit with a transport version change, you MUST ensure there is a NEW transport version representing the reverted
     * change. DO NOT let the transport version go backwards, it must ALWAYS be incremented.
     *
     * DETERMINING TRANSPORT VERSIONS FROM GIT HISTORY
     *
     * If your git checkout has the expected minor-version-numbered branches and the expected release-version tags then you can find the
     * transport versions known by a particular release ...
     *
     *     git show v8.11.0:server/src/main/java/org/elasticsearch/TransportVersions.java | grep '= def'
     *
     * ... or by a particular branch ...
     *
     *     git show 8.11:server/src/main/java/org/elasticsearch/TransportVersions.java | grep '= def'
     *
     * ... and you can see which versions were added in between two versions too ...
     *
     *     git diff v8.11.0..main -- server/src/main/java/org/elasticsearch/TransportVersions.java
     *
     * In branches 8.7-8.10 see server/src/main/java/org/elasticsearch/TransportVersion.java for the equivalent definitions.
     */

    /**
     * Reference to the earliest compatible transport version to this version of the codebase.
     * This should be the transport version used by the highest minor version of the previous major.
     */
    public static final TransportVersion MINIMUM_COMPATIBLE = INITIAL_ELASTICSEARCH_8_19;

    /**
     * Reference to the minimum transport version that can be used with CCS.
     * This should be the transport version used by the previous minor release.
     */
    public static final TransportVersion MINIMUM_CCS_VERSION = BYTE_SIZE_VALUE_ALWAYS_USES_BYTES_1;

    /**
     * Sorted list of all versions defined in this class
     */
    static final List<TransportVersion> DEFINED_VERSIONS = collectAllVersionIdsDefinedInClass(TransportVersions.class);

    // the highest transport version constant defined
    static final TransportVersion LATEST_DEFINED;
    static {
        LATEST_DEFINED = DEFINED_VERSIONS.getLast();

        // see comment on IDS field
        // now we're registered all the transport versions, we can clear the map
        IDS = null;
    }

    public static List<TransportVersion> collectAllVersionIdsDefinedInClass(Class<?> cls) {
        Map<Integer, String> versionIdFields = new HashMap<>();
        List<TransportVersion> definedTransportVersions = new ArrayList<>();

        Set<String> ignore = Set.of("ZERO", "CURRENT", "MINIMUM_COMPATIBLE", "MINIMUM_CCS_VERSION");

        for (Field declaredField : cls.getFields()) {
            if (declaredField.getType().equals(TransportVersion.class)) {
                String fieldName = declaredField.getName();
                if (ignore.contains(fieldName)) {
                    continue;
                }

                TransportVersion version;
                try {
                    version = (TransportVersion) declaredField.get(null);
                } catch (IllegalAccessException e) {
                    throw new AssertionError(e);
                }
                definedTransportVersions.add(version);

                if (Assertions.ENABLED) {
                    // check the version number is unique
                    var sameVersionNumber = versionIdFields.put(version.id(), fieldName);
                    assert sameVersionNumber == null
                        : "Versions ["
                            + sameVersionNumber
                            + "] and ["
                            + fieldName
                            + "] have the same version number ["
                            + version.id()
                            + "]. Each TransportVersion should have a different version number";
                }
            }
        }

        Collections.sort(definedTransportVersions);

        return List.copyOf(definedTransportVersions);
    }

    static final IntFunction<String> VERSION_LOOKUP = ReleaseVersions.generateVersionsLookup(TransportVersions.class, LATEST_DEFINED.id());

    // no instance
    private TransportVersions() {}
}<|MERGE_RESOLUTION|>--- conflicted
+++ resolved
@@ -185,12 +185,9 @@
     public static final TransportVersion MULTI_PROJECT = def(9_018_0_00);
     public static final TransportVersion STORED_SCRIPT_CONTENT_LENGTH = def(9_019_0_00);
     public static final TransportVersion JINA_AI_EMBEDDING_TYPE_SUPPORT_ADDED = def(9_020_0_00);
-<<<<<<< HEAD
-    public static final TransportVersion RETRY_ILM_ASYNC_ACTION_REQUIRE_ERROR = def(9_021_0_00);
-=======
     public static final TransportVersion RE_REMOVE_MIN_COMPATIBLE_SHARD_NODE = def(9_021_0_00);
     public static final TransportVersion INCLUDE_INDEX_MODE_IN_GET_DATA_STREAM = def(9_022_0_00);
->>>>>>> 47706b50
+    public static final TransportVersion RETRY_ILM_ASYNC_ACTION_REQUIRE_ERROR = def(9_023_0_00);
 
     /*
      * STOP! READ THIS FIRST! No, really,

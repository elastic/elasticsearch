/*
 * Copyright Elasticsearch B.V. and/or licensed to Elasticsearch B.V. under one
 * or more contributor license agreements. Licensed under the "Elastic License
 * 2.0", the "GNU Affero General Public License v3.0 only", and the "Server Side
 * Public License v 1"; you may not use this file except in compliance with, at
 * your election, the "Elastic License 2.0", the "GNU Affero General Public
 * License v3.0 only", or the "Server Side Public License, v 1".
 */

package org.elasticsearch;

import org.elasticsearch.core.Assertions;
import org.elasticsearch.core.UpdateForV9;

import java.lang.reflect.Field;
import java.util.ArrayList;
import java.util.Collections;
import java.util.HashMap;
import java.util.List;
import java.util.Map;
import java.util.Set;
import java.util.TreeSet;
import java.util.function.IntFunction;

/**
 * <p>Transport version is used to coordinate compatible wire protocol communication between nodes, at a fine-grained level.  This replaces
 * and supersedes the old Version constants.</p>
 *
 * <p>Before adding a new version constant, please read the block comment at the end of the list of constants.</p>
 */
public class TransportVersions {

    /*
     * NOTE: IntelliJ lies!
     * This map is used during class construction, referenced by the registerTransportVersion method.
     * When all the transport version constants have been registered, the map is cleared & never touched again.
     */
    static TreeSet<Integer> IDS = new TreeSet<>();

    static TransportVersion def(int id) {
        if (IDS == null) throw new IllegalStateException("The IDS map needs to be present to call this method");

        if (IDS.add(id) == false) {
            throw new IllegalArgumentException("Version id " + id + " defined twice");
        }
        if (id < IDS.last()) {
            throw new IllegalArgumentException("Version id " + id + " is not defined in the right location. Keep constants sorted");
        }
        return new TransportVersion(id);
    }

    @UpdateForV9(owner = UpdateForV9.Owner.CORE_INFRA) // remove the transport versions with which v9 will not need to interact
    public static final TransportVersion ZERO = def(0);
    public static final TransportVersion V_7_0_0 = def(7_00_00_99);
    public static final TransportVersion V_7_1_0 = def(7_01_00_99);
    public static final TransportVersion V_7_2_0 = def(7_02_00_99);
    public static final TransportVersion V_7_3_0 = def(7_03_00_99);
    public static final TransportVersion V_7_3_2 = def(7_03_02_99);
    public static final TransportVersion V_7_4_0 = def(7_04_00_99);
    public static final TransportVersion V_7_6_0 = def(7_06_00_99);
    public static final TransportVersion V_7_8_0 = def(7_08_00_99);
    public static final TransportVersion V_7_8_1 = def(7_08_01_99);
    public static final TransportVersion V_7_9_0 = def(7_09_00_99);
    public static final TransportVersion V_7_10_0 = def(7_10_00_99);
    public static final TransportVersion V_7_10_1 = def(7_10_01_99);
    public static final TransportVersion V_7_11_0 = def(7_11_00_99);
    public static final TransportVersion V_7_12_0 = def(7_12_00_99);
    public static final TransportVersion V_7_13_0 = def(7_13_00_99);
    public static final TransportVersion V_7_14_0 = def(7_14_00_99);
    public static final TransportVersion V_7_15_0 = def(7_15_00_99);
    public static final TransportVersion V_7_15_1 = def(7_15_01_99);
    public static final TransportVersion V_7_16_0 = def(7_16_00_99);
    public static final TransportVersion V_7_17_0 = def(7_17_00_99);
    public static final TransportVersion V_7_17_1 = def(7_17_01_99);
    public static final TransportVersion V_7_17_8 = def(7_17_08_99);
    public static final TransportVersion V_8_0_0 = def(8_00_00_99);
    public static final TransportVersion V_8_1_0 = def(8_01_00_99);
    public static final TransportVersion V_8_2_0 = def(8_02_00_99);
    public static final TransportVersion V_8_3_0 = def(8_03_00_99);
    public static final TransportVersion V_8_4_0 = def(8_04_00_99);
    public static final TransportVersion V_8_5_0 = def(8_05_00_99);
    public static final TransportVersion V_8_6_0 = def(8_06_00_99);
    public static final TransportVersion V_8_6_1 = def(8_06_01_99);
    public static final TransportVersion V_8_7_0 = def(8_07_00_99);
    public static final TransportVersion V_8_7_1 = def(8_07_01_99);
    public static final TransportVersion V_8_8_0 = def(8_08_00_99);
    public static final TransportVersion V_8_8_1 = def(8_08_01_99);
    /*
     * READ THE COMMENT BELOW THIS BLOCK OF DECLARATIONS BEFORE ADDING NEW TRANSPORT VERSIONS
     * Detached transport versions added below here.
     */
    public static final TransportVersion V_8_9_X = def(8_500_020);
    public static final TransportVersion V_8_10_X = def(8_500_061);
    public static final TransportVersion V_8_11_X = def(8_512_00_1);
    public static final TransportVersion V_8_12_0 = def(8_560_00_0);
    public static final TransportVersion V_8_12_1 = def(8_560_00_1);
    public static final TransportVersion V_8_13_0 = def(8_595_00_0);
    public static final TransportVersion V_8_13_4 = def(8_595_00_1);
    public static final TransportVersion V_8_14_0 = def(8_636_00_1);
    public static final TransportVersion V_8_15_0 = def(8_702_00_2);
    public static final TransportVersion V_8_15_2 = def(8_702_00_3);
    public static final TransportVersion V_8_16_0 = def(8_772_00_1);
    public static final TransportVersion ADD_COMPATIBILITY_VERSIONS_TO_NODE_INFO_BACKPORT_8_16 = def(8_772_00_2);
    public static final TransportVersion SKIP_INNER_HITS_SEARCH_SOURCE_BACKPORT_8_16 = def(8_772_00_3);
    public static final TransportVersion QUERY_RULES_LIST_INCLUDES_TYPES_BACKPORT_8_16 = def(8_772_00_4);
    public static final TransportVersion REMOVE_MIN_COMPATIBLE_SHARD_NODE = def(8_773_00_0);
    public static final TransportVersion REVERT_REMOVE_MIN_COMPATIBLE_SHARD_NODE = def(8_774_00_0);
    public static final TransportVersion ESQL_FIELD_ATTRIBUTE_PARENT_SIMPLIFIED = def(8_775_00_0);
    public static final TransportVersion INFERENCE_DONT_PERSIST_ON_READ = def(8_776_00_0);
    public static final TransportVersion SIMULATE_MAPPING_ADDITION = def(8_777_00_0);
    public static final TransportVersion INTRODUCE_ALL_APPLICABLE_SELECTOR = def(8_778_00_0);
    public static final TransportVersion INDEX_MODE_LOOKUP = def(8_779_00_0);
    public static final TransportVersion INDEX_REQUEST_REMOVE_METERING = def(8_780_00_0);
    public static final TransportVersion CPU_STAT_STRING_PARSING = def(8_781_00_0);
    public static final TransportVersion QUERY_RULES_RETRIEVER = def(8_782_00_0);
    public static final TransportVersion ESQL_CCS_EXEC_INFO_WITH_FAILURES = def(8_783_00_0);
    public static final TransportVersion LOGSDB_TELEMETRY = def(8_784_00_0);
    public static final TransportVersion LOGSDB_TELEMETRY_STATS = def(8_785_00_0);
    public static final TransportVersion KQL_QUERY_ADDED = def(8_786_00_0);
    public static final TransportVersion ROLE_MONITOR_STATS = def(8_787_00_0);
    public static final TransportVersion DATA_STREAM_INDEX_VERSION_DEPRECATION_CHECK = def(8_788_00_0);
    public static final TransportVersion ADD_COMPATIBILITY_VERSIONS_TO_NODE_INFO = def(8_789_00_0);
    public static final TransportVersion VERTEX_AI_INPUT_TYPE_ADDED = def(8_790_00_0);
    public static final TransportVersion SKIP_INNER_HITS_SEARCH_SOURCE = def(8_791_00_0);
    public static final TransportVersion QUERY_RULES_LIST_INCLUDES_TYPES = def(8_792_00_0);
    public static final TransportVersion INDEX_STATS_ADDITIONAL_FIELDS = def(8_793_00_0);
    public static final TransportVersion INDEX_STATS_ADDITIONAL_FIELDS_REVERT = def(8_794_00_0);
    public static final TransportVersion FAST_REFRESH_RCO_2 = def(8_795_00_0);
    public static final TransportVersion ESQL_ENRICH_RUNTIME_WARNINGS = def(8_796_00_0);
    public static final TransportVersion INGEST_PIPELINE_CONFIGURATION_AS_MAP = def(8_797_00_0);
    public static final TransportVersion LOGSDB_TELEMETRY_CUSTOM_CUTOFF_DATE_FIX_8_17 = def(8_797_00_1);
    public static final TransportVersion SOURCE_MODE_TELEMETRY_FIX_8_17 = def(8_797_00_2);
    public static final TransportVersion INDEXING_PRESSURE_THROTTLING_STATS = def(8_798_00_0);
    public static final TransportVersion REINDEX_DATA_STREAMS = def(8_799_00_0);
    public static final TransportVersion ESQL_REMOVE_NODE_LEVEL_PLAN = def(8_800_00_0);
    public static final TransportVersion LOGSDB_TELEMETRY_CUSTOM_CUTOFF_DATE = def(8_801_00_0);
    public static final TransportVersion SOURCE_MODE_TELEMETRY = def(8_802_00_0);
    public static final TransportVersion NEW_REFRESH_CLUSTER_BLOCK = def(8_803_00_0);
    public static final TransportVersion RETRIES_AND_OPERATIONS_IN_BLOBSTORE_STATS = def(8_804_00_0);
    public static final TransportVersion ADD_DATA_STREAM_OPTIONS_TO_TEMPLATES = def(8_805_00_0);
    public static final TransportVersion KNN_QUERY_RESCORE_OVERSAMPLE = def(8_806_00_0);
    public static final TransportVersion SEMANTIC_QUERY_LENIENT = def(8_807_00_0);
    public static final TransportVersion ESQL_QUERY_BUILDER_IN_SEARCH_FUNCTIONS = def(8_808_00_0);
    public static final TransportVersion EQL_ALLOW_PARTIAL_SEARCH_RESULTS = def(8_809_00_0);
    public static final TransportVersion NODE_VERSION_INFORMATION_WITH_MIN_READ_ONLY_INDEX_VERSION = def(8_810_00_0);
    public static final TransportVersion ERROR_TRACE_IN_TRANSPORT_HEADER = def(8_811_00_0);
    public static final TransportVersion FAILURE_STORE_ENABLED_BY_CLUSTER_SETTING = def(8_812_00_0);
    public static final TransportVersion SIMULATE_IGNORED_FIELDS = def(8_813_00_0);
    public static final TransportVersion TRANSFORMS_UPGRADE_MODE = def(8_814_00_0);
    public static final TransportVersion NODE_SHUTDOWN_EPHEMERAL_ID_ADDED = def(8_815_00_0);
    public static final TransportVersion ESQL_CCS_TELEMETRY_STATS = def(8_816_00_0);
    public static final TransportVersion TEXT_EMBEDDING_QUERY_VECTOR_BUILDER_INFER_MODEL_ID = def(8_817_00_0);
    public static final TransportVersion ESQL_ENABLE_NODE_LEVEL_REDUCTION = def(8_818_00_0);
    public static final TransportVersion JINA_AI_INTEGRATION_ADDED = def(8_819_00_0);
    public static final TransportVersion TRACK_INDEX_FAILED_DUE_TO_VERSION_CONFLICT_METRIC = def(8_820_00_0);
    public static final TransportVersion REPLACE_FAILURE_STORE_OPTIONS_WITH_SELECTOR_SYNTAX = def(8_821_00_0);
    public static final TransportVersion ELASTIC_INFERENCE_SERVICE_UNIFIED_CHAT_COMPLETIONS_INTEGRATION = def(8_822_00_0);
    public static final TransportVersion KQL_QUERY_TECH_PREVIEW = def(8_823_00_0);
<<<<<<< HEAD
    public static final TransportVersion ESQL_SKIP_ES_INDEX_SERIALIZATION = def(8_824_00_0);
=======
    public static final TransportVersion ESQL_PROFILE_ROWS_PROCESSED = def(8_824_00_0);
>>>>>>> b7ab8f8b

    /*
     * STOP! READ THIS FIRST! No, really,
     *        ____ _____ ___  ____  _        ____  _____    _    ____    _____ _   _ ___ ____    _____ ___ ____  ____ _____ _
     *       / ___|_   _/ _ \|  _ \| |      |  _ \| ____|  / \  |  _ \  |_   _| | | |_ _/ ___|  |  ___|_ _|  _ \/ ___|_   _| |
     *       \___ \ | || | | | |_) | |      | |_) |  _|   / _ \ | | | |   | | | |_| || |\___ \  | |_   | || |_) \___ \ | | | |
     *        ___) || || |_| |  __/|_|      |  _ <| |___ / ___ \| |_| |   | | |  _  || | ___) | |  _|  | ||  _ < ___) || | |_|
     *       |____/ |_| \___/|_|   (_)      |_| \_\_____/_/   \_\____/    |_| |_| |_|___|____/  |_|   |___|_| \_\____/ |_| (_)
     *
     * A new transport version should be added EVERY TIME a change is made to the serialization protocol of one or more classes. Each
     * transport version should only be used in a single merged commit (apart from the BwC versions copied from o.e.Version, ≤V_8_8_1).
     *
     * ADDING A TRANSPORT VERSION
     * To add a new transport version, add a new constant at the bottom of the list, above this comment. Don't add other lines,
     * comments, etc. The version id has the following layout:
     *
     * M_NNN_SS_P
     *
     * M - The major version of Elasticsearch
     * NNN - The server version part
     * SS - The serverless version part. It should always be 00 here, it is used by serverless only.
     * P - The patch version part
     *
     * To determine the id of the next TransportVersion constant, do the following:
     * - Use the same major version, unless bumping majors
     * - Bump the server version part by 1, unless creating a patch version
     * - Leave the serverless part as 00
     * - Bump the patch part if creating a patch version
     *
     * If a patch version is created, it should be placed sorted among the other existing constants.
     *
     * REVERTING A TRANSPORT VERSION
     *
     * If you revert a commit with a transport version change, you MUST ensure there is a NEW transport version representing the reverted
     * change. DO NOT let the transport version go backwards, it must ALWAYS be incremented.
     *
     * DETERMINING TRANSPORT VERSIONS FROM GIT HISTORY
     *
     * If your git checkout has the expected minor-version-numbered branches and the expected release-version tags then you can find the
     * transport versions known by a particular release ...
     *
     *     git show v8.11.0:server/src/main/java/org/elasticsearch/TransportVersions.java | grep '= def'
     *
     * ... or by a particular branch ...
     *
     *     git show 8.11:server/src/main/java/org/elasticsearch/TransportVersions.java | grep '= def'
     *
     * ... and you can see which versions were added in between two versions too ...
     *
     *     git diff v8.11.0..main -- server/src/main/java/org/elasticsearch/TransportVersions.java
     *
     * In branches 8.7-8.10 see server/src/main/java/org/elasticsearch/TransportVersion.java for the equivalent definitions.
     */

    /**
     * Reference to the earliest compatible transport version to this version of the codebase.
     * This should be the transport version used by the highest minor version of the previous major.
     */
    @UpdateForV9(owner = UpdateForV9.Owner.CORE_INFRA)
    // This needs to be bumped to the 8.last
    public static final TransportVersion MINIMUM_COMPATIBLE = V_7_17_0;

    /**
     * Reference to the minimum transport version that can be used with CCS.
     * This should be the transport version used by the previous minor release.
     */
    public static final TransportVersion MINIMUM_CCS_VERSION = V_8_15_0;

    /**
     * Sorted list of all versions defined in this class
     */
    static final List<TransportVersion> DEFINED_VERSIONS = collectAllVersionIdsDefinedInClass(TransportVersions.class);

    // the highest transport version constant defined
    static final TransportVersion LATEST_DEFINED;
    static {
        LATEST_DEFINED = DEFINED_VERSIONS.getLast();

        // see comment on IDS field
        // now we're registered all the transport versions, we can clear the map
        IDS = null;
    }

    public static List<TransportVersion> collectAllVersionIdsDefinedInClass(Class<?> cls) {
        Map<Integer, String> versionIdFields = new HashMap<>();
        List<TransportVersion> definedTransportVersions = new ArrayList<>();

        Set<String> ignore = Set.of("ZERO", "CURRENT", "MINIMUM_COMPATIBLE", "MINIMUM_CCS_VERSION");

        for (Field declaredField : cls.getFields()) {
            if (declaredField.getType().equals(TransportVersion.class)) {
                String fieldName = declaredField.getName();
                if (ignore.contains(fieldName)) {
                    continue;
                }

                TransportVersion version;
                try {
                    version = (TransportVersion) declaredField.get(null);
                } catch (IllegalAccessException e) {
                    throw new AssertionError(e);
                }
                definedTransportVersions.add(version);

                if (Assertions.ENABLED) {
                    // check the version number is unique
                    var sameVersionNumber = versionIdFields.put(version.id(), fieldName);
                    assert sameVersionNumber == null
                        : "Versions ["
                            + sameVersionNumber
                            + "] and ["
                            + fieldName
                            + "] have the same version number ["
                            + version.id()
                            + "]. Each TransportVersion should have a different version number";
                }
            }
        }

        Collections.sort(definedTransportVersions);

        return List.copyOf(definedTransportVersions);
    }

    static final IntFunction<String> VERSION_LOOKUP = ReleaseVersions.generateVersionsLookup(TransportVersions.class, LATEST_DEFINED.id());

    // no instance
    private TransportVersions() {}
}<|MERGE_RESOLUTION|>--- conflicted
+++ resolved
@@ -156,11 +156,8 @@
     public static final TransportVersion REPLACE_FAILURE_STORE_OPTIONS_WITH_SELECTOR_SYNTAX = def(8_821_00_0);
     public static final TransportVersion ELASTIC_INFERENCE_SERVICE_UNIFIED_CHAT_COMPLETIONS_INTEGRATION = def(8_822_00_0);
     public static final TransportVersion KQL_QUERY_TECH_PREVIEW = def(8_823_00_0);
-<<<<<<< HEAD
-    public static final TransportVersion ESQL_SKIP_ES_INDEX_SERIALIZATION = def(8_824_00_0);
-=======
     public static final TransportVersion ESQL_PROFILE_ROWS_PROCESSED = def(8_824_00_0);
->>>>>>> b7ab8f8b
+    public static final TransportVersion ESQL_SKIP_ES_INDEX_SERIALIZATION = def(8_825_00_0);
 
     /*
      * STOP! READ THIS FIRST! No, really,

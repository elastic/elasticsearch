/*
 * Copyright Elasticsearch B.V. and/or licensed to Elasticsearch B.V. under one
 * or more contributor license agreements. Licensed under the Elastic License
 * 2.0 and the Server Side Public License, v 1; you may not use this file except
 * in compliance with, at your election, the Elastic License 2.0 or the Server
 * Side Public License, v 1.
 */

package org.elasticsearch;

import org.elasticsearch.core.Assertions;
import org.elasticsearch.core.UpdateForV9;

import java.lang.reflect.Field;
import java.util.Collection;
import java.util.Collections;
import java.util.HashMap;
import java.util.Map;
import java.util.NavigableMap;
import java.util.Set;
import java.util.TreeMap;
import java.util.TreeSet;
import java.util.function.IntFunction;

/**
 * <p>Transport version is used to coordinate compatible wire protocol communication between nodes, at a fine-grained level.  This replaces
 * and supersedes the old Version constants.</p>
 *
 * <p>Before adding a new version constant, please read the block comment at the end of the list of constants.</p>
 */
public class TransportVersions {

    /*
     * NOTE: IntelliJ lies!
     * This map is used during class construction, referenced by the registerTransportVersion method.
     * When all the transport version constants have been registered, the map is cleared & never touched again.
     */
    static TreeSet<Integer> IDS = new TreeSet<>();

    static TransportVersion def(int id) {
        if (IDS == null) throw new IllegalStateException("The IDS map needs to be present to call this method");

        if (IDS.add(id) == false) {
            throw new IllegalArgumentException("Version id " + id + " defined twice");
        }
        if (id < IDS.last()) {
            throw new IllegalArgumentException("Version id " + id + " is not defined in the right location. Keep constants sorted");
        }
        return new TransportVersion(id);
    }

    @UpdateForV9 // remove the transport versions with which v9 will not need to interact
    public static final TransportVersion ZERO = def(0);
    public static final TransportVersion V_7_0_0 = def(7_00_00_99);
    public static final TransportVersion V_7_0_1 = def(7_00_01_99);
    public static final TransportVersion V_7_1_0 = def(7_01_00_99);
    public static final TransportVersion V_7_2_0 = def(7_02_00_99);
    public static final TransportVersion V_7_2_1 = def(7_02_01_99);
    public static final TransportVersion V_7_3_0 = def(7_03_00_99);
    public static final TransportVersion V_7_3_2 = def(7_03_02_99);
    public static final TransportVersion V_7_4_0 = def(7_04_00_99);
    public static final TransportVersion V_7_5_0 = def(7_05_00_99);
    public static final TransportVersion V_7_6_0 = def(7_06_00_99);
    public static final TransportVersion V_7_7_0 = def(7_07_00_99);
    public static final TransportVersion V_7_8_0 = def(7_08_00_99);
    public static final TransportVersion V_7_8_1 = def(7_08_01_99);
    public static final TransportVersion V_7_9_0 = def(7_09_00_99);
    public static final TransportVersion V_7_10_0 = def(7_10_00_99);
    public static final TransportVersion V_7_10_1 = def(7_10_01_99);
    public static final TransportVersion V_7_11_0 = def(7_11_00_99);
    public static final TransportVersion V_7_12_0 = def(7_12_00_99);
    public static final TransportVersion V_7_13_0 = def(7_13_00_99);
    public static final TransportVersion V_7_14_0 = def(7_14_00_99);
    public static final TransportVersion V_7_15_0 = def(7_15_00_99);
    public static final TransportVersion V_7_15_1 = def(7_15_01_99);
    public static final TransportVersion V_7_16_0 = def(7_16_00_99);
    public static final TransportVersion V_7_17_0 = def(7_17_00_99);
    public static final TransportVersion V_7_17_1 = def(7_17_01_99);
    public static final TransportVersion V_7_17_8 = def(7_17_08_99);
    public static final TransportVersion V_8_0_0 = def(8_00_00_99);
    public static final TransportVersion V_8_1_0 = def(8_01_00_99);
    public static final TransportVersion V_8_2_0 = def(8_02_00_99);
    public static final TransportVersion V_8_3_0 = def(8_03_00_99);
    public static final TransportVersion V_8_4_0 = def(8_04_00_99);
    public static final TransportVersion V_8_5_0 = def(8_05_00_99);
    public static final TransportVersion V_8_6_0 = def(8_06_00_99);
    public static final TransportVersion V_8_6_1 = def(8_06_01_99);
    public static final TransportVersion V_8_7_0 = def(8_07_00_99);
    public static final TransportVersion V_8_7_1 = def(8_07_01_99);
    public static final TransportVersion V_8_8_0 = def(8_08_00_99);
    public static final TransportVersion V_8_8_1 = def(8_08_01_99);
    /*
     * READ THE COMMENT BELOW THIS BLOCK OF DECLARATIONS BEFORE ADDING NEW TRANSPORT VERSIONS
     * Detached transport versions added below here.
     */
    public static final TransportVersion V_8_9_X = def(8_500_020);
    public static final TransportVersion V_8_10_X = def(8_500_061);
    public static final TransportVersion V_8_11_X = def(8_512_00_1);
    public static final TransportVersion V_8_12_0 = def(8_560_00_0);
    public static final TransportVersion DATE_HISTOGRAM_SUPPORT_DOWNSAMPLED_TZ_8_12_PATCH = def(8_560_00_1);
    public static final TransportVersion NODE_STATS_REQUEST_SIMPLIFIED = def(8_561_00_0);
    public static final TransportVersion TEXT_EXPANSION_TOKEN_PRUNING_CONFIG_ADDED = def(8_562_00_0);
    public static final TransportVersion ESQL_ASYNC_QUERY = def(8_563_00_0);
    public static final TransportVersion ESQL_STATUS_INCLUDE_LUCENE_QUERIES = def(8_564_00_0);
    public static final TransportVersion ESQL_CLUSTER_ALIAS = def(8_565_00_0);
    public static final TransportVersion SNAPSHOTS_IN_PROGRESS_TRACKING_REMOVING_NODES_ADDED = def(8_566_00_0);
    public static final TransportVersion SMALLER_RELOAD_SECURE_SETTINGS_REQUEST = def(8_567_00_0);
    public static final TransportVersion UPDATE_API_KEY_EXPIRATION_TIME_ADDED = def(8_568_00_0);
    public static final TransportVersion LAZY_ROLLOVER_ADDED = def(8_569_00_0);
    public static final TransportVersion ESQL_PLAN_POINT_LITERAL_WKB = def(8_570_00_0);
    public static final TransportVersion HOT_THREADS_AS_BYTES = def(8_571_00_0);
    public static final TransportVersion ML_INFERENCE_REQUEST_INPUT_TYPE_ADDED = def(8_572_00_0);
    public static final TransportVersion ESQL_ENRICH_POLICY_CCQ_MODE = def(8_573_00_0);
    public static final TransportVersion DATE_HISTOGRAM_SUPPORT_DOWNSAMPLED_TZ = def(8_574_00_0);
    public static final TransportVersion PEERFINDER_REPORTS_PEERS_MASTERS = def(8_575_00_0);
    public static final TransportVersion ESQL_MULTI_CLUSTERS_ENRICH = def(8_576_00_0);
    public static final TransportVersion NESTED_KNN_MORE_INNER_HITS = def(8_577_00_0);
    public static final TransportVersion REQUIRE_DATA_STREAM_ADDED = def(8_578_00_0);
    public static final TransportVersion ML_INFERENCE_COHERE_EMBEDDINGS_ADDED = def(8_579_00_0);
    public static final TransportVersion DESIRED_NODE_VERSION_OPTIONAL_STRING = def(8_580_00_0);
    public static final TransportVersion ML_INFERENCE_REQUEST_INPUT_TYPE_UNSPECIFIED_ADDED = def(8_581_00_0);
    public static final TransportVersion ASYNC_SEARCH_STATUS_SUPPORTS_KEEP_ALIVE = def(8_582_00_0);
    public static final TransportVersion KNN_QUERY_NUMCANDS_AS_OPTIONAL_PARAM = def(8_583_00_0);
    public static final TransportVersion TRANSFORM_GET_BASIC_STATS = def(8_584_00_0);
    public static final TransportVersion NLP_DOCUMENT_CHUNKING_ADDED = def(8_585_00_0);
    public static final TransportVersion SEARCH_TIMEOUT_EXCEPTION_ADDED = def(8_586_00_0);
    public static final TransportVersion ML_TEXT_EMBEDDING_INFERENCE_SERVICE_ADDED = def(8_587_00_0);
    public static final TransportVersion HEALTH_INFO_ENRICHED_WITH_REPOS = def(8_588_00_0);
    public static final TransportVersion RESOLVE_CLUSTER_ENDPOINT_ADDED = def(8_589_00_0);
    public static final TransportVersion FIELD_CAPS_FIELD_HAS_VALUE = def(8_590_00_0);
    public static final TransportVersion ML_INFERENCE_REQUEST_INPUT_TYPE_CLASS_CLUSTER_ADDED = def(8_591_00_0);
    public static final TransportVersion ML_DIMENSIONS_SET_BY_USER_ADDED = def(8_592_00_0);
    public static final TransportVersion INDEX_REQUEST_NORMALIZED_BYTES_PARSED = def(8_593_00_0);
    public static final TransportVersion INGEST_GRAPH_STRUCTURE_EXCEPTION = def(8_594_00_0);
    public static final TransportVersion ML_MODEL_IN_SERVICE_SETTINGS = def(8_595_00_0);
    public static final TransportVersion RANDOM_AGG_SHARD_SEED = def(8_596_00_0);
    public static final TransportVersion ESQL_TIMINGS = def(8_597_00_0);
<<<<<<< HEAD
    public static final TransportVersion SEMANTIC_TEXT_FIELD_ADDED = def(8_598_00_0);
=======
    public static final TransportVersion DATA_STREAM_AUTO_SHARDING_EVENT = def(8_598_00_0);
    public static final TransportVersion ADD_FAILURE_STORE_INDICES_OPTIONS = def(8_599_00_0);
    public static final TransportVersion ESQL_ENRICH_OPERATOR_STATUS = def(8_600_00_0);
    public static final TransportVersion ESQL_SERIALIZE_ARRAY_VECTOR = def(8_601_00_0);
    public static final TransportVersion ESQL_SERIALIZE_ARRAY_BLOCK = def(8_602_00_0);
    public static final TransportVersion ADD_DATA_STREAM_GLOBAL_RETENTION = def(8_603_00_0);
    public static final TransportVersion ALLOCATION_STATS = def(8_604_00_0);
    public static final TransportVersion ESQL_EXTENDED_ENRICH_TYPES = def(8_605_00_0);
    public static final TransportVersion KNN_EXPLICIT_BYTE_QUERY_VECTOR_PARSING = def(8_606_00_0);
    public static final TransportVersion ESQL_EXTENDED_ENRICH_INPUT_TYPE = def(8_607_00_0);
    public static final TransportVersion ESQL_SERIALIZE_BIG_VECTOR = def(8_608_00_0);
    public static final TransportVersion AGGS_EXCLUDED_DELETED_DOCS = def(8_609_00_0);
    public static final TransportVersion ESQL_SERIALIZE_BIG_ARRAY = def(8_610_00_0);
    public static final TransportVersion AUTO_SHARDING_ROLLOVER_CONDITION = def(8_611_00_0);
    public static final TransportVersion KNN_QUERY_VECTOR_BUILDER = def(8_612_00_0);
>>>>>>> 91a6df65

    /*
     * STOP! READ THIS FIRST! No, really,
     *        ____ _____ ___  ____  _        ____  _____    _    ____    _____ _   _ ___ ____    _____ ___ ____  ____ _____ _
     *       / ___|_   _/ _ \|  _ \| |      |  _ \| ____|  / \  |  _ \  |_   _| | | |_ _/ ___|  |  ___|_ _|  _ \/ ___|_   _| |
     *       \___ \ | || | | | |_) | |      | |_) |  _|   / _ \ | | | |   | | | |_| || |\___ \  | |_   | || |_) \___ \ | | | |
     *        ___) || || |_| |  __/|_|      |  _ <| |___ / ___ \| |_| |   | | |  _  || | ___) | |  _|  | ||  _ < ___) || | |_|
     *       |____/ |_| \___/|_|   (_)      |_| \_\_____/_/   \_\____/    |_| |_| |_|___|____/  |_|   |___|_| \_\____/ |_| (_)
     *
     * A new transport version should be added EVERY TIME a change is made to the serialization protocol of one or more classes. Each
     * transport version should only be used in a single merged commit (apart from the BwC versions copied from o.e.Version, ≤V_8_8_1).
     *
     * ADDING A TRANSPORT VERSION
     * To add a new transport version, add a new constant at the bottom of the list, above this comment. Don't add other lines,
     * comments, etc. The version id has the following layout:
     *
     * M_NNN_SS_P
     *
     * M - The major version of Elasticsearch
     * NNN - The server version part
     * SS - The serverless version part. It should always be 00 here, it is used by serverless only.
     * P - The patch version part
     *
     * To determine the id of the next TransportVersion constant, do the following:
     * - Use the same major version, unless bumping majors
     * - Bump the server version part by 1, unless creating a patch version
     * - Leave the serverless part as 00
     * - Bump the patch part if creating a patch version
     *
     * If a patch version is created, it should be placed sorted among the other existing constants.
     *
     * REVERTING A TRANSPORT VERSION
     *
     * If you revert a commit with a transport version change, you MUST ensure there is a NEW transport version representing the reverted
     * change. DO NOT let the transport version go backwards, it must ALWAYS be incremented.
     *
     * DETERMINING TRANSPORT VERSIONS FROM GIT HISTORY
     *
     * If your git checkout has the expected minor-version-numbered branches and the expected release-version tags then you can find the
     * transport versions known by a particular release ...
     *
     *     git show v8.11.0:server/src/main/java/org/elasticsearch/TransportVersions.java | grep '= def'
     *
     * ... or by a particular branch ...
     *
     *     git show 8.11:server/src/main/java/org/elasticsearch/TransportVersions.java | grep '= def'
     *
     * ... and you can see which versions were added in between two versions too ...
     *
     *     git diff v8.11.0..main -- server/src/main/java/org/elasticsearch/TransportVersions.java
     *
     * In branches 8.7-8.10 see server/src/main/java/org/elasticsearch/TransportVersion.java for the equivalent definitions.
     */

    /**
     * Reference to the earliest compatible transport version to this version of the codebase.
     * This should be the transport version used by the highest minor version of the previous major.
     */
    public static final TransportVersion MINIMUM_COMPATIBLE = V_7_17_0;

    /**
     * Reference to the minimum transport version that can be used with CCS.
     * This should be the transport version used by the previous minor release.
     */
    public static final TransportVersion MINIMUM_CCS_VERSION = V_8_12_0;

    static final NavigableMap<Integer, TransportVersion> VERSION_IDS = getAllVersionIds(TransportVersions.class);

    // the highest transport version constant defined in this file, used as a fallback for TransportVersion.current()
    static final TransportVersion LATEST_DEFINED;
    static {
        LATEST_DEFINED = VERSION_IDS.lastEntry().getValue();

        // see comment on IDS field
        // now we're registered all the transport versions, we can clear the map
        IDS = null;
    }

    public static NavigableMap<Integer, TransportVersion> getAllVersionIds(Class<?> cls) {
        Map<Integer, String> versionIdFields = new HashMap<>();
        NavigableMap<Integer, TransportVersion> builder = new TreeMap<>();

        Set<String> ignore = Set.of("ZERO", "CURRENT", "MINIMUM_COMPATIBLE", "MINIMUM_CCS_VERSION");

        for (Field declaredField : cls.getFields()) {
            if (declaredField.getType().equals(TransportVersion.class)) {
                String fieldName = declaredField.getName();
                if (ignore.contains(fieldName)) {
                    continue;
                }

                TransportVersion version;
                try {
                    version = (TransportVersion) declaredField.get(null);
                } catch (IllegalAccessException e) {
                    throw new AssertionError(e);
                }
                builder.put(version.id(), version);

                if (Assertions.ENABLED) {
                    // check the version number is unique
                    var sameVersionNumber = versionIdFields.put(version.id(), fieldName);
                    assert sameVersionNumber == null
                        : "Versions ["
                            + sameVersionNumber
                            + "] and ["
                            + fieldName
                            + "] have the same version number ["
                            + version.id()
                            + "]. Each TransportVersion should have a different version number";
                }
            }
        }

        return Collections.unmodifiableNavigableMap(builder);
    }

    static Collection<TransportVersion> getAllVersions() {
        return VERSION_IDS.values();
    }

    static final IntFunction<String> VERSION_LOOKUP = ReleaseVersions.generateVersionsLookup(TransportVersions.class);

    // no instance
    private TransportVersions() {}
}<|MERGE_RESOLUTION|>--- conflicted
+++ resolved
@@ -135,9 +135,6 @@
     public static final TransportVersion ML_MODEL_IN_SERVICE_SETTINGS = def(8_595_00_0);
     public static final TransportVersion RANDOM_AGG_SHARD_SEED = def(8_596_00_0);
     public static final TransportVersion ESQL_TIMINGS = def(8_597_00_0);
-<<<<<<< HEAD
-    public static final TransportVersion SEMANTIC_TEXT_FIELD_ADDED = def(8_598_00_0);
-=======
     public static final TransportVersion DATA_STREAM_AUTO_SHARDING_EVENT = def(8_598_00_0);
     public static final TransportVersion ADD_FAILURE_STORE_INDICES_OPTIONS = def(8_599_00_0);
     public static final TransportVersion ESQL_ENRICH_OPERATOR_STATUS = def(8_600_00_0);
@@ -153,7 +150,7 @@
     public static final TransportVersion ESQL_SERIALIZE_BIG_ARRAY = def(8_610_00_0);
     public static final TransportVersion AUTO_SHARDING_ROLLOVER_CONDITION = def(8_611_00_0);
     public static final TransportVersion KNN_QUERY_VECTOR_BUILDER = def(8_612_00_0);
->>>>>>> 91a6df65
+    public static final TransportVersion SEMANTIC_TEXT_FIELD_ADDED = def(8_613_00_0);
 
     /*
      * STOP! READ THIS FIRST! No, really,

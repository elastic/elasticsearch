--- conflicted
+++ resolved
@@ -208,12 +208,8 @@
     public static final TransportVersion ESQL_AGGREGATE_EXEC_TRACKS_INTERMEDIATE_ATTRS = def(8_738_00_0);
     public static final TransportVersion CCS_TELEMETRY_STATS = def(8_739_00_0);
     public static final TransportVersion GLOBAL_RETENTION_TELEMETRY = def(8_740_00_0);
-<<<<<<< HEAD
-    public static final TransportVersion RRF_QUERY_REWRITE = def(8_741_00_0);
-=======
     public static final TransportVersion ROUTING_TABLE_VERSION_REMOVED = def(8_741_00_0);
-
->>>>>>> 76ed892b
+    public static final TransportVersion RRF_QUERY_REWRITE = def(8_742_00_0);
     /*
      * STOP! READ THIS FIRST! No, really,
      *        ____ _____ ___  ____  _        ____  _____    _    ____    _____ _   _ ___ ____    _____ ___ ____  ____ _____ _

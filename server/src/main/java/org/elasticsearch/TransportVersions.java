/*
 * Copyright Elasticsearch B.V. and/or licensed to Elasticsearch B.V. under one
 * or more contributor license agreements. Licensed under the "Elastic License
 * 2.0", the "GNU Affero General Public License v3.0 only", and the "Server Side
 * Public License v 1"; you may not use this file except in compliance with, at
 * your election, the "Elastic License 2.0", the "GNU Affero General Public
 * License v3.0 only", or the "Server Side Public License, v 1".
 */

package org.elasticsearch;

import org.elasticsearch.core.Assertions;

import java.lang.reflect.Field;
import java.util.ArrayList;
import java.util.Collections;
import java.util.HashMap;
import java.util.List;
import java.util.Map;
import java.util.Set;
import java.util.TreeSet;
import java.util.function.IntFunction;

/**
 * <p>Transport version is used to coordinate compatible wire protocol communication between nodes, at a fine-grained level.  This replaces
 * and supersedes the old Version constants.</p>
 *
 * <p>Before adding a new version constant, please read the block comment at the end of the list of constants.</p>
 */
public class TransportVersions {

    /*
     * NOTE: IntelliJ lies!
     * This map is used during class construction, referenced by the registerTransportVersion method.
     * When all the transport version constants have been registered, the map is cleared & never touched again.
     */
    static TreeSet<Integer> IDS = new TreeSet<>();

    static TransportVersion def(int id) {
        if (IDS == null) throw new IllegalStateException("The IDS map needs to be present to call this method");

        if (IDS.add(id) == false) {
            throw new IllegalArgumentException("Version id " + id + " defined twice");
        }
        if (id < IDS.last()) {
            throw new IllegalArgumentException("Version id " + id + " is not defined in the right location. Keep constants sorted");
        }
        return new TransportVersion(id);
    }

    // TODO: ES-10337 we can remove all transport versions earlier than 8.18
    public static final TransportVersion ZERO = def(0);
    public static final TransportVersion V_7_0_0 = def(7_00_00_99);
    public static final TransportVersion V_7_1_0 = def(7_01_00_99);
    public static final TransportVersion V_7_2_0 = def(7_02_00_99);
    public static final TransportVersion V_7_3_0 = def(7_03_00_99);
    public static final TransportVersion V_7_3_2 = def(7_03_02_99);
    public static final TransportVersion V_7_4_0 = def(7_04_00_99);
    public static final TransportVersion V_7_8_0 = def(7_08_00_99);
    public static final TransportVersion V_7_8_1 = def(7_08_01_99);
    public static final TransportVersion V_7_9_0 = def(7_09_00_99);
    public static final TransportVersion V_7_10_0 = def(7_10_00_99);
    public static final TransportVersion V_8_0_0 = def(8_00_00_99);
    public static final TransportVersion V_8_1_0 = def(8_01_00_99);
    public static final TransportVersion V_8_2_0 = def(8_02_00_99);
    public static final TransportVersion V_8_3_0 = def(8_03_00_99);
    public static final TransportVersion V_8_4_0 = def(8_04_00_99);
    public static final TransportVersion V_8_5_0 = def(8_05_00_99);
    public static final TransportVersion V_8_6_0 = def(8_06_00_99);
    public static final TransportVersion V_8_6_1 = def(8_06_01_99);
    public static final TransportVersion V_8_7_0 = def(8_07_00_99);
    public static final TransportVersion V_8_7_1 = def(8_07_01_99);
    public static final TransportVersion V_8_8_0 = def(8_08_00_99);
    public static final TransportVersion V_8_8_1 = def(8_08_01_99);
    /*
     * READ THE COMMENT BELOW THIS BLOCK OF DECLARATIONS BEFORE ADDING NEW TRANSPORT VERSIONS
     * Detached transport versions added below here.
     */
    public static final TransportVersion V_8_9_X = def(8_500_020);
    public static final TransportVersion V_8_10_X = def(8_500_061);
    public static final TransportVersion V_8_11_X = def(8_512_0_01);
    public static final TransportVersion V_8_12_0 = def(8_560_0_00);
    public static final TransportVersion V_8_12_1 = def(8_560_0_01);
    public static final TransportVersion V_8_13_0 = def(8_595_0_00);
    public static final TransportVersion V_8_13_4 = def(8_595_0_01);
    public static final TransportVersion V_8_14_0 = def(8_636_0_01);
    public static final TransportVersion V_8_15_0 = def(8_702_0_02);
    public static final TransportVersion V_8_15_2 = def(8_702_0_03);
    public static final TransportVersion V_8_16_0 = def(8_772_0_01);
    public static final TransportVersion V_8_16_1 = def(8_772_0_04);
    public static final TransportVersion INITIAL_ELASTICSEARCH_8_16_5 = def(8_772_0_05);
    public static final TransportVersion INITIAL_ELASTICSEARCH_8_16_6 = def(8_772_0_06);
    public static final TransportVersion INITIAL_ELASTICSEARCH_8_16_7 = def(8_772_0_07);
    public static final TransportVersion V_8_17_0 = def(8_797_0_02);
    public static final TransportVersion INITIAL_ELASTICSEARCH_8_17_3 = def(8_797_0_03);
    public static final TransportVersion INITIAL_ELASTICSEARCH_8_17_4 = def(8_797_0_04);
    public static final TransportVersion INITIAL_ELASTICSEARCH_8_17_5 = def(8_797_0_05);
    public static final TransportVersion INITIAL_ELASTICSEARCH_8_17_6 = def(8_797_0_06);
    public static final TransportVersion INDEXING_PRESSURE_THROTTLING_STATS = def(8_798_0_00);
    public static final TransportVersion REINDEX_DATA_STREAMS = def(8_799_0_00);
    public static final TransportVersion ESQL_REMOVE_NODE_LEVEL_PLAN = def(8_800_0_00);
    public static final TransportVersion LOGSDB_TELEMETRY_CUSTOM_CUTOFF_DATE = def(8_801_0_00);
    public static final TransportVersion SOURCE_MODE_TELEMETRY = def(8_802_0_00);
    public static final TransportVersion NEW_REFRESH_CLUSTER_BLOCK = def(8_803_0_00);
    public static final TransportVersion RETRIES_AND_OPERATIONS_IN_BLOBSTORE_STATS = def(8_804_0_00);
    public static final TransportVersion ADD_DATA_STREAM_OPTIONS_TO_TEMPLATES = def(8_805_0_00);
    public static final TransportVersion KNN_QUERY_RESCORE_OVERSAMPLE = def(8_806_0_00);
    public static final TransportVersion SEMANTIC_QUERY_LENIENT = def(8_807_0_00);
    public static final TransportVersion ESQL_QUERY_BUILDER_IN_SEARCH_FUNCTIONS = def(8_808_0_00);
    public static final TransportVersion EQL_ALLOW_PARTIAL_SEARCH_RESULTS = def(8_809_0_00);
    public static final TransportVersion NODE_VERSION_INFORMATION_WITH_MIN_READ_ONLY_INDEX_VERSION = def(8_810_0_00);
    public static final TransportVersion ERROR_TRACE_IN_TRANSPORT_HEADER = def(8_811_0_00);
    public static final TransportVersion FAILURE_STORE_ENABLED_BY_CLUSTER_SETTING = def(8_812_0_00);
    public static final TransportVersion SIMULATE_IGNORED_FIELDS = def(8_813_0_00);
    public static final TransportVersion TRANSFORMS_UPGRADE_MODE = def(8_814_0_00);
    public static final TransportVersion NODE_SHUTDOWN_EPHEMERAL_ID_ADDED = def(8_815_0_00);
    public static final TransportVersion ESQL_CCS_TELEMETRY_STATS = def(8_816_0_00);
    public static final TransportVersion TEXT_EMBEDDING_QUERY_VECTOR_BUILDER_INFER_MODEL_ID = def(8_817_0_00);
    public static final TransportVersion ESQL_ENABLE_NODE_LEVEL_REDUCTION = def(8_818_0_00);
    public static final TransportVersion JINA_AI_INTEGRATION_ADDED = def(8_819_0_00);
    public static final TransportVersion TRACK_INDEX_FAILED_DUE_TO_VERSION_CONFLICT_METRIC = def(8_820_0_00);
    public static final TransportVersion REPLACE_FAILURE_STORE_OPTIONS_WITH_SELECTOR_SYNTAX = def(8_821_0_00);
    public static final TransportVersion ELASTIC_INFERENCE_SERVICE_UNIFIED_CHAT_COMPLETIONS_INTEGRATION = def(8_822_0_00);
    public static final TransportVersion KQL_QUERY_TECH_PREVIEW = def(8_823_0_00);
    public static final TransportVersion ESQL_PROFILE_ROWS_PROCESSED = def(8_824_0_00);
    public static final TransportVersion BYTE_SIZE_VALUE_ALWAYS_USES_BYTES_1 = def(8_825_0_00);
    public static final TransportVersion REVERT_BYTE_SIZE_VALUE_ALWAYS_USES_BYTES_1 = def(8_826_0_00);
    public static final TransportVersion ESQL_SKIP_ES_INDEX_SERIALIZATION = def(8_827_0_00);
    public static final TransportVersion ADD_INDEX_BLOCK_TWO_PHASE = def(8_828_0_00);
    public static final TransportVersion RESOLVE_CLUSTER_NO_INDEX_EXPRESSION = def(8_829_0_00);
    public static final TransportVersion ML_ROLLOVER_LEGACY_INDICES = def(8_830_0_00);
    public static final TransportVersion ADD_INCLUDE_FAILURE_INDICES_OPTION = def(8_831_0_00);
    public static final TransportVersion ESQL_RESPONSE_PARTIAL = def(8_832_0_00);
    public static final TransportVersion RANK_DOC_OPTIONAL_METADATA_FOR_EXPLAIN = def(8_833_0_00);
    public static final TransportVersion ILM_ADD_SEARCHABLE_SNAPSHOT_ADD_REPLICATE_FOR = def(8_834_0_00);
    public static final TransportVersion INGEST_REQUEST_INCLUDE_SOURCE_ON_ERROR = def(8_835_0_00);
    public static final TransportVersion RESOURCE_DEPRECATION_CHECKS = def(8_836_0_00);
    public static final TransportVersion LINEAR_RETRIEVER_SUPPORT = def(8_837_0_00);
    public static final TransportVersion TIMEOUT_GET_PARAM_FOR_RESOLVE_CLUSTER = def(8_838_0_00);
    public static final TransportVersion INFERENCE_REQUEST_ADAPTIVE_RATE_LIMITING = def(8_839_0_00);
    public static final TransportVersion ML_INFERENCE_IBM_WATSONX_RERANK_ADDED = def(8_840_0_00);
    public static final TransportVersion REMOVE_ALL_APPLICABLE_SELECTOR_BACKPORT_8_18 = def(8_840_0_01);
    public static final TransportVersion RETRY_ILM_ASYNC_ACTION_REQUIRE_ERROR_8_18 = def(8_840_0_02);
    public static final TransportVersion INITIAL_ELASTICSEARCH_8_18_1 = def(8_840_0_03);
    public static final TransportVersion INITIAL_ELASTICSEARCH_8_19 = def(8_841_0_00);
    public static final TransportVersion COHERE_BIT_EMBEDDING_TYPE_SUPPORT_ADDED_BACKPORT_8_X = def(8_841_0_01);
    public static final TransportVersion REMOVE_ALL_APPLICABLE_SELECTOR_BACKPORT_8_19 = def(8_841_0_02);
    public static final TransportVersion ESQL_RETRY_ON_SHARD_LEVEL_FAILURE_BACKPORT_8_19 = def(8_841_0_03);
    public static final TransportVersion ESQL_SUPPORT_PARTIAL_RESULTS_BACKPORT_8_19 = def(8_841_0_04);
    public static final TransportVersion VOYAGE_AI_INTEGRATION_ADDED_BACKPORT_8_X = def(8_841_0_05);
    public static final TransportVersion JINA_AI_EMBEDDING_TYPE_SUPPORT_ADDED_BACKPORT_8_19 = def(8_841_0_06);
    public static final TransportVersion RETRY_ILM_ASYNC_ACTION_REQUIRE_ERROR_8_19 = def(8_841_0_07);
    public static final TransportVersion INFERENCE_CONTEXT_8_X = def(8_841_0_08);
    public static final TransportVersion ML_INFERENCE_DEEPSEEK_8_19 = def(8_841_0_09);
    public static final TransportVersion ESQL_SERIALIZE_BLOCK_TYPE_CODE_8_19 = def(8_841_0_10);
    public static final TransportVersion ESQL_FAILURE_FROM_REMOTE_8_19 = def(8_841_0_11);
    public static final TransportVersion ESQL_AGGREGATE_METRIC_DOUBLE_LITERAL_8_19 = def(8_841_0_12);
    public static final TransportVersion INFERENCE_MODEL_REGISTRY_METADATA_8_19 = def(8_841_0_13);
    public static final TransportVersion INTRODUCE_LIFECYCLE_TEMPLATE_8_19 = def(8_841_0_14);
    public static final TransportVersion RERANK_COMMON_OPTIONS_ADDED_8_19 = def(8_841_0_15);
    public static final TransportVersion REMOTE_EXCEPTION_8_19 = def(8_841_0_16);
    public static final TransportVersion AMAZON_BEDROCK_TASK_SETTINGS_8_19 = def(8_841_0_17);
    public static final TransportVersion BATCHED_QUERY_PHASE_VERSION_BACKPORT_8_X = def(8_841_0_19);
    public static final TransportVersion SEARCH_INCREMENTAL_TOP_DOCS_NULL_BACKPORT_8_19 = def(8_841_0_20);
    public static final TransportVersion INITIAL_ELASTICSEARCH_9_0 = def(9_000_0_00);
    public static final TransportVersion REMOVE_SNAPSHOT_FAILURES_90 = def(9_000_0_01);
    public static final TransportVersion TRANSPORT_STATS_HANDLING_TIME_REQUIRED_90 = def(9_000_0_02);
    public static final TransportVersion REMOVE_DESIRED_NODE_VERSION_90 = def(9_000_0_03);
    public static final TransportVersion ESQL_DRIVER_TASK_DESCRIPTION_90 = def(9_000_0_04);
    public static final TransportVersion REMOVE_ALL_APPLICABLE_SELECTOR_9_0 = def(9_000_0_05);
    public static final TransportVersion BYTE_SIZE_VALUE_ALWAYS_USES_BYTES_90 = def(9_000_0_06);
    public static final TransportVersion RETRY_ILM_ASYNC_ACTION_REQUIRE_ERROR_90 = def(9_000_0_07);
    public static final TransportVersion RE_REMOVE_MIN_COMPATIBLE_SHARD_NODE_90 = def(9_000_0_08);
    public static final TransportVersion STORED_SCRIPT_CONTENT_LENGTH_90 = def(9_000_0_09);
    public static final TransportVersion INITIAL_ELASTICSEARCH_9_0_1 = def(9_000_0_10);
    public static final TransportVersion COHERE_BIT_EMBEDDING_TYPE_SUPPORT_ADDED = def(9_001_0_00);
    public static final TransportVersion REMOVE_SNAPSHOT_FAILURES = def(9_002_0_00);
    public static final TransportVersion TRANSPORT_STATS_HANDLING_TIME_REQUIRED = def(9_003_0_00);
    public static final TransportVersion REMOVE_DESIRED_NODE_VERSION = def(9_004_0_00);
    public static final TransportVersion ESQL_DRIVER_TASK_DESCRIPTION = def(9_005_0_00);
    public static final TransportVersion ESQL_RETRY_ON_SHARD_LEVEL_FAILURE = def(9_006_0_00);
    public static final TransportVersion ESQL_PROFILE_ASYNC_NANOS = def(9_007_00_0);
    public static final TransportVersion ESQL_LOOKUP_JOIN_SOURCE_TEXT = def(9_008_0_00);
    public static final TransportVersion REMOVE_ALL_APPLICABLE_SELECTOR = def(9_009_0_00);
    public static final TransportVersion SLM_UNHEALTHY_IF_NO_SNAPSHOT_WITHIN = def(9_010_0_00);
    public static final TransportVersion ESQL_SUPPORT_PARTIAL_RESULTS = def(9_011_0_00);
    public static final TransportVersion REMOVE_REPOSITORY_CONFLICT_MESSAGE = def(9_012_0_00);
    public static final TransportVersion RERANKER_FAILURES_ALLOWED = def(9_013_0_00);
    public static final TransportVersion VOYAGE_AI_INTEGRATION_ADDED = def(9_014_0_00);
    public static final TransportVersion BYTE_SIZE_VALUE_ALWAYS_USES_BYTES = def(9_015_0_00);
    public static final TransportVersion ESQL_SERIALIZE_SOURCE_FUNCTIONS_WARNINGS = def(9_016_0_00);
    public static final TransportVersion ESQL_DRIVER_NODE_DESCRIPTION = def(9_017_0_00);
    public static final TransportVersion MULTI_PROJECT = def(9_018_0_00);
    public static final TransportVersion STORED_SCRIPT_CONTENT_LENGTH = def(9_019_0_00);
    public static final TransportVersion JINA_AI_EMBEDDING_TYPE_SUPPORT_ADDED = def(9_020_0_00);
    public static final TransportVersion RE_REMOVE_MIN_COMPATIBLE_SHARD_NODE = def(9_021_0_00);
    public static final TransportVersion UNASSIGENEDINFO_RESHARD_ADDED = def(9_022_0_00);
    public static final TransportVersion INCLUDE_INDEX_MODE_IN_GET_DATA_STREAM = def(9_023_0_00);
    public static final TransportVersion MAX_OPERATION_SIZE_REJECTIONS_ADDED = def(9_024_0_00);
    public static final TransportVersion RETRY_ILM_ASYNC_ACTION_REQUIRE_ERROR = def(9_025_0_00);
    public static final TransportVersion ESQL_SERIALIZE_BLOCK_TYPE_CODE = def(9_026_0_00);
    public static final TransportVersion ESQL_THREAD_NAME_IN_DRIVER_PROFILE = def(9_027_0_00);
    public static final TransportVersion INFERENCE_CONTEXT = def(9_028_0_00);
    public static final TransportVersion ML_INFERENCE_DEEPSEEK = def(9_029_00_0);
    public static final TransportVersion ESQL_FAILURE_FROM_REMOTE = def(9_030_00_0);
    public static final TransportVersion INDEX_RESHARDING_METADATA = def(9_031_0_00);
    public static final TransportVersion INFERENCE_MODEL_REGISTRY_METADATA = def(9_032_0_00);
    public static final TransportVersion INTRODUCE_LIFECYCLE_TEMPLATE = def(9_033_0_00);
    public static final TransportVersion INDEXING_STATS_INCLUDES_RECENT_WRITE_LOAD = def(9_034_0_00);
    public static final TransportVersion ESQL_AGGREGATE_METRIC_DOUBLE_LITERAL = def(9_035_0_00);
    public static final TransportVersion INDEX_METADATA_INCLUDES_RECENT_WRITE_LOAD = def(9_036_0_00);
    public static final TransportVersion RERANK_COMMON_OPTIONS_ADDED = def(9_037_0_00);
    public static final TransportVersion ESQL_REPORT_ORIGINAL_TYPES = def(9_038_00_0);
    public static final TransportVersion RESCORE_VECTOR_ALLOW_ZERO = def(9_039_0_00);
    public static final TransportVersion PROJECT_ID_IN_SNAPSHOT = def(9_040_0_00);
    public static final TransportVersion INDEX_STATS_AND_METADATA_INCLUDE_PEAK_WRITE_LOAD = def(9_041_0_00);
    public static final TransportVersion REPOSITORIES_METADATA_AS_PROJECT_CUSTOM = def(9_042_0_00);
    public static final TransportVersion BATCHED_QUERY_PHASE_VERSION = def(9_043_0_00);
    public static final TransportVersion REMOTE_EXCEPTION = def(9_044_0_00);
    public static final TransportVersion ESQL_REMOVE_AGGREGATE_TYPE = def(9_045_0_00);
    public static final TransportVersion ADD_PROJECT_ID_TO_DSL_ERROR_INFO = def(9_046_0_00);
    public static final TransportVersion SEMANTIC_TEXT_CHUNKING_CONFIG = def(9_047_0_00);
    public static final TransportVersion REPO_ANALYSIS_COPY_BLOB = def(9_048_0_00);
    public static final TransportVersion AMAZON_BEDROCK_TASK_SETTINGS = def(9_049_0_00);
    public static final TransportVersion ESQL_REPORT_SHARD_PARTITIONING = def(9_050_0_00);
<<<<<<< HEAD
    public static final TransportVersion ESQL_QUERY_PLANNING_DURATION = def(9_051_0_00);
    public static final TransportVersion INTRODUCE_FAILURES_LIFECYCLE = def(9_052_0_00);
=======
    public static final TransportVersion DEAD_ESQL_QUERY_PLANNING_DURATION = def(9_051_0_00);
    public static final TransportVersion DEAD_ESQL_DOCUMENTS_FOUND_AND_VALUES_LOADED = def(9_052_0_00);
    public static final TransportVersion DEAD_BATCHED_QUERY_EXECUTION_DELAYABLE_WRITABLE = def(9_053_0_00);
    public static final TransportVersion DEAD_SEARCH_INCREMENTAL_TOP_DOCS_NULL = def(9_054_0_00);
    public static final TransportVersion ESQL_QUERY_PLANNING_DURATION = def(9_055_0_00);
    public static final TransportVersion ESQL_DOCUMENTS_FOUND_AND_VALUES_LOADED = def(9_056_0_00);
    public static final TransportVersion BATCHED_QUERY_EXECUTION_DELAYABLE_WRITABLE = def(9_057_0_00);
    public static final TransportVersion SEARCH_INCREMENTAL_TOP_DOCS_NULL = def(9_058_0_00);
    public static final TransportVersion COMPRESS_DELAYABLE_WRITEABLE = def(9_059_0_00);
    public static final TransportVersion SYNONYMS_REFRESH_PARAM = def(9_060_0_00);
    public static final TransportVersion DOC_FIELDS_AS_LIST = def(9_061_0_00);
>>>>>>> 04c57eae

    /*
     * STOP! READ THIS FIRST! No, really,
     *        ____ _____ ___  ____  _        ____  _____    _    ____    _____ _   _ ___ ____    _____ ___ ____  ____ _____ _
     *       / ___|_   _/ _ \|  _ \| |      |  _ \| ____|  / \  |  _ \  |_   _| | | |_ _/ ___|  |  ___|_ _|  _ \/ ___|_   _| |
     *       \___ \ | || | | | |_) | |      | |_) |  _|   / _ \ | | | |   | | | |_| || |\___ \  | |_   | || |_) \___ \ | | | |
     *        ___) || || |_| |  __/|_|      |  _ <| |___ / ___ \| |_| |   | | |  _  || | ___) | |  _|  | ||  _ < ___) || | |_|
     *       |____/ |_| \___/|_|   (_)      |_| \_\_____/_/   \_\____/    |_| |_| |_|___|____/  |_|   |___|_| \_\____/ |_| (_)
     *
     * A new transport version should be added EVERY TIME a change is made to the serialization protocol of one or more classes. Each
     * transport version should only be used in a single merged commit (apart from the BwC versions copied from o.e.Version, ≤V_8_8_1).
     *
     * More information about versions and backporting at docs/internal/Versioning.md
     *
     * ADDING A TRANSPORT VERSION
     * To add a new transport version, add a new constant at the bottom of the list, above this comment. Don't add other lines,
     * comments, etc. The version id has the following layout:
     *
     * M_NNN_S_PP
     *
     * M - The major version of Elasticsearch
     * NNN - The server version part
     * S - The subsidiary version part. It should always be 0 here, it is only used in subsidiary repositories.
     * PP - The patch version part
     *
     * To determine the id of the next TransportVersion constant, do the following:
     * - Use the same major version, unless bumping majors
     * - Bump the server version part by 1, unless creating a patch version
     * - Leave the subsidiary part as 0
     * - Bump the patch part if creating a patch version
     *
     * If a patch version is created, it should be placed sorted among the other existing constants.
     *
     * REVERTING A TRANSPORT VERSION
     *
     * If you revert a commit with a transport version change, you MUST ensure there is a NEW transport version representing the reverted
     * change. DO NOT let the transport version go backwards, it must ALWAYS be incremented.
     *
     * DETERMINING TRANSPORT VERSIONS FROM GIT HISTORY
     *
     * If your git checkout has the expected minor-version-numbered branches and the expected release-version tags then you can find the
     * transport versions known by a particular release ...
     *
     *     git show v8.11.0:server/src/main/java/org/elasticsearch/TransportVersions.java | grep '= def'
     *
     * ... or by a particular branch ...
     *
     *     git show 8.11:server/src/main/java/org/elasticsearch/TransportVersions.java | grep '= def'
     *
     * ... and you can see which versions were added in between two versions too ...
     *
     *     git diff v8.11.0..main -- server/src/main/java/org/elasticsearch/TransportVersions.java
     *
     * In branches 8.7-8.10 see server/src/main/java/org/elasticsearch/TransportVersion.java for the equivalent definitions.
     */

    /**
     * Reference to the earliest compatible transport version to this version of the codebase.
     * This should be the transport version used by the highest minor version of the previous major.
     */
    public static final TransportVersion MINIMUM_COMPATIBLE = INITIAL_ELASTICSEARCH_8_19;

    /**
     * Reference to the minimum transport version that can be used with CCS.
     * This should be the transport version used by the previous minor release.
     */
    public static final TransportVersion MINIMUM_CCS_VERSION = STORED_SCRIPT_CONTENT_LENGTH_90;

    /**
     * Sorted list of all versions defined in this class
     */
    static final List<TransportVersion> DEFINED_VERSIONS = collectAllVersionIdsDefinedInClass(TransportVersions.class);

    // the highest transport version constant defined
    static final TransportVersion LATEST_DEFINED;
    static {
        LATEST_DEFINED = DEFINED_VERSIONS.getLast();

        // see comment on IDS field
        // now we're registered all the transport versions, we can clear the map
        IDS = null;
    }

    public static List<TransportVersion> collectAllVersionIdsDefinedInClass(Class<?> cls) {
        Map<Integer, String> versionIdFields = new HashMap<>();
        List<TransportVersion> definedTransportVersions = new ArrayList<>();

        Set<String> ignore = Set.of("ZERO", "CURRENT", "MINIMUM_COMPATIBLE", "MINIMUM_CCS_VERSION");

        for (Field declaredField : cls.getFields()) {
            if (declaredField.getType().equals(TransportVersion.class)) {
                String fieldName = declaredField.getName();
                if (ignore.contains(fieldName)) {
                    continue;
                }

                TransportVersion version;
                try {
                    version = (TransportVersion) declaredField.get(null);
                } catch (IllegalAccessException e) {
                    throw new AssertionError(e);
                }
                definedTransportVersions.add(version);

                if (Assertions.ENABLED) {
                    // check the version number is unique
                    var sameVersionNumber = versionIdFields.put(version.id(), fieldName);
                    assert sameVersionNumber == null
                        : "Versions ["
                            + sameVersionNumber
                            + "] and ["
                            + fieldName
                            + "] have the same version number ["
                            + version.id()
                            + "]. Each TransportVersion should have a different version number";
                }
            }
        }

        Collections.sort(definedTransportVersions);

        return List.copyOf(definedTransportVersions);
    }

    static final IntFunction<String> VERSION_LOOKUP = ReleaseVersions.generateVersionsLookup(TransportVersions.class, LATEST_DEFINED.id());

    // no instance
    private TransportVersions() {}
}<|MERGE_RESOLUTION|>--- conflicted
+++ resolved
@@ -223,10 +223,6 @@
     public static final TransportVersion REPO_ANALYSIS_COPY_BLOB = def(9_048_0_00);
     public static final TransportVersion AMAZON_BEDROCK_TASK_SETTINGS = def(9_049_0_00);
     public static final TransportVersion ESQL_REPORT_SHARD_PARTITIONING = def(9_050_0_00);
-<<<<<<< HEAD
-    public static final TransportVersion ESQL_QUERY_PLANNING_DURATION = def(9_051_0_00);
-    public static final TransportVersion INTRODUCE_FAILURES_LIFECYCLE = def(9_052_0_00);
-=======
     public static final TransportVersion DEAD_ESQL_QUERY_PLANNING_DURATION = def(9_051_0_00);
     public static final TransportVersion DEAD_ESQL_DOCUMENTS_FOUND_AND_VALUES_LOADED = def(9_052_0_00);
     public static final TransportVersion DEAD_BATCHED_QUERY_EXECUTION_DELAYABLE_WRITABLE = def(9_053_0_00);
@@ -238,7 +234,7 @@
     public static final TransportVersion COMPRESS_DELAYABLE_WRITEABLE = def(9_059_0_00);
     public static final TransportVersion SYNONYMS_REFRESH_PARAM = def(9_060_0_00);
     public static final TransportVersion DOC_FIELDS_AS_LIST = def(9_061_0_00);
->>>>>>> 04c57eae
+    public static final TransportVersion INTRODUCE_FAILURES_LIFECYCLE = def(9_062_0_00);
 
     /*
      * STOP! READ THIS FIRST! No, really,

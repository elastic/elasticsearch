/*
 * Copyright Elasticsearch B.V. and/or licensed to Elasticsearch B.V. under one
 * or more contributor license agreements. Licensed under the "Elastic License
 * 2.0", the "GNU Affero General Public License v3.0 only", and the "Server Side
 * Public License v 1"; you may not use this file except in compliance with, at
 * your election, the "Elastic License 2.0", the "GNU Affero General Public
 * License v3.0 only", or the "Server Side Public License, v 1".
 */

package org.elasticsearch;

import org.elasticsearch.core.Assertions;
import org.elasticsearch.core.UpdateForV9;

import java.lang.reflect.Field;
import java.util.Collection;
import java.util.Collections;
import java.util.HashMap;
import java.util.Map;
import java.util.NavigableMap;
import java.util.Set;
import java.util.TreeMap;
import java.util.TreeSet;
import java.util.function.IntFunction;

/**
 * <p>Transport version is used to coordinate compatible wire protocol communication between nodes, at a fine-grained level.  This replaces
 * and supersedes the old Version constants.</p>
 *
 * <p>Before adding a new version constant, please read the block comment at the end of the list of constants.</p>
 */
public class TransportVersions {

    /*
     * NOTE: IntelliJ lies!
     * This map is used during class construction, referenced by the registerTransportVersion method.
     * When all the transport version constants have been registered, the map is cleared & never touched again.
     */
    static TreeSet<Integer> IDS = new TreeSet<>();

    static TransportVersion def(int id) {
        if (IDS == null) throw new IllegalStateException("The IDS map needs to be present to call this method");

        if (IDS.add(id) == false) {
            throw new IllegalArgumentException("Version id " + id + " defined twice");
        }
        if (id < IDS.last()) {
            throw new IllegalArgumentException("Version id " + id + " is not defined in the right location. Keep constants sorted");
        }
        return new TransportVersion(id);
    }

    @UpdateForV9(owner = UpdateForV9.Owner.CORE_INFRA) // remove the transport versions with which v9 will not need to interact
    public static final TransportVersion ZERO = def(0);
    public static final TransportVersion V_7_0_0 = def(7_00_00_99);
    public static final TransportVersion V_7_0_1 = def(7_00_01_99);
    public static final TransportVersion V_7_1_0 = def(7_01_00_99);
    public static final TransportVersion V_7_2_0 = def(7_02_00_99);
    public static final TransportVersion V_7_2_1 = def(7_02_01_99);
    public static final TransportVersion V_7_3_0 = def(7_03_00_99);
    public static final TransportVersion V_7_3_2 = def(7_03_02_99);
    public static final TransportVersion V_7_4_0 = def(7_04_00_99);
    public static final TransportVersion V_7_5_0 = def(7_05_00_99);
    public static final TransportVersion V_7_6_0 = def(7_06_00_99);
    public static final TransportVersion V_7_7_0 = def(7_07_00_99);
    public static final TransportVersion V_7_8_0 = def(7_08_00_99);
    public static final TransportVersion V_7_8_1 = def(7_08_01_99);
    public static final TransportVersion V_7_9_0 = def(7_09_00_99);
    public static final TransportVersion V_7_10_0 = def(7_10_00_99);
    public static final TransportVersion V_7_10_1 = def(7_10_01_99);
    public static final TransportVersion V_7_11_0 = def(7_11_00_99);
    public static final TransportVersion V_7_12_0 = def(7_12_00_99);
    public static final TransportVersion V_7_13_0 = def(7_13_00_99);
    public static final TransportVersion V_7_14_0 = def(7_14_00_99);
    public static final TransportVersion V_7_15_0 = def(7_15_00_99);
    public static final TransportVersion V_7_15_1 = def(7_15_01_99);
    public static final TransportVersion V_7_16_0 = def(7_16_00_99);
    public static final TransportVersion V_7_17_0 = def(7_17_00_99);
    public static final TransportVersion V_7_17_1 = def(7_17_01_99);
    public static final TransportVersion V_7_17_8 = def(7_17_08_99);
    public static final TransportVersion V_8_0_0 = def(8_00_00_99);
    public static final TransportVersion V_8_1_0 = def(8_01_00_99);
    public static final TransportVersion V_8_2_0 = def(8_02_00_99);
    public static final TransportVersion V_8_3_0 = def(8_03_00_99);
    public static final TransportVersion V_8_4_0 = def(8_04_00_99);
    public static final TransportVersion V_8_5_0 = def(8_05_00_99);
    public static final TransportVersion V_8_6_0 = def(8_06_00_99);
    public static final TransportVersion V_8_6_1 = def(8_06_01_99);
    public static final TransportVersion V_8_7_0 = def(8_07_00_99);
    public static final TransportVersion V_8_7_1 = def(8_07_01_99);
    public static final TransportVersion V_8_8_0 = def(8_08_00_99);
    public static final TransportVersion V_8_8_1 = def(8_08_01_99);
    /*
     * READ THE COMMENT BELOW THIS BLOCK OF DECLARATIONS BEFORE ADDING NEW TRANSPORT VERSIONS
     * Detached transport versions added below here.
     */
    public static final TransportVersion V_8_9_X = def(8_500_020);
    public static final TransportVersion V_8_10_X = def(8_500_061);
    public static final TransportVersion V_8_11_X = def(8_512_00_1);
    public static final TransportVersion V_8_12_0 = def(8_560_00_0);
    public static final TransportVersion V_8_12_1 = def(8_560_00_1);
    public static final TransportVersion V_8_13_0 = def(8_595_00_0);
    public static final TransportVersion V_8_13_4 = def(8_595_00_1);
    public static final TransportVersion V_8_14_0 = def(8_636_00_1);
    public static final TransportVersion V_8_15_0 = def(8_702_00_2);
    public static final TransportVersion V_8_15_2 = def(8_702_00_3);
    public static final TransportVersion ML_INFERENCE_DONT_DELETE_WHEN_SEMANTIC_TEXT_EXISTS = def(8_703_00_0);
    public static final TransportVersion INFERENCE_ADAPTIVE_ALLOCATIONS = def(8_704_00_0);
    public static final TransportVersion INDEX_REQUEST_UPDATE_BY_SCRIPT_ORIGIN = def(8_705_00_0);
    public static final TransportVersion ML_INFERENCE_COHERE_UNUSED_RERANK_SETTINGS_REMOVED = def(8_706_00_0);
    public static final TransportVersion ENRICH_CACHE_STATS_SIZE_ADDED = def(8_707_00_0);
    public static final TransportVersion ENTERPRISE_GEOIP_DOWNLOADER = def(8_708_00_0);
    public static final TransportVersion NODES_STATS_ENUM_SET = def(8_709_00_0);
    public static final TransportVersion MASTER_NODE_METRICS = def(8_710_00_0);
    public static final TransportVersion SEGMENT_LEVEL_FIELDS_STATS = def(8_711_00_0);
    public static final TransportVersion ML_ADD_DETECTION_RULE_PARAMS = def(8_712_00_0);
    public static final TransportVersion FIX_VECTOR_SIMILARITY_INNER_HITS = def(8_713_00_0);
    public static final TransportVersion INDEX_REQUEST_UPDATE_BY_DOC_ORIGIN = def(8_714_00_0);
    public static final TransportVersion ESQL_ATTRIBUTE_CACHED_SERIALIZATION = def(8_715_00_0);
    public static final TransportVersion REGISTER_SLM_STATS = def(8_716_00_0);
    public static final TransportVersion ESQL_NESTED_UNSUPPORTED = def(8_717_00_0);
    public static final TransportVersion ESQL_SINGLE_VALUE_QUERY_SOURCE = def(8_718_00_0);
    public static final TransportVersion ESQL_ORIGINAL_INDICES = def(8_719_00_0);
    public static final TransportVersion ML_INFERENCE_EIS_INTEGRATION_ADDED = def(8_720_00_0);
    public static final TransportVersion INGEST_PIPELINE_EXCEPTION_ADDED = def(8_721_00_0);
    public static final TransportVersion ZDT_NANOS_SUPPORT_BROKEN = def(8_722_00_0);
    public static final TransportVersion REMOVE_GLOBAL_RETENTION_FROM_TEMPLATES = def(8_723_00_0);
    public static final TransportVersion RANDOM_RERANKER_RETRIEVER = def(8_724_00_0);
    public static final TransportVersion ESQL_PROFILE_SLEEPS = def(8_725_00_0);
    public static final TransportVersion ZDT_NANOS_SUPPORT = def(8_726_00_0);
    public static final TransportVersion LTR_SERVERLESS_RELEASE = def(8_727_00_0);
    public static final TransportVersion ALLOW_PARTIAL_SEARCH_RESULTS_IN_PIT = def(8_728_00_0);
    public static final TransportVersion RANK_DOCS_RETRIEVER = def(8_729_00_0);
    public static final TransportVersion ESQL_ES_FIELD_CACHED_SERIALIZATION = def(8_730_00_0);
    public static final TransportVersion ADD_MANAGE_ROLES_PRIVILEGE = def(8_731_00_0);
    public static final TransportVersion REPOSITORIES_TELEMETRY = def(8_732_00_0);
    public static final TransportVersion ML_INFERENCE_ALIBABACLOUD_SEARCH_ADDED = def(8_733_00_0);
    public static final TransportVersion FIELD_CAPS_RESPONSE_INDEX_MODE = def(8_734_00_0);
    public static final TransportVersion GET_DATA_STREAMS_VERBOSE = def(8_735_00_0);
    public static final TransportVersion ESQL_ADD_INDEX_MODE_CONCRETE_INDICES = def(8_736_00_0);
    public static final TransportVersion UNASSIGNED_PRIMARY_COUNT_ON_CLUSTER_HEALTH = def(8_737_00_0);
    public static final TransportVersion ESQL_AGGREGATE_EXEC_TRACKS_INTERMEDIATE_ATTRS = def(8_738_00_0);
    public static final TransportVersion CCS_TELEMETRY_STATS = def(8_739_00_0);
    public static final TransportVersion GLOBAL_RETENTION_TELEMETRY = def(8_740_00_0);
    public static final TransportVersion ROUTING_TABLE_VERSION_REMOVED = def(8_741_00_0);
    public static final TransportVersion ML_SCHEDULED_EVENT_TIME_SHIFT_CONFIGURATION = def(8_742_00_0);
    public static final TransportVersion SIMULATE_COMPONENT_TEMPLATES_SUBSTITUTIONS = def(8_743_00_0);
    public static final TransportVersion ML_INFERENCE_IBM_WATSONX_EMBEDDINGS_ADDED = def(8_744_00_0);
    public static final TransportVersion BULK_INCREMENTAL_STATE = def(8_745_00_0);
    public static final TransportVersion FAILURE_STORE_STATUS_IN_INDEX_RESPONSE = def(8_746_00_0);
    public static final TransportVersion ESQL_AGGREGATION_OPERATOR_STATUS_FINISH_NANOS = def(8_747_00_0);
    public static final TransportVersion ML_TELEMETRY_MEMORY_ADDED = def(8_748_00_0);
    public static final TransportVersion ILM_ADD_SEARCHABLE_SNAPSHOT_TOTAL_SHARDS_PER_NODE = def(8_749_00_0);
    public static final TransportVersion SEMANTIC_TEXT_SEARCH_INFERENCE_ID = def(8_750_00_0);
    public static final TransportVersion ML_INFERENCE_CHUNKING_SETTINGS = def(8_751_00_0);
    public static final TransportVersion SEMANTIC_QUERY_INNER_HITS = def(8_752_00_0);
    public static final TransportVersion RETAIN_ILM_STEP_INFO = def(8_753_00_0);
    public static final TransportVersion ADD_DATA_STREAM_OPTIONS = def(8_754_00_0);
    public static final TransportVersion CCS_REMOTE_TELEMETRY_STATS = def(8_755_00_0);
    public static final TransportVersion ESQL_CCS_EXECUTION_INFO = def(8_756_00_0);
    public static final TransportVersion REGEX_AND_RANGE_INTERVAL_QUERIES = def(8_757_00_0);
    public static final TransportVersion RRF_QUERY_REWRITE = def(8_758_00_0);
    public static final TransportVersion SEARCH_FAILURE_STATS = def(8_759_00_0);
    public static final TransportVersion INGEST_GEO_DATABASE_PROVIDERS = def(8_760_00_0);
    public static final TransportVersion DATE_TIME_DOC_VALUES_LOCALES = def(8_761_00_0);
    public static final TransportVersion FAST_REFRESH_RCO = def(8_762_00_0);
    public static final TransportVersion TEXT_SIMILARITY_RERANKER_QUERY_REWRITE = def(8_763_00_0);
    public static final TransportVersion SIMULATE_INDEX_TEMPLATES_SUBSTITUTIONS = def(8_764_00_0);
    public static final TransportVersion RETRIEVERS_TELEMETRY_ADDED = def(8_765_00_0);
    public static final TransportVersion ESQL_CACHED_STRING_SERIALIZATION = def(8_766_00_0);
    public static final TransportVersion CHUNK_SENTENCE_OVERLAP_SETTING_ADDED = def(8_767_00_0);
    public static final TransportVersion OPT_IN_ESQL_CCS_EXECUTION_INFO = def(8_768_00_0);
<<<<<<< HEAD
    public static final TransportVersion FAILURE_STORE_AUTH = def(8_769_00_0);
=======
    public static final TransportVersion QUERY_RULE_TEST_API = def(8_769_00_0);
    public static final TransportVersion ESQL_PER_AGGREGATE_FILTER = def(8_770_00_0);
    public static final TransportVersion ML_INFERENCE_ATTACH_TO_EXISTSING_DEPLOYMENT = def(8_771_00_0);
    public static final TransportVersion CONVERT_FAILURE_STORE_OPTIONS_TO_SELECTOR_OPTIONS_INTERNALLY = def(8_772_00_0);
    public static final TransportVersion REMOVE_MIN_COMPATIBLE_SHARD_NODE = def(8_773_00_0);
    public static final TransportVersion REVERT_REMOVE_MIN_COMPATIBLE_SHARD_NODE = def(8_774_00_0);
    public static final TransportVersion ESQL_FIELD_ATTRIBUTE_PARENT_SIMPLIFIED = def(8_775_00_0);
>>>>>>> 5bf446ea

    /*
     * STOP! READ THIS FIRST! No, really,
     *        ____ _____ ___  ____  _        ____  _____    _    ____    _____ _   _ ___ ____    _____ ___ ____  ____ _____ _
     *       / ___|_   _/ _ \|  _ \| |      |  _ \| ____|  / \  |  _ \  |_   _| | | |_ _/ ___|  |  ___|_ _|  _ \/ ___|_   _| |
     *       \___ \ | || | | | |_) | |      | |_) |  _|   / _ \ | | | |   | | | |_| || |\___ \  | |_   | || |_) \___ \ | | | |
     *        ___) || || |_| |  __/|_|      |  _ <| |___ / ___ \| |_| |   | | |  _  || | ___) | |  _|  | ||  _ < ___) || | |_|
     *       |____/ |_| \___/|_|   (_)      |_| \_\_____/_/   \_\____/    |_| |_| |_|___|____/  |_|   |___|_| \_\____/ |_| (_)
     *
     * A new transport version should be added EVERY TIME a change is made to the serialization protocol of one or more classes. Each
     * transport version should only be used in a single merged commit (apart from the BwC versions copied from o.e.Version, ≤V_8_8_1).
     *
     * ADDING A TRANSPORT VERSION
     * To add a new transport version, add a new constant at the bottom of the list, above this comment. Don't add other lines,
     * comments, etc. The version id has the following layout:
     *
     * M_NNN_SS_P
     *
     * M - The major version of Elasticsearch
     * NNN - The server version part
     * SS - The serverless version part. It should always be 00 here, it is used by serverless only.
     * P - The patch version part
     *
     * To determine the id of the next TransportVersion constant, do the following:
     * - Use the same major version, unless bumping majors
     * - Bump the server version part by 1, unless creating a patch version
     * - Leave the serverless part as 00
     * - Bump the patch part if creating a patch version
     *
     * If a patch version is created, it should be placed sorted among the other existing constants.
     *
     * REVERTING A TRANSPORT VERSION
     *
     * If you revert a commit with a transport version change, you MUST ensure there is a NEW transport version representing the reverted
     * change. DO NOT let the transport version go backwards, it must ALWAYS be incremented.
     *
     * DETERMINING TRANSPORT VERSIONS FROM GIT HISTORY
     *
     * If your git checkout has the expected minor-version-numbered branches and the expected release-version tags then you can find the
     * transport versions known by a particular release ...
     *
     *     git show v8.11.0:server/src/main/java/org/elasticsearch/TransportVersions.java | grep '= def'
     *
     * ... or by a particular branch ...
     *
     *     git show 8.11:server/src/main/java/org/elasticsearch/TransportVersions.java | grep '= def'
     *
     * ... and you can see which versions were added in between two versions too ...
     *
     *     git diff v8.11.0..main -- server/src/main/java/org/elasticsearch/TransportVersions.java
     *
     * In branches 8.7-8.10 see server/src/main/java/org/elasticsearch/TransportVersion.java for the equivalent definitions.
     */

    /**
     * Reference to the earliest compatible transport version to this version of the codebase.
     * This should be the transport version used by the highest minor version of the previous major.
     */
    @UpdateForV9(owner = UpdateForV9.Owner.CORE_INFRA)
    // This needs to be bumped to the 8.last
    public static final TransportVersion MINIMUM_COMPATIBLE = V_7_17_0;

    /**
     * Reference to the minimum transport version that can be used with CCS.
     * This should be the transport version used by the previous minor release.
     */
    public static final TransportVersion MINIMUM_CCS_VERSION = V_8_15_0;

    static final NavigableMap<Integer, TransportVersion> VERSION_IDS = getAllVersionIds(TransportVersions.class);

    // the highest transport version constant defined in this file, used as a fallback for TransportVersion.current()
    static final TransportVersion LATEST_DEFINED;
    static {
        LATEST_DEFINED = VERSION_IDS.lastEntry().getValue();

        // see comment on IDS field
        // now we're registered all the transport versions, we can clear the map
        IDS = null;
    }

    public static NavigableMap<Integer, TransportVersion> getAllVersionIds(Class<?> cls) {
        Map<Integer, String> versionIdFields = new HashMap<>();
        NavigableMap<Integer, TransportVersion> builder = new TreeMap<>();

        Set<String> ignore = Set.of("ZERO", "CURRENT", "MINIMUM_COMPATIBLE", "MINIMUM_CCS_VERSION");

        for (Field declaredField : cls.getFields()) {
            if (declaredField.getType().equals(TransportVersion.class)) {
                String fieldName = declaredField.getName();
                if (ignore.contains(fieldName)) {
                    continue;
                }

                TransportVersion version;
                try {
                    version = (TransportVersion) declaredField.get(null);
                } catch (IllegalAccessException e) {
                    throw new AssertionError(e);
                }
                builder.put(version.id(), version);

                if (Assertions.ENABLED) {
                    // check the version number is unique
                    var sameVersionNumber = versionIdFields.put(version.id(), fieldName);
                    assert sameVersionNumber == null
                        : "Versions ["
                            + sameVersionNumber
                            + "] and ["
                            + fieldName
                            + "] have the same version number ["
                            + version.id()
                            + "]. Each TransportVersion should have a different version number";
                }
            }
        }

        return Collections.unmodifiableNavigableMap(builder);
    }

    static Collection<TransportVersion> getAllVersions() {
        return VERSION_IDS.values();
    }

    static final IntFunction<String> VERSION_LOOKUP = ReleaseVersions.generateVersionsLookup(TransportVersions.class, LATEST_DEFINED.id());

    // no instance
    private TransportVersions() {}
}<|MERGE_RESOLUTION|>--- conflicted
+++ resolved
@@ -170,9 +170,6 @@
     public static final TransportVersion ESQL_CACHED_STRING_SERIALIZATION = def(8_766_00_0);
     public static final TransportVersion CHUNK_SENTENCE_OVERLAP_SETTING_ADDED = def(8_767_00_0);
     public static final TransportVersion OPT_IN_ESQL_CCS_EXECUTION_INFO = def(8_768_00_0);
-<<<<<<< HEAD
-    public static final TransportVersion FAILURE_STORE_AUTH = def(8_769_00_0);
-=======
     public static final TransportVersion QUERY_RULE_TEST_API = def(8_769_00_0);
     public static final TransportVersion ESQL_PER_AGGREGATE_FILTER = def(8_770_00_0);
     public static final TransportVersion ML_INFERENCE_ATTACH_TO_EXISTSING_DEPLOYMENT = def(8_771_00_0);
@@ -180,7 +177,7 @@
     public static final TransportVersion REMOVE_MIN_COMPATIBLE_SHARD_NODE = def(8_773_00_0);
     public static final TransportVersion REVERT_REMOVE_MIN_COMPATIBLE_SHARD_NODE = def(8_774_00_0);
     public static final TransportVersion ESQL_FIELD_ATTRIBUTE_PARENT_SIMPLIFIED = def(8_775_00_0);
->>>>>>> 5bf446ea
+    public static final TransportVersion FAILURE_STORE_AUTH = def(8_776_00_0);
 
     /*
      * STOP! READ THIS FIRST! No, really,

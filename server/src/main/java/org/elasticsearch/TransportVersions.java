/*
 * Copyright Elasticsearch B.V. and/or licensed to Elasticsearch B.V. under one
 * or more contributor license agreements. Licensed under the "Elastic License
 * 2.0", the "GNU Affero General Public License v3.0 only", and the "Server Side
 * Public License v 1"; you may not use this file except in compliance with, at
 * your election, the "Elastic License 2.0", the "GNU Affero General Public
 * License v3.0 only", or the "Server Side Public License, v 1".
 */

package org.elasticsearch;

import org.elasticsearch.core.Assertions;

import java.lang.reflect.Field;
import java.util.ArrayList;
import java.util.Collections;
import java.util.HashMap;
import java.util.List;
import java.util.Map;
import java.util.TreeSet;

/**
 * <p>Transport version is used to coordinate compatible wire protocol communication between nodes, at a fine-grained level.  This replaces
 * and supersedes the old Version constants.</p>
 *
 * <p>Before adding a new version constant, please read the block comment at the end of the list of constants.</p>
 */
public class TransportVersions {

    /*
     * NOTE: IntelliJ lies!
     * This map is used during class construction, referenced by the registerTransportVersion method.
     * When all the transport version constants have been registered, the map is cleared & never touched again.
     */
    static TreeSet<Integer> IDS = new TreeSet<>();

    static TransportVersion def(int id) {
        if (IDS == null) throw new IllegalStateException("The IDS map needs to be present to call this method");

        if (IDS.add(id) == false) {
            throw new IllegalArgumentException("Version id " + id + " defined twice");
        }
        if (id < IDS.last()) {
            throw new IllegalArgumentException("Version id " + id + " is not defined in the right location. Keep constants sorted");
        }
        return new TransportVersion(id);
    }

    // TODO: ES-10337 we can remove all transport versions earlier than 8.18
    public static final TransportVersion V_7_0_0 = def(7_00_00_99);
    public static final TransportVersion V_7_1_0 = def(7_01_00_99);
    public static final TransportVersion V_7_2_0 = def(7_02_00_99);
    public static final TransportVersion V_7_3_0 = def(7_03_00_99);
    public static final TransportVersion V_7_3_2 = def(7_03_02_99);
    public static final TransportVersion V_7_4_0 = def(7_04_00_99);
    public static final TransportVersion V_7_8_0 = def(7_08_00_99);
    public static final TransportVersion V_7_8_1 = def(7_08_01_99);
    public static final TransportVersion V_7_9_0 = def(7_09_00_99);
    public static final TransportVersion V_7_10_0 = def(7_10_00_99);
    public static final TransportVersion V_8_0_0 = def(8_00_00_99);
    public static final TransportVersion V_8_1_0 = def(8_01_00_99);
    public static final TransportVersion V_8_2_0 = def(8_02_00_99);
    public static final TransportVersion V_8_3_0 = def(8_03_00_99);
    public static final TransportVersion V_8_4_0 = def(8_04_00_99);
    public static final TransportVersion V_8_5_0 = def(8_05_00_99);
    public static final TransportVersion V_8_6_0 = def(8_06_00_99);
    public static final TransportVersion V_8_6_1 = def(8_06_01_99);
    public static final TransportVersion V_8_7_0 = def(8_07_00_99);
    public static final TransportVersion V_8_7_1 = def(8_07_01_99);
    public static final TransportVersion V_8_8_0 = def(8_08_00_99);
    public static final TransportVersion V_8_8_1 = def(8_08_01_99);
    /*
     * READ THE COMMENT BELOW THIS BLOCK OF DECLARATIONS BEFORE ADDING NEW TRANSPORT VERSIONS
     * Detached transport versions added below here.
     */
    public static final TransportVersion V_8_9_X = def(8_500_0_20);
    public static final TransportVersion V_8_10_X = def(8_500_0_61);
    public static final TransportVersion V_8_11_X = def(8_512_0_01);
    public static final TransportVersion V_8_12_0 = def(8_560_0_00);
    public static final TransportVersion V_8_12_1 = def(8_560_0_01);
    public static final TransportVersion V_8_13_0 = def(8_595_0_00);
    public static final TransportVersion V_8_13_4 = def(8_595_0_01);
    public static final TransportVersion V_8_14_0 = def(8_636_0_01);
    public static final TransportVersion V_8_15_0 = def(8_702_0_02);
    public static final TransportVersion V_8_15_2 = def(8_702_0_03);
    public static final TransportVersion V_8_16_0 = def(8_772_0_01);
    public static final TransportVersion V_8_16_1 = def(8_772_0_04);
    public static final TransportVersion INITIAL_ELASTICSEARCH_8_16_5 = def(8_772_0_05);
    public static final TransportVersion INITIAL_ELASTICSEARCH_8_16_6 = def(8_772_0_06);
    public static final TransportVersion V_8_17_0 = def(8_797_0_02);
    public static final TransportVersion INITIAL_ELASTICSEARCH_8_17_3 = def(8_797_0_03);
    public static final TransportVersion INITIAL_ELASTICSEARCH_8_17_4 = def(8_797_0_04);
    public static final TransportVersion INITIAL_ELASTICSEARCH_8_17_5 = def(8_797_0_05);
    public static final TransportVersion INDEXING_PRESSURE_THROTTLING_STATS = def(8_798_0_00);
    public static final TransportVersion REINDEX_DATA_STREAMS = def(8_799_0_00);
    public static final TransportVersion ESQL_REMOVE_NODE_LEVEL_PLAN = def(8_800_0_00);
    public static final TransportVersion LOGSDB_TELEMETRY_CUSTOM_CUTOFF_DATE = def(8_801_0_00);
    public static final TransportVersion SOURCE_MODE_TELEMETRY = def(8_802_0_00);
    public static final TransportVersion NEW_REFRESH_CLUSTER_BLOCK = def(8_803_0_00);
    public static final TransportVersion RETRIES_AND_OPERATIONS_IN_BLOBSTORE_STATS = def(8_804_0_00);
    public static final TransportVersion ADD_DATA_STREAM_OPTIONS_TO_TEMPLATES = def(8_805_0_00);
    public static final TransportVersion KNN_QUERY_RESCORE_OVERSAMPLE = def(8_806_0_00);
    public static final TransportVersion SEMANTIC_QUERY_LENIENT = def(8_807_0_00);
    public static final TransportVersion ESQL_QUERY_BUILDER_IN_SEARCH_FUNCTIONS = def(8_808_0_00);
    public static final TransportVersion EQL_ALLOW_PARTIAL_SEARCH_RESULTS = def(8_809_0_00);
    public static final TransportVersion NODE_VERSION_INFORMATION_WITH_MIN_READ_ONLY_INDEX_VERSION = def(8_810_0_00);
    public static final TransportVersion ERROR_TRACE_IN_TRANSPORT_HEADER = def(8_811_0_00);
    public static final TransportVersion FAILURE_STORE_ENABLED_BY_CLUSTER_SETTING = def(8_812_0_00);
    public static final TransportVersion SIMULATE_IGNORED_FIELDS = def(8_813_0_00);
    public static final TransportVersion TRANSFORMS_UPGRADE_MODE = def(8_814_0_00);
    public static final TransportVersion NODE_SHUTDOWN_EPHEMERAL_ID_ADDED = def(8_815_0_00);
    public static final TransportVersion ESQL_CCS_TELEMETRY_STATS = def(8_816_0_00);
    public static final TransportVersion TEXT_EMBEDDING_QUERY_VECTOR_BUILDER_INFER_MODEL_ID = def(8_817_0_00);
    public static final TransportVersion ESQL_ENABLE_NODE_LEVEL_REDUCTION = def(8_818_0_00);
    public static final TransportVersion JINA_AI_INTEGRATION_ADDED = def(8_819_0_00);
    public static final TransportVersion TRACK_INDEX_FAILED_DUE_TO_VERSION_CONFLICT_METRIC = def(8_820_0_00);
    public static final TransportVersion REPLACE_FAILURE_STORE_OPTIONS_WITH_SELECTOR_SYNTAX = def(8_821_0_00);
    public static final TransportVersion ELASTIC_INFERENCE_SERVICE_UNIFIED_CHAT_COMPLETIONS_INTEGRATION = def(8_822_0_00);
    public static final TransportVersion KQL_QUERY_TECH_PREVIEW = def(8_823_0_00);
    public static final TransportVersion ESQL_PROFILE_ROWS_PROCESSED = def(8_824_0_00);
    public static final TransportVersion BYTE_SIZE_VALUE_ALWAYS_USES_BYTES_1 = def(8_825_0_00);
    public static final TransportVersion REVERT_BYTE_SIZE_VALUE_ALWAYS_USES_BYTES_1 = def(8_826_0_00);
    public static final TransportVersion ESQL_SKIP_ES_INDEX_SERIALIZATION = def(8_827_0_00);
    public static final TransportVersion ADD_INDEX_BLOCK_TWO_PHASE = def(8_828_0_00);
    public static final TransportVersion RESOLVE_CLUSTER_NO_INDEX_EXPRESSION = def(8_829_0_00);
    public static final TransportVersion ML_ROLLOVER_LEGACY_INDICES = def(8_830_0_00);
    public static final TransportVersion ADD_INCLUDE_FAILURE_INDICES_OPTION = def(8_831_0_00);
    public static final TransportVersion ESQL_RESPONSE_PARTIAL = def(8_832_0_00);
    public static final TransportVersion RANK_DOC_OPTIONAL_METADATA_FOR_EXPLAIN = def(8_833_0_00);
    public static final TransportVersion ILM_ADD_SEARCHABLE_SNAPSHOT_ADD_REPLICATE_FOR = def(8_834_0_00);
    public static final TransportVersion INGEST_REQUEST_INCLUDE_SOURCE_ON_ERROR = def(8_835_0_00);
    public static final TransportVersion RESOURCE_DEPRECATION_CHECKS = def(8_836_0_00);
    public static final TransportVersion LINEAR_RETRIEVER_SUPPORT = def(8_837_0_00);
    public static final TransportVersion TIMEOUT_GET_PARAM_FOR_RESOLVE_CLUSTER = def(8_838_0_00);
    public static final TransportVersion INFERENCE_REQUEST_ADAPTIVE_RATE_LIMITING = def(8_839_0_00);
    public static final TransportVersion ML_INFERENCE_IBM_WATSONX_RERANK_ADDED = def(8_840_0_00);
    public static final TransportVersion REMOVE_ALL_APPLICABLE_SELECTOR_BACKPORT_8_18 = def(8_840_0_01);
    public static final TransportVersion RETRY_ILM_ASYNC_ACTION_REQUIRE_ERROR_8_18 = def(8_840_0_02);
    public static final TransportVersion INITIAL_ELASTICSEARCH_8_18_7 = def(8_840_0_09);
    public static final TransportVersion INITIAL_ELASTICSEARCH_8_19 = def(8_841_0_00);
    public static final TransportVersion COHERE_BIT_EMBEDDING_TYPE_SUPPORT_ADDED_BACKPORT_8_X = def(8_841_0_01);
    public static final TransportVersion REMOVE_ALL_APPLICABLE_SELECTOR_BACKPORT_8_19 = def(8_841_0_02);
    public static final TransportVersion ESQL_RETRY_ON_SHARD_LEVEL_FAILURE_BACKPORT_8_19 = def(8_841_0_03);
    public static final TransportVersion ESQL_SUPPORT_PARTIAL_RESULTS_BACKPORT_8_19 = def(8_841_0_04);
    public static final TransportVersion VOYAGE_AI_INTEGRATION_ADDED_BACKPORT_8_X = def(8_841_0_05);
    public static final TransportVersion JINA_AI_EMBEDDING_TYPE_SUPPORT_ADDED_BACKPORT_8_19 = def(8_841_0_06);
    public static final TransportVersion RETRY_ILM_ASYNC_ACTION_REQUIRE_ERROR_8_19 = def(8_841_0_07);
    public static final TransportVersion INFERENCE_CONTEXT_8_X = def(8_841_0_08);
    public static final TransportVersion ML_INFERENCE_DEEPSEEK_8_19 = def(8_841_0_09);
    public static final TransportVersion ESQL_SERIALIZE_BLOCK_TYPE_CODE_8_19 = def(8_841_0_10);
    public static final TransportVersion ESQL_FAILURE_FROM_REMOTE_8_19 = def(8_841_0_11);
    public static final TransportVersion ESQL_AGGREGATE_METRIC_DOUBLE_LITERAL_8_19 = def(8_841_0_12);
    public static final TransportVersion INFERENCE_MODEL_REGISTRY_METADATA_8_19 = def(8_841_0_13);
    public static final TransportVersion INTRODUCE_LIFECYCLE_TEMPLATE_8_19 = def(8_841_0_14);
    public static final TransportVersion RERANK_COMMON_OPTIONS_ADDED_8_19 = def(8_841_0_15);
    public static final TransportVersion REMOTE_EXCEPTION_8_19 = def(8_841_0_16);
    public static final TransportVersion AMAZON_BEDROCK_TASK_SETTINGS_8_19 = def(8_841_0_17);
    public static final TransportVersion SEMANTIC_TEXT_CHUNKING_CONFIG_8_19 = def(8_841_0_18);
    public static final TransportVersion BATCHED_QUERY_PHASE_VERSION_BACKPORT_8_X = def(8_841_0_19);
    public static final TransportVersion SEARCH_INCREMENTAL_TOP_DOCS_NULL_BACKPORT_8_19 = def(8_841_0_20);
    public static final TransportVersion ML_INFERENCE_SAGEMAKER_8_19 = def(8_841_0_21);
    public static final TransportVersion ESQL_REPORT_ORIGINAL_TYPES_BACKPORT_8_19 = def(8_841_0_22);
    public static final TransportVersion PINNED_RETRIEVER_8_19 = def(8_841_0_23);
    public static final TransportVersion ESQL_AGGREGATE_METRIC_DOUBLE_BLOCK_8_19 = def(8_841_0_24);
    public static final TransportVersion INTRODUCE_FAILURES_LIFECYCLE_BACKPORT_8_19 = def(8_841_0_25);
    public static final TransportVersion INTRODUCE_FAILURES_DEFAULT_RETENTION_BACKPORT_8_19 = def(8_841_0_26);
    public static final TransportVersion RESCORE_VECTOR_ALLOW_ZERO_BACKPORT_8_19 = def(8_841_0_27);
    public static final TransportVersion INFERENCE_ADD_TIMEOUT_PUT_ENDPOINT_8_19 = def(8_841_0_28);
    public static final TransportVersion ESQL_REPORT_SHARD_PARTITIONING_8_19 = def(8_841_0_29);
    public static final TransportVersion ESQL_DRIVER_TASK_DESCRIPTION_8_19 = def(8_841_0_30);
    public static final TransportVersion ML_INFERENCE_HUGGING_FACE_CHAT_COMPLETION_ADDED_8_19 = def(8_841_0_31);
    public static final TransportVersion V_8_19_FIELD_CAPS_ADD_CLUSTER_ALIAS = def(8_841_0_32);
    public static final TransportVersion ESQL_HASH_OPERATOR_STATUS_OUTPUT_TIME_8_19 = def(8_841_0_34);
    public static final TransportVersion RERANKER_FAILURES_ALLOWED_8_19 = def(8_841_0_35);
    public static final TransportVersion ML_INFERENCE_HUGGING_FACE_RERANK_ADDED_8_19 = def(8_841_0_36);
    public static final TransportVersion ML_INFERENCE_SAGEMAKER_CHAT_COMPLETION_8_19 = def(8_841_0_37);
    public static final TransportVersion ML_INFERENCE_VERTEXAI_CHATCOMPLETION_ADDED_8_19 = def(8_841_0_38);
    public static final TransportVersion INFERENCE_CUSTOM_SERVICE_ADDED_8_19 = def(8_841_0_39);
    public static final TransportVersion IDP_CUSTOM_SAML_ATTRIBUTES_ADDED_8_19 = def(8_841_0_40);
    public static final TransportVersion DATA_STREAM_OPTIONS_API_REMOVE_INCLUDE_DEFAULTS_8_19 = def(8_841_0_41);
    public static final TransportVersion JOIN_ON_ALIASES_8_19 = def(8_841_0_42);
    public static final TransportVersion ILM_ADD_SKIP_SETTING_8_19 = def(8_841_0_43);
    public static final TransportVersion ESQL_REGEX_MATCH_WITH_CASE_INSENSITIVITY_8_19 = def(8_841_0_44);
    public static final TransportVersion ESQL_QUERY_PLANNING_DURATION_8_19 = def(8_841_0_45);
    public static final TransportVersion SEARCH_SOURCE_EXCLUDE_VECTORS_PARAM_8_19 = def(8_841_0_46);
    public static final TransportVersion ML_INFERENCE_MISTRAL_CHAT_COMPLETION_ADDED_8_19 = def(8_841_0_47);
    public static final TransportVersion ML_INFERENCE_ELASTIC_RERANK_ADDED_8_19 = def(8_841_0_48);
    public static final TransportVersion NONE_CHUNKING_STRATEGY_8_19 = def(8_841_0_49);
    public static final TransportVersion IDP_CUSTOM_SAML_ATTRIBUTES_ALLOW_LIST_8_19 = def(8_841_0_50);
    public static final TransportVersion SETTINGS_IN_DATA_STREAMS_8_19 = def(8_841_0_51);
    public static final TransportVersion ML_INFERENCE_CUSTOM_SERVICE_REMOVE_ERROR_PARSING_8_19 = def(8_841_0_52);
    public static final TransportVersion ML_INFERENCE_CUSTOM_SERVICE_EMBEDDING_BATCH_SIZE_8_19 = def(8_841_0_53);
    public static final TransportVersion STREAMS_LOGS_SUPPORT_8_19 = def(8_841_0_54);
    public static final TransportVersion ML_INFERENCE_CUSTOM_SERVICE_INPUT_TYPE_8_19 = def(8_841_0_55);
    public static final TransportVersion RANDOM_SAMPLER_QUERY_BUILDER_8_19 = def(8_841_0_56);
    public static final TransportVersion ML_INFERENCE_SAGEMAKER_ELASTIC_8_19 = def(8_841_0_57);
    public static final TransportVersion SPARSE_VECTOR_FIELD_PRUNING_OPTIONS_8_19 = def(8_841_0_58);
    public static final TransportVersion ML_INFERENCE_ELASTIC_DENSE_TEXT_EMBEDDINGS_ADDED_8_19 = def(8_841_0_59);
    public static final TransportVersion ML_INFERENCE_COHERE_API_VERSION_8_19 = def(8_841_0_60);
    public static final TransportVersion ESQL_DOCUMENTS_FOUND_AND_VALUES_LOADED_8_19 = def(8_841_0_61);
    public static final TransportVersion ESQL_PROFILE_INCLUDE_PLAN_8_19 = def(8_841_0_62);
    public static final TransportVersion INITIAL_ELASTICSEARCH_8_19_4 = def(8_841_0_68);
    public static final TransportVersion INITIAL_ELASTICSEARCH_9_0 = def(9_000_0_00);
    public static final TransportVersion REMOVE_SNAPSHOT_FAILURES_90 = def(9_000_0_01);
    public static final TransportVersion TRANSPORT_STATS_HANDLING_TIME_REQUIRED_90 = def(9_000_0_02);
    public static final TransportVersion REMOVE_DESIRED_NODE_VERSION_90 = def(9_000_0_03);
    public static final TransportVersion ESQL_DRIVER_TASK_DESCRIPTION_90 = def(9_000_0_04);
    public static final TransportVersion REMOVE_ALL_APPLICABLE_SELECTOR_9_0 = def(9_000_0_05);
    public static final TransportVersion BYTE_SIZE_VALUE_ALWAYS_USES_BYTES_90 = def(9_000_0_06);
    public static final TransportVersion RETRY_ILM_ASYNC_ACTION_REQUIRE_ERROR_90 = def(9_000_0_07);
    public static final TransportVersion RE_REMOVE_MIN_COMPATIBLE_SHARD_NODE_90 = def(9_000_0_08);
    public static final TransportVersion STORED_SCRIPT_CONTENT_LENGTH_90 = def(9_000_0_09);
    public static final TransportVersion INITIAL_ELASTICSEARCH_9_0_7 = def(9_000_0_16);
    public static final TransportVersion COHERE_BIT_EMBEDDING_TYPE_SUPPORT_ADDED = def(9_001_0_00);
    public static final TransportVersion REMOVE_SNAPSHOT_FAILURES = def(9_002_0_00);
    public static final TransportVersion TRANSPORT_STATS_HANDLING_TIME_REQUIRED = def(9_003_0_00);
    public static final TransportVersion REMOVE_DESIRED_NODE_VERSION = def(9_004_0_00);
    public static final TransportVersion ESQL_DRIVER_TASK_DESCRIPTION = def(9_005_0_00);
    public static final TransportVersion ESQL_RETRY_ON_SHARD_LEVEL_FAILURE = def(9_006_0_00);
    public static final TransportVersion ESQL_PROFILE_ASYNC_NANOS = def(9_007_00_0);
    public static final TransportVersion ESQL_LOOKUP_JOIN_SOURCE_TEXT = def(9_008_0_00);
    public static final TransportVersion REMOVE_ALL_APPLICABLE_SELECTOR = def(9_009_0_00);
    public static final TransportVersion SLM_UNHEALTHY_IF_NO_SNAPSHOT_WITHIN = def(9_010_0_00);
    public static final TransportVersion ESQL_SUPPORT_PARTIAL_RESULTS = def(9_011_0_00);
    public static final TransportVersion REMOVE_REPOSITORY_CONFLICT_MESSAGE = def(9_012_0_00);
    public static final TransportVersion RERANKER_FAILURES_ALLOWED = def(9_013_0_00);
    public static final TransportVersion VOYAGE_AI_INTEGRATION_ADDED = def(9_014_0_00);
    public static final TransportVersion BYTE_SIZE_VALUE_ALWAYS_USES_BYTES = def(9_015_0_00);
    public static final TransportVersion ESQL_SERIALIZE_SOURCE_FUNCTIONS_WARNINGS = def(9_016_0_00);
    public static final TransportVersion ESQL_DRIVER_NODE_DESCRIPTION = def(9_017_0_00);
    public static final TransportVersion MULTI_PROJECT = def(9_018_0_00);
    public static final TransportVersion STORED_SCRIPT_CONTENT_LENGTH = def(9_019_0_00);
    public static final TransportVersion JINA_AI_EMBEDDING_TYPE_SUPPORT_ADDED = def(9_020_0_00);
    public static final TransportVersion RE_REMOVE_MIN_COMPATIBLE_SHARD_NODE = def(9_021_0_00);
    public static final TransportVersion UNASSIGENEDINFO_RESHARD_ADDED = def(9_022_0_00);
    public static final TransportVersion INCLUDE_INDEX_MODE_IN_GET_DATA_STREAM = def(9_023_0_00);
    public static final TransportVersion MAX_OPERATION_SIZE_REJECTIONS_ADDED = def(9_024_0_00);
    public static final TransportVersion RETRY_ILM_ASYNC_ACTION_REQUIRE_ERROR = def(9_025_0_00);
    public static final TransportVersion ESQL_SERIALIZE_BLOCK_TYPE_CODE = def(9_026_0_00);
    public static final TransportVersion ESQL_THREAD_NAME_IN_DRIVER_PROFILE = def(9_027_0_00);
    public static final TransportVersion INFERENCE_CONTEXT = def(9_028_0_00);
    public static final TransportVersion ML_INFERENCE_DEEPSEEK = def(9_029_00_0);
    public static final TransportVersion ESQL_FAILURE_FROM_REMOTE = def(9_030_00_0);
    public static final TransportVersion INDEX_RESHARDING_METADATA = def(9_031_0_00);
    public static final TransportVersion INFERENCE_MODEL_REGISTRY_METADATA = def(9_032_0_00);
    public static final TransportVersion INTRODUCE_LIFECYCLE_TEMPLATE = def(9_033_0_00);
    public static final TransportVersion INDEXING_STATS_INCLUDES_RECENT_WRITE_LOAD = def(9_034_0_00);
    public static final TransportVersion ESQL_AGGREGATE_METRIC_DOUBLE_LITERAL = def(9_035_0_00);
    public static final TransportVersion INDEX_METADATA_INCLUDES_RECENT_WRITE_LOAD = def(9_036_0_00);
    public static final TransportVersion RERANK_COMMON_OPTIONS_ADDED = def(9_037_0_00);
    public static final TransportVersion ESQL_REPORT_ORIGINAL_TYPES = def(9_038_00_0);
    public static final TransportVersion RESCORE_VECTOR_ALLOW_ZERO = def(9_039_0_00);
    public static final TransportVersion PROJECT_ID_IN_SNAPSHOT = def(9_040_0_00);
    public static final TransportVersion INDEX_STATS_AND_METADATA_INCLUDE_PEAK_WRITE_LOAD = def(9_041_0_00);
    public static final TransportVersion BATCHED_QUERY_PHASE_VERSION = def(9_043_0_00);
    public static final TransportVersion REMOTE_EXCEPTION = def(9_044_0_00);
    public static final TransportVersion ESQL_REMOVE_AGGREGATE_TYPE = def(9_045_0_00);
    public static final TransportVersion ADD_PROJECT_ID_TO_DSL_ERROR_INFO = def(9_046_0_00);
    public static final TransportVersion SEMANTIC_TEXT_CHUNKING_CONFIG = def(9_047_0_00);
    public static final TransportVersion REPO_ANALYSIS_COPY_BLOB = def(9_048_0_00);
    public static final TransportVersion AMAZON_BEDROCK_TASK_SETTINGS = def(9_049_0_00);
    public static final TransportVersion ESQL_REPORT_SHARD_PARTITIONING = def(9_050_0_00);
    public static final TransportVersion DEAD_ESQL_QUERY_PLANNING_DURATION = def(9_051_0_00);
    public static final TransportVersion DEAD_ESQL_DOCUMENTS_FOUND_AND_VALUES_LOADED = def(9_052_0_00);
    public static final TransportVersion DEAD_BATCHED_QUERY_EXECUTION_DELAYABLE_WRITABLE = def(9_053_0_00);
    public static final TransportVersion DEAD_SEARCH_INCREMENTAL_TOP_DOCS_NULL = def(9_054_0_00);
    public static final TransportVersion ESQL_QUERY_PLANNING_DURATION = def(9_055_0_00);
    public static final TransportVersion ESQL_DOCUMENTS_FOUND_AND_VALUES_LOADED = def(9_056_0_00);
    public static final TransportVersion BATCHED_QUERY_EXECUTION_DELAYABLE_WRITABLE = def(9_057_0_00);
    public static final TransportVersion SEARCH_INCREMENTAL_TOP_DOCS_NULL = def(9_058_0_00);
    public static final TransportVersion COMPRESS_DELAYABLE_WRITEABLE = def(9_059_0_00);
    public static final TransportVersion SYNONYMS_REFRESH_PARAM = def(9_060_0_00);
    public static final TransportVersion DOC_FIELDS_AS_LIST = def(9_061_0_00);
    public static final TransportVersion DENSE_VECTOR_OFF_HEAP_STATS = def(9_062_00_0);
    public static final TransportVersion RANDOM_SAMPLER_QUERY_BUILDER = def(9_063_0_00);
    public static final TransportVersion SETTINGS_IN_DATA_STREAMS = def(9_064_0_00);
    public static final TransportVersion INTRODUCE_FAILURES_LIFECYCLE = def(9_065_0_00);
    public static final TransportVersion PROJECT_METADATA_SETTINGS = def(9_066_0_00);
    public static final TransportVersion AGGREGATE_METRIC_DOUBLE_BLOCK = def(9_067_0_00);
    public static final TransportVersion PINNED_RETRIEVER = def(9_068_0_00);
    public static final TransportVersion ML_INFERENCE_SAGEMAKER = def(9_069_0_00);
    public static final TransportVersion WRITE_LOAD_INCLUDES_BUFFER_WRITES = def(9_070_0_00);
    public static final TransportVersion INTRODUCE_FAILURES_DEFAULT_RETENTION = def(9_071_0_00);
    public static final TransportVersion FILE_SETTINGS_HEALTH_INFO = def(9_072_0_00);
    public static final TransportVersion FIELD_CAPS_ADD_CLUSTER_ALIAS = def(9_073_0_00);
    public static final TransportVersion INFERENCE_ADD_TIMEOUT_PUT_ENDPOINT = def(9_074_0_00);
    public static final TransportVersion ESQL_FIELD_ATTRIBUTE_DROP_TYPE = def(9_075_0_00);
    public static final TransportVersion ESQL_TIME_SERIES_SOURCE_STATUS = def(9_076_0_00);
    public static final TransportVersion ESQL_HASH_OPERATOR_STATUS_OUTPUT_TIME = def(9_077_0_00);
    public static final TransportVersion ML_INFERENCE_HUGGING_FACE_CHAT_COMPLETION_ADDED = def(9_078_0_00);
    public static final TransportVersion NODES_STATS_SUPPORTS_MULTI_PROJECT = def(9_079_0_00);
    public static final TransportVersion ML_INFERENCE_HUGGING_FACE_RERANK_ADDED = def(9_080_0_00);
    public static final TransportVersion SETTINGS_IN_DATA_STREAMS_DRY_RUN = def(9_081_0_00);
    public static final TransportVersion ML_INFERENCE_SAGEMAKER_CHAT_COMPLETION = def(9_082_0_00);
    public static final TransportVersion ML_INFERENCE_VERTEXAI_CHATCOMPLETION_ADDED = def(9_083_0_00);
    public static final TransportVersion INFERENCE_CUSTOM_SERVICE_ADDED = def(9_084_0_00);
    public static final TransportVersion ESQL_LIMIT_ROW_SIZE = def(9_085_0_00);
    public static final TransportVersion ESQL_REGEX_MATCH_WITH_CASE_INSENSITIVITY = def(9_086_0_00);
    public static final TransportVersion IDP_CUSTOM_SAML_ATTRIBUTES = def(9_087_0_00);
    public static final TransportVersion JOIN_ON_ALIASES = def(9_088_0_00);
    public static final TransportVersion ILM_ADD_SKIP_SETTING = def(9_089_0_00);
    public static final TransportVersion ML_INFERENCE_MISTRAL_CHAT_COMPLETION_ADDED = def(9_090_0_00);
    public static final TransportVersion IDP_CUSTOM_SAML_ATTRIBUTES_ALLOW_LIST = def(9_091_0_00);
    public static final TransportVersion SEARCH_SOURCE_EXCLUDE_VECTORS_PARAM = def(9_092_0_00);
    public static final TransportVersion SNAPSHOT_INDEX_SHARD_STATUS_MISSING_STATS = def(9_093_0_00);
    public static final TransportVersion ML_INFERENCE_ELASTIC_RERANK = def(9_094_0_00);
    public static final TransportVersion SEARCH_LOAD_PER_INDEX_STATS = def(9_095_0_00);
    public static final TransportVersion HEAP_USAGE_IN_CLUSTER_INFO = def(9_096_0_00);
    public static final TransportVersion NONE_CHUNKING_STRATEGY = def(9_097_0_00);
    public static final TransportVersion PROJECT_DELETION_GLOBAL_BLOCK = def(9_098_0_00);
    public static final TransportVersion SECURITY_CLOUD_API_KEY_REALM_AND_TYPE = def(9_099_0_00);
    public static final TransportVersion STATE_PARAM_GET_SNAPSHOT = def(9_100_0_00);
    public static final TransportVersion PROJECT_ID_IN_SNAPSHOTS_DELETIONS_AND_REPO_CLEANUP = def(9_101_0_00);
    public static final TransportVersion ML_INFERENCE_CUSTOM_SERVICE_REMOVE_ERROR_PARSING = def(9_102_0_00);
    public static final TransportVersion ML_INFERENCE_CUSTOM_SERVICE_EMBEDDING_BATCH_SIZE = def(9_103_0_00);
    public static final TransportVersion STREAMS_LOGS_SUPPORT = def(9_104_0_00);
    public static final TransportVersion ML_INFERENCE_CUSTOM_SERVICE_INPUT_TYPE = def(9_105_0_00);
    public static final TransportVersion ML_INFERENCE_SAGEMAKER_ELASTIC = def(9_106_0_00);
    public static final TransportVersion SPARSE_VECTOR_FIELD_PRUNING_OPTIONS = def(9_107_0_00);
    public static final TransportVersion CLUSTER_STATE_PROJECTS_SETTINGS = def(9_108_0_00);
    public static final TransportVersion ML_INFERENCE_ELASTIC_DENSE_TEXT_EMBEDDINGS_ADDED = def(9_109_00_0);
    public static final TransportVersion ML_INFERENCE_COHERE_API_VERSION = def(9_110_0_00);
    public static final TransportVersion ESQL_PROFILE_INCLUDE_PLAN = def(9_111_0_00);
    public static final TransportVersion MAPPINGS_IN_DATA_STREAMS = def(9_112_0_00);
    public static final TransportVersion PROJECT_STATE_REGISTRY_RECORDS_DELETIONS = def(9_113_0_00);
    public static final TransportVersion ESQL_SERIALIZE_TIMESERIES_FIELD_TYPE = def(9_114_0_00);
    public static final TransportVersion ML_INFERENCE_IBM_WATSONX_COMPLETION_ADDED = def(9_115_0_00);
    public static final TransportVersion INFERENCE_API_EIS_DIAGNOSTICS = def(9_156_0_00);
<<<<<<< HEAD
    public static final TransportVersion NEW_SEMANTIC_QUERY_INTERCEPTORS = def(9_157_0_00);
=======
    public static final TransportVersion ML_INFERENCE_ENDPOINT_CACHE = def(9_157_0_00);
>>>>>>> 3696c5c1

    /*
     * STOP! READ THIS FIRST! No, really,
     *        ____ _____ ___  ____  _        ____  _____    _    ____    _____ _   _ ___ ____    _____ ___ ____  ____ _____ _
     *       / ___|_   _/ _ \|  _ \| |      |  _ \| ____|  / \  |  _ \  |_   _| | | |_ _/ ___|  |  ___|_ _|  _ \/ ___|_   _| |
     *       \___ \ | || | | | |_) | |      | |_) |  _|   / _ \ | | | |   | | | |_| || |\___ \  | |_   | || |_) \___ \ | | | |
     *        ___) || || |_| |  __/|_|      |  _ <| |___ / ___ \| |_| |   | | |  _  || | ___) | |  _|  | ||  _ < ___) || | |_|
     *       |____/ |_| \___/|_|   (_)      |_| \_\_____/_/   \_\____/    |_| |_| |_|___|____/  |_|   |___|_| \_\____/ |_| (_)
     *
     * A new transport version should be added EVERY TIME a change is made to the serialization protocol of one or more classes. Each
     * transport version should only be used in a single merged commit (apart from the BwC versions copied from o.e.Version, ≤V_8_8_1).
     *
     * More information about versions and backporting at docs/internal/Versioning.md
     *
     * ADDING A TRANSPORT VERSION
     * To add a new transport version, add a new constant at the bottom of the list, above this comment. Don't add other lines,
     * comments, etc. The version id has the following layout:
     *
     * M_NNN_S_PP
     *
     * M - The major version of Elasticsearch
     * NNN - The server version part
     * S - The subsidiary version part. It should always be 0 here, it is only used in subsidiary repositories.
     * PP - The patch version part
     *
     * To determine the id of the next TransportVersion constant, do the following:
     * - Use the same major version, unless bumping majors
     * - Bump the server version part by 1, unless creating a patch version
     * - Leave the subsidiary part as 0
     * - Bump the patch part if creating a patch version
     *
     * If a patch version is created, it should be placed sorted among the other existing constants.
     *
     * REVERTING A TRANSPORT VERSION
     *
     * If you revert a commit with a transport version change, you MUST ensure there is a NEW transport version representing the reverted
     * change. DO NOT let the transport version go backwards, it must ALWAYS be incremented.
     *
     * DETERMINING TRANSPORT VERSIONS FROM GIT HISTORY
     *
     * If your git checkout has the expected minor-version-numbered branches and the expected release-version tags then you can find the
     * transport versions known by a particular release ...
     *
     *     git show v8.11.0:server/src/main/java/org/elasticsearch/TransportVersions.java | grep '= def'
     *
     * ... or by a particular branch ...
     *
     *     git show 8.11:server/src/main/java/org/elasticsearch/TransportVersions.java | grep '= def'
     *
     * ... and you can see which versions were added in between two versions too ...
     *
     *     git diff v8.11.0..main -- server/src/main/java/org/elasticsearch/TransportVersions.java
     *
     * In branches 8.7-8.10 see server/src/main/java/org/elasticsearch/TransportVersion.java for the equivalent definitions.
     */

    /**
     * Sorted list of all versions defined in this class
     */
    static final List<TransportVersion> DEFINED_VERSIONS = collectAllVersionIdsDefinedInClass(TransportVersions.class);

    public static List<TransportVersion> collectAllVersionIdsDefinedInClass(Class<?> cls) {
        Map<Integer, String> versionIdFields = new HashMap<>();
        List<TransportVersion> definedTransportVersions = new ArrayList<>();

        for (Field declaredField : cls.getFields()) {
            if (declaredField.getType().equals(TransportVersion.class)) {
                String fieldName = declaredField.getName();

                TransportVersion version;
                try {
                    version = (TransportVersion) declaredField.get(null);
                } catch (IllegalAccessException e) {
                    throw new AssertionError(e);
                }
                definedTransportVersions.add(version);

                if (Assertions.ENABLED) {
                    // check the version number is unique
                    var sameVersionNumber = versionIdFields.put(version.id(), fieldName);
                    assert sameVersionNumber == null
                        : "Versions ["
                            + sameVersionNumber
                            + "] and ["
                            + fieldName
                            + "] have the same version number ["
                            + version.id()
                            + "]. Each TransportVersion should have a different version number";
                }
            }
        }

        Collections.sort(definedTransportVersions);

        return List.copyOf(definedTransportVersions);
    }

    // no instance
    private TransportVersions() {}
}<|MERGE_RESOLUTION|>--- conflicted
+++ resolved
@@ -326,11 +326,8 @@
     public static final TransportVersion ESQL_SERIALIZE_TIMESERIES_FIELD_TYPE = def(9_114_0_00);
     public static final TransportVersion ML_INFERENCE_IBM_WATSONX_COMPLETION_ADDED = def(9_115_0_00);
     public static final TransportVersion INFERENCE_API_EIS_DIAGNOSTICS = def(9_156_0_00);
-<<<<<<< HEAD
-    public static final TransportVersion NEW_SEMANTIC_QUERY_INTERCEPTORS = def(9_157_0_00);
-=======
     public static final TransportVersion ML_INFERENCE_ENDPOINT_CACHE = def(9_157_0_00);
->>>>>>> 3696c5c1
+    public static final TransportVersion NEW_SEMANTIC_QUERY_INTERCEPTORS = def(9_158_0_00);
 
     /*
      * STOP! READ THIS FIRST! No, really,

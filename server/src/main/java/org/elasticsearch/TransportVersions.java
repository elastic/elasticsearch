--- conflicted
+++ resolved
@@ -234,12 +234,9 @@
     public static final TransportVersion RRF_QUERY_REWRITE = def(8_758_00_0);
     public static final TransportVersion SEARCH_FAILURE_STATS = def(8_759_00_0);
     public static final TransportVersion INGEST_GEO_DATABASE_PROVIDERS = def(8_760_00_0);
-<<<<<<< HEAD
-    public static final TransportVersion TEXT_SIMILARITY_RERANKER_QUERY_REWRITE = def(8_761_00_0);
-=======
     public static final TransportVersion DATE_TIME_DOC_VALUES_LOCALES = def(8_761_00_0);
->>>>>>> 1292580c
-
+    public static final TransportVersion TEXT_SIMILARITY_RERANKER_QUERY_REWRITE = def(8_762_00_0);
+  
     /*
      * STOP! READ THIS FIRST! No, really,
      *        ____ _____ ___  ____  _        ____  _____    _    ____    _____ _   _ ___ ____    _____ ___ ____  ____ _____ _

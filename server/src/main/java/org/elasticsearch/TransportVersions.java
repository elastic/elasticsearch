/*
 * Copyright Elasticsearch B.V. and/or licensed to Elasticsearch B.V. under one
 * or more contributor license agreements. Licensed under the "Elastic License
 * 2.0", the "GNU Affero General Public License v3.0 only", and the "Server Side
 * Public License v 1"; you may not use this file except in compliance with, at
 * your election, the "Elastic License 2.0", the "GNU Affero General Public
 * License v3.0 only", or the "Server Side Public License, v 1".
 */

package org.elasticsearch;

import org.elasticsearch.core.Assertions;

import java.lang.reflect.Field;
import java.util.ArrayList;
import java.util.Collections;
import java.util.HashMap;
import java.util.List;
import java.util.Map;
import java.util.Set;
import java.util.TreeSet;
import java.util.function.IntFunction;

/**
 * <p>Transport version is used to coordinate compatible wire protocol communication between nodes, at a fine-grained level.  This replaces
 * and supersedes the old Version constants.</p>
 *
 * <p>Before adding a new version constant, please read the block comment at the end of the list of constants.</p>
 */
public class TransportVersions {

    /*
     * NOTE: IntelliJ lies!
     * This map is used during class construction, referenced by the registerTransportVersion method.
     * When all the transport version constants have been registered, the map is cleared & never touched again.
     */
    static TreeSet<Integer> IDS = new TreeSet<>();

    static TransportVersion def(int id) {
        if (IDS == null) throw new IllegalStateException("The IDS map needs to be present to call this method");

        if (IDS.add(id) == false) {
            throw new IllegalArgumentException("Version id " + id + " defined twice");
        }
        if (id < IDS.last()) {
            throw new IllegalArgumentException("Version id " + id + " is not defined in the right location. Keep constants sorted");
        }
        return new TransportVersion(id);
    }

    // TODO: ES-10337 we can remove all transport versions earlier than 8.18
    public static final TransportVersion ZERO = def(0);
    public static final TransportVersion V_7_0_0 = def(7_00_00_99);
    public static final TransportVersion V_7_1_0 = def(7_01_00_99);
    public static final TransportVersion V_7_2_0 = def(7_02_00_99);
    public static final TransportVersion V_7_3_0 = def(7_03_00_99);
    public static final TransportVersion V_7_3_2 = def(7_03_02_99);
    public static final TransportVersion V_7_4_0 = def(7_04_00_99);
    public static final TransportVersion V_7_8_0 = def(7_08_00_99);
    public static final TransportVersion V_7_8_1 = def(7_08_01_99);
    public static final TransportVersion V_7_9_0 = def(7_09_00_99);
    public static final TransportVersion V_7_10_0 = def(7_10_00_99);
    public static final TransportVersion V_8_0_0 = def(8_00_00_99);
    public static final TransportVersion V_8_1_0 = def(8_01_00_99);
    public static final TransportVersion V_8_2_0 = def(8_02_00_99);
    public static final TransportVersion V_8_3_0 = def(8_03_00_99);
    public static final TransportVersion V_8_4_0 = def(8_04_00_99);
    public static final TransportVersion V_8_5_0 = def(8_05_00_99);
    public static final TransportVersion V_8_6_0 = def(8_06_00_99);
    public static final TransportVersion V_8_6_1 = def(8_06_01_99);
    public static final TransportVersion V_8_7_0 = def(8_07_00_99);
    public static final TransportVersion V_8_7_1 = def(8_07_01_99);
    public static final TransportVersion V_8_8_0 = def(8_08_00_99);
    public static final TransportVersion V_8_8_1 = def(8_08_01_99);
    /*
     * READ THE COMMENT BELOW THIS BLOCK OF DECLARATIONS BEFORE ADDING NEW TRANSPORT VERSIONS
     * Detached transport versions added below here.
     */
    public static final TransportVersion V_8_9_X = def(8_500_0_20);
    public static final TransportVersion V_8_10_X = def(8_500_0_61);
    public static final TransportVersion V_8_11_X = def(8_512_0_01);
    public static final TransportVersion V_8_12_0 = def(8_560_0_00);
    public static final TransportVersion V_8_12_1 = def(8_560_0_01);
    public static final TransportVersion V_8_13_0 = def(8_595_0_00);
    public static final TransportVersion V_8_13_4 = def(8_595_0_01);
    public static final TransportVersion V_8_14_0 = def(8_636_0_01);
    public static final TransportVersion V_8_15_0 = def(8_702_0_02);
    public static final TransportVersion V_8_15_2 = def(8_702_0_03);
    public static final TransportVersion V_8_16_0 = def(8_772_0_01);
    public static final TransportVersion V_8_16_1 = def(8_772_0_04);
    public static final TransportVersion V_8_16_5 = def(8_772_0_05);
    public static final TransportVersion V_8_16_6 = def(8_772_0_06);
    public static final TransportVersion INITIAL_ELASTICSEARCH_8_16_7 = def(8_772_0_07);
    public static final TransportVersion V_8_17_0 = def(8_797_0_02);
    public static final TransportVersion V_8_17_3 = def(8_797_0_03);
    public static final TransportVersion V_8_17_4 = def(8_797_0_04);
    public static final TransportVersion V_8_17_5 = def(8_797_0_05);
    public static final TransportVersion INITIAL_ELASTICSEARCH_8_17_6 = def(8_797_0_06);
    public static final TransportVersion INITIAL_ELASTICSEARCH_8_17_7 = def(8_797_0_07);
    public static final TransportVersion INDEXING_PRESSURE_THROTTLING_STATS = def(8_798_0_00);
    public static final TransportVersion REINDEX_DATA_STREAMS = def(8_799_0_00);
    public static final TransportVersion ESQL_REMOVE_NODE_LEVEL_PLAN = def(8_800_0_00);
    public static final TransportVersion LOGSDB_TELEMETRY_CUSTOM_CUTOFF_DATE = def(8_801_0_00);
    public static final TransportVersion SOURCE_MODE_TELEMETRY = def(8_802_0_00);
    public static final TransportVersion NEW_REFRESH_CLUSTER_BLOCK = def(8_803_0_00);
    public static final TransportVersion RETRIES_AND_OPERATIONS_IN_BLOBSTORE_STATS = def(8_804_0_00);
    public static final TransportVersion ADD_DATA_STREAM_OPTIONS_TO_TEMPLATES = def(8_805_0_00);
    public static final TransportVersion KNN_QUERY_RESCORE_OVERSAMPLE = def(8_806_0_00);
    public static final TransportVersion SEMANTIC_QUERY_LENIENT = def(8_807_0_00);
    public static final TransportVersion ESQL_QUERY_BUILDER_IN_SEARCH_FUNCTIONS = def(8_808_0_00);
    public static final TransportVersion EQL_ALLOW_PARTIAL_SEARCH_RESULTS = def(8_809_0_00);
    public static final TransportVersion NODE_VERSION_INFORMATION_WITH_MIN_READ_ONLY_INDEX_VERSION = def(8_810_0_00);
    public static final TransportVersion ERROR_TRACE_IN_TRANSPORT_HEADER = def(8_811_0_00);
    public static final TransportVersion FAILURE_STORE_ENABLED_BY_CLUSTER_SETTING = def(8_812_0_00);
    public static final TransportVersion SIMULATE_IGNORED_FIELDS = def(8_813_0_00);
    public static final TransportVersion TRANSFORMS_UPGRADE_MODE = def(8_814_0_00);
    public static final TransportVersion NODE_SHUTDOWN_EPHEMERAL_ID_ADDED = def(8_815_0_00);
    public static final TransportVersion ESQL_CCS_TELEMETRY_STATS = def(8_816_0_00);
    public static final TransportVersion TEXT_EMBEDDING_QUERY_VECTOR_BUILDER_INFER_MODEL_ID = def(8_817_0_00);
    public static final TransportVersion ESQL_ENABLE_NODE_LEVEL_REDUCTION = def(8_818_0_00);
    public static final TransportVersion JINA_AI_INTEGRATION_ADDED = def(8_819_0_00);
    public static final TransportVersion TRACK_INDEX_FAILED_DUE_TO_VERSION_CONFLICT_METRIC = def(8_820_0_00);
    public static final TransportVersion REPLACE_FAILURE_STORE_OPTIONS_WITH_SELECTOR_SYNTAX = def(8_821_0_00);
    public static final TransportVersion ELASTIC_INFERENCE_SERVICE_UNIFIED_CHAT_COMPLETIONS_INTEGRATION = def(8_822_0_00);
    public static final TransportVersion KQL_QUERY_TECH_PREVIEW = def(8_823_0_00);
    public static final TransportVersion ESQL_PROFILE_ROWS_PROCESSED = def(8_824_0_00);
    public static final TransportVersion BYTE_SIZE_VALUE_ALWAYS_USES_BYTES_1 = def(8_825_0_00);
    public static final TransportVersion REVERT_BYTE_SIZE_VALUE_ALWAYS_USES_BYTES_1 = def(8_826_0_00);
    public static final TransportVersion ESQL_SKIP_ES_INDEX_SERIALIZATION = def(8_827_0_00);
    public static final TransportVersion ADD_INDEX_BLOCK_TWO_PHASE = def(8_828_0_00);
    public static final TransportVersion RESOLVE_CLUSTER_NO_INDEX_EXPRESSION = def(8_829_0_00);
    public static final TransportVersion ML_ROLLOVER_LEGACY_INDICES = def(8_830_0_00);
    public static final TransportVersion ADD_INCLUDE_FAILURE_INDICES_OPTION = def(8_831_0_00);
    public static final TransportVersion ESQL_RESPONSE_PARTIAL = def(8_832_0_00);
    public static final TransportVersion RANK_DOC_OPTIONAL_METADATA_FOR_EXPLAIN = def(8_833_0_00);
    public static final TransportVersion ILM_ADD_SEARCHABLE_SNAPSHOT_ADD_REPLICATE_FOR = def(8_834_0_00);
    public static final TransportVersion INGEST_REQUEST_INCLUDE_SOURCE_ON_ERROR = def(8_835_0_00);
    public static final TransportVersion RESOURCE_DEPRECATION_CHECKS = def(8_836_0_00);
    public static final TransportVersion LINEAR_RETRIEVER_SUPPORT = def(8_837_0_00);
    public static final TransportVersion TIMEOUT_GET_PARAM_FOR_RESOLVE_CLUSTER = def(8_838_0_00);
    public static final TransportVersion INFERENCE_REQUEST_ADAPTIVE_RATE_LIMITING = def(8_839_0_00);
    public static final TransportVersion ML_INFERENCE_IBM_WATSONX_RERANK_ADDED = def(8_840_0_00);
    public static final TransportVersion REMOVE_ALL_APPLICABLE_SELECTOR_BACKPORT_8_18 = def(8_840_0_01);
    public static final TransportVersion V_8_18_0 = def(8_840_0_02);
    public static final TransportVersion INITIAL_ELASTICSEARCH_8_18_1 = def(8_840_0_03);
    public static final TransportVersion INITIAL_ELASTICSEARCH_8_18_2 = def(8_840_0_04);
    public static final TransportVersion INITIAL_ELASTICSEARCH_8_18_3 = def(8_840_0_05);
    public static final TransportVersion INITIAL_ELASTICSEARCH_8_19 = def(8_841_0_00);
    public static final TransportVersion COHERE_BIT_EMBEDDING_TYPE_SUPPORT_ADDED_BACKPORT_8_X = def(8_841_0_01);
    public static final TransportVersion REMOVE_ALL_APPLICABLE_SELECTOR_BACKPORT_8_19 = def(8_841_0_02);
    public static final TransportVersion ESQL_RETRY_ON_SHARD_LEVEL_FAILURE_BACKPORT_8_19 = def(8_841_0_03);
    public static final TransportVersion ESQL_SUPPORT_PARTIAL_RESULTS_BACKPORT_8_19 = def(8_841_0_04);
    public static final TransportVersion VOYAGE_AI_INTEGRATION_ADDED_BACKPORT_8_X = def(8_841_0_05);
    public static final TransportVersion JINA_AI_EMBEDDING_TYPE_SUPPORT_ADDED_BACKPORT_8_19 = def(8_841_0_06);
    public static final TransportVersion RETRY_ILM_ASYNC_ACTION_REQUIRE_ERROR_8_19 = def(8_841_0_07);
    public static final TransportVersion INFERENCE_CONTEXT_8_X = def(8_841_0_08);
    public static final TransportVersion ML_INFERENCE_DEEPSEEK_8_19 = def(8_841_0_09);
    public static final TransportVersion ESQL_SERIALIZE_BLOCK_TYPE_CODE_8_19 = def(8_841_0_10);
    public static final TransportVersion ESQL_FAILURE_FROM_REMOTE_8_19 = def(8_841_0_11);
    public static final TransportVersion ESQL_AGGREGATE_METRIC_DOUBLE_LITERAL_8_19 = def(8_841_0_12);
    public static final TransportVersion INFERENCE_MODEL_REGISTRY_METADATA_8_19 = def(8_841_0_13);
    public static final TransportVersion INTRODUCE_LIFECYCLE_TEMPLATE_8_19 = def(8_841_0_14);
    public static final TransportVersion RERANK_COMMON_OPTIONS_ADDED_8_19 = def(8_841_0_15);
    public static final TransportVersion REMOTE_EXCEPTION_8_19 = def(8_841_0_16);
    public static final TransportVersion AMAZON_BEDROCK_TASK_SETTINGS_8_19 = def(8_841_0_17);
    public static final TransportVersion SEMANTIC_TEXT_CHUNKING_CONFIG_8_19 = def(8_841_0_18);
    public static final TransportVersion BATCHED_QUERY_PHASE_VERSION_BACKPORT_8_X = def(8_841_0_19);
    public static final TransportVersion SEARCH_INCREMENTAL_TOP_DOCS_NULL_BACKPORT_8_19 = def(8_841_0_20);
    public static final TransportVersion ML_INFERENCE_SAGEMAKER_8_19 = def(8_841_0_21);
    public static final TransportVersion ESQL_REPORT_ORIGINAL_TYPES_BACKPORT_8_19 = def(8_841_0_22);
    public static final TransportVersion PINNED_RETRIEVER_8_19 = def(8_841_0_23);
    public static final TransportVersion ESQL_AGGREGATE_METRIC_DOUBLE_BLOCK_8_19 = def(8_841_0_24);
    public static final TransportVersion INTRODUCE_FAILURES_LIFECYCLE_BACKPORT_8_19 = def(8_841_0_25);
    public static final TransportVersion INTRODUCE_FAILURES_DEFAULT_RETENTION_BACKPORT_8_19 = def(8_841_0_26);
    public static final TransportVersion RESCORE_VECTOR_ALLOW_ZERO_BACKPORT_8_19 = def(8_841_0_27);
    public static final TransportVersion INFERENCE_ADD_TIMEOUT_PUT_ENDPOINT_8_19 = def(8_841_0_28);
    public static final TransportVersion ESQL_REPORT_SHARD_PARTITIONING_8_19 = def(8_841_0_29);
    public static final TransportVersion ESQL_DRIVER_TASK_DESCRIPTION_8_19 = def(8_841_0_30);
    public static final TransportVersion ML_INFERENCE_HUGGING_FACE_CHAT_COMPLETION_ADDED_8_19 = def(8_841_0_31);
    public static final TransportVersion V_8_19_FIELD_CAPS_ADD_CLUSTER_ALIAS = def(8_841_0_32);
    public static final TransportVersion ESQL_HASH_OPERATOR_STATUS_OUTPUT_TIME_8_19 = def(8_841_0_34);
    public static final TransportVersion RERANKER_FAILURES_ALLOWED_8_19 = def(8_841_0_35);
    public static final TransportVersion ML_INFERENCE_HUGGING_FACE_RERANK_ADDED_8_19 = def(8_841_0_36);
    public static final TransportVersion ML_INFERENCE_SAGEMAKER_CHAT_COMPLETION_8_19 = def(8_841_0_37);
    public static final TransportVersion ML_INFERENCE_VERTEXAI_CHATCOMPLETION_ADDED_8_19 = def(8_841_0_38);
    public static final TransportVersion INFERENCE_CUSTOM_SERVICE_ADDED_8_19 = def(8_841_0_39);
    public static final TransportVersion IDP_CUSTOM_SAML_ATTRIBUTES_ADDED_8_19 = def(8_841_0_40);
    public static final TransportVersion V_9_0_0 = def(9_000_0_09);
    public static final TransportVersion INITIAL_ELASTICSEARCH_9_0_1 = def(9_000_0_10);
    public static final TransportVersion INITIAL_ELASTICSEARCH_9_0_2 = def(9_000_0_11);
    public static final TransportVersion COHERE_BIT_EMBEDDING_TYPE_SUPPORT_ADDED = def(9_001_0_00);
    public static final TransportVersion REMOVE_SNAPSHOT_FAILURES = def(9_002_0_00);
    public static final TransportVersion TRANSPORT_STATS_HANDLING_TIME_REQUIRED = def(9_003_0_00);
    public static final TransportVersion REMOVE_DESIRED_NODE_VERSION = def(9_004_0_00);
    public static final TransportVersion ESQL_DRIVER_TASK_DESCRIPTION = def(9_005_0_00);
    public static final TransportVersion ESQL_RETRY_ON_SHARD_LEVEL_FAILURE = def(9_006_0_00);
    public static final TransportVersion ESQL_PROFILE_ASYNC_NANOS = def(9_007_00_0);
    public static final TransportVersion ESQL_LOOKUP_JOIN_SOURCE_TEXT = def(9_008_0_00);
    public static final TransportVersion REMOVE_ALL_APPLICABLE_SELECTOR = def(9_009_0_00);
    public static final TransportVersion SLM_UNHEALTHY_IF_NO_SNAPSHOT_WITHIN = def(9_010_0_00);
    public static final TransportVersion ESQL_SUPPORT_PARTIAL_RESULTS = def(9_011_0_00);
    public static final TransportVersion REMOVE_REPOSITORY_CONFLICT_MESSAGE = def(9_012_0_00);
    public static final TransportVersion RERANKER_FAILURES_ALLOWED = def(9_013_0_00);
    public static final TransportVersion VOYAGE_AI_INTEGRATION_ADDED = def(9_014_0_00);
    public static final TransportVersion BYTE_SIZE_VALUE_ALWAYS_USES_BYTES = def(9_015_0_00);
    public static final TransportVersion ESQL_SERIALIZE_SOURCE_FUNCTIONS_WARNINGS = def(9_016_0_00);
    public static final TransportVersion ESQL_DRIVER_NODE_DESCRIPTION = def(9_017_0_00);
    public static final TransportVersion MULTI_PROJECT = def(9_018_0_00);
    public static final TransportVersion STORED_SCRIPT_CONTENT_LENGTH = def(9_019_0_00);
    public static final TransportVersion JINA_AI_EMBEDDING_TYPE_SUPPORT_ADDED = def(9_020_0_00);
    public static final TransportVersion RE_REMOVE_MIN_COMPATIBLE_SHARD_NODE = def(9_021_0_00);
    public static final TransportVersion UNASSIGENEDINFO_RESHARD_ADDED = def(9_022_0_00);
    public static final TransportVersion INCLUDE_INDEX_MODE_IN_GET_DATA_STREAM = def(9_023_0_00);
    public static final TransportVersion MAX_OPERATION_SIZE_REJECTIONS_ADDED = def(9_024_0_00);
    public static final TransportVersion RETRY_ILM_ASYNC_ACTION_REQUIRE_ERROR = def(9_025_0_00);
    public static final TransportVersion ESQL_SERIALIZE_BLOCK_TYPE_CODE = def(9_026_0_00);
    public static final TransportVersion ESQL_THREAD_NAME_IN_DRIVER_PROFILE = def(9_027_0_00);
    public static final TransportVersion INFERENCE_CONTEXT = def(9_028_0_00);
    public static final TransportVersion ML_INFERENCE_DEEPSEEK = def(9_029_00_0);
    public static final TransportVersion ESQL_FAILURE_FROM_REMOTE = def(9_030_00_0);
    public static final TransportVersion INDEX_RESHARDING_METADATA = def(9_031_0_00);
    public static final TransportVersion INFERENCE_MODEL_REGISTRY_METADATA = def(9_032_0_00);
    public static final TransportVersion INTRODUCE_LIFECYCLE_TEMPLATE = def(9_033_0_00);
    public static final TransportVersion INDEXING_STATS_INCLUDES_RECENT_WRITE_LOAD = def(9_034_0_00);
    public static final TransportVersion ESQL_AGGREGATE_METRIC_DOUBLE_LITERAL = def(9_035_0_00);
    public static final TransportVersion INDEX_METADATA_INCLUDES_RECENT_WRITE_LOAD = def(9_036_0_00);
    public static final TransportVersion RERANK_COMMON_OPTIONS_ADDED = def(9_037_0_00);
    public static final TransportVersion ESQL_REPORT_ORIGINAL_TYPES = def(9_038_00_0);
    public static final TransportVersion RESCORE_VECTOR_ALLOW_ZERO = def(9_039_0_00);
    public static final TransportVersion PROJECT_ID_IN_SNAPSHOT = def(9_040_0_00);
    public static final TransportVersion INDEX_STATS_AND_METADATA_INCLUDE_PEAK_WRITE_LOAD = def(9_041_0_00);
    public static final TransportVersion REPOSITORIES_METADATA_AS_PROJECT_CUSTOM = def(9_042_0_00);
    public static final TransportVersion BATCHED_QUERY_PHASE_VERSION = def(9_043_0_00);
    public static final TransportVersion REMOTE_EXCEPTION = def(9_044_0_00);
    public static final TransportVersion ESQL_REMOVE_AGGREGATE_TYPE = def(9_045_0_00);
    public static final TransportVersion ADD_PROJECT_ID_TO_DSL_ERROR_INFO = def(9_046_0_00);
    public static final TransportVersion SEMANTIC_TEXT_CHUNKING_CONFIG = def(9_047_0_00);
    public static final TransportVersion REPO_ANALYSIS_COPY_BLOB = def(9_048_0_00);
    public static final TransportVersion AMAZON_BEDROCK_TASK_SETTINGS = def(9_049_0_00);
    public static final TransportVersion ESQL_REPORT_SHARD_PARTITIONING = def(9_050_0_00);
    public static final TransportVersion DEAD_ESQL_QUERY_PLANNING_DURATION = def(9_051_0_00);
    public static final TransportVersion DEAD_ESQL_DOCUMENTS_FOUND_AND_VALUES_LOADED = def(9_052_0_00);
    public static final TransportVersion DEAD_BATCHED_QUERY_EXECUTION_DELAYABLE_WRITABLE = def(9_053_0_00);
    public static final TransportVersion DEAD_SEARCH_INCREMENTAL_TOP_DOCS_NULL = def(9_054_0_00);
    public static final TransportVersion ESQL_QUERY_PLANNING_DURATION = def(9_055_0_00);
    public static final TransportVersion ESQL_DOCUMENTS_FOUND_AND_VALUES_LOADED = def(9_056_0_00);
    public static final TransportVersion BATCHED_QUERY_EXECUTION_DELAYABLE_WRITABLE = def(9_057_0_00);
    public static final TransportVersion SEARCH_INCREMENTAL_TOP_DOCS_NULL = def(9_058_0_00);
    public static final TransportVersion COMPRESS_DELAYABLE_WRITEABLE = def(9_059_0_00);
    public static final TransportVersion SYNONYMS_REFRESH_PARAM = def(9_060_0_00);
    public static final TransportVersion DOC_FIELDS_AS_LIST = def(9_061_0_00);
    public static final TransportVersion DENSE_VECTOR_OFF_HEAP_STATS = def(9_062_00_0);
    public static final TransportVersion RANDOM_SAMPLER_QUERY_BUILDER = def(9_063_0_00);
    public static final TransportVersion SETTINGS_IN_DATA_STREAMS = def(9_064_0_00);
    public static final TransportVersion INTRODUCE_FAILURES_LIFECYCLE = def(9_065_0_00);
    public static final TransportVersion PROJECT_METADATA_SETTINGS = def(9_066_0_00);
    public static final TransportVersion AGGREGATE_METRIC_DOUBLE_BLOCK = def(9_067_0_00);
    public static final TransportVersion PINNED_RETRIEVER = def(9_068_0_00);
    public static final TransportVersion ML_INFERENCE_SAGEMAKER = def(9_069_0_00);
    public static final TransportVersion WRITE_LOAD_INCLUDES_BUFFER_WRITES = def(9_070_0_00);
    public static final TransportVersion INTRODUCE_FAILURES_DEFAULT_RETENTION = def(9_071_0_00);
    public static final TransportVersion FILE_SETTINGS_HEALTH_INFO = def(9_072_0_00);
    public static final TransportVersion FIELD_CAPS_ADD_CLUSTER_ALIAS = def(9_073_0_00);
    public static final TransportVersion INFERENCE_ADD_TIMEOUT_PUT_ENDPOINT = def(9_074_0_00);
    public static final TransportVersion ESQL_FIELD_ATTRIBUTE_DROP_TYPE = def(9_075_0_00);
    public static final TransportVersion ESQL_TIME_SERIES_SOURCE_STATUS = def(9_076_0_00);
    public static final TransportVersion ESQL_HASH_OPERATOR_STATUS_OUTPUT_TIME = def(9_077_0_00);
    public static final TransportVersion ML_INFERENCE_HUGGING_FACE_CHAT_COMPLETION_ADDED = def(9_078_0_00);
    public static final TransportVersion NODES_STATS_SUPPORTS_MULTI_PROJECT = def(9_079_0_00);
    public static final TransportVersion ML_INFERENCE_HUGGING_FACE_RERANK_ADDED = def(9_080_0_00);
    public static final TransportVersion SETTINGS_IN_DATA_STREAMS_DRY_RUN = def(9_081_0_00);
    public static final TransportVersion ML_INFERENCE_SAGEMAKER_CHAT_COMPLETION = def(9_082_0_00);
    public static final TransportVersion ML_INFERENCE_VERTEXAI_CHATCOMPLETION_ADDED = def(9_083_0_00);
    public static final TransportVersion INFERENCE_CUSTOM_SERVICE_ADDED = def(9_084_0_00);
    public static final TransportVersion ESQL_LIMIT_ROW_SIZE = def(9_085_0_00);
    public static final TransportVersion ESQL_REGEX_MATCH_WITH_CASE_INSENSITIVITY = def(9_086_0_00);
<<<<<<< HEAD
    public static final TransportVersion ILM_ADD_SKIP_SETTING = def(9_087_0_00);
=======
    public static final TransportVersion IDP_CUSTOM_SAML_ATTRIBUTES = def(9_087_0_00);
>>>>>>> 70368c26

    /*
     * STOP! READ THIS FIRST! No, really,
     *        ____ _____ ___  ____  _        ____  _____    _    ____    _____ _   _ ___ ____    _____ ___ ____  ____ _____ _
     *       / ___|_   _/ _ \|  _ \| |      |  _ \| ____|  / \  |  _ \  |_   _| | | |_ _/ ___|  |  ___|_ _|  _ \/ ___|_   _| |
     *       \___ \ | || | | | |_) | |      | |_) |  _|   / _ \ | | | |   | | | |_| || |\___ \  | |_   | || |_) \___ \ | | | |
     *        ___) || || |_| |  __/|_|      |  _ <| |___ / ___ \| |_| |   | | |  _  || | ___) | |  _|  | ||  _ < ___) || | |_|
     *       |____/ |_| \___/|_|   (_)      |_| \_\_____/_/   \_\____/    |_| |_| |_|___|____/  |_|   |___|_| \_\____/ |_| (_)
     *
     * A new transport version should be added EVERY TIME a change is made to the serialization protocol of one or more classes. Each
     * transport version should only be used in a single merged commit (apart from the BwC versions copied from o.e.Version, ≤V_8_8_1).
     *
     * More information about versions and backporting at docs/internal/Versioning.md
     *
     * ADDING A TRANSPORT VERSION
     * To add a new transport version, add a new constant at the bottom of the list, above this comment. Don't add other lines,
     * comments, etc. The version id has the following layout:
     *
     * M_NNN_S_PP
     *
     * M - The major version of Elasticsearch
     * NNN - The server version part
     * S - The subsidiary version part. It should always be 0 here, it is only used in subsidiary repositories.
     * PP - The patch version part
     *
     * To determine the id of the next TransportVersion constant, do the following:
     * - Use the same major version, unless bumping majors
     * - Bump the server version part by 1, unless creating a patch version
     * - Leave the subsidiary part as 0
     * - Bump the patch part if creating a patch version
     *
     * If a patch version is created, it should be placed sorted among the other existing constants.
     *
     * REVERTING A TRANSPORT VERSION
     *
     * If you revert a commit with a transport version change, you MUST ensure there is a NEW transport version representing the reverted
     * change. DO NOT let the transport version go backwards, it must ALWAYS be incremented.
     *
     * DETERMINING TRANSPORT VERSIONS FROM GIT HISTORY
     *
     * If your git checkout has the expected minor-version-numbered branches and the expected release-version tags then you can find the
     * transport versions known by a particular release ...
     *
     *     git show v8.11.0:server/src/main/java/org/elasticsearch/TransportVersions.java | grep '= def'
     *
     * ... or by a particular branch ...
     *
     *     git show 8.11:server/src/main/java/org/elasticsearch/TransportVersions.java | grep '= def'
     *
     * ... and you can see which versions were added in between two versions too ...
     *
     *     git diff v8.11.0..main -- server/src/main/java/org/elasticsearch/TransportVersions.java
     *
     * In branches 8.7-8.10 see server/src/main/java/org/elasticsearch/TransportVersion.java for the equivalent definitions.
     */

    /**
     * Reference to the earliest compatible transport version to this version of the codebase.
     * This should be the transport version used by the highest minor version of the previous major.
     */
    public static final TransportVersion MINIMUM_COMPATIBLE = INITIAL_ELASTICSEARCH_8_19;

    /**
     * Reference to the minimum transport version that can be used with CCS.
     * This should be the transport version used by the previous minor release.
     */
    public static final TransportVersion MINIMUM_CCS_VERSION = INITIAL_ELASTICSEARCH_9_0_1;

    /**
     * Sorted list of all versions defined in this class
     */
    static final List<TransportVersion> DEFINED_VERSIONS = collectAllVersionIdsDefinedInClass(TransportVersions.class);

    // the highest transport version constant defined
    static final TransportVersion LATEST_DEFINED;
    static {
        LATEST_DEFINED = DEFINED_VERSIONS.getLast();

        // see comment on IDS field
        // now we're registered all the transport versions, we can clear the map
        IDS = null;
    }

    public static List<TransportVersion> collectAllVersionIdsDefinedInClass(Class<?> cls) {
        Map<Integer, String> versionIdFields = new HashMap<>();
        List<TransportVersion> definedTransportVersions = new ArrayList<>();

        Set<String> ignore = Set.of("ZERO", "CURRENT", "MINIMUM_COMPATIBLE", "MINIMUM_CCS_VERSION");

        for (Field declaredField : cls.getFields()) {
            if (declaredField.getType().equals(TransportVersion.class)) {
                String fieldName = declaredField.getName();
                if (ignore.contains(fieldName)) {
                    continue;
                }

                TransportVersion version;
                try {
                    version = (TransportVersion) declaredField.get(null);
                } catch (IllegalAccessException e) {
                    throw new AssertionError(e);
                }
                definedTransportVersions.add(version);

                if (Assertions.ENABLED) {
                    // check the version number is unique
                    var sameVersionNumber = versionIdFields.put(version.id(), fieldName);
                    assert sameVersionNumber == null
                        : "Versions ["
                            + sameVersionNumber
                            + "] and ["
                            + fieldName
                            + "] have the same version number ["
                            + version.id()
                            + "]. Each TransportVersion should have a different version number";
                }
            }
        }

        Collections.sort(definedTransportVersions);

        return List.copyOf(definedTransportVersions);
    }

    static final IntFunction<String> VERSION_LOOKUP = ReleaseVersions.generateVersionsLookup(TransportVersions.class, LATEST_DEFINED.id());

    // no instance
    private TransportVersions() {}
}<|MERGE_RESOLUTION|>--- conflicted
+++ resolved
@@ -274,11 +274,8 @@
     public static final TransportVersion INFERENCE_CUSTOM_SERVICE_ADDED = def(9_084_0_00);
     public static final TransportVersion ESQL_LIMIT_ROW_SIZE = def(9_085_0_00);
     public static final TransportVersion ESQL_REGEX_MATCH_WITH_CASE_INSENSITIVITY = def(9_086_0_00);
-<<<<<<< HEAD
-    public static final TransportVersion ILM_ADD_SKIP_SETTING = def(9_087_0_00);
-=======
     public static final TransportVersion IDP_CUSTOM_SAML_ATTRIBUTES = def(9_087_0_00);
->>>>>>> 70368c26
+    public static final TransportVersion ILM_ADD_SKIP_SETTING = def(9_088_0_00);
 
     /*
      * STOP! READ THIS FIRST! No, really,

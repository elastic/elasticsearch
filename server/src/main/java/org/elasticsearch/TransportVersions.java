--- conflicted
+++ resolved
@@ -152,10 +152,6 @@
     public static final TransportVersion AUTO_SHARDING_ROLLOVER_CONDITION = def(8_611_00_0);
     public static final TransportVersion KNN_QUERY_VECTOR_BUILDER = def(8_612_00_0);
     public static final TransportVersion USE_DATA_STREAM_GLOBAL_RETENTION = def(8_613_00_0);
-<<<<<<< HEAD
-    public static final TransportVersion ML_INFERENCE_COHERE_RERANK = def(8_614_00_0);
-
-=======
     public static final TransportVersion ML_COMPLETION_INFERENCE_SERVICE_ADDED = def(8_614_00_0);
     public static final TransportVersion ML_INFERENCE_EMBEDDING_BYTE_ADDED = def(8_615_00_0);
     public static final TransportVersion ML_INFERENCE_L2_NORM_SIMILARITY_ADDED = def(8_616_00_0);
@@ -163,7 +159,8 @@
     public static final TransportVersion ESQL_ES_SOURCE_OPTIONS = def(8_618_00_0);
     public static final TransportVersion ADD_PERSISTENT_TASK_EXCEPTIONS = def(8_619_00_0);
     public static final TransportVersion ESQL_REDUCER_NODE_FRAGMENT = def(8_620_00_0);
->>>>>>> 5cc4a56b
+    public static final TransportVersion ML_INFERENCE_COHERE_RERANK = def(8_621_00_0);
+
 
     /*
      * STOP! READ THIS FIRST! No, really,

/*
 * Copyright Elasticsearch B.V. and/or licensed to Elasticsearch B.V. under one
 * or more contributor license agreements. Licensed under the "Elastic License
 * 2.0", the "GNU Affero General Public License v3.0 only", and the "Server Side
 * Public License v 1"; you may not use this file except in compliance with, at
 * your election, the "Elastic License 2.0", the "GNU Affero General Public
 * License v3.0 only", or the "Server Side Public License, v 1".
 */

package org.elasticsearch;

import org.elasticsearch.core.Assertions;

import java.lang.reflect.Field;
import java.util.ArrayList;
import java.util.Collections;
import java.util.HashMap;
import java.util.List;
import java.util.Map;
import java.util.Set;
import java.util.TreeSet;
import java.util.function.IntFunction;

/**
 * <p>Transport version is used to coordinate compatible wire protocol communication between nodes, at a fine-grained level.  This replaces
 * and supersedes the old Version constants.</p>
 *
 * <p>Before adding a new version constant, please read the block comment at the end of the list of constants.</p>
 */
public class TransportVersions {

    /*
     * NOTE: IntelliJ lies!
     * This map is used during class construction, referenced by the registerTransportVersion method.
     * When all the transport version constants have been registered, the map is cleared & never touched again.
     */
    static TreeSet<Integer> IDS = new TreeSet<>();

    static TransportVersion def(int id) {
        if (IDS == null) throw new IllegalStateException("The IDS map needs to be present to call this method");

        if (IDS.add(id) == false) {
            throw new IllegalArgumentException("Version id " + id + " defined twice");
        }
        if (id < IDS.last()) {
            throw new IllegalArgumentException("Version id " + id + " is not defined in the right location. Keep constants sorted");
        }
        return new TransportVersion(id);
    }

    // TODO: ES-10337 we can remove all transport versions earlier than 8.18
    public static final TransportVersion ZERO = def(0);
    public static final TransportVersion V_7_0_0 = def(7_00_00_99);
    public static final TransportVersion V_7_1_0 = def(7_01_00_99);
    public static final TransportVersion V_7_2_0 = def(7_02_00_99);
    public static final TransportVersion V_7_3_0 = def(7_03_00_99);
    public static final TransportVersion V_7_3_2 = def(7_03_02_99);
    public static final TransportVersion V_7_4_0 = def(7_04_00_99);
    public static final TransportVersion V_7_8_0 = def(7_08_00_99);
    public static final TransportVersion V_7_8_1 = def(7_08_01_99);
    public static final TransportVersion V_7_9_0 = def(7_09_00_99);
    public static final TransportVersion V_7_10_0 = def(7_10_00_99);
    public static final TransportVersion V_8_0_0 = def(8_00_00_99);
    public static final TransportVersion V_8_1_0 = def(8_01_00_99);
    public static final TransportVersion V_8_2_0 = def(8_02_00_99);
    public static final TransportVersion V_8_3_0 = def(8_03_00_99);
    public static final TransportVersion V_8_4_0 = def(8_04_00_99);
    public static final TransportVersion V_8_5_0 = def(8_05_00_99);
    public static final TransportVersion V_8_6_0 = def(8_06_00_99);
    public static final TransportVersion V_8_6_1 = def(8_06_01_99);
    public static final TransportVersion V_8_7_0 = def(8_07_00_99);
    public static final TransportVersion V_8_7_1 = def(8_07_01_99);
    public static final TransportVersion V_8_8_0 = def(8_08_00_99);
    public static final TransportVersion V_8_8_1 = def(8_08_01_99);
    /*
     * READ THE COMMENT BELOW THIS BLOCK OF DECLARATIONS BEFORE ADDING NEW TRANSPORT VERSIONS
     * Detached transport versions added below here.
     */
    public static final TransportVersion V_8_9_X = def(8_500_0_20);
    public static final TransportVersion V_8_10_X = def(8_500_0_61);
    public static final TransportVersion V_8_11_X = def(8_512_0_01);
    public static final TransportVersion V_8_12_0 = def(8_560_0_00);
    public static final TransportVersion V_8_12_1 = def(8_560_0_01);
    public static final TransportVersion V_8_13_0 = def(8_595_0_00);
    public static final TransportVersion V_8_13_4 = def(8_595_0_01);
    public static final TransportVersion V_8_14_0 = def(8_636_0_01);
    public static final TransportVersion V_8_15_0 = def(8_702_0_02);
    public static final TransportVersion V_8_15_2 = def(8_702_0_03);
    public static final TransportVersion V_8_16_0 = def(8_772_0_01);
    public static final TransportVersion V_8_16_1 = def(8_772_0_04);
    public static final TransportVersion V_8_16_5 = def(8_772_0_05);
    public static final TransportVersion V_8_16_6 = def(8_772_0_06);
    public static final TransportVersion INITIAL_ELASTICSEARCH_8_16_7 = def(8_772_0_07);
    public static final TransportVersion V_8_17_0 = def(8_797_0_02);
    public static final TransportVersion V_8_17_3 = def(8_797_0_03);
    public static final TransportVersion V_8_17_4 = def(8_797_0_04);
    public static final TransportVersion V_8_17_5 = def(8_797_0_05);
    public static final TransportVersion INITIAL_ELASTICSEARCH_8_17_6 = def(8_797_0_06);
    public static final TransportVersion INITIAL_ELASTICSEARCH_8_17_7 = def(8_797_0_07);
    public static final TransportVersion INITIAL_ELASTICSEARCH_8_17_8 = def(8_797_0_08);
    public static final TransportVersion INDEXING_PRESSURE_THROTTLING_STATS = def(8_798_0_00);
    public static final TransportVersion REINDEX_DATA_STREAMS = def(8_799_0_00);
    public static final TransportVersion ESQL_REMOVE_NODE_LEVEL_PLAN = def(8_800_0_00);
    public static final TransportVersion LOGSDB_TELEMETRY_CUSTOM_CUTOFF_DATE = def(8_801_0_00);
    public static final TransportVersion SOURCE_MODE_TELEMETRY = def(8_802_0_00);
    public static final TransportVersion NEW_REFRESH_CLUSTER_BLOCK = def(8_803_0_00);
    public static final TransportVersion RETRIES_AND_OPERATIONS_IN_BLOBSTORE_STATS = def(8_804_0_00);
    public static final TransportVersion ADD_DATA_STREAM_OPTIONS_TO_TEMPLATES = def(8_805_0_00);
    public static final TransportVersion KNN_QUERY_RESCORE_OVERSAMPLE = def(8_806_0_00);
    public static final TransportVersion SEMANTIC_QUERY_LENIENT = def(8_807_0_00);
    public static final TransportVersion ESQL_QUERY_BUILDER_IN_SEARCH_FUNCTIONS = def(8_808_0_00);
    public static final TransportVersion EQL_ALLOW_PARTIAL_SEARCH_RESULTS = def(8_809_0_00);
    public static final TransportVersion NODE_VERSION_INFORMATION_WITH_MIN_READ_ONLY_INDEX_VERSION = def(8_810_0_00);
    public static final TransportVersion ERROR_TRACE_IN_TRANSPORT_HEADER = def(8_811_0_00);
    public static final TransportVersion FAILURE_STORE_ENABLED_BY_CLUSTER_SETTING = def(8_812_0_00);
    public static final TransportVersion SIMULATE_IGNORED_FIELDS = def(8_813_0_00);
    public static final TransportVersion TRANSFORMS_UPGRADE_MODE = def(8_814_0_00);
    public static final TransportVersion NODE_SHUTDOWN_EPHEMERAL_ID_ADDED = def(8_815_0_00);
    public static final TransportVersion ESQL_CCS_TELEMETRY_STATS = def(8_816_0_00);
    public static final TransportVersion TEXT_EMBEDDING_QUERY_VECTOR_BUILDER_INFER_MODEL_ID = def(8_817_0_00);
    public static final TransportVersion ESQL_ENABLE_NODE_LEVEL_REDUCTION = def(8_818_0_00);
    public static final TransportVersion JINA_AI_INTEGRATION_ADDED = def(8_819_0_00);
    public static final TransportVersion TRACK_INDEX_FAILED_DUE_TO_VERSION_CONFLICT_METRIC = def(8_820_0_00);
    public static final TransportVersion REPLACE_FAILURE_STORE_OPTIONS_WITH_SELECTOR_SYNTAX = def(8_821_0_00);
    public static final TransportVersion ELASTIC_INFERENCE_SERVICE_UNIFIED_CHAT_COMPLETIONS_INTEGRATION = def(8_822_0_00);
    public static final TransportVersion KQL_QUERY_TECH_PREVIEW = def(8_823_0_00);
    public static final TransportVersion ESQL_PROFILE_ROWS_PROCESSED = def(8_824_0_00);
    public static final TransportVersion BYTE_SIZE_VALUE_ALWAYS_USES_BYTES_1 = def(8_825_0_00);
    public static final TransportVersion REVERT_BYTE_SIZE_VALUE_ALWAYS_USES_BYTES_1 = def(8_826_0_00);
    public static final TransportVersion ESQL_SKIP_ES_INDEX_SERIALIZATION = def(8_827_0_00);
    public static final TransportVersion ADD_INDEX_BLOCK_TWO_PHASE = def(8_828_0_00);
    public static final TransportVersion RESOLVE_CLUSTER_NO_INDEX_EXPRESSION = def(8_829_0_00);
    public static final TransportVersion ML_ROLLOVER_LEGACY_INDICES = def(8_830_0_00);
    public static final TransportVersion ADD_INCLUDE_FAILURE_INDICES_OPTION = def(8_831_0_00);
    public static final TransportVersion ESQL_RESPONSE_PARTIAL = def(8_832_0_00);
    public static final TransportVersion RANK_DOC_OPTIONAL_METADATA_FOR_EXPLAIN = def(8_833_0_00);
    public static final TransportVersion ILM_ADD_SEARCHABLE_SNAPSHOT_ADD_REPLICATE_FOR = def(8_834_0_00);
    public static final TransportVersion INGEST_REQUEST_INCLUDE_SOURCE_ON_ERROR = def(8_835_0_00);
    public static final TransportVersion RESOURCE_DEPRECATION_CHECKS = def(8_836_0_00);
    public static final TransportVersion LINEAR_RETRIEVER_SUPPORT = def(8_837_0_00);
    public static final TransportVersion TIMEOUT_GET_PARAM_FOR_RESOLVE_CLUSTER = def(8_838_0_00);
    public static final TransportVersion INFERENCE_REQUEST_ADAPTIVE_RATE_LIMITING = def(8_839_0_00);
    public static final TransportVersion ML_INFERENCE_IBM_WATSONX_RERANK_ADDED = def(8_840_0_00);
    public static final TransportVersion REMOVE_ALL_APPLICABLE_SELECTOR_BACKPORT_8_18 = def(8_840_0_01);
    public static final TransportVersion V_8_18_0 = def(8_840_0_02);
    public static final TransportVersion INITIAL_ELASTICSEARCH_8_18_1 = def(8_840_0_03);
    public static final TransportVersion INITIAL_ELASTICSEARCH_8_18_2 = def(8_840_0_04);
    public static final TransportVersion INITIAL_ELASTICSEARCH_8_18_3 = def(8_840_0_05);
    public static final TransportVersion INITIAL_ELASTICSEARCH_8_19 = def(8_841_0_00);
    public static final TransportVersion COHERE_BIT_EMBEDDING_TYPE_SUPPORT_ADDED_BACKPORT_8_X = def(8_841_0_01);
    public static final TransportVersion REMOVE_ALL_APPLICABLE_SELECTOR_BACKPORT_8_19 = def(8_841_0_02);
    public static final TransportVersion ESQL_RETRY_ON_SHARD_LEVEL_FAILURE_BACKPORT_8_19 = def(8_841_0_03);
    public static final TransportVersion ESQL_SUPPORT_PARTIAL_RESULTS_BACKPORT_8_19 = def(8_841_0_04);
    public static final TransportVersion VOYAGE_AI_INTEGRATION_ADDED_BACKPORT_8_X = def(8_841_0_05);
    public static final TransportVersion JINA_AI_EMBEDDING_TYPE_SUPPORT_ADDED_BACKPORT_8_19 = def(8_841_0_06);
    public static final TransportVersion RETRY_ILM_ASYNC_ACTION_REQUIRE_ERROR_8_19 = def(8_841_0_07);
    public static final TransportVersion INFERENCE_CONTEXT_8_X = def(8_841_0_08);
    public static final TransportVersion ML_INFERENCE_DEEPSEEK_8_19 = def(8_841_0_09);
    public static final TransportVersion ESQL_SERIALIZE_BLOCK_TYPE_CODE_8_19 = def(8_841_0_10);
    public static final TransportVersion ESQL_FAILURE_FROM_REMOTE_8_19 = def(8_841_0_11);
    public static final TransportVersion ESQL_AGGREGATE_METRIC_DOUBLE_LITERAL_8_19 = def(8_841_0_12);
    public static final TransportVersion INFERENCE_MODEL_REGISTRY_METADATA_8_19 = def(8_841_0_13);
    public static final TransportVersion INTRODUCE_LIFECYCLE_TEMPLATE_8_19 = def(8_841_0_14);
    public static final TransportVersion RERANK_COMMON_OPTIONS_ADDED_8_19 = def(8_841_0_15);
    public static final TransportVersion REMOTE_EXCEPTION_8_19 = def(8_841_0_16);
    public static final TransportVersion AMAZON_BEDROCK_TASK_SETTINGS_8_19 = def(8_841_0_17);
    public static final TransportVersion SEMANTIC_TEXT_CHUNKING_CONFIG_8_19 = def(8_841_0_18);
    public static final TransportVersion BATCHED_QUERY_PHASE_VERSION_BACKPORT_8_X = def(8_841_0_19);
    public static final TransportVersion SEARCH_INCREMENTAL_TOP_DOCS_NULL_BACKPORT_8_19 = def(8_841_0_20);
    public static final TransportVersion ML_INFERENCE_SAGEMAKER_8_19 = def(8_841_0_21);
    public static final TransportVersion ESQL_REPORT_ORIGINAL_TYPES_BACKPORT_8_19 = def(8_841_0_22);
    public static final TransportVersion PINNED_RETRIEVER_8_19 = def(8_841_0_23);
    public static final TransportVersion ESQL_AGGREGATE_METRIC_DOUBLE_BLOCK_8_19 = def(8_841_0_24);
    public static final TransportVersion INTRODUCE_FAILURES_LIFECYCLE_BACKPORT_8_19 = def(8_841_0_25);
    public static final TransportVersion INTRODUCE_FAILURES_DEFAULT_RETENTION_BACKPORT_8_19 = def(8_841_0_26);
    public static final TransportVersion RESCORE_VECTOR_ALLOW_ZERO_BACKPORT_8_19 = def(8_841_0_27);
    public static final TransportVersion INFERENCE_ADD_TIMEOUT_PUT_ENDPOINT_8_19 = def(8_841_0_28);
    public static final TransportVersion ESQL_REPORT_SHARD_PARTITIONING_8_19 = def(8_841_0_29);
    public static final TransportVersion ESQL_DRIVER_TASK_DESCRIPTION_8_19 = def(8_841_0_30);
    public static final TransportVersion ML_INFERENCE_HUGGING_FACE_CHAT_COMPLETION_ADDED_8_19 = def(8_841_0_31);
    public static final TransportVersion V_8_19_FIELD_CAPS_ADD_CLUSTER_ALIAS = def(8_841_0_32);
    public static final TransportVersion ESQL_HASH_OPERATOR_STATUS_OUTPUT_TIME_8_19 = def(8_841_0_34);
    public static final TransportVersion RERANKER_FAILURES_ALLOWED_8_19 = def(8_841_0_35);
    public static final TransportVersion ML_INFERENCE_HUGGING_FACE_RERANK_ADDED_8_19 = def(8_841_0_36);
    public static final TransportVersion ML_INFERENCE_SAGEMAKER_CHAT_COMPLETION_8_19 = def(8_841_0_37);
    public static final TransportVersion ML_INFERENCE_VERTEXAI_CHATCOMPLETION_ADDED_8_19 = def(8_841_0_38);
    public static final TransportVersion INFERENCE_CUSTOM_SERVICE_ADDED_8_19 = def(8_841_0_39);
    public static final TransportVersion IDP_CUSTOM_SAML_ATTRIBUTES_ADDED_8_19 = def(8_841_0_40);
    public static final TransportVersion DATA_STREAM_OPTIONS_API_REMOVE_INCLUDE_DEFAULTS_8_19 = def(8_841_0_41);
    public static final TransportVersion V_9_0_0 = def(9_000_0_09);
    public static final TransportVersion INITIAL_ELASTICSEARCH_9_0_1 = def(9_000_0_10);
    public static final TransportVersion INITIAL_ELASTICSEARCH_9_0_2 = def(9_000_0_11);
    public static final TransportVersion INITIAL_ELASTICSEARCH_9_0_3 = def(9_000_0_12);
    public static final TransportVersion COHERE_BIT_EMBEDDING_TYPE_SUPPORT_ADDED = def(9_001_0_00);
    public static final TransportVersion REMOVE_SNAPSHOT_FAILURES = def(9_002_0_00);
    public static final TransportVersion TRANSPORT_STATS_HANDLING_TIME_REQUIRED = def(9_003_0_00);
    public static final TransportVersion REMOVE_DESIRED_NODE_VERSION = def(9_004_0_00);
    public static final TransportVersion ESQL_DRIVER_TASK_DESCRIPTION = def(9_005_0_00);
    public static final TransportVersion ESQL_RETRY_ON_SHARD_LEVEL_FAILURE = def(9_006_0_00);
    public static final TransportVersion ESQL_PROFILE_ASYNC_NANOS = def(9_007_00_0);
    public static final TransportVersion ESQL_LOOKUP_JOIN_SOURCE_TEXT = def(9_008_0_00);
    public static final TransportVersion REMOVE_ALL_APPLICABLE_SELECTOR = def(9_009_0_00);
    public static final TransportVersion SLM_UNHEALTHY_IF_NO_SNAPSHOT_WITHIN = def(9_010_0_00);
    public static final TransportVersion ESQL_SUPPORT_PARTIAL_RESULTS = def(9_011_0_00);
    public static final TransportVersion REMOVE_REPOSITORY_CONFLICT_MESSAGE = def(9_012_0_00);
    public static final TransportVersion RERANKER_FAILURES_ALLOWED = def(9_013_0_00);
    public static final TransportVersion VOYAGE_AI_INTEGRATION_ADDED = def(9_014_0_00);
    public static final TransportVersion BYTE_SIZE_VALUE_ALWAYS_USES_BYTES = def(9_015_0_00);
    public static final TransportVersion ESQL_SERIALIZE_SOURCE_FUNCTIONS_WARNINGS = def(9_016_0_00);
    public static final TransportVersion ESQL_DRIVER_NODE_DESCRIPTION = def(9_017_0_00);
    public static final TransportVersion MULTI_PROJECT = def(9_018_0_00);
    public static final TransportVersion STORED_SCRIPT_CONTENT_LENGTH = def(9_019_0_00);
    public static final TransportVersion JINA_AI_EMBEDDING_TYPE_SUPPORT_ADDED = def(9_020_0_00);
    public static final TransportVersion RE_REMOVE_MIN_COMPATIBLE_SHARD_NODE = def(9_021_0_00);
    public static final TransportVersion UNASSIGENEDINFO_RESHARD_ADDED = def(9_022_0_00);
    public static final TransportVersion INCLUDE_INDEX_MODE_IN_GET_DATA_STREAM = def(9_023_0_00);
    public static final TransportVersion MAX_OPERATION_SIZE_REJECTIONS_ADDED = def(9_024_0_00);
    public static final TransportVersion RETRY_ILM_ASYNC_ACTION_REQUIRE_ERROR = def(9_025_0_00);
    public static final TransportVersion ESQL_SERIALIZE_BLOCK_TYPE_CODE = def(9_026_0_00);
    public static final TransportVersion ESQL_THREAD_NAME_IN_DRIVER_PROFILE = def(9_027_0_00);
    public static final TransportVersion INFERENCE_CONTEXT = def(9_028_0_00);
    public static final TransportVersion ML_INFERENCE_DEEPSEEK = def(9_029_00_0);
    public static final TransportVersion ESQL_FAILURE_FROM_REMOTE = def(9_030_00_0);
    public static final TransportVersion INDEX_RESHARDING_METADATA = def(9_031_0_00);
    public static final TransportVersion INFERENCE_MODEL_REGISTRY_METADATA = def(9_032_0_00);
    public static final TransportVersion INTRODUCE_LIFECYCLE_TEMPLATE = def(9_033_0_00);
    public static final TransportVersion INDEXING_STATS_INCLUDES_RECENT_WRITE_LOAD = def(9_034_0_00);
    public static final TransportVersion ESQL_AGGREGATE_METRIC_DOUBLE_LITERAL = def(9_035_0_00);
    public static final TransportVersion INDEX_METADATA_INCLUDES_RECENT_WRITE_LOAD = def(9_036_0_00);
    public static final TransportVersion RERANK_COMMON_OPTIONS_ADDED = def(9_037_0_00);
    public static final TransportVersion ESQL_REPORT_ORIGINAL_TYPES = def(9_038_00_0);
    public static final TransportVersion RESCORE_VECTOR_ALLOW_ZERO = def(9_039_0_00);
    public static final TransportVersion PROJECT_ID_IN_SNAPSHOT = def(9_040_0_00);
    public static final TransportVersion INDEX_STATS_AND_METADATA_INCLUDE_PEAK_WRITE_LOAD = def(9_041_0_00);
    public static final TransportVersion REPOSITORIES_METADATA_AS_PROJECT_CUSTOM = def(9_042_0_00);
    public static final TransportVersion BATCHED_QUERY_PHASE_VERSION = def(9_043_0_00);
    public static final TransportVersion REMOTE_EXCEPTION = def(9_044_0_00);
    public static final TransportVersion ESQL_REMOVE_AGGREGATE_TYPE = def(9_045_0_00);
    public static final TransportVersion ADD_PROJECT_ID_TO_DSL_ERROR_INFO = def(9_046_0_00);
    public static final TransportVersion SEMANTIC_TEXT_CHUNKING_CONFIG = def(9_047_0_00);
    public static final TransportVersion REPO_ANALYSIS_COPY_BLOB = def(9_048_0_00);
    public static final TransportVersion AMAZON_BEDROCK_TASK_SETTINGS = def(9_049_0_00);
    public static final TransportVersion ESQL_REPORT_SHARD_PARTITIONING = def(9_050_0_00);
    public static final TransportVersion DEAD_ESQL_QUERY_PLANNING_DURATION = def(9_051_0_00);
    public static final TransportVersion DEAD_ESQL_DOCUMENTS_FOUND_AND_VALUES_LOADED = def(9_052_0_00);
    public static final TransportVersion DEAD_BATCHED_QUERY_EXECUTION_DELAYABLE_WRITABLE = def(9_053_0_00);
    public static final TransportVersion DEAD_SEARCH_INCREMENTAL_TOP_DOCS_NULL = def(9_054_0_00);
    public static final TransportVersion ESQL_QUERY_PLANNING_DURATION = def(9_055_0_00);
    public static final TransportVersion ESQL_DOCUMENTS_FOUND_AND_VALUES_LOADED = def(9_056_0_00);
    public static final TransportVersion BATCHED_QUERY_EXECUTION_DELAYABLE_WRITABLE = def(9_057_0_00);
    public static final TransportVersion SEARCH_INCREMENTAL_TOP_DOCS_NULL = def(9_058_0_00);
    public static final TransportVersion COMPRESS_DELAYABLE_WRITEABLE = def(9_059_0_00);
    public static final TransportVersion SYNONYMS_REFRESH_PARAM = def(9_060_0_00);
    public static final TransportVersion DOC_FIELDS_AS_LIST = def(9_061_0_00);
    public static final TransportVersion DENSE_VECTOR_OFF_HEAP_STATS = def(9_062_00_0);
    public static final TransportVersion RANDOM_SAMPLER_QUERY_BUILDER = def(9_063_0_00);
    public static final TransportVersion SETTINGS_IN_DATA_STREAMS = def(9_064_0_00);
    public static final TransportVersion INTRODUCE_FAILURES_LIFECYCLE = def(9_065_0_00);
    public static final TransportVersion PROJECT_METADATA_SETTINGS = def(9_066_0_00);
    public static final TransportVersion AGGREGATE_METRIC_DOUBLE_BLOCK = def(9_067_0_00);
    public static final TransportVersion PINNED_RETRIEVER = def(9_068_0_00);
    public static final TransportVersion ML_INFERENCE_SAGEMAKER = def(9_069_0_00);
    public static final TransportVersion WRITE_LOAD_INCLUDES_BUFFER_WRITES = def(9_070_0_00);
    public static final TransportVersion INTRODUCE_FAILURES_DEFAULT_RETENTION = def(9_071_0_00);
    public static final TransportVersion FILE_SETTINGS_HEALTH_INFO = def(9_072_0_00);
    public static final TransportVersion FIELD_CAPS_ADD_CLUSTER_ALIAS = def(9_073_0_00);
    public static final TransportVersion INFERENCE_ADD_TIMEOUT_PUT_ENDPOINT = def(9_074_0_00);
    public static final TransportVersion ESQL_FIELD_ATTRIBUTE_DROP_TYPE = def(9_075_0_00);
    public static final TransportVersion ESQL_TIME_SERIES_SOURCE_STATUS = def(9_076_0_00);
    public static final TransportVersion ESQL_HASH_OPERATOR_STATUS_OUTPUT_TIME = def(9_077_0_00);
    public static final TransportVersion ML_INFERENCE_HUGGING_FACE_CHAT_COMPLETION_ADDED = def(9_078_0_00);
    public static final TransportVersion NODES_STATS_SUPPORTS_MULTI_PROJECT = def(9_079_0_00);
    public static final TransportVersion ML_INFERENCE_HUGGING_FACE_RERANK_ADDED = def(9_080_0_00);
    public static final TransportVersion SETTINGS_IN_DATA_STREAMS_DRY_RUN = def(9_081_0_00);
    public static final TransportVersion ML_INFERENCE_SAGEMAKER_CHAT_COMPLETION = def(9_082_0_00);
    public static final TransportVersion ML_INFERENCE_VERTEXAI_CHATCOMPLETION_ADDED = def(9_083_0_00);
    public static final TransportVersion INFERENCE_CUSTOM_SERVICE_ADDED = def(9_084_0_00);
    public static final TransportVersion ESQL_LIMIT_ROW_SIZE = def(9_085_0_00);
    public static final TransportVersion ESQL_REGEX_MATCH_WITH_CASE_INSENSITIVITY = def(9_086_0_00);
    public static final TransportVersion IDP_CUSTOM_SAML_ATTRIBUTES = def(9_087_0_00);
    public static final TransportVersion JOIN_ON_ALIASES = def(9_088_0_00);
<<<<<<< HEAD
    public static final TransportVersion SNAPSHOT_INDEX_SHARD_STATUS_MISSING_STATS = def(9_089_0_00);
=======
    public static final TransportVersion ILM_ADD_SKIP_SETTING = def(9_089_0_00);
>>>>>>> 7d62ea67

    /*
     * STOP! READ THIS FIRST! No, really,
     *        ____ _____ ___  ____  _        ____  _____    _    ____    _____ _   _ ___ ____    _____ ___ ____  ____ _____ _
     *       / ___|_   _/ _ \|  _ \| |      |  _ \| ____|  / \  |  _ \  |_   _| | | |_ _/ ___|  |  ___|_ _|  _ \/ ___|_   _| |
     *       \___ \ | || | | | |_) | |      | |_) |  _|   / _ \ | | | |   | | | |_| || |\___ \  | |_   | || |_) \___ \ | | | |
     *        ___) || || |_| |  __/|_|      |  _ <| |___ / ___ \| |_| |   | | |  _  || | ___) | |  _|  | ||  _ < ___) || | |_|
     *       |____/ |_| \___/|_|   (_)      |_| \_\_____/_/   \_\____/    |_| |_| |_|___|____/  |_|   |___|_| \_\____/ |_| (_)
     *
     * A new transport version should be added EVERY TIME a change is made to the serialization protocol of one or more classes. Each
     * transport version should only be used in a single merged commit (apart from the BwC versions copied from o.e.Version, ≤V_8_8_1).
     *
     * More information about versions and backporting at docs/internal/Versioning.md
     *
     * ADDING A TRANSPORT VERSION
     * To add a new transport version, add a new constant at the bottom of the list, above this comment. Don't add other lines,
     * comments, etc. The version id has the following layout:
     *
     * M_NNN_S_PP
     *
     * M - The major version of Elasticsearch
     * NNN - The server version part
     * S - The subsidiary version part. It should always be 0 here, it is only used in subsidiary repositories.
     * PP - The patch version part
     *
     * To determine the id of the next TransportVersion constant, do the following:
     * - Use the same major version, unless bumping majors
     * - Bump the server version part by 1, unless creating a patch version
     * - Leave the subsidiary part as 0
     * - Bump the patch part if creating a patch version
     *
     * If a patch version is created, it should be placed sorted among the other existing constants.
     *
     * REVERTING A TRANSPORT VERSION
     *
     * If you revert a commit with a transport version change, you MUST ensure there is a NEW transport version representing the reverted
     * change. DO NOT let the transport version go backwards, it must ALWAYS be incremented.
     *
     * DETERMINING TRANSPORT VERSIONS FROM GIT HISTORY
     *
     * If your git checkout has the expected minor-version-numbered branches and the expected release-version tags then you can find the
     * transport versions known by a particular release ...
     *
     *     git show v8.11.0:server/src/main/java/org/elasticsearch/TransportVersions.java | grep '= def'
     *
     * ... or by a particular branch ...
     *
     *     git show 8.11:server/src/main/java/org/elasticsearch/TransportVersions.java | grep '= def'
     *
     * ... and you can see which versions were added in between two versions too ...
     *
     *     git diff v8.11.0..main -- server/src/main/java/org/elasticsearch/TransportVersions.java
     *
     * In branches 8.7-8.10 see server/src/main/java/org/elasticsearch/TransportVersion.java for the equivalent definitions.
     */

    /**
     * Reference to the earliest compatible transport version to this version of the codebase.
     * This should be the transport version used by the highest minor version of the previous major.
     */
    public static final TransportVersion MINIMUM_COMPATIBLE = INITIAL_ELASTICSEARCH_8_19;

    /**
     * Reference to the minimum transport version that can be used with CCS.
     * This should be the transport version used by the previous minor release.
     */
    public static final TransportVersion MINIMUM_CCS_VERSION = INITIAL_ELASTICSEARCH_9_0_2;

    /**
     * Sorted list of all versions defined in this class
     */
    static final List<TransportVersion> DEFINED_VERSIONS = collectAllVersionIdsDefinedInClass(TransportVersions.class);

    // the highest transport version constant defined
    static final TransportVersion LATEST_DEFINED;
    static {
        LATEST_DEFINED = DEFINED_VERSIONS.getLast();

        // see comment on IDS field
        // now we're registered all the transport versions, we can clear the map
        IDS = null;
    }

    public static List<TransportVersion> collectAllVersionIdsDefinedInClass(Class<?> cls) {
        Map<Integer, String> versionIdFields = new HashMap<>();
        List<TransportVersion> definedTransportVersions = new ArrayList<>();

        Set<String> ignore = Set.of("ZERO", "CURRENT", "MINIMUM_COMPATIBLE", "MINIMUM_CCS_VERSION");

        for (Field declaredField : cls.getFields()) {
            if (declaredField.getType().equals(TransportVersion.class)) {
                String fieldName = declaredField.getName();
                if (ignore.contains(fieldName)) {
                    continue;
                }

                TransportVersion version;
                try {
                    version = (TransportVersion) declaredField.get(null);
                } catch (IllegalAccessException e) {
                    throw new AssertionError(e);
                }
                definedTransportVersions.add(version);

                if (Assertions.ENABLED) {
                    // check the version number is unique
                    var sameVersionNumber = versionIdFields.put(version.id(), fieldName);
                    assert sameVersionNumber == null
                        : "Versions ["
                            + sameVersionNumber
                            + "] and ["
                            + fieldName
                            + "] have the same version number ["
                            + version.id()
                            + "]. Each TransportVersion should have a different version number";
                }
            }
        }

        Collections.sort(definedTransportVersions);

        return List.copyOf(definedTransportVersions);
    }

    static final IntFunction<String> VERSION_LOOKUP = ReleaseVersions.generateVersionsLookup(TransportVersions.class, LATEST_DEFINED.id());

    // no instance
    private TransportVersions() {}
}<|MERGE_RESOLUTION|>--- conflicted
+++ resolved
@@ -279,11 +279,8 @@
     public static final TransportVersion ESQL_REGEX_MATCH_WITH_CASE_INSENSITIVITY = def(9_086_0_00);
     public static final TransportVersion IDP_CUSTOM_SAML_ATTRIBUTES = def(9_087_0_00);
     public static final TransportVersion JOIN_ON_ALIASES = def(9_088_0_00);
-<<<<<<< HEAD
-    public static final TransportVersion SNAPSHOT_INDEX_SHARD_STATUS_MISSING_STATS = def(9_089_0_00);
-=======
     public static final TransportVersion ILM_ADD_SKIP_SETTING = def(9_089_0_00);
->>>>>>> 7d62ea67
+    public static final TransportVersion SNAPSHOT_INDEX_SHARD_STATUS_MISSING_STATS = def(9_090_0_00);
 
     /*
      * STOP! READ THIS FIRST! No, really,

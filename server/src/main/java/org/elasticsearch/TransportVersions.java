--- conflicted
+++ resolved
@@ -208,13 +208,10 @@
     public static final TransportVersion BATCHED_QUERY_PHASE_VERSION_BACKPORT_8_X = def(8_841_0_19);
     public static final TransportVersion SEARCH_INCREMENTAL_TOP_DOCS_NULL_BACKPORT_8_19 = def(8_841_0_20);
     public static final TransportVersion ML_INFERENCE_SAGEMAKER_8_19 = def(8_841_0_21);
-<<<<<<< HEAD
-    public static final TransportVersion INTRODUCE_FAILURES_LIFECYCLE_BACKPORT_8_19 = def(8_841_0_22);
-=======
     public static final TransportVersion ESQL_REPORT_ORIGINAL_TYPES_BACKPORT_8_19 = def(8_841_0_22);
     public static final TransportVersion PINNED_RETRIEVER_8_19 = def(8_841_0_23);
     public static final TransportVersion ESQL_AGGREGATE_METRIC_DOUBLE_BLOCK_8_19 = def(8_841_0_24);
->>>>>>> ea83e41e
+    public static final TransportVersion INTRODUCE_FAILURES_LIFECYCLE_BACKPORT_8_19 = def(8_841_0_25);
 
     /*
      * STOP! READ THIS FIRST! No, really,

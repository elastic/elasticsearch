/*
 * Copyright Elasticsearch B.V. and/or licensed to Elasticsearch B.V. under one
 * or more contributor license agreements. Licensed under the "Elastic License
 * 2.0", the "GNU Affero General Public License v3.0 only", and the "Server Side
 * Public License v 1"; you may not use this file except in compliance with, at
 * your election, the "Elastic License 2.0", the "GNU Affero General Public
 * License v3.0 only", or the "Server Side Public License, v 1".
 */

package org.elasticsearch;

import org.elasticsearch.core.Assertions;

import java.lang.reflect.Field;
import java.util.ArrayList;
import java.util.Collections;
import java.util.HashMap;
import java.util.List;
import java.util.Map;
import java.util.Set;
import java.util.TreeSet;
import java.util.function.IntFunction;

/**
 * <p>Transport version is used to coordinate compatible wire protocol communication between nodes, at a fine-grained level.  This replaces
 * and supersedes the old Version constants.</p>
 *
 * <p>Before adding a new version constant, please read the block comment at the end of the list of constants.</p>
 */
public class TransportVersions {

    /*
     * NOTE: IntelliJ lies!
     * This map is used during class construction, referenced by the registerTransportVersion method.
     * When all the transport version constants have been registered, the map is cleared & never touched again.
     */
    static TreeSet<Integer> IDS = new TreeSet<>();

    static TransportVersion def(int id) {
        if (IDS == null) throw new IllegalStateException("The IDS map needs to be present to call this method");

        if (IDS.add(id) == false) {
            throw new IllegalArgumentException("Version id " + id + " defined twice");
        }
        if (id < IDS.last()) {
            throw new IllegalArgumentException("Version id " + id + " is not defined in the right location. Keep constants sorted");
        }
        return new TransportVersion(id);
    }

    // TODO: ES-10337 we can remove all transport versions earlier than 8.18
    public static final TransportVersion ZERO = def(0);
    public static final TransportVersion V_7_0_0 = def(7_00_00_99);
    public static final TransportVersion V_7_1_0 = def(7_01_00_99);
    public static final TransportVersion V_7_2_0 = def(7_02_00_99);
    public static final TransportVersion V_7_3_0 = def(7_03_00_99);
    public static final TransportVersion V_7_3_2 = def(7_03_02_99);
    public static final TransportVersion V_7_4_0 = def(7_04_00_99);
    public static final TransportVersion V_7_8_0 = def(7_08_00_99);
    public static final TransportVersion V_7_8_1 = def(7_08_01_99);
    public static final TransportVersion V_7_9_0 = def(7_09_00_99);
    public static final TransportVersion V_7_10_0 = def(7_10_00_99);
    public static final TransportVersion V_8_0_0 = def(8_00_00_99);
    public static final TransportVersion V_8_1_0 = def(8_01_00_99);
    public static final TransportVersion V_8_2_0 = def(8_02_00_99);
    public static final TransportVersion V_8_3_0 = def(8_03_00_99);
    public static final TransportVersion V_8_4_0 = def(8_04_00_99);
    public static final TransportVersion V_8_5_0 = def(8_05_00_99);
    public static final TransportVersion V_8_6_0 = def(8_06_00_99);
    public static final TransportVersion V_8_6_1 = def(8_06_01_99);
    public static final TransportVersion V_8_7_0 = def(8_07_00_99);
    public static final TransportVersion V_8_7_1 = def(8_07_01_99);
    public static final TransportVersion V_8_8_0 = def(8_08_00_99);
    public static final TransportVersion V_8_8_1 = def(8_08_01_99);
    /*
     * READ THE COMMENT BELOW THIS BLOCK OF DECLARATIONS BEFORE ADDING NEW TRANSPORT VERSIONS
     * Detached transport versions added below here.
     */
    public static final TransportVersion V_8_9_X = def(8_500_0_20);
    public static final TransportVersion V_8_10_X = def(8_500_0_61);
    public static final TransportVersion V_8_11_X = def(8_512_0_01);
    public static final TransportVersion V_8_12_0 = def(8_560_0_00);
    public static final TransportVersion V_8_12_1 = def(8_560_0_01);
    public static final TransportVersion V_8_13_0 = def(8_595_0_00);
    public static final TransportVersion V_8_13_4 = def(8_595_0_01);
    public static final TransportVersion V_8_14_0 = def(8_636_0_01);
    public static final TransportVersion V_8_15_0 = def(8_702_0_02);
    public static final TransportVersion V_8_15_2 = def(8_702_0_03);
    public static final TransportVersion V_8_16_0 = def(8_772_0_01);
    public static final TransportVersion V_8_16_1 = def(8_772_0_04);
    public static final TransportVersion V_8_16_5 = def(8_772_0_05);
    public static final TransportVersion V_8_16_6 = def(8_772_0_06);
    public static final TransportVersion INITIAL_ELASTICSEARCH_8_16_7 = def(8_772_0_07);
    public static final TransportVersion V_8_17_0 = def(8_797_0_02);
    public static final TransportVersion V_8_17_3 = def(8_797_0_03);
    public static final TransportVersion V_8_17_4 = def(8_797_0_04);
    public static final TransportVersion V_8_17_5 = def(8_797_0_05);
    public static final TransportVersion INITIAL_ELASTICSEARCH_8_17_6 = def(8_797_0_06);
    public static final TransportVersion INITIAL_ELASTICSEARCH_8_17_7 = def(8_797_0_07);
    public static final TransportVersion INITIAL_ELASTICSEARCH_8_17_8 = def(8_797_0_08);
    public static final TransportVersion INITIAL_ELASTICSEARCH_8_17_9 = def(8_797_0_09);
    public static final TransportVersion INDEXING_PRESSURE_THROTTLING_STATS = def(8_798_0_00);
    public static final TransportVersion REINDEX_DATA_STREAMS = def(8_799_0_00);
    public static final TransportVersion ESQL_REMOVE_NODE_LEVEL_PLAN = def(8_800_0_00);
    public static final TransportVersion LOGSDB_TELEMETRY_CUSTOM_CUTOFF_DATE = def(8_801_0_00);
    public static final TransportVersion SOURCE_MODE_TELEMETRY = def(8_802_0_00);
    public static final TransportVersion NEW_REFRESH_CLUSTER_BLOCK = def(8_803_0_00);
    public static final TransportVersion RETRIES_AND_OPERATIONS_IN_BLOBSTORE_STATS = def(8_804_0_00);
    public static final TransportVersion ADD_DATA_STREAM_OPTIONS_TO_TEMPLATES = def(8_805_0_00);
    public static final TransportVersion KNN_QUERY_RESCORE_OVERSAMPLE = def(8_806_0_00);
    public static final TransportVersion SEMANTIC_QUERY_LENIENT = def(8_807_0_00);
    public static final TransportVersion ESQL_QUERY_BUILDER_IN_SEARCH_FUNCTIONS = def(8_808_0_00);
    public static final TransportVersion EQL_ALLOW_PARTIAL_SEARCH_RESULTS = def(8_809_0_00);
    public static final TransportVersion NODE_VERSION_INFORMATION_WITH_MIN_READ_ONLY_INDEX_VERSION = def(8_810_0_00);
    public static final TransportVersion ERROR_TRACE_IN_TRANSPORT_HEADER = def(8_811_0_00);
    public static final TransportVersion FAILURE_STORE_ENABLED_BY_CLUSTER_SETTING = def(8_812_0_00);
    public static final TransportVersion SIMULATE_IGNORED_FIELDS = def(8_813_0_00);
    public static final TransportVersion TRANSFORMS_UPGRADE_MODE = def(8_814_0_00);
    public static final TransportVersion NODE_SHUTDOWN_EPHEMERAL_ID_ADDED = def(8_815_0_00);
    public static final TransportVersion ESQL_CCS_TELEMETRY_STATS = def(8_816_0_00);
    public static final TransportVersion TEXT_EMBEDDING_QUERY_VECTOR_BUILDER_INFER_MODEL_ID = def(8_817_0_00);
    public static final TransportVersion ESQL_ENABLE_NODE_LEVEL_REDUCTION = def(8_818_0_00);
    public static final TransportVersion JINA_AI_INTEGRATION_ADDED = def(8_819_0_00);
    public static final TransportVersion TRACK_INDEX_FAILED_DUE_TO_VERSION_CONFLICT_METRIC = def(8_820_0_00);
    public static final TransportVersion REPLACE_FAILURE_STORE_OPTIONS_WITH_SELECTOR_SYNTAX = def(8_821_0_00);
    public static final TransportVersion ELASTIC_INFERENCE_SERVICE_UNIFIED_CHAT_COMPLETIONS_INTEGRATION = def(8_822_0_00);
    public static final TransportVersion KQL_QUERY_TECH_PREVIEW = def(8_823_0_00);
    public static final TransportVersion ESQL_PROFILE_ROWS_PROCESSED = def(8_824_0_00);
    public static final TransportVersion BYTE_SIZE_VALUE_ALWAYS_USES_BYTES_1 = def(8_825_0_00);
    public static final TransportVersion REVERT_BYTE_SIZE_VALUE_ALWAYS_USES_BYTES_1 = def(8_826_0_00);
    public static final TransportVersion ESQL_SKIP_ES_INDEX_SERIALIZATION = def(8_827_0_00);
    public static final TransportVersion ADD_INDEX_BLOCK_TWO_PHASE = def(8_828_0_00);
    public static final TransportVersion RESOLVE_CLUSTER_NO_INDEX_EXPRESSION = def(8_829_0_00);
    public static final TransportVersion ML_ROLLOVER_LEGACY_INDICES = def(8_830_0_00);
    public static final TransportVersion ADD_INCLUDE_FAILURE_INDICES_OPTION = def(8_831_0_00);
    public static final TransportVersion ESQL_RESPONSE_PARTIAL = def(8_832_0_00);
    public static final TransportVersion RANK_DOC_OPTIONAL_METADATA_FOR_EXPLAIN = def(8_833_0_00);
    public static final TransportVersion ILM_ADD_SEARCHABLE_SNAPSHOT_ADD_REPLICATE_FOR = def(8_834_0_00);
    public static final TransportVersion INGEST_REQUEST_INCLUDE_SOURCE_ON_ERROR = def(8_835_0_00);
    public static final TransportVersion RESOURCE_DEPRECATION_CHECKS = def(8_836_0_00);
    public static final TransportVersion LINEAR_RETRIEVER_SUPPORT = def(8_837_0_00);
    public static final TransportVersion TIMEOUT_GET_PARAM_FOR_RESOLVE_CLUSTER = def(8_838_0_00);
    public static final TransportVersion INFERENCE_REQUEST_ADAPTIVE_RATE_LIMITING = def(8_839_0_00);
    public static final TransportVersion ML_INFERENCE_IBM_WATSONX_RERANK_ADDED = def(8_840_0_00);
    public static final TransportVersion REMOVE_ALL_APPLICABLE_SELECTOR_BACKPORT_8_18 = def(8_840_0_01);
    public static final TransportVersion V_8_18_0 = def(8_840_0_02);
    public static final TransportVersion INITIAL_ELASTICSEARCH_8_18_1 = def(8_840_0_03);
    public static final TransportVersion INITIAL_ELASTICSEARCH_8_18_2 = def(8_840_0_04);
    public static final TransportVersion INITIAL_ELASTICSEARCH_8_18_3 = def(8_840_0_05);
    public static final TransportVersion INITIAL_ELASTICSEARCH_8_18_4 = def(8_840_0_06);
    public static final TransportVersion INITIAL_ELASTICSEARCH_8_19 = def(8_841_0_00);
    public static final TransportVersion COHERE_BIT_EMBEDDING_TYPE_SUPPORT_ADDED_BACKPORT_8_X = def(8_841_0_01);
    public static final TransportVersion REMOVE_ALL_APPLICABLE_SELECTOR_BACKPORT_8_19 = def(8_841_0_02);
    public static final TransportVersion ESQL_RETRY_ON_SHARD_LEVEL_FAILURE_BACKPORT_8_19 = def(8_841_0_03);
    public static final TransportVersion ESQL_SUPPORT_PARTIAL_RESULTS_BACKPORT_8_19 = def(8_841_0_04);
    public static final TransportVersion VOYAGE_AI_INTEGRATION_ADDED_BACKPORT_8_X = def(8_841_0_05);
    public static final TransportVersion JINA_AI_EMBEDDING_TYPE_SUPPORT_ADDED_BACKPORT_8_19 = def(8_841_0_06);
    public static final TransportVersion RETRY_ILM_ASYNC_ACTION_REQUIRE_ERROR_8_19 = def(8_841_0_07);
    public static final TransportVersion INFERENCE_CONTEXT_8_X = def(8_841_0_08);
    public static final TransportVersion ML_INFERENCE_DEEPSEEK_8_19 = def(8_841_0_09);
    public static final TransportVersion ESQL_SERIALIZE_BLOCK_TYPE_CODE_8_19 = def(8_841_0_10);
    public static final TransportVersion ESQL_FAILURE_FROM_REMOTE_8_19 = def(8_841_0_11);
    public static final TransportVersion ESQL_AGGREGATE_METRIC_DOUBLE_LITERAL_8_19 = def(8_841_0_12);
    public static final TransportVersion INFERENCE_MODEL_REGISTRY_METADATA_8_19 = def(8_841_0_13);
    public static final TransportVersion INTRODUCE_LIFECYCLE_TEMPLATE_8_19 = def(8_841_0_14);
    public static final TransportVersion RERANK_COMMON_OPTIONS_ADDED_8_19 = def(8_841_0_15);
    public static final TransportVersion REMOTE_EXCEPTION_8_19 = def(8_841_0_16);
    public static final TransportVersion AMAZON_BEDROCK_TASK_SETTINGS_8_19 = def(8_841_0_17);
    public static final TransportVersion SEMANTIC_TEXT_CHUNKING_CONFIG_8_19 = def(8_841_0_18);
    public static final TransportVersion BATCHED_QUERY_PHASE_VERSION_BACKPORT_8_X = def(8_841_0_19);
    public static final TransportVersion SEARCH_INCREMENTAL_TOP_DOCS_NULL_BACKPORT_8_19 = def(8_841_0_20);
    public static final TransportVersion ML_INFERENCE_SAGEMAKER_8_19 = def(8_841_0_21);
    public static final TransportVersion ESQL_REPORT_ORIGINAL_TYPES_BACKPORT_8_19 = def(8_841_0_22);
    public static final TransportVersion PINNED_RETRIEVER_8_19 = def(8_841_0_23);
    public static final TransportVersion ESQL_AGGREGATE_METRIC_DOUBLE_BLOCK_8_19 = def(8_841_0_24);
    public static final TransportVersion INTRODUCE_FAILURES_LIFECYCLE_BACKPORT_8_19 = def(8_841_0_25);
    public static final TransportVersion INTRODUCE_FAILURES_DEFAULT_RETENTION_BACKPORT_8_19 = def(8_841_0_26);
    public static final TransportVersion RESCORE_VECTOR_ALLOW_ZERO_BACKPORT_8_19 = def(8_841_0_27);
    public static final TransportVersion INFERENCE_ADD_TIMEOUT_PUT_ENDPOINT_8_19 = def(8_841_0_28);
    public static final TransportVersion ESQL_REPORT_SHARD_PARTITIONING_8_19 = def(8_841_0_29);
    public static final TransportVersion ESQL_DRIVER_TASK_DESCRIPTION_8_19 = def(8_841_0_30);
    public static final TransportVersion ML_INFERENCE_HUGGING_FACE_CHAT_COMPLETION_ADDED_8_19 = def(8_841_0_31);
    public static final TransportVersion V_8_19_FIELD_CAPS_ADD_CLUSTER_ALIAS = def(8_841_0_32);
    public static final TransportVersion ESQL_HASH_OPERATOR_STATUS_OUTPUT_TIME_8_19 = def(8_841_0_34);
    public static final TransportVersion RERANKER_FAILURES_ALLOWED_8_19 = def(8_841_0_35);
    public static final TransportVersion ML_INFERENCE_HUGGING_FACE_RERANK_ADDED_8_19 = def(8_841_0_36);
    public static final TransportVersion ML_INFERENCE_SAGEMAKER_CHAT_COMPLETION_8_19 = def(8_841_0_37);
    public static final TransportVersion ML_INFERENCE_VERTEXAI_CHATCOMPLETION_ADDED_8_19 = def(8_841_0_38);
    public static final TransportVersion INFERENCE_CUSTOM_SERVICE_ADDED_8_19 = def(8_841_0_39);
    public static final TransportVersion IDP_CUSTOM_SAML_ATTRIBUTES_ADDED_8_19 = def(8_841_0_40);
    public static final TransportVersion DATA_STREAM_OPTIONS_API_REMOVE_INCLUDE_DEFAULTS_8_19 = def(8_841_0_41);
    public static final TransportVersion JOIN_ON_ALIASES_8_19 = def(8_841_0_42);
    public static final TransportVersion ILM_ADD_SKIP_SETTING_8_19 = def(8_841_0_43);
    public static final TransportVersion ESQL_REGEX_MATCH_WITH_CASE_INSENSITIVITY_8_19 = def(8_841_0_44);
    public static final TransportVersion ESQL_QUERY_PLANNING_DURATION_8_19 = def(8_841_0_45);
    public static final TransportVersion SEARCH_SOURCE_EXCLUDE_VECTORS_PARAM_8_19 = def(8_841_0_46);
    public static final TransportVersion ML_INFERENCE_MISTRAL_CHAT_COMPLETION_ADDED_8_19 = def(8_841_0_47);
    public static final TransportVersion ML_INFERENCE_ELASTIC_RERANK_ADDED_8_19 = def(8_841_0_48);
    public static final TransportVersion NONE_CHUNKING_STRATEGY_8_19 = def(8_841_0_49);
    public static final TransportVersion IDP_CUSTOM_SAML_ATTRIBUTES_ALLOW_LIST_8_19 = def(8_841_0_50);
    public static final TransportVersion SETTINGS_IN_DATA_STREAMS_8_19 = def(8_841_0_51);
    public static final TransportVersion ML_INFERENCE_CUSTOM_SERVICE_REMOVE_ERROR_PARSING_8_19 = def(8_841_0_52);
    public static final TransportVersion ML_INFERENCE_CUSTOM_SERVICE_EMBEDDING_BATCH_SIZE_8_19 = def(8_841_0_53);
    public static final TransportVersion STREAMS_LOGS_SUPPORT_8_19 = def(8_841_0_54);
    public static final TransportVersion ML_INFERENCE_CUSTOM_SERVICE_INPUT_TYPE_8_19 = def(8_841_0_55);
    public static final TransportVersion RANDOM_SAMPLER_QUERY_BUILDER_8_19 = def(8_841_0_56);
    public static final TransportVersion ML_INFERENCE_SAGEMAKER_ELASTIC_8_19 = def(8_841_0_57);
    public static final TransportVersion SPARSE_VECTOR_FIELD_PRUNING_OPTIONS_8_19 = def(8_841_0_58);
    public static final TransportVersion ML_INFERENCE_ELASTIC_DENSE_TEXT_EMBEDDINGS_ADDED_8_19 = def(8_841_0_59);
    public static final TransportVersion ML_INFERENCE_COHERE_API_VERSION_8_19 = def(8_841_0_60);
    public static final TransportVersion ESQL_DOCUMENTS_FOUND_AND_VALUES_LOADED_8_19 = def(8_841_0_61);
    public static final TransportVersion ESQL_PROFILE_INCLUDE_PLAN_8_19 = def(8_841_0_62);
    public static final TransportVersion V_9_0_0 = def(9_000_0_09);
    public static final TransportVersion INITIAL_ELASTICSEARCH_9_0_1 = def(9_000_0_10);
    public static final TransportVersion INITIAL_ELASTICSEARCH_9_0_2 = def(9_000_0_11);
    public static final TransportVersion INITIAL_ELASTICSEARCH_9_0_3 = def(9_000_0_12);
    public static final TransportVersion INITIAL_ELASTICSEARCH_9_0_4 = def(9_000_0_13);
    public static final TransportVersion COHERE_BIT_EMBEDDING_TYPE_SUPPORT_ADDED = def(9_001_0_00);
    public static final TransportVersion REMOVE_SNAPSHOT_FAILURES = def(9_002_0_00);
    public static final TransportVersion TRANSPORT_STATS_HANDLING_TIME_REQUIRED = def(9_003_0_00);
    public static final TransportVersion REMOVE_DESIRED_NODE_VERSION = def(9_004_0_00);
    public static final TransportVersion ESQL_DRIVER_TASK_DESCRIPTION = def(9_005_0_00);
    public static final TransportVersion ESQL_RETRY_ON_SHARD_LEVEL_FAILURE = def(9_006_0_00);
    public static final TransportVersion ESQL_PROFILE_ASYNC_NANOS = def(9_007_00_0);
    public static final TransportVersion ESQL_LOOKUP_JOIN_SOURCE_TEXT = def(9_008_0_00);
    public static final TransportVersion REMOVE_ALL_APPLICABLE_SELECTOR = def(9_009_0_00);
    public static final TransportVersion SLM_UNHEALTHY_IF_NO_SNAPSHOT_WITHIN = def(9_010_0_00);
    public static final TransportVersion ESQL_SUPPORT_PARTIAL_RESULTS = def(9_011_0_00);
    public static final TransportVersion REMOVE_REPOSITORY_CONFLICT_MESSAGE = def(9_012_0_00);
    public static final TransportVersion RERANKER_FAILURES_ALLOWED = def(9_013_0_00);
    public static final TransportVersion VOYAGE_AI_INTEGRATION_ADDED = def(9_014_0_00);
    public static final TransportVersion BYTE_SIZE_VALUE_ALWAYS_USES_BYTES = def(9_015_0_00);
    public static final TransportVersion ESQL_SERIALIZE_SOURCE_FUNCTIONS_WARNINGS = def(9_016_0_00);
    public static final TransportVersion ESQL_DRIVER_NODE_DESCRIPTION = def(9_017_0_00);
    public static final TransportVersion MULTI_PROJECT = def(9_018_0_00);
    public static final TransportVersion STORED_SCRIPT_CONTENT_LENGTH = def(9_019_0_00);
    public static final TransportVersion JINA_AI_EMBEDDING_TYPE_SUPPORT_ADDED = def(9_020_0_00);
    public static final TransportVersion RE_REMOVE_MIN_COMPATIBLE_SHARD_NODE = def(9_021_0_00);
    public static final TransportVersion UNASSIGENEDINFO_RESHARD_ADDED = def(9_022_0_00);
    public static final TransportVersion INCLUDE_INDEX_MODE_IN_GET_DATA_STREAM = def(9_023_0_00);
    public static final TransportVersion MAX_OPERATION_SIZE_REJECTIONS_ADDED = def(9_024_0_00);
    public static final TransportVersion RETRY_ILM_ASYNC_ACTION_REQUIRE_ERROR = def(9_025_0_00);
    public static final TransportVersion ESQL_SERIALIZE_BLOCK_TYPE_CODE = def(9_026_0_00);
    public static final TransportVersion ESQL_THREAD_NAME_IN_DRIVER_PROFILE = def(9_027_0_00);
    public static final TransportVersion INFERENCE_CONTEXT = def(9_028_0_00);
    public static final TransportVersion ML_INFERENCE_DEEPSEEK = def(9_029_00_0);
    public static final TransportVersion ESQL_FAILURE_FROM_REMOTE = def(9_030_00_0);
    public static final TransportVersion INDEX_RESHARDING_METADATA = def(9_031_0_00);
    public static final TransportVersion INFERENCE_MODEL_REGISTRY_METADATA = def(9_032_0_00);
    public static final TransportVersion INTRODUCE_LIFECYCLE_TEMPLATE = def(9_033_0_00);
    public static final TransportVersion INDEXING_STATS_INCLUDES_RECENT_WRITE_LOAD = def(9_034_0_00);
    public static final TransportVersion ESQL_AGGREGATE_METRIC_DOUBLE_LITERAL = def(9_035_0_00);
    public static final TransportVersion INDEX_METADATA_INCLUDES_RECENT_WRITE_LOAD = def(9_036_0_00);
    public static final TransportVersion RERANK_COMMON_OPTIONS_ADDED = def(9_037_0_00);
    public static final TransportVersion ESQL_REPORT_ORIGINAL_TYPES = def(9_038_00_0);
    public static final TransportVersion RESCORE_VECTOR_ALLOW_ZERO = def(9_039_0_00);
    public static final TransportVersion PROJECT_ID_IN_SNAPSHOT = def(9_040_0_00);
    public static final TransportVersion INDEX_STATS_AND_METADATA_INCLUDE_PEAK_WRITE_LOAD = def(9_041_0_00);
    public static final TransportVersion BATCHED_QUERY_PHASE_VERSION = def(9_043_0_00);
    public static final TransportVersion REMOTE_EXCEPTION = def(9_044_0_00);
    public static final TransportVersion ESQL_REMOVE_AGGREGATE_TYPE = def(9_045_0_00);
    public static final TransportVersion ADD_PROJECT_ID_TO_DSL_ERROR_INFO = def(9_046_0_00);
    public static final TransportVersion SEMANTIC_TEXT_CHUNKING_CONFIG = def(9_047_0_00);
    public static final TransportVersion REPO_ANALYSIS_COPY_BLOB = def(9_048_0_00);
    public static final TransportVersion AMAZON_BEDROCK_TASK_SETTINGS = def(9_049_0_00);
    public static final TransportVersion ESQL_REPORT_SHARD_PARTITIONING = def(9_050_0_00);
    public static final TransportVersion DEAD_ESQL_QUERY_PLANNING_DURATION = def(9_051_0_00);
    public static final TransportVersion DEAD_ESQL_DOCUMENTS_FOUND_AND_VALUES_LOADED = def(9_052_0_00);
    public static final TransportVersion DEAD_BATCHED_QUERY_EXECUTION_DELAYABLE_WRITABLE = def(9_053_0_00);
    public static final TransportVersion DEAD_SEARCH_INCREMENTAL_TOP_DOCS_NULL = def(9_054_0_00);
    public static final TransportVersion ESQL_QUERY_PLANNING_DURATION = def(9_055_0_00);
    public static final TransportVersion ESQL_DOCUMENTS_FOUND_AND_VALUES_LOADED = def(9_056_0_00);
    public static final TransportVersion BATCHED_QUERY_EXECUTION_DELAYABLE_WRITABLE = def(9_057_0_00);
    public static final TransportVersion SEARCH_INCREMENTAL_TOP_DOCS_NULL = def(9_058_0_00);
    public static final TransportVersion COMPRESS_DELAYABLE_WRITEABLE = def(9_059_0_00);
    public static final TransportVersion SYNONYMS_REFRESH_PARAM = def(9_060_0_00);
    public static final TransportVersion DOC_FIELDS_AS_LIST = def(9_061_0_00);
    public static final TransportVersion DENSE_VECTOR_OFF_HEAP_STATS = def(9_062_00_0);
    public static final TransportVersion RANDOM_SAMPLER_QUERY_BUILDER = def(9_063_0_00);
    public static final TransportVersion SETTINGS_IN_DATA_STREAMS = def(9_064_0_00);
    public static final TransportVersion INTRODUCE_FAILURES_LIFECYCLE = def(9_065_0_00);
    public static final TransportVersion PROJECT_METADATA_SETTINGS = def(9_066_0_00);
    public static final TransportVersion AGGREGATE_METRIC_DOUBLE_BLOCK = def(9_067_0_00);
    public static final TransportVersion PINNED_RETRIEVER = def(9_068_0_00);
    public static final TransportVersion ML_INFERENCE_SAGEMAKER = def(9_069_0_00);
    public static final TransportVersion WRITE_LOAD_INCLUDES_BUFFER_WRITES = def(9_070_0_00);
    public static final TransportVersion INTRODUCE_FAILURES_DEFAULT_RETENTION = def(9_071_0_00);
    public static final TransportVersion FILE_SETTINGS_HEALTH_INFO = def(9_072_0_00);
    public static final TransportVersion FIELD_CAPS_ADD_CLUSTER_ALIAS = def(9_073_0_00);
    public static final TransportVersion INFERENCE_ADD_TIMEOUT_PUT_ENDPOINT = def(9_074_0_00);
    public static final TransportVersion ESQL_FIELD_ATTRIBUTE_DROP_TYPE = def(9_075_0_00);
    public static final TransportVersion ESQL_TIME_SERIES_SOURCE_STATUS = def(9_076_0_00);
    public static final TransportVersion ESQL_HASH_OPERATOR_STATUS_OUTPUT_TIME = def(9_077_0_00);
    public static final TransportVersion ML_INFERENCE_HUGGING_FACE_CHAT_COMPLETION_ADDED = def(9_078_0_00);
    public static final TransportVersion NODES_STATS_SUPPORTS_MULTI_PROJECT = def(9_079_0_00);
    public static final TransportVersion ML_INFERENCE_HUGGING_FACE_RERANK_ADDED = def(9_080_0_00);
    public static final TransportVersion SETTINGS_IN_DATA_STREAMS_DRY_RUN = def(9_081_0_00);
    public static final TransportVersion ML_INFERENCE_SAGEMAKER_CHAT_COMPLETION = def(9_082_0_00);
    public static final TransportVersion ML_INFERENCE_VERTEXAI_CHATCOMPLETION_ADDED = def(9_083_0_00);
    public static final TransportVersion INFERENCE_CUSTOM_SERVICE_ADDED = def(9_084_0_00);
    public static final TransportVersion ESQL_LIMIT_ROW_SIZE = def(9_085_0_00);
    public static final TransportVersion ESQL_REGEX_MATCH_WITH_CASE_INSENSITIVITY = def(9_086_0_00);
    public static final TransportVersion IDP_CUSTOM_SAML_ATTRIBUTES = def(9_087_0_00);
    public static final TransportVersion JOIN_ON_ALIASES = def(9_088_0_00);
    public static final TransportVersion ILM_ADD_SKIP_SETTING = def(9_089_0_00);
    public static final TransportVersion ML_INFERENCE_MISTRAL_CHAT_COMPLETION_ADDED = def(9_090_0_00);
    public static final TransportVersion IDP_CUSTOM_SAML_ATTRIBUTES_ALLOW_LIST = def(9_091_0_00);
    public static final TransportVersion SEARCH_SOURCE_EXCLUDE_VECTORS_PARAM = def(9_092_0_00);
    public static final TransportVersion SNAPSHOT_INDEX_SHARD_STATUS_MISSING_STATS = def(9_093_0_00);
    public static final TransportVersion ML_INFERENCE_ELASTIC_RERANK = def(9_094_0_00);
    public static final TransportVersion SEARCH_LOAD_PER_INDEX_STATS = def(9_095_0_00);
    public static final TransportVersion HEAP_USAGE_IN_CLUSTER_INFO = def(9_096_0_00);
    public static final TransportVersion NONE_CHUNKING_STRATEGY = def(9_097_0_00);
    public static final TransportVersion PROJECT_DELETION_GLOBAL_BLOCK = def(9_098_0_00);
    public static final TransportVersion SECURITY_CLOUD_API_KEY_REALM_AND_TYPE = def(9_099_0_00);
    public static final TransportVersion STATE_PARAM_GET_SNAPSHOT = def(9_100_0_00);
    public static final TransportVersion PROJECT_ID_IN_SNAPSHOTS_DELETIONS_AND_REPO_CLEANUP = def(9_101_0_00);
<<<<<<< HEAD
    public static final TransportVersion ESQL_SERIALIZE_TIMESERIES_FIELD_TYPE = def(9_102_0_00);
=======
    public static final TransportVersion ML_INFERENCE_CUSTOM_SERVICE_REMOVE_ERROR_PARSING = def(9_102_0_00);
    public static final TransportVersion ML_INFERENCE_CUSTOM_SERVICE_EMBEDDING_BATCH_SIZE = def(9_103_0_00);
    public static final TransportVersion STREAMS_LOGS_SUPPORT = def(9_104_0_00);
    public static final TransportVersion ML_INFERENCE_CUSTOM_SERVICE_INPUT_TYPE = def(9_105_0_00);
    public static final TransportVersion ML_INFERENCE_SAGEMAKER_ELASTIC = def(9_106_0_00);
    public static final TransportVersion SPARSE_VECTOR_FIELD_PRUNING_OPTIONS = def(9_107_0_00);
    public static final TransportVersion CLUSTER_STATE_PROJECTS_SETTINGS = def(9_108_0_00);
    public static final TransportVersion ML_INFERENCE_ELASTIC_DENSE_TEXT_EMBEDDINGS_ADDED = def(9_109_00_0);
    public static final TransportVersion ML_INFERENCE_COHERE_API_VERSION = def(9_110_0_00);
    public static final TransportVersion ESQL_PROFILE_INCLUDE_PLAN = def(9_111_0_00);
    public static final TransportVersion MAPPINGS_IN_DATA_STREAMS = def(9_112_0_00);

>>>>>>> a8b22df6
    /*
     * STOP! READ THIS FIRST! No, really,
     *        ____ _____ ___  ____  _        ____  _____    _    ____    _____ _   _ ___ ____    _____ ___ ____  ____ _____ _
     *       / ___|_   _/ _ \|  _ \| |      |  _ \| ____|  / \  |  _ \  |_   _| | | |_ _/ ___|  |  ___|_ _|  _ \/ ___|_   _| |
     *       \___ \ | || | | | |_) | |      | |_) |  _|   / _ \ | | | |   | | | |_| || |\___ \  | |_   | || |_) \___ \ | | | |
     *        ___) || || |_| |  __/|_|      |  _ <| |___ / ___ \| |_| |   | | |  _  || | ___) | |  _|  | ||  _ < ___) || | |_|
     *       |____/ |_| \___/|_|   (_)      |_| \_\_____/_/   \_\____/    |_| |_| |_|___|____/  |_|   |___|_| \_\____/ |_| (_)
     *
     * A new transport version should be added EVERY TIME a change is made to the serialization protocol of one or more classes. Each
     * transport version should only be used in a single merged commit (apart from the BwC versions copied from o.e.Version, ≤V_8_8_1).
     *
     * More information about versions and backporting at docs/internal/Versioning.md
     *
     * ADDING A TRANSPORT VERSION
     * To add a new transport version, add a new constant at the bottom of the list, above this comment. Don't add other lines,
     * comments, etc. The version id has the following layout:
     *
     * M_NNN_S_PP
     *
     * M - The major version of Elasticsearch
     * NNN - The server version part
     * S - The subsidiary version part. It should always be 0 here, it is only used in subsidiary repositories.
     * PP - The patch version part
     *
     * To determine the id of the next TransportVersion constant, do the following:
     * - Use the same major version, unless bumping majors
     * - Bump the server version part by 1, unless creating a patch version
     * - Leave the subsidiary part as 0
     * - Bump the patch part if creating a patch version
     *
     * If a patch version is created, it should be placed sorted among the other existing constants.
     *
     * REVERTING A TRANSPORT VERSION
     *
     * If you revert a commit with a transport version change, you MUST ensure there is a NEW transport version representing the reverted
     * change. DO NOT let the transport version go backwards, it must ALWAYS be incremented.
     *
     * DETERMINING TRANSPORT VERSIONS FROM GIT HISTORY
     *
     * If your git checkout has the expected minor-version-numbered branches and the expected release-version tags then you can find the
     * transport versions known by a particular release ...
     *
     *     git show v8.11.0:server/src/main/java/org/elasticsearch/TransportVersions.java | grep '= def'
     *
     * ... or by a particular branch ...
     *
     *     git show 8.11:server/src/main/java/org/elasticsearch/TransportVersions.java | grep '= def'
     *
     * ... and you can see which versions were added in between two versions too ...
     *
     *     git diff v8.11.0..main -- server/src/main/java/org/elasticsearch/TransportVersions.java
     *
     * In branches 8.7-8.10 see server/src/main/java/org/elasticsearch/TransportVersion.java for the equivalent definitions.
     */

    /**
     * Reference to the earliest compatible transport version to this version of the codebase.
     * This should be the transport version used by the highest minor version of the previous major.
     */
    public static final TransportVersion MINIMUM_COMPATIBLE = INITIAL_ELASTICSEARCH_8_19;

    /**
     * Reference to the minimum transport version that can be used with CCS.
     * This should be the transport version used by the previous minor release.
     */
    public static final TransportVersion MINIMUM_CCS_VERSION = INITIAL_ELASTICSEARCH_9_0_3;

    /**
     * Sorted list of all versions defined in this class
     */
    static final List<TransportVersion> DEFINED_VERSIONS = collectAllVersionIdsDefinedInClass(TransportVersions.class);

    // the highest transport version constant defined
    static final TransportVersion LATEST_DEFINED;
    static {
        LATEST_DEFINED = DEFINED_VERSIONS.getLast();

        // see comment on IDS field
        // now we're registered all the transport versions, we can clear the map
        IDS = null;
    }

    public static List<TransportVersion> collectAllVersionIdsDefinedInClass(Class<?> cls) {
        Map<Integer, String> versionIdFields = new HashMap<>();
        List<TransportVersion> definedTransportVersions = new ArrayList<>();

        Set<String> ignore = Set.of("ZERO", "CURRENT", "MINIMUM_COMPATIBLE", "MINIMUM_CCS_VERSION");

        for (Field declaredField : cls.getFields()) {
            if (declaredField.getType().equals(TransportVersion.class)) {
                String fieldName = declaredField.getName();
                if (ignore.contains(fieldName)) {
                    continue;
                }

                TransportVersion version;
                try {
                    version = (TransportVersion) declaredField.get(null);
                } catch (IllegalAccessException e) {
                    throw new AssertionError(e);
                }
                definedTransportVersions.add(version);

                if (Assertions.ENABLED) {
                    // check the version number is unique
                    var sameVersionNumber = versionIdFields.put(version.id(), fieldName);
                    assert sameVersionNumber == null
                        : "Versions ["
                            + sameVersionNumber
                            + "] and ["
                            + fieldName
                            + "] have the same version number ["
                            + version.id()
                            + "]. Each TransportVersion should have a different version number";
                }
            }
        }

        Collections.sort(definedTransportVersions);

        return List.copyOf(definedTransportVersions);
    }

    static final IntFunction<String> VERSION_LOOKUP = ReleaseVersions.generateVersionsLookup(TransportVersions.class, LATEST_DEFINED.id());

    // no instance
    private TransportVersions() {}
}<|MERGE_RESOLUTION|>--- conflicted
+++ resolved
@@ -315,9 +315,6 @@
     public static final TransportVersion SECURITY_CLOUD_API_KEY_REALM_AND_TYPE = def(9_099_0_00);
     public static final TransportVersion STATE_PARAM_GET_SNAPSHOT = def(9_100_0_00);
     public static final TransportVersion PROJECT_ID_IN_SNAPSHOTS_DELETIONS_AND_REPO_CLEANUP = def(9_101_0_00);
-<<<<<<< HEAD
-    public static final TransportVersion ESQL_SERIALIZE_TIMESERIES_FIELD_TYPE = def(9_102_0_00);
-=======
     public static final TransportVersion ML_INFERENCE_CUSTOM_SERVICE_REMOVE_ERROR_PARSING = def(9_102_0_00);
     public static final TransportVersion ML_INFERENCE_CUSTOM_SERVICE_EMBEDDING_BATCH_SIZE = def(9_103_0_00);
     public static final TransportVersion STREAMS_LOGS_SUPPORT = def(9_104_0_00);
@@ -330,7 +327,7 @@
     public static final TransportVersion ESQL_PROFILE_INCLUDE_PLAN = def(9_111_0_00);
     public static final TransportVersion MAPPINGS_IN_DATA_STREAMS = def(9_112_0_00);
 
->>>>>>> a8b22df6
+    public static final TransportVersion ESQL_SERIALIZE_TIMESERIES_FIELD_TYPE = def(9_113_0_00);
     /*
      * STOP! READ THIS FIRST! No, really,
      *        ____ _____ ___  ____  _        ____  _____    _    ____    _____ _   _ ___ ____    _____ ___ ____  ____ _____ _

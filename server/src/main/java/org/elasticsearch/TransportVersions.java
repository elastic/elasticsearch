--- conflicted
+++ resolved
@@ -191,9 +191,6 @@
     public static final TransportVersion QUERY_RULES_RETRIEVER = def(8_782_00_0);
     public static final TransportVersion ESQL_CCS_EXEC_INFO_WITH_FAILURES = def(8_783_00_0);
     public static final TransportVersion LOGSDB_TELEMETRY = def(8_784_00_0);
-<<<<<<< HEAD
-    public static final TransportVersion ADD_DATA_STREAM_OPTIONS_TO_TEMPLATES = def(8_785_00_0);
-=======
     public static final TransportVersion LOGSDB_TELEMETRY_STATS = def(8_785_00_0);
     public static final TransportVersion KQL_QUERY_ADDED = def(8_786_00_0);
     public static final TransportVersion ROLE_MONITOR_STATS = def(8_787_00_0);
@@ -207,7 +204,7 @@
     public static final TransportVersion FAST_REFRESH_RCO_2 = def(8_795_00_0);
     public static final TransportVersion ESQL_ENRICH_RUNTIME_WARNINGS = def(8_796_00_0);
     public static final TransportVersion INGEST_PIPELINE_CONFIGURATION_AS_MAP = def(8_797_00_0);
->>>>>>> 21c4431d
+    public static final TransportVersion ADD_DATA_STREAM_OPTIONS_TO_TEMPLATES = def(8_798_00_0);
 
     /*
      * STOP! READ THIS FIRST! No, really,

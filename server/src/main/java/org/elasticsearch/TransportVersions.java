/*
 * Copyright Elasticsearch B.V. and/or licensed to Elasticsearch B.V. under one
 * or more contributor license agreements. Licensed under the "Elastic License
 * 2.0", the "GNU Affero General Public License v3.0 only", and the "Server Side
 * Public License v 1"; you may not use this file except in compliance with, at
 * your election, the "Elastic License 2.0", the "GNU Affero General Public
 * License v3.0 only", or the "Server Side Public License, v 1".
 */

package org.elasticsearch;

import org.elasticsearch.core.Assertions;

import java.lang.reflect.Field;
import java.util.ArrayList;
import java.util.Collections;
import java.util.HashMap;
import java.util.List;
import java.util.Map;
import java.util.Set;
import java.util.TreeSet;
import java.util.function.IntFunction;

/**
 * <p>Transport version is used to coordinate compatible wire protocol communication between nodes, at a fine-grained level.  This replaces
 * and supersedes the old Version constants.</p>
 *
 * <p>Before adding a new version constant, please read the block comment at the end of the list of constants.</p>
 */
public class TransportVersions {

    /*
     * NOTE: IntelliJ lies!
     * This map is used during class construction, referenced by the registerTransportVersion method.
     * When all the transport version constants have been registered, the map is cleared & never touched again.
     */
    static TreeSet<Integer> IDS = new TreeSet<>();

    static TransportVersion def(int id) {
        if (IDS == null) throw new IllegalStateException("The IDS map needs to be present to call this method");

        if (IDS.add(id) == false) {
            throw new IllegalArgumentException("Version id " + id + " defined twice");
        }
        if (id < IDS.last()) {
            throw new IllegalArgumentException("Version id " + id + " is not defined in the right location. Keep constants sorted");
        }
        return new TransportVersion(id);
    }

    // TODO: ES-10337 we can remove all transport versions earlier than 8.18
    public static final TransportVersion ZERO = def(0);
    public static final TransportVersion V_7_0_0 = def(7_00_00_99);
    public static final TransportVersion V_7_1_0 = def(7_01_00_99);
    public static final TransportVersion V_7_2_0 = def(7_02_00_99);
    public static final TransportVersion V_7_3_0 = def(7_03_00_99);
    public static final TransportVersion V_7_3_2 = def(7_03_02_99);
    public static final TransportVersion V_7_4_0 = def(7_04_00_99);
    public static final TransportVersion V_7_8_0 = def(7_08_00_99);
    public static final TransportVersion V_7_8_1 = def(7_08_01_99);
    public static final TransportVersion V_7_9_0 = def(7_09_00_99);
    public static final TransportVersion V_7_10_0 = def(7_10_00_99);
    public static final TransportVersion V_8_0_0 = def(8_00_00_99);
    public static final TransportVersion V_8_1_0 = def(8_01_00_99);
    public static final TransportVersion V_8_2_0 = def(8_02_00_99);
    public static final TransportVersion V_8_3_0 = def(8_03_00_99);
    public static final TransportVersion V_8_4_0 = def(8_04_00_99);
    public static final TransportVersion V_8_5_0 = def(8_05_00_99);
    public static final TransportVersion V_8_6_0 = def(8_06_00_99);
    public static final TransportVersion V_8_6_1 = def(8_06_01_99);
    public static final TransportVersion V_8_7_0 = def(8_07_00_99);
    public static final TransportVersion V_8_7_1 = def(8_07_01_99);
    public static final TransportVersion V_8_8_0 = def(8_08_00_99);
    public static final TransportVersion V_8_8_1 = def(8_08_01_99);
    /*
     * READ THE COMMENT BELOW THIS BLOCK OF DECLARATIONS BEFORE ADDING NEW TRANSPORT VERSIONS
     * Detached transport versions added below here.
     */
    public static final TransportVersion V_8_9_X = def(8_500_020);
    public static final TransportVersion V_8_10_X = def(8_500_061);
    public static final TransportVersion V_8_11_X = def(8_512_0_01);
    public static final TransportVersion V_8_12_0 = def(8_560_0_00);
    public static final TransportVersion V_8_12_1 = def(8_560_0_01);
    public static final TransportVersion V_8_13_0 = def(8_595_0_00);
    public static final TransportVersion V_8_13_4 = def(8_595_0_01);
    public static final TransportVersion V_8_14_0 = def(8_636_0_01);
    public static final TransportVersion V_8_15_0 = def(8_702_0_02);
    public static final TransportVersion V_8_15_2 = def(8_702_0_03);
    public static final TransportVersion V_8_16_0 = def(8_772_0_01);
    public static final TransportVersion V_8_16_1 = def(8_772_0_04);
    public static final TransportVersion INITIAL_ELASTICSEARCH_8_16_5 = def(8_772_0_05);
    public static final TransportVersion INITIAL_ELASTICSEARCH_8_16_6 = def(8_772_0_06);
    public static final TransportVersion INITIAL_ELASTICSEARCH_8_16_7 = def(8_772_0_07);
    public static final TransportVersion V_8_17_0 = def(8_797_0_02);
    public static final TransportVersion INITIAL_ELASTICSEARCH_8_17_3 = def(8_797_0_03);
    public static final TransportVersion INITIAL_ELASTICSEARCH_8_17_4 = def(8_797_0_04);
    public static final TransportVersion INITIAL_ELASTICSEARCH_8_17_5 = def(8_797_0_05);
    public static final TransportVersion INDEXING_PRESSURE_THROTTLING_STATS = def(8_798_0_00);
    public static final TransportVersion REINDEX_DATA_STREAMS = def(8_799_0_00);
    public static final TransportVersion ESQL_REMOVE_NODE_LEVEL_PLAN = def(8_800_0_00);
    public static final TransportVersion LOGSDB_TELEMETRY_CUSTOM_CUTOFF_DATE = def(8_801_0_00);
    public static final TransportVersion SOURCE_MODE_TELEMETRY = def(8_802_0_00);
    public static final TransportVersion NEW_REFRESH_CLUSTER_BLOCK = def(8_803_0_00);
    public static final TransportVersion RETRIES_AND_OPERATIONS_IN_BLOBSTORE_STATS = def(8_804_0_00);
    public static final TransportVersion ADD_DATA_STREAM_OPTIONS_TO_TEMPLATES = def(8_805_0_00);
    public static final TransportVersion KNN_QUERY_RESCORE_OVERSAMPLE = def(8_806_0_00);
    public static final TransportVersion SEMANTIC_QUERY_LENIENT = def(8_807_0_00);
    public static final TransportVersion ESQL_QUERY_BUILDER_IN_SEARCH_FUNCTIONS = def(8_808_0_00);
    public static final TransportVersion EQL_ALLOW_PARTIAL_SEARCH_RESULTS = def(8_809_0_00);
    public static final TransportVersion NODE_VERSION_INFORMATION_WITH_MIN_READ_ONLY_INDEX_VERSION = def(8_810_0_00);
    public static final TransportVersion ERROR_TRACE_IN_TRANSPORT_HEADER = def(8_811_0_00);
    public static final TransportVersion FAILURE_STORE_ENABLED_BY_CLUSTER_SETTING = def(8_812_0_00);
    public static final TransportVersion SIMULATE_IGNORED_FIELDS = def(8_813_0_00);
    public static final TransportVersion TRANSFORMS_UPGRADE_MODE = def(8_814_0_00);
    public static final TransportVersion NODE_SHUTDOWN_EPHEMERAL_ID_ADDED = def(8_815_0_00);
    public static final TransportVersion ESQL_CCS_TELEMETRY_STATS = def(8_816_0_00);
    public static final TransportVersion TEXT_EMBEDDING_QUERY_VECTOR_BUILDER_INFER_MODEL_ID = def(8_817_0_00);
    public static final TransportVersion ESQL_ENABLE_NODE_LEVEL_REDUCTION = def(8_818_0_00);
    public static final TransportVersion JINA_AI_INTEGRATION_ADDED = def(8_819_0_00);
    public static final TransportVersion TRACK_INDEX_FAILED_DUE_TO_VERSION_CONFLICT_METRIC = def(8_820_0_00);
    public static final TransportVersion REPLACE_FAILURE_STORE_OPTIONS_WITH_SELECTOR_SYNTAX = def(8_821_0_00);
    public static final TransportVersion ELASTIC_INFERENCE_SERVICE_UNIFIED_CHAT_COMPLETIONS_INTEGRATION = def(8_822_0_00);
    public static final TransportVersion KQL_QUERY_TECH_PREVIEW = def(8_823_0_00);
    public static final TransportVersion ESQL_PROFILE_ROWS_PROCESSED = def(8_824_0_00);
    public static final TransportVersion BYTE_SIZE_VALUE_ALWAYS_USES_BYTES_1 = def(8_825_0_00);
    public static final TransportVersion REVERT_BYTE_SIZE_VALUE_ALWAYS_USES_BYTES_1 = def(8_826_0_00);
    public static final TransportVersion ESQL_SKIP_ES_INDEX_SERIALIZATION = def(8_827_0_00);
    public static final TransportVersion ADD_INDEX_BLOCK_TWO_PHASE = def(8_828_0_00);
    public static final TransportVersion RESOLVE_CLUSTER_NO_INDEX_EXPRESSION = def(8_829_0_00);
    public static final TransportVersion ML_ROLLOVER_LEGACY_INDICES = def(8_830_0_00);
    public static final TransportVersion ADD_INCLUDE_FAILURE_INDICES_OPTION = def(8_831_0_00);
    public static final TransportVersion ESQL_RESPONSE_PARTIAL = def(8_832_0_00);
    public static final TransportVersion RANK_DOC_OPTIONAL_METADATA_FOR_EXPLAIN = def(8_833_0_00);
    public static final TransportVersion ILM_ADD_SEARCHABLE_SNAPSHOT_ADD_REPLICATE_FOR = def(8_834_0_00);
    public static final TransportVersion INGEST_REQUEST_INCLUDE_SOURCE_ON_ERROR = def(8_835_0_00);
    public static final TransportVersion RESOURCE_DEPRECATION_CHECKS = def(8_836_0_00);
    public static final TransportVersion LINEAR_RETRIEVER_SUPPORT = def(8_837_0_00);
    public static final TransportVersion TIMEOUT_GET_PARAM_FOR_RESOLVE_CLUSTER = def(8_838_0_00);
    public static final TransportVersion INFERENCE_REQUEST_ADAPTIVE_RATE_LIMITING = def(8_839_0_00);
    public static final TransportVersion ML_INFERENCE_IBM_WATSONX_RERANK_ADDED = def(8_840_0_00);
    public static final TransportVersion REMOVE_ALL_APPLICABLE_SELECTOR_BACKPORT_8_18 = def(8_840_0_01);
    public static final TransportVersion RETRY_ILM_ASYNC_ACTION_REQUIRE_ERROR_8_18 = def(8_840_0_02);
    public static final TransportVersion INITIAL_ELASTICSEARCH_8_19 = def(8_841_0_00);
    public static final TransportVersion COHERE_BIT_EMBEDDING_TYPE_SUPPORT_ADDED_BACKPORT_8_X = def(8_841_0_01);
    public static final TransportVersion REMOVE_ALL_APPLICABLE_SELECTOR_BACKPORT_8_19 = def(8_841_0_02);
    public static final TransportVersion ESQL_RETRY_ON_SHARD_LEVEL_FAILURE_BACKPORT_8_19 = def(8_841_0_03);
    public static final TransportVersion ESQL_SUPPORT_PARTIAL_RESULTS_BACKPORT_8_19 = def(8_841_0_04);
    public static final TransportVersion VOYAGE_AI_INTEGRATION_ADDED_BACKPORT_8_X = def(8_841_0_05);
    public static final TransportVersion JINA_AI_EMBEDDING_TYPE_SUPPORT_ADDED_BACKPORT_8_19 = def(8_841_0_06);
    public static final TransportVersion RETRY_ILM_ASYNC_ACTION_REQUIRE_ERROR_8_19 = def(8_841_0_07);
    public static final TransportVersion INFERENCE_CONTEXT_8_X = def(8_841_0_08);
    public static final TransportVersion ML_INFERENCE_DEEPSEEK_8_19 = def(8_841_0_09);
    public static final TransportVersion ESQL_SERIALIZE_BLOCK_TYPE_CODE_8_19 = def(8_841_0_10);
    public static final TransportVersion ESQL_FAILURE_FROM_REMOTE_8_19 = def(8_841_0_11);
    public static final TransportVersion ESQL_AGGREGATE_METRIC_DOUBLE_LITERAL_8_19 = def(8_841_0_12);
    public static final TransportVersion INFERENCE_MODEL_REGISTRY_METADATA_8_19 = def(8_841_0_13);
    public static final TransportVersion INTRODUCE_LIFECYCLE_TEMPLATE_8_19 = def(8_841_0_14);
    public static final TransportVersion RERANK_COMMON_OPTIONS_ADDED_8_19 = def(8_841_0_15);
    public static final TransportVersion REMOTE_EXCEPTION_8_19 = def(8_841_0_16);
    public static final TransportVersion AMAZON_BEDROCK_TASK_SETTINGS_8_19 = def(8_841_0_17);
    public static final TransportVersion BATCHED_QUERY_PHASE_VERSION_BACKPORT_8_X = def(8_841_0_19);
    public static final TransportVersion INITIAL_ELASTICSEARCH_9_0 = def(9_000_0_00);
    public static final TransportVersion REMOVE_SNAPSHOT_FAILURES_90 = def(9_000_0_01);
    public static final TransportVersion TRANSPORT_STATS_HANDLING_TIME_REQUIRED_90 = def(9_000_0_02);
    public static final TransportVersion REMOVE_DESIRED_NODE_VERSION_90 = def(9_000_0_03);
    public static final TransportVersion ESQL_DRIVER_TASK_DESCRIPTION_90 = def(9_000_0_04);
    public static final TransportVersion REMOVE_ALL_APPLICABLE_SELECTOR_9_0 = def(9_000_0_05);
    public static final TransportVersion BYTE_SIZE_VALUE_ALWAYS_USES_BYTES_90 = def(9_000_0_06);
    public static final TransportVersion RETRY_ILM_ASYNC_ACTION_REQUIRE_ERROR_90 = def(9_000_0_07);
    public static final TransportVersion RE_REMOVE_MIN_COMPATIBLE_SHARD_NODE_90 = def(9_000_0_08);
    public static final TransportVersion STORED_SCRIPT_CONTENT_LENGTH_90 = def(9_000_0_09);
    public static final TransportVersion COHERE_BIT_EMBEDDING_TYPE_SUPPORT_ADDED = def(9_001_0_00);
    public static final TransportVersion REMOVE_SNAPSHOT_FAILURES = def(9_002_0_00);
    public static final TransportVersion TRANSPORT_STATS_HANDLING_TIME_REQUIRED = def(9_003_0_00);
    public static final TransportVersion REMOVE_DESIRED_NODE_VERSION = def(9_004_0_00);
    public static final TransportVersion ESQL_DRIVER_TASK_DESCRIPTION = def(9_005_0_00);
    public static final TransportVersion ESQL_RETRY_ON_SHARD_LEVEL_FAILURE = def(9_006_0_00);
    public static final TransportVersion ESQL_PROFILE_ASYNC_NANOS = def(9_007_00_0);
    public static final TransportVersion ESQL_LOOKUP_JOIN_SOURCE_TEXT = def(9_008_0_00);
    public static final TransportVersion REMOVE_ALL_APPLICABLE_SELECTOR = def(9_009_0_00);
    public static final TransportVersion SLM_UNHEALTHY_IF_NO_SNAPSHOT_WITHIN = def(9_010_0_00);
    public static final TransportVersion ESQL_SUPPORT_PARTIAL_RESULTS = def(9_011_0_00);
    public static final TransportVersion REMOVE_REPOSITORY_CONFLICT_MESSAGE = def(9_012_0_00);
    public static final TransportVersion RERANKER_FAILURES_ALLOWED = def(9_013_0_00);
    public static final TransportVersion VOYAGE_AI_INTEGRATION_ADDED = def(9_014_0_00);
    public static final TransportVersion BYTE_SIZE_VALUE_ALWAYS_USES_BYTES = def(9_015_0_00);
    public static final TransportVersion ESQL_SERIALIZE_SOURCE_FUNCTIONS_WARNINGS = def(9_016_0_00);
    public static final TransportVersion ESQL_DRIVER_NODE_DESCRIPTION = def(9_017_0_00);
    public static final TransportVersion MULTI_PROJECT = def(9_018_0_00);
    public static final TransportVersion STORED_SCRIPT_CONTENT_LENGTH = def(9_019_0_00);
    public static final TransportVersion JINA_AI_EMBEDDING_TYPE_SUPPORT_ADDED = def(9_020_0_00);
    public static final TransportVersion RE_REMOVE_MIN_COMPATIBLE_SHARD_NODE = def(9_021_0_00);
    public static final TransportVersion UNASSIGENEDINFO_RESHARD_ADDED = def(9_022_0_00);
    public static final TransportVersion INCLUDE_INDEX_MODE_IN_GET_DATA_STREAM = def(9_023_0_00);
    public static final TransportVersion MAX_OPERATION_SIZE_REJECTIONS_ADDED = def(9_024_0_00);
    public static final TransportVersion RETRY_ILM_ASYNC_ACTION_REQUIRE_ERROR = def(9_025_0_00);
    public static final TransportVersion ESQL_SERIALIZE_BLOCK_TYPE_CODE = def(9_026_0_00);
    public static final TransportVersion ESQL_THREAD_NAME_IN_DRIVER_PROFILE = def(9_027_0_00);
    public static final TransportVersion INFERENCE_CONTEXT = def(9_028_0_00);
    public static final TransportVersion ML_INFERENCE_DEEPSEEK = def(9_029_00_0);
    public static final TransportVersion ESQL_FAILURE_FROM_REMOTE = def(9_030_00_0);
    public static final TransportVersion INDEX_RESHARDING_METADATA = def(9_031_0_00);
    public static final TransportVersion INFERENCE_MODEL_REGISTRY_METADATA = def(9_032_0_00);
    public static final TransportVersion INTRODUCE_LIFECYCLE_TEMPLATE = def(9_033_0_00);
    public static final TransportVersion INDEXING_STATS_INCLUDES_RECENT_WRITE_LOAD = def(9_034_0_00);
    public static final TransportVersion ESQL_AGGREGATE_METRIC_DOUBLE_LITERAL = def(9_035_0_00);
    public static final TransportVersion INDEX_METADATA_INCLUDES_RECENT_WRITE_LOAD = def(9_036_0_00);
    public static final TransportVersion RERANK_COMMON_OPTIONS_ADDED = def(9_037_0_00);
    public static final TransportVersion ESQL_REPORT_ORIGINAL_TYPES = def(9_038_00_0);
    public static final TransportVersion RESCORE_VECTOR_ALLOW_ZERO = def(9_039_0_00);
    public static final TransportVersion PROJECT_ID_IN_SNAPSHOT = def(9_040_0_00);
    public static final TransportVersion INDEX_STATS_AND_METADATA_INCLUDE_PEAK_WRITE_LOAD = def(9_041_0_00);
    public static final TransportVersion REPOSITORIES_METADATA_AS_PROJECT_CUSTOM = def(9_042_0_00);
    public static final TransportVersion BATCHED_QUERY_PHASE_VERSION = def(9_043_0_00);
<<<<<<< HEAD
    public static final TransportVersion ESQL_DOCUMENTS_FOUND_AND_VALUES_LOADED = def(9_044_0_00);
=======
    public static final TransportVersion REMOTE_EXCEPTION = def(9_044_0_00);
    public static final TransportVersion ESQL_REMOVE_AGGREGATE_TYPE = def(9_045_0_00);
    public static final TransportVersion ADD_PROJECT_ID_TO_DSL_ERROR_INFO = def(9_046_0_00);
    public static final TransportVersion SEMANTIC_TEXT_CHUNKING_CONFIG = def(9_047_00_0);
    public static final TransportVersion REPO_ANALYSIS_COPY_BLOB = def(9_048_00_0);
    public static final TransportVersion AMAZON_BEDROCK_TASK_SETTINGS = def(9_049_00_0);
    public static final TransportVersion ESQL_REPORT_SHARD_PARTITIONING = def(9_050_00_0);
>>>>>>> 507f40cd

    /*
     * STOP! READ THIS FIRST! No, really,
     *        ____ _____ ___  ____  _        ____  _____    _    ____    _____ _   _ ___ ____    _____ ___ ____  ____ _____ _
     *       / ___|_   _/ _ \|  _ \| |      |  _ \| ____|  / \  |  _ \  |_   _| | | |_ _/ ___|  |  ___|_ _|  _ \/ ___|_   _| |
     *       \___ \ | || | | | |_) | |      | |_) |  _|   / _ \ | | | |   | | | |_| || |\___ \  | |_   | || |_) \___ \ | | | |
     *        ___) || || |_| |  __/|_|      |  _ <| |___ / ___ \| |_| |   | | |  _  || | ___) | |  _|  | ||  _ < ___) || | |_|
     *       |____/ |_| \___/|_|   (_)      |_| \_\_____/_/   \_\____/    |_| |_| |_|___|____/  |_|   |___|_| \_\____/ |_| (_)
     *
     * A new transport version should be added EVERY TIME a change is made to the serialization protocol of one or more classes. Each
     * transport version should only be used in a single merged commit (apart from the BwC versions copied from o.e.Version, ≤V_8_8_1).
     *
     * More information about versions and backporting at docs/internal/Versioning.md
     *
     * ADDING A TRANSPORT VERSION
     * To add a new transport version, add a new constant at the bottom of the list, above this comment. Don't add other lines,
     * comments, etc. The version id has the following layout:
     *
     * M_NNN_S_PP
     *
     * M - The major version of Elasticsearch
     * NNN - The server version part
     * S - The subsidiary version part. It should always be 0 here, it is only used in subsidiary repositories.
     * PP - The patch version part
     *
     * To determine the id of the next TransportVersion constant, do the following:
     * - Use the same major version, unless bumping majors
     * - Bump the server version part by 1, unless creating a patch version
     * - Leave the subsidiary part as 0
     * - Bump the patch part if creating a patch version
     *
     * If a patch version is created, it should be placed sorted among the other existing constants.
     *
     * REVERTING A TRANSPORT VERSION
     *
     * If you revert a commit with a transport version change, you MUST ensure there is a NEW transport version representing the reverted
     * change. DO NOT let the transport version go backwards, it must ALWAYS be incremented.
     *
     * DETERMINING TRANSPORT VERSIONS FROM GIT HISTORY
     *
     * If your git checkout has the expected minor-version-numbered branches and the expected release-version tags then you can find the
     * transport versions known by a particular release ...
     *
     *     git show v8.11.0:server/src/main/java/org/elasticsearch/TransportVersions.java | grep '= def'
     *
     * ... or by a particular branch ...
     *
     *     git show 8.11:server/src/main/java/org/elasticsearch/TransportVersions.java | grep '= def'
     *
     * ... and you can see which versions were added in between two versions too ...
     *
     *     git diff v8.11.0..main -- server/src/main/java/org/elasticsearch/TransportVersions.java
     *
     * In branches 8.7-8.10 see server/src/main/java/org/elasticsearch/TransportVersion.java for the equivalent definitions.
     */

    /**
     * Reference to the earliest compatible transport version to this version of the codebase.
     * This should be the transport version used by the highest minor version of the previous major.
     */
    public static final TransportVersion MINIMUM_COMPATIBLE = INITIAL_ELASTICSEARCH_8_19;

    /**
     * Reference to the minimum transport version that can be used with CCS.
     * This should be the transport version used by the previous minor release.
     */
    public static final TransportVersion MINIMUM_CCS_VERSION = BYTE_SIZE_VALUE_ALWAYS_USES_BYTES_1;

    /**
     * Sorted list of all versions defined in this class
     */
    static final List<TransportVersion> DEFINED_VERSIONS = collectAllVersionIdsDefinedInClass(TransportVersions.class);

    // the highest transport version constant defined
    static final TransportVersion LATEST_DEFINED;
    static {
        LATEST_DEFINED = DEFINED_VERSIONS.getLast();

        // see comment on IDS field
        // now we're registered all the transport versions, we can clear the map
        IDS = null;
    }

    public static List<TransportVersion> collectAllVersionIdsDefinedInClass(Class<?> cls) {
        Map<Integer, String> versionIdFields = new HashMap<>();
        List<TransportVersion> definedTransportVersions = new ArrayList<>();

        Set<String> ignore = Set.of("ZERO", "CURRENT", "MINIMUM_COMPATIBLE", "MINIMUM_CCS_VERSION");

        for (Field declaredField : cls.getFields()) {
            if (declaredField.getType().equals(TransportVersion.class)) {
                String fieldName = declaredField.getName();
                if (ignore.contains(fieldName)) {
                    continue;
                }

                TransportVersion version;
                try {
                    version = (TransportVersion) declaredField.get(null);
                } catch (IllegalAccessException e) {
                    throw new AssertionError(e);
                }
                definedTransportVersions.add(version);

                if (Assertions.ENABLED) {
                    // check the version number is unique
                    var sameVersionNumber = versionIdFields.put(version.id(), fieldName);
                    assert sameVersionNumber == null
                        : "Versions ["
                            + sameVersionNumber
                            + "] and ["
                            + fieldName
                            + "] have the same version number ["
                            + version.id()
                            + "]. Each TransportVersion should have a different version number";
                }
            }
        }

        Collections.sort(definedTransportVersions);

        return List.copyOf(definedTransportVersions);
    }

    static final IntFunction<String> VERSION_LOOKUP = ReleaseVersions.generateVersionsLookup(TransportVersions.class, LATEST_DEFINED.id());

    // no instance
    private TransportVersions() {}
}<|MERGE_RESOLUTION|>--- conflicted
+++ resolved
@@ -212,9 +212,6 @@
     public static final TransportVersion INDEX_STATS_AND_METADATA_INCLUDE_PEAK_WRITE_LOAD = def(9_041_0_00);
     public static final TransportVersion REPOSITORIES_METADATA_AS_PROJECT_CUSTOM = def(9_042_0_00);
     public static final TransportVersion BATCHED_QUERY_PHASE_VERSION = def(9_043_0_00);
-<<<<<<< HEAD
-    public static final TransportVersion ESQL_DOCUMENTS_FOUND_AND_VALUES_LOADED = def(9_044_0_00);
-=======
     public static final TransportVersion REMOTE_EXCEPTION = def(9_044_0_00);
     public static final TransportVersion ESQL_REMOVE_AGGREGATE_TYPE = def(9_045_0_00);
     public static final TransportVersion ADD_PROJECT_ID_TO_DSL_ERROR_INFO = def(9_046_0_00);
@@ -222,7 +219,7 @@
     public static final TransportVersion REPO_ANALYSIS_COPY_BLOB = def(9_048_00_0);
     public static final TransportVersion AMAZON_BEDROCK_TASK_SETTINGS = def(9_049_00_0);
     public static final TransportVersion ESQL_REPORT_SHARD_PARTITIONING = def(9_050_00_0);
->>>>>>> 507f40cd
+    public static final TransportVersion ESQL_DOCUMENTS_FOUND_AND_VALUES_LOADED = def(9_051_0_00);
 
     /*
      * STOP! READ THIS FIRST! No, really,

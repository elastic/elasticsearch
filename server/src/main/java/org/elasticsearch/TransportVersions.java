/*
 * Copyright Elasticsearch B.V. and/or licensed to Elasticsearch B.V. under one
 * or more contributor license agreements. Licensed under the Elastic License
 * 2.0 and the Server Side Public License, v 1; you may not use this file except
 * in compliance with, at your election, the Elastic License 2.0 or the Server
 * Side Public License, v 1.
 */

package org.elasticsearch;

import org.elasticsearch.core.Assertions;

import java.lang.reflect.Field;
import java.util.Collection;
import java.util.Collections;
import java.util.HashMap;
import java.util.Map;
import java.util.NavigableMap;
import java.util.Set;
import java.util.TreeMap;
import java.util.TreeSet;

/**
 * <p>Transport version is used to coordinate compatible wire protocol communication between nodes, at a fine-grained level.  This replaces
 * and supersedes the old Version constants.</p>
 *
 * <p>Before adding a new version constant, please read the block comment at the end of the list of constants.</p>
 */
public class TransportVersions {

    /*
     * NOTE: IntelliJ lies!
     * This map is used during class construction, referenced by the registerTransportVersion method.
     * When all the transport version constants have been registered, the map is cleared & never touched again.
     */
    static TreeSet<Integer> IDS = new TreeSet<>();

    static TransportVersion def(int id) {
        if (IDS == null) throw new IllegalStateException("The IDS map needs to be present to call this method");

        if (IDS.add(id) == false) {
            throw new IllegalArgumentException("Version id " + id + " defined twice");
        }
        if (id < IDS.last()) {
            throw new IllegalArgumentException("Version id " + id + " is not defined in the right location. Keep constants sorted");
        }
        return new TransportVersion(id);
    }

    public static final TransportVersion ZERO = def(0);
    public static final TransportVersion V_7_0_0 = def(7_00_00_99);
    public static final TransportVersion V_7_0_1 = def(7_00_01_99);
    public static final TransportVersion V_7_1_0 = def(7_01_00_99);
    public static final TransportVersion V_7_2_0 = def(7_02_00_99);
    public static final TransportVersion V_7_2_1 = def(7_02_01_99);
    public static final TransportVersion V_7_3_0 = def(7_03_00_99);
    public static final TransportVersion V_7_3_2 = def(7_03_02_99);
    public static final TransportVersion V_7_4_0 = def(7_04_00_99);
    public static final TransportVersion V_7_5_0 = def(7_05_00_99);
    public static final TransportVersion V_7_6_0 = def(7_06_00_99);
    public static final TransportVersion V_7_7_0 = def(7_07_00_99);
    public static final TransportVersion V_7_8_0 = def(7_08_00_99);
    public static final TransportVersion V_7_8_1 = def(7_08_01_99);
    public static final TransportVersion V_7_9_0 = def(7_09_00_99);
    public static final TransportVersion V_7_10_0 = def(7_10_00_99);
    public static final TransportVersion V_7_10_1 = def(7_10_01_99);
    public static final TransportVersion V_7_11_0 = def(7_11_00_99);
    public static final TransportVersion V_7_12_0 = def(7_12_00_99);
    public static final TransportVersion V_7_13_0 = def(7_13_00_99);
    public static final TransportVersion V_7_14_0 = def(7_14_00_99);
    public static final TransportVersion V_7_15_0 = def(7_15_00_99);
    public static final TransportVersion V_7_15_1 = def(7_15_01_99);
    public static final TransportVersion V_7_16_0 = def(7_16_00_99);
    public static final TransportVersion V_7_17_0 = def(7_17_00_99);
    public static final TransportVersion V_7_17_1 = def(7_17_01_99);
    public static final TransportVersion V_7_17_8 = def(7_17_08_99);
    public static final TransportVersion V_8_0_0 = def(8_00_00_99);
    public static final TransportVersion V_8_1_0 = def(8_01_00_99);
    public static final TransportVersion V_8_2_0 = def(8_02_00_99);
    public static final TransportVersion V_8_3_0 = def(8_03_00_99);
    public static final TransportVersion V_8_4_0 = def(8_04_00_99);
    public static final TransportVersion V_8_5_0 = def(8_05_00_99);
    public static final TransportVersion V_8_6_0 = def(8_06_00_99);
    public static final TransportVersion V_8_6_1 = def(8_06_01_99);
    public static final TransportVersion V_8_7_0 = def(8_07_00_99);
    public static final TransportVersion V_8_7_1 = def(8_07_01_99);
    public static final TransportVersion V_8_8_0 = def(8_08_00_99);
    public static final TransportVersion V_8_8_1 = def(8_08_01_99);
    /*
     * READ THE COMMENT BELOW THIS BLOCK OF DECLARATIONS BEFORE ADDING NEW TRANSPORT VERSIONS
     * Detached transport versions added below here.
     */
    public static final TransportVersion V_8_500_020 = def(8_500_020);
    public static final TransportVersion V_8_500_040 = def(8_500_040);
    public static final TransportVersion V_8_500_041 = def(8_500_041);
    public static final TransportVersion V_8_500_042 = def(8_500_042);
    public static final TransportVersion V_8_500_043 = def(8_500_043);
    public static final TransportVersion V_8_500_044 = def(8_500_044);
    public static final TransportVersion V_8_500_045 = def(8_500_045);
    public static final TransportVersion V_8_500_046 = def(8_500_046);
    public static final TransportVersion V_8_500_047 = def(8_500_047);
    public static final TransportVersion V_8_500_048 = def(8_500_048);
    public static final TransportVersion V_8_500_049 = def(8_500_049);
    public static final TransportVersion V_8_500_050 = def(8_500_050);
    public static final TransportVersion V_8_500_051 = def(8_500_051);
    public static final TransportVersion V_8_500_052 = def(8_500_052);
    public static final TransportVersion V_8_500_053 = def(8_500_053);
    public static final TransportVersion V_8_500_054 = def(8_500_054);
    public static final TransportVersion V_8_500_055 = def(8_500_055);
    public static final TransportVersion V_8_500_056 = def(8_500_056);
    public static final TransportVersion V_8_500_057 = def(8_500_057);
    public static final TransportVersion V_8_500_058 = def(8_500_058);
    public static final TransportVersion V_8_500_059 = def(8_500_059);
    public static final TransportVersion V_8_500_060 = def(8_500_060);
    public static final TransportVersion V_8_500_061 = def(8_500_061);
    public static final TransportVersion V_8_500_062 = def(8_500_062);
    public static final TransportVersion V_8_500_063 = def(8_500_063);
    public static final TransportVersion V_8_500_064 = def(8_500_064);
    public static final TransportVersion V_8_500_065 = def(8_500_065);
    public static final TransportVersion V_8_500_066 = def(8_500_066);
    public static final TransportVersion SEARCH_RESP_SKIP_UNAVAILABLE_ADDED = def(8_500_067);
    public static final TransportVersion ML_TRAINED_MODEL_FINISH_PENDING_WORK_ADDED = def(8_500_068);
    public static final TransportVersion SEARCH_APP_INDICES_REMOVED = def(8_500_069);
    public static final TransportVersion GENERIC_NAMED_WRITABLE_ADDED = def(8_500_070);
    public static final TransportVersion PINNED_QUERY_OPTIONAL_INDEX = def(8_500_071);
    public static final TransportVersion SHARD_SIZE_PRIMARY_TERM_GEN_ADDED = def(8_500_072);
    public static final TransportVersion COMPAT_VERSIONS_MAPPING_VERSION_ADDED = def(8_500_073);
    public static final TransportVersion V_8_500_074 = def(8_500_074);
    public static final TransportVersion NODE_INFO_INDEX_VERSION_ADDED = def(8_500_075);
    public static final TransportVersion FIRST_NEW_ID_LAYOUT = def(8_501_00_0);
    public static final TransportVersion COMMIT_PRIMARY_TERM_GENERATION = def(8_501_00_1);
    public static final TransportVersion WAIT_FOR_CLUSTER_STATE_IN_RECOVERY_ADDED = def(8_502_00_0);
    public static final TransportVersion RECOVERY_COMMIT_TOO_NEW_EXCEPTION_ADDED = def(8_503_00_0);
    public static final TransportVersion NODE_INFO_COMPONENT_VERSIONS_ADDED = def(8_504_00_0);
    public static final TransportVersion COMPACT_FIELD_CAPS_ADDED = def(8_505_00_0);
    public static final TransportVersion DATA_STREAM_RESPONSE_INDEX_PROPERTIES = def(8_506_00_0);
    public static final TransportVersion ML_TRAINED_MODEL_CONFIG_PLATFORM_ADDED = def(8_507_00_0);
    public static final TransportVersion LONG_COUNT_IN_HISTOGRAM_ADDED = def(8_508_00_0);
    public static final TransportVersion INFERENCE_MODEL_SECRETS_ADDED = def(8_509_00_0);
    public static final TransportVersion NODE_INFO_REQUEST_SIMPLIFIED = def(8_510_00_0);
    public static final TransportVersion NESTED_KNN_VECTOR_QUERY_V = def(8_511_00_0);
    public static final TransportVersion ML_PACKAGE_LOADER_PLATFORM_ADDED = def(8_512_00_0);
    public static final TransportVersion ELSER_SERVICE_MODEL_VERSION_ADDED_PATCH = def(8_512_00_1);
    public static final TransportVersion PLUGIN_DESCRIPTOR_OPTIONAL_CLASSNAME = def(8_513_00_0);
    public static final TransportVersion UNIVERSAL_PROFILING_LICENSE_ADDED = def(8_514_00_0);
    public static final TransportVersion ELSER_SERVICE_MODEL_VERSION_ADDED = def(8_515_00_0);
    public static final TransportVersion NODE_STATS_HTTP_ROUTE_STATS_ADDED = def(8_516_00_0);
    public static final TransportVersion INCLUDE_SHARDS_STATS_ADDED = def(8_517_00_0);
    public static final TransportVersion BUILD_QUALIFIER_SEPARATED = def(8_518_00_0);
    public static final TransportVersion PIPELINES_IN_BULK_RESPONSE_ADDED = def(8_519_00_0);
    public static final TransportVersion PLUGIN_DESCRIPTOR_STRING_VERSION = def(8_520_00_0);
    public static final TransportVersion TOO_MANY_SCROLL_CONTEXTS_EXCEPTION_ADDED = def(8_521_00_0);
<<<<<<< HEAD
    public static final TransportVersion DATA_STREAM_FAILURE_STORE_ADDED = def(8_522_00_0);
=======
    public static final TransportVersion UNCONTENDED_REGISTER_ANALYSIS_ADDED = def(8_522_00_0);
    public static final TransportVersion TRANSFORM_GET_CHECKPOINT_TIMEOUT_ADDED = def(8_523_00_0);
    public static final TransportVersion IP_ADDRESS_WRITEABLE = def(8_524_00_0);
    public static final TransportVersion PRIMARY_TERM_ADDED = def(8_525_00_0);
    public static final TransportVersion CLUSTER_FEATURES_ADDED = def(8_526_00_0);
    public static final TransportVersion DSL_ERROR_STORE_INFORMATION_ENHANCED = def(8_527_00_0);
    public static final TransportVersion INVALID_BUCKET_PATH_EXCEPTION_INTRODUCED = def(8_528_00_0);
    public static final TransportVersion KNN_AS_QUERY_ADDED = def(8_529_00_0);
>>>>>>> df9002ac

    /*
     * STOP! READ THIS FIRST! No, really,
     *        ____ _____ ___  ____  _        ____  _____    _    ____    _____ _   _ ___ ____    _____ ___ ____  ____ _____ _
     *       / ___|_   _/ _ \|  _ \| |      |  _ \| ____|  / \  |  _ \  |_   _| | | |_ _/ ___|  |  ___|_ _|  _ \/ ___|_   _| |
     *       \___ \ | || | | | |_) | |      | |_) |  _|   / _ \ | | | |   | | | |_| || |\___ \  | |_   | || |_) \___ \ | | | |
     *        ___) || || |_| |  __/|_|      |  _ <| |___ / ___ \| |_| |   | | |  _  || | ___) | |  _|  | ||  _ < ___) || | |_|
     *       |____/ |_| \___/|_|   (_)      |_| \_\_____/_/   \_\____/    |_| |_| |_|___|____/  |_|   |___|_| \_\____/ |_| (_)
     *
     * A new transport version should be added EVERY TIME a change is made to the serialization protocol of one or more classes. Each
     * transport version should only be used in a single merged commit (apart from the BwC versions copied from o.e.Version, ≤V_8_8_1).
     *
     * ADDING A TRANSPORT VERSION
     * To add a new transport version, add a new constant at the bottom of the list, above this comment. Don't add other lines,
     * comments, etc. The version id has the following layout:
     *
     * M_NNN_SS_P
     *
     * M - The major version of Elasticsearch
     * NNN - The server version part
     * SS - The serverless version part. It should always be 00 here, it is used by serverless only.
     * P - The patch version part
     *
     * To determine the id of the next TransportVersion constant, do the following:
     * - Use the same major version, unless bumping majors
     * - Bump the server version part by 1, unless creating a patch version
     * - Leave the serverless part as 00
     * - Bump the patch part if creating a patch version
     *
     * If a patch version is created, it should be placed sorted among the other existing constants.
     *
     * REVERTING A TRANSPORT VERSION
     *
     * If you revert a commit with a transport version change, you MUST ensure there is a NEW transport version representing the reverted
     * change. DO NOT let the transport version go backwards, it must ALWAYS be incremented.
     *
     * DETERMINING TRANSPORT VERSIONS FROM GIT HISTORY
     *
     * If your git checkout has the expected minor-version-numbered branches and the expected release-version tags then you can find the
     * transport versions known by a particular release ...
     *
     *     git show v8.9.1:server/src/main/java/org/elasticsearch/TransportVersions.java | grep def
     *
     * ... or by a particular branch ...
     *
     *     git show 8.10:server/src/main/java/org/elasticsearch/TransportVersions.java | grep def
     *
     * ... and you can see which versions were added in between two versions too ...
     *
     *     git diff 8.10..main -- server/src/main/java/org/elasticsearch/TransportVersions.java
     */

    /**
     * Reference to the earliest compatible transport version to this version of the codebase.
     * This should be the transport version used by the highest minor version of the previous major.
     */
    public static final TransportVersion MINIMUM_COMPATIBLE = V_7_17_0;

    /**
     * Reference to the minimum transport version that can be used with CCS.
     * This should be the transport version used by the previous minor release.
     */
    public static final TransportVersion MINIMUM_CCS_VERSION = ML_PACKAGE_LOADER_PLATFORM_ADDED;

    static final NavigableMap<Integer, TransportVersion> VERSION_IDS = getAllVersionIds(TransportVersions.class);

    // the highest transport version constant defined in this file, used as a fallback for TransportVersion.current()
    static final TransportVersion LATEST_DEFINED;
    static {
        LATEST_DEFINED = VERSION_IDS.lastEntry().getValue();

        // see comment on IDS field
        // now we're registered all the transport versions, we can clear the map
        IDS = null;
    }

    public static NavigableMap<Integer, TransportVersion> getAllVersionIds(Class<?> cls) {
        Map<Integer, String> versionIdFields = new HashMap<>();
        NavigableMap<Integer, TransportVersion> builder = new TreeMap<>();

        Set<String> ignore = Set.of("ZERO", "CURRENT", "MINIMUM_COMPATIBLE", "MINIMUM_CCS_VERSION");

        for (Field declaredField : cls.getFields()) {
            if (declaredField.getType().equals(TransportVersion.class)) {
                String fieldName = declaredField.getName();
                if (ignore.contains(fieldName)) {
                    continue;
                }

                TransportVersion version;
                try {
                    version = (TransportVersion) declaredField.get(null);
                } catch (IllegalAccessException e) {
                    throw new AssertionError(e);
                }
                builder.put(version.id(), version);

                if (Assertions.ENABLED) {
                    // check the version number is unique
                    var sameVersionNumber = versionIdFields.put(version.id(), fieldName);
                    assert sameVersionNumber == null
                        : "Versions ["
                            + sameVersionNumber
                            + "] and ["
                            + fieldName
                            + "] have the same version number ["
                            + version.id()
                            + "]. Each TransportVersion should have a different version number";
                }
            }
        }

        return Collections.unmodifiableNavigableMap(builder);
    }

    static Collection<TransportVersion> getAllVersions() {
        return VERSION_IDS.values();
    }

    // no instance
    private TransportVersions() {}
}<|MERGE_RESOLUTION|>--- conflicted
+++ resolved
@@ -150,9 +150,6 @@
     public static final TransportVersion PIPELINES_IN_BULK_RESPONSE_ADDED = def(8_519_00_0);
     public static final TransportVersion PLUGIN_DESCRIPTOR_STRING_VERSION = def(8_520_00_0);
     public static final TransportVersion TOO_MANY_SCROLL_CONTEXTS_EXCEPTION_ADDED = def(8_521_00_0);
-<<<<<<< HEAD
-    public static final TransportVersion DATA_STREAM_FAILURE_STORE_ADDED = def(8_522_00_0);
-=======
     public static final TransportVersion UNCONTENDED_REGISTER_ANALYSIS_ADDED = def(8_522_00_0);
     public static final TransportVersion TRANSFORM_GET_CHECKPOINT_TIMEOUT_ADDED = def(8_523_00_0);
     public static final TransportVersion IP_ADDRESS_WRITEABLE = def(8_524_00_0);
@@ -161,7 +158,7 @@
     public static final TransportVersion DSL_ERROR_STORE_INFORMATION_ENHANCED = def(8_527_00_0);
     public static final TransportVersion INVALID_BUCKET_PATH_EXCEPTION_INTRODUCED = def(8_528_00_0);
     public static final TransportVersion KNN_AS_QUERY_ADDED = def(8_529_00_0);
->>>>>>> df9002ac
+    public static final TransportVersion DATA_STREAM_FAILURE_STORE_ADDED = def(8_530_00_0);
 
     /*
      * STOP! READ THIS FIRST! No, really,

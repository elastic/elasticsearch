/*
 * Copyright Elasticsearch B.V. and/or licensed to Elasticsearch B.V. under one
 * or more contributor license agreements. Licensed under the "Elastic License
 * 2.0", the "GNU Affero General Public License v3.0 only", and the "Server Side
 * Public License v 1"; you may not use this file except in compliance with, at
 * your election, the "Elastic License 2.0", the "GNU Affero General Public
 * License v3.0 only", or the "Server Side Public License, v 1".
 */

package org.elasticsearch;

import org.elasticsearch.core.Assertions;
import org.elasticsearch.core.UpdateForV9;

import java.lang.reflect.Field;
import java.util.ArrayList;
import java.util.Collections;
import java.util.HashMap;
import java.util.List;
import java.util.Map;
import java.util.Set;
import java.util.TreeSet;
import java.util.function.IntFunction;

/**
 * <p>Transport version is used to coordinate compatible wire protocol communication between nodes, at a fine-grained level.  This replaces
 * and supersedes the old Version constants.</p>
 *
 * <p>Before adding a new version constant, please read the block comment at the end of the list of constants.</p>
 */
public class TransportVersions {

    /*
     * NOTE: IntelliJ lies!
     * This map is used during class construction, referenced by the registerTransportVersion method.
     * When all the transport version constants have been registered, the map is cleared & never touched again.
     */
    static TreeSet<Integer> IDS = new TreeSet<>();

    static TransportVersion def(int id) {
        if (IDS == null) throw new IllegalStateException("The IDS map needs to be present to call this method");

        if (IDS.add(id) == false) {
            throw new IllegalArgumentException("Version id " + id + " defined twice");
        }
        if (id < IDS.last()) {
            throw new IllegalArgumentException("Version id " + id + " is not defined in the right location. Keep constants sorted");
        }
        return new TransportVersion(id);
    }

    @UpdateForV9(owner = UpdateForV9.Owner.CORE_INFRA) // remove the transport versions with which v9 will not need to interact
    public static final TransportVersion ZERO = def(0);
    public static final TransportVersion V_7_0_0 = def(7_00_00_99);
    public static final TransportVersion V_7_1_0 = def(7_01_00_99);
    public static final TransportVersion V_7_2_0 = def(7_02_00_99);
    public static final TransportVersion V_7_3_0 = def(7_03_00_99);
    public static final TransportVersion V_7_3_2 = def(7_03_02_99);
    public static final TransportVersion V_7_4_0 = def(7_04_00_99);
    public static final TransportVersion V_7_6_0 = def(7_06_00_99);
    public static final TransportVersion V_7_8_0 = def(7_08_00_99);
    public static final TransportVersion V_7_8_1 = def(7_08_01_99);
    public static final TransportVersion V_7_9_0 = def(7_09_00_99);
    public static final TransportVersion V_7_10_0 = def(7_10_00_99);
    public static final TransportVersion V_7_11_0 = def(7_11_00_99);
    public static final TransportVersion V_7_12_0 = def(7_12_00_99);
    public static final TransportVersion V_7_13_0 = def(7_13_00_99);
    public static final TransportVersion V_7_14_0 = def(7_14_00_99);
    public static final TransportVersion V_7_15_0 = def(7_15_00_99);
    public static final TransportVersion V_7_15_1 = def(7_15_01_99);
    public static final TransportVersion V_7_16_0 = def(7_16_00_99);
    public static final TransportVersion V_7_17_0 = def(7_17_00_99);
    public static final TransportVersion V_7_17_1 = def(7_17_01_99);
    public static final TransportVersion V_7_17_8 = def(7_17_08_99);
    public static final TransportVersion V_8_0_0 = def(8_00_00_99);
    public static final TransportVersion V_8_1_0 = def(8_01_00_99);
    public static final TransportVersion V_8_2_0 = def(8_02_00_99);
    public static final TransportVersion V_8_3_0 = def(8_03_00_99);
    public static final TransportVersion V_8_4_0 = def(8_04_00_99);
    public static final TransportVersion V_8_5_0 = def(8_05_00_99);
    public static final TransportVersion V_8_6_0 = def(8_06_00_99);
    public static final TransportVersion V_8_6_1 = def(8_06_01_99);
    public static final TransportVersion V_8_7_0 = def(8_07_00_99);
    public static final TransportVersion V_8_7_1 = def(8_07_01_99);
    public static final TransportVersion V_8_8_0 = def(8_08_00_99);
    public static final TransportVersion V_8_8_1 = def(8_08_01_99);
    /*
     * READ THE COMMENT BELOW THIS BLOCK OF DECLARATIONS BEFORE ADDING NEW TRANSPORT VERSIONS
     * Detached transport versions added below here.
     */
    public static final TransportVersion V_8_9_X = def(8_500_020);
    public static final TransportVersion V_8_10_X = def(8_500_061);
    public static final TransportVersion V_8_11_X = def(8_512_0_01);
    public static final TransportVersion V_8_12_0 = def(8_560_0_00);
    public static final TransportVersion V_8_12_1 = def(8_560_0_01);
    public static final TransportVersion V_8_13_0 = def(8_595_0_00);
    public static final TransportVersion V_8_13_4 = def(8_595_0_01);
    public static final TransportVersion V_8_14_0 = def(8_636_0_01);
    public static final TransportVersion V_8_15_0 = def(8_702_0_02);
    public static final TransportVersion V_8_15_2 = def(8_702_0_03);
    public static final TransportVersion V_8_16_0 = def(8_772_0_01);
    public static final TransportVersion ADD_COMPATIBILITY_VERSIONS_TO_NODE_INFO_BACKPORT_8_16 = def(8_772_0_02);
    public static final TransportVersion SKIP_INNER_HITS_SEARCH_SOURCE_BACKPORT_8_16 = def(8_772_0_03);
    public static final TransportVersion QUERY_RULES_LIST_INCLUDES_TYPES_BACKPORT_8_16 = def(8_772_0_04);
    public static final TransportVersion INITIAL_ELASTICSEARCH_8_16_5 = def(8_772_0_05);
    public static final TransportVersion REMOVE_MIN_COMPATIBLE_SHARD_NODE = def(8_773_0_00);
    public static final TransportVersion REVERT_REMOVE_MIN_COMPATIBLE_SHARD_NODE = def(8_774_0_00);
    public static final TransportVersion ESQL_FIELD_ATTRIBUTE_PARENT_SIMPLIFIED = def(8_775_0_00);
    public static final TransportVersion INFERENCE_DONT_PERSIST_ON_READ = def(8_776_0_00);
    public static final TransportVersion SIMULATE_MAPPING_ADDITION = def(8_777_0_00);
    public static final TransportVersion INTRODUCE_ALL_APPLICABLE_SELECTOR = def(8_778_0_00);
    public static final TransportVersion INDEX_MODE_LOOKUP = def(8_779_0_00);
    public static final TransportVersion INDEX_REQUEST_REMOVE_METERING = def(8_780_0_00);
    public static final TransportVersion CPU_STAT_STRING_PARSING = def(8_781_0_00);
    public static final TransportVersion QUERY_RULES_RETRIEVER = def(8_782_0_00);
    public static final TransportVersion ESQL_CCS_EXEC_INFO_WITH_FAILURES = def(8_783_0_00);
    public static final TransportVersion LOGSDB_TELEMETRY = def(8_784_0_00);
    public static final TransportVersion LOGSDB_TELEMETRY_STATS = def(8_785_0_00);
    public static final TransportVersion KQL_QUERY_ADDED = def(8_786_0_00);
    public static final TransportVersion ROLE_MONITOR_STATS = def(8_787_0_00);
    public static final TransportVersion DATA_STREAM_INDEX_VERSION_DEPRECATION_CHECK = def(8_788_0_00);
    public static final TransportVersion ADD_COMPATIBILITY_VERSIONS_TO_NODE_INFO = def(8_789_0_00);
    public static final TransportVersion VERTEX_AI_INPUT_TYPE_ADDED = def(8_790_0_00);
    public static final TransportVersion SKIP_INNER_HITS_SEARCH_SOURCE = def(8_791_0_00);
    public static final TransportVersion QUERY_RULES_LIST_INCLUDES_TYPES = def(8_792_0_00);
    public static final TransportVersion INDEX_STATS_ADDITIONAL_FIELDS = def(8_793_0_00);
    public static final TransportVersion INDEX_STATS_ADDITIONAL_FIELDS_REVERT = def(8_794_0_00);
    public static final TransportVersion FAST_REFRESH_RCO_2 = def(8_795_0_00);
    public static final TransportVersion ESQL_ENRICH_RUNTIME_WARNINGS = def(8_796_0_00);
    public static final TransportVersion INGEST_PIPELINE_CONFIGURATION_AS_MAP = def(8_797_0_00);
    public static final TransportVersion LOGSDB_TELEMETRY_CUSTOM_CUTOFF_DATE_FIX_8_17 = def(8_797_0_01);
    public static final TransportVersion SOURCE_MODE_TELEMETRY_FIX_8_17 = def(8_797_0_02);
    public static final TransportVersion INITIAL_ELASTICSEARCH_8_17_3 = def(8_797_0_03);
    public static final TransportVersion INITIAL_ELASTICSEARCH_8_17_4 = def(8_797_0_04);
    public static final TransportVersion INDEXING_PRESSURE_THROTTLING_STATS = def(8_798_0_00);
    public static final TransportVersion REINDEX_DATA_STREAMS = def(8_799_0_00);
    public static final TransportVersion ESQL_REMOVE_NODE_LEVEL_PLAN = def(8_800_0_00);
    public static final TransportVersion LOGSDB_TELEMETRY_CUSTOM_CUTOFF_DATE = def(8_801_0_00);
    public static final TransportVersion SOURCE_MODE_TELEMETRY = def(8_802_0_00);
    public static final TransportVersion NEW_REFRESH_CLUSTER_BLOCK = def(8_803_0_00);
    public static final TransportVersion RETRIES_AND_OPERATIONS_IN_BLOBSTORE_STATS = def(8_804_0_00);
    public static final TransportVersion ADD_DATA_STREAM_OPTIONS_TO_TEMPLATES = def(8_805_0_00);
    public static final TransportVersion KNN_QUERY_RESCORE_OVERSAMPLE = def(8_806_0_00);
    public static final TransportVersion SEMANTIC_QUERY_LENIENT = def(8_807_0_00);
    public static final TransportVersion ESQL_QUERY_BUILDER_IN_SEARCH_FUNCTIONS = def(8_808_0_00);
    public static final TransportVersion EQL_ALLOW_PARTIAL_SEARCH_RESULTS = def(8_809_0_00);
    public static final TransportVersion NODE_VERSION_INFORMATION_WITH_MIN_READ_ONLY_INDEX_VERSION = def(8_810_0_00);
    public static final TransportVersion ERROR_TRACE_IN_TRANSPORT_HEADER = def(8_811_0_00);
    public static final TransportVersion FAILURE_STORE_ENABLED_BY_CLUSTER_SETTING = def(8_812_0_00);
    public static final TransportVersion SIMULATE_IGNORED_FIELDS = def(8_813_0_00);
    public static final TransportVersion TRANSFORMS_UPGRADE_MODE = def(8_814_0_00);
    public static final TransportVersion NODE_SHUTDOWN_EPHEMERAL_ID_ADDED = def(8_815_0_00);
    public static final TransportVersion ESQL_CCS_TELEMETRY_STATS = def(8_816_0_00);
    public static final TransportVersion TEXT_EMBEDDING_QUERY_VECTOR_BUILDER_INFER_MODEL_ID = def(8_817_0_00);
    public static final TransportVersion ESQL_ENABLE_NODE_LEVEL_REDUCTION = def(8_818_0_00);
    public static final TransportVersion JINA_AI_INTEGRATION_ADDED = def(8_819_0_00);
    public static final TransportVersion TRACK_INDEX_FAILED_DUE_TO_VERSION_CONFLICT_METRIC = def(8_820_0_00);
    public static final TransportVersion REPLACE_FAILURE_STORE_OPTIONS_WITH_SELECTOR_SYNTAX = def(8_821_0_00);
    public static final TransportVersion ELASTIC_INFERENCE_SERVICE_UNIFIED_CHAT_COMPLETIONS_INTEGRATION = def(8_822_0_00);
    public static final TransportVersion KQL_QUERY_TECH_PREVIEW = def(8_823_0_00);
    public static final TransportVersion ESQL_PROFILE_ROWS_PROCESSED = def(8_824_0_00);
    public static final TransportVersion BYTE_SIZE_VALUE_ALWAYS_USES_BYTES_1 = def(8_825_0_00);
    public static final TransportVersion REVERT_BYTE_SIZE_VALUE_ALWAYS_USES_BYTES_1 = def(8_826_0_00);
    public static final TransportVersion ESQL_SKIP_ES_INDEX_SERIALIZATION = def(8_827_0_00);
    public static final TransportVersion ADD_INDEX_BLOCK_TWO_PHASE = def(8_828_0_00);
    public static final TransportVersion RESOLVE_CLUSTER_NO_INDEX_EXPRESSION = def(8_829_0_00);
    public static final TransportVersion ML_ROLLOVER_LEGACY_INDICES = def(8_830_0_00);
    public static final TransportVersion ADD_INCLUDE_FAILURE_INDICES_OPTION = def(8_831_0_00);
    public static final TransportVersion ESQL_RESPONSE_PARTIAL = def(8_832_0_00);
    public static final TransportVersion RANK_DOC_OPTIONAL_METADATA_FOR_EXPLAIN = def(8_833_0_00);
    public static final TransportVersion ILM_ADD_SEARCHABLE_SNAPSHOT_ADD_REPLICATE_FOR = def(8_834_0_00);
    public static final TransportVersion INGEST_REQUEST_INCLUDE_SOURCE_ON_ERROR = def(8_835_0_00);
    public static final TransportVersion RESOURCE_DEPRECATION_CHECKS = def(8_836_0_00);
    public static final TransportVersion LINEAR_RETRIEVER_SUPPORT = def(8_837_0_00);
    public static final TransportVersion TIMEOUT_GET_PARAM_FOR_RESOLVE_CLUSTER = def(8_838_0_00);
    public static final TransportVersion INFERENCE_REQUEST_ADAPTIVE_RATE_LIMITING = def(8_839_0_00);
    public static final TransportVersion ML_INFERENCE_IBM_WATSONX_RERANK_ADDED = def(8_840_0_00);
    public static final TransportVersion REMOVE_ALL_APPLICABLE_SELECTOR_BACKPORT_8_18 = def(8_840_0_01);
    public static final TransportVersion INITIAL_ELASTICSEARCH_8_19 = def(8_841_0_00);
    public static final TransportVersion COHERE_BIT_EMBEDDING_TYPE_SUPPORT_ADDED_BACKPORT_8_X = def(8_841_0_01);
    public static final TransportVersion REMOVE_ALL_APPLICABLE_SELECTOR_BACKPORT_8_19 = def(8_841_0_02);
    public static final TransportVersion ESQL_RETRY_ON_SHARD_LEVEL_FAILURE_BACKPORT_8_19 = def(8_841_0_03);
    public static final TransportVersion ESQL_SUPPORT_PARTIAL_RESULTS_BACKPORT_8_19 = def(8_841_0_04);
    public static final TransportVersion VOYAGE_AI_INTEGRATION_ADDED_BACKPORT_8_X = def(8_841_0_05);
    public static final TransportVersion JINA_AI_EMBEDDING_TYPE_SUPPORT_ADDED_BACKPORT_8_19 = def(8_841_0_06);
    public static final TransportVersion INITIAL_ELASTICSEARCH_9_0 = def(9_000_0_00);
    public static final TransportVersion REMOVE_SNAPSHOT_FAILURES_90 = def(9_000_0_01);
    public static final TransportVersion TRANSPORT_STATS_HANDLING_TIME_REQUIRED_90 = def(9_000_0_02);
    public static final TransportVersion REMOVE_DESIRED_NODE_VERSION_90 = def(9_000_0_03);
    public static final TransportVersion ESQL_DRIVER_TASK_DESCRIPTION_90 = def(9_000_0_04);
    public static final TransportVersion REMOVE_ALL_APPLICABLE_SELECTOR_9_0 = def(9_000_0_05);
    public static final TransportVersion BYTE_SIZE_VALUE_ALWAYS_USES_BYTES_90 = def(9_000_0_06);
    public static final TransportVersion COHERE_BIT_EMBEDDING_TYPE_SUPPORT_ADDED = def(9_001_0_00);
    public static final TransportVersion REMOVE_SNAPSHOT_FAILURES = def(9_002_0_00);
    public static final TransportVersion TRANSPORT_STATS_HANDLING_TIME_REQUIRED = def(9_003_0_00);
    public static final TransportVersion REMOVE_DESIRED_NODE_VERSION = def(9_004_0_00);
    public static final TransportVersion ESQL_DRIVER_TASK_DESCRIPTION = def(9_005_0_00);
    public static final TransportVersion ESQL_RETRY_ON_SHARD_LEVEL_FAILURE = def(9_006_0_00);
    public static final TransportVersion ESQL_PROFILE_ASYNC_NANOS = def(9_007_00_0);
    public static final TransportVersion ESQL_LOOKUP_JOIN_SOURCE_TEXT = def(9_008_0_00);
    public static final TransportVersion REMOVE_ALL_APPLICABLE_SELECTOR = def(9_009_0_00);
    public static final TransportVersion SLM_UNHEALTHY_IF_NO_SNAPSHOT_WITHIN = def(9_010_0_00);
    public static final TransportVersion ESQL_SUPPORT_PARTIAL_RESULTS = def(9_011_0_00);
    public static final TransportVersion REMOVE_REPOSITORY_CONFLICT_MESSAGE = def(9_012_0_00);
    public static final TransportVersion RERANKER_FAILURES_ALLOWED = def(9_013_0_00);
    public static final TransportVersion VOYAGE_AI_INTEGRATION_ADDED = def(9_014_0_00);
    public static final TransportVersion BYTE_SIZE_VALUE_ALWAYS_USES_BYTES = def(9_015_0_00);
    public static final TransportVersion ESQL_SERIALIZE_SOURCE_FUNCTIONS_WARNINGS = def(9_016_0_00);
    public static final TransportVersion ESQL_DRIVER_NODE_DESCRIPTION = def(9_017_0_00);
    public static final TransportVersion MULTI_PROJECT = def(9_018_0_00);
<<<<<<< HEAD
    public static final TransportVersion BATCHED_QUERY_PHASE_VERSION = def(9_019_0_00);
=======
    public static final TransportVersion STORED_SCRIPT_CONTENT_LENGTH = def(9_019_0_00);
    public static final TransportVersion JINA_AI_EMBEDDING_TYPE_SUPPORT_ADDED = def(9_020_0_00);
>>>>>>> ee091a3c

    /*
     * STOP! READ THIS FIRST! No, really,
     *        ____ _____ ___  ____  _        ____  _____    _    ____    _____ _   _ ___ ____    _____ ___ ____  ____ _____ _
     *       / ___|_   _/ _ \|  _ \| |      |  _ \| ____|  / \  |  _ \  |_   _| | | |_ _/ ___|  |  ___|_ _|  _ \/ ___|_   _| |
     *       \___ \ | || | | | |_) | |      | |_) |  _|   / _ \ | | | |   | | | |_| || |\___ \  | |_   | || |_) \___ \ | | | |
     *        ___) || || |_| |  __/|_|      |  _ <| |___ / ___ \| |_| |   | | |  _  || | ___) | |  _|  | ||  _ < ___) || | |_|
     *       |____/ |_| \___/|_|   (_)      |_| \_\_____/_/   \_\____/    |_| |_| |_|___|____/  |_|   |___|_| \_\____/ |_| (_)
     *
     * A new transport version should be added EVERY TIME a change is made to the serialization protocol of one or more classes. Each
     * transport version should only be used in a single merged commit (apart from the BwC versions copied from o.e.Version, ≤V_8_8_1).
     *
     * More information about versions and backporting at docs/internal/Versioning.md
     *
     * ADDING A TRANSPORT VERSION
     * To add a new transport version, add a new constant at the bottom of the list, above this comment. Don't add other lines,
     * comments, etc. The version id has the following layout:
     *
     * M_NNN_S_PP
     *
     * M - The major version of Elasticsearch
     * NNN - The server version part
     * S - The subsidiary version part. It should always be 0 here, it is only used in subsidiary repositories.
     * PP - The patch version part
     *
     * To determine the id of the next TransportVersion constant, do the following:
     * - Use the same major version, unless bumping majors
     * - Bump the server version part by 1, unless creating a patch version
     * - Leave the subsidiary part as 0
     * - Bump the patch part if creating a patch version
     *
     * If a patch version is created, it should be placed sorted among the other existing constants.
     *
     * REVERTING A TRANSPORT VERSION
     *
     * If you revert a commit with a transport version change, you MUST ensure there is a NEW transport version representing the reverted
     * change. DO NOT let the transport version go backwards, it must ALWAYS be incremented.
     *
     * DETERMINING TRANSPORT VERSIONS FROM GIT HISTORY
     *
     * If your git checkout has the expected minor-version-numbered branches and the expected release-version tags then you can find the
     * transport versions known by a particular release ...
     *
     *     git show v8.11.0:server/src/main/java/org/elasticsearch/TransportVersions.java | grep '= def'
     *
     * ... or by a particular branch ...
     *
     *     git show 8.11:server/src/main/java/org/elasticsearch/TransportVersions.java | grep '= def'
     *
     * ... and you can see which versions were added in between two versions too ...
     *
     *     git diff v8.11.0..main -- server/src/main/java/org/elasticsearch/TransportVersions.java
     *
     * In branches 8.7-8.10 see server/src/main/java/org/elasticsearch/TransportVersion.java for the equivalent definitions.
     */

    /**
     * Reference to the earliest compatible transport version to this version of the codebase.
     * This should be the transport version used by the highest minor version of the previous major.
     */
    public static final TransportVersion MINIMUM_COMPATIBLE = INITIAL_ELASTICSEARCH_8_19;

    /**
     * Reference to the minimum transport version that can be used with CCS.
     * This should be the transport version used by the previous minor release.
     */
    public static final TransportVersion MINIMUM_CCS_VERSION = BYTE_SIZE_VALUE_ALWAYS_USES_BYTES_1;

    /**
     * Sorted list of all versions defined in this class
     */
    static final List<TransportVersion> DEFINED_VERSIONS = collectAllVersionIdsDefinedInClass(TransportVersions.class);

    // the highest transport version constant defined
    static final TransportVersion LATEST_DEFINED;
    static {
        LATEST_DEFINED = DEFINED_VERSIONS.getLast();

        // see comment on IDS field
        // now we're registered all the transport versions, we can clear the map
        IDS = null;
    }

    public static List<TransportVersion> collectAllVersionIdsDefinedInClass(Class<?> cls) {
        Map<Integer, String> versionIdFields = new HashMap<>();
        List<TransportVersion> definedTransportVersions = new ArrayList<>();

        Set<String> ignore = Set.of("ZERO", "CURRENT", "MINIMUM_COMPATIBLE", "MINIMUM_CCS_VERSION");

        for (Field declaredField : cls.getFields()) {
            if (declaredField.getType().equals(TransportVersion.class)) {
                String fieldName = declaredField.getName();
                if (ignore.contains(fieldName)) {
                    continue;
                }

                TransportVersion version;
                try {
                    version = (TransportVersion) declaredField.get(null);
                } catch (IllegalAccessException e) {
                    throw new AssertionError(e);
                }
                definedTransportVersions.add(version);

                if (Assertions.ENABLED) {
                    // check the version number is unique
                    var sameVersionNumber = versionIdFields.put(version.id(), fieldName);
                    assert sameVersionNumber == null
                        : "Versions ["
                            + sameVersionNumber
                            + "] and ["
                            + fieldName
                            + "] have the same version number ["
                            + version.id()
                            + "]. Each TransportVersion should have a different version number";
                }
            }
        }

        Collections.sort(definedTransportVersions);

        return List.copyOf(definedTransportVersions);
    }

    static final IntFunction<String> VERSION_LOOKUP = ReleaseVersions.generateVersionsLookup(TransportVersions.class, LATEST_DEFINED.id());

    // no instance
    private TransportVersions() {}
}<|MERGE_RESOLUTION|>--- conflicted
+++ resolved
@@ -208,12 +208,9 @@
     public static final TransportVersion ESQL_SERIALIZE_SOURCE_FUNCTIONS_WARNINGS = def(9_016_0_00);
     public static final TransportVersion ESQL_DRIVER_NODE_DESCRIPTION = def(9_017_0_00);
     public static final TransportVersion MULTI_PROJECT = def(9_018_0_00);
-<<<<<<< HEAD
-    public static final TransportVersion BATCHED_QUERY_PHASE_VERSION = def(9_019_0_00);
-=======
     public static final TransportVersion STORED_SCRIPT_CONTENT_LENGTH = def(9_019_0_00);
     public static final TransportVersion JINA_AI_EMBEDDING_TYPE_SUPPORT_ADDED = def(9_020_0_00);
->>>>>>> ee091a3c
+    public static final TransportVersion BATCHED_QUERY_PHASE_VERSION = def(9_021_0_00);
 
     /*
      * STOP! READ THIS FIRST! No, really,

--- conflicted
+++ resolved
@@ -202,13 +202,10 @@
     public static final TransportVersion INDEXING_STATS_INCLUDES_RECENT_WRITE_LOAD = def(9_034_0_00);
     public static final TransportVersion ESQL_AGGREGATE_METRIC_DOUBLE_LITERAL = def(9_035_0_00);
     public static final TransportVersion INDEX_METADATA_INCLUDES_RECENT_WRITE_LOAD = def(9_036_0_00);
-<<<<<<< HEAD
-    public static final TransportVersion BATCHED_QUERY_PHASE_VERSION = def(9_037_0_00);
-=======
     public static final TransportVersion RERANK_COMMON_OPTIONS_ADDED = def(9_037_0_00);
     public static final TransportVersion ESQL_REPORT_ORIGINAL_TYPES = def(9_038_00_0);
     public static final TransportVersion RESCORE_VECTOR_ALLOW_ZERO = def(9_039_0_00);
->>>>>>> e149a3e1
+    public static final TransportVersion BATCHED_QUERY_PHASE_VERSION = def(9_040_0_00);
 
     /*
      * STOP! READ THIS FIRST! No, really,

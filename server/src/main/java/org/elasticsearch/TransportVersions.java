--- conflicted
+++ resolved
@@ -174,13 +174,6 @@
     public static final TransportVersion TIMEOUT_GET_PARAM_FOR_RESOLVE_CLUSTER = def(8_838_0_00);
     public static final TransportVersion INFERENCE_REQUEST_ADAPTIVE_RATE_LIMITING = def(8_839_0_00);
     public static final TransportVersion ML_INFERENCE_IBM_WATSONX_RERANK_ADDED = def(8_840_0_00);
-<<<<<<< HEAD
-    public static final TransportVersion COHERE_BIT_EMBEDDING_TYPE_SUPPORT_ADDED_BACKPORT_8_X = def(8_840_0_01);
-    public static final TransportVersion JINA_AI_EMBEDDING_TYPE_SUPPORT_ADDED_BACKPORT_8_X = def(8_840_0_02);
-    public static final TransportVersion ELASTICSEARCH_9_0 = def(9_000_0_00);
-    public static final TransportVersion COHERE_BIT_EMBEDDING_TYPE_SUPPORT_ADDED = def(9_001_0_00);
-    public static final TransportVersion JINA_AI_EMBEDDING_TYPE_SUPPORT_ADDED = def(9_002_0_00);
-=======
     public static final TransportVersion REMOVE_ALL_APPLICABLE_SELECTOR_BACKPORT_8_18 = def(8_840_0_01);
     public static final TransportVersion INITIAL_ELASTICSEARCH_8_19 = def(8_841_0_00);
     public static final TransportVersion COHERE_BIT_EMBEDDING_TYPE_SUPPORT_ADDED_BACKPORT_8_X = def(8_841_0_01);
@@ -188,6 +181,7 @@
     public static final TransportVersion ESQL_RETRY_ON_SHARD_LEVEL_FAILURE_BACKPORT_8_19 = def(8_841_0_03);
     public static final TransportVersion ESQL_SUPPORT_PARTIAL_RESULTS_BACKPORT_8_19 = def(8_841_0_04);
     public static final TransportVersion VOYAGE_AI_INTEGRATION_ADDED_BACKPORT_8_X = def(8_841_0_05);
+    public static final TransportVersion JINA_AI_EMBEDDING_TYPE_SUPPORT_ADDED_BACKPORT_8_19 = def(8_841_0_06);
     public static final TransportVersion INITIAL_ELASTICSEARCH_9_0 = def(9_000_0_00);
     public static final TransportVersion REMOVE_SNAPSHOT_FAILURES_90 = def(9_000_0_01);
     public static final TransportVersion TRANSPORT_STATS_HANDLING_TIME_REQUIRED_90 = def(9_000_0_02);
@@ -210,7 +204,7 @@
     public static final TransportVersion RERANKER_FAILURES_ALLOWED = def(9_013_0_00);
     public static final TransportVersion VOYAGE_AI_INTEGRATION_ADDED = def(9_014_0_00);
     public static final TransportVersion BYTE_SIZE_VALUE_ALWAYS_USES_BYTES = def(9_015_0_00);
->>>>>>> 061c0ca1
+    public static final TransportVersion JINA_AI_EMBEDDING_TYPE_SUPPORT_ADDED = def(9_016_0_00);
 
     /*
      * STOP! READ THIS FIRST! No, really,

--- conflicted
+++ resolved
@@ -233,11 +233,8 @@
     public static final TransportVersion IDP_CUSTOM_SAML_ATTRIBUTES_ADDED_8_19 = def(8_841_0_40);
     public static final TransportVersion DATA_STREAM_OPTIONS_API_REMOVE_INCLUDE_DEFAULTS_8_19 = def(8_841_0_41);
     public static final TransportVersion JOIN_ON_ALIASES_8_19 = def(8_841_0_42);
-<<<<<<< HEAD
-    public static final TransportVersion ESQL_REGEX_MATCH_WITH_CASE_INSENSITIVITY_8_19 = def(8_841_0_43);
-=======
     public static final TransportVersion ILM_ADD_SKIP_SETTING_8_19 = def(8_841_0_43);
->>>>>>> f00d9076
+    public static final TransportVersion ESQL_REGEX_MATCH_WITH_CASE_INSENSITIVITY_8_19 = def(8_841_0_44);
     /*
      * STOP! READ THIS FIRST! No, really,
      *        ____ _____ ___  ____  _        ____  _____    _    ____    _____ _   _ ___ ____    _____ ___ ____  ____ _____ _

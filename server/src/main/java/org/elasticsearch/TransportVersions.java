--- conflicted
+++ resolved
@@ -149,14 +149,11 @@
     public static final TransportVersion DATA_STREAM_RESPONSE_INDEX_PROPERTIES = def(8_506_00_0);
     public static final TransportVersion ML_TRAINED_MODEL_CONFIG_PLATFORM_ADDED = def(8_507_00_0);
     public static final TransportVersion LONG_COUNT_IN_HISTOGRAM_ADDED = def(8_508_00_0);
-<<<<<<< HEAD
-    public static final TransportVersion ML_INFERENCE_OPENAI_ADDED = def(8_509_00_0);
-=======
     public static final TransportVersion INFERENCE_MODEL_SECRETS_ADDED = def(8_509_00_0);
     public static final TransportVersion NODE_INFO_REQUEST_SIMPLIFIED = def(8_510_00_0);
     public static final TransportVersion NESTED_KNN_VECTOR_QUERY_V = def(8_511_00_0);
     public static final TransportVersion ML_PACKAGE_LOADER_PLATFORM_ADDED = def(8_512_00_0);
->>>>>>> 22a0ae1d
+    public static final TransportVersion ML_INFERENCE_OPENAI_ADDED = def(8_513_00_0);
 
     /*
      * STOP! READ THIS FIRST! No, really,

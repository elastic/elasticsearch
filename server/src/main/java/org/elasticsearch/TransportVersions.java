--- conflicted
+++ resolved
@@ -355,7 +355,6 @@
     public static final TransportVersion ML_INFERENCE_LLAMA_ADDED = def(9_125_0_00);
     public static final TransportVersion SHARD_WRITE_LOAD_IN_CLUSTER_INFO = def(9_126_0_00);
     public static final TransportVersion ESQL_SAMPLE_OPERATOR_STATUS = def(9_127_0_00);
-<<<<<<< HEAD
     public static final TransportVersion ESQL_TOPN_TIMINGS = def(9_128_0_00);
     public static final TransportVersion NODE_WEIGHTS_ADDED_TO_NODE_BALANCE_STATS = def(9_129_0_00);
     public static final TransportVersion RERANK_SNIPPETS = def(9_130_0_00);
@@ -370,11 +369,9 @@
     public static final TransportVersion ESQL_LOOKUP_JOIN_ON_MANY_FIELDS = def(9_139_0_00);
     public static final TransportVersion SIMULATE_INGEST_EFFECTIVE_MAPPING = def(9_140_0_00);
     public static final TransportVersion RESOLVE_INDEX_MODE_ADDED = def(9_141_0_00);
-    public static final TransportVersion INFERENCE_DISABLE_EIS_DISABLE_RATE_LIMITING_ADDED = def(9_142_0_00);
-=======
     public static final TransportVersion ALLOCATION_DECISION_NOT_PREFERRED = def(9_145_0_00);
     public static final TransportVersion ESQL_QUALIFIERS_IN_ATTRIBUTES = def(9_146_0_00);
->>>>>>> 3b25b97f
+    public static final TransportVersion INFERENCE_DISABLE_EIS_DISABLE_RATE_LIMITING_ADDED = def(9_147_0_00);
 
     /*
      * STOP! READ THIS FIRST! No, really,

/*
 * Copyright Elasticsearch B.V. and/or licensed to Elasticsearch B.V. under one
 * or more contributor license agreements. Licensed under the "Elastic License
 * 2.0", the "GNU Affero General Public License v3.0 only", and the "Server Side
 * Public License v 1"; you may not use this file except in compliance with, at
 * your election, the "Elastic License 2.0", the "GNU Affero General Public
 * License v3.0 only", or the "Server Side Public License, v 1".
 */

package org.elasticsearch;

import org.elasticsearch.core.Assertions;

import java.lang.reflect.Field;
import java.util.ArrayList;
import java.util.Collections;
import java.util.HashMap;
import java.util.List;
import java.util.Map;
import java.util.Set;
import java.util.TreeSet;
import java.util.function.IntFunction;

/**
 * <p>Transport version is used to coordinate compatible wire protocol communication between nodes, at a fine-grained level.  This replaces
 * and supersedes the old Version constants.</p>
 *
 * <p>Before adding a new version constant, please read the block comment at the end of the list of constants.</p>
 */
public class TransportVersions {

    /*
     * NOTE: IntelliJ lies!
     * This map is used during class construction, referenced by the registerTransportVersion method.
     * When all the transport version constants have been registered, the map is cleared & never touched again.
     */
    static TreeSet<Integer> IDS = new TreeSet<>();

    static TransportVersion def(int id) {
        if (IDS == null) throw new IllegalStateException("The IDS map needs to be present to call this method");

        if (IDS.add(id) == false) {
            throw new IllegalArgumentException("Version id " + id + " defined twice");
        }
        if (id < IDS.last()) {
            throw new IllegalArgumentException("Version id " + id + " is not defined in the right location. Keep constants sorted");
        }
        return new TransportVersion(id);
    }

    // TODO: ES-10337 we can remove all transport versions earlier than 8.18
    public static final TransportVersion ZERO = def(0);
    public static final TransportVersion V_7_0_0 = def(7_00_00_99);
    public static final TransportVersion V_7_1_0 = def(7_01_00_99);
    public static final TransportVersion V_7_2_0 = def(7_02_00_99);
    public static final TransportVersion V_7_3_0 = def(7_03_00_99);
    public static final TransportVersion V_7_3_2 = def(7_03_02_99);
    public static final TransportVersion V_7_4_0 = def(7_04_00_99);
    public static final TransportVersion V_7_8_0 = def(7_08_00_99);
    public static final TransportVersion V_7_8_1 = def(7_08_01_99);
    public static final TransportVersion V_7_9_0 = def(7_09_00_99);
    public static final TransportVersion V_7_10_0 = def(7_10_00_99);
    public static final TransportVersion V_8_0_0 = def(8_00_00_99);
    public static final TransportVersion V_8_1_0 = def(8_01_00_99);
    public static final TransportVersion V_8_2_0 = def(8_02_00_99);
    public static final TransportVersion V_8_3_0 = def(8_03_00_99);
    public static final TransportVersion V_8_4_0 = def(8_04_00_99);
    public static final TransportVersion V_8_5_0 = def(8_05_00_99);
    public static final TransportVersion V_8_6_0 = def(8_06_00_99);
    public static final TransportVersion V_8_6_1 = def(8_06_01_99);
    public static final TransportVersion V_8_7_0 = def(8_07_00_99);
    public static final TransportVersion V_8_7_1 = def(8_07_01_99);
    public static final TransportVersion V_8_8_0 = def(8_08_00_99);
    public static final TransportVersion V_8_8_1 = def(8_08_01_99);
    /*
     * READ THE COMMENT BELOW THIS BLOCK OF DECLARATIONS BEFORE ADDING NEW TRANSPORT VERSIONS
     * Detached transport versions added below here.
     */
    public static final TransportVersion V_8_9_X = def(8_500_0_20);
    public static final TransportVersion V_8_10_X = def(8_500_0_61);
    public static final TransportVersion V_8_11_X = def(8_512_0_01);
    public static final TransportVersion V_8_12_0 = def(8_560_0_00);
    public static final TransportVersion V_8_12_1 = def(8_560_0_01);
    public static final TransportVersion V_8_13_0 = def(8_595_0_00);
    public static final TransportVersion V_8_13_4 = def(8_595_0_01);
    public static final TransportVersion V_8_14_0 = def(8_636_0_01);
    public static final TransportVersion V_8_15_0 = def(8_702_0_02);
    public static final TransportVersion V_8_15_2 = def(8_702_0_03);
    public static final TransportVersion V_8_16_0 = def(8_772_0_01);
    public static final TransportVersion V_8_16_1 = def(8_772_0_04);
    public static final TransportVersion V_8_16_5 = def(8_772_0_05);
    public static final TransportVersion V_8_16_6 = def(8_772_0_06);
    public static final TransportVersion INITIAL_ELASTICSEARCH_8_16_7 = def(8_772_0_07);
    public static final TransportVersion V_8_17_0 = def(8_797_0_02);
    public static final TransportVersion V_8_17_3 = def(8_797_0_03);
    public static final TransportVersion V_8_17_4 = def(8_797_0_04);
    public static final TransportVersion V_8_17_5 = def(8_797_0_05);
    public static final TransportVersion INITIAL_ELASTICSEARCH_8_17_6 = def(8_797_0_06);
    public static final TransportVersion INITIAL_ELASTICSEARCH_8_17_7 = def(8_797_0_07);
    public static final TransportVersion INITIAL_ELASTICSEARCH_8_17_8 = def(8_797_0_08);
    public static final TransportVersion INITIAL_ELASTICSEARCH_8_17_9 = def(8_797_0_09);
    public static final TransportVersion INDEXING_PRESSURE_THROTTLING_STATS = def(8_798_0_00);
    public static final TransportVersion REINDEX_DATA_STREAMS = def(8_799_0_00);
    public static final TransportVersion ESQL_REMOVE_NODE_LEVEL_PLAN = def(8_800_0_00);
    public static final TransportVersion LOGSDB_TELEMETRY_CUSTOM_CUTOFF_DATE = def(8_801_0_00);
    public static final TransportVersion SOURCE_MODE_TELEMETRY = def(8_802_0_00);
    public static final TransportVersion NEW_REFRESH_CLUSTER_BLOCK = def(8_803_0_00);
    public static final TransportVersion RETRIES_AND_OPERATIONS_IN_BLOBSTORE_STATS = def(8_804_0_00);
    public static final TransportVersion ADD_DATA_STREAM_OPTIONS_TO_TEMPLATES = def(8_805_0_00);
    public static final TransportVersion KNN_QUERY_RESCORE_OVERSAMPLE = def(8_806_0_00);
    public static final TransportVersion SEMANTIC_QUERY_LENIENT = def(8_807_0_00);
    public static final TransportVersion ESQL_QUERY_BUILDER_IN_SEARCH_FUNCTIONS = def(8_808_0_00);
    public static final TransportVersion EQL_ALLOW_PARTIAL_SEARCH_RESULTS = def(8_809_0_00);
    public static final TransportVersion NODE_VERSION_INFORMATION_WITH_MIN_READ_ONLY_INDEX_VERSION = def(8_810_0_00);
    public static final TransportVersion ERROR_TRACE_IN_TRANSPORT_HEADER = def(8_811_0_00);
    public static final TransportVersion FAILURE_STORE_ENABLED_BY_CLUSTER_SETTING = def(8_812_0_00);
    public static final TransportVersion SIMULATE_IGNORED_FIELDS = def(8_813_0_00);
    public static final TransportVersion TRANSFORMS_UPGRADE_MODE = def(8_814_0_00);
    public static final TransportVersion NODE_SHUTDOWN_EPHEMERAL_ID_ADDED = def(8_815_0_00);
    public static final TransportVersion ESQL_CCS_TELEMETRY_STATS = def(8_816_0_00);
    public static final TransportVersion TEXT_EMBEDDING_QUERY_VECTOR_BUILDER_INFER_MODEL_ID = def(8_817_0_00);
    public static final TransportVersion ESQL_ENABLE_NODE_LEVEL_REDUCTION = def(8_818_0_00);
    public static final TransportVersion JINA_AI_INTEGRATION_ADDED = def(8_819_0_00);
    public static final TransportVersion TRACK_INDEX_FAILED_DUE_TO_VERSION_CONFLICT_METRIC = def(8_820_0_00);
    public static final TransportVersion REPLACE_FAILURE_STORE_OPTIONS_WITH_SELECTOR_SYNTAX = def(8_821_0_00);
    public static final TransportVersion ELASTIC_INFERENCE_SERVICE_UNIFIED_CHAT_COMPLETIONS_INTEGRATION = def(8_822_0_00);
    public static final TransportVersion KQL_QUERY_TECH_PREVIEW = def(8_823_0_00);
    public static final TransportVersion ESQL_PROFILE_ROWS_PROCESSED = def(8_824_0_00);
    public static final TransportVersion BYTE_SIZE_VALUE_ALWAYS_USES_BYTES_1 = def(8_825_0_00);
    public static final TransportVersion REVERT_BYTE_SIZE_VALUE_ALWAYS_USES_BYTES_1 = def(8_826_0_00);
    public static final TransportVersion ESQL_SKIP_ES_INDEX_SERIALIZATION = def(8_827_0_00);
    public static final TransportVersion ADD_INDEX_BLOCK_TWO_PHASE = def(8_828_0_00);
    public static final TransportVersion RESOLVE_CLUSTER_NO_INDEX_EXPRESSION = def(8_829_0_00);
    public static final TransportVersion ML_ROLLOVER_LEGACY_INDICES = def(8_830_0_00);
    public static final TransportVersion ADD_INCLUDE_FAILURE_INDICES_OPTION = def(8_831_0_00);
    public static final TransportVersion ESQL_RESPONSE_PARTIAL = def(8_832_0_00);
    public static final TransportVersion RANK_DOC_OPTIONAL_METADATA_FOR_EXPLAIN = def(8_833_0_00);
    public static final TransportVersion ILM_ADD_SEARCHABLE_SNAPSHOT_ADD_REPLICATE_FOR = def(8_834_0_00);
    public static final TransportVersion INGEST_REQUEST_INCLUDE_SOURCE_ON_ERROR = def(8_835_0_00);
    public static final TransportVersion RESOURCE_DEPRECATION_CHECKS = def(8_836_0_00);
    public static final TransportVersion LINEAR_RETRIEVER_SUPPORT = def(8_837_0_00);
    public static final TransportVersion TIMEOUT_GET_PARAM_FOR_RESOLVE_CLUSTER = def(8_838_0_00);
    public static final TransportVersion INFERENCE_REQUEST_ADAPTIVE_RATE_LIMITING = def(8_839_0_00);
    public static final TransportVersion ML_INFERENCE_IBM_WATSONX_RERANK_ADDED = def(8_840_0_00);
    public static final TransportVersion REMOVE_ALL_APPLICABLE_SELECTOR_BACKPORT_8_18 = def(8_840_0_01);
    public static final TransportVersion V_8_18_0 = def(8_840_0_02);
    public static final TransportVersion INITIAL_ELASTICSEARCH_8_18_1 = def(8_840_0_03);
    public static final TransportVersion INITIAL_ELASTICSEARCH_8_18_2 = def(8_840_0_04);
    public static final TransportVersion INITIAL_ELASTICSEARCH_8_18_3 = def(8_840_0_05);
    public static final TransportVersion INITIAL_ELASTICSEARCH_8_18_4 = def(8_840_0_06);
    public static final TransportVersion INITIAL_ELASTICSEARCH_8_19 = def(8_841_0_00);
    public static final TransportVersion COHERE_BIT_EMBEDDING_TYPE_SUPPORT_ADDED_BACKPORT_8_X = def(8_841_0_01);
    public static final TransportVersion REMOVE_ALL_APPLICABLE_SELECTOR_BACKPORT_8_19 = def(8_841_0_02);
    public static final TransportVersion ESQL_RETRY_ON_SHARD_LEVEL_FAILURE_BACKPORT_8_19 = def(8_841_0_03);
    public static final TransportVersion ESQL_SUPPORT_PARTIAL_RESULTS_BACKPORT_8_19 = def(8_841_0_04);
    public static final TransportVersion VOYAGE_AI_INTEGRATION_ADDED_BACKPORT_8_X = def(8_841_0_05);
    public static final TransportVersion JINA_AI_EMBEDDING_TYPE_SUPPORT_ADDED_BACKPORT_8_19 = def(8_841_0_06);
    public static final TransportVersion RETRY_ILM_ASYNC_ACTION_REQUIRE_ERROR_8_19 = def(8_841_0_07);
    public static final TransportVersion INFERENCE_CONTEXT_8_X = def(8_841_0_08);
    public static final TransportVersion ML_INFERENCE_DEEPSEEK_8_19 = def(8_841_0_09);
    public static final TransportVersion ESQL_SERIALIZE_BLOCK_TYPE_CODE_8_19 = def(8_841_0_10);
    public static final TransportVersion ESQL_FAILURE_FROM_REMOTE_8_19 = def(8_841_0_11);
    public static final TransportVersion ESQL_AGGREGATE_METRIC_DOUBLE_LITERAL_8_19 = def(8_841_0_12);
    public static final TransportVersion INFERENCE_MODEL_REGISTRY_METADATA_8_19 = def(8_841_0_13);
    public static final TransportVersion INTRODUCE_LIFECYCLE_TEMPLATE_8_19 = def(8_841_0_14);
    public static final TransportVersion RERANK_COMMON_OPTIONS_ADDED_8_19 = def(8_841_0_15);
    public static final TransportVersion REMOTE_EXCEPTION_8_19 = def(8_841_0_16);
    public static final TransportVersion AMAZON_BEDROCK_TASK_SETTINGS_8_19 = def(8_841_0_17);
    public static final TransportVersion SEMANTIC_TEXT_CHUNKING_CONFIG_8_19 = def(8_841_0_18);
    public static final TransportVersion BATCHED_QUERY_PHASE_VERSION_BACKPORT_8_X = def(8_841_0_19);
    public static final TransportVersion SEARCH_INCREMENTAL_TOP_DOCS_NULL_BACKPORT_8_19 = def(8_841_0_20);
    public static final TransportVersion ML_INFERENCE_SAGEMAKER_8_19 = def(8_841_0_21);
    public static final TransportVersion ESQL_REPORT_ORIGINAL_TYPES_BACKPORT_8_19 = def(8_841_0_22);
    public static final TransportVersion PINNED_RETRIEVER_8_19 = def(8_841_0_23);
    public static final TransportVersion ESQL_AGGREGATE_METRIC_DOUBLE_BLOCK_8_19 = def(8_841_0_24);
    public static final TransportVersion INTRODUCE_FAILURES_LIFECYCLE_BACKPORT_8_19 = def(8_841_0_25);
    public static final TransportVersion INTRODUCE_FAILURES_DEFAULT_RETENTION_BACKPORT_8_19 = def(8_841_0_26);
    public static final TransportVersion RESCORE_VECTOR_ALLOW_ZERO_BACKPORT_8_19 = def(8_841_0_27);
    public static final TransportVersion INFERENCE_ADD_TIMEOUT_PUT_ENDPOINT_8_19 = def(8_841_0_28);
    public static final TransportVersion ESQL_REPORT_SHARD_PARTITIONING_8_19 = def(8_841_0_29);
    public static final TransportVersion ESQL_DRIVER_TASK_DESCRIPTION_8_19 = def(8_841_0_30);
    public static final TransportVersion ML_INFERENCE_HUGGING_FACE_CHAT_COMPLETION_ADDED_8_19 = def(8_841_0_31);
    public static final TransportVersion V_8_19_FIELD_CAPS_ADD_CLUSTER_ALIAS = def(8_841_0_32);
    public static final TransportVersion ESQL_HASH_OPERATOR_STATUS_OUTPUT_TIME_8_19 = def(8_841_0_34);
    public static final TransportVersion RERANKER_FAILURES_ALLOWED_8_19 = def(8_841_0_35);
    public static final TransportVersion ML_INFERENCE_HUGGING_FACE_RERANK_ADDED_8_19 = def(8_841_0_36);
    public static final TransportVersion ML_INFERENCE_SAGEMAKER_CHAT_COMPLETION_8_19 = def(8_841_0_37);
    public static final TransportVersion ML_INFERENCE_VERTEXAI_CHATCOMPLETION_ADDED_8_19 = def(8_841_0_38);
    public static final TransportVersion INFERENCE_CUSTOM_SERVICE_ADDED_8_19 = def(8_841_0_39);
    public static final TransportVersion IDP_CUSTOM_SAML_ATTRIBUTES_ADDED_8_19 = def(8_841_0_40);
    public static final TransportVersion DATA_STREAM_OPTIONS_API_REMOVE_INCLUDE_DEFAULTS_8_19 = def(8_841_0_41);
    public static final TransportVersion JOIN_ON_ALIASES_8_19 = def(8_841_0_42);
    public static final TransportVersion ILM_ADD_SKIP_SETTING_8_19 = def(8_841_0_43);
    public static final TransportVersion ESQL_REGEX_MATCH_WITH_CASE_INSENSITIVITY_8_19 = def(8_841_0_44);
    public static final TransportVersion ESQL_QUERY_PLANNING_DURATION_8_19 = def(8_841_0_45);
    public static final TransportVersion SEARCH_SOURCE_EXCLUDE_VECTORS_PARAM_8_19 = def(8_841_0_46);
    public static final TransportVersion ML_INFERENCE_MISTRAL_CHAT_COMPLETION_ADDED_8_19 = def(8_841_0_47);
    public static final TransportVersion ML_INFERENCE_ELASTIC_RERANK_ADDED_8_19 = def(8_841_0_48);
    public static final TransportVersion NONE_CHUNKING_STRATEGY_8_19 = def(8_841_0_49);
    public static final TransportVersion IDP_CUSTOM_SAML_ATTRIBUTES_ALLOW_LIST_8_19 = def(8_841_0_50);
    public static final TransportVersion SETTINGS_IN_DATA_STREAMS_8_19 = def(8_841_0_51);
    public static final TransportVersion ML_INFERENCE_CUSTOM_SERVICE_REMOVE_ERROR_PARSING_8_19 = def(8_841_0_52);
    public static final TransportVersion ML_INFERENCE_CUSTOM_SERVICE_EMBEDDING_BATCH_SIZE_8_19 = def(8_841_0_53);
    public static final TransportVersion STREAMS_LOGS_SUPPORT_8_19 = def(8_841_0_54);
    public static final TransportVersion ML_INFERENCE_CUSTOM_SERVICE_INPUT_TYPE_8_19 = def(8_841_0_55);
    public static final TransportVersion RANDOM_SAMPLER_QUERY_BUILDER_8_19 = def(8_841_0_56);
    public static final TransportVersion ML_INFERENCE_SAGEMAKER_ELASTIC_8_19 = def(8_841_0_57);
    public static final TransportVersion SPARSE_VECTOR_FIELD_PRUNING_OPTIONS_8_19 = def(8_841_0_58);
    public static final TransportVersion V_9_0_0 = def(9_000_0_09);
    public static final TransportVersion INITIAL_ELASTICSEARCH_9_0_1 = def(9_000_0_10);
    public static final TransportVersion INITIAL_ELASTICSEARCH_9_0_2 = def(9_000_0_11);
    public static final TransportVersion INITIAL_ELASTICSEARCH_9_0_3 = def(9_000_0_12);
    public static final TransportVersion INITIAL_ELASTICSEARCH_9_0_4 = def(9_000_0_13);
    public static final TransportVersion COHERE_BIT_EMBEDDING_TYPE_SUPPORT_ADDED = def(9_001_0_00);
    public static final TransportVersion REMOVE_SNAPSHOT_FAILURES = def(9_002_0_00);
    public static final TransportVersion TRANSPORT_STATS_HANDLING_TIME_REQUIRED = def(9_003_0_00);
    public static final TransportVersion REMOVE_DESIRED_NODE_VERSION = def(9_004_0_00);
    public static final TransportVersion ESQL_DRIVER_TASK_DESCRIPTION = def(9_005_0_00);
    public static final TransportVersion ESQL_RETRY_ON_SHARD_LEVEL_FAILURE = def(9_006_0_00);
    public static final TransportVersion ESQL_PROFILE_ASYNC_NANOS = def(9_007_00_0);
    public static final TransportVersion ESQL_LOOKUP_JOIN_SOURCE_TEXT = def(9_008_0_00);
    public static final TransportVersion REMOVE_ALL_APPLICABLE_SELECTOR = def(9_009_0_00);
    public static final TransportVersion SLM_UNHEALTHY_IF_NO_SNAPSHOT_WITHIN = def(9_010_0_00);
    public static final TransportVersion ESQL_SUPPORT_PARTIAL_RESULTS = def(9_011_0_00);
    public static final TransportVersion REMOVE_REPOSITORY_CONFLICT_MESSAGE = def(9_012_0_00);
    public static final TransportVersion RERANKER_FAILURES_ALLOWED = def(9_013_0_00);
    public static final TransportVersion VOYAGE_AI_INTEGRATION_ADDED = def(9_014_0_00);
    public static final TransportVersion BYTE_SIZE_VALUE_ALWAYS_USES_BYTES = def(9_015_0_00);
    public static final TransportVersion ESQL_SERIALIZE_SOURCE_FUNCTIONS_WARNINGS = def(9_016_0_00);
    public static final TransportVersion ESQL_DRIVER_NODE_DESCRIPTION = def(9_017_0_00);
    public static final TransportVersion MULTI_PROJECT = def(9_018_0_00);
    public static final TransportVersion STORED_SCRIPT_CONTENT_LENGTH = def(9_019_0_00);
    public static final TransportVersion JINA_AI_EMBEDDING_TYPE_SUPPORT_ADDED = def(9_020_0_00);
    public static final TransportVersion RE_REMOVE_MIN_COMPATIBLE_SHARD_NODE = def(9_021_0_00);
    public static final TransportVersion UNASSIGENEDINFO_RESHARD_ADDED = def(9_022_0_00);
    public static final TransportVersion INCLUDE_INDEX_MODE_IN_GET_DATA_STREAM = def(9_023_0_00);
    public static final TransportVersion MAX_OPERATION_SIZE_REJECTIONS_ADDED = def(9_024_0_00);
    public static final TransportVersion RETRY_ILM_ASYNC_ACTION_REQUIRE_ERROR = def(9_025_0_00);
    public static final TransportVersion ESQL_SERIALIZE_BLOCK_TYPE_CODE = def(9_026_0_00);
    public static final TransportVersion ESQL_THREAD_NAME_IN_DRIVER_PROFILE = def(9_027_0_00);
    public static final TransportVersion INFERENCE_CONTEXT = def(9_028_0_00);
    public static final TransportVersion ML_INFERENCE_DEEPSEEK = def(9_029_00_0);
    public static final TransportVersion ESQL_FAILURE_FROM_REMOTE = def(9_030_00_0);
    public static final TransportVersion INDEX_RESHARDING_METADATA = def(9_031_0_00);
    public static final TransportVersion INFERENCE_MODEL_REGISTRY_METADATA = def(9_032_0_00);
    public static final TransportVersion INTRODUCE_LIFECYCLE_TEMPLATE = def(9_033_0_00);
    public static final TransportVersion INDEXING_STATS_INCLUDES_RECENT_WRITE_LOAD = def(9_034_0_00);
    public static final TransportVersion ESQL_AGGREGATE_METRIC_DOUBLE_LITERAL = def(9_035_0_00);
    public static final TransportVersion INDEX_METADATA_INCLUDES_RECENT_WRITE_LOAD = def(9_036_0_00);
    public static final TransportVersion RERANK_COMMON_OPTIONS_ADDED = def(9_037_0_00);
    public static final TransportVersion ESQL_REPORT_ORIGINAL_TYPES = def(9_038_00_0);
    public static final TransportVersion RESCORE_VECTOR_ALLOW_ZERO = def(9_039_0_00);
    public static final TransportVersion PROJECT_ID_IN_SNAPSHOT = def(9_040_0_00);
    public static final TransportVersion INDEX_STATS_AND_METADATA_INCLUDE_PEAK_WRITE_LOAD = def(9_041_0_00);
    public static final TransportVersion BATCHED_QUERY_PHASE_VERSION = def(9_043_0_00);
    public static final TransportVersion REMOTE_EXCEPTION = def(9_044_0_00);
    public static final TransportVersion ESQL_REMOVE_AGGREGATE_TYPE = def(9_045_0_00);
    public static final TransportVersion ADD_PROJECT_ID_TO_DSL_ERROR_INFO = def(9_046_0_00);
    public static final TransportVersion SEMANTIC_TEXT_CHUNKING_CONFIG = def(9_047_0_00);
    public static final TransportVersion REPO_ANALYSIS_COPY_BLOB = def(9_048_0_00);
    public static final TransportVersion AMAZON_BEDROCK_TASK_SETTINGS = def(9_049_0_00);
    public static final TransportVersion ESQL_REPORT_SHARD_PARTITIONING = def(9_050_0_00);
    public static final TransportVersion DEAD_ESQL_QUERY_PLANNING_DURATION = def(9_051_0_00);
    public static final TransportVersion DEAD_ESQL_DOCUMENTS_FOUND_AND_VALUES_LOADED = def(9_052_0_00);
    public static final TransportVersion DEAD_BATCHED_QUERY_EXECUTION_DELAYABLE_WRITABLE = def(9_053_0_00);
    public static final TransportVersion DEAD_SEARCH_INCREMENTAL_TOP_DOCS_NULL = def(9_054_0_00);
    public static final TransportVersion ESQL_QUERY_PLANNING_DURATION = def(9_055_0_00);
    public static final TransportVersion ESQL_DOCUMENTS_FOUND_AND_VALUES_LOADED = def(9_056_0_00);
    public static final TransportVersion BATCHED_QUERY_EXECUTION_DELAYABLE_WRITABLE = def(9_057_0_00);
    public static final TransportVersion SEARCH_INCREMENTAL_TOP_DOCS_NULL = def(9_058_0_00);
    public static final TransportVersion COMPRESS_DELAYABLE_WRITEABLE = def(9_059_0_00);
    public static final TransportVersion SYNONYMS_REFRESH_PARAM = def(9_060_0_00);
    public static final TransportVersion DOC_FIELDS_AS_LIST = def(9_061_0_00);
    public static final TransportVersion DENSE_VECTOR_OFF_HEAP_STATS = def(9_062_00_0);
    public static final TransportVersion RANDOM_SAMPLER_QUERY_BUILDER = def(9_063_0_00);
    public static final TransportVersion SETTINGS_IN_DATA_STREAMS = def(9_064_0_00);
    public static final TransportVersion INTRODUCE_FAILURES_LIFECYCLE = def(9_065_0_00);
    public static final TransportVersion PROJECT_METADATA_SETTINGS = def(9_066_0_00);
    public static final TransportVersion AGGREGATE_METRIC_DOUBLE_BLOCK = def(9_067_0_00);
    public static final TransportVersion PINNED_RETRIEVER = def(9_068_0_00);
    public static final TransportVersion ML_INFERENCE_SAGEMAKER = def(9_069_0_00);
    public static final TransportVersion WRITE_LOAD_INCLUDES_BUFFER_WRITES = def(9_070_0_00);
    public static final TransportVersion INTRODUCE_FAILURES_DEFAULT_RETENTION = def(9_071_0_00);
    public static final TransportVersion FILE_SETTINGS_HEALTH_INFO = def(9_072_0_00);
    public static final TransportVersion FIELD_CAPS_ADD_CLUSTER_ALIAS = def(9_073_0_00);
    public static final TransportVersion INFERENCE_ADD_TIMEOUT_PUT_ENDPOINT = def(9_074_0_00);
    public static final TransportVersion ESQL_FIELD_ATTRIBUTE_DROP_TYPE = def(9_075_0_00);
    public static final TransportVersion ESQL_TIME_SERIES_SOURCE_STATUS = def(9_076_0_00);
    public static final TransportVersion ESQL_HASH_OPERATOR_STATUS_OUTPUT_TIME = def(9_077_0_00);
    public static final TransportVersion ML_INFERENCE_HUGGING_FACE_CHAT_COMPLETION_ADDED = def(9_078_0_00);
    public static final TransportVersion NODES_STATS_SUPPORTS_MULTI_PROJECT = def(9_079_0_00);
    public static final TransportVersion ML_INFERENCE_HUGGING_FACE_RERANK_ADDED = def(9_080_0_00);
    public static final TransportVersion SETTINGS_IN_DATA_STREAMS_DRY_RUN = def(9_081_0_00);
    public static final TransportVersion ML_INFERENCE_SAGEMAKER_CHAT_COMPLETION = def(9_082_0_00);
    public static final TransportVersion ML_INFERENCE_VERTEXAI_CHATCOMPLETION_ADDED = def(9_083_0_00);
    public static final TransportVersion INFERENCE_CUSTOM_SERVICE_ADDED = def(9_084_0_00);
    public static final TransportVersion ESQL_LIMIT_ROW_SIZE = def(9_085_0_00);
    public static final TransportVersion ESQL_REGEX_MATCH_WITH_CASE_INSENSITIVITY = def(9_086_0_00);
    public static final TransportVersion IDP_CUSTOM_SAML_ATTRIBUTES = def(9_087_0_00);
    public static final TransportVersion JOIN_ON_ALIASES = def(9_088_0_00);
    public static final TransportVersion ILM_ADD_SKIP_SETTING = def(9_089_0_00);
    public static final TransportVersion ML_INFERENCE_MISTRAL_CHAT_COMPLETION_ADDED = def(9_090_0_00);
    public static final TransportVersion IDP_CUSTOM_SAML_ATTRIBUTES_ALLOW_LIST = def(9_091_0_00);
    public static final TransportVersion SEARCH_SOURCE_EXCLUDE_VECTORS_PARAM = def(9_092_0_00);
    public static final TransportVersion SNAPSHOT_INDEX_SHARD_STATUS_MISSING_STATS = def(9_093_0_00);
<<<<<<< HEAD
    public static final TransportVersion SECURITY_CLOUD_API_KEY_REALM_AND_TYPE = def(9_094_0_00);
=======
    public static final TransportVersion ML_INFERENCE_ELASTIC_RERANK = def(9_094_0_00);
    public static final TransportVersion SEARCH_LOAD_PER_INDEX_STATS = def(9_095_0_00);
    public static final TransportVersion HEAP_USAGE_IN_CLUSTER_INFO = def(9_096_0_00);
    public static final TransportVersion NONE_CHUNKING_STRATEGY = def(9_097_0_00);
    public static final TransportVersion PROJECT_DELETION_GLOBAL_BLOCK = def(9_098_0_00);
    public static final TransportVersion SECURITY_CLOUD_API_KEY_REALM_AND_TYPE = def(9_099_0_00);
    public static final TransportVersion STATE_PARAM_GET_SNAPSHOT = def(9_100_0_00);
    public static final TransportVersion PROJECT_ID_IN_SNAPSHOTS_DELETIONS_AND_REPO_CLEANUP = def(9_101_0_00);
    public static final TransportVersion ML_INFERENCE_CUSTOM_SERVICE_REMOVE_ERROR_PARSING = def(9_102_0_00);
    public static final TransportVersion ML_INFERENCE_CUSTOM_SERVICE_EMBEDDING_BATCH_SIZE = def(9_103_0_00);
    public static final TransportVersion STREAMS_LOGS_SUPPORT = def(9_104_0_00);
    public static final TransportVersion ML_INFERENCE_CUSTOM_SERVICE_INPUT_TYPE = def(9_105_0_00);
    public static final TransportVersion ML_INFERENCE_SAGEMAKER_ELASTIC = def(9_106_0_00);
    public static final TransportVersion SPARSE_VECTOR_FIELD_PRUNING_OPTIONS = def(9_107_0_00);
    public static final TransportVersion CLUSTER_STATE_PROJECTS_SETTINGS = def(9_108_0_00);
>>>>>>> 0e236243

    /*
     * STOP! READ THIS FIRST! No, really,
     *        ____ _____ ___  ____  _        ____  _____    _    ____    _____ _   _ ___ ____    _____ ___ ____  ____ _____ _
     *       / ___|_   _/ _ \|  _ \| |      |  _ \| ____|  / \  |  _ \  |_   _| | | |_ _/ ___|  |  ___|_ _|  _ \/ ___|_   _| |
     *       \___ \ | || | | | |_) | |      | |_) |  _|   / _ \ | | | |   | | | |_| || |\___ \  | |_   | || |_) \___ \ | | | |
     *        ___) || || |_| |  __/|_|      |  _ <| |___ / ___ \| |_| |   | | |  _  || | ___) | |  _|  | ||  _ < ___) || | |_|
     *       |____/ |_| \___/|_|   (_)      |_| \_\_____/_/   \_\____/    |_| |_| |_|___|____/  |_|   |___|_| \_\____/ |_| (_)
     *
     * A new transport version should be added EVERY TIME a change is made to the serialization protocol of one or more classes. Each
     * transport version should only be used in a single merged commit (apart from the BwC versions copied from o.e.Version, ≤V_8_8_1).
     *
     * More information about versions and backporting at docs/internal/Versioning.md
     *
     * ADDING A TRANSPORT VERSION
     * To add a new transport version, add a new constant at the bottom of the list, above this comment. Don't add other lines,
     * comments, etc. The version id has the following layout:
     *
     * M_NNN_S_PP
     *
     * M - The major version of Elasticsearch
     * NNN - The server version part
     * S - The subsidiary version part. It should always be 0 here, it is only used in subsidiary repositories.
     * PP - The patch version part
     *
     * To determine the id of the next TransportVersion constant, do the following:
     * - Use the same major version, unless bumping majors
     * - Bump the server version part by 1, unless creating a patch version
     * - Leave the subsidiary part as 0
     * - Bump the patch part if creating a patch version
     *
     * If a patch version is created, it should be placed sorted among the other existing constants.
     *
     * REVERTING A TRANSPORT VERSION
     *
     * If you revert a commit with a transport version change, you MUST ensure there is a NEW transport version representing the reverted
     * change. DO NOT let the transport version go backwards, it must ALWAYS be incremented.
     *
     * DETERMINING TRANSPORT VERSIONS FROM GIT HISTORY
     *
     * If your git checkout has the expected minor-version-numbered branches and the expected release-version tags then you can find the
     * transport versions known by a particular release ...
     *
     *     git show v8.11.0:server/src/main/java/org/elasticsearch/TransportVersions.java | grep '= def'
     *
     * ... or by a particular branch ...
     *
     *     git show 8.11:server/src/main/java/org/elasticsearch/TransportVersions.java | grep '= def'
     *
     * ... and you can see which versions were added in between two versions too ...
     *
     *     git diff v8.11.0..main -- server/src/main/java/org/elasticsearch/TransportVersions.java
     *
     * In branches 8.7-8.10 see server/src/main/java/org/elasticsearch/TransportVersion.java for the equivalent definitions.
     */

    /**
     * Reference to the earliest compatible transport version to this version of the codebase.
     * This should be the transport version used by the highest minor version of the previous major.
     */
    public static final TransportVersion MINIMUM_COMPATIBLE = INITIAL_ELASTICSEARCH_8_19;

    /**
     * Reference to the minimum transport version that can be used with CCS.
     * This should be the transport version used by the previous minor release.
     */
    public static final TransportVersion MINIMUM_CCS_VERSION = INITIAL_ELASTICSEARCH_9_0_3;

    /**
     * Sorted list of all versions defined in this class
     */
    static final List<TransportVersion> DEFINED_VERSIONS = collectAllVersionIdsDefinedInClass(TransportVersions.class);

    // the highest transport version constant defined
    static final TransportVersion LATEST_DEFINED;
    static {
        LATEST_DEFINED = DEFINED_VERSIONS.getLast();

        // see comment on IDS field
        // now we're registered all the transport versions, we can clear the map
        IDS = null;
    }

    public static List<TransportVersion> collectAllVersionIdsDefinedInClass(Class<?> cls) {
        Map<Integer, String> versionIdFields = new HashMap<>();
        List<TransportVersion> definedTransportVersions = new ArrayList<>();

        Set<String> ignore = Set.of("ZERO", "CURRENT", "MINIMUM_COMPATIBLE", "MINIMUM_CCS_VERSION");

        for (Field declaredField : cls.getFields()) {
            if (declaredField.getType().equals(TransportVersion.class)) {
                String fieldName = declaredField.getName();
                if (ignore.contains(fieldName)) {
                    continue;
                }

                TransportVersion version;
                try {
                    version = (TransportVersion) declaredField.get(null);
                } catch (IllegalAccessException e) {
                    throw new AssertionError(e);
                }
                definedTransportVersions.add(version);

                if (Assertions.ENABLED) {
                    // check the version number is unique
                    var sameVersionNumber = versionIdFields.put(version.id(), fieldName);
                    assert sameVersionNumber == null
                        : "Versions ["
                            + sameVersionNumber
                            + "] and ["
                            + fieldName
                            + "] have the same version number ["
                            + version.id()
                            + "]. Each TransportVersion should have a different version number";
                }
            }
        }

        Collections.sort(definedTransportVersions);

        return List.copyOf(definedTransportVersions);
    }

    static final IntFunction<String> VERSION_LOOKUP = ReleaseVersions.generateVersionsLookup(TransportVersions.class, LATEST_DEFINED.id());

    // no instance
    private TransportVersions() {}
}<|MERGE_RESOLUTION|>--- conflicted
+++ resolved
@@ -303,9 +303,6 @@
     public static final TransportVersion IDP_CUSTOM_SAML_ATTRIBUTES_ALLOW_LIST = def(9_091_0_00);
     public static final TransportVersion SEARCH_SOURCE_EXCLUDE_VECTORS_PARAM = def(9_092_0_00);
     public static final TransportVersion SNAPSHOT_INDEX_SHARD_STATUS_MISSING_STATS = def(9_093_0_00);
-<<<<<<< HEAD
-    public static final TransportVersion SECURITY_CLOUD_API_KEY_REALM_AND_TYPE = def(9_094_0_00);
-=======
     public static final TransportVersion ML_INFERENCE_ELASTIC_RERANK = def(9_094_0_00);
     public static final TransportVersion SEARCH_LOAD_PER_INDEX_STATS = def(9_095_0_00);
     public static final TransportVersion HEAP_USAGE_IN_CLUSTER_INFO = def(9_096_0_00);
@@ -321,7 +318,6 @@
     public static final TransportVersion ML_INFERENCE_SAGEMAKER_ELASTIC = def(9_106_0_00);
     public static final TransportVersion SPARSE_VECTOR_FIELD_PRUNING_OPTIONS = def(9_107_0_00);
     public static final TransportVersion CLUSTER_STATE_PROJECTS_SETTINGS = def(9_108_0_00);
->>>>>>> 0e236243
 
     /*
      * STOP! READ THIS FIRST! No, really,

--- conflicted
+++ resolved
@@ -282,14 +282,11 @@
     public static final TransportVersion ESQL_LIMIT_ROW_SIZE = def(9_085_0_00);
     public static final TransportVersion ESQL_REGEX_MATCH_WITH_CASE_INSENSITIVITY = def(9_086_0_00);
     public static final TransportVersion IDP_CUSTOM_SAML_ATTRIBUTES = def(9_087_0_00);
-<<<<<<< HEAD
-    public static final TransportVersion SECURITY_CLOUD_API_KEY_REALM_AND_TYPE = def(9_088_0_00);
-=======
     public static final TransportVersion JOIN_ON_ALIASES = def(9_088_0_00);
     public static final TransportVersion ILM_ADD_SKIP_SETTING = def(9_089_0_00);
     public static final TransportVersion ML_INFERENCE_MISTRAL_CHAT_COMPLETION_ADDED = def(9_090_0_00);
     public static final TransportVersion IDP_CUSTOM_SAML_ATTRIBUTES_ALLOW_LIST = def(9_091_0_00);
->>>>>>> 080a2803
+    public static final TransportVersion SECURITY_CLOUD_API_KEY_REALM_AND_TYPE = def(9_092_0_00);
 
     /*
      * STOP! READ THIS FIRST! No, really,

/*
 * Copyright Elasticsearch B.V. and/or licensed to Elasticsearch B.V. under one
 * or more contributor license agreements. Licensed under the "Elastic License
 * 2.0", the "GNU Affero General Public License v3.0 only", and the "Server Side
 * Public License v 1"; you may not use this file except in compliance with, at
 * your election, the "Elastic License 2.0", the "GNU Affero General Public
 * License v3.0 only", or the "Server Side Public License, v 1".
 */

package org.elasticsearch;

import org.elasticsearch.core.Assertions;

import java.lang.reflect.Field;
import java.util.ArrayList;
import java.util.Collections;
import java.util.HashMap;
import java.util.List;
import java.util.Map;
import java.util.Set;
import java.util.TreeSet;
import java.util.function.IntFunction;

/**
 * <p>Transport version is used to coordinate compatible wire protocol communication between nodes, at a fine-grained level.  This replaces
 * and supersedes the old Version constants.</p>
 *
 * <p>Before adding a new version constant, please read the block comment at the end of the list of constants.</p>
 */
public class TransportVersions {

    /*
     * NOTE: IntelliJ lies!
     * This map is used during class construction, referenced by the registerTransportVersion method.
     * When all the transport version constants have been registered, the map is cleared & never touched again.
     */
    static TreeSet<Integer> IDS = new TreeSet<>();

    static TransportVersion def(int id) {
        if (IDS == null) throw new IllegalStateException("The IDS map needs to be present to call this method");

        if (IDS.add(id) == false) {
            throw new IllegalArgumentException("Version id " + id + " defined twice");
        }
        if (id < IDS.last()) {
            throw new IllegalArgumentException("Version id " + id + " is not defined in the right location. Keep constants sorted");
        }
        return new TransportVersion(id);
    }

    // TODO: ES-10337 we can remove all transport versions earlier than 8.18
    public static final TransportVersion ZERO = def(0);
    public static final TransportVersion V_7_0_0 = def(7_00_00_99);
    public static final TransportVersion V_7_1_0 = def(7_01_00_99);
    public static final TransportVersion V_7_2_0 = def(7_02_00_99);
    public static final TransportVersion V_7_3_0 = def(7_03_00_99);
    public static final TransportVersion V_7_3_2 = def(7_03_02_99);
    public static final TransportVersion V_7_4_0 = def(7_04_00_99);
    public static final TransportVersion V_7_8_0 = def(7_08_00_99);
    public static final TransportVersion V_7_8_1 = def(7_08_01_99);
    public static final TransportVersion V_7_9_0 = def(7_09_00_99);
    public static final TransportVersion V_7_10_0 = def(7_10_00_99);
    public static final TransportVersion V_8_0_0 = def(8_00_00_99);
    public static final TransportVersion V_8_1_0 = def(8_01_00_99);
    public static final TransportVersion V_8_2_0 = def(8_02_00_99);
    public static final TransportVersion V_8_3_0 = def(8_03_00_99);
    public static final TransportVersion V_8_4_0 = def(8_04_00_99);
    public static final TransportVersion V_8_5_0 = def(8_05_00_99);
    public static final TransportVersion V_8_6_0 = def(8_06_00_99);
    public static final TransportVersion V_8_6_1 = def(8_06_01_99);
    public static final TransportVersion V_8_7_0 = def(8_07_00_99);
    public static final TransportVersion V_8_7_1 = def(8_07_01_99);
    public static final TransportVersion V_8_8_0 = def(8_08_00_99);
    public static final TransportVersion V_8_8_1 = def(8_08_01_99);
    /*
     * READ THE COMMENT BELOW THIS BLOCK OF DECLARATIONS BEFORE ADDING NEW TRANSPORT VERSIONS
     * Detached transport versions added below here.
     */
    public static final TransportVersion V_8_9_X = def(8_500_020);
    public static final TransportVersion V_8_10_X = def(8_500_061);
    public static final TransportVersion V_8_11_X = def(8_512_0_01);
    public static final TransportVersion V_8_12_0 = def(8_560_0_00);
    public static final TransportVersion V_8_12_1 = def(8_560_0_01);
    public static final TransportVersion V_8_13_0 = def(8_595_0_00);
    public static final TransportVersion V_8_13_4 = def(8_595_0_01);
    public static final TransportVersion V_8_14_0 = def(8_636_0_01);
    public static final TransportVersion V_8_15_0 = def(8_702_0_02);
    public static final TransportVersion V_8_15_2 = def(8_702_0_03);
    public static final TransportVersion V_8_16_0 = def(8_772_0_01);
    public static final TransportVersion V_8_16_1 = def(8_772_0_04);
    public static final TransportVersion V_8_16_5 = def(8_772_0_05);
    public static final TransportVersion V_8_16_6 = def(8_772_0_06);
    public static final TransportVersion INITIAL_ELASTICSEARCH_8_16_7 = def(8_772_0_07);
    public static final TransportVersion V_8_17_0 = def(8_797_0_02);
    public static final TransportVersion V_8_17_3 = def(8_797_0_03);
    public static final TransportVersion V_8_17_4 = def(8_797_0_04);
    public static final TransportVersion V_8_17_5 = def(8_797_0_05);
    public static final TransportVersion INITIAL_ELASTICSEARCH_8_17_6 = def(8_797_0_06);
    public static final TransportVersion INDEXING_PRESSURE_THROTTLING_STATS = def(8_798_0_00);
    public static final TransportVersion REINDEX_DATA_STREAMS = def(8_799_0_00);
    public static final TransportVersion ESQL_REMOVE_NODE_LEVEL_PLAN = def(8_800_0_00);
    public static final TransportVersion LOGSDB_TELEMETRY_CUSTOM_CUTOFF_DATE = def(8_801_0_00);
    public static final TransportVersion SOURCE_MODE_TELEMETRY = def(8_802_0_00);
    public static final TransportVersion NEW_REFRESH_CLUSTER_BLOCK = def(8_803_0_00);
    public static final TransportVersion RETRIES_AND_OPERATIONS_IN_BLOBSTORE_STATS = def(8_804_0_00);
    public static final TransportVersion ADD_DATA_STREAM_OPTIONS_TO_TEMPLATES = def(8_805_0_00);
    public static final TransportVersion KNN_QUERY_RESCORE_OVERSAMPLE = def(8_806_0_00);
    public static final TransportVersion SEMANTIC_QUERY_LENIENT = def(8_807_0_00);
    public static final TransportVersion ESQL_QUERY_BUILDER_IN_SEARCH_FUNCTIONS = def(8_808_0_00);
    public static final TransportVersion EQL_ALLOW_PARTIAL_SEARCH_RESULTS = def(8_809_0_00);
    public static final TransportVersion NODE_VERSION_INFORMATION_WITH_MIN_READ_ONLY_INDEX_VERSION = def(8_810_0_00);
    public static final TransportVersion ERROR_TRACE_IN_TRANSPORT_HEADER = def(8_811_0_00);
    public static final TransportVersion FAILURE_STORE_ENABLED_BY_CLUSTER_SETTING = def(8_812_0_00);
    public static final TransportVersion SIMULATE_IGNORED_FIELDS = def(8_813_0_00);
    public static final TransportVersion TRANSFORMS_UPGRADE_MODE = def(8_814_0_00);
    public static final TransportVersion NODE_SHUTDOWN_EPHEMERAL_ID_ADDED = def(8_815_0_00);
    public static final TransportVersion ESQL_CCS_TELEMETRY_STATS = def(8_816_0_00);
    public static final TransportVersion TEXT_EMBEDDING_QUERY_VECTOR_BUILDER_INFER_MODEL_ID = def(8_817_0_00);
    public static final TransportVersion ESQL_ENABLE_NODE_LEVEL_REDUCTION = def(8_818_0_00);
    public static final TransportVersion JINA_AI_INTEGRATION_ADDED = def(8_819_0_00);
    public static final TransportVersion TRACK_INDEX_FAILED_DUE_TO_VERSION_CONFLICT_METRIC = def(8_820_0_00);
    public static final TransportVersion REPLACE_FAILURE_STORE_OPTIONS_WITH_SELECTOR_SYNTAX = def(8_821_0_00);
    public static final TransportVersion ELASTIC_INFERENCE_SERVICE_UNIFIED_CHAT_COMPLETIONS_INTEGRATION = def(8_822_0_00);
    public static final TransportVersion KQL_QUERY_TECH_PREVIEW = def(8_823_0_00);
    public static final TransportVersion ESQL_PROFILE_ROWS_PROCESSED = def(8_824_0_00);
    public static final TransportVersion BYTE_SIZE_VALUE_ALWAYS_USES_BYTES_1 = def(8_825_0_00);
    public static final TransportVersion REVERT_BYTE_SIZE_VALUE_ALWAYS_USES_BYTES_1 = def(8_826_0_00);
    public static final TransportVersion ESQL_SKIP_ES_INDEX_SERIALIZATION = def(8_827_0_00);
    public static final TransportVersion ADD_INDEX_BLOCK_TWO_PHASE = def(8_828_0_00);
    public static final TransportVersion RESOLVE_CLUSTER_NO_INDEX_EXPRESSION = def(8_829_0_00);
    public static final TransportVersion ML_ROLLOVER_LEGACY_INDICES = def(8_830_0_00);
    public static final TransportVersion ADD_INCLUDE_FAILURE_INDICES_OPTION = def(8_831_0_00);
    public static final TransportVersion ESQL_RESPONSE_PARTIAL = def(8_832_0_00);
    public static final TransportVersion RANK_DOC_OPTIONAL_METADATA_FOR_EXPLAIN = def(8_833_0_00);
    public static final TransportVersion ILM_ADD_SEARCHABLE_SNAPSHOT_ADD_REPLICATE_FOR = def(8_834_0_00);
    public static final TransportVersion INGEST_REQUEST_INCLUDE_SOURCE_ON_ERROR = def(8_835_0_00);
    public static final TransportVersion RESOURCE_DEPRECATION_CHECKS = def(8_836_0_00);
    public static final TransportVersion LINEAR_RETRIEVER_SUPPORT = def(8_837_0_00);
    public static final TransportVersion TIMEOUT_GET_PARAM_FOR_RESOLVE_CLUSTER = def(8_838_0_00);
    public static final TransportVersion INFERENCE_REQUEST_ADAPTIVE_RATE_LIMITING = def(8_839_0_00);
    public static final TransportVersion ML_INFERENCE_IBM_WATSONX_RERANK_ADDED = def(8_840_0_00);
    public static final TransportVersion REMOVE_ALL_APPLICABLE_SELECTOR_BACKPORT_8_18 = def(8_840_0_01);
    public static final TransportVersion V_8_18_0 = def(8_840_0_02);
    public static final TransportVersion INITIAL_ELASTICSEARCH_8_18_1 = def(8_840_0_03);
    public static final TransportVersion INITIAL_ELASTICSEARCH_8_19 = def(8_841_0_00);
    public static final TransportVersion COHERE_BIT_EMBEDDING_TYPE_SUPPORT_ADDED_BACKPORT_8_X = def(8_841_0_01);
    public static final TransportVersion REMOVE_ALL_APPLICABLE_SELECTOR_BACKPORT_8_19 = def(8_841_0_02);
    public static final TransportVersion ESQL_RETRY_ON_SHARD_LEVEL_FAILURE_BACKPORT_8_19 = def(8_841_0_03);
    public static final TransportVersion ESQL_SUPPORT_PARTIAL_RESULTS_BACKPORT_8_19 = def(8_841_0_04);
    public static final TransportVersion VOYAGE_AI_INTEGRATION_ADDED_BACKPORT_8_X = def(8_841_0_05);
    public static final TransportVersion JINA_AI_EMBEDDING_TYPE_SUPPORT_ADDED_BACKPORT_8_19 = def(8_841_0_06);
    public static final TransportVersion RETRY_ILM_ASYNC_ACTION_REQUIRE_ERROR_8_19 = def(8_841_0_07);
    public static final TransportVersion INFERENCE_CONTEXT_8_X = def(8_841_0_08);
    public static final TransportVersion ML_INFERENCE_DEEPSEEK_8_19 = def(8_841_0_09);
    public static final TransportVersion ESQL_SERIALIZE_BLOCK_TYPE_CODE_8_19 = def(8_841_0_10);
    public static final TransportVersion ESQL_FAILURE_FROM_REMOTE_8_19 = def(8_841_0_11);
    public static final TransportVersion ESQL_AGGREGATE_METRIC_DOUBLE_LITERAL_8_19 = def(8_841_0_12);
    public static final TransportVersion INFERENCE_MODEL_REGISTRY_METADATA_8_19 = def(8_841_0_13);
    public static final TransportVersion INTRODUCE_LIFECYCLE_TEMPLATE_8_19 = def(8_841_0_14);
    public static final TransportVersion RERANK_COMMON_OPTIONS_ADDED_8_19 = def(8_841_0_15);
    public static final TransportVersion REMOTE_EXCEPTION_8_19 = def(8_841_0_16);
    public static final TransportVersion AMAZON_BEDROCK_TASK_SETTINGS_8_19 = def(8_841_0_17);
    public static final TransportVersion SEMANTIC_TEXT_CHUNKING_CONFIG_8_19 = def(8_841_0_18);
    public static final TransportVersion BATCHED_QUERY_PHASE_VERSION_BACKPORT_8_X = def(8_841_0_19);
    public static final TransportVersion SEARCH_INCREMENTAL_TOP_DOCS_NULL_BACKPORT_8_19 = def(8_841_0_20);
    public static final TransportVersion ML_INFERENCE_SAGEMAKER_8_19 = def(8_841_0_21);
    public static final TransportVersion ESQL_REPORT_ORIGINAL_TYPES_BACKPORT_8_19 = def(8_841_0_22);
    public static final TransportVersion PINNED_RETRIEVER_8_19 = def(8_841_0_23);
    public static final TransportVersion ESQL_AGGREGATE_METRIC_DOUBLE_BLOCK_8_19 = def(8_841_0_24);
    public static final TransportVersion INTRODUCE_FAILURES_LIFECYCLE_BACKPORT_8_19 = def(8_841_0_25);
    public static final TransportVersion INTRODUCE_FAILURES_DEFAULT_RETENTION_BACKPORT_8_19 = def(8_841_0_26);
<<<<<<< HEAD
    public static final TransportVersion SPARSE_VECTOR_FIELD_PRUNING_OPTIONS_8_19 = def(8_841_0_27);
=======
    public static final TransportVersion RESCORE_VECTOR_ALLOW_ZERO_BACKPORT_8_19 = def(8_841_0_27);
>>>>>>> 62b2e867
    public static final TransportVersion V_9_0_0 = def(9_000_0_09);
    public static final TransportVersion INITIAL_ELASTICSEARCH_9_0_1 = def(9_000_0_10);
    public static final TransportVersion COHERE_BIT_EMBEDDING_TYPE_SUPPORT_ADDED = def(9_001_0_00);
    public static final TransportVersion REMOVE_SNAPSHOT_FAILURES = def(9_002_0_00);
    public static final TransportVersion TRANSPORT_STATS_HANDLING_TIME_REQUIRED = def(9_003_0_00);
    public static final TransportVersion REMOVE_DESIRED_NODE_VERSION = def(9_004_0_00);
    public static final TransportVersion ESQL_DRIVER_TASK_DESCRIPTION = def(9_005_0_00);
    public static final TransportVersion ESQL_RETRY_ON_SHARD_LEVEL_FAILURE = def(9_006_0_00);
    public static final TransportVersion ESQL_PROFILE_ASYNC_NANOS = def(9_007_00_0);
    public static final TransportVersion ESQL_LOOKUP_JOIN_SOURCE_TEXT = def(9_008_0_00);
    public static final TransportVersion REMOVE_ALL_APPLICABLE_SELECTOR = def(9_009_0_00);
    public static final TransportVersion SLM_UNHEALTHY_IF_NO_SNAPSHOT_WITHIN = def(9_010_0_00);
    public static final TransportVersion ESQL_SUPPORT_PARTIAL_RESULTS = def(9_011_0_00);
    public static final TransportVersion REMOVE_REPOSITORY_CONFLICT_MESSAGE = def(9_012_0_00);
    public static final TransportVersion RERANKER_FAILURES_ALLOWED = def(9_013_0_00);
    public static final TransportVersion VOYAGE_AI_INTEGRATION_ADDED = def(9_014_0_00);
    public static final TransportVersion BYTE_SIZE_VALUE_ALWAYS_USES_BYTES = def(9_015_0_00);
    public static final TransportVersion ESQL_SERIALIZE_SOURCE_FUNCTIONS_WARNINGS = def(9_016_0_00);
    public static final TransportVersion ESQL_DRIVER_NODE_DESCRIPTION = def(9_017_0_00);
    public static final TransportVersion MULTI_PROJECT = def(9_018_0_00);
    public static final TransportVersion STORED_SCRIPT_CONTENT_LENGTH = def(9_019_0_00);
    public static final TransportVersion JINA_AI_EMBEDDING_TYPE_SUPPORT_ADDED = def(9_020_0_00);
    public static final TransportVersion RE_REMOVE_MIN_COMPATIBLE_SHARD_NODE = def(9_021_0_00);
    public static final TransportVersion UNASSIGENEDINFO_RESHARD_ADDED = def(9_022_0_00);
    public static final TransportVersion INCLUDE_INDEX_MODE_IN_GET_DATA_STREAM = def(9_023_0_00);
    public static final TransportVersion MAX_OPERATION_SIZE_REJECTIONS_ADDED = def(9_024_0_00);
    public static final TransportVersion RETRY_ILM_ASYNC_ACTION_REQUIRE_ERROR = def(9_025_0_00);
    public static final TransportVersion ESQL_SERIALIZE_BLOCK_TYPE_CODE = def(9_026_0_00);
    public static final TransportVersion ESQL_THREAD_NAME_IN_DRIVER_PROFILE = def(9_027_0_00);
    public static final TransportVersion INFERENCE_CONTEXT = def(9_028_0_00);
    public static final TransportVersion ML_INFERENCE_DEEPSEEK = def(9_029_00_0);
    public static final TransportVersion ESQL_FAILURE_FROM_REMOTE = def(9_030_00_0);
    public static final TransportVersion INDEX_RESHARDING_METADATA = def(9_031_0_00);
    public static final TransportVersion INFERENCE_MODEL_REGISTRY_METADATA = def(9_032_0_00);
    public static final TransportVersion INTRODUCE_LIFECYCLE_TEMPLATE = def(9_033_0_00);
    public static final TransportVersion INDEXING_STATS_INCLUDES_RECENT_WRITE_LOAD = def(9_034_0_00);
    public static final TransportVersion ESQL_AGGREGATE_METRIC_DOUBLE_LITERAL = def(9_035_0_00);
    public static final TransportVersion INDEX_METADATA_INCLUDES_RECENT_WRITE_LOAD = def(9_036_0_00);
    public static final TransportVersion RERANK_COMMON_OPTIONS_ADDED = def(9_037_0_00);
    public static final TransportVersion ESQL_REPORT_ORIGINAL_TYPES = def(9_038_00_0);
    public static final TransportVersion RESCORE_VECTOR_ALLOW_ZERO = def(9_039_0_00);
    public static final TransportVersion PROJECT_ID_IN_SNAPSHOT = def(9_040_0_00);
    public static final TransportVersion INDEX_STATS_AND_METADATA_INCLUDE_PEAK_WRITE_LOAD = def(9_041_0_00);
    public static final TransportVersion REPOSITORIES_METADATA_AS_PROJECT_CUSTOM = def(9_042_0_00);
    public static final TransportVersion BATCHED_QUERY_PHASE_VERSION = def(9_043_0_00);
    public static final TransportVersion REMOTE_EXCEPTION = def(9_044_0_00);
    public static final TransportVersion ESQL_REMOVE_AGGREGATE_TYPE = def(9_045_0_00);
    public static final TransportVersion ADD_PROJECT_ID_TO_DSL_ERROR_INFO = def(9_046_0_00);
    public static final TransportVersion SEMANTIC_TEXT_CHUNKING_CONFIG = def(9_047_0_00);
    public static final TransportVersion REPO_ANALYSIS_COPY_BLOB = def(9_048_0_00);
    public static final TransportVersion AMAZON_BEDROCK_TASK_SETTINGS = def(9_049_0_00);
    public static final TransportVersion ESQL_REPORT_SHARD_PARTITIONING = def(9_050_0_00);
    public static final TransportVersion DEAD_ESQL_QUERY_PLANNING_DURATION = def(9_051_0_00);
    public static final TransportVersion DEAD_ESQL_DOCUMENTS_FOUND_AND_VALUES_LOADED = def(9_052_0_00);
    public static final TransportVersion DEAD_BATCHED_QUERY_EXECUTION_DELAYABLE_WRITABLE = def(9_053_0_00);
    public static final TransportVersion DEAD_SEARCH_INCREMENTAL_TOP_DOCS_NULL = def(9_054_0_00);
    public static final TransportVersion ESQL_QUERY_PLANNING_DURATION = def(9_055_0_00);
    public static final TransportVersion ESQL_DOCUMENTS_FOUND_AND_VALUES_LOADED = def(9_056_0_00);
    public static final TransportVersion BATCHED_QUERY_EXECUTION_DELAYABLE_WRITABLE = def(9_057_0_00);
    public static final TransportVersion SEARCH_INCREMENTAL_TOP_DOCS_NULL = def(9_058_0_00);
    public static final TransportVersion COMPRESS_DELAYABLE_WRITEABLE = def(9_059_0_00);
    public static final TransportVersion SYNONYMS_REFRESH_PARAM = def(9_060_0_00);
    public static final TransportVersion DOC_FIELDS_AS_LIST = def(9_061_0_00);
    public static final TransportVersion DENSE_VECTOR_OFF_HEAP_STATS = def(9_062_00_0);
    public static final TransportVersion RANDOM_SAMPLER_QUERY_BUILDER = def(9_063_0_00);
    public static final TransportVersion SETTINGS_IN_DATA_STREAMS = def(9_064_0_00);
    public static final TransportVersion INTRODUCE_FAILURES_LIFECYCLE = def(9_065_0_00);
    public static final TransportVersion PROJECT_METADATA_SETTINGS = def(9_066_00_0);
    public static final TransportVersion AGGREGATE_METRIC_DOUBLE_BLOCK = def(9_067_00_0);
    public static final TransportVersion PINNED_RETRIEVER = def(9_068_0_00);
    public static final TransportVersion ML_INFERENCE_SAGEMAKER = def(9_069_0_00);
    public static final TransportVersion WRITE_LOAD_INCLUDES_BUFFER_WRITES = def(9_070_00_0);
    public static final TransportVersion INTRODUCE_FAILURES_DEFAULT_RETENTION = def(9_071_0_00);
    public static final TransportVersion FILE_SETTINGS_HEALTH_INFO = def(9_072_0_00);
    public static final TransportVersion SPARSE_VECTOR_FIELD_PRUNING_OPTIONS = def(9_073_0_00);

    /*
     * STOP! READ THIS FIRST! No, really,
     *        ____ _____ ___  ____  _        ____  _____    _    ____    _____ _   _ ___ ____    _____ ___ ____  ____ _____ _
     *       / ___|_   _/ _ \|  _ \| |      |  _ \| ____|  / \  |  _ \  |_   _| | | |_ _/ ___|  |  ___|_ _|  _ \/ ___|_   _| |
     *       \___ \ | || | | | |_) | |      | |_) |  _|   / _ \ | | | |   | | | |_| || |\___ \  | |_   | || |_) \___ \ | | | |
     *        ___) || || |_| |  __/|_|      |  _ <| |___ / ___ \| |_| |   | | |  _  || | ___) | |  _|  | ||  _ < ___) || | |_|
     *       |____/ |_| \___/|_|   (_)      |_| \_\_____/_/   \_\____/    |_| |_| |_|___|____/  |_|   |___|_| \_\____/ |_| (_)
     *
     * A new transport version should be added EVERY TIME a change is made to the serialization protocol of one or more classes. Each
     * transport version should only be used in a single merged commit (apart from the BwC versions copied from o.e.Version, ≤V_8_8_1).
     *
     * More information about versions and backporting at docs/internal/Versioning.md
     *
     * ADDING A TRANSPORT VERSION
     * To add a new transport version, add a new constant at the bottom of the list, above this comment. Don't add other lines,
     * comments, etc. The version id has the following layout:
     *
     * M_NNN_S_PP
     *
     * M - The major version of Elasticsearch
     * NNN - The server version part
     * S - The subsidiary version part. It should always be 0 here, it is only used in subsidiary repositories.
     * PP - The patch version part
     *
     * To determine the id of the next TransportVersion constant, do the following:
     * - Use the same major version, unless bumping majors
     * - Bump the server version part by 1, unless creating a patch version
     * - Leave the subsidiary part as 0
     * - Bump the patch part if creating a patch version
     *
     * If a patch version is created, it should be placed sorted among the other existing constants.
     *
     * REVERTING A TRANSPORT VERSION
     *
     * If you revert a commit with a transport version change, you MUST ensure there is a NEW transport version representing the reverted
     * change. DO NOT let the transport version go backwards, it must ALWAYS be incremented.
     *
     * DETERMINING TRANSPORT VERSIONS FROM GIT HISTORY
     *
     * If your git checkout has the expected minor-version-numbered branches and the expected release-version tags then you can find the
     * transport versions known by a particular release ...
     *
     *     git show v8.11.0:server/src/main/java/org/elasticsearch/TransportVersions.java | grep '= def'
     *
     * ... or by a particular branch ...
     *
     *     git show 8.11:server/src/main/java/org/elasticsearch/TransportVersions.java | grep '= def'
     *
     * ... and you can see which versions were added in between two versions too ...
     *
     *     git diff v8.11.0..main -- server/src/main/java/org/elasticsearch/TransportVersions.java
     *
     * In branches 8.7-8.10 see server/src/main/java/org/elasticsearch/TransportVersion.java for the equivalent definitions.
     */

    /**
     * Reference to the earliest compatible transport version to this version of the codebase.
     * This should be the transport version used by the highest minor version of the previous major.
     */
    public static final TransportVersion MINIMUM_COMPATIBLE = INITIAL_ELASTICSEARCH_8_19;

    /**
     * Reference to the minimum transport version that can be used with CCS.
     * This should be the transport version used by the previous minor release.
     */
    public static final TransportVersion MINIMUM_CCS_VERSION = V_9_0_0;

    /**
     * Sorted list of all versions defined in this class
     */
    static final List<TransportVersion> DEFINED_VERSIONS = collectAllVersionIdsDefinedInClass(TransportVersions.class);

    // the highest transport version constant defined
    static final TransportVersion LATEST_DEFINED;
    static {
        LATEST_DEFINED = DEFINED_VERSIONS.getLast();

        // see comment on IDS field
        // now we're registered all the transport versions, we can clear the map
        IDS = null;
    }

    public static List<TransportVersion> collectAllVersionIdsDefinedInClass(Class<?> cls) {
        Map<Integer, String> versionIdFields = new HashMap<>();
        List<TransportVersion> definedTransportVersions = new ArrayList<>();

        Set<String> ignore = Set.of("ZERO", "CURRENT", "MINIMUM_COMPATIBLE", "MINIMUM_CCS_VERSION");

        for (Field declaredField : cls.getFields()) {
            if (declaredField.getType().equals(TransportVersion.class)) {
                String fieldName = declaredField.getName();
                if (ignore.contains(fieldName)) {
                    continue;
                }

                TransportVersion version;
                try {
                    version = (TransportVersion) declaredField.get(null);
                } catch (IllegalAccessException e) {
                    throw new AssertionError(e);
                }
                definedTransportVersions.add(version);

                if (Assertions.ENABLED) {
                    // check the version number is unique
                    var sameVersionNumber = versionIdFields.put(version.id(), fieldName);
                    assert sameVersionNumber == null
                        : "Versions ["
                            + sameVersionNumber
                            + "] and ["
                            + fieldName
                            + "] have the same version number ["
                            + version.id()
                            + "]. Each TransportVersion should have a different version number";
                }
            }
        }

        Collections.sort(definedTransportVersions);

        return List.copyOf(definedTransportVersions);
    }

    static final IntFunction<String> VERSION_LOOKUP = ReleaseVersions.generateVersionsLookup(TransportVersions.class, LATEST_DEFINED.id());

    // no instance
    private TransportVersions() {}
}<|MERGE_RESOLUTION|>--- conflicted
+++ resolved
@@ -169,11 +169,8 @@
     public static final TransportVersion ESQL_AGGREGATE_METRIC_DOUBLE_BLOCK_8_19 = def(8_841_0_24);
     public static final TransportVersion INTRODUCE_FAILURES_LIFECYCLE_BACKPORT_8_19 = def(8_841_0_25);
     public static final TransportVersion INTRODUCE_FAILURES_DEFAULT_RETENTION_BACKPORT_8_19 = def(8_841_0_26);
-<<<<<<< HEAD
-    public static final TransportVersion SPARSE_VECTOR_FIELD_PRUNING_OPTIONS_8_19 = def(8_841_0_27);
-=======
     public static final TransportVersion RESCORE_VECTOR_ALLOW_ZERO_BACKPORT_8_19 = def(8_841_0_27);
->>>>>>> 62b2e867
+    public static final TransportVersion SPARSE_VECTOR_FIELD_PRUNING_OPTIONS_8_19 = def(8_841_0_28);
     public static final TransportVersion V_9_0_0 = def(9_000_0_09);
     public static final TransportVersion INITIAL_ELASTICSEARCH_9_0_1 = def(9_000_0_10);
     public static final TransportVersion COHERE_BIT_EMBEDDING_TYPE_SUPPORT_ADDED = def(9_001_0_00);

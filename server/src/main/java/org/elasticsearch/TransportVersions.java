--- conflicted
+++ resolved
@@ -54,14 +54,7 @@
     public static final TransportVersion V_7_0_0 = def(7_00_00_99);
     public static final TransportVersion V_7_1_0 = def(7_01_00_99);
     public static final TransportVersion V_7_2_0 = def(7_02_00_99);
-<<<<<<< HEAD
-    public static final TransportVersion V_7_2_1 = def(7_02_01_99);
     public static final TransportVersion V_7_5_0 = def(7_05_00_99);
-=======
-    public static final TransportVersion V_7_3_0 = def(7_03_00_99);
-    public static final TransportVersion V_7_3_2 = def(7_03_02_99);
-    public static final TransportVersion V_7_4_0 = def(7_04_00_99);
->>>>>>> b8334bbe
     public static final TransportVersion V_7_6_0 = def(7_06_00_99);
     public static final TransportVersion V_7_8_0 = def(7_08_00_99);
     public static final TransportVersion V_7_8_1 = def(7_08_01_99);

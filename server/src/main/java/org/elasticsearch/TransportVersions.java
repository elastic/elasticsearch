/*
 * Copyright Elasticsearch B.V. and/or licensed to Elasticsearch B.V. under one
 * or more contributor license agreements. Licensed under the "Elastic License
 * 2.0", the "GNU Affero General Public License v3.0 only", and the "Server Side
 * Public License v 1"; you may not use this file except in compliance with, at
 * your election, the "Elastic License 2.0", the "GNU Affero General Public
 * License v3.0 only", or the "Server Side Public License, v 1".
 */

package org.elasticsearch;

import org.elasticsearch.core.Assertions;

import java.lang.reflect.Field;
import java.util.ArrayList;
import java.util.Collections;
import java.util.HashMap;
import java.util.List;
import java.util.Map;
import java.util.Set;
import java.util.TreeSet;
import java.util.function.IntFunction;

/**
 * <p>Transport version is used to coordinate compatible wire protocol communication between nodes, at a fine-grained level.  This replaces
 * and supersedes the old Version constants.</p>
 *
 * <p>Before adding a new version constant, please read the block comment at the end of the list of constants.</p>
 */
public class TransportVersions {

    /*
     * NOTE: IntelliJ lies!
     * This map is used during class construction, referenced by the registerTransportVersion method.
     * When all the transport version constants have been registered, the map is cleared & never touched again.
     */
    static TreeSet<Integer> IDS = new TreeSet<>();

    static TransportVersion def(int id) {
        if (IDS == null) throw new IllegalStateException("The IDS map needs to be present to call this method");

        if (IDS.add(id) == false) {
            throw new IllegalArgumentException("Version id " + id + " defined twice");
        }
        if (id < IDS.last()) {
            throw new IllegalArgumentException("Version id " + id + " is not defined in the right location. Keep constants sorted");
        }
        return new TransportVersion(id);
    }

    // TODO: ES-10337 we can remove all transport versions earlier than 8.18
    public static final TransportVersion ZERO = def(0);
    public static final TransportVersion V_7_0_0 = def(7_00_00_99);
    public static final TransportVersion V_7_1_0 = def(7_01_00_99);
    public static final TransportVersion V_7_2_0 = def(7_02_00_99);
    public static final TransportVersion V_7_3_0 = def(7_03_00_99);
    public static final TransportVersion V_7_3_2 = def(7_03_02_99);
    public static final TransportVersion V_7_4_0 = def(7_04_00_99);
    public static final TransportVersion V_7_8_0 = def(7_08_00_99);
    public static final TransportVersion V_7_8_1 = def(7_08_01_99);
    public static final TransportVersion V_7_9_0 = def(7_09_00_99);
    public static final TransportVersion V_7_10_0 = def(7_10_00_99);
    public static final TransportVersion V_8_0_0 = def(8_00_00_99);
    public static final TransportVersion V_8_1_0 = def(8_01_00_99);
    public static final TransportVersion V_8_2_0 = def(8_02_00_99);
    public static final TransportVersion V_8_3_0 = def(8_03_00_99);
    public static final TransportVersion V_8_4_0 = def(8_04_00_99);
    public static final TransportVersion V_8_5_0 = def(8_05_00_99);
    public static final TransportVersion V_8_6_0 = def(8_06_00_99);
    public static final TransportVersion V_8_6_1 = def(8_06_01_99);
    public static final TransportVersion V_8_7_0 = def(8_07_00_99);
    public static final TransportVersion V_8_7_1 = def(8_07_01_99);
    public static final TransportVersion V_8_8_0 = def(8_08_00_99);
    public static final TransportVersion V_8_8_1 = def(8_08_01_99);
    /*
     * READ THE COMMENT BELOW THIS BLOCK OF DECLARATIONS BEFORE ADDING NEW TRANSPORT VERSIONS
     * Detached transport versions added below here.
     */
    public static final TransportVersion V_8_9_X = def(8_500_020);
    public static final TransportVersion V_8_10_X = def(8_500_061);
    public static final TransportVersion V_8_11_X = def(8_512_0_01);
    public static final TransportVersion V_8_12_0 = def(8_560_0_00);
    public static final TransportVersion V_8_12_1 = def(8_560_0_01);
    public static final TransportVersion V_8_13_0 = def(8_595_0_00);
    public static final TransportVersion V_8_13_4 = def(8_595_0_01);
    public static final TransportVersion V_8_14_0 = def(8_636_0_01);
    public static final TransportVersion V_8_15_0 = def(8_702_0_02);
    public static final TransportVersion V_8_15_2 = def(8_702_0_03);
    public static final TransportVersion V_8_16_0 = def(8_772_0_01);
    public static final TransportVersion V_8_16_1 = def(8_772_0_04);
    public static final TransportVersion INITIAL_ELASTICSEARCH_8_16_5 = def(8_772_0_05);
    public static final TransportVersion INITIAL_ELASTICSEARCH_8_16_6 = def(8_772_0_06);
    public static final TransportVersion INITIAL_ELASTICSEARCH_8_16_7 = def(8_772_0_07);
    public static final TransportVersion V_8_17_0 = def(8_797_0_02);
    public static final TransportVersion INITIAL_ELASTICSEARCH_8_17_3 = def(8_797_0_03);
    public static final TransportVersion INITIAL_ELASTICSEARCH_8_17_4 = def(8_797_0_04);
    public static final TransportVersion INITIAL_ELASTICSEARCH_8_17_5 = def(8_797_0_05);
    public static final TransportVersion INITIAL_ELASTICSEARCH_8_17_6 = def(8_797_0_06);
    public static final TransportVersion INDEXING_PRESSURE_THROTTLING_STATS = def(8_798_0_00);
    public static final TransportVersion REINDEX_DATA_STREAMS = def(8_799_0_00);
    public static final TransportVersion ESQL_REMOVE_NODE_LEVEL_PLAN = def(8_800_0_00);
    public static final TransportVersion LOGSDB_TELEMETRY_CUSTOM_CUTOFF_DATE = def(8_801_0_00);
    public static final TransportVersion SOURCE_MODE_TELEMETRY = def(8_802_0_00);
    public static final TransportVersion NEW_REFRESH_CLUSTER_BLOCK = def(8_803_0_00);
    public static final TransportVersion RETRIES_AND_OPERATIONS_IN_BLOBSTORE_STATS = def(8_804_0_00);
    public static final TransportVersion ADD_DATA_STREAM_OPTIONS_TO_TEMPLATES = def(8_805_0_00);
    public static final TransportVersion KNN_QUERY_RESCORE_OVERSAMPLE = def(8_806_0_00);
    public static final TransportVersion SEMANTIC_QUERY_LENIENT = def(8_807_0_00);
    public static final TransportVersion ESQL_QUERY_BUILDER_IN_SEARCH_FUNCTIONS = def(8_808_0_00);
    public static final TransportVersion EQL_ALLOW_PARTIAL_SEARCH_RESULTS = def(8_809_0_00);
    public static final TransportVersion NODE_VERSION_INFORMATION_WITH_MIN_READ_ONLY_INDEX_VERSION = def(8_810_0_00);
    public static final TransportVersion ERROR_TRACE_IN_TRANSPORT_HEADER = def(8_811_0_00);
    public static final TransportVersion FAILURE_STORE_ENABLED_BY_CLUSTER_SETTING = def(8_812_0_00);
    public static final TransportVersion SIMULATE_IGNORED_FIELDS = def(8_813_0_00);
    public static final TransportVersion TRANSFORMS_UPGRADE_MODE = def(8_814_0_00);
    public static final TransportVersion NODE_SHUTDOWN_EPHEMERAL_ID_ADDED = def(8_815_0_00);
    public static final TransportVersion ESQL_CCS_TELEMETRY_STATS = def(8_816_0_00);
    public static final TransportVersion TEXT_EMBEDDING_QUERY_VECTOR_BUILDER_INFER_MODEL_ID = def(8_817_0_00);
    public static final TransportVersion ESQL_ENABLE_NODE_LEVEL_REDUCTION = def(8_818_0_00);
    public static final TransportVersion JINA_AI_INTEGRATION_ADDED = def(8_819_0_00);
    public static final TransportVersion TRACK_INDEX_FAILED_DUE_TO_VERSION_CONFLICT_METRIC = def(8_820_0_00);
    public static final TransportVersion REPLACE_FAILURE_STORE_OPTIONS_WITH_SELECTOR_SYNTAX = def(8_821_0_00);
    public static final TransportVersion ELASTIC_INFERENCE_SERVICE_UNIFIED_CHAT_COMPLETIONS_INTEGRATION = def(8_822_0_00);
    public static final TransportVersion KQL_QUERY_TECH_PREVIEW = def(8_823_0_00);
    public static final TransportVersion ESQL_PROFILE_ROWS_PROCESSED = def(8_824_0_00);
    public static final TransportVersion BYTE_SIZE_VALUE_ALWAYS_USES_BYTES_1 = def(8_825_0_00);
    public static final TransportVersion REVERT_BYTE_SIZE_VALUE_ALWAYS_USES_BYTES_1 = def(8_826_0_00);
    public static final TransportVersion ESQL_SKIP_ES_INDEX_SERIALIZATION = def(8_827_0_00);
    public static final TransportVersion ADD_INDEX_BLOCK_TWO_PHASE = def(8_828_0_00);
    public static final TransportVersion RESOLVE_CLUSTER_NO_INDEX_EXPRESSION = def(8_829_0_00);
    public static final TransportVersion ML_ROLLOVER_LEGACY_INDICES = def(8_830_0_00);
    public static final TransportVersion ADD_INCLUDE_FAILURE_INDICES_OPTION = def(8_831_0_00);
    public static final TransportVersion ESQL_RESPONSE_PARTIAL = def(8_832_0_00);
    public static final TransportVersion RANK_DOC_OPTIONAL_METADATA_FOR_EXPLAIN = def(8_833_0_00);
    public static final TransportVersion ILM_ADD_SEARCHABLE_SNAPSHOT_ADD_REPLICATE_FOR = def(8_834_0_00);
    public static final TransportVersion INGEST_REQUEST_INCLUDE_SOURCE_ON_ERROR = def(8_835_0_00);
    public static final TransportVersion RESOURCE_DEPRECATION_CHECKS = def(8_836_0_00);
    public static final TransportVersion LINEAR_RETRIEVER_SUPPORT = def(8_837_0_00);
    public static final TransportVersion TIMEOUT_GET_PARAM_FOR_RESOLVE_CLUSTER = def(8_838_0_00);
    public static final TransportVersion INFERENCE_REQUEST_ADAPTIVE_RATE_LIMITING = def(8_839_0_00);
    public static final TransportVersion ML_INFERENCE_IBM_WATSONX_RERANK_ADDED = def(8_840_0_00);
    public static final TransportVersion REMOVE_ALL_APPLICABLE_SELECTOR_BACKPORT_8_18 = def(8_840_0_01);
    public static final TransportVersion RETRY_ILM_ASYNC_ACTION_REQUIRE_ERROR_8_18 = def(8_840_0_02);
    public static final TransportVersion INITIAL_ELASTICSEARCH_8_18_1 = def(8_840_0_03);
    public static final TransportVersion INITIAL_ELASTICSEARCH_8_19 = def(8_841_0_00);
    public static final TransportVersion COHERE_BIT_EMBEDDING_TYPE_SUPPORT_ADDED_BACKPORT_8_X = def(8_841_0_01);
    public static final TransportVersion REMOVE_ALL_APPLICABLE_SELECTOR_BACKPORT_8_19 = def(8_841_0_02);
    public static final TransportVersion ESQL_RETRY_ON_SHARD_LEVEL_FAILURE_BACKPORT_8_19 = def(8_841_0_03);
    public static final TransportVersion ESQL_SUPPORT_PARTIAL_RESULTS_BACKPORT_8_19 = def(8_841_0_04);
    public static final TransportVersion VOYAGE_AI_INTEGRATION_ADDED_BACKPORT_8_X = def(8_841_0_05);
    public static final TransportVersion JINA_AI_EMBEDDING_TYPE_SUPPORT_ADDED_BACKPORT_8_19 = def(8_841_0_06);
    public static final TransportVersion RETRY_ILM_ASYNC_ACTION_REQUIRE_ERROR_8_19 = def(8_841_0_07);
    public static final TransportVersion INFERENCE_CONTEXT_8_X = def(8_841_0_08);
    public static final TransportVersion ML_INFERENCE_DEEPSEEK_8_19 = def(8_841_0_09);
    public static final TransportVersion ESQL_SERIALIZE_BLOCK_TYPE_CODE_8_19 = def(8_841_0_10);
    public static final TransportVersion ESQL_FAILURE_FROM_REMOTE_8_19 = def(8_841_0_11);
    public static final TransportVersion ESQL_AGGREGATE_METRIC_DOUBLE_LITERAL_8_19 = def(8_841_0_12);
    public static final TransportVersion INFERENCE_MODEL_REGISTRY_METADATA_8_19 = def(8_841_0_13);
    public static final TransportVersion INTRODUCE_LIFECYCLE_TEMPLATE_8_19 = def(8_841_0_14);
    public static final TransportVersion RERANK_COMMON_OPTIONS_ADDED_8_19 = def(8_841_0_15);
    public static final TransportVersion REMOTE_EXCEPTION_8_19 = def(8_841_0_16);
    public static final TransportVersion AMAZON_BEDROCK_TASK_SETTINGS_8_19 = def(8_841_0_17);
    public static final TransportVersion BATCHED_QUERY_PHASE_VERSION_BACKPORT_8_X = def(8_841_0_19);
    public static final TransportVersion INITIAL_ELASTICSEARCH_9_0 = def(9_000_0_00);
    public static final TransportVersion REMOVE_SNAPSHOT_FAILURES_90 = def(9_000_0_01);
    public static final TransportVersion TRANSPORT_STATS_HANDLING_TIME_REQUIRED_90 = def(9_000_0_02);
    public static final TransportVersion REMOVE_DESIRED_NODE_VERSION_90 = def(9_000_0_03);
    public static final TransportVersion ESQL_DRIVER_TASK_DESCRIPTION_90 = def(9_000_0_04);
    public static final TransportVersion REMOVE_ALL_APPLICABLE_SELECTOR_9_0 = def(9_000_0_05);
    public static final TransportVersion BYTE_SIZE_VALUE_ALWAYS_USES_BYTES_90 = def(9_000_0_06);
    public static final TransportVersion RETRY_ILM_ASYNC_ACTION_REQUIRE_ERROR_90 = def(9_000_0_07);
    public static final TransportVersion RE_REMOVE_MIN_COMPATIBLE_SHARD_NODE_90 = def(9_000_0_08);
    public static final TransportVersion STORED_SCRIPT_CONTENT_LENGTH_90 = def(9_000_0_09);
    public static final TransportVersion INITIAL_ELASTICSEARCH_9_0_1 = def(9_000_0_10);
    public static final TransportVersion COHERE_BIT_EMBEDDING_TYPE_SUPPORT_ADDED = def(9_001_0_00);
    public static final TransportVersion REMOVE_SNAPSHOT_FAILURES = def(9_002_0_00);
    public static final TransportVersion TRANSPORT_STATS_HANDLING_TIME_REQUIRED = def(9_003_0_00);
    public static final TransportVersion REMOVE_DESIRED_NODE_VERSION = def(9_004_0_00);
    public static final TransportVersion ESQL_DRIVER_TASK_DESCRIPTION = def(9_005_0_00);
    public static final TransportVersion ESQL_RETRY_ON_SHARD_LEVEL_FAILURE = def(9_006_0_00);
    public static final TransportVersion ESQL_PROFILE_ASYNC_NANOS = def(9_007_00_0);
    public static final TransportVersion ESQL_LOOKUP_JOIN_SOURCE_TEXT = def(9_008_0_00);
    public static final TransportVersion REMOVE_ALL_APPLICABLE_SELECTOR = def(9_009_0_00);
    public static final TransportVersion SLM_UNHEALTHY_IF_NO_SNAPSHOT_WITHIN = def(9_010_0_00);
    public static final TransportVersion ESQL_SUPPORT_PARTIAL_RESULTS = def(9_011_0_00);
    public static final TransportVersion REMOVE_REPOSITORY_CONFLICT_MESSAGE = def(9_012_0_00);
    public static final TransportVersion RERANKER_FAILURES_ALLOWED = def(9_013_0_00);
    public static final TransportVersion VOYAGE_AI_INTEGRATION_ADDED = def(9_014_0_00);
    public static final TransportVersion BYTE_SIZE_VALUE_ALWAYS_USES_BYTES = def(9_015_0_00);
    public static final TransportVersion ESQL_SERIALIZE_SOURCE_FUNCTIONS_WARNINGS = def(9_016_0_00);
    public static final TransportVersion ESQL_DRIVER_NODE_DESCRIPTION = def(9_017_0_00);
    public static final TransportVersion MULTI_PROJECT = def(9_018_0_00);
    public static final TransportVersion STORED_SCRIPT_CONTENT_LENGTH = def(9_019_0_00);
    public static final TransportVersion JINA_AI_EMBEDDING_TYPE_SUPPORT_ADDED = def(9_020_0_00);
    public static final TransportVersion RE_REMOVE_MIN_COMPATIBLE_SHARD_NODE = def(9_021_0_00);
    public static final TransportVersion UNASSIGENEDINFO_RESHARD_ADDED = def(9_022_0_00);
    public static final TransportVersion INCLUDE_INDEX_MODE_IN_GET_DATA_STREAM = def(9_023_0_00);
    public static final TransportVersion MAX_OPERATION_SIZE_REJECTIONS_ADDED = def(9_024_0_00);
    public static final TransportVersion RETRY_ILM_ASYNC_ACTION_REQUIRE_ERROR = def(9_025_0_00);
    public static final TransportVersion ESQL_SERIALIZE_BLOCK_TYPE_CODE = def(9_026_0_00);
    public static final TransportVersion ESQL_THREAD_NAME_IN_DRIVER_PROFILE = def(9_027_0_00);
    public static final TransportVersion INFERENCE_CONTEXT = def(9_028_0_00);
    public static final TransportVersion ML_INFERENCE_DEEPSEEK = def(9_029_00_0);
    public static final TransportVersion ESQL_FAILURE_FROM_REMOTE = def(9_030_00_0);
    public static final TransportVersion INDEX_RESHARDING_METADATA = def(9_031_0_00);
    public static final TransportVersion INFERENCE_MODEL_REGISTRY_METADATA = def(9_032_0_00);
    public static final TransportVersion INTRODUCE_LIFECYCLE_TEMPLATE = def(9_033_0_00);
    public static final TransportVersion INDEXING_STATS_INCLUDES_RECENT_WRITE_LOAD = def(9_034_0_00);
    public static final TransportVersion ESQL_AGGREGATE_METRIC_DOUBLE_LITERAL = def(9_035_0_00);
    public static final TransportVersion INDEX_METADATA_INCLUDES_RECENT_WRITE_LOAD = def(9_036_0_00);
    public static final TransportVersion RERANK_COMMON_OPTIONS_ADDED = def(9_037_0_00);
    public static final TransportVersion ESQL_REPORT_ORIGINAL_TYPES = def(9_038_00_0);
    public static final TransportVersion RESCORE_VECTOR_ALLOW_ZERO = def(9_039_0_00);
    public static final TransportVersion PROJECT_ID_IN_SNAPSHOT = def(9_040_0_00);
    public static final TransportVersion INDEX_STATS_AND_METADATA_INCLUDE_PEAK_WRITE_LOAD = def(9_041_0_00);
    public static final TransportVersion REPOSITORIES_METADATA_AS_PROJECT_CUSTOM = def(9_042_0_00);
    public static final TransportVersion BATCHED_QUERY_PHASE_VERSION = def(9_043_0_00);
    public static final TransportVersion REMOTE_EXCEPTION = def(9_044_0_00);
    public static final TransportVersion ESQL_REMOVE_AGGREGATE_TYPE = def(9_045_0_00);
    public static final TransportVersion ADD_PROJECT_ID_TO_DSL_ERROR_INFO = def(9_046_0_00);
    public static final TransportVersion SEMANTIC_TEXT_CHUNKING_CONFIG = def(9_047_0_00);
    public static final TransportVersion REPO_ANALYSIS_COPY_BLOB = def(9_048_0_00);
    public static final TransportVersion AMAZON_BEDROCK_TASK_SETTINGS = def(9_049_0_00);
    public static final TransportVersion ESQL_REPORT_SHARD_PARTITIONING = def(9_050_0_00);
<<<<<<< HEAD
    public static final TransportVersion ESQL_QUERY_PLANNING_DURATION = def(9_051_0_00);
    public static final TransportVersion ESQL_DOCUMENTS_FOUND_AND_VALUES_LOADED = def(9_052_0_00);
    public static final TransportVersion BATCHED_QUERY_EXECUTION_DELAYABLE_WRITABLE = def(9_053_0_00);
    public static final TransportVersion SEARCH_INCREMENTAL_TOP_DOCS_NULL = def(9_054_0_00);
    public static final TransportVersion SETTINGS_IN_DATA_STREAMS = def(9_055_00_0);
=======
    public static final TransportVersion DEAD_ESQL_QUERY_PLANNING_DURATION = def(9_051_0_00);
    public static final TransportVersion DEAD_ESQL_DOCUMENTS_FOUND_AND_VALUES_LOADED = def(9_052_0_00);
    public static final TransportVersion DEAD_BATCHED_QUERY_EXECUTION_DELAYABLE_WRITABLE = def(9_053_0_00);
    public static final TransportVersion DEAD_SEARCH_INCREMENTAL_TOP_DOCS_NULL = def(9_054_0_00);
    public static final TransportVersion ESQL_QUERY_PLANNING_DURATION = def(9_055_0_00);
    public static final TransportVersion ESQL_DOCUMENTS_FOUND_AND_VALUES_LOADED = def(9_056_0_00);
    public static final TransportVersion BATCHED_QUERY_EXECUTION_DELAYABLE_WRITABLE = def(9_057_0_00);
    public static final TransportVersion SEARCH_INCREMENTAL_TOP_DOCS_NULL = def(9_058_0_00);
>>>>>>> 75f8e4a9

    /*
     * STOP! READ THIS FIRST! No, really,
     *        ____ _____ ___  ____  _        ____  _____    _    ____    _____ _   _ ___ ____    _____ ___ ____  ____ _____ _
     *       / ___|_   _/ _ \|  _ \| |      |  _ \| ____|  / \  |  _ \  |_   _| | | |_ _/ ___|  |  ___|_ _|  _ \/ ___|_   _| |
     *       \___ \ | || | | | |_) | |      | |_) |  _|   / _ \ | | | |   | | | |_| || |\___ \  | |_   | || |_) \___ \ | | | |
     *        ___) || || |_| |  __/|_|      |  _ <| |___ / ___ \| |_| |   | | |  _  || | ___) | |  _|  | ||  _ < ___) || | |_|
     *       |____/ |_| \___/|_|   (_)      |_| \_\_____/_/   \_\____/    |_| |_| |_|___|____/  |_|   |___|_| \_\____/ |_| (_)
     *
     * A new transport version should be added EVERY TIME a change is made to the serialization protocol of one or more classes. Each
     * transport version should only be used in a single merged commit (apart from the BwC versions copied from o.e.Version, ≤V_8_8_1).
     *
     * More information about versions and backporting at docs/internal/Versioning.md
     *
     * ADDING A TRANSPORT VERSION
     * To add a new transport version, add a new constant at the bottom of the list, above this comment. Don't add other lines,
     * comments, etc. The version id has the following layout:
     *
     * M_NNN_S_PP
     *
     * M - The major version of Elasticsearch
     * NNN - The server version part
     * S - The subsidiary version part. It should always be 0 here, it is only used in subsidiary repositories.
     * PP - The patch version part
     *
     * To determine the id of the next TransportVersion constant, do the following:
     * - Use the same major version, unless bumping majors
     * - Bump the server version part by 1, unless creating a patch version
     * - Leave the subsidiary part as 0
     * - Bump the patch part if creating a patch version
     *
     * If a patch version is created, it should be placed sorted among the other existing constants.
     *
     * REVERTING A TRANSPORT VERSION
     *
     * If you revert a commit with a transport version change, you MUST ensure there is a NEW transport version representing the reverted
     * change. DO NOT let the transport version go backwards, it must ALWAYS be incremented.
     *
     * DETERMINING TRANSPORT VERSIONS FROM GIT HISTORY
     *
     * If your git checkout has the expected minor-version-numbered branches and the expected release-version tags then you can find the
     * transport versions known by a particular release ...
     *
     *     git show v8.11.0:server/src/main/java/org/elasticsearch/TransportVersions.java | grep '= def'
     *
     * ... or by a particular branch ...
     *
     *     git show 8.11:server/src/main/java/org/elasticsearch/TransportVersions.java | grep '= def'
     *
     * ... and you can see which versions were added in between two versions too ...
     *
     *     git diff v8.11.0..main -- server/src/main/java/org/elasticsearch/TransportVersions.java
     *
     * In branches 8.7-8.10 see server/src/main/java/org/elasticsearch/TransportVersion.java for the equivalent definitions.
     */

    /**
     * Reference to the earliest compatible transport version to this version of the codebase.
     * This should be the transport version used by the highest minor version of the previous major.
     */
    public static final TransportVersion MINIMUM_COMPATIBLE = INITIAL_ELASTICSEARCH_8_19;

    /**
     * Reference to the minimum transport version that can be used with CCS.
     * This should be the transport version used by the previous minor release.
     */
    public static final TransportVersion MINIMUM_CCS_VERSION = STORED_SCRIPT_CONTENT_LENGTH_90;

    /**
     * Sorted list of all versions defined in this class
     */
    static final List<TransportVersion> DEFINED_VERSIONS = collectAllVersionIdsDefinedInClass(TransportVersions.class);

    // the highest transport version constant defined
    static final TransportVersion LATEST_DEFINED;
    static {
        LATEST_DEFINED = DEFINED_VERSIONS.getLast();

        // see comment on IDS field
        // now we're registered all the transport versions, we can clear the map
        IDS = null;
    }

    public static List<TransportVersion> collectAllVersionIdsDefinedInClass(Class<?> cls) {
        Map<Integer, String> versionIdFields = new HashMap<>();
        List<TransportVersion> definedTransportVersions = new ArrayList<>();

        Set<String> ignore = Set.of("ZERO", "CURRENT", "MINIMUM_COMPATIBLE", "MINIMUM_CCS_VERSION");

        for (Field declaredField : cls.getFields()) {
            if (declaredField.getType().equals(TransportVersion.class)) {
                String fieldName = declaredField.getName();
                if (ignore.contains(fieldName)) {
                    continue;
                }

                TransportVersion version;
                try {
                    version = (TransportVersion) declaredField.get(null);
                } catch (IllegalAccessException e) {
                    throw new AssertionError(e);
                }
                definedTransportVersions.add(version);

                if (Assertions.ENABLED) {
                    // check the version number is unique
                    var sameVersionNumber = versionIdFields.put(version.id(), fieldName);
                    assert sameVersionNumber == null
                        : "Versions ["
                            + sameVersionNumber
                            + "] and ["
                            + fieldName
                            + "] have the same version number ["
                            + version.id()
                            + "]. Each TransportVersion should have a different version number";
                }
            }
        }

        Collections.sort(definedTransportVersions);

        return List.copyOf(definedTransportVersions);
    }

    static final IntFunction<String> VERSION_LOOKUP = ReleaseVersions.generateVersionsLookup(TransportVersions.class, LATEST_DEFINED.id());

    // no instance
    private TransportVersions() {}
}<|MERGE_RESOLUTION|>--- conflicted
+++ resolved
@@ -222,13 +222,6 @@
     public static final TransportVersion REPO_ANALYSIS_COPY_BLOB = def(9_048_0_00);
     public static final TransportVersion AMAZON_BEDROCK_TASK_SETTINGS = def(9_049_0_00);
     public static final TransportVersion ESQL_REPORT_SHARD_PARTITIONING = def(9_050_0_00);
-<<<<<<< HEAD
-    public static final TransportVersion ESQL_QUERY_PLANNING_DURATION = def(9_051_0_00);
-    public static final TransportVersion ESQL_DOCUMENTS_FOUND_AND_VALUES_LOADED = def(9_052_0_00);
-    public static final TransportVersion BATCHED_QUERY_EXECUTION_DELAYABLE_WRITABLE = def(9_053_0_00);
-    public static final TransportVersion SEARCH_INCREMENTAL_TOP_DOCS_NULL = def(9_054_0_00);
-    public static final TransportVersion SETTINGS_IN_DATA_STREAMS = def(9_055_00_0);
-=======
     public static final TransportVersion DEAD_ESQL_QUERY_PLANNING_DURATION = def(9_051_0_00);
     public static final TransportVersion DEAD_ESQL_DOCUMENTS_FOUND_AND_VALUES_LOADED = def(9_052_0_00);
     public static final TransportVersion DEAD_BATCHED_QUERY_EXECUTION_DELAYABLE_WRITABLE = def(9_053_0_00);
@@ -237,7 +230,7 @@
     public static final TransportVersion ESQL_DOCUMENTS_FOUND_AND_VALUES_LOADED = def(9_056_0_00);
     public static final TransportVersion BATCHED_QUERY_EXECUTION_DELAYABLE_WRITABLE = def(9_057_0_00);
     public static final TransportVersion SEARCH_INCREMENTAL_TOP_DOCS_NULL = def(9_058_0_00);
->>>>>>> 75f8e4a9
+    public static final TransportVersion SETTINGS_IN_DATA_STREAMS = def(9_059_00_0);
 
     /*
      * STOP! READ THIS FIRST! No, really,

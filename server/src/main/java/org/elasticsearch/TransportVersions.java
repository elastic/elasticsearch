--- conflicted
+++ resolved
@@ -211,12 +211,9 @@
     public static final TransportVersion ESQL_REMOVE_NODE_LEVEL_PLAN = def(8_800_00_0);
     public static final TransportVersion LOGSDB_TELEMETRY_CUSTOM_CUTOFF_DATE = def(8_801_00_0);
     public static final TransportVersion SOURCE_MODE_TELEMETRY = def(8_802_00_0);
-<<<<<<< HEAD
-    public static final TransportVersion ESQL_MATCH_WITH_SEMANTIC_TEXT = def(8_803_00_0);
-=======
     public static final TransportVersion NEW_REFRESH_CLUSTER_BLOCK = def(8_803_00_0);
-
->>>>>>> 79ce6e38
+    public static final TransportVersion ESQL_MATCH_WITH_SEMANTIC_TEXT = def(8_804_00_0);
+
     /*
      * STOP! READ THIS FIRST! No, really,
      *        ____ _____ ___  ____  _        ____  _____    _    ____    _____ _   _ ___ ____    _____ ___ ____  ____ _____ _

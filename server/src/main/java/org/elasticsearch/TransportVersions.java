/*
 * Copyright Elasticsearch B.V. and/or licensed to Elasticsearch B.V. under one
 * or more contributor license agreements. Licensed under the "Elastic License
 * 2.0", the "GNU Affero General Public License v3.0 only", and the "Server Side
 * Public License v 1"; you may not use this file except in compliance with, at
 * your election, the "Elastic License 2.0", the "GNU Affero General Public
 * License v3.0 only", or the "Server Side Public License, v 1".
 */

package org.elasticsearch;

import org.elasticsearch.core.Assertions;

import java.lang.reflect.Field;
import java.util.ArrayList;
import java.util.Collections;
import java.util.HashMap;
import java.util.List;
import java.util.Map;
import java.util.TreeSet;

/**
 * <p>Transport version is used to coordinate compatible wire protocol communication between nodes, at a fine-grained level.  This replaces
 * and supersedes the old Version constants.</p>
 *
 * <p>Before adding a new version constant, please read the block comment at the end of the list of constants.</p>
 */
public class TransportVersions {

    /*
     * NOTE: IntelliJ lies!
     * This map is used during class construction, referenced by the registerTransportVersion method.
     * When all the transport version constants have been registered, the map is cleared & never touched again.
     */
    static TreeSet<Integer> IDS = new TreeSet<>();

    static TransportVersion def(int id) {
        if (IDS == null) throw new IllegalStateException("The IDS map needs to be present to call this method");

        if (IDS.add(id) == false) {
            throw new IllegalArgumentException("Version id " + id + " defined twice");
        }
        if (id < IDS.last()) {
            throw new IllegalArgumentException("Version id " + id + " is not defined in the right location. Keep constants sorted");
        }
        return new TransportVersion(id);
    }

    // TODO: ES-10337 we can remove all transport versions earlier than 8.18
    public static final TransportVersion V_7_0_0 = def(7_00_00_99);
    public static final TransportVersion V_7_1_0 = def(7_01_00_99);
    public static final TransportVersion V_7_2_0 = def(7_02_00_99);
    public static final TransportVersion V_7_3_0 = def(7_03_00_99);
    public static final TransportVersion V_7_3_2 = def(7_03_02_99);
    public static final TransportVersion V_7_4_0 = def(7_04_00_99);
    public static final TransportVersion V_7_8_0 = def(7_08_00_99);
    public static final TransportVersion V_7_8_1 = def(7_08_01_99);
    public static final TransportVersion V_7_9_0 = def(7_09_00_99);
    public static final TransportVersion V_7_10_0 = def(7_10_00_99);
    public static final TransportVersion V_8_0_0 = def(8_00_00_99);
    public static final TransportVersion V_8_1_0 = def(8_01_00_99);
    public static final TransportVersion V_8_2_0 = def(8_02_00_99);
    public static final TransportVersion V_8_3_0 = def(8_03_00_99);
    public static final TransportVersion V_8_4_0 = def(8_04_00_99);
    public static final TransportVersion V_8_5_0 = def(8_05_00_99);
    public static final TransportVersion V_8_6_0 = def(8_06_00_99);
    public static final TransportVersion V_8_6_1 = def(8_06_01_99);
    public static final TransportVersion V_8_7_0 = def(8_07_00_99);
    public static final TransportVersion V_8_7_1 = def(8_07_01_99);
    public static final TransportVersion V_8_8_0 = def(8_08_00_99);
    public static final TransportVersion V_8_8_1 = def(8_08_01_99);
    /*
     * READ THE COMMENT BELOW THIS BLOCK OF DECLARATIONS BEFORE ADDING NEW TRANSPORT VERSIONS
     * Detached transport versions added below here.
     */
    public static final TransportVersion V_8_9_X = def(8_500_0_20);
    public static final TransportVersion V_8_10_X = def(8_500_0_61);
    public static final TransportVersion V_8_11_X = def(8_512_0_01);
    public static final TransportVersion V_8_12_0 = def(8_560_0_00);
    public static final TransportVersion V_8_12_1 = def(8_560_0_01);
    public static final TransportVersion V_8_13_0 = def(8_595_0_00);
    public static final TransportVersion V_8_13_4 = def(8_595_0_01);
    public static final TransportVersion V_8_14_0 = def(8_636_0_01);
    public static final TransportVersion V_8_15_0 = def(8_702_0_02);
    public static final TransportVersion V_8_15_2 = def(8_702_0_03);
    public static final TransportVersion V_8_16_0 = def(8_772_0_01);
    public static final TransportVersion V_8_16_1 = def(8_772_0_04);
    public static final TransportVersion INITIAL_ELASTICSEARCH_8_16_5 = def(8_772_0_05);
    public static final TransportVersion INITIAL_ELASTICSEARCH_8_16_6 = def(8_772_0_06);
    public static final TransportVersion V_8_17_0 = def(8_797_0_02);
    public static final TransportVersion INITIAL_ELASTICSEARCH_8_17_3 = def(8_797_0_03);
    public static final TransportVersion INITIAL_ELASTICSEARCH_8_17_4 = def(8_797_0_04);
    public static final TransportVersion INITIAL_ELASTICSEARCH_8_17_5 = def(8_797_0_05);
    public static final TransportVersion INDEXING_PRESSURE_THROTTLING_STATS = def(8_798_0_00);
    public static final TransportVersion REINDEX_DATA_STREAMS = def(8_799_0_00);
    public static final TransportVersion ESQL_REMOVE_NODE_LEVEL_PLAN = def(8_800_0_00);
    public static final TransportVersion LOGSDB_TELEMETRY_CUSTOM_CUTOFF_DATE = def(8_801_0_00);
    public static final TransportVersion SOURCE_MODE_TELEMETRY = def(8_802_0_00);
    public static final TransportVersion NEW_REFRESH_CLUSTER_BLOCK = def(8_803_0_00);
    public static final TransportVersion RETRIES_AND_OPERATIONS_IN_BLOBSTORE_STATS = def(8_804_0_00);
    public static final TransportVersion ADD_DATA_STREAM_OPTIONS_TO_TEMPLATES = def(8_805_0_00);
    public static final TransportVersion KNN_QUERY_RESCORE_OVERSAMPLE = def(8_806_0_00);
    public static final TransportVersion SEMANTIC_QUERY_LENIENT = def(8_807_0_00);
    public static final TransportVersion ESQL_QUERY_BUILDER_IN_SEARCH_FUNCTIONS = def(8_808_0_00);
    public static final TransportVersion EQL_ALLOW_PARTIAL_SEARCH_RESULTS = def(8_809_0_00);
    public static final TransportVersion NODE_VERSION_INFORMATION_WITH_MIN_READ_ONLY_INDEX_VERSION = def(8_810_0_00);
    public static final TransportVersion ERROR_TRACE_IN_TRANSPORT_HEADER = def(8_811_0_00);
    public static final TransportVersion FAILURE_STORE_ENABLED_BY_CLUSTER_SETTING = def(8_812_0_00);
    public static final TransportVersion SIMULATE_IGNORED_FIELDS = def(8_813_0_00);
    public static final TransportVersion TRANSFORMS_UPGRADE_MODE = def(8_814_0_00);
    public static final TransportVersion NODE_SHUTDOWN_EPHEMERAL_ID_ADDED = def(8_815_0_00);
    public static final TransportVersion ESQL_CCS_TELEMETRY_STATS = def(8_816_0_00);
    public static final TransportVersion TEXT_EMBEDDING_QUERY_VECTOR_BUILDER_INFER_MODEL_ID = def(8_817_0_00);
    public static final TransportVersion ESQL_ENABLE_NODE_LEVEL_REDUCTION = def(8_818_0_00);
    public static final TransportVersion JINA_AI_INTEGRATION_ADDED = def(8_819_0_00);
    public static final TransportVersion TRACK_INDEX_FAILED_DUE_TO_VERSION_CONFLICT_METRIC = def(8_820_0_00);
    public static final TransportVersion REPLACE_FAILURE_STORE_OPTIONS_WITH_SELECTOR_SYNTAX = def(8_821_0_00);
    public static final TransportVersion ELASTIC_INFERENCE_SERVICE_UNIFIED_CHAT_COMPLETIONS_INTEGRATION = def(8_822_0_00);
    public static final TransportVersion KQL_QUERY_TECH_PREVIEW = def(8_823_0_00);
    public static final TransportVersion ESQL_PROFILE_ROWS_PROCESSED = def(8_824_0_00);
    public static final TransportVersion BYTE_SIZE_VALUE_ALWAYS_USES_BYTES_1 = def(8_825_0_00);
    public static final TransportVersion REVERT_BYTE_SIZE_VALUE_ALWAYS_USES_BYTES_1 = def(8_826_0_00);
    public static final TransportVersion ESQL_SKIP_ES_INDEX_SERIALIZATION = def(8_827_0_00);
    public static final TransportVersion ADD_INDEX_BLOCK_TWO_PHASE = def(8_828_0_00);
    public static final TransportVersion RESOLVE_CLUSTER_NO_INDEX_EXPRESSION = def(8_829_0_00);
    public static final TransportVersion ML_ROLLOVER_LEGACY_INDICES = def(8_830_0_00);
    public static final TransportVersion ADD_INCLUDE_FAILURE_INDICES_OPTION = def(8_831_0_00);
    public static final TransportVersion ESQL_RESPONSE_PARTIAL = def(8_832_0_00);
    public static final TransportVersion RANK_DOC_OPTIONAL_METADATA_FOR_EXPLAIN = def(8_833_0_00);
    public static final TransportVersion ILM_ADD_SEARCHABLE_SNAPSHOT_ADD_REPLICATE_FOR = def(8_834_0_00);
    public static final TransportVersion INGEST_REQUEST_INCLUDE_SOURCE_ON_ERROR = def(8_835_0_00);
    public static final TransportVersion RESOURCE_DEPRECATION_CHECKS = def(8_836_0_00);
    public static final TransportVersion LINEAR_RETRIEVER_SUPPORT = def(8_837_0_00);
    public static final TransportVersion TIMEOUT_GET_PARAM_FOR_RESOLVE_CLUSTER = def(8_838_0_00);
    public static final TransportVersion INFERENCE_REQUEST_ADAPTIVE_RATE_LIMITING = def(8_839_0_00);
    public static final TransportVersion ML_INFERENCE_IBM_WATSONX_RERANK_ADDED = def(8_840_0_00);
    public static final TransportVersion REMOVE_ALL_APPLICABLE_SELECTOR_BACKPORT_8_18 = def(8_840_0_01);
    public static final TransportVersion RETRY_ILM_ASYNC_ACTION_REQUIRE_ERROR_8_18 = def(8_840_0_02);
    public static final TransportVersion INITIAL_ELASTICSEARCH_8_18_7 = def(8_840_0_09);
    public static final TransportVersion INITIAL_ELASTICSEARCH_8_18_8 = def(8_840_0_10);
    public static final TransportVersion INITIAL_ELASTICSEARCH_8_19 = def(8_841_0_00);
    public static final TransportVersion COHERE_BIT_EMBEDDING_TYPE_SUPPORT_ADDED_BACKPORT_8_X = def(8_841_0_01);
    public static final TransportVersion REMOVE_ALL_APPLICABLE_SELECTOR_BACKPORT_8_19 = def(8_841_0_02);
    public static final TransportVersion ESQL_RETRY_ON_SHARD_LEVEL_FAILURE_BACKPORT_8_19 = def(8_841_0_03);
    public static final TransportVersion ESQL_SUPPORT_PARTIAL_RESULTS_BACKPORT_8_19 = def(8_841_0_04);
    public static final TransportVersion VOYAGE_AI_INTEGRATION_ADDED_BACKPORT_8_X = def(8_841_0_05);
    public static final TransportVersion JINA_AI_EMBEDDING_TYPE_SUPPORT_ADDED_BACKPORT_8_19 = def(8_841_0_06);
    public static final TransportVersion RETRY_ILM_ASYNC_ACTION_REQUIRE_ERROR_8_19 = def(8_841_0_07);
    public static final TransportVersion INFERENCE_CONTEXT_8_X = def(8_841_0_08);
    public static final TransportVersion ML_INFERENCE_DEEPSEEK_8_19 = def(8_841_0_09);
    public static final TransportVersion ESQL_SERIALIZE_BLOCK_TYPE_CODE_8_19 = def(8_841_0_10);
    public static final TransportVersion ESQL_FAILURE_FROM_REMOTE_8_19 = def(8_841_0_11);
    public static final TransportVersion ESQL_AGGREGATE_METRIC_DOUBLE_LITERAL_8_19 = def(8_841_0_12);
    public static final TransportVersion INFERENCE_MODEL_REGISTRY_METADATA_8_19 = def(8_841_0_13);
    public static final TransportVersion INTRODUCE_LIFECYCLE_TEMPLATE_8_19 = def(8_841_0_14);
    public static final TransportVersion RERANK_COMMON_OPTIONS_ADDED_8_19 = def(8_841_0_15);
    public static final TransportVersion REMOTE_EXCEPTION_8_19 = def(8_841_0_16);
    public static final TransportVersion AMAZON_BEDROCK_TASK_SETTINGS_8_19 = def(8_841_0_17);
    public static final TransportVersion SEMANTIC_TEXT_CHUNKING_CONFIG_8_19 = def(8_841_0_18);
    public static final TransportVersion BATCHED_QUERY_PHASE_VERSION_BACKPORT_8_X = def(8_841_0_19);
    public static final TransportVersion SEARCH_INCREMENTAL_TOP_DOCS_NULL_BACKPORT_8_19 = def(8_841_0_20);
    public static final TransportVersion ML_INFERENCE_SAGEMAKER_8_19 = def(8_841_0_21);
    public static final TransportVersion ESQL_REPORT_ORIGINAL_TYPES_BACKPORT_8_19 = def(8_841_0_22);
    public static final TransportVersion PINNED_RETRIEVER_8_19 = def(8_841_0_23);
    public static final TransportVersion ESQL_AGGREGATE_METRIC_DOUBLE_BLOCK_8_19 = def(8_841_0_24);
    public static final TransportVersion INTRODUCE_FAILURES_LIFECYCLE_BACKPORT_8_19 = def(8_841_0_25);
    public static final TransportVersion INTRODUCE_FAILURES_DEFAULT_RETENTION_BACKPORT_8_19 = def(8_841_0_26);
    public static final TransportVersion RESCORE_VECTOR_ALLOW_ZERO_BACKPORT_8_19 = def(8_841_0_27);
    public static final TransportVersion INFERENCE_ADD_TIMEOUT_PUT_ENDPOINT_8_19 = def(8_841_0_28);
    public static final TransportVersion ESQL_REPORT_SHARD_PARTITIONING_8_19 = def(8_841_0_29);
    public static final TransportVersion ESQL_DRIVER_TASK_DESCRIPTION_8_19 = def(8_841_0_30);
    public static final TransportVersion ML_INFERENCE_HUGGING_FACE_CHAT_COMPLETION_ADDED_8_19 = def(8_841_0_31);
    public static final TransportVersion V_8_19_FIELD_CAPS_ADD_CLUSTER_ALIAS = def(8_841_0_32);
    public static final TransportVersion ESQL_HASH_OPERATOR_STATUS_OUTPUT_TIME_8_19 = def(8_841_0_34);
    public static final TransportVersion RERANKER_FAILURES_ALLOWED_8_19 = def(8_841_0_35);
    public static final TransportVersion ML_INFERENCE_HUGGING_FACE_RERANK_ADDED_8_19 = def(8_841_0_36);
    public static final TransportVersion ML_INFERENCE_SAGEMAKER_CHAT_COMPLETION_8_19 = def(8_841_0_37);
    public static final TransportVersion ML_INFERENCE_VERTEXAI_CHATCOMPLETION_ADDED_8_19 = def(8_841_0_38);
    public static final TransportVersion INFERENCE_CUSTOM_SERVICE_ADDED_8_19 = def(8_841_0_39);
    public static final TransportVersion IDP_CUSTOM_SAML_ATTRIBUTES_ADDED_8_19 = def(8_841_0_40);
    public static final TransportVersion DATA_STREAM_OPTIONS_API_REMOVE_INCLUDE_DEFAULTS_8_19 = def(8_841_0_41);
    public static final TransportVersion JOIN_ON_ALIASES_8_19 = def(8_841_0_42);
    public static final TransportVersion ILM_ADD_SKIP_SETTING_8_19 = def(8_841_0_43);
    public static final TransportVersion ESQL_REGEX_MATCH_WITH_CASE_INSENSITIVITY_8_19 = def(8_841_0_44);
    public static final TransportVersion ESQL_QUERY_PLANNING_DURATION_8_19 = def(8_841_0_45);
    public static final TransportVersion SEARCH_SOURCE_EXCLUDE_VECTORS_PARAM_8_19 = def(8_841_0_46);
    public static final TransportVersion ML_INFERENCE_MISTRAL_CHAT_COMPLETION_ADDED_8_19 = def(8_841_0_47);
    public static final TransportVersion ML_INFERENCE_ELASTIC_RERANK_ADDED_8_19 = def(8_841_0_48);
    public static final TransportVersion NONE_CHUNKING_STRATEGY_8_19 = def(8_841_0_49);
    public static final TransportVersion IDP_CUSTOM_SAML_ATTRIBUTES_ALLOW_LIST_8_19 = def(8_841_0_50);
    public static final TransportVersion SETTINGS_IN_DATA_STREAMS_8_19 = def(8_841_0_51);
    public static final TransportVersion ML_INFERENCE_CUSTOM_SERVICE_REMOVE_ERROR_PARSING_8_19 = def(8_841_0_52);
    public static final TransportVersion ML_INFERENCE_CUSTOM_SERVICE_EMBEDDING_BATCH_SIZE_8_19 = def(8_841_0_53);
    public static final TransportVersion STREAMS_LOGS_SUPPORT_8_19 = def(8_841_0_54);
    public static final TransportVersion ML_INFERENCE_CUSTOM_SERVICE_INPUT_TYPE_8_19 = def(8_841_0_55);
    public static final TransportVersion RANDOM_SAMPLER_QUERY_BUILDER_8_19 = def(8_841_0_56);
    public static final TransportVersion ML_INFERENCE_SAGEMAKER_ELASTIC_8_19 = def(8_841_0_57);
    public static final TransportVersion SPARSE_VECTOR_FIELD_PRUNING_OPTIONS_8_19 = def(8_841_0_58);
    public static final TransportVersion ML_INFERENCE_ELASTIC_DENSE_TEXT_EMBEDDINGS_ADDED_8_19 = def(8_841_0_59);
    public static final TransportVersion ML_INFERENCE_COHERE_API_VERSION_8_19 = def(8_841_0_60);
    public static final TransportVersion ESQL_DOCUMENTS_FOUND_AND_VALUES_LOADED_8_19 = def(8_841_0_61);
    public static final TransportVersion ESQL_PROFILE_INCLUDE_PLAN_8_19 = def(8_841_0_62);
    public static final TransportVersion INITIAL_ELASTICSEARCH_8_19_4 = def(8_841_0_68);
    public static final TransportVersion INITIAL_ELASTICSEARCH_9_0 = def(9_000_0_00);
    public static final TransportVersion REMOVE_SNAPSHOT_FAILURES_90 = def(9_000_0_01);
    public static final TransportVersion TRANSPORT_STATS_HANDLING_TIME_REQUIRED_90 = def(9_000_0_02);
    public static final TransportVersion REMOVE_DESIRED_NODE_VERSION_90 = def(9_000_0_03);
    public static final TransportVersion ESQL_DRIVER_TASK_DESCRIPTION_90 = def(9_000_0_04);
    public static final TransportVersion REMOVE_ALL_APPLICABLE_SELECTOR_9_0 = def(9_000_0_05);
    public static final TransportVersion BYTE_SIZE_VALUE_ALWAYS_USES_BYTES_90 = def(9_000_0_06);
    public static final TransportVersion RETRY_ILM_ASYNC_ACTION_REQUIRE_ERROR_90 = def(9_000_0_07);
    public static final TransportVersion RE_REMOVE_MIN_COMPATIBLE_SHARD_NODE_90 = def(9_000_0_08);
    public static final TransportVersion STORED_SCRIPT_CONTENT_LENGTH_90 = def(9_000_0_09);
    public static final TransportVersion INITIAL_ELASTICSEARCH_9_0_7 = def(9_000_0_16);
    public static final TransportVersion COHERE_BIT_EMBEDDING_TYPE_SUPPORT_ADDED = def(9_001_0_00);
    public static final TransportVersion REMOVE_SNAPSHOT_FAILURES = def(9_002_0_00);
    public static final TransportVersion TRANSPORT_STATS_HANDLING_TIME_REQUIRED = def(9_003_0_00);
    public static final TransportVersion REMOVE_DESIRED_NODE_VERSION = def(9_004_0_00);
    public static final TransportVersion ESQL_DRIVER_TASK_DESCRIPTION = def(9_005_0_00);
    public static final TransportVersion ESQL_RETRY_ON_SHARD_LEVEL_FAILURE = def(9_006_0_00);
    public static final TransportVersion ESQL_PROFILE_ASYNC_NANOS = def(9_007_00_0);
    public static final TransportVersion ESQL_LOOKUP_JOIN_SOURCE_TEXT = def(9_008_0_00);
    public static final TransportVersion REMOVE_ALL_APPLICABLE_SELECTOR = def(9_009_0_00);
    public static final TransportVersion SLM_UNHEALTHY_IF_NO_SNAPSHOT_WITHIN = def(9_010_0_00);
    public static final TransportVersion ESQL_SUPPORT_PARTIAL_RESULTS = def(9_011_0_00);
    public static final TransportVersion REMOVE_REPOSITORY_CONFLICT_MESSAGE = def(9_012_0_00);
    public static final TransportVersion RERANKER_FAILURES_ALLOWED = def(9_013_0_00);
    public static final TransportVersion VOYAGE_AI_INTEGRATION_ADDED = def(9_014_0_00);
    public static final TransportVersion BYTE_SIZE_VALUE_ALWAYS_USES_BYTES = def(9_015_0_00);
    public static final TransportVersion ESQL_SERIALIZE_SOURCE_FUNCTIONS_WARNINGS = def(9_016_0_00);
    public static final TransportVersion ESQL_DRIVER_NODE_DESCRIPTION = def(9_017_0_00);
    public static final TransportVersion MULTI_PROJECT = def(9_018_0_00);
    public static final TransportVersion STORED_SCRIPT_CONTENT_LENGTH = def(9_019_0_00);
    public static final TransportVersion JINA_AI_EMBEDDING_TYPE_SUPPORT_ADDED = def(9_020_0_00);
    public static final TransportVersion RE_REMOVE_MIN_COMPATIBLE_SHARD_NODE = def(9_021_0_00);
    public static final TransportVersion UNASSIGENEDINFO_RESHARD_ADDED = def(9_022_0_00);
    public static final TransportVersion INCLUDE_INDEX_MODE_IN_GET_DATA_STREAM = def(9_023_0_00);
    public static final TransportVersion MAX_OPERATION_SIZE_REJECTIONS_ADDED = def(9_024_0_00);
    public static final TransportVersion RETRY_ILM_ASYNC_ACTION_REQUIRE_ERROR = def(9_025_0_00);
    public static final TransportVersion ESQL_SERIALIZE_BLOCK_TYPE_CODE = def(9_026_0_00);
    public static final TransportVersion ESQL_THREAD_NAME_IN_DRIVER_PROFILE = def(9_027_0_00);
    public static final TransportVersion INFERENCE_CONTEXT = def(9_028_0_00);
    public static final TransportVersion ML_INFERENCE_DEEPSEEK = def(9_029_00_0);
    public static final TransportVersion ESQL_FAILURE_FROM_REMOTE = def(9_030_00_0);
    public static final TransportVersion INDEX_RESHARDING_METADATA = def(9_031_0_00);
    public static final TransportVersion INFERENCE_MODEL_REGISTRY_METADATA = def(9_032_0_00);
    public static final TransportVersion INTRODUCE_LIFECYCLE_TEMPLATE = def(9_033_0_00);
    public static final TransportVersion INDEXING_STATS_INCLUDES_RECENT_WRITE_LOAD = def(9_034_0_00);
    public static final TransportVersion ESQL_AGGREGATE_METRIC_DOUBLE_LITERAL = def(9_035_0_00);
    public static final TransportVersion INDEX_METADATA_INCLUDES_RECENT_WRITE_LOAD = def(9_036_0_00);
    public static final TransportVersion RERANK_COMMON_OPTIONS_ADDED = def(9_037_0_00);
    public static final TransportVersion ESQL_REPORT_ORIGINAL_TYPES = def(9_038_00_0);
    public static final TransportVersion RESCORE_VECTOR_ALLOW_ZERO = def(9_039_0_00);
    public static final TransportVersion PROJECT_ID_IN_SNAPSHOT = def(9_040_0_00);
    public static final TransportVersion INDEX_STATS_AND_METADATA_INCLUDE_PEAK_WRITE_LOAD = def(9_041_0_00);
    public static final TransportVersion BATCHED_QUERY_PHASE_VERSION = def(9_043_0_00);
    public static final TransportVersion REMOTE_EXCEPTION = def(9_044_0_00);
    public static final TransportVersion ESQL_REMOVE_AGGREGATE_TYPE = def(9_045_0_00);
    public static final TransportVersion ADD_PROJECT_ID_TO_DSL_ERROR_INFO = def(9_046_0_00);
    public static final TransportVersion SEMANTIC_TEXT_CHUNKING_CONFIG = def(9_047_0_00);
    public static final TransportVersion REPO_ANALYSIS_COPY_BLOB = def(9_048_0_00);
    public static final TransportVersion AMAZON_BEDROCK_TASK_SETTINGS = def(9_049_0_00);
    public static final TransportVersion ESQL_REPORT_SHARD_PARTITIONING = def(9_050_0_00);
    public static final TransportVersion DEAD_ESQL_QUERY_PLANNING_DURATION = def(9_051_0_00);
    public static final TransportVersion DEAD_ESQL_DOCUMENTS_FOUND_AND_VALUES_LOADED = def(9_052_0_00);
    public static final TransportVersion DEAD_BATCHED_QUERY_EXECUTION_DELAYABLE_WRITABLE = def(9_053_0_00);
    public static final TransportVersion DEAD_SEARCH_INCREMENTAL_TOP_DOCS_NULL = def(9_054_0_00);
    public static final TransportVersion ESQL_QUERY_PLANNING_DURATION = def(9_055_0_00);
    public static final TransportVersion ESQL_DOCUMENTS_FOUND_AND_VALUES_LOADED = def(9_056_0_00);
    public static final TransportVersion BATCHED_QUERY_EXECUTION_DELAYABLE_WRITABLE = def(9_057_0_00);
    public static final TransportVersion SEARCH_INCREMENTAL_TOP_DOCS_NULL = def(9_058_0_00);
    public static final TransportVersion COMPRESS_DELAYABLE_WRITEABLE = def(9_059_0_00);
    public static final TransportVersion SYNONYMS_REFRESH_PARAM = def(9_060_0_00);
    public static final TransportVersion DOC_FIELDS_AS_LIST = def(9_061_0_00);
    public static final TransportVersion DENSE_VECTOR_OFF_HEAP_STATS = def(9_062_00_0);
    public static final TransportVersion RANDOM_SAMPLER_QUERY_BUILDER = def(9_063_0_00);
    public static final TransportVersion SETTINGS_IN_DATA_STREAMS = def(9_064_0_00);
    public static final TransportVersion INTRODUCE_FAILURES_LIFECYCLE = def(9_065_0_00);
    public static final TransportVersion PROJECT_METADATA_SETTINGS = def(9_066_0_00);
    public static final TransportVersion AGGREGATE_METRIC_DOUBLE_BLOCK = def(9_067_0_00);
    public static final TransportVersion PINNED_RETRIEVER = def(9_068_0_00);
    public static final TransportVersion ML_INFERENCE_SAGEMAKER = def(9_069_0_00);
    public static final TransportVersion WRITE_LOAD_INCLUDES_BUFFER_WRITES = def(9_070_0_00);
    public static final TransportVersion INTRODUCE_FAILURES_DEFAULT_RETENTION = def(9_071_0_00);
    public static final TransportVersion FILE_SETTINGS_HEALTH_INFO = def(9_072_0_00);
    public static final TransportVersion FIELD_CAPS_ADD_CLUSTER_ALIAS = def(9_073_0_00);
    public static final TransportVersion INFERENCE_ADD_TIMEOUT_PUT_ENDPOINT = def(9_074_0_00);
    public static final TransportVersion ESQL_FIELD_ATTRIBUTE_DROP_TYPE = def(9_075_0_00);
    public static final TransportVersion ESQL_TIME_SERIES_SOURCE_STATUS = def(9_076_0_00);
    public static final TransportVersion ESQL_HASH_OPERATOR_STATUS_OUTPUT_TIME = def(9_077_0_00);
    public static final TransportVersion ML_INFERENCE_HUGGING_FACE_CHAT_COMPLETION_ADDED = def(9_078_0_00);
    public static final TransportVersion NODES_STATS_SUPPORTS_MULTI_PROJECT = def(9_079_0_00);
    public static final TransportVersion ML_INFERENCE_HUGGING_FACE_RERANK_ADDED = def(9_080_0_00);
    public static final TransportVersion SETTINGS_IN_DATA_STREAMS_DRY_RUN = def(9_081_0_00);
    public static final TransportVersion ML_INFERENCE_SAGEMAKER_CHAT_COMPLETION = def(9_082_0_00);
    public static final TransportVersion ML_INFERENCE_VERTEXAI_CHATCOMPLETION_ADDED = def(9_083_0_00);
    public static final TransportVersion INFERENCE_CUSTOM_SERVICE_ADDED = def(9_084_0_00);
    public static final TransportVersion ESQL_LIMIT_ROW_SIZE = def(9_085_0_00);
    public static final TransportVersion ESQL_REGEX_MATCH_WITH_CASE_INSENSITIVITY = def(9_086_0_00);
    public static final TransportVersion IDP_CUSTOM_SAML_ATTRIBUTES = def(9_087_0_00);
    public static final TransportVersion JOIN_ON_ALIASES = def(9_088_0_00);
    public static final TransportVersion ILM_ADD_SKIP_SETTING = def(9_089_0_00);
    public static final TransportVersion ML_INFERENCE_MISTRAL_CHAT_COMPLETION_ADDED = def(9_090_0_00);
    public static final TransportVersion IDP_CUSTOM_SAML_ATTRIBUTES_ALLOW_LIST = def(9_091_0_00);
    public static final TransportVersion SEARCH_SOURCE_EXCLUDE_VECTORS_PARAM = def(9_092_0_00);
    public static final TransportVersion SNAPSHOT_INDEX_SHARD_STATUS_MISSING_STATS = def(9_093_0_00);
    public static final TransportVersion ML_INFERENCE_ELASTIC_RERANK = def(9_094_0_00);
    public static final TransportVersion SEARCH_LOAD_PER_INDEX_STATS = def(9_095_0_00);
    public static final TransportVersion HEAP_USAGE_IN_CLUSTER_INFO = def(9_096_0_00);
    public static final TransportVersion NONE_CHUNKING_STRATEGY = def(9_097_0_00);
    public static final TransportVersion PROJECT_DELETION_GLOBAL_BLOCK = def(9_098_0_00);
    public static final TransportVersion SECURITY_CLOUD_API_KEY_REALM_AND_TYPE = def(9_099_0_00);
    public static final TransportVersion STATE_PARAM_GET_SNAPSHOT = def(9_100_0_00);
    public static final TransportVersion PROJECT_ID_IN_SNAPSHOTS_DELETIONS_AND_REPO_CLEANUP = def(9_101_0_00);
    public static final TransportVersion ML_INFERENCE_CUSTOM_SERVICE_REMOVE_ERROR_PARSING = def(9_102_0_00);
    public static final TransportVersion ML_INFERENCE_CUSTOM_SERVICE_EMBEDDING_BATCH_SIZE = def(9_103_0_00);
    public static final TransportVersion STREAMS_LOGS_SUPPORT = def(9_104_0_00);
    public static final TransportVersion ML_INFERENCE_CUSTOM_SERVICE_INPUT_TYPE = def(9_105_0_00);
    public static final TransportVersion ML_INFERENCE_SAGEMAKER_ELASTIC = def(9_106_0_00);
    public static final TransportVersion SPARSE_VECTOR_FIELD_PRUNING_OPTIONS = def(9_107_0_00);
    public static final TransportVersion CLUSTER_STATE_PROJECTS_SETTINGS = def(9_108_0_00);
    public static final TransportVersion ML_INFERENCE_ELASTIC_DENSE_TEXT_EMBEDDINGS_ADDED = def(9_109_00_0);
    public static final TransportVersion ML_INFERENCE_COHERE_API_VERSION = def(9_110_0_00);
    public static final TransportVersion ESQL_PROFILE_INCLUDE_PLAN = def(9_111_0_00);
    public static final TransportVersion INDEX_SOURCE = def(9_158_0_00);
    public static final TransportVersion MAX_HEAP_SIZE_PER_NODE_IN_CLUSTER_INFO = def(9_159_0_00);
    public static final TransportVersion TIMESERIES_DEFAULT_LIMIT = def(9_160_0_00);
    public static final TransportVersion INFERENCE_API_OPENAI_HEADERS = def(9_161_0_00);
<<<<<<< HEAD
    public static final TransportVersion INFERENCE_REQUEST_ADAPTIVE_RATE_LIMITING_REMOVED = def(9_162_0_00);
=======
    public static final TransportVersion NEW_SEMANTIC_QUERY_INTERCEPTORS = def(9_162_0_00);
    public static final TransportVersion ESQL_LOOKUP_JOIN_ON_EXPRESSION = def(9_163_0_00);
>>>>>>> 106b3012

    /*
     * STOP! READ THIS FIRST! No, really,
     *        ____ _____ ___  ____  _        ____  _____    _    ____    _____ _   _ ___ ____    _____ ___ ____  ____ _____ _
     *       / ___|_   _/ _ \|  _ \| |      |  _ \| ____|  / \  |  _ \  |_   _| | | |_ _/ ___|  |  ___|_ _|  _ \/ ___|_   _| |
     *       \___ \ | || | | | |_) | |      | |_) |  _|   / _ \ | | | |   | | | |_| || |\___ \  | |_   | || |_) \___ \ | | | |
     *        ___) || || |_| |  __/|_|      |  _ <| |___ / ___ \| |_| |   | | |  _  || | ___) | |  _|  | ||  _ < ___) || | |_|
     *       |____/ |_| \___/|_|   (_)      |_| \_\_____/_/   \_\____/    |_| |_| |_|___|____/  |_|   |___|_| \_\____/ |_| (_)
     *
     * A new transport version should be added EVERY TIME a change is made to the serialization protocol of one or more classes. Each
     * transport version should only be used in a single merged commit (apart from the BwC versions copied from o.e.Version, ≤V_8_8_1).
     *
     * More information about versions and backporting at docs/internal/Versioning.md
     *
     * ADDING A TRANSPORT VERSION
     * To add a new transport version, add a new constant at the bottom of the list, above this comment. Don't add other lines,
     * comments, etc. The version id has the following layout:
     *
     * M_NNN_S_PP
     *
     * M - The major version of Elasticsearch
     * NNN - The server version part
     * S - The subsidiary version part. It should always be 0 here, it is only used in subsidiary repositories.
     * PP - The patch version part
     *
     * To determine the id of the next TransportVersion constant, do the following:
     * - Use the same major version, unless bumping majors
     * - Bump the server version part by 1, unless creating a patch version
     * - Leave the subsidiary part as 0
     * - Bump the patch part if creating a patch version
     *
     * If a patch version is created, it should be placed sorted among the other existing constants.
     *
     * REVERTING A TRANSPORT VERSION
     *
     * If you revert a commit with a transport version change, you MUST ensure there is a NEW transport version representing the reverted
     * change. DO NOT let the transport version go backwards, it must ALWAYS be incremented.
     *
     * DETERMINING TRANSPORT VERSIONS FROM GIT HISTORY
     *
     * If your git checkout has the expected minor-version-numbered branches and the expected release-version tags then you can find the
     * transport versions known by a particular release ...
     *
     *     git show v8.11.0:server/src/main/java/org/elasticsearch/TransportVersions.java | grep '= def'
     *
     * ... or by a particular branch ...
     *
     *     git show 8.11:server/src/main/java/org/elasticsearch/TransportVersions.java | grep '= def'
     *
     * ... and you can see which versions were added in between two versions too ...
     *
     *     git diff v8.11.0..main -- server/src/main/java/org/elasticsearch/TransportVersions.java
     *
     * In branches 8.7-8.10 see server/src/main/java/org/elasticsearch/TransportVersion.java for the equivalent definitions.
     */

    /**
     * Sorted list of all versions defined in this class
     */
    static final List<TransportVersion> DEFINED_VERSIONS = collectAllVersionIdsDefinedInClass(TransportVersions.class);

    public static List<TransportVersion> collectAllVersionIdsDefinedInClass(Class<?> cls) {
        Map<Integer, String> versionIdFields = new HashMap<>();
        List<TransportVersion> definedTransportVersions = new ArrayList<>();

        for (Field declaredField : cls.getFields()) {
            if (declaredField.getType().equals(TransportVersion.class)) {
                String fieldName = declaredField.getName();

                TransportVersion version;
                try {
                    version = (TransportVersion) declaredField.get(null);
                } catch (IllegalAccessException e) {
                    throw new AssertionError(e);
                }
                definedTransportVersions.add(version);

                if (Assertions.ENABLED) {
                    // check the version number is unique
                    var sameVersionNumber = versionIdFields.put(version.id(), fieldName);
                    assert sameVersionNumber == null
                        : "Versions ["
                            + sameVersionNumber
                            + "] and ["
                            + fieldName
                            + "] have the same version number ["
                            + version.id()
                            + "]. Each TransportVersion should have a different version number";
                }
            }
        }

        Collections.sort(definedTransportVersions);

        return List.copyOf(definedTransportVersions);
    }

    // no instance
    private TransportVersions() {}
}<|MERGE_RESOLUTION|>--- conflicted
+++ resolved
@@ -326,12 +326,9 @@
     public static final TransportVersion MAX_HEAP_SIZE_PER_NODE_IN_CLUSTER_INFO = def(9_159_0_00);
     public static final TransportVersion TIMESERIES_DEFAULT_LIMIT = def(9_160_0_00);
     public static final TransportVersion INFERENCE_API_OPENAI_HEADERS = def(9_161_0_00);
-<<<<<<< HEAD
-    public static final TransportVersion INFERENCE_REQUEST_ADAPTIVE_RATE_LIMITING_REMOVED = def(9_162_0_00);
-=======
     public static final TransportVersion NEW_SEMANTIC_QUERY_INTERCEPTORS = def(9_162_0_00);
     public static final TransportVersion ESQL_LOOKUP_JOIN_ON_EXPRESSION = def(9_163_0_00);
->>>>>>> 106b3012
+    public static final TransportVersion INFERENCE_REQUEST_ADAPTIVE_RATE_LIMITING_REMOVED = def(9_164_0_00);
 
     /*
      * STOP! READ THIS FIRST! No, really,

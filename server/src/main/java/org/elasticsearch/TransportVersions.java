--- conflicted
+++ resolved
@@ -186,11 +186,8 @@
     public static final TransportVersion CPU_STAT_STRING_PARSING = def(8_781_00_0);
     public static final TransportVersion QUERY_RULES_RETRIEVER = def(8_782_00_0);
     public static final TransportVersion ESQL_CCS_EXEC_INFO_WITH_FAILURES = def(8_783_00_0);
-<<<<<<< HEAD
-    public static final TransportVersion ESQL_CONFIGURATION_WITH_FEATURES = def(8_784_00_0);
-=======
     public static final TransportVersion LOGSDB_TELEMETRY = def(8_784_00_0);
->>>>>>> fa3d7a49
+    public static final TransportVersion ESQL_CONFIGURATION_WITH_FEATURES = def(8_785_00_0);
 
     /*
      * STOP! READ THIS FIRST! No, really,

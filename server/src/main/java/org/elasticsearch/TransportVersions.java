/*
 * Copyright Elasticsearch B.V. and/or licensed to Elasticsearch B.V. under one
 * or more contributor license agreements. Licensed under the "Elastic License
 * 2.0", the "GNU Affero General Public License v3.0 only", and the "Server Side
 * Public License v 1"; you may not use this file except in compliance with, at
 * your election, the "Elastic License 2.0", the "GNU Affero General Public
 * License v3.0 only", or the "Server Side Public License, v 1".
 */

package org.elasticsearch;

import org.elasticsearch.core.Assertions;
import org.elasticsearch.core.UpdateForV9;

import java.lang.reflect.Field;
import java.util.Collection;
import java.util.Collections;
import java.util.HashMap;
import java.util.Map;
import java.util.NavigableMap;
import java.util.Set;
import java.util.TreeMap;
import java.util.TreeSet;
import java.util.function.IntFunction;

/**
 * <p>Transport version is used to coordinate compatible wire protocol communication between nodes, at a fine-grained level.  This replaces
 * and supersedes the old Version constants.</p>
 *
 * <p>Before adding a new version constant, please read the block comment at the end of the list of constants.</p>
 */
public class TransportVersions {

    /*
     * NOTE: IntelliJ lies!
     * This map is used during class construction, referenced by the registerTransportVersion method.
     * When all the transport version constants have been registered, the map is cleared & never touched again.
     */
    static TreeSet<Integer> IDS = new TreeSet<>();

    static TransportVersion def(int id) {
        if (IDS == null) throw new IllegalStateException("The IDS map needs to be present to call this method");

        if (IDS.add(id) == false) {
            throw new IllegalArgumentException("Version id " + id + " defined twice");
        }
        if (id < IDS.last()) {
            throw new IllegalArgumentException("Version id " + id + " is not defined in the right location. Keep constants sorted");
        }
        return new TransportVersion(id);
    }

    @UpdateForV9(owner = UpdateForV9.Owner.CORE_INFRA) // remove the transport versions with which v9 will not need to interact
    public static final TransportVersion ZERO = def(0);
    public static final TransportVersion V_7_0_0 = def(7_00_00_99);
    public static final TransportVersion V_7_0_1 = def(7_00_01_99);
    public static final TransportVersion V_7_1_0 = def(7_01_00_99);
    public static final TransportVersion V_7_2_0 = def(7_02_00_99);
    public static final TransportVersion V_7_2_1 = def(7_02_01_99);
    public static final TransportVersion V_7_3_0 = def(7_03_00_99);
    public static final TransportVersion V_7_3_2 = def(7_03_02_99);
    public static final TransportVersion V_7_4_0 = def(7_04_00_99);
    public static final TransportVersion V_7_5_0 = def(7_05_00_99);
    public static final TransportVersion V_7_6_0 = def(7_06_00_99);
    public static final TransportVersion V_7_7_0 = def(7_07_00_99);
    public static final TransportVersion V_7_8_0 = def(7_08_00_99);
    public static final TransportVersion V_7_8_1 = def(7_08_01_99);
    public static final TransportVersion V_7_9_0 = def(7_09_00_99);
    public static final TransportVersion V_7_10_0 = def(7_10_00_99);
    public static final TransportVersion V_7_10_1 = def(7_10_01_99);
    public static final TransportVersion V_7_11_0 = def(7_11_00_99);
    public static final TransportVersion V_7_12_0 = def(7_12_00_99);
    public static final TransportVersion V_7_13_0 = def(7_13_00_99);
    public static final TransportVersion V_7_14_0 = def(7_14_00_99);
    public static final TransportVersion V_7_15_0 = def(7_15_00_99);
    public static final TransportVersion V_7_15_1 = def(7_15_01_99);
    public static final TransportVersion V_7_16_0 = def(7_16_00_99);
    public static final TransportVersion V_7_17_0 = def(7_17_00_99);
    public static final TransportVersion V_7_17_1 = def(7_17_01_99);
    public static final TransportVersion V_7_17_8 = def(7_17_08_99);
    public static final TransportVersion V_8_0_0 = def(8_00_00_99);
    public static final TransportVersion V_8_1_0 = def(8_01_00_99);
    public static final TransportVersion V_8_2_0 = def(8_02_00_99);
    public static final TransportVersion V_8_3_0 = def(8_03_00_99);
    public static final TransportVersion V_8_4_0 = def(8_04_00_99);
    public static final TransportVersion V_8_5_0 = def(8_05_00_99);
    public static final TransportVersion V_8_6_0 = def(8_06_00_99);
    public static final TransportVersion V_8_6_1 = def(8_06_01_99);
    public static final TransportVersion V_8_7_0 = def(8_07_00_99);
    public static final TransportVersion V_8_7_1 = def(8_07_01_99);
    public static final TransportVersion V_8_8_0 = def(8_08_00_99);
    public static final TransportVersion V_8_8_1 = def(8_08_01_99);
    /*
     * READ THE COMMENT BELOW THIS BLOCK OF DECLARATIONS BEFORE ADDING NEW TRANSPORT VERSIONS
     * Detached transport versions added below here.
     */
    public static final TransportVersion V_8_9_X = def(8_500_020);
    public static final TransportVersion V_8_10_X = def(8_500_061);
    public static final TransportVersion V_8_11_X = def(8_512_00_1);
    public static final TransportVersion V_8_12_0 = def(8_560_00_0);
    public static final TransportVersion V_8_12_1 = def(8_560_00_1);
    public static final TransportVersion V_8_13_0 = def(8_595_00_0);
    public static final TransportVersion V_8_13_4 = def(8_595_00_1);
    public static final TransportVersion V_8_14_0 = def(8_636_00_1);
    // 8.15.0+
    public static final TransportVersion WATERMARK_THRESHOLDS_STATS = def(8_637_00_0);
    public static final TransportVersion ENRICH_CACHE_ADDITIONAL_STATS = def(8_638_00_0);
    public static final TransportVersion ML_INFERENCE_RATE_LIMIT_SETTINGS_ADDED = def(8_639_00_0);
    public static final TransportVersion ML_TRAINED_MODEL_CACHE_METADATA_ADDED = def(8_640_00_0);
    public static final TransportVersion TOP_LEVEL_KNN_SUPPORT_QUERY_NAME = def(8_641_00_0);
    public static final TransportVersion INDEX_SEGMENTS_VECTOR_FORMATS = def(8_642_00_0);
    public static final TransportVersion ADD_RESOURCE_ALREADY_UPLOADED_EXCEPTION = def(8_643_00_0);
    public static final TransportVersion ESQL_MV_ORDERING_SORTED_ASCENDING = def(8_644_00_0);
    public static final TransportVersion ESQL_PAGE_MAPPING_TO_ITERATOR = def(8_645_00_0);
    public static final TransportVersion BINARY_PIT_ID = def(8_646_00_0);
    public static final TransportVersion SECURITY_ROLE_MAPPINGS_IN_CLUSTER_STATE = def(8_647_00_0);
    public static final TransportVersion ESQL_REQUEST_TABLES = def(8_648_00_0);
    public static final TransportVersion ROLE_REMOTE_CLUSTER_PRIVS = def(8_649_00_0);
    public static final TransportVersion NO_GLOBAL_RETENTION_FOR_SYSTEM_DATA_STREAMS = def(8_650_00_0);
    public static final TransportVersion SHUTDOWN_REQUEST_TIMEOUTS_FIX = def(8_651_00_0);
    public static final TransportVersion INDEXING_PRESSURE_REQUEST_REJECTIONS_COUNT = def(8_652_00_0);
    public static final TransportVersion ROLLUP_USAGE = def(8_653_00_0);
    public static final TransportVersion SECURITY_ROLE_DESCRIPTION = def(8_654_00_0);
    public static final TransportVersion ML_INFERENCE_AZURE_OPENAI_COMPLETIONS = def(8_655_00_0);
    public static final TransportVersion JOIN_STATUS_AGE_SERIALIZATION = def(8_656_00_0);
    public static final TransportVersion ML_RERANK_DOC_OPTIONAL = def(8_657_00_0);
    public static final TransportVersion FAILURE_STORE_FIELD_PARITY = def(8_658_00_0);
    public static final TransportVersion ML_INFERENCE_AZURE_AI_STUDIO = def(8_659_00_0);
    public static final TransportVersion ML_INFERENCE_COHERE_COMPLETION_ADDED = def(8_660_00_0);
    public static final TransportVersion ESQL_REMOVE_ES_SOURCE_OPTIONS = def(8_661_00_0);
    public static final TransportVersion NODE_STATS_INGEST_BYTES = def(8_662_00_0);
    public static final TransportVersion SEMANTIC_QUERY = def(8_663_00_0);
    public static final TransportVersion GET_AUTOSCALING_CAPACITY_UNUSED_TIMEOUT = def(8_664_00_0);
    public static final TransportVersion SIMULATE_VALIDATES_MAPPINGS = def(8_665_00_0);
    public static final TransportVersion RULE_QUERY_RENAME = def(8_666_00_0);
    public static final TransportVersion SPARSE_VECTOR_QUERY_ADDED = def(8_667_00_0);
    public static final TransportVersion ESQL_ADD_INDEX_MODE_TO_SOURCE = def(8_668_00_0);
    public static final TransportVersion GET_SHUTDOWN_STATUS_TIMEOUT = def(8_669_00_0);
    public static final TransportVersion FAILURE_STORE_TELEMETRY = def(8_670_00_0);
    public static final TransportVersion ADD_METADATA_FLATTENED_TO_ROLES = def(8_671_00_0);
    public static final TransportVersion ML_INFERENCE_GOOGLE_AI_STUDIO_COMPLETION_ADDED = def(8_672_00_0);
    public static final TransportVersion WATCHER_REQUEST_TIMEOUTS = def(8_673_00_0);
    public static final TransportVersion ML_INFERENCE_ENHANCE_DELETE_ENDPOINT = def(8_674_00_0);
    public static final TransportVersion ML_INFERENCE_GOOGLE_AI_STUDIO_EMBEDDINGS_ADDED = def(8_675_00_0);
    public static final TransportVersion ADD_MISTRAL_EMBEDDINGS_INFERENCE = def(8_676_00_0);
    public static final TransportVersion ML_CHUNK_INFERENCE_OPTION = def(8_677_00_0);
    public static final TransportVersion RANK_FEATURE_PHASE_ADDED = def(8_678_00_0);
    public static final TransportVersion RANK_DOC_IN_SHARD_FETCH_REQUEST = def(8_679_00_0);
    public static final TransportVersion SECURITY_SETTINGS_REQUEST_TIMEOUTS = def(8_680_00_0);
    public static final TransportVersion QUERY_RULE_CRUD_API_PUT = def(8_681_00_0);
    public static final TransportVersion DROP_UNUSED_NODES_REQUESTS = def(8_682_00_0);
    public static final TransportVersion QUERY_RULE_CRUD_API_GET_DELETE = def(8_683_00_0);
    public static final TransportVersion MORE_LIGHTER_NODES_REQUESTS = def(8_684_00_0);
    public static final TransportVersion DROP_UNUSED_NODES_IDS = def(8_685_00_0);
    public static final TransportVersion DELETE_SNAPSHOTS_ASYNC_ADDED = def(8_686_00_0);
    public static final TransportVersion VERSION_SUPPORTING_SPARSE_VECTOR_STATS = def(8_687_00_0);
    public static final TransportVersion ML_AD_OUTPUT_MEMORY_ALLOCATOR_FIELD = def(8_688_00_0);
    public static final TransportVersion FAILURE_STORE_LAZY_CREATION = def(8_689_00_0);
    public static final TransportVersion SNAPSHOT_REQUEST_TIMEOUTS = def(8_690_00_0);
    public static final TransportVersion INDEX_METADATA_MAPPINGS_UPDATED_VERSION = def(8_691_00_0);
    public static final TransportVersion ML_INFERENCE_ELAND_SETTINGS_ADDED = def(8_692_00_0);
    public static final TransportVersion ML_ANTHROPIC_INTEGRATION_ADDED = def(8_693_00_0);
    public static final TransportVersion ML_INFERENCE_GOOGLE_VERTEX_AI_EMBEDDINGS_ADDED = def(8_694_00_0);
    public static final TransportVersion EVENT_INGESTED_RANGE_IN_CLUSTER_STATE = def(8_695_00_0);
    public static final TransportVersion ESQL_ADD_AGGREGATE_TYPE = def(8_696_00_0);
    public static final TransportVersion SECURITY_MIGRATIONS_MIGRATION_NEEDED_ADDED = def(8_697_00_0);
    public static final TransportVersion K_FOR_KNN_QUERY_ADDED = def(8_698_00_0);
    public static final TransportVersion TEXT_SIMILARITY_RERANKER_RETRIEVER = def(8_699_00_0);
    public static final TransportVersion ML_INFERENCE_GOOGLE_VERTEX_AI_RERANKING_ADDED = def(8_700_00_0);
    public static final TransportVersion VERSIONED_MASTER_NODE_REQUESTS = def(8_701_00_0);
    public static final TransportVersion ML_INFERENCE_AMAZON_BEDROCK_ADDED = def(8_702_00_0);
    public static final TransportVersion ENTERPRISE_GEOIP_DOWNLOADER_BACKPORT_8_15 = def(8_702_00_1);
    public static final TransportVersion FIX_VECTOR_SIMILARITY_INNER_HITS_BACKPORT_8_15 = def(8_702_00_2);
    /**
     * we made a single backport for ESQL_ES_FIELD_CACHED_SERIALIZATION and ESQL_ATTRIBUTE_CACHED_SERIALIZATION
     * with only one TransportVersion entry
     */
    public static final TransportVersion ESQL_ATTRIBUTE_CACHED_SERIALIZATION_8_15 = def(8_702_00_3);
    public static final TransportVersion ML_INFERENCE_DONT_DELETE_WHEN_SEMANTIC_TEXT_EXISTS = def(8_703_00_0);
    public static final TransportVersion INFERENCE_ADAPTIVE_ALLOCATIONS = def(8_704_00_0);
    public static final TransportVersion INDEX_REQUEST_UPDATE_BY_SCRIPT_ORIGIN = def(8_705_00_0);
    public static final TransportVersion ML_INFERENCE_COHERE_UNUSED_RERANK_SETTINGS_REMOVED = def(8_706_00_0);
    public static final TransportVersion ENRICH_CACHE_STATS_SIZE_ADDED = def(8_707_00_0);
    public static final TransportVersion ENTERPRISE_GEOIP_DOWNLOADER = def(8_708_00_0);
    public static final TransportVersion NODES_STATS_ENUM_SET = def(8_709_00_0);
    public static final TransportVersion MASTER_NODE_METRICS = def(8_710_00_0);
    public static final TransportVersion SEGMENT_LEVEL_FIELDS_STATS = def(8_711_00_0);
    public static final TransportVersion ML_ADD_DETECTION_RULE_PARAMS = def(8_712_00_0);
    public static final TransportVersion FIX_VECTOR_SIMILARITY_INNER_HITS = def(8_713_00_0);
    public static final TransportVersion INDEX_REQUEST_UPDATE_BY_DOC_ORIGIN = def(8_714_00_0);
    public static final TransportVersion ESQL_ATTRIBUTE_CACHED_SERIALIZATION = def(8_715_00_0);
    public static final TransportVersion REGISTER_SLM_STATS = def(8_716_00_0);
    public static final TransportVersion ESQL_NESTED_UNSUPPORTED = def(8_717_00_0);
    public static final TransportVersion ESQL_SINGLE_VALUE_QUERY_SOURCE = def(8_718_00_0);
    public static final TransportVersion ESQL_ORIGINAL_INDICES = def(8_719_00_0);
    public static final TransportVersion ML_INFERENCE_EIS_INTEGRATION_ADDED = def(8_720_00_0);
    public static final TransportVersion INGEST_PIPELINE_EXCEPTION_ADDED = def(8_721_00_0);
    public static final TransportVersion ZDT_NANOS_SUPPORT_BROKEN = def(8_722_00_0);
    public static final TransportVersion REMOVE_GLOBAL_RETENTION_FROM_TEMPLATES = def(8_723_00_0);
    public static final TransportVersion RANDOM_RERANKER_RETRIEVER = def(8_724_00_0);
    public static final TransportVersion ESQL_PROFILE_SLEEPS = def(8_725_00_0);
    public static final TransportVersion ZDT_NANOS_SUPPORT = def(8_726_00_0);
    public static final TransportVersion LTR_SERVERLESS_RELEASE = def(8_727_00_0);
    public static final TransportVersion ALLOW_PARTIAL_SEARCH_RESULTS_IN_PIT = def(8_728_00_0);
    public static final TransportVersion RANK_DOCS_RETRIEVER = def(8_729_00_0);
    public static final TransportVersion ESQL_ES_FIELD_CACHED_SERIALIZATION = def(8_730_00_0);
    public static final TransportVersion ADD_MANAGE_ROLES_PRIVILEGE = def(8_731_00_0);
    public static final TransportVersion REPOSITORIES_TELEMETRY = def(8_732_00_0);
    public static final TransportVersion ML_INFERENCE_ALIBABACLOUD_SEARCH_ADDED = def(8_733_00_0);
    public static final TransportVersion FIELD_CAPS_RESPONSE_INDEX_MODE = def(8_734_00_0);
    public static final TransportVersion GET_DATA_STREAMS_VERBOSE = def(8_735_00_0);
    public static final TransportVersion ESQL_ADD_INDEX_MODE_CONCRETE_INDICES = def(8_736_00_0);
    public static final TransportVersion UNASSIGNED_PRIMARY_COUNT_ON_CLUSTER_HEALTH = def(8_737_00_0);
    public static final TransportVersion ESQL_AGGREGATE_EXEC_TRACKS_INTERMEDIATE_ATTRS = def(8_738_00_0);
    public static final TransportVersion CCS_TELEMETRY_STATS = def(8_739_00_0);
    public static final TransportVersion GLOBAL_RETENTION_TELEMETRY = def(8_740_00_0);
    public static final TransportVersion ROUTING_TABLE_VERSION_REMOVED = def(8_741_00_0);
    public static final TransportVersion ML_SCHEDULED_EVENT_TIME_SHIFT_CONFIGURATION = def(8_742_00_0);
    public static final TransportVersion SIMULATE_COMPONENT_TEMPLATES_SUBSTITUTIONS = def(8_743_00_0);
    public static final TransportVersion ML_INFERENCE_IBM_WATSONX_EMBEDDINGS_ADDED = def(8_744_00_0);
    public static final TransportVersion BULK_INCREMENTAL_STATE = def(8_745_00_0);
    public static final TransportVersion FAILURE_STORE_STATUS_IN_INDEX_RESPONSE = def(8_746_00_0);
    public static final TransportVersion ESQL_AGGREGATION_OPERATOR_STATUS_FINISH_NANOS = def(8_747_00_0);
    public static final TransportVersion ML_TELEMETRY_MEMORY_ADDED = def(8_748_00_0);
    public static final TransportVersion ILM_ADD_SEARCHABLE_SNAPSHOT_TOTAL_SHARDS_PER_NODE = def(8_749_00_0);
    public static final TransportVersion SEMANTIC_TEXT_SEARCH_INFERENCE_ID = def(8_750_00_0);
    public static final TransportVersion ML_INFERENCE_CHUNKING_SETTINGS = def(8_751_00_0);
    public static final TransportVersion SEMANTIC_QUERY_INNER_HITS = def(8_752_00_0);
    public static final TransportVersion RETAIN_ILM_STEP_INFO = def(8_753_00_0);
    public static final TransportVersion ADD_DATA_STREAM_OPTIONS = def(8_754_00_0);
    public static final TransportVersion CCS_REMOTE_TELEMETRY_STATS = def(8_755_00_0);
    public static final TransportVersion ESQL_CCS_EXECUTION_INFO = def(8_756_00_0);
    public static final TransportVersion REGEX_AND_RANGE_INTERVAL_QUERIES = def(8_757_00_0);
    public static final TransportVersion RRF_QUERY_REWRITE = def(8_758_00_0);
    public static final TransportVersion SEARCH_FAILURE_STATS = def(8_759_00_0);
    public static final TransportVersion INGEST_GEO_DATABASE_PROVIDERS = def(8_760_00_0);
    public static final TransportVersion DATE_TIME_DOC_VALUES_LOCALES = def(8_761_00_0);
    public static final TransportVersion FAST_REFRESH_RCO = def(8_762_00_0);
    public static final TransportVersion TEXT_SIMILARITY_RERANKER_QUERY_REWRITE = def(8_763_00_0);
    public static final TransportVersion SIMULATE_INDEX_TEMPLATES_SUBSTITUTIONS = def(8_764_00_0);
    public static final TransportVersion RETRIEVERS_TELEMETRY_ADDED = def(8_765_00_0);
    public static final TransportVersion ESQL_CACHED_STRING_SERIALIZATION = def(8_766_00_0);
    public static final TransportVersion CHUNK_SENTENCE_OVERLAP_SETTING_ADDED = def(8_767_00_0);
    public static final TransportVersion OPT_IN_ESQL_CCS_EXECUTION_INFO = def(8_768_00_0);
<<<<<<< HEAD
    public static final TransportVersion ADD_DATA_STREAM_OPTIONS_TO_TEMPLATES = def(8_769_00_0);
=======
    public static final TransportVersion QUERY_RULE_TEST_API = def(8_769_00_0);
    public static final TransportVersion ESQL_PER_AGGREGATE_FILTER = def(8_770_00_0);
    public static final TransportVersion ML_INFERENCE_ATTACH_TO_EXISTSING_DEPLOYMENT = def(8_771_00_0);
    public static final TransportVersion CONVERT_FAILURE_STORE_OPTIONS_TO_SELECTOR_OPTIONS_INTERNALLY = def(8_772_00_0);
    public static final TransportVersion REMOVE_MIN_COMPATIBLE_SHARD_NODE = def(8_773_00_0);
>>>>>>> 64ae0aea

    /*
     * STOP! READ THIS FIRST! No, really,
     *        ____ _____ ___  ____  _        ____  _____    _    ____    _____ _   _ ___ ____    _____ ___ ____  ____ _____ _
     *       / ___|_   _/ _ \|  _ \| |      |  _ \| ____|  / \  |  _ \  |_   _| | | |_ _/ ___|  |  ___|_ _|  _ \/ ___|_   _| |
     *       \___ \ | || | | | |_) | |      | |_) |  _|   / _ \ | | | |   | | | |_| || |\___ \  | |_   | || |_) \___ \ | | | |
     *        ___) || || |_| |  __/|_|      |  _ <| |___ / ___ \| |_| |   | | |  _  || | ___) | |  _|  | ||  _ < ___) || | |_|
     *       |____/ |_| \___/|_|   (_)      |_| \_\_____/_/   \_\____/    |_| |_| |_|___|____/  |_|   |___|_| \_\____/ |_| (_)
     *
     * A new transport version should be added EVERY TIME a change is made to the serialization protocol of one or more classes. Each
     * transport version should only be used in a single merged commit (apart from the BwC versions copied from o.e.Version, ≤V_8_8_1).
     *
     * ADDING A TRANSPORT VERSION
     * To add a new transport version, add a new constant at the bottom of the list, above this comment. Don't add other lines,
     * comments, etc. The version id has the following layout:
     *
     * M_NNN_SS_P
     *
     * M - The major version of Elasticsearch
     * NNN - The server version part
     * SS - The serverless version part. It should always be 00 here, it is used by serverless only.
     * P - The patch version part
     *
     * To determine the id of the next TransportVersion constant, do the following:
     * - Use the same major version, unless bumping majors
     * - Bump the server version part by 1, unless creating a patch version
     * - Leave the serverless part as 00
     * - Bump the patch part if creating a patch version
     *
     * If a patch version is created, it should be placed sorted among the other existing constants.
     *
     * REVERTING A TRANSPORT VERSION
     *
     * If you revert a commit with a transport version change, you MUST ensure there is a NEW transport version representing the reverted
     * change. DO NOT let the transport version go backwards, it must ALWAYS be incremented.
     *
     * DETERMINING TRANSPORT VERSIONS FROM GIT HISTORY
     *
     * If your git checkout has the expected minor-version-numbered branches and the expected release-version tags then you can find the
     * transport versions known by a particular release ...
     *
     *     git show v8.11.0:server/src/main/java/org/elasticsearch/TransportVersions.java | grep '= def'
     *
     * ... or by a particular branch ...
     *
     *     git show 8.11:server/src/main/java/org/elasticsearch/TransportVersions.java | grep '= def'
     *
     * ... and you can see which versions were added in between two versions too ...
     *
     *     git diff v8.11.0..main -- server/src/main/java/org/elasticsearch/TransportVersions.java
     *
     * In branches 8.7-8.10 see server/src/main/java/org/elasticsearch/TransportVersion.java for the equivalent definitions.
     */

    /**
     * Reference to the earliest compatible transport version to this version of the codebase.
     * This should be the transport version used by the highest minor version of the previous major.
     */
    @UpdateForV9(owner = UpdateForV9.Owner.CORE_INFRA)
    // This needs to be bumped to the 8.last
    public static final TransportVersion MINIMUM_COMPATIBLE = V_7_17_0;

    /**
     * Reference to the minimum transport version that can be used with CCS.
     * This should be the transport version used by the previous minor release.
     */
    public static final TransportVersion MINIMUM_CCS_VERSION = FIX_VECTOR_SIMILARITY_INNER_HITS_BACKPORT_8_15;

    static final NavigableMap<Integer, TransportVersion> VERSION_IDS = getAllVersionIds(TransportVersions.class);

    // the highest transport version constant defined in this file, used as a fallback for TransportVersion.current()
    static final TransportVersion LATEST_DEFINED;
    static {
        LATEST_DEFINED = VERSION_IDS.lastEntry().getValue();

        // see comment on IDS field
        // now we're registered all the transport versions, we can clear the map
        IDS = null;
    }

    public static NavigableMap<Integer, TransportVersion> getAllVersionIds(Class<?> cls) {
        Map<Integer, String> versionIdFields = new HashMap<>();
        NavigableMap<Integer, TransportVersion> builder = new TreeMap<>();

        Set<String> ignore = Set.of("ZERO", "CURRENT", "MINIMUM_COMPATIBLE", "MINIMUM_CCS_VERSION");

        for (Field declaredField : cls.getFields()) {
            if (declaredField.getType().equals(TransportVersion.class)) {
                String fieldName = declaredField.getName();
                if (ignore.contains(fieldName)) {
                    continue;
                }

                TransportVersion version;
                try {
                    version = (TransportVersion) declaredField.get(null);
                } catch (IllegalAccessException e) {
                    throw new AssertionError(e);
                }
                builder.put(version.id(), version);

                if (Assertions.ENABLED) {
                    // check the version number is unique
                    var sameVersionNumber = versionIdFields.put(version.id(), fieldName);
                    assert sameVersionNumber == null
                        : "Versions ["
                            + sameVersionNumber
                            + "] and ["
                            + fieldName
                            + "] have the same version number ["
                            + version.id()
                            + "]. Each TransportVersion should have a different version number";
                }
            }
        }

        return Collections.unmodifiableNavigableMap(builder);
    }

    static Collection<TransportVersion> getAllVersions() {
        return VERSION_IDS.values();
    }

    static final IntFunction<String> VERSION_LOOKUP = ReleaseVersions.generateVersionsLookup(TransportVersions.class, LATEST_DEFINED.id());

    // no instance
    private TransportVersions() {}
}<|MERGE_RESOLUTION|>--- conflicted
+++ resolved
@@ -242,15 +242,12 @@
     public static final TransportVersion ESQL_CACHED_STRING_SERIALIZATION = def(8_766_00_0);
     public static final TransportVersion CHUNK_SENTENCE_OVERLAP_SETTING_ADDED = def(8_767_00_0);
     public static final TransportVersion OPT_IN_ESQL_CCS_EXECUTION_INFO = def(8_768_00_0);
-<<<<<<< HEAD
-    public static final TransportVersion ADD_DATA_STREAM_OPTIONS_TO_TEMPLATES = def(8_769_00_0);
-=======
     public static final TransportVersion QUERY_RULE_TEST_API = def(8_769_00_0);
     public static final TransportVersion ESQL_PER_AGGREGATE_FILTER = def(8_770_00_0);
     public static final TransportVersion ML_INFERENCE_ATTACH_TO_EXISTSING_DEPLOYMENT = def(8_771_00_0);
     public static final TransportVersion CONVERT_FAILURE_STORE_OPTIONS_TO_SELECTOR_OPTIONS_INTERNALLY = def(8_772_00_0);
     public static final TransportVersion REMOVE_MIN_COMPATIBLE_SHARD_NODE = def(8_773_00_0);
->>>>>>> 64ae0aea
+    public static final TransportVersion ADD_DATA_STREAM_OPTIONS_TO_TEMPLATES = def(8_774_00_0);
 
     /*
      * STOP! READ THIS FIRST! No, really,

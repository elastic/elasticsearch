--- conflicted
+++ resolved
@@ -182,13 +182,10 @@
     public static final TransportVersion REMOVE_SNAPSHOT_FAILURES = def(9_002_0_00);
     public static final TransportVersion TRANSPORT_STATS_HANDLING_TIME_REQUIRED = def(9_003_0_00);
     public static final TransportVersion REMOVE_DESIRED_NODE_VERSION = def(9_004_0_00);
-<<<<<<< HEAD
-    public static final TransportVersion INFERENCE_MODEL_REGISTRY_METADATA = def(9_005_0_00);
-=======
     public static final TransportVersion ESQL_DRIVER_TASK_DESCRIPTION = def(9_005_0_00);
     public static final TransportVersion ESQL_RETRY_ON_SHARD_LEVEL_FAILURE = def(9_006_0_00);
     public static final TransportVersion ESQL_PROFILE_ASYNC_NANOS = def(9_007_00_0);
->>>>>>> 3f021a1a
+    public static final TransportVersion INFERENCE_MODEL_REGISTRY_METADATA = def(9_008_0_00);
 
     /*
      * STOP! READ THIS FIRST! No, really,

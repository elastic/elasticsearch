/*
 * Copyright Elasticsearch B.V. and/or licensed to Elasticsearch B.V. under one
 * or more contributor license agreements. Licensed under the "Elastic License
 * 2.0", the "GNU Affero General Public License v3.0 only", and the "Server Side
 * Public License v 1"; you may not use this file except in compliance with, at
 * your election, the "Elastic License 2.0", the "GNU Affero General Public
 * License v3.0 only", or the "Server Side Public License, v 1".
 */

package org.elasticsearch;

import org.elasticsearch.core.Assertions;

import java.lang.reflect.Field;
import java.util.ArrayList;
import java.util.Collections;
import java.util.HashMap;
import java.util.List;
import java.util.Map;
import java.util.Set;
import java.util.TreeSet;
import java.util.function.IntFunction;

/**
 * <p>Transport version is used to coordinate compatible wire protocol communication between nodes, at a fine-grained level.  This replaces
 * and supersedes the old Version constants.</p>
 *
 * <p>Before adding a new version constant, please read the block comment at the end of the list of constants.</p>
 */
public class TransportVersions {

    /*
     * NOTE: IntelliJ lies!
     * This map is used during class construction, referenced by the registerTransportVersion method.
     * When all the transport version constants have been registered, the map is cleared & never touched again.
     */
    static TreeSet<Integer> IDS = new TreeSet<>();

    static TransportVersion def(int id) {
        if (IDS == null) throw new IllegalStateException("The IDS map needs to be present to call this method");

        if (IDS.add(id) == false) {
            throw new IllegalArgumentException("Version id " + id + " defined twice");
        }
        if (id < IDS.last()) {
            throw new IllegalArgumentException("Version id " + id + " is not defined in the right location. Keep constants sorted");
        }
        return new TransportVersion(id);
    }

    // TODO: ES-10337 we can remove all transport versions earlier than 8.18
    public static final TransportVersion ZERO = def(0);
    public static final TransportVersion V_7_0_0 = def(7_00_00_99);
    public static final TransportVersion V_7_1_0 = def(7_01_00_99);
    public static final TransportVersion V_7_2_0 = def(7_02_00_99);
    public static final TransportVersion V_7_3_0 = def(7_03_00_99);
    public static final TransportVersion V_7_3_2 = def(7_03_02_99);
    public static final TransportVersion V_7_4_0 = def(7_04_00_99);
    public static final TransportVersion V_7_8_0 = def(7_08_00_99);
    public static final TransportVersion V_7_8_1 = def(7_08_01_99);
    public static final TransportVersion V_7_9_0 = def(7_09_00_99);
    public static final TransportVersion V_7_10_0 = def(7_10_00_99);
    public static final TransportVersion V_8_0_0 = def(8_00_00_99);
    public static final TransportVersion V_8_1_0 = def(8_01_00_99);
    public static final TransportVersion V_8_2_0 = def(8_02_00_99);
    public static final TransportVersion V_8_3_0 = def(8_03_00_99);
    public static final TransportVersion V_8_4_0 = def(8_04_00_99);
    public static final TransportVersion V_8_5_0 = def(8_05_00_99);
    public static final TransportVersion V_8_6_0 = def(8_06_00_99);
    public static final TransportVersion V_8_6_1 = def(8_06_01_99);
    public static final TransportVersion V_8_7_0 = def(8_07_00_99);
    public static final TransportVersion V_8_7_1 = def(8_07_01_99);
    public static final TransportVersion V_8_8_0 = def(8_08_00_99);
    public static final TransportVersion V_8_8_1 = def(8_08_01_99);
    /*
     * READ THE COMMENT BELOW THIS BLOCK OF DECLARATIONS BEFORE ADDING NEW TRANSPORT VERSIONS
     * Detached transport versions added below here.
     */
    public static final TransportVersion V_8_9_X = def(8_500_0_20);
    public static final TransportVersion V_8_10_X = def(8_500_0_61);
    public static final TransportVersion V_8_11_X = def(8_512_0_01);
    public static final TransportVersion V_8_12_0 = def(8_560_0_00);
    public static final TransportVersion V_8_12_1 = def(8_560_0_01);
    public static final TransportVersion V_8_13_0 = def(8_595_0_00);
    public static final TransportVersion V_8_13_4 = def(8_595_0_01);
    public static final TransportVersion V_8_14_0 = def(8_636_0_01);
    public static final TransportVersion V_8_15_0 = def(8_702_0_02);
    public static final TransportVersion V_8_15_2 = def(8_702_0_03);
    public static final TransportVersion V_8_16_0 = def(8_772_0_01);
    public static final TransportVersion V_8_16_1 = def(8_772_0_04);
    public static final TransportVersion V_8_16_5 = def(8_772_0_05);
    public static final TransportVersion V_8_16_6 = def(8_772_0_06);
    public static final TransportVersion INITIAL_ELASTICSEARCH_8_16_7 = def(8_772_0_07);
    public static final TransportVersion V_8_17_0 = def(8_797_0_02);
    public static final TransportVersion V_8_17_3 = def(8_797_0_03);
    public static final TransportVersion V_8_17_4 = def(8_797_0_04);
    public static final TransportVersion V_8_17_5 = def(8_797_0_05);
    public static final TransportVersion INITIAL_ELASTICSEARCH_8_17_6 = def(8_797_0_06);
    public static final TransportVersion INITIAL_ELASTICSEARCH_8_17_7 = def(8_797_0_07);
    public static final TransportVersion INDEXING_PRESSURE_THROTTLING_STATS = def(8_798_0_00);
    public static final TransportVersion REINDEX_DATA_STREAMS = def(8_799_0_00);
    public static final TransportVersion ESQL_REMOVE_NODE_LEVEL_PLAN = def(8_800_0_00);
    public static final TransportVersion LOGSDB_TELEMETRY_CUSTOM_CUTOFF_DATE = def(8_801_0_00);
    public static final TransportVersion SOURCE_MODE_TELEMETRY = def(8_802_0_00);
    public static final TransportVersion NEW_REFRESH_CLUSTER_BLOCK = def(8_803_0_00);
    public static final TransportVersion RETRIES_AND_OPERATIONS_IN_BLOBSTORE_STATS = def(8_804_0_00);
    public static final TransportVersion ADD_DATA_STREAM_OPTIONS_TO_TEMPLATES = def(8_805_0_00);
    public static final TransportVersion KNN_QUERY_RESCORE_OVERSAMPLE = def(8_806_0_00);
    public static final TransportVersion SEMANTIC_QUERY_LENIENT = def(8_807_0_00);
    public static final TransportVersion ESQL_QUERY_BUILDER_IN_SEARCH_FUNCTIONS = def(8_808_0_00);
    public static final TransportVersion EQL_ALLOW_PARTIAL_SEARCH_RESULTS = def(8_809_0_00);
    public static final TransportVersion NODE_VERSION_INFORMATION_WITH_MIN_READ_ONLY_INDEX_VERSION = def(8_810_0_00);
    public static final TransportVersion ERROR_TRACE_IN_TRANSPORT_HEADER = def(8_811_0_00);
    public static final TransportVersion FAILURE_STORE_ENABLED_BY_CLUSTER_SETTING = def(8_812_0_00);
    public static final TransportVersion SIMULATE_IGNORED_FIELDS = def(8_813_0_00);
    public static final TransportVersion TRANSFORMS_UPGRADE_MODE = def(8_814_0_00);
    public static final TransportVersion NODE_SHUTDOWN_EPHEMERAL_ID_ADDED = def(8_815_0_00);
    public static final TransportVersion ESQL_CCS_TELEMETRY_STATS = def(8_816_0_00);
    public static final TransportVersion TEXT_EMBEDDING_QUERY_VECTOR_BUILDER_INFER_MODEL_ID = def(8_817_0_00);
    public static final TransportVersion ESQL_ENABLE_NODE_LEVEL_REDUCTION = def(8_818_0_00);
    public static final TransportVersion JINA_AI_INTEGRATION_ADDED = def(8_819_0_00);
    public static final TransportVersion TRACK_INDEX_FAILED_DUE_TO_VERSION_CONFLICT_METRIC = def(8_820_0_00);
    public static final TransportVersion REPLACE_FAILURE_STORE_OPTIONS_WITH_SELECTOR_SYNTAX = def(8_821_0_00);
    public static final TransportVersion ELASTIC_INFERENCE_SERVICE_UNIFIED_CHAT_COMPLETIONS_INTEGRATION = def(8_822_0_00);
    public static final TransportVersion KQL_QUERY_TECH_PREVIEW = def(8_823_0_00);
    public static final TransportVersion ESQL_PROFILE_ROWS_PROCESSED = def(8_824_0_00);
    public static final TransportVersion BYTE_SIZE_VALUE_ALWAYS_USES_BYTES_1 = def(8_825_0_00);
    public static final TransportVersion REVERT_BYTE_SIZE_VALUE_ALWAYS_USES_BYTES_1 = def(8_826_0_00);
    public static final TransportVersion ESQL_SKIP_ES_INDEX_SERIALIZATION = def(8_827_0_00);
    public static final TransportVersion ADD_INDEX_BLOCK_TWO_PHASE = def(8_828_0_00);
    public static final TransportVersion RESOLVE_CLUSTER_NO_INDEX_EXPRESSION = def(8_829_0_00);
    public static final TransportVersion ML_ROLLOVER_LEGACY_INDICES = def(8_830_0_00);
    public static final TransportVersion ADD_INCLUDE_FAILURE_INDICES_OPTION = def(8_831_0_00);
    public static final TransportVersion ESQL_RESPONSE_PARTIAL = def(8_832_0_00);
    public static final TransportVersion RANK_DOC_OPTIONAL_METADATA_FOR_EXPLAIN = def(8_833_0_00);
    public static final TransportVersion ILM_ADD_SEARCHABLE_SNAPSHOT_ADD_REPLICATE_FOR = def(8_834_0_00);
    public static final TransportVersion INGEST_REQUEST_INCLUDE_SOURCE_ON_ERROR = def(8_835_0_00);
    public static final TransportVersion RESOURCE_DEPRECATION_CHECKS = def(8_836_0_00);
    public static final TransportVersion LINEAR_RETRIEVER_SUPPORT = def(8_837_0_00);
    public static final TransportVersion TIMEOUT_GET_PARAM_FOR_RESOLVE_CLUSTER = def(8_838_0_00);
    public static final TransportVersion INFERENCE_REQUEST_ADAPTIVE_RATE_LIMITING = def(8_839_0_00);
    public static final TransportVersion ML_INFERENCE_IBM_WATSONX_RERANK_ADDED = def(8_840_0_00);
    public static final TransportVersion REMOVE_ALL_APPLICABLE_SELECTOR_BACKPORT_8_18 = def(8_840_0_01);
    public static final TransportVersion V_8_18_0 = def(8_840_0_02);
    public static final TransportVersion INITIAL_ELASTICSEARCH_8_18_1 = def(8_840_0_03);
    public static final TransportVersion INITIAL_ELASTICSEARCH_8_18_2 = def(8_840_0_04);
    public static final TransportVersion INITIAL_ELASTICSEARCH_8_18_3 = def(8_840_0_05);
    public static final TransportVersion INITIAL_ELASTICSEARCH_8_19 = def(8_841_0_00);
    public static final TransportVersion COHERE_BIT_EMBEDDING_TYPE_SUPPORT_ADDED_BACKPORT_8_X = def(8_841_0_01);
    public static final TransportVersion REMOVE_ALL_APPLICABLE_SELECTOR_BACKPORT_8_19 = def(8_841_0_02);
    public static final TransportVersion ESQL_RETRY_ON_SHARD_LEVEL_FAILURE_BACKPORT_8_19 = def(8_841_0_03);
    public static final TransportVersion ESQL_SUPPORT_PARTIAL_RESULTS_BACKPORT_8_19 = def(8_841_0_04);
    public static final TransportVersion VOYAGE_AI_INTEGRATION_ADDED_BACKPORT_8_X = def(8_841_0_05);
    public static final TransportVersion JINA_AI_EMBEDDING_TYPE_SUPPORT_ADDED_BACKPORT_8_19 = def(8_841_0_06);
    public static final TransportVersion RETRY_ILM_ASYNC_ACTION_REQUIRE_ERROR_8_19 = def(8_841_0_07);
    public static final TransportVersion INFERENCE_CONTEXT_8_X = def(8_841_0_08);
    public static final TransportVersion ML_INFERENCE_DEEPSEEK_8_19 = def(8_841_0_09);
    public static final TransportVersion ESQL_SERIALIZE_BLOCK_TYPE_CODE_8_19 = def(8_841_0_10);
    public static final TransportVersion ESQL_FAILURE_FROM_REMOTE_8_19 = def(8_841_0_11);
    public static final TransportVersion ESQL_AGGREGATE_METRIC_DOUBLE_LITERAL_8_19 = def(8_841_0_12);
    public static final TransportVersion INFERENCE_MODEL_REGISTRY_METADATA_8_19 = def(8_841_0_13);
    public static final TransportVersion INTRODUCE_LIFECYCLE_TEMPLATE_8_19 = def(8_841_0_14);
    public static final TransportVersion RERANK_COMMON_OPTIONS_ADDED_8_19 = def(8_841_0_15);
    public static final TransportVersion REMOTE_EXCEPTION_8_19 = def(8_841_0_16);
    public static final TransportVersion AMAZON_BEDROCK_TASK_SETTINGS_8_19 = def(8_841_0_17);
    public static final TransportVersion SEMANTIC_TEXT_CHUNKING_CONFIG_8_19 = def(8_841_0_18);
    public static final TransportVersion BATCHED_QUERY_PHASE_VERSION_BACKPORT_8_X = def(8_841_0_19);
    public static final TransportVersion SEARCH_INCREMENTAL_TOP_DOCS_NULL_BACKPORT_8_19 = def(8_841_0_20);
    public static final TransportVersion ML_INFERENCE_SAGEMAKER_8_19 = def(8_841_0_21);
    public static final TransportVersion ESQL_REPORT_ORIGINAL_TYPES_BACKPORT_8_19 = def(8_841_0_22);
    public static final TransportVersion PINNED_RETRIEVER_8_19 = def(8_841_0_23);
    public static final TransportVersion ESQL_AGGREGATE_METRIC_DOUBLE_BLOCK_8_19 = def(8_841_0_24);
    public static final TransportVersion INTRODUCE_FAILURES_LIFECYCLE_BACKPORT_8_19 = def(8_841_0_25);
    public static final TransportVersion INTRODUCE_FAILURES_DEFAULT_RETENTION_BACKPORT_8_19 = def(8_841_0_26);
    public static final TransportVersion RESCORE_VECTOR_ALLOW_ZERO_BACKPORT_8_19 = def(8_841_0_27);
    public static final TransportVersion INFERENCE_ADD_TIMEOUT_PUT_ENDPOINT_8_19 = def(8_841_0_28);
    public static final TransportVersion ESQL_REPORT_SHARD_PARTITIONING_8_19 = def(8_841_0_29);
    public static final TransportVersion ESQL_DRIVER_TASK_DESCRIPTION_8_19 = def(8_841_0_30);
    public static final TransportVersion ML_INFERENCE_HUGGING_FACE_CHAT_COMPLETION_ADDED_8_19 = def(8_841_0_31);
    public static final TransportVersion V_8_19_FIELD_CAPS_ADD_CLUSTER_ALIAS = def(8_841_0_32);
    public static final TransportVersion ESQL_HASH_OPERATOR_STATUS_OUTPUT_TIME_8_19 = def(8_841_0_34);
    public static final TransportVersion RERANKER_FAILURES_ALLOWED_8_19 = def(8_841_0_35);
    public static final TransportVersion ML_INFERENCE_HUGGING_FACE_RERANK_ADDED_8_19 = def(8_841_0_36);
    public static final TransportVersion ML_INFERENCE_SAGEMAKER_CHAT_COMPLETION_8_19 = def(8_841_0_37);
    public static final TransportVersion ML_INFERENCE_VERTEXAI_CHATCOMPLETION_ADDED_8_19 = def(8_841_0_38);
    public static final TransportVersion INFERENCE_CUSTOM_SERVICE_ADDED_8_19 = def(8_841_0_39);
    public static final TransportVersion V_9_0_0 = def(9_000_0_09);
    public static final TransportVersion INITIAL_ELASTICSEARCH_9_0_1 = def(9_000_0_10);
    public static final TransportVersion INITIAL_ELASTICSEARCH_9_0_2 = def(9_000_0_11);
    public static final TransportVersion COHERE_BIT_EMBEDDING_TYPE_SUPPORT_ADDED = def(9_001_0_00);
    public static final TransportVersion REMOVE_SNAPSHOT_FAILURES = def(9_002_0_00);
    public static final TransportVersion TRANSPORT_STATS_HANDLING_TIME_REQUIRED = def(9_003_0_00);
    public static final TransportVersion REMOVE_DESIRED_NODE_VERSION = def(9_004_0_00);
    public static final TransportVersion ESQL_DRIVER_TASK_DESCRIPTION = def(9_005_0_00);
    public static final TransportVersion ESQL_RETRY_ON_SHARD_LEVEL_FAILURE = def(9_006_0_00);
    public static final TransportVersion ESQL_PROFILE_ASYNC_NANOS = def(9_007_00_0);
    public static final TransportVersion ESQL_LOOKUP_JOIN_SOURCE_TEXT = def(9_008_0_00);
    public static final TransportVersion REMOVE_ALL_APPLICABLE_SELECTOR = def(9_009_0_00);
    public static final TransportVersion SLM_UNHEALTHY_IF_NO_SNAPSHOT_WITHIN = def(9_010_0_00);
    public static final TransportVersion ESQL_SUPPORT_PARTIAL_RESULTS = def(9_011_0_00);
    public static final TransportVersion REMOVE_REPOSITORY_CONFLICT_MESSAGE = def(9_012_0_00);
    public static final TransportVersion RERANKER_FAILURES_ALLOWED = def(9_013_0_00);
    public static final TransportVersion VOYAGE_AI_INTEGRATION_ADDED = def(9_014_0_00);
    public static final TransportVersion BYTE_SIZE_VALUE_ALWAYS_USES_BYTES = def(9_015_0_00);
    public static final TransportVersion ESQL_SERIALIZE_SOURCE_FUNCTIONS_WARNINGS = def(9_016_0_00);
    public static final TransportVersion ESQL_DRIVER_NODE_DESCRIPTION = def(9_017_0_00);
    public static final TransportVersion MULTI_PROJECT = def(9_018_0_00);
    public static final TransportVersion STORED_SCRIPT_CONTENT_LENGTH = def(9_019_0_00);
    public static final TransportVersion JINA_AI_EMBEDDING_TYPE_SUPPORT_ADDED = def(9_020_0_00);
    public static final TransportVersion RE_REMOVE_MIN_COMPATIBLE_SHARD_NODE = def(9_021_0_00);
    public static final TransportVersion UNASSIGENEDINFO_RESHARD_ADDED = def(9_022_0_00);
    public static final TransportVersion INCLUDE_INDEX_MODE_IN_GET_DATA_STREAM = def(9_023_0_00);
    public static final TransportVersion MAX_OPERATION_SIZE_REJECTIONS_ADDED = def(9_024_0_00);
    public static final TransportVersion RETRY_ILM_ASYNC_ACTION_REQUIRE_ERROR = def(9_025_0_00);
    public static final TransportVersion ESQL_SERIALIZE_BLOCK_TYPE_CODE = def(9_026_0_00);
    public static final TransportVersion ESQL_THREAD_NAME_IN_DRIVER_PROFILE = def(9_027_0_00);
    public static final TransportVersion INFERENCE_CONTEXT = def(9_028_0_00);
    public static final TransportVersion ML_INFERENCE_DEEPSEEK = def(9_029_00_0);
    public static final TransportVersion ESQL_FAILURE_FROM_REMOTE = def(9_030_00_0);
    public static final TransportVersion INDEX_RESHARDING_METADATA = def(9_031_0_00);
    public static final TransportVersion INFERENCE_MODEL_REGISTRY_METADATA = def(9_032_0_00);
    public static final TransportVersion INTRODUCE_LIFECYCLE_TEMPLATE = def(9_033_0_00);
    public static final TransportVersion INDEXING_STATS_INCLUDES_RECENT_WRITE_LOAD = def(9_034_0_00);
    public static final TransportVersion ESQL_AGGREGATE_METRIC_DOUBLE_LITERAL = def(9_035_0_00);
    public static final TransportVersion INDEX_METADATA_INCLUDES_RECENT_WRITE_LOAD = def(9_036_0_00);
    public static final TransportVersion RERANK_COMMON_OPTIONS_ADDED = def(9_037_0_00);
    public static final TransportVersion ESQL_REPORT_ORIGINAL_TYPES = def(9_038_00_0);
    public static final TransportVersion RESCORE_VECTOR_ALLOW_ZERO = def(9_039_0_00);
    public static final TransportVersion PROJECT_ID_IN_SNAPSHOT = def(9_040_0_00);
    public static final TransportVersion INDEX_STATS_AND_METADATA_INCLUDE_PEAK_WRITE_LOAD = def(9_041_0_00);
    public static final TransportVersion REPOSITORIES_METADATA_AS_PROJECT_CUSTOM = def(9_042_0_00);
    public static final TransportVersion BATCHED_QUERY_PHASE_VERSION = def(9_043_0_00);
    public static final TransportVersion REMOTE_EXCEPTION = def(9_044_0_00);
    public static final TransportVersion ESQL_REMOVE_AGGREGATE_TYPE = def(9_045_0_00);
    public static final TransportVersion ADD_PROJECT_ID_TO_DSL_ERROR_INFO = def(9_046_0_00);
    public static final TransportVersion SEMANTIC_TEXT_CHUNKING_CONFIG = def(9_047_0_00);
    public static final TransportVersion REPO_ANALYSIS_COPY_BLOB = def(9_048_0_00);
    public static final TransportVersion AMAZON_BEDROCK_TASK_SETTINGS = def(9_049_0_00);
    public static final TransportVersion ESQL_REPORT_SHARD_PARTITIONING = def(9_050_0_00);
    public static final TransportVersion DEAD_ESQL_QUERY_PLANNING_DURATION = def(9_051_0_00);
    public static final TransportVersion DEAD_ESQL_DOCUMENTS_FOUND_AND_VALUES_LOADED = def(9_052_0_00);
    public static final TransportVersion DEAD_BATCHED_QUERY_EXECUTION_DELAYABLE_WRITABLE = def(9_053_0_00);
    public static final TransportVersion DEAD_SEARCH_INCREMENTAL_TOP_DOCS_NULL = def(9_054_0_00);
    public static final TransportVersion ESQL_QUERY_PLANNING_DURATION = def(9_055_0_00);
    public static final TransportVersion ESQL_DOCUMENTS_FOUND_AND_VALUES_LOADED = def(9_056_0_00);
    public static final TransportVersion BATCHED_QUERY_EXECUTION_DELAYABLE_WRITABLE = def(9_057_0_00);
    public static final TransportVersion SEARCH_INCREMENTAL_TOP_DOCS_NULL = def(9_058_0_00);
    public static final TransportVersion COMPRESS_DELAYABLE_WRITEABLE = def(9_059_0_00);
    public static final TransportVersion SYNONYMS_REFRESH_PARAM = def(9_060_0_00);
    public static final TransportVersion DOC_FIELDS_AS_LIST = def(9_061_0_00);
    public static final TransportVersion DENSE_VECTOR_OFF_HEAP_STATS = def(9_062_00_0);
    public static final TransportVersion RANDOM_SAMPLER_QUERY_BUILDER = def(9_063_0_00);
    public static final TransportVersion SETTINGS_IN_DATA_STREAMS = def(9_064_0_00);
    public static final TransportVersion INTRODUCE_FAILURES_LIFECYCLE = def(9_065_0_00);
    public static final TransportVersion PROJECT_METADATA_SETTINGS = def(9_066_0_00);
    public static final TransportVersion AGGREGATE_METRIC_DOUBLE_BLOCK = def(9_067_0_00);
    public static final TransportVersion PINNED_RETRIEVER = def(9_068_0_00);
    public static final TransportVersion ML_INFERENCE_SAGEMAKER = def(9_069_0_00);
    public static final TransportVersion WRITE_LOAD_INCLUDES_BUFFER_WRITES = def(9_070_0_00);
    public static final TransportVersion INTRODUCE_FAILURES_DEFAULT_RETENTION = def(9_071_0_00);
    public static final TransportVersion FILE_SETTINGS_HEALTH_INFO = def(9_072_0_00);
    public static final TransportVersion FIELD_CAPS_ADD_CLUSTER_ALIAS = def(9_073_0_00);
    public static final TransportVersion INFERENCE_ADD_TIMEOUT_PUT_ENDPOINT = def(9_074_0_00);
    public static final TransportVersion ESQL_FIELD_ATTRIBUTE_DROP_TYPE = def(9_075_0_00);
    public static final TransportVersion ESQL_TIME_SERIES_SOURCE_STATUS = def(9_076_0_00);
    public static final TransportVersion ESQL_HASH_OPERATOR_STATUS_OUTPUT_TIME = def(9_077_0_00);
    public static final TransportVersion ML_INFERENCE_HUGGING_FACE_CHAT_COMPLETION_ADDED = def(9_078_0_00);
    public static final TransportVersion NODES_STATS_SUPPORTS_MULTI_PROJECT = def(9_079_0_00);
    public static final TransportVersion ML_INFERENCE_HUGGING_FACE_RERANK_ADDED = def(9_080_0_00);
    public static final TransportVersion SETTINGS_IN_DATA_STREAMS_DRY_RUN = def(9_081_0_00);
    public static final TransportVersion ML_INFERENCE_SAGEMAKER_CHAT_COMPLETION = def(9_082_0_00);
    public static final TransportVersion ML_INFERENCE_VERTEXAI_CHATCOMPLETION_ADDED = def(9_083_0_00);
    public static final TransportVersion INFERENCE_CUSTOM_SERVICE_ADDED = def(9_084_0_00);
    public static final TransportVersion ESQL_LIMIT_ROW_SIZE = def(9_085_0_00);
<<<<<<< HEAD
    public static final TransportVersion EWMR_STATS = def(9_086_0_00);
=======
    public static final TransportVersion ESQL_REGEX_MATCH_WITH_CASE_INSENSITIVITY = def(9_086_0_00);
>>>>>>> 0a809160

    /*
     * STOP! READ THIS FIRST! No, really,
     *        ____ _____ ___  ____  _        ____  _____    _    ____    _____ _   _ ___ ____    _____ ___ ____  ____ _____ _
     *       / ___|_   _/ _ \|  _ \| |      |  _ \| ____|  / \  |  _ \  |_   _| | | |_ _/ ___|  |  ___|_ _|  _ \/ ___|_   _| |
     *       \___ \ | || | | | |_) | |      | |_) |  _|   / _ \ | | | |   | | | |_| || |\___ \  | |_   | || |_) \___ \ | | | |
     *        ___) || || |_| |  __/|_|      |  _ <| |___ / ___ \| |_| |   | | |  _  || | ___) | |  _|  | ||  _ < ___) || | |_|
     *       |____/ |_| \___/|_|   (_)      |_| \_\_____/_/   \_\____/    |_| |_| |_|___|____/  |_|   |___|_| \_\____/ |_| (_)
     *
     * A new transport version should be added EVERY TIME a change is made to the serialization protocol of one or more classes. Each
     * transport version should only be used in a single merged commit (apart from the BwC versions copied from o.e.Version, ≤V_8_8_1).
     *
     * More information about versions and backporting at docs/internal/Versioning.md
     *
     * ADDING A TRANSPORT VERSION
     * To add a new transport version, add a new constant at the bottom of the list, above this comment. Don't add other lines,
     * comments, etc. The version id has the following layout:
     *
     * M_NNN_S_PP
     *
     * M - The major version of Elasticsearch
     * NNN - The server version part
     * S - The subsidiary version part. It should always be 0 here, it is only used in subsidiary repositories.
     * PP - The patch version part
     *
     * To determine the id of the next TransportVersion constant, do the following:
     * - Use the same major version, unless bumping majors
     * - Bump the server version part by 1, unless creating a patch version
     * - Leave the subsidiary part as 0
     * - Bump the patch part if creating a patch version
     *
     * If a patch version is created, it should be placed sorted among the other existing constants.
     *
     * REVERTING A TRANSPORT VERSION
     *
     * If you revert a commit with a transport version change, you MUST ensure there is a NEW transport version representing the reverted
     * change. DO NOT let the transport version go backwards, it must ALWAYS be incremented.
     *
     * DETERMINING TRANSPORT VERSIONS FROM GIT HISTORY
     *
     * If your git checkout has the expected minor-version-numbered branches and the expected release-version tags then you can find the
     * transport versions known by a particular release ...
     *
     *     git show v8.11.0:server/src/main/java/org/elasticsearch/TransportVersions.java | grep '= def'
     *
     * ... or by a particular branch ...
     *
     *     git show 8.11:server/src/main/java/org/elasticsearch/TransportVersions.java | grep '= def'
     *
     * ... and you can see which versions were added in between two versions too ...
     *
     *     git diff v8.11.0..main -- server/src/main/java/org/elasticsearch/TransportVersions.java
     *
     * In branches 8.7-8.10 see server/src/main/java/org/elasticsearch/TransportVersion.java for the equivalent definitions.
     */

    /**
     * Reference to the earliest compatible transport version to this version of the codebase.
     * This should be the transport version used by the highest minor version of the previous major.
     */
    public static final TransportVersion MINIMUM_COMPATIBLE = INITIAL_ELASTICSEARCH_8_19;

    /**
     * Reference to the minimum transport version that can be used with CCS.
     * This should be the transport version used by the previous minor release.
     */
    public static final TransportVersion MINIMUM_CCS_VERSION = INITIAL_ELASTICSEARCH_9_0_1;

    /**
     * Sorted list of all versions defined in this class
     */
    static final List<TransportVersion> DEFINED_VERSIONS = collectAllVersionIdsDefinedInClass(TransportVersions.class);

    // the highest transport version constant defined
    static final TransportVersion LATEST_DEFINED;
    static {
        LATEST_DEFINED = DEFINED_VERSIONS.getLast();

        // see comment on IDS field
        // now we're registered all the transport versions, we can clear the map
        IDS = null;
    }

    public static List<TransportVersion> collectAllVersionIdsDefinedInClass(Class<?> cls) {
        Map<Integer, String> versionIdFields = new HashMap<>();
        List<TransportVersion> definedTransportVersions = new ArrayList<>();

        Set<String> ignore = Set.of("ZERO", "CURRENT", "MINIMUM_COMPATIBLE", "MINIMUM_CCS_VERSION");

        for (Field declaredField : cls.getFields()) {
            if (declaredField.getType().equals(TransportVersion.class)) {
                String fieldName = declaredField.getName();
                if (ignore.contains(fieldName)) {
                    continue;
                }

                TransportVersion version;
                try {
                    version = (TransportVersion) declaredField.get(null);
                } catch (IllegalAccessException e) {
                    throw new AssertionError(e);
                }
                definedTransportVersions.add(version);

                if (Assertions.ENABLED) {
                    // check the version number is unique
                    var sameVersionNumber = versionIdFields.put(version.id(), fieldName);
                    assert sameVersionNumber == null
                        : "Versions ["
                            + sameVersionNumber
                            + "] and ["
                            + fieldName
                            + "] have the same version number ["
                            + version.id()
                            + "]. Each TransportVersion should have a different version number";
                }
            }
        }

        Collections.sort(definedTransportVersions);

        return List.copyOf(definedTransportVersions);
    }

    static final IntFunction<String> VERSION_LOOKUP = ReleaseVersions.generateVersionsLookup(TransportVersions.class, LATEST_DEFINED.id());

    // no instance
    private TransportVersions() {}
}<|MERGE_RESOLUTION|>--- conflicted
+++ resolved
@@ -272,11 +272,8 @@
     public static final TransportVersion ML_INFERENCE_VERTEXAI_CHATCOMPLETION_ADDED = def(9_083_0_00);
     public static final TransportVersion INFERENCE_CUSTOM_SERVICE_ADDED = def(9_084_0_00);
     public static final TransportVersion ESQL_LIMIT_ROW_SIZE = def(9_085_0_00);
-<<<<<<< HEAD
+    public static final TransportVersion ESQL_REGEX_MATCH_WITH_CASE_INSENSITIVITY = def(9_086_0_00);
     public static final TransportVersion EWMR_STATS = def(9_086_0_00);
-=======
-    public static final TransportVersion ESQL_REGEX_MATCH_WITH_CASE_INSENSITIVITY = def(9_086_0_00);
->>>>>>> 0a809160
 
     /*
      * STOP! READ THIS FIRST! No, really,

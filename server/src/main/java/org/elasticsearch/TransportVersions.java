/*
 * Copyright Elasticsearch B.V. and/or licensed to Elasticsearch B.V. under one
 * or more contributor license agreements. Licensed under the "Elastic License
 * 2.0", the "GNU Affero General Public License v3.0 only", and the "Server Side
 * Public License v 1"; you may not use this file except in compliance with, at
 * your election, the "Elastic License 2.0", the "GNU Affero General Public
 * License v3.0 only", or the "Server Side Public License, v 1".
 */

package org.elasticsearch;

import org.elasticsearch.core.Assertions;

import java.lang.reflect.Field;
import java.util.ArrayList;
import java.util.Collections;
import java.util.HashMap;
import java.util.List;
import java.util.Map;
import java.util.Set;
import java.util.TreeSet;
import java.util.function.IntFunction;

/**
 * <p>Transport version is used to coordinate compatible wire protocol communication between nodes, at a fine-grained level.  This replaces
 * and supersedes the old Version constants.</p>
 *
 * <p>Before adding a new version constant, please read the block comment at the end of the list of constants.</p>
 */
public class TransportVersions {

    /*
     * NOTE: IntelliJ lies!
     * This map is used during class construction, referenced by the registerTransportVersion method.
     * When all the transport version constants have been registered, the map is cleared & never touched again.
     */
    static TreeSet<Integer> IDS = new TreeSet<>();

    static TransportVersion def(int id) {
        if (IDS == null) throw new IllegalStateException("The IDS map needs to be present to call this method");

        if (IDS.add(id) == false) {
            throw new IllegalArgumentException("Version id " + id + " defined twice");
        }
        if (id < IDS.last()) {
            throw new IllegalArgumentException("Version id " + id + " is not defined in the right location. Keep constants sorted");
        }
        return new TransportVersion(id);
    }

    // TODO: ES-10337 we can remove all transport versions earlier than 8.18
    public static final TransportVersion ZERO = def(0);
    public static final TransportVersion V_7_0_0 = def(7_00_00_99);
    public static final TransportVersion V_7_1_0 = def(7_01_00_99);
    public static final TransportVersion V_7_2_0 = def(7_02_00_99);
    public static final TransportVersion V_7_3_0 = def(7_03_00_99);
    public static final TransportVersion V_7_3_2 = def(7_03_02_99);
    public static final TransportVersion V_7_4_0 = def(7_04_00_99);
    public static final TransportVersion V_7_8_0 = def(7_08_00_99);
    public static final TransportVersion V_7_8_1 = def(7_08_01_99);
    public static final TransportVersion V_7_9_0 = def(7_09_00_99);
    public static final TransportVersion V_7_10_0 = def(7_10_00_99);
    public static final TransportVersion V_8_0_0 = def(8_00_00_99);
    public static final TransportVersion V_8_1_0 = def(8_01_00_99);
    public static final TransportVersion V_8_2_0 = def(8_02_00_99);
    public static final TransportVersion V_8_3_0 = def(8_03_00_99);
    public static final TransportVersion V_8_4_0 = def(8_04_00_99);
    public static final TransportVersion V_8_5_0 = def(8_05_00_99);
    public static final TransportVersion V_8_6_0 = def(8_06_00_99);
    public static final TransportVersion V_8_6_1 = def(8_06_01_99);
    public static final TransportVersion V_8_7_0 = def(8_07_00_99);
    public static final TransportVersion V_8_7_1 = def(8_07_01_99);
    public static final TransportVersion V_8_8_0 = def(8_08_00_99);
    public static final TransportVersion V_8_8_1 = def(8_08_01_99);
    /*
     * READ THE COMMENT BELOW THIS BLOCK OF DECLARATIONS BEFORE ADDING NEW TRANSPORT VERSIONS
     * Detached transport versions added below here.
     */
    public static final TransportVersion V_8_9_X = def(8_500_020);
    public static final TransportVersion V_8_10_X = def(8_500_061);
    public static final TransportVersion V_8_11_X = def(8_512_0_01);
    public static final TransportVersion V_8_12_0 = def(8_560_0_00);
    public static final TransportVersion V_8_12_1 = def(8_560_0_01);
    public static final TransportVersion V_8_13_0 = def(8_595_0_00);
    public static final TransportVersion V_8_13_4 = def(8_595_0_01);
    public static final TransportVersion V_8_14_0 = def(8_636_0_01);
    public static final TransportVersion V_8_15_0 = def(8_702_0_02);
    public static final TransportVersion V_8_15_2 = def(8_702_0_03);
    public static final TransportVersion V_8_16_0 = def(8_772_0_01);
    public static final TransportVersion V_8_16_1 = def(8_772_0_04);
    public static final TransportVersion INITIAL_ELASTICSEARCH_8_16_5 = def(8_772_0_05);
    public static final TransportVersion INITIAL_ELASTICSEARCH_8_16_6 = def(8_772_0_06);
    public static final TransportVersion V_8_17_0 = def(8_797_0_02);
    public static final TransportVersion INITIAL_ELASTICSEARCH_8_17_3 = def(8_797_0_03);
    public static final TransportVersion INITIAL_ELASTICSEARCH_8_17_4 = def(8_797_0_04);
    public static final TransportVersion INDEXING_PRESSURE_THROTTLING_STATS = def(8_798_0_00);
    public static final TransportVersion REINDEX_DATA_STREAMS = def(8_799_0_00);
    public static final TransportVersion ESQL_REMOVE_NODE_LEVEL_PLAN = def(8_800_0_00);
    public static final TransportVersion LOGSDB_TELEMETRY_CUSTOM_CUTOFF_DATE = def(8_801_0_00);
    public static final TransportVersion SOURCE_MODE_TELEMETRY = def(8_802_0_00);
    public static final TransportVersion NEW_REFRESH_CLUSTER_BLOCK = def(8_803_0_00);
    public static final TransportVersion RETRIES_AND_OPERATIONS_IN_BLOBSTORE_STATS = def(8_804_0_00);
    public static final TransportVersion ADD_DATA_STREAM_OPTIONS_TO_TEMPLATES = def(8_805_0_00);
    public static final TransportVersion KNN_QUERY_RESCORE_OVERSAMPLE = def(8_806_0_00);
    public static final TransportVersion SEMANTIC_QUERY_LENIENT = def(8_807_0_00);
    public static final TransportVersion ESQL_QUERY_BUILDER_IN_SEARCH_FUNCTIONS = def(8_808_0_00);
    public static final TransportVersion EQL_ALLOW_PARTIAL_SEARCH_RESULTS = def(8_809_0_00);
    public static final TransportVersion NODE_VERSION_INFORMATION_WITH_MIN_READ_ONLY_INDEX_VERSION = def(8_810_0_00);
    public static final TransportVersion ERROR_TRACE_IN_TRANSPORT_HEADER = def(8_811_0_00);
    public static final TransportVersion FAILURE_STORE_ENABLED_BY_CLUSTER_SETTING = def(8_812_0_00);
    public static final TransportVersion SIMULATE_IGNORED_FIELDS = def(8_813_0_00);
    public static final TransportVersion TRANSFORMS_UPGRADE_MODE = def(8_814_0_00);
    public static final TransportVersion NODE_SHUTDOWN_EPHEMERAL_ID_ADDED = def(8_815_0_00);
    public static final TransportVersion ESQL_CCS_TELEMETRY_STATS = def(8_816_0_00);
    public static final TransportVersion TEXT_EMBEDDING_QUERY_VECTOR_BUILDER_INFER_MODEL_ID = def(8_817_0_00);
    public static final TransportVersion ESQL_ENABLE_NODE_LEVEL_REDUCTION = def(8_818_0_00);
    public static final TransportVersion JINA_AI_INTEGRATION_ADDED = def(8_819_0_00);
    public static final TransportVersion TRACK_INDEX_FAILED_DUE_TO_VERSION_CONFLICT_METRIC = def(8_820_0_00);
    public static final TransportVersion REPLACE_FAILURE_STORE_OPTIONS_WITH_SELECTOR_SYNTAX = def(8_821_0_00);
    public static final TransportVersion ELASTIC_INFERENCE_SERVICE_UNIFIED_CHAT_COMPLETIONS_INTEGRATION = def(8_822_0_00);
    public static final TransportVersion KQL_QUERY_TECH_PREVIEW = def(8_823_0_00);
    public static final TransportVersion ESQL_PROFILE_ROWS_PROCESSED = def(8_824_0_00);
    public static final TransportVersion BYTE_SIZE_VALUE_ALWAYS_USES_BYTES_1 = def(8_825_0_00);
    public static final TransportVersion REVERT_BYTE_SIZE_VALUE_ALWAYS_USES_BYTES_1 = def(8_826_0_00);
    public static final TransportVersion ESQL_SKIP_ES_INDEX_SERIALIZATION = def(8_827_0_00);
    public static final TransportVersion ADD_INDEX_BLOCK_TWO_PHASE = def(8_828_0_00);
    public static final TransportVersion RESOLVE_CLUSTER_NO_INDEX_EXPRESSION = def(8_829_0_00);
    public static final TransportVersion ML_ROLLOVER_LEGACY_INDICES = def(8_830_0_00);
    public static final TransportVersion ADD_INCLUDE_FAILURE_INDICES_OPTION = def(8_831_0_00);
    public static final TransportVersion ESQL_RESPONSE_PARTIAL = def(8_832_0_00);
    public static final TransportVersion RANK_DOC_OPTIONAL_METADATA_FOR_EXPLAIN = def(8_833_0_00);
    public static final TransportVersion ILM_ADD_SEARCHABLE_SNAPSHOT_ADD_REPLICATE_FOR = def(8_834_0_00);
    public static final TransportVersion INGEST_REQUEST_INCLUDE_SOURCE_ON_ERROR = def(8_835_0_00);
    public static final TransportVersion RESOURCE_DEPRECATION_CHECKS = def(8_836_0_00);
    public static final TransportVersion LINEAR_RETRIEVER_SUPPORT = def(8_837_0_00);
    public static final TransportVersion TIMEOUT_GET_PARAM_FOR_RESOLVE_CLUSTER = def(8_838_0_00);
    public static final TransportVersion INFERENCE_REQUEST_ADAPTIVE_RATE_LIMITING = def(8_839_0_00);
    public static final TransportVersion ML_INFERENCE_IBM_WATSONX_RERANK_ADDED = def(8_840_0_00);
    public static final TransportVersion REMOVE_ALL_APPLICABLE_SELECTOR_BACKPORT_8_18 = def(8_840_0_01);
    public static final TransportVersion RETRY_ILM_ASYNC_ACTION_REQUIRE_ERROR_8_18 = def(8_840_0_02);
    public static final TransportVersion INITIAL_ELASTICSEARCH_8_19 = def(8_841_0_00);
    public static final TransportVersion COHERE_BIT_EMBEDDING_TYPE_SUPPORT_ADDED_BACKPORT_8_X = def(8_841_0_01);
    public static final TransportVersion REMOVE_ALL_APPLICABLE_SELECTOR_BACKPORT_8_19 = def(8_841_0_02);
    public static final TransportVersion ESQL_RETRY_ON_SHARD_LEVEL_FAILURE_BACKPORT_8_19 = def(8_841_0_03);
    public static final TransportVersion ESQL_SUPPORT_PARTIAL_RESULTS_BACKPORT_8_19 = def(8_841_0_04);
    public static final TransportVersion VOYAGE_AI_INTEGRATION_ADDED_BACKPORT_8_X = def(8_841_0_05);
    public static final TransportVersion JINA_AI_EMBEDDING_TYPE_SUPPORT_ADDED_BACKPORT_8_19 = def(8_841_0_06);
    public static final TransportVersion RETRY_ILM_ASYNC_ACTION_REQUIRE_ERROR_8_19 = def(8_841_0_07);
    public static final TransportVersion INFERENCE_CONTEXT_8_X = def(8_841_0_08);
    public static final TransportVersion ML_INFERENCE_DEEPSEEK_8_19 = def(8_841_0_09);
    public static final TransportVersion ESQL_SERIALIZE_BLOCK_TYPE_CODE_8_19 = def(8_841_0_10);
    public static final TransportVersion ESQL_FAILURE_FROM_REMOTE_8_19 = def(8_841_0_11);
    public static final TransportVersion ESQL_AGGREGATE_METRIC_DOUBLE_LITERAL_8_19 = def(8_841_0_12);
    public static final TransportVersion INFERENCE_MODEL_REGISTRY_METADATA_8_19 = def(8_841_0_13);
    public static final TransportVersion INTRODUCE_LIFECYCLE_TEMPLATE_8_19 = def(8_841_0_14);
    public static final TransportVersion INITIAL_ELASTICSEARCH_9_0 = def(9_000_0_00);
    public static final TransportVersion REMOVE_SNAPSHOT_FAILURES_90 = def(9_000_0_01);
    public static final TransportVersion TRANSPORT_STATS_HANDLING_TIME_REQUIRED_90 = def(9_000_0_02);
    public static final TransportVersion REMOVE_DESIRED_NODE_VERSION_90 = def(9_000_0_03);
    public static final TransportVersion ESQL_DRIVER_TASK_DESCRIPTION_90 = def(9_000_0_04);
    public static final TransportVersion REMOVE_ALL_APPLICABLE_SELECTOR_9_0 = def(9_000_0_05);
    public static final TransportVersion BYTE_SIZE_VALUE_ALWAYS_USES_BYTES_90 = def(9_000_0_06);
    public static final TransportVersion RETRY_ILM_ASYNC_ACTION_REQUIRE_ERROR_90 = def(9_000_0_07);
    public static final TransportVersion RE_REMOVE_MIN_COMPATIBLE_SHARD_NODE_90 = def(9_000_0_08);
    public static final TransportVersion STORED_SCRIPT_CONTENT_LENGTH_90 = def(9_000_0_09);
    public static final TransportVersion COHERE_BIT_EMBEDDING_TYPE_SUPPORT_ADDED = def(9_001_0_00);
    public static final TransportVersion REMOVE_SNAPSHOT_FAILURES = def(9_002_0_00);
    public static final TransportVersion TRANSPORT_STATS_HANDLING_TIME_REQUIRED = def(9_003_0_00);
    public static final TransportVersion REMOVE_DESIRED_NODE_VERSION = def(9_004_0_00);
    public static final TransportVersion ESQL_DRIVER_TASK_DESCRIPTION = def(9_005_0_00);
    public static final TransportVersion ESQL_RETRY_ON_SHARD_LEVEL_FAILURE = def(9_006_0_00);
    public static final TransportVersion ESQL_PROFILE_ASYNC_NANOS = def(9_007_00_0);
    public static final TransportVersion ESQL_LOOKUP_JOIN_SOURCE_TEXT = def(9_008_0_00);
    public static final TransportVersion REMOVE_ALL_APPLICABLE_SELECTOR = def(9_009_0_00);
    public static final TransportVersion SLM_UNHEALTHY_IF_NO_SNAPSHOT_WITHIN = def(9_010_0_00);
    public static final TransportVersion ESQL_SUPPORT_PARTIAL_RESULTS = def(9_011_0_00);
    public static final TransportVersion REMOVE_REPOSITORY_CONFLICT_MESSAGE = def(9_012_0_00);
    public static final TransportVersion RERANKER_FAILURES_ALLOWED = def(9_013_0_00);
    public static final TransportVersion VOYAGE_AI_INTEGRATION_ADDED = def(9_014_0_00);
    public static final TransportVersion BYTE_SIZE_VALUE_ALWAYS_USES_BYTES = def(9_015_0_00);
    public static final TransportVersion ESQL_SERIALIZE_SOURCE_FUNCTIONS_WARNINGS = def(9_016_0_00);
    public static final TransportVersion ESQL_DRIVER_NODE_DESCRIPTION = def(9_017_0_00);
    public static final TransportVersion MULTI_PROJECT = def(9_018_0_00);
    public static final TransportVersion STORED_SCRIPT_CONTENT_LENGTH = def(9_019_0_00);
    public static final TransportVersion JINA_AI_EMBEDDING_TYPE_SUPPORT_ADDED = def(9_020_0_00);
    public static final TransportVersion RE_REMOVE_MIN_COMPATIBLE_SHARD_NODE = def(9_021_0_00);
    public static final TransportVersion UNASSIGENEDINFO_RESHARD_ADDED = def(9_022_0_00);
    public static final TransportVersion INCLUDE_INDEX_MODE_IN_GET_DATA_STREAM = def(9_023_0_00);
    public static final TransportVersion MAX_OPERATION_SIZE_REJECTIONS_ADDED = def(9_024_0_00);
    public static final TransportVersion RETRY_ILM_ASYNC_ACTION_REQUIRE_ERROR = def(9_025_0_00);
    public static final TransportVersion ESQL_SERIALIZE_BLOCK_TYPE_CODE = def(9_026_0_00);
    public static final TransportVersion ESQL_THREAD_NAME_IN_DRIVER_PROFILE = def(9_027_0_00);
    public static final TransportVersion INFERENCE_CONTEXT = def(9_028_0_00);
    public static final TransportVersion ML_INFERENCE_DEEPSEEK = def(9_029_00_0);
    public static final TransportVersion ESQL_FAILURE_FROM_REMOTE = def(9_030_00_0);
    public static final TransportVersion INDEX_RESHARDING_METADATA = def(9_031_0_00);
    public static final TransportVersion INFERENCE_MODEL_REGISTRY_METADATA = def(9_032_0_00);
    public static final TransportVersion INTRODUCE_LIFECYCLE_TEMPLATE = def(9_033_0_00);
    public static final TransportVersion INDEXING_STATS_INCLUDES_RECENT_WRITE_LOAD = def(9_034_0_00);
    public static final TransportVersion ESQL_AGGREGATE_METRIC_DOUBLE_LITERAL = def(9_035_0_00);
<<<<<<< HEAD
    public static final TransportVersion BATCHED_QUERY_PHASE_VERSION = def(9_036_0_00);
=======
    public static final TransportVersion INDEX_METADATA_INCLUDES_RECENT_WRITE_LOAD = def(9_036_0_00);
>>>>>>> 30a56d6e

    /*
     * STOP! READ THIS FIRST! No, really,
     *        ____ _____ ___  ____  _        ____  _____    _    ____    _____ _   _ ___ ____    _____ ___ ____  ____ _____ _
     *       / ___|_   _/ _ \|  _ \| |      |  _ \| ____|  / \  |  _ \  |_   _| | | |_ _/ ___|  |  ___|_ _|  _ \/ ___|_   _| |
     *       \___ \ | || | | | |_) | |      | |_) |  _|   / _ \ | | | |   | | | |_| || |\___ \  | |_   | || |_) \___ \ | | | |
     *        ___) || || |_| |  __/|_|      |  _ <| |___ / ___ \| |_| |   | | |  _  || | ___) | |  _|  | ||  _ < ___) || | |_|
     *       |____/ |_| \___/|_|   (_)      |_| \_\_____/_/   \_\____/    |_| |_| |_|___|____/  |_|   |___|_| \_\____/ |_| (_)
     *
     * A new transport version should be added EVERY TIME a change is made to the serialization protocol of one or more classes. Each
     * transport version should only be used in a single merged commit (apart from the BwC versions copied from o.e.Version, ≤V_8_8_1).
     *
     * More information about versions and backporting at docs/internal/Versioning.md
     *
     * ADDING A TRANSPORT VERSION
     * To add a new transport version, add a new constant at the bottom of the list, above this comment. Don't add other lines,
     * comments, etc. The version id has the following layout:
     *
     * M_NNN_S_PP
     *
     * M - The major version of Elasticsearch
     * NNN - The server version part
     * S - The subsidiary version part. It should always be 0 here, it is only used in subsidiary repositories.
     * PP - The patch version part
     *
     * To determine the id of the next TransportVersion constant, do the following:
     * - Use the same major version, unless bumping majors
     * - Bump the server version part by 1, unless creating a patch version
     * - Leave the subsidiary part as 0
     * - Bump the patch part if creating a patch version
     *
     * If a patch version is created, it should be placed sorted among the other existing constants.
     *
     * REVERTING A TRANSPORT VERSION
     *
     * If you revert a commit with a transport version change, you MUST ensure there is a NEW transport version representing the reverted
     * change. DO NOT let the transport version go backwards, it must ALWAYS be incremented.
     *
     * DETERMINING TRANSPORT VERSIONS FROM GIT HISTORY
     *
     * If your git checkout has the expected minor-version-numbered branches and the expected release-version tags then you can find the
     * transport versions known by a particular release ...
     *
     *     git show v8.11.0:server/src/main/java/org/elasticsearch/TransportVersions.java | grep '= def'
     *
     * ... or by a particular branch ...
     *
     *     git show 8.11:server/src/main/java/org/elasticsearch/TransportVersions.java | grep '= def'
     *
     * ... and you can see which versions were added in between two versions too ...
     *
     *     git diff v8.11.0..main -- server/src/main/java/org/elasticsearch/TransportVersions.java
     *
     * In branches 8.7-8.10 see server/src/main/java/org/elasticsearch/TransportVersion.java for the equivalent definitions.
     */

    /**
     * Reference to the earliest compatible transport version to this version of the codebase.
     * This should be the transport version used by the highest minor version of the previous major.
     */
    public static final TransportVersion MINIMUM_COMPATIBLE = INITIAL_ELASTICSEARCH_8_19;

    /**
     * Reference to the minimum transport version that can be used with CCS.
     * This should be the transport version used by the previous minor release.
     */
    public static final TransportVersion MINIMUM_CCS_VERSION = BYTE_SIZE_VALUE_ALWAYS_USES_BYTES_1;

    /**
     * Sorted list of all versions defined in this class
     */
    static final List<TransportVersion> DEFINED_VERSIONS = collectAllVersionIdsDefinedInClass(TransportVersions.class);

    // the highest transport version constant defined
    static final TransportVersion LATEST_DEFINED;
    static {
        LATEST_DEFINED = DEFINED_VERSIONS.getLast();

        // see comment on IDS field
        // now we're registered all the transport versions, we can clear the map
        IDS = null;
    }

    public static List<TransportVersion> collectAllVersionIdsDefinedInClass(Class<?> cls) {
        Map<Integer, String> versionIdFields = new HashMap<>();
        List<TransportVersion> definedTransportVersions = new ArrayList<>();

        Set<String> ignore = Set.of("ZERO", "CURRENT", "MINIMUM_COMPATIBLE", "MINIMUM_CCS_VERSION");

        for (Field declaredField : cls.getFields()) {
            if (declaredField.getType().equals(TransportVersion.class)) {
                String fieldName = declaredField.getName();
                if (ignore.contains(fieldName)) {
                    continue;
                }

                TransportVersion version;
                try {
                    version = (TransportVersion) declaredField.get(null);
                } catch (IllegalAccessException e) {
                    throw new AssertionError(e);
                }
                definedTransportVersions.add(version);

                if (Assertions.ENABLED) {
                    // check the version number is unique
                    var sameVersionNumber = versionIdFields.put(version.id(), fieldName);
                    assert sameVersionNumber == null
                        : "Versions ["
                            + sameVersionNumber
                            + "] and ["
                            + fieldName
                            + "] have the same version number ["
                            + version.id()
                            + "]. Each TransportVersion should have a different version number";
                }
            }
        }

        Collections.sort(definedTransportVersions);

        return List.copyOf(definedTransportVersions);
    }

    static final IntFunction<String> VERSION_LOOKUP = ReleaseVersions.generateVersionsLookup(TransportVersions.class, LATEST_DEFINED.id());

    // no instance
    private TransportVersions() {}
}<|MERGE_RESOLUTION|>--- conflicted
+++ resolved
@@ -198,11 +198,8 @@
     public static final TransportVersion INTRODUCE_LIFECYCLE_TEMPLATE = def(9_033_0_00);
     public static final TransportVersion INDEXING_STATS_INCLUDES_RECENT_WRITE_LOAD = def(9_034_0_00);
     public static final TransportVersion ESQL_AGGREGATE_METRIC_DOUBLE_LITERAL = def(9_035_0_00);
-<<<<<<< HEAD
-    public static final TransportVersion BATCHED_QUERY_PHASE_VERSION = def(9_036_0_00);
-=======
     public static final TransportVersion INDEX_METADATA_INCLUDES_RECENT_WRITE_LOAD = def(9_036_0_00);
->>>>>>> 30a56d6e
+    public static final TransportVersion BATCHED_QUERY_PHASE_VERSION = def(9_037_0_00);
 
     /*
      * STOP! READ THIS FIRST! No, really,

--- conflicted
+++ resolved
@@ -193,11 +193,8 @@
     public static final TransportVersion REMOVE_GLOBAL_RETENTION_FROM_TEMPLATES = def(8_723_00_0);
     public static final TransportVersion RANDOM_RERANKER_RETRIEVER = def(8_724_00_0);
     public static final TransportVersion ESQL_PROFILE_SLEEPS = def(8_725_00_0);
-<<<<<<< HEAD
-    public static final TransportVersion ESQL_ES_FIELD_CACHED_SERIALIZATION = def(8_726_00_0);
-=======
     public static final TransportVersion ZDT_NANOS_SUPPORT = def(8_726_00_0);
->>>>>>> 2681bb86
+    public static final TransportVersion ESQL_ES_FIELD_CACHED_SERIALIZATION = def(8_727_00_0);
 
     /*
      * STOP! READ THIS FIRST! No, really,

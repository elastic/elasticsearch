--- conflicted
+++ resolved
@@ -225,16 +225,13 @@
     public static final TransportVersion ILM_ADD_SEARCHABLE_SNAPSHOT_TOTAL_SHARDS_PER_NODE = def(8_749_00_0);
     public static final TransportVersion SEMANTIC_TEXT_SEARCH_INFERENCE_ID = def(8_750_00_0);
     public static final TransportVersion ML_INFERENCE_CHUNKING_SETTINGS = def(8_751_00_0);
-<<<<<<< HEAD
-    public static final TransportVersion RRF_QUERY_REWRITE = def(8_752_00_0);
-=======
     public static final TransportVersion SEMANTIC_QUERY_INNER_HITS = def(8_752_00_0);
     public static final TransportVersion RETAIN_ILM_STEP_INFO = def(8_753_00_0);
     public static final TransportVersion ADD_DATA_STREAM_OPTIONS = def(8_754_00_0);
     public static final TransportVersion CCS_REMOTE_TELEMETRY_STATS = def(8_755_00_0);
     public static final TransportVersion ESQL_CCS_EXECUTION_INFO = def(8_756_00_0);
     public static final TransportVersion REGEX_AND_RANGE_INTERVAL_QUERIES = def(8_757_00_0);
->>>>>>> 539d4fdf
+    public static final TransportVersion RRF_QUERY_REWRITE = def(8_758_00_0);
 
     /*
      * STOP! READ THIS FIRST! No, really,

/*
 * Copyright Elasticsearch B.V. and/or licensed to Elasticsearch B.V. under one
 * or more contributor license agreements. Licensed under the Elastic License
 * 2.0 and the Server Side Public License, v 1; you may not use this file except
 * in compliance with, at your election, the Elastic License 2.0 or the Server
 * Side Public License, v 1.
 */

package org.elasticsearch;

import org.elasticsearch.core.Assertions;
import org.elasticsearch.core.UpdateForV9;

import java.lang.reflect.Field;
import java.util.Collection;
import java.util.Collections;
import java.util.HashMap;
import java.util.Map;
import java.util.NavigableMap;
import java.util.Set;
import java.util.TreeMap;
import java.util.TreeSet;

/**
 * <p>Transport version is used to coordinate compatible wire protocol communication between nodes, at a fine-grained level.  This replaces
 * and supersedes the old Version constants.</p>
 *
 * <p>Before adding a new version constant, please read the block comment at the end of the list of constants.</p>
 */
public class TransportVersions {

    /*
     * NOTE: IntelliJ lies!
     * This map is used during class construction, referenced by the registerTransportVersion method.
     * When all the transport version constants have been registered, the map is cleared & never touched again.
     */
    static TreeSet<Integer> IDS = new TreeSet<>();

    static TransportVersion def(int id) {
        if (IDS == null) throw new IllegalStateException("The IDS map needs to be present to call this method");

        if (IDS.add(id) == false) {
            throw new IllegalArgumentException("Version id " + id + " defined twice");
        }
        if (id < IDS.last()) {
            throw new IllegalArgumentException("Version id " + id + " is not defined in the right location. Keep constants sorted");
        }
        return new TransportVersion(id);
    }

    @UpdateForV9 // remove the transport versions with which v9 will not need to interact
    public static final TransportVersion ZERO = def(0);
    public static final TransportVersion V_7_0_0 = def(7_00_00_99);
    public static final TransportVersion V_7_0_1 = def(7_00_01_99);
    public static final TransportVersion V_7_1_0 = def(7_01_00_99);
    public static final TransportVersion V_7_2_0 = def(7_02_00_99);
    public static final TransportVersion V_7_2_1 = def(7_02_01_99);
    public static final TransportVersion V_7_3_0 = def(7_03_00_99);
    public static final TransportVersion V_7_3_2 = def(7_03_02_99);
    public static final TransportVersion V_7_4_0 = def(7_04_00_99);
    public static final TransportVersion V_7_5_0 = def(7_05_00_99);
    public static final TransportVersion V_7_6_0 = def(7_06_00_99);
    public static final TransportVersion V_7_7_0 = def(7_07_00_99);
    public static final TransportVersion V_7_8_0 = def(7_08_00_99);
    public static final TransportVersion V_7_8_1 = def(7_08_01_99);
    public static final TransportVersion V_7_9_0 = def(7_09_00_99);
    public static final TransportVersion V_7_10_0 = def(7_10_00_99);
    public static final TransportVersion V_7_10_1 = def(7_10_01_99);
    public static final TransportVersion V_7_11_0 = def(7_11_00_99);
    public static final TransportVersion V_7_12_0 = def(7_12_00_99);
    public static final TransportVersion V_7_13_0 = def(7_13_00_99);
    public static final TransportVersion V_7_14_0 = def(7_14_00_99);
    public static final TransportVersion V_7_15_0 = def(7_15_00_99);
    public static final TransportVersion V_7_15_1 = def(7_15_01_99);
    public static final TransportVersion V_7_16_0 = def(7_16_00_99);
    public static final TransportVersion V_7_17_0 = def(7_17_00_99);
    public static final TransportVersion V_7_17_1 = def(7_17_01_99);
    public static final TransportVersion V_7_17_8 = def(7_17_08_99);
    public static final TransportVersion V_8_0_0 = def(8_00_00_99);
    public static final TransportVersion V_8_1_0 = def(8_01_00_99);
    public static final TransportVersion V_8_2_0 = def(8_02_00_99);
    public static final TransportVersion V_8_3_0 = def(8_03_00_99);
    public static final TransportVersion V_8_4_0 = def(8_04_00_99);
    public static final TransportVersion V_8_5_0 = def(8_05_00_99);
    public static final TransportVersion V_8_6_0 = def(8_06_00_99);
    public static final TransportVersion V_8_6_1 = def(8_06_01_99);
    public static final TransportVersion V_8_7_0 = def(8_07_00_99);
    public static final TransportVersion V_8_7_1 = def(8_07_01_99);
    public static final TransportVersion V_8_8_0 = def(8_08_00_99);
    public static final TransportVersion V_8_8_1 = def(8_08_01_99);
    /*
     * READ THE COMMENT BELOW THIS BLOCK OF DECLARATIONS BEFORE ADDING NEW TRANSPORT VERSIONS
     * Detached transport versions added below here.
     */
    public static final TransportVersion V_8_500_020 = def(8_500_020);
    public static final TransportVersion V_8_500_061 = def(8_500_061);
    public static final TransportVersion V_8_500_062 = def(8_500_062);
    public static final TransportVersion V_8_500_063 = def(8_500_063);
    public static final TransportVersion V_8_500_064 = def(8_500_064);
    public static final TransportVersion V_8_500_065 = def(8_500_065);
    public static final TransportVersion V_8_500_066 = def(8_500_066);
    public static final TransportVersion SEARCH_RESP_SKIP_UNAVAILABLE_ADDED = def(8_500_067);
    public static final TransportVersion ML_TRAINED_MODEL_FINISH_PENDING_WORK_ADDED = def(8_500_068);
    public static final TransportVersion SEARCH_APP_INDICES_REMOVED = def(8_500_069);
    public static final TransportVersion GENERIC_NAMED_WRITABLE_ADDED = def(8_500_070);
    public static final TransportVersion PINNED_QUERY_OPTIONAL_INDEX = def(8_500_071);
    public static final TransportVersion SHARD_SIZE_PRIMARY_TERM_GEN_ADDED = def(8_500_072);
    public static final TransportVersion COMPAT_VERSIONS_MAPPING_VERSION_ADDED = def(8_500_073);
    public static final TransportVersion V_8_500_074 = def(8_500_074);
    public static final TransportVersion NODE_INFO_INDEX_VERSION_ADDED = def(8_500_075);
    public static final TransportVersion FIRST_NEW_ID_LAYOUT = def(8_501_00_0);
    public static final TransportVersion COMMIT_PRIMARY_TERM_GENERATION = def(8_501_00_1);
    public static final TransportVersion WAIT_FOR_CLUSTER_STATE_IN_RECOVERY_ADDED = def(8_502_00_0);
    public static final TransportVersion RECOVERY_COMMIT_TOO_NEW_EXCEPTION_ADDED = def(8_503_00_0);
    public static final TransportVersion NODE_INFO_COMPONENT_VERSIONS_ADDED = def(8_504_00_0);
    public static final TransportVersion COMPACT_FIELD_CAPS_ADDED = def(8_505_00_0);
    public static final TransportVersion DATA_STREAM_RESPONSE_INDEX_PROPERTIES = def(8_506_00_0);
    public static final TransportVersion ML_TRAINED_MODEL_CONFIG_PLATFORM_ADDED = def(8_507_00_0);
    public static final TransportVersion LONG_COUNT_IN_HISTOGRAM_ADDED = def(8_508_00_0);
    public static final TransportVersion INFERENCE_MODEL_SECRETS_ADDED = def(8_509_00_0);
    public static final TransportVersion NODE_INFO_REQUEST_SIMPLIFIED = def(8_510_00_0);
    public static final TransportVersion NESTED_KNN_VECTOR_QUERY_V = def(8_511_00_0);
    public static final TransportVersion ML_PACKAGE_LOADER_PLATFORM_ADDED = def(8_512_00_0);
    public static final TransportVersion ELSER_SERVICE_MODEL_VERSION_ADDED_PATCH = def(8_512_00_1);
    public static final TransportVersion PLUGIN_DESCRIPTOR_OPTIONAL_CLASSNAME = def(8_513_00_0);
    public static final TransportVersion UNIVERSAL_PROFILING_LICENSE_ADDED = def(8_514_00_0);
    public static final TransportVersion ELSER_SERVICE_MODEL_VERSION_ADDED = def(8_515_00_0);
    public static final TransportVersion NODE_STATS_HTTP_ROUTE_STATS_ADDED = def(8_516_00_0);
    public static final TransportVersion INCLUDE_SHARDS_STATS_ADDED = def(8_517_00_0);
    public static final TransportVersion BUILD_QUALIFIER_SEPARATED = def(8_518_00_0);
    public static final TransportVersion PIPELINES_IN_BULK_RESPONSE_ADDED = def(8_519_00_0);
    public static final TransportVersion PLUGIN_DESCRIPTOR_STRING_VERSION = def(8_520_00_0);
    public static final TransportVersion TOO_MANY_SCROLL_CONTEXTS_EXCEPTION_ADDED = def(8_521_00_0);
    public static final TransportVersion UNCONTENDED_REGISTER_ANALYSIS_ADDED = def(8_522_00_0);
    public static final TransportVersion TRANSFORM_GET_CHECKPOINT_TIMEOUT_ADDED = def(8_523_00_0);
    public static final TransportVersion IP_ADDRESS_WRITEABLE = def(8_524_00_0);
    public static final TransportVersion PRIMARY_TERM_ADDED = def(8_525_00_0);
    public static final TransportVersion CLUSTER_FEATURES_ADDED = def(8_526_00_0);
    public static final TransportVersion DSL_ERROR_STORE_INFORMATION_ENHANCED = def(8_527_00_0);
    public static final TransportVersion INVALID_BUCKET_PATH_EXCEPTION_INTRODUCED = def(8_528_00_0);
    public static final TransportVersion KNN_AS_QUERY_ADDED = def(8_529_00_0);
    public static final TransportVersion UNDESIRED_SHARD_ALLOCATIONS_COUNT_ADDED = def(8_530_00_0);
    public static final TransportVersion ML_INFERENCE_TASK_SETTINGS_OPTIONAL_ADDED = def(8_531_00_0);
    public static final TransportVersion DEPRECATED_COMPONENT_TEMPLATES_ADDED = def(8_532_00_0);
    public static final TransportVersion UPDATE_NON_DYNAMIC_SETTINGS_ADDED = def(8_533_00_0);
    public static final TransportVersion REPO_ANALYSIS_REGISTER_OP_COUNT_ADDED = def(8_534_00_0);
    public static final TransportVersion ML_TRAINED_MODEL_PREFIX_STRINGS_ADDED = def(8_535_00_0);
    public static final TransportVersion COUNTED_KEYWORD_ADDED = def(8_536_00_0);
    public static final TransportVersion SHAPE_VALUE_SERIALIZATION_ADDED = def(8_537_00_0);
    public static final TransportVersion INFERENCE_MULTIPLE_INPUTS = def(8_538_00_0);
    public static final TransportVersion ADDITIONAL_DESIRED_BALANCE_RECONCILIATION_STATS = def(8_539_00_0);
    public static final TransportVersion ML_STATE_CHANGE_TIMESTAMPS = def(8_540_00_0);
    public static final TransportVersion DATA_STREAM_FAILURE_STORE_ADDED = def(8_541_00_0);
    public static final TransportVersion ML_INFERENCE_OPENAI_ADDED = def(8_542_00_0);
    public static final TransportVersion SHUTDOWN_MIGRATION_STATUS_INCLUDE_COUNTS = def(8_543_00_0);
    public static final TransportVersion TRANSFORM_GET_CHECKPOINT_QUERY_AND_CLUSTER_ADDED = def(8_544_00_0);
    public static final TransportVersion GRANT_API_KEY_CLIENT_AUTHENTICATION_ADDED = def(8_545_00_0);
    public static final TransportVersion PIT_WITH_INDEX_FILTER = def(8_546_00_0);
    public static final TransportVersion NODE_INFO_VERSION_AS_STRING = def(8_547_00_0);
    public static final TransportVersion GET_API_KEY_INVALIDATION_TIME_ADDED = def(8_548_00_0);
    public static final TransportVersion ML_INFERENCE_GET_MULTIPLE_MODELS = def(8_549_00_0);
    public static final TransportVersion INFERENCE_SERVICE_RESULTS_ADDED = def(8_550_00_0);
    public static final TransportVersion ESQL_PROFILE = def(8_551_00_0);
    public static final TransportVersion CLUSTER_STATS_RESCORER_USAGE_ADDED = def(8_552_00_0);
    public static final TransportVersion ML_INFERENCE_HF_SERVICE_ADDED = def(8_553_00_0);
    public static final TransportVersion INFERENCE_USAGE_ADDED = def(8_554_00_0);
    public static final TransportVersion UPGRADE_TO_LUCENE_9_9 = def(8_555_00_0);
    public static final TransportVersion HEALTH_INFO_ENRICHED_WITH_DSL_STATUS = def(8_556_00_0);
    public static final TransportVersion SOURCE_IN_SINGLE_VALUE_QUERY_ADDED = def(8_557_00_0);
    public static final TransportVersion MISSED_INDICES_UPDATE_EXCEPTION_ADDED = def(8_558_00_0);
    public static final TransportVersion INFERENCE_SERVICE_EMBEDDING_SIZE_ADDED = def(8_559_00_0);
    public static final TransportVersion ENRICH_ELASTICSEARCH_VERSION_REMOVED = def(8_560_00_0);
    public static final TransportVersion NODE_STATS_REQUEST_SIMPLIFIED = def(8_561_00_0);
    public static final TransportVersion TEXT_EXPANSION_TOKEN_PRUNING_CONFIG_ADDED = def(8_562_00_0);
    public static final TransportVersion ESQL_ASYNC_QUERY = def(8_563_00_0);
    public static final TransportVersion ESQL_STATUS_INCLUDE_LUCENE_QUERIES = def(8_564_00_0);
    public static final TransportVersion ESQL_CLUSTER_ALIAS = def(8_565_00_0);
    public static final TransportVersion SNAPSHOTS_IN_PROGRESS_TRACKING_REMOVING_NODES_ADDED = def(8_566_00_0);
    public static final TransportVersion SMALLER_RELOAD_SECURE_SETTINGS_REQUEST = def(8_567_00_0);
    public static final TransportVersion UPDATE_API_KEY_EXPIRATION_TIME_ADDED = def(8_568_00_0);
<<<<<<< HEAD
    public static final TransportVersion ESQL_ENRICH_POLICY_CCQL_MODE = def(8_569_00_0);
=======
    public static final TransportVersion LAZY_ROLLOVER_ADDED = def(8_569_00_0);
    public static final TransportVersion ESQL_PLAN_POINT_LITERAL_WKB = def(8_570_00_0);
    public static final TransportVersion HOT_THREADS_AS_BYTES = def(8_571_00_0);
>>>>>>> 5457fc2a

    /*
     * STOP! READ THIS FIRST! No, really,
     *        ____ _____ ___  ____  _        ____  _____    _    ____    _____ _   _ ___ ____    _____ ___ ____  ____ _____ _
     *       / ___|_   _/ _ \|  _ \| |      |  _ \| ____|  / \  |  _ \  |_   _| | | |_ _/ ___|  |  ___|_ _|  _ \/ ___|_   _| |
     *       \___ \ | || | | | |_) | |      | |_) |  _|   / _ \ | | | |   | | | |_| || |\___ \  | |_   | || |_) \___ \ | | | |
     *        ___) || || |_| |  __/|_|      |  _ <| |___ / ___ \| |_| |   | | |  _  || | ___) | |  _|  | ||  _ < ___) || | |_|
     *       |____/ |_| \___/|_|   (_)      |_| \_\_____/_/   \_\____/    |_| |_| |_|___|____/  |_|   |___|_| \_\____/ |_| (_)
     *
     * A new transport version should be added EVERY TIME a change is made to the serialization protocol of one or more classes. Each
     * transport version should only be used in a single merged commit (apart from the BwC versions copied from o.e.Version, ≤V_8_8_1).
     *
     * ADDING A TRANSPORT VERSION
     * To add a new transport version, add a new constant at the bottom of the list, above this comment. Don't add other lines,
     * comments, etc. The version id has the following layout:
     *
     * M_NNN_SS_P
     *
     * M - The major version of Elasticsearch
     * NNN - The server version part
     * SS - The serverless version part. It should always be 00 here, it is used by serverless only.
     * P - The patch version part
     *
     * To determine the id of the next TransportVersion constant, do the following:
     * - Use the same major version, unless bumping majors
     * - Bump the server version part by 1, unless creating a patch version
     * - Leave the serverless part as 00
     * - Bump the patch part if creating a patch version
     *
     * If a patch version is created, it should be placed sorted among the other existing constants.
     *
     * REVERTING A TRANSPORT VERSION
     *
     * If you revert a commit with a transport version change, you MUST ensure there is a NEW transport version representing the reverted
     * change. DO NOT let the transport version go backwards, it must ALWAYS be incremented.
     *
     * DETERMINING TRANSPORT VERSIONS FROM GIT HISTORY
     *
     * If your git checkout has the expected minor-version-numbered branches and the expected release-version tags then you can find the
     * transport versions known by a particular release ...
     *
     *     git show v8.11.0:server/src/main/java/org/elasticsearch/TransportVersions.java | grep '= def'
     *
     * ... or by a particular branch ...
     *
     *     git show 8.11:server/src/main/java/org/elasticsearch/TransportVersions.java | grep '= def'
     *
     * ... and you can see which versions were added in between two versions too ...
     *
     *     git diff v8.11.0..main -- server/src/main/java/org/elasticsearch/TransportVersions.java
     *
     * In branches 8.7-8.10 see server/src/main/java/org/elasticsearch/TransportVersion.java for the equivalent definitions.
     */

    /**
     * Reference to the earliest compatible transport version to this version of the codebase.
     * This should be the transport version used by the highest minor version of the previous major.
     */
    public static final TransportVersion MINIMUM_COMPATIBLE = V_7_17_0;

    /**
     * Reference to the minimum transport version that can be used with CCS.
     * This should be the transport version used by the previous minor release.
     */
    public static final TransportVersion MINIMUM_CCS_VERSION = ML_PACKAGE_LOADER_PLATFORM_ADDED;

    static final NavigableMap<Integer, TransportVersion> VERSION_IDS = getAllVersionIds(TransportVersions.class);

    // the highest transport version constant defined in this file, used as a fallback for TransportVersion.current()
    static final TransportVersion LATEST_DEFINED;
    static {
        LATEST_DEFINED = VERSION_IDS.lastEntry().getValue();

        // see comment on IDS field
        // now we're registered all the transport versions, we can clear the map
        IDS = null;
    }

    public static NavigableMap<Integer, TransportVersion> getAllVersionIds(Class<?> cls) {
        Map<Integer, String> versionIdFields = new HashMap<>();
        NavigableMap<Integer, TransportVersion> builder = new TreeMap<>();

        Set<String> ignore = Set.of("ZERO", "CURRENT", "MINIMUM_COMPATIBLE", "MINIMUM_CCS_VERSION");

        for (Field declaredField : cls.getFields()) {
            if (declaredField.getType().equals(TransportVersion.class)) {
                String fieldName = declaredField.getName();
                if (ignore.contains(fieldName)) {
                    continue;
                }

                TransportVersion version;
                try {
                    version = (TransportVersion) declaredField.get(null);
                } catch (IllegalAccessException e) {
                    throw new AssertionError(e);
                }
                builder.put(version.id(), version);

                if (Assertions.ENABLED) {
                    // check the version number is unique
                    var sameVersionNumber = versionIdFields.put(version.id(), fieldName);
                    assert sameVersionNumber == null
                        : "Versions ["
                            + sameVersionNumber
                            + "] and ["
                            + fieldName
                            + "] have the same version number ["
                            + version.id()
                            + "]. Each TransportVersion should have a different version number";
                }
            }
        }

        return Collections.unmodifiableNavigableMap(builder);
    }

    static Collection<TransportVersion> getAllVersions() {
        return VERSION_IDS.values();
    }

    // no instance
    private TransportVersions() {}
}<|MERGE_RESOLUTION|>--- conflicted
+++ resolved
@@ -178,13 +178,10 @@
     public static final TransportVersion SNAPSHOTS_IN_PROGRESS_TRACKING_REMOVING_NODES_ADDED = def(8_566_00_0);
     public static final TransportVersion SMALLER_RELOAD_SECURE_SETTINGS_REQUEST = def(8_567_00_0);
     public static final TransportVersion UPDATE_API_KEY_EXPIRATION_TIME_ADDED = def(8_568_00_0);
-<<<<<<< HEAD
-    public static final TransportVersion ESQL_ENRICH_POLICY_CCQL_MODE = def(8_569_00_0);
-=======
     public static final TransportVersion LAZY_ROLLOVER_ADDED = def(8_569_00_0);
     public static final TransportVersion ESQL_PLAN_POINT_LITERAL_WKB = def(8_570_00_0);
     public static final TransportVersion HOT_THREADS_AS_BYTES = def(8_571_00_0);
->>>>>>> 5457fc2a
+    public static final TransportVersion ESQL_ENRICH_POLICY_CCQL_MODE = def(8_572_00_0);
 
     /*
      * STOP! READ THIS FIRST! No, really,

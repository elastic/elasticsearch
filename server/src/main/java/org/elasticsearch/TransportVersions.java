/*
 * Copyright Elasticsearch B.V. and/or licensed to Elasticsearch B.V. under one
 * or more contributor license agreements. Licensed under the "Elastic License
 * 2.0", the "GNU Affero General Public License v3.0 only", and the "Server Side
 * Public License v 1"; you may not use this file except in compliance with, at
 * your election, the "Elastic License 2.0", the "GNU Affero General Public
 * License v3.0 only", or the "Server Side Public License, v 1".
 */

package org.elasticsearch;

import org.elasticsearch.core.Assertions;
import org.elasticsearch.core.UpdateForV9;

import java.lang.reflect.Field;
import java.util.Collection;
import java.util.Collections;
import java.util.HashMap;
import java.util.Map;
import java.util.NavigableMap;
import java.util.Set;
import java.util.TreeMap;
import java.util.TreeSet;
import java.util.function.IntFunction;

/**
 * <p>Transport version is used to coordinate compatible wire protocol communication between nodes, at a fine-grained level.  This replaces
 * and supersedes the old Version constants.</p>
 *
 * <p>Before adding a new version constant, please read the block comment at the end of the list of constants.</p>
 */
public class TransportVersions {

    /*
     * NOTE: IntelliJ lies!
     * This map is used during class construction, referenced by the registerTransportVersion method.
     * When all the transport version constants have been registered, the map is cleared & never touched again.
     */
    static TreeSet<Integer> IDS = new TreeSet<>();

    static TransportVersion def(int id) {
        if (IDS == null) throw new IllegalStateException("The IDS map needs to be present to call this method");

        if (IDS.add(id) == false) {
            throw new IllegalArgumentException("Version id " + id + " defined twice");
        }
        if (id < IDS.last()) {
            throw new IllegalArgumentException("Version id " + id + " is not defined in the right location. Keep constants sorted");
        }
        return new TransportVersion(id);
    }

    @UpdateForV9(owner = UpdateForV9.Owner.CORE_INFRA) // remove the transport versions with which v9 will not need to interact
    public static final TransportVersion ZERO = def(0);
    public static final TransportVersion V_7_0_0 = def(7_00_00_99);
    public static final TransportVersion V_7_0_1 = def(7_00_01_99);
    public static final TransportVersion V_7_1_0 = def(7_01_00_99);
    public static final TransportVersion V_7_2_0 = def(7_02_00_99);
    public static final TransportVersion V_7_2_1 = def(7_02_01_99);
    public static final TransportVersion V_7_3_0 = def(7_03_00_99);
    public static final TransportVersion V_7_3_2 = def(7_03_02_99);
    public static final TransportVersion V_7_4_0 = def(7_04_00_99);
    public static final TransportVersion V_7_5_0 = def(7_05_00_99);
    public static final TransportVersion V_7_6_0 = def(7_06_00_99);
    public static final TransportVersion V_7_7_0 = def(7_07_00_99);
    public static final TransportVersion V_7_8_0 = def(7_08_00_99);
    public static final TransportVersion V_7_8_1 = def(7_08_01_99);
    public static final TransportVersion V_7_9_0 = def(7_09_00_99);
    public static final TransportVersion V_7_10_0 = def(7_10_00_99);
    public static final TransportVersion V_7_10_1 = def(7_10_01_99);
    public static final TransportVersion V_7_11_0 = def(7_11_00_99);
    public static final TransportVersion V_7_12_0 = def(7_12_00_99);
    public static final TransportVersion V_7_13_0 = def(7_13_00_99);
    public static final TransportVersion V_7_14_0 = def(7_14_00_99);
    public static final TransportVersion V_7_15_0 = def(7_15_00_99);
    public static final TransportVersion V_7_15_1 = def(7_15_01_99);
    public static final TransportVersion V_7_16_0 = def(7_16_00_99);
    public static final TransportVersion V_7_17_0 = def(7_17_00_99);
    public static final TransportVersion V_7_17_1 = def(7_17_01_99);
    public static final TransportVersion V_7_17_8 = def(7_17_08_99);
    public static final TransportVersion V_8_0_0 = def(8_00_00_99);
    public static final TransportVersion V_8_1_0 = def(8_01_00_99);
    public static final TransportVersion V_8_2_0 = def(8_02_00_99);
    public static final TransportVersion V_8_3_0 = def(8_03_00_99);
    public static final TransportVersion V_8_4_0 = def(8_04_00_99);
    public static final TransportVersion V_8_5_0 = def(8_05_00_99);
    public static final TransportVersion V_8_6_0 = def(8_06_00_99);
    public static final TransportVersion V_8_6_1 = def(8_06_01_99);
    public static final TransportVersion V_8_7_0 = def(8_07_00_99);
    public static final TransportVersion V_8_7_1 = def(8_07_01_99);
    public static final TransportVersion V_8_8_0 = def(8_08_00_99);
    public static final TransportVersion V_8_8_1 = def(8_08_01_99);
    /*
     * READ THE COMMENT BELOW THIS BLOCK OF DECLARATIONS BEFORE ADDING NEW TRANSPORT VERSIONS
     * Detached transport versions added below here.
     */
    public static final TransportVersion V_8_9_X = def(8_500_020);
    public static final TransportVersion V_8_10_X = def(8_500_061);
    public static final TransportVersion V_8_11_X = def(8_512_00_1);
    public static final TransportVersion V_8_12_0 = def(8_560_00_0);
    public static final TransportVersion V_8_12_1 = def(8_560_00_1);
    public static final TransportVersion V_8_13_0 = def(8_595_00_0);
    public static final TransportVersion V_8_13_4 = def(8_595_00_1);
    public static final TransportVersion V_8_14_0 = def(8_636_00_1);
    public static final TransportVersion V_8_15_0 = def(8_702_00_2);
    public static final TransportVersion V_8_15_2 = def(8_702_00_3);
    public static final TransportVersion QUERY_RULES_LIST_INCLUDES_TYPES_BACKPORT_8_15 = def(8_702_00_4);
    public static final TransportVersion ML_INFERENCE_DONT_DELETE_WHEN_SEMANTIC_TEXT_EXISTS = def(8_703_00_0);
    public static final TransportVersion INFERENCE_ADAPTIVE_ALLOCATIONS = def(8_704_00_0);
    public static final TransportVersion INDEX_REQUEST_UPDATE_BY_SCRIPT_ORIGIN = def(8_705_00_0);
    public static final TransportVersion ML_INFERENCE_COHERE_UNUSED_RERANK_SETTINGS_REMOVED = def(8_706_00_0);
    public static final TransportVersion ENRICH_CACHE_STATS_SIZE_ADDED = def(8_707_00_0);
    public static final TransportVersion ENTERPRISE_GEOIP_DOWNLOADER = def(8_708_00_0);
    public static final TransportVersion NODES_STATS_ENUM_SET = def(8_709_00_0);
    public static final TransportVersion MASTER_NODE_METRICS = def(8_710_00_0);
    public static final TransportVersion SEGMENT_LEVEL_FIELDS_STATS = def(8_711_00_0);
    public static final TransportVersion ML_ADD_DETECTION_RULE_PARAMS = def(8_712_00_0);
    public static final TransportVersion FIX_VECTOR_SIMILARITY_INNER_HITS = def(8_713_00_0);
    public static final TransportVersion INDEX_REQUEST_UPDATE_BY_DOC_ORIGIN = def(8_714_00_0);
    public static final TransportVersion ESQL_ATTRIBUTE_CACHED_SERIALIZATION = def(8_715_00_0);
    public static final TransportVersion REGISTER_SLM_STATS = def(8_716_00_0);
    public static final TransportVersion ESQL_NESTED_UNSUPPORTED = def(8_717_00_0);
    public static final TransportVersion ESQL_SINGLE_VALUE_QUERY_SOURCE = def(8_718_00_0);
    public static final TransportVersion ESQL_ORIGINAL_INDICES = def(8_719_00_0);
    public static final TransportVersion ML_INFERENCE_EIS_INTEGRATION_ADDED = def(8_720_00_0);
    public static final TransportVersion INGEST_PIPELINE_EXCEPTION_ADDED = def(8_721_00_0);
    public static final TransportVersion ZDT_NANOS_SUPPORT_BROKEN = def(8_722_00_0);
    public static final TransportVersion REMOVE_GLOBAL_RETENTION_FROM_TEMPLATES = def(8_723_00_0);
    public static final TransportVersion RANDOM_RERANKER_RETRIEVER = def(8_724_00_0);
    public static final TransportVersion ESQL_PROFILE_SLEEPS = def(8_725_00_0);
    public static final TransportVersion ZDT_NANOS_SUPPORT = def(8_726_00_0);
    public static final TransportVersion LTR_SERVERLESS_RELEASE = def(8_727_00_0);
    public static final TransportVersion ALLOW_PARTIAL_SEARCH_RESULTS_IN_PIT = def(8_728_00_0);
    public static final TransportVersion RANK_DOCS_RETRIEVER = def(8_729_00_0);
    public static final TransportVersion ESQL_ES_FIELD_CACHED_SERIALIZATION = def(8_730_00_0);
    public static final TransportVersion ADD_MANAGE_ROLES_PRIVILEGE = def(8_731_00_0);
    public static final TransportVersion REPOSITORIES_TELEMETRY = def(8_732_00_0);
    public static final TransportVersion ML_INFERENCE_ALIBABACLOUD_SEARCH_ADDED = def(8_733_00_0);
    public static final TransportVersion FIELD_CAPS_RESPONSE_INDEX_MODE = def(8_734_00_0);
    public static final TransportVersion GET_DATA_STREAMS_VERBOSE = def(8_735_00_0);
    public static final TransportVersion ESQL_ADD_INDEX_MODE_CONCRETE_INDICES = def(8_736_00_0);
    public static final TransportVersion UNASSIGNED_PRIMARY_COUNT_ON_CLUSTER_HEALTH = def(8_737_00_0);
    public static final TransportVersion ESQL_AGGREGATE_EXEC_TRACKS_INTERMEDIATE_ATTRS = def(8_738_00_0);
    public static final TransportVersion CCS_TELEMETRY_STATS = def(8_739_00_0);
    public static final TransportVersion GLOBAL_RETENTION_TELEMETRY = def(8_740_00_0);
    public static final TransportVersion ROUTING_TABLE_VERSION_REMOVED = def(8_741_00_0);
    public static final TransportVersion ML_SCHEDULED_EVENT_TIME_SHIFT_CONFIGURATION = def(8_742_00_0);
    public static final TransportVersion SIMULATE_COMPONENT_TEMPLATES_SUBSTITUTIONS = def(8_743_00_0);
    public static final TransportVersion ML_INFERENCE_IBM_WATSONX_EMBEDDINGS_ADDED = def(8_744_00_0);
    public static final TransportVersion BULK_INCREMENTAL_STATE = def(8_745_00_0);
    public static final TransportVersion FAILURE_STORE_STATUS_IN_INDEX_RESPONSE = def(8_746_00_0);
    public static final TransportVersion ESQL_AGGREGATION_OPERATOR_STATUS_FINISH_NANOS = def(8_747_00_0);
    public static final TransportVersion ML_TELEMETRY_MEMORY_ADDED = def(8_748_00_0);
    public static final TransportVersion ILM_ADD_SEARCHABLE_SNAPSHOT_TOTAL_SHARDS_PER_NODE = def(8_749_00_0);
    public static final TransportVersion SEMANTIC_TEXT_SEARCH_INFERENCE_ID = def(8_750_00_0);
    public static final TransportVersion ML_INFERENCE_CHUNKING_SETTINGS = def(8_751_00_0);
    public static final TransportVersion SEMANTIC_QUERY_INNER_HITS = def(8_752_00_0);
    public static final TransportVersion RETAIN_ILM_STEP_INFO = def(8_753_00_0);
    public static final TransportVersion ADD_DATA_STREAM_OPTIONS = def(8_754_00_0);
    public static final TransportVersion CCS_REMOTE_TELEMETRY_STATS = def(8_755_00_0);
    public static final TransportVersion ESQL_CCS_EXECUTION_INFO = def(8_756_00_0);
    public static final TransportVersion REGEX_AND_RANGE_INTERVAL_QUERIES = def(8_757_00_0);
    public static final TransportVersion RRF_QUERY_REWRITE = def(8_758_00_0);
    public static final TransportVersion SEARCH_FAILURE_STATS = def(8_759_00_0);
    public static final TransportVersion INGEST_GEO_DATABASE_PROVIDERS = def(8_760_00_0);
    public static final TransportVersion DATE_TIME_DOC_VALUES_LOCALES = def(8_761_00_0);
    public static final TransportVersion FAST_REFRESH_RCO = def(8_762_00_0);
    public static final TransportVersion TEXT_SIMILARITY_RERANKER_QUERY_REWRITE = def(8_763_00_0);
    public static final TransportVersion SIMULATE_INDEX_TEMPLATES_SUBSTITUTIONS = def(8_764_00_0);
    public static final TransportVersion RETRIEVERS_TELEMETRY_ADDED = def(8_765_00_0);
    public static final TransportVersion ESQL_CACHED_STRING_SERIALIZATION = def(8_766_00_0);
    public static final TransportVersion CHUNK_SENTENCE_OVERLAP_SETTING_ADDED = def(8_767_00_0);
    public static final TransportVersion OPT_IN_ESQL_CCS_EXECUTION_INFO = def(8_768_00_0);
    public static final TransportVersion QUERY_RULE_TEST_API = def(8_769_00_0);
    public static final TransportVersion ESQL_PER_AGGREGATE_FILTER = def(8_770_00_0);
    public static final TransportVersion ML_INFERENCE_ATTACH_TO_EXISTSING_DEPLOYMENT = def(8_771_00_0);
    public static final TransportVersion CONVERT_FAILURE_STORE_OPTIONS_TO_SELECTOR_OPTIONS_INTERNALLY = def(8_772_00_0);
    public static final TransportVersion INFERENCE_DONT_PERSIST_ON_READ_BACKPORT_8_16 = def(8_772_00_1);
    public static final TransportVersion ADD_COMPATIBILITY_VERSIONS_TO_NODE_INFO_BACKPORT_8_16 = def(8_772_00_2);
    public static final TransportVersion SKIP_INNER_HITS_SEARCH_SOURCE_BACKPORT_8_16 = def(8_772_00_3);
    public static final TransportVersion QUERY_RULES_LIST_INCLUDES_TYPES_BACKPORT_8_16 = def(8_772_00_4);
    public static final TransportVersion REMOVE_MIN_COMPATIBLE_SHARD_NODE = def(8_773_00_0);
    public static final TransportVersion REVERT_REMOVE_MIN_COMPATIBLE_SHARD_NODE = def(8_774_00_0);
    public static final TransportVersion ESQL_FIELD_ATTRIBUTE_PARENT_SIMPLIFIED = def(8_775_00_0);
    public static final TransportVersion INFERENCE_DONT_PERSIST_ON_READ = def(8_776_00_0);
    public static final TransportVersion SIMULATE_MAPPING_ADDITION = def(8_777_00_0);
    public static final TransportVersion INTRODUCE_ALL_APPLICABLE_SELECTOR = def(8_778_00_0);
    public static final TransportVersion INDEX_MODE_LOOKUP = def(8_779_00_0);
    public static final TransportVersion INDEX_REQUEST_REMOVE_METERING = def(8_780_00_0);
    public static final TransportVersion CPU_STAT_STRING_PARSING = def(8_781_00_0);
    public static final TransportVersion QUERY_RULES_RETRIEVER = def(8_782_00_0);
    public static final TransportVersion ESQL_CCS_EXEC_INFO_WITH_FAILURES = def(8_783_00_0);
    public static final TransportVersion LOGSDB_TELEMETRY = def(8_784_00_0);
    public static final TransportVersion LOGSDB_TELEMETRY_STATS = def(8_785_00_0);
    public static final TransportVersion KQL_QUERY_ADDED = def(8_786_00_0);
    public static final TransportVersion ROLE_MONITOR_STATS = def(8_787_00_0);
    public static final TransportVersion DATA_STREAM_INDEX_VERSION_DEPRECATION_CHECK = def(8_788_00_0);
    public static final TransportVersion ADD_COMPATIBILITY_VERSIONS_TO_NODE_INFO = def(8_789_00_0);
    public static final TransportVersion VERTEX_AI_INPUT_TYPE_ADDED = def(8_790_00_0);
    public static final TransportVersion SKIP_INNER_HITS_SEARCH_SOURCE = def(8_791_00_0);
    public static final TransportVersion QUERY_RULES_LIST_INCLUDES_TYPES = def(8_792_00_0);
    public static final TransportVersion INDEX_STATS_ADDITIONAL_FIELDS = def(8_793_00_0);
    public static final TransportVersion INDEX_STATS_ADDITIONAL_FIELDS_REVERT = def(8_794_00_0);
    public static final TransportVersion FAST_REFRESH_RCO_2 = def(8_795_00_0);
    public static final TransportVersion ESQL_ENRICH_RUNTIME_WARNINGS = def(8_796_00_0);
    public static final TransportVersion INGEST_PIPELINE_CONFIGURATION_AS_MAP = def(8_797_00_0);
<<<<<<< HEAD
    public static final TransportVersion REINDEX_DATA_STREAMS = def(8_798_00_0);
=======
    public static final TransportVersion INDEXING_PRESSURE_THROTTLING_STATS = def(8_798_00_0);
>>>>>>> 53e5fab1

    /*
     * STOP! READ THIS FIRST! No, really,
     *        ____ _____ ___  ____  _        ____  _____    _    ____    _____ _   _ ___ ____    _____ ___ ____  ____ _____ _
     *       / ___|_   _/ _ \|  _ \| |      |  _ \| ____|  / \  |  _ \  |_   _| | | |_ _/ ___|  |  ___|_ _|  _ \/ ___|_   _| |
     *       \___ \ | || | | | |_) | |      | |_) |  _|   / _ \ | | | |   | | | |_| || |\___ \  | |_   | || |_) \___ \ | | | |
     *        ___) || || |_| |  __/|_|      |  _ <| |___ / ___ \| |_| |   | | |  _  || | ___) | |  _|  | ||  _ < ___) || | |_|
     *       |____/ |_| \___/|_|   (_)      |_| \_\_____/_/   \_\____/    |_| |_| |_|___|____/  |_|   |___|_| \_\____/ |_| (_)
     *
     * A new transport version should be added EVERY TIME a change is made to the serialization protocol of one or more classes. Each
     * transport version should only be used in a single merged commit (apart from the BwC versions copied from o.e.Version, ≤V_8_8_1).
     *
     * ADDING A TRANSPORT VERSION
     * To add a new transport version, add a new constant at the bottom of the list, above this comment. Don't add other lines,
     * comments, etc. The version id has the following layout:
     *
     * M_NNN_SS_P
     *
     * M - The major version of Elasticsearch
     * NNN - The server version part
     * SS - The serverless version part. It should always be 00 here, it is used by serverless only.
     * P - The patch version part
     *
     * To determine the id of the next TransportVersion constant, do the following:
     * - Use the same major version, unless bumping majors
     * - Bump the server version part by 1, unless creating a patch version
     * - Leave the serverless part as 00
     * - Bump the patch part if creating a patch version
     *
     * If a patch version is created, it should be placed sorted among the other existing constants.
     *
     * REVERTING A TRANSPORT VERSION
     *
     * If you revert a commit with a transport version change, you MUST ensure there is a NEW transport version representing the reverted
     * change. DO NOT let the transport version go backwards, it must ALWAYS be incremented.
     *
     * DETERMINING TRANSPORT VERSIONS FROM GIT HISTORY
     *
     * If your git checkout has the expected minor-version-numbered branches and the expected release-version tags then you can find the
     * transport versions known by a particular release ...
     *
     *     git show v8.11.0:server/src/main/java/org/elasticsearch/TransportVersions.java | grep '= def'
     *
     * ... or by a particular branch ...
     *
     *     git show 8.11:server/src/main/java/org/elasticsearch/TransportVersions.java | grep '= def'
     *
     * ... and you can see which versions were added in between two versions too ...
     *
     *     git diff v8.11.0..main -- server/src/main/java/org/elasticsearch/TransportVersions.java
     *
     * In branches 8.7-8.10 see server/src/main/java/org/elasticsearch/TransportVersion.java for the equivalent definitions.
     */

    /**
     * Reference to the earliest compatible transport version to this version of the codebase.
     * This should be the transport version used by the highest minor version of the previous major.
     */
    @UpdateForV9(owner = UpdateForV9.Owner.CORE_INFRA)
    // This needs to be bumped to the 8.last
    public static final TransportVersion MINIMUM_COMPATIBLE = V_7_17_0;

    /**
     * Reference to the minimum transport version that can be used with CCS.
     * This should be the transport version used by the previous minor release.
     */
    public static final TransportVersion MINIMUM_CCS_VERSION = V_8_15_0;

    static final NavigableMap<Integer, TransportVersion> VERSION_IDS = getAllVersionIds(TransportVersions.class);

    // the highest transport version constant defined in this file, used as a fallback for TransportVersion.current()
    static final TransportVersion LATEST_DEFINED;
    static {
        LATEST_DEFINED = VERSION_IDS.lastEntry().getValue();

        // see comment on IDS field
        // now we're registered all the transport versions, we can clear the map
        IDS = null;
    }

    public static NavigableMap<Integer, TransportVersion> getAllVersionIds(Class<?> cls) {
        Map<Integer, String> versionIdFields = new HashMap<>();
        NavigableMap<Integer, TransportVersion> builder = new TreeMap<>();

        Set<String> ignore = Set.of("ZERO", "CURRENT", "MINIMUM_COMPATIBLE", "MINIMUM_CCS_VERSION");

        for (Field declaredField : cls.getFields()) {
            if (declaredField.getType().equals(TransportVersion.class)) {
                String fieldName = declaredField.getName();
                if (ignore.contains(fieldName)) {
                    continue;
                }

                TransportVersion version;
                try {
                    version = (TransportVersion) declaredField.get(null);
                } catch (IllegalAccessException e) {
                    throw new AssertionError(e);
                }
                builder.put(version.id(), version);

                if (Assertions.ENABLED) {
                    // check the version number is unique
                    var sameVersionNumber = versionIdFields.put(version.id(), fieldName);
                    assert sameVersionNumber == null
                        : "Versions ["
                            + sameVersionNumber
                            + "] and ["
                            + fieldName
                            + "] have the same version number ["
                            + version.id()
                            + "]. Each TransportVersion should have a different version number";
                }
            }
        }

        return Collections.unmodifiableNavigableMap(builder);
    }

    static Collection<TransportVersion> getAllVersions() {
        return VERSION_IDS.values();
    }

    static final IntFunction<String> VERSION_LOOKUP = ReleaseVersions.generateVersionsLookup(TransportVersions.class, LATEST_DEFINED.id());

    // no instance
    private TransportVersions() {}
}<|MERGE_RESOLUTION|>--- conflicted
+++ resolved
@@ -204,11 +204,8 @@
     public static final TransportVersion FAST_REFRESH_RCO_2 = def(8_795_00_0);
     public static final TransportVersion ESQL_ENRICH_RUNTIME_WARNINGS = def(8_796_00_0);
     public static final TransportVersion INGEST_PIPELINE_CONFIGURATION_AS_MAP = def(8_797_00_0);
-<<<<<<< HEAD
-    public static final TransportVersion REINDEX_DATA_STREAMS = def(8_798_00_0);
-=======
     public static final TransportVersion INDEXING_PRESSURE_THROTTLING_STATS = def(8_798_00_0);
->>>>>>> 53e5fab1
+    public static final TransportVersion REINDEX_DATA_STREAMS = def(8_799_00_0);
 
     /*
      * STOP! READ THIS FIRST! No, really,

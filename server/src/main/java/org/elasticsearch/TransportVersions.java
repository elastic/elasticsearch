/*
 * Copyright Elasticsearch B.V. and/or licensed to Elasticsearch B.V. under one
 * or more contributor license agreements. Licensed under the "Elastic License
 * 2.0", the "GNU Affero General Public License v3.0 only", and the "Server Side
 * Public License v 1"; you may not use this file except in compliance with, at
 * your election, the "Elastic License 2.0", the "GNU Affero General Public
 * License v3.0 only", or the "Server Side Public License, v 1".
 */

package org.elasticsearch;

import org.elasticsearch.core.Assertions;
import org.elasticsearch.core.UpdateForV9;

import java.lang.reflect.Field;
import java.util.ArrayList;
import java.util.Collections;
import java.util.HashMap;
import java.util.List;
import java.util.Map;
import java.util.Set;
import java.util.TreeSet;
import java.util.function.IntFunction;

/**
 * <p>Transport version is used to coordinate compatible wire protocol communication between nodes, at a fine-grained level.  This replaces
 * and supersedes the old Version constants.</p>
 *
 * <p>Before adding a new version constant, please read the block comment at the end of the list of constants.</p>
 */
public class TransportVersions {

    /*
     * NOTE: IntelliJ lies!
     * This map is used during class construction, referenced by the registerTransportVersion method.
     * When all the transport version constants have been registered, the map is cleared & never touched again.
     */
    static TreeSet<Integer> IDS = new TreeSet<>();

    static TransportVersion def(int id) {
        if (IDS == null) throw new IllegalStateException("The IDS map needs to be present to call this method");

        if (IDS.add(id) == false) {
            throw new IllegalArgumentException("Version id " + id + " defined twice");
        }
        if (id < IDS.last()) {
            throw new IllegalArgumentException("Version id " + id + " is not defined in the right location. Keep constants sorted");
        }
        return new TransportVersion(id);
    }

    @UpdateForV9(owner = UpdateForV9.Owner.CORE_INFRA) // remove the transport versions with which v9 will not need to interact
    public static final TransportVersion ZERO = def(0);
    public static final TransportVersion V_7_0_0 = def(7_00_00_99);
    public static final TransportVersion V_7_1_0 = def(7_01_00_99);
    public static final TransportVersion V_7_2_0 = def(7_02_00_99);
    public static final TransportVersion V_7_3_0 = def(7_03_00_99);
    public static final TransportVersion V_7_3_2 = def(7_03_02_99);
    public static final TransportVersion V_7_4_0 = def(7_04_00_99);
    public static final TransportVersion V_7_6_0 = def(7_06_00_99);
    public static final TransportVersion V_7_8_0 = def(7_08_00_99);
    public static final TransportVersion V_7_8_1 = def(7_08_01_99);
    public static final TransportVersion V_7_9_0 = def(7_09_00_99);
    public static final TransportVersion V_7_10_0 = def(7_10_00_99);
    public static final TransportVersion V_7_10_1 = def(7_10_01_99);
    public static final TransportVersion V_7_11_0 = def(7_11_00_99);
    public static final TransportVersion V_7_12_0 = def(7_12_00_99);
    public static final TransportVersion V_7_13_0 = def(7_13_00_99);
    public static final TransportVersion V_7_14_0 = def(7_14_00_99);
    public static final TransportVersion V_7_15_0 = def(7_15_00_99);
    public static final TransportVersion V_7_15_1 = def(7_15_01_99);
    public static final TransportVersion V_7_16_0 = def(7_16_00_99);
    public static final TransportVersion V_7_17_0 = def(7_17_00_99);
    public static final TransportVersion V_7_17_1 = def(7_17_01_99);
    public static final TransportVersion V_7_17_8 = def(7_17_08_99);
    public static final TransportVersion V_8_0_0 = def(8_00_00_99);
    public static final TransportVersion V_8_1_0 = def(8_01_00_99);
    public static final TransportVersion V_8_2_0 = def(8_02_00_99);
    public static final TransportVersion V_8_3_0 = def(8_03_00_99);
    public static final TransportVersion V_8_4_0 = def(8_04_00_99);
    public static final TransportVersion V_8_5_0 = def(8_05_00_99);
    public static final TransportVersion V_8_6_0 = def(8_06_00_99);
    public static final TransportVersion V_8_6_1 = def(8_06_01_99);
    public static final TransportVersion V_8_7_0 = def(8_07_00_99);
    public static final TransportVersion V_8_7_1 = def(8_07_01_99);
    public static final TransportVersion V_8_8_0 = def(8_08_00_99);
    public static final TransportVersion V_8_8_1 = def(8_08_01_99);
    /*
     * READ THE COMMENT BELOW THIS BLOCK OF DECLARATIONS BEFORE ADDING NEW TRANSPORT VERSIONS
     * Detached transport versions added below here.
     */
    public static final TransportVersion V_8_9_X = def(8_500_020);
    public static final TransportVersion V_8_10_X = def(8_500_061);
    public static final TransportVersion V_8_11_X = def(8_512_00_1);
    public static final TransportVersion V_8_12_0 = def(8_560_00_0);
    public static final TransportVersion V_8_12_1 = def(8_560_00_1);
    public static final TransportVersion V_8_13_0 = def(8_595_00_0);
    public static final TransportVersion V_8_13_4 = def(8_595_00_1);
    public static final TransportVersion V_8_14_0 = def(8_636_00_1);
    public static final TransportVersion V_8_15_0 = def(8_702_00_2);
    public static final TransportVersion V_8_15_2 = def(8_702_00_3);
    public static final TransportVersion V_8_16_0 = def(8_772_00_1);
    public static final TransportVersion ADD_COMPATIBILITY_VERSIONS_TO_NODE_INFO_BACKPORT_8_16 = def(8_772_00_2);
    public static final TransportVersion SKIP_INNER_HITS_SEARCH_SOURCE_BACKPORT_8_16 = def(8_772_00_3);
    public static final TransportVersion QUERY_RULES_LIST_INCLUDES_TYPES_BACKPORT_8_16 = def(8_772_00_4);
    public static final TransportVersion REMOVE_MIN_COMPATIBLE_SHARD_NODE = def(8_773_00_0);
    public static final TransportVersion REVERT_REMOVE_MIN_COMPATIBLE_SHARD_NODE = def(8_774_00_0);
    public static final TransportVersion ESQL_FIELD_ATTRIBUTE_PARENT_SIMPLIFIED = def(8_775_00_0);
    public static final TransportVersion INFERENCE_DONT_PERSIST_ON_READ = def(8_776_00_0);
    public static final TransportVersion SIMULATE_MAPPING_ADDITION = def(8_777_00_0);
    public static final TransportVersion INTRODUCE_ALL_APPLICABLE_SELECTOR = def(8_778_00_0);
    public static final TransportVersion INDEX_MODE_LOOKUP = def(8_779_00_0);
    public static final TransportVersion INDEX_REQUEST_REMOVE_METERING = def(8_780_00_0);
    public static final TransportVersion CPU_STAT_STRING_PARSING = def(8_781_00_0);
    public static final TransportVersion QUERY_RULES_RETRIEVER = def(8_782_00_0);
    public static final TransportVersion ESQL_CCS_EXEC_INFO_WITH_FAILURES = def(8_783_00_0);
    public static final TransportVersion LOGSDB_TELEMETRY = def(8_784_00_0);
    public static final TransportVersion LOGSDB_TELEMETRY_STATS = def(8_785_00_0);
    public static final TransportVersion KQL_QUERY_ADDED = def(8_786_00_0);
    public static final TransportVersion ROLE_MONITOR_STATS = def(8_787_00_0);
    public static final TransportVersion DATA_STREAM_INDEX_VERSION_DEPRECATION_CHECK = def(8_788_00_0);
    public static final TransportVersion ADD_COMPATIBILITY_VERSIONS_TO_NODE_INFO = def(8_789_00_0);
    public static final TransportVersion VERTEX_AI_INPUT_TYPE_ADDED = def(8_790_00_0);
    public static final TransportVersion SKIP_INNER_HITS_SEARCH_SOURCE = def(8_791_00_0);
    public static final TransportVersion QUERY_RULES_LIST_INCLUDES_TYPES = def(8_792_00_0);
    public static final TransportVersion INDEX_STATS_ADDITIONAL_FIELDS = def(8_793_00_0);
    public static final TransportVersion INDEX_STATS_ADDITIONAL_FIELDS_REVERT = def(8_794_00_0);
    public static final TransportVersion FAST_REFRESH_RCO_2 = def(8_795_00_0);
    public static final TransportVersion ESQL_ENRICH_RUNTIME_WARNINGS = def(8_796_00_0);
    public static final TransportVersion INGEST_PIPELINE_CONFIGURATION_AS_MAP = def(8_797_00_0);
    public static final TransportVersion LOGSDB_TELEMETRY_CUSTOM_CUTOFF_DATE_FIX_8_17 = def(8_797_00_1);
    public static final TransportVersion SOURCE_MODE_TELEMETRY_FIX_8_17 = def(8_797_00_2);
    public static final TransportVersion INDEXING_PRESSURE_THROTTLING_STATS = def(8_798_00_0);
    public static final TransportVersion REINDEX_DATA_STREAMS = def(8_799_00_0);
    public static final TransportVersion ESQL_REMOVE_NODE_LEVEL_PLAN = def(8_800_00_0);
    public static final TransportVersion LOGSDB_TELEMETRY_CUSTOM_CUTOFF_DATE = def(8_801_00_0);
    public static final TransportVersion SOURCE_MODE_TELEMETRY = def(8_802_00_0);
    public static final TransportVersion NEW_REFRESH_CLUSTER_BLOCK = def(8_803_00_0);
    public static final TransportVersion RETRIES_AND_OPERATIONS_IN_BLOBSTORE_STATS = def(8_804_00_0);
    public static final TransportVersion ADD_DATA_STREAM_OPTIONS_TO_TEMPLATES = def(8_805_00_0);
    public static final TransportVersion KNN_QUERY_RESCORE_OVERSAMPLE = def(8_806_00_0);
    public static final TransportVersion SEMANTIC_QUERY_LENIENT = def(8_807_00_0);
    public static final TransportVersion ESQL_QUERY_BUILDER_IN_SEARCH_FUNCTIONS = def(8_808_00_0);
    public static final TransportVersion EQL_ALLOW_PARTIAL_SEARCH_RESULTS = def(8_809_00_0);
    public static final TransportVersion NODE_VERSION_INFORMATION_WITH_MIN_READ_ONLY_INDEX_VERSION = def(8_810_00_0);
    public static final TransportVersion ERROR_TRACE_IN_TRANSPORT_HEADER = def(8_811_00_0);
    public static final TransportVersion FAILURE_STORE_ENABLED_BY_CLUSTER_SETTING = def(8_812_00_0);
    public static final TransportVersion SIMULATE_IGNORED_FIELDS = def(8_813_00_0);
    public static final TransportVersion TRANSFORMS_UPGRADE_MODE = def(8_814_00_0);
    public static final TransportVersion NODE_SHUTDOWN_EPHEMERAL_ID_ADDED = def(8_815_00_0);
    public static final TransportVersion ESQL_CCS_TELEMETRY_STATS = def(8_816_00_0);
    public static final TransportVersion TEXT_EMBEDDING_QUERY_VECTOR_BUILDER_INFER_MODEL_ID = def(8_817_00_0);
    public static final TransportVersion ESQL_ENABLE_NODE_LEVEL_REDUCTION = def(8_818_00_0);
    public static final TransportVersion JINA_AI_INTEGRATION_ADDED = def(8_819_00_0);
    public static final TransportVersion TRACK_INDEX_FAILED_DUE_TO_VERSION_CONFLICT_METRIC = def(8_820_00_0);
    public static final TransportVersion REPLACE_FAILURE_STORE_OPTIONS_WITH_SELECTOR_SYNTAX = def(8_821_00_0);
    public static final TransportVersion ELASTIC_INFERENCE_SERVICE_UNIFIED_CHAT_COMPLETIONS_INTEGRATION = def(8_822_00_0);
<<<<<<< HEAD
    public static final TransportVersion ESQL_SKIP_ES_INDEX_SERIALIZATION = def(8_823_00_0);
    public static final TransportVersion ESQL_REMOVE_ES_RELATION_FROZEN = def(8_824_00_0);
=======
    public static final TransportVersion KQL_QUERY_TECH_PREVIEW = def(8_823_00_0);
>>>>>>> 873dc523

    /*
     * STOP! READ THIS FIRST! No, really,
     *
     *        ____ _____ ___  ____  _        ____  _____    _    ____    _____ _   _ ___ ____    _____ ___ ____  ____ _____ _
     *       / ___|_   _/ _ \|  _ \| |      |  _ \| ____|  / \  |  _ \  |_   _| | | |_ _/ ___|  |  ___|_ _|  _ \/ ___|_   _| |
     *       \___ \ | || | | | |_) | |      | |_) |  _|   / _ \ | | | |   | | | |_| || |\___ \  | |_   | || |_) \___ \ | | | |
     *        ___) || || |_| |  __/|_|      |  _ <| |___ / ___ \| |_| |   | | |  _  || | ___) | |  _|  | ||  _ < ___) || | |_|
     *       |____/ |_| \___/|_|   (_)      |_| \_\_____/_/   \_\____/    |_| |_| |_|___|____/  |_|   |___|_| \_\____/ |_| (_)
     *
     * A new transport version should be added EVERY TIME a change is made to the serialization protocol of one or more classes. Each
     * transport version should only be used in a single merged commit (apart from the BwC versions copied from o.e.Version, ≤V_8_8_1).
     *
     * ADDING A TRANSPORT VERSION
     * To add a new transport version, add a new constant at the bottom of the list, above this comment. Don't add other lines,
     * comments, etc. The version id has the following layout:
     *
     * M_NNN_SS_P
     *
     * M - The major version of Elasticsearch
     * NNN - The server version part
     * SS - The serverless version part. It should always be 00 here, it is used by serverless only.
     * P - The patch version part
     *
     * To determine the id of the next TransportVersion constant, do the following:
     * - Use the same major version, unless bumping majors
     * - Bump the server version part by 1, unless creating a patch version
     * - Leave the serverless part as 00
     * - Bump the patch part if creating a patch version
     *
     * If a patch version is created, it should be placed sorted among the other existing constants.
     *
     * REVERTING A TRANSPORT VERSION
     *
     * If you revert a commit with a transport version change, you MUST ensure there is a NEW transport version representing the reverted
     * change. DO NOT let the transport version go backwards, it must ALWAYS be incremented.
     *
     * DETERMINING TRANSPORT VERSIONS FROM GIT HISTORY
     *
     * If your git checkout has the expected minor-version-numbered branches and the expected release-version tags then you can find the
     * transport versions known by a particular release ...
     *
     *     git show v8.11.0:server/src/main/java/org/elasticsearch/TransportVersions.java | grep '= def'
     *
     * ... or by a particular branch ...
     *
     *     git show 8.11:server/src/main/java/org/elasticsearch/TransportVersions.java | grep '= def'
     *
     * ... and you can see which versions were added in between two versions too ...
     *
     *     git diff v8.11.0..main -- server/src/main/java/org/elasticsearch/TransportVersions.java
     *
     * In branches 8.7-8.10 see server/src/main/java/org/elasticsearch/TransportVersion.java for the equivalent definitions.
     */

    /**
     * Reference to the earliest compatible transport version to this version of the codebase.
     * This should be the transport version used by the highest minor version of the previous major.
     */
    @UpdateForV9(owner = UpdateForV9.Owner.CORE_INFRA)
    // This needs to be bumped to the 8.last
    public static final TransportVersion MINIMUM_COMPATIBLE = V_7_17_0;

    /**
     * Reference to the minimum transport version that can be used with CCS.
     * This should be the transport version used by the previous minor release.
     */
    public static final TransportVersion MINIMUM_CCS_VERSION = V_8_15_0;

    /**
     * Sorted list of all versions defined in this class
     */
    static final List<TransportVersion> DEFINED_VERSIONS = collectAllVersionIdsDefinedInClass(TransportVersions.class);

    // the highest transport version constant defined
    static final TransportVersion LATEST_DEFINED;
    static {
        LATEST_DEFINED = DEFINED_VERSIONS.getLast();

        // see comment on IDS field
        // now we're registered all the transport versions, we can clear the map
        IDS = null;
    }

    public static List<TransportVersion> collectAllVersionIdsDefinedInClass(Class<?> cls) {
        Map<Integer, String> versionIdFields = new HashMap<>();
        List<TransportVersion> definedTransportVersions = new ArrayList<>();

        Set<String> ignore = Set.of("ZERO", "CURRENT", "MINIMUM_COMPATIBLE", "MINIMUM_CCS_VERSION");

        for (Field declaredField : cls.getFields()) {
            if (declaredField.getType().equals(TransportVersion.class)) {
                String fieldName = declaredField.getName();
                if (ignore.contains(fieldName)) {
                    continue;
                }

                TransportVersion version;
                try {
                    version = (TransportVersion) declaredField.get(null);
                } catch (IllegalAccessException e) {
                    throw new AssertionError(e);
                }
                definedTransportVersions.add(version);

                if (Assertions.ENABLED) {
                    // check the version number is unique
                    var sameVersionNumber = versionIdFields.put(version.id(), fieldName);
                    assert sameVersionNumber == null
                        : "Versions ["
                            + sameVersionNumber
                            + "] and ["
                            + fieldName
                            + "] have the same version number ["
                            + version.id()
                            + "]. Each TransportVersion should have a different version number";
                }
            }
        }

        Collections.sort(definedTransportVersions);

        return List.copyOf(definedTransportVersions);
    }

    static final IntFunction<String> VERSION_LOOKUP = ReleaseVersions.generateVersionsLookup(TransportVersions.class, LATEST_DEFINED.id());

    // no instance
    private TransportVersions() {}
}<|MERGE_RESOLUTION|>--- conflicted
+++ resolved
@@ -155,16 +155,12 @@
     public static final TransportVersion TRACK_INDEX_FAILED_DUE_TO_VERSION_CONFLICT_METRIC = def(8_820_00_0);
     public static final TransportVersion REPLACE_FAILURE_STORE_OPTIONS_WITH_SELECTOR_SYNTAX = def(8_821_00_0);
     public static final TransportVersion ELASTIC_INFERENCE_SERVICE_UNIFIED_CHAT_COMPLETIONS_INTEGRATION = def(8_822_00_0);
-<<<<<<< HEAD
-    public static final TransportVersion ESQL_SKIP_ES_INDEX_SERIALIZATION = def(8_823_00_0);
-    public static final TransportVersion ESQL_REMOVE_ES_RELATION_FROZEN = def(8_824_00_0);
-=======
     public static final TransportVersion KQL_QUERY_TECH_PREVIEW = def(8_823_00_0);
->>>>>>> 873dc523
+    public static final TransportVersion ESQL_SKIP_ES_INDEX_SERIALIZATION = def(8_824_00_0);
+    public static final TransportVersion ESQL_REMOVE_ES_RELATION_FROZEN = def(8_825_00_0);
 
     /*
      * STOP! READ THIS FIRST! No, really,
-     *
      *        ____ _____ ___  ____  _        ____  _____    _    ____    _____ _   _ ___ ____    _____ ___ ____  ____ _____ _
      *       / ___|_   _/ _ \|  _ \| |      |  _ \| ____|  / \  |  _ \  |_   _| | | |_ _/ ___|  |  ___|_ _|  _ \/ ___|_   _| |
      *       \___ \ | || | | | |_) | |      | |_) |  _|   / _ \ | | | |   | | | |_| || |\___ \  | |_   | || |_) \___ \ | | | |

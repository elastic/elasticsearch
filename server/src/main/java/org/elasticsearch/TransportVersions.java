--- conflicted
+++ resolved
@@ -207,11 +207,8 @@
     public static final TransportVersion RESCORE_VECTOR_ALLOW_ZERO = def(9_039_0_00);
     public static final TransportVersion PROJECT_ID_IN_SNAPSHOT = def(9_040_0_00);
     public static final TransportVersion INDEX_STATS_AND_METADATA_INCLUDE_PEAK_WRITE_LOAD = def(9_041_0_00);
-<<<<<<< HEAD
-    public static final TransportVersion ESQL_REPORT_SHARD_PARTITIONING = def(9_042_00_0);
-=======
     public static final TransportVersion REPOSITORIES_METADATA_AS_PROJECT_CUSTOM = def(9_042_0_00);
->>>>>>> 9f4db734
+    public static final TransportVersion ESQL_REPORT_SHARD_PARTITIONING = def(9_043_00_0);
 
     /*
      * STOP! READ THIS FIRST! No, really,

--- conflicted
+++ resolved
@@ -191,12 +191,9 @@
     public static final TransportVersion ILM_ADD_SKIP_SETTING_8_19 = def(8_841_0_43);
     public static final TransportVersion ESQL_REGEX_MATCH_WITH_CASE_INSENSITIVITY_8_19 = def(8_841_0_44);
     public static final TransportVersion ESQL_QUERY_PLANNING_DURATION_8_19 = def(8_841_0_45);
-<<<<<<< HEAD
-    public static final TransportVersion ML_INFERENCE_ELASTIC_RERANK_ADDED_8_19 = def(8_841_0_46);
-=======
     public static final TransportVersion SEARCH_SOURCE_EXCLUDE_VECTORS_PARAM_8_19 = def(8_841_0_46);
     public static final TransportVersion ML_INFERENCE_MISTRAL_CHAT_COMPLETION_ADDED_8_19 = def(8_841_0_47);
->>>>>>> aa87f466
+    public static final TransportVersion ML_INFERENCE_ELASTIC_RERANK_ADDED_8_19 = def(8_841_0_48);
     public static final TransportVersion V_9_0_0 = def(9_000_0_09);
     public static final TransportVersion INITIAL_ELASTICSEARCH_9_0_1 = def(9_000_0_10);
     public static final TransportVersion INITIAL_ELASTICSEARCH_9_0_2 = def(9_000_0_11);
@@ -292,12 +289,9 @@
     public static final TransportVersion ILM_ADD_SKIP_SETTING = def(9_089_0_00);
     public static final TransportVersion ML_INFERENCE_MISTRAL_CHAT_COMPLETION_ADDED = def(9_090_0_00);
     public static final TransportVersion IDP_CUSTOM_SAML_ATTRIBUTES_ALLOW_LIST = def(9_091_0_00);
-<<<<<<< HEAD
-    public static final TransportVersion ML_INFERENCE_ELASTIC_RERANK = def(9_092_0_00);
-=======
     public static final TransportVersion SEARCH_SOURCE_EXCLUDE_VECTORS_PARAM = def(9_092_0_00);
     public static final TransportVersion SNAPSHOT_INDEX_SHARD_STATUS_MISSING_STATS = def(9_093_0_00);
->>>>>>> aa87f466
+    public static final TransportVersion ML_INFERENCE_ELASTIC_RERANK = def(9_094_0_00);
 
     /*
      * STOP! READ THIS FIRST! No, really,

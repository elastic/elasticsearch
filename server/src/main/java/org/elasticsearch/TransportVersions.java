/*
 * Copyright Elasticsearch B.V. and/or licensed to Elasticsearch B.V. under one
 * or more contributor license agreements. Licensed under the "Elastic License
 * 2.0", the "GNU Affero General Public License v3.0 only", and the "Server Side
 * Public License v 1"; you may not use this file except in compliance with, at
 * your election, the "Elastic License 2.0", the "GNU Affero General Public
 * License v3.0 only", or the "Server Side Public License, v 1".
 */

package org.elasticsearch;

import org.elasticsearch.core.Assertions;

import java.lang.reflect.Field;
import java.util.ArrayList;
import java.util.Collections;
import java.util.HashMap;
import java.util.List;
import java.util.Map;
import java.util.Set;
import java.util.TreeSet;
import java.util.function.IntFunction;

/**
 * <p>Transport version is used to coordinate compatible wire protocol communication between nodes, at a fine-grained level.  This replaces
 * and supersedes the old Version constants.</p>
 *
 * <p>Before adding a new version constant, please read the block comment at the end of the list of constants.</p>
 */
public class TransportVersions {

    /*
     * NOTE: IntelliJ lies!
     * This map is used during class construction, referenced by the registerTransportVersion method.
     * When all the transport version constants have been registered, the map is cleared & never touched again.
     */
    static TreeSet<Integer> IDS = new TreeSet<>();

    static TransportVersion def(int id) {
        if (IDS == null) throw new IllegalStateException("The IDS map needs to be present to call this method");

        if (IDS.add(id) == false) {
            throw new IllegalArgumentException("Version id " + id + " defined twice");
        }
        if (id < IDS.last()) {
            throw new IllegalArgumentException("Version id " + id + " is not defined in the right location. Keep constants sorted");
        }
        return new TransportVersion(id);
    }

    // TODO: ES-10337 we can remove all transport versions earlier than 8.18
    public static final TransportVersion ZERO = def(0);
    public static final TransportVersion V_7_0_0 = def(7_00_00_99);
    public static final TransportVersion V_7_1_0 = def(7_01_00_99);
    public static final TransportVersion V_7_2_0 = def(7_02_00_99);
    public static final TransportVersion V_7_3_0 = def(7_03_00_99);
    public static final TransportVersion V_7_3_2 = def(7_03_02_99);
    public static final TransportVersion V_7_4_0 = def(7_04_00_99);
    public static final TransportVersion V_7_8_0 = def(7_08_00_99);
    public static final TransportVersion V_7_8_1 = def(7_08_01_99);
    public static final TransportVersion V_7_9_0 = def(7_09_00_99);
    public static final TransportVersion V_7_10_0 = def(7_10_00_99);
    public static final TransportVersion V_8_0_0 = def(8_00_00_99);
    public static final TransportVersion V_8_1_0 = def(8_01_00_99);
    public static final TransportVersion V_8_2_0 = def(8_02_00_99);
    public static final TransportVersion V_8_3_0 = def(8_03_00_99);
    public static final TransportVersion V_8_4_0 = def(8_04_00_99);
    public static final TransportVersion V_8_5_0 = def(8_05_00_99);
    public static final TransportVersion V_8_6_0 = def(8_06_00_99);
    public static final TransportVersion V_8_6_1 = def(8_06_01_99);
    public static final TransportVersion V_8_7_0 = def(8_07_00_99);
    public static final TransportVersion V_8_7_1 = def(8_07_01_99);
    public static final TransportVersion V_8_8_0 = def(8_08_00_99);
    public static final TransportVersion V_8_8_1 = def(8_08_01_99);
    /*
     * READ THE COMMENT BELOW THIS BLOCK OF DECLARATIONS BEFORE ADDING NEW TRANSPORT VERSIONS
     * Detached transport versions added below here.
     */
    public static final TransportVersion V_8_9_X = def(8_500_020);
    public static final TransportVersion V_8_10_X = def(8_500_061);
    public static final TransportVersion V_8_11_X = def(8_512_0_01);
    public static final TransportVersion V_8_12_0 = def(8_560_0_00);
    public static final TransportVersion V_8_12_1 = def(8_560_0_01);
    public static final TransportVersion V_8_13_0 = def(8_595_0_00);
    public static final TransportVersion V_8_13_4 = def(8_595_0_01);
    public static final TransportVersion V_8_14_0 = def(8_636_0_01);
    public static final TransportVersion V_8_15_0 = def(8_702_0_02);
    public static final TransportVersion V_8_15_2 = def(8_702_0_03);
    public static final TransportVersion V_8_16_0 = def(8_772_0_01);
    public static final TransportVersion V_8_16_1 = def(8_772_0_04);
    public static final TransportVersion INITIAL_ELASTICSEARCH_8_16_5 = def(8_772_0_05);
    public static final TransportVersion INITIAL_ELASTICSEARCH_8_16_6 = def(8_772_0_06);
    public static final TransportVersion INITIAL_ELASTICSEARCH_8_16_7 = def(8_772_0_07);
    public static final TransportVersion V_8_17_0 = def(8_797_0_02);
    public static final TransportVersion INITIAL_ELASTICSEARCH_8_17_3 = def(8_797_0_03);
    public static final TransportVersion INITIAL_ELASTICSEARCH_8_17_4 = def(8_797_0_04);
    public static final TransportVersion INITIAL_ELASTICSEARCH_8_17_5 = def(8_797_0_05);
    public static final TransportVersion INITIAL_ELASTICSEARCH_8_17_6 = def(8_797_0_06);
    public static final TransportVersion INDEXING_PRESSURE_THROTTLING_STATS = def(8_798_0_00);
    public static final TransportVersion REINDEX_DATA_STREAMS = def(8_799_0_00);
    public static final TransportVersion ESQL_REMOVE_NODE_LEVEL_PLAN = def(8_800_0_00);
    public static final TransportVersion LOGSDB_TELEMETRY_CUSTOM_CUTOFF_DATE = def(8_801_0_00);
    public static final TransportVersion SOURCE_MODE_TELEMETRY = def(8_802_0_00);
    public static final TransportVersion NEW_REFRESH_CLUSTER_BLOCK = def(8_803_0_00);
    public static final TransportVersion RETRIES_AND_OPERATIONS_IN_BLOBSTORE_STATS = def(8_804_0_00);
    public static final TransportVersion ADD_DATA_STREAM_OPTIONS_TO_TEMPLATES = def(8_805_0_00);
    public static final TransportVersion KNN_QUERY_RESCORE_OVERSAMPLE = def(8_806_0_00);
    public static final TransportVersion SEMANTIC_QUERY_LENIENT = def(8_807_0_00);
    public static final TransportVersion ESQL_QUERY_BUILDER_IN_SEARCH_FUNCTIONS = def(8_808_0_00);
    public static final TransportVersion EQL_ALLOW_PARTIAL_SEARCH_RESULTS = def(8_809_0_00);
    public static final TransportVersion NODE_VERSION_INFORMATION_WITH_MIN_READ_ONLY_INDEX_VERSION = def(8_810_0_00);
    public static final TransportVersion ERROR_TRACE_IN_TRANSPORT_HEADER = def(8_811_0_00);
    public static final TransportVersion FAILURE_STORE_ENABLED_BY_CLUSTER_SETTING = def(8_812_0_00);
    public static final TransportVersion SIMULATE_IGNORED_FIELDS = def(8_813_0_00);
    public static final TransportVersion TRANSFORMS_UPGRADE_MODE = def(8_814_0_00);
    public static final TransportVersion NODE_SHUTDOWN_EPHEMERAL_ID_ADDED = def(8_815_0_00);
    public static final TransportVersion ESQL_CCS_TELEMETRY_STATS = def(8_816_0_00);
    public static final TransportVersion TEXT_EMBEDDING_QUERY_VECTOR_BUILDER_INFER_MODEL_ID = def(8_817_0_00);
    public static final TransportVersion ESQL_ENABLE_NODE_LEVEL_REDUCTION = def(8_818_0_00);
    public static final TransportVersion JINA_AI_INTEGRATION_ADDED = def(8_819_0_00);
    public static final TransportVersion TRACK_INDEX_FAILED_DUE_TO_VERSION_CONFLICT_METRIC = def(8_820_0_00);
    public static final TransportVersion REPLACE_FAILURE_STORE_OPTIONS_WITH_SELECTOR_SYNTAX = def(8_821_0_00);
    public static final TransportVersion ELASTIC_INFERENCE_SERVICE_UNIFIED_CHAT_COMPLETIONS_INTEGRATION = def(8_822_0_00);
    public static final TransportVersion KQL_QUERY_TECH_PREVIEW = def(8_823_0_00);
    public static final TransportVersion ESQL_PROFILE_ROWS_PROCESSED = def(8_824_0_00);
    public static final TransportVersion BYTE_SIZE_VALUE_ALWAYS_USES_BYTES_1 = def(8_825_0_00);
    public static final TransportVersion REVERT_BYTE_SIZE_VALUE_ALWAYS_USES_BYTES_1 = def(8_826_0_00);
    public static final TransportVersion ESQL_SKIP_ES_INDEX_SERIALIZATION = def(8_827_0_00);
    public static final TransportVersion ADD_INDEX_BLOCK_TWO_PHASE = def(8_828_0_00);
    public static final TransportVersion RESOLVE_CLUSTER_NO_INDEX_EXPRESSION = def(8_829_0_00);
    public static final TransportVersion ML_ROLLOVER_LEGACY_INDICES = def(8_830_0_00);
    public static final TransportVersion ADD_INCLUDE_FAILURE_INDICES_OPTION = def(8_831_0_00);
    public static final TransportVersion ESQL_RESPONSE_PARTIAL = def(8_832_0_00);
    public static final TransportVersion RANK_DOC_OPTIONAL_METADATA_FOR_EXPLAIN = def(8_833_0_00);
    public static final TransportVersion ILM_ADD_SEARCHABLE_SNAPSHOT_ADD_REPLICATE_FOR = def(8_834_0_00);
    public static final TransportVersion INGEST_REQUEST_INCLUDE_SOURCE_ON_ERROR = def(8_835_0_00);
    public static final TransportVersion RESOURCE_DEPRECATION_CHECKS = def(8_836_0_00);
    public static final TransportVersion LINEAR_RETRIEVER_SUPPORT = def(8_837_0_00);
    public static final TransportVersion TIMEOUT_GET_PARAM_FOR_RESOLVE_CLUSTER = def(8_838_0_00);
    public static final TransportVersion INFERENCE_REQUEST_ADAPTIVE_RATE_LIMITING = def(8_839_0_00);
    public static final TransportVersion ML_INFERENCE_IBM_WATSONX_RERANK_ADDED = def(8_840_0_00);
    public static final TransportVersion REMOVE_ALL_APPLICABLE_SELECTOR_BACKPORT_8_18 = def(8_840_0_01);
    public static final TransportVersion RETRY_ILM_ASYNC_ACTION_REQUIRE_ERROR_8_18 = def(8_840_0_02);
    public static final TransportVersion INITIAL_ELASTICSEARCH_8_18_1 = def(8_840_0_03);
    public static final TransportVersion INITIAL_ELASTICSEARCH_8_19 = def(8_841_0_00);
    public static final TransportVersion COHERE_BIT_EMBEDDING_TYPE_SUPPORT_ADDED_BACKPORT_8_X = def(8_841_0_01);
    public static final TransportVersion REMOVE_ALL_APPLICABLE_SELECTOR_BACKPORT_8_19 = def(8_841_0_02);
    public static final TransportVersion ESQL_RETRY_ON_SHARD_LEVEL_FAILURE_BACKPORT_8_19 = def(8_841_0_03);
    public static final TransportVersion ESQL_SUPPORT_PARTIAL_RESULTS_BACKPORT_8_19 = def(8_841_0_04);
    public static final TransportVersion VOYAGE_AI_INTEGRATION_ADDED_BACKPORT_8_X = def(8_841_0_05);
    public static final TransportVersion JINA_AI_EMBEDDING_TYPE_SUPPORT_ADDED_BACKPORT_8_19 = def(8_841_0_06);
    public static final TransportVersion RETRY_ILM_ASYNC_ACTION_REQUIRE_ERROR_8_19 = def(8_841_0_07);
    public static final TransportVersion INFERENCE_CONTEXT_8_X = def(8_841_0_08);
    public static final TransportVersion ML_INFERENCE_DEEPSEEK_8_19 = def(8_841_0_09);
    public static final TransportVersion ESQL_SERIALIZE_BLOCK_TYPE_CODE_8_19 = def(8_841_0_10);
    public static final TransportVersion ESQL_FAILURE_FROM_REMOTE_8_19 = def(8_841_0_11);
    public static final TransportVersion ESQL_AGGREGATE_METRIC_DOUBLE_LITERAL_8_19 = def(8_841_0_12);
    public static final TransportVersion INFERENCE_MODEL_REGISTRY_METADATA_8_19 = def(8_841_0_13);
    public static final TransportVersion INTRODUCE_LIFECYCLE_TEMPLATE_8_19 = def(8_841_0_14);
    public static final TransportVersion RERANK_COMMON_OPTIONS_ADDED_8_19 = def(8_841_0_15);
    public static final TransportVersion REMOTE_EXCEPTION_8_19 = def(8_841_0_16);
    public static final TransportVersion AMAZON_BEDROCK_TASK_SETTINGS_8_19 = def(8_841_0_17);
    public static final TransportVersion BATCHED_QUERY_PHASE_VERSION_BACKPORT_8_X = def(8_841_0_19);
    public static final TransportVersion ADD_INFERENCE_CUSTOM_MODEL_8_X = def(8_841_0_20);
    public static final TransportVersion INITIAL_ELASTICSEARCH_9_0 = def(9_000_0_00);
    public static final TransportVersion REMOVE_SNAPSHOT_FAILURES_90 = def(9_000_0_01);
    public static final TransportVersion TRANSPORT_STATS_HANDLING_TIME_REQUIRED_90 = def(9_000_0_02);
    public static final TransportVersion REMOVE_DESIRED_NODE_VERSION_90 = def(9_000_0_03);
    public static final TransportVersion ESQL_DRIVER_TASK_DESCRIPTION_90 = def(9_000_0_04);
    public static final TransportVersion REMOVE_ALL_APPLICABLE_SELECTOR_9_0 = def(9_000_0_05);
    public static final TransportVersion BYTE_SIZE_VALUE_ALWAYS_USES_BYTES_90 = def(9_000_0_06);
    public static final TransportVersion RETRY_ILM_ASYNC_ACTION_REQUIRE_ERROR_90 = def(9_000_0_07);
    public static final TransportVersion RE_REMOVE_MIN_COMPATIBLE_SHARD_NODE_90 = def(9_000_0_08);
    public static final TransportVersion STORED_SCRIPT_CONTENT_LENGTH_90 = def(9_000_0_09);
    public static final TransportVersion INITIAL_ELASTICSEARCH_9_0_1 = def(9_000_0_10);
    public static final TransportVersion COHERE_BIT_EMBEDDING_TYPE_SUPPORT_ADDED = def(9_001_0_00);
    public static final TransportVersion REMOVE_SNAPSHOT_FAILURES = def(9_002_0_00);
    public static final TransportVersion TRANSPORT_STATS_HANDLING_TIME_REQUIRED = def(9_003_0_00);
    public static final TransportVersion REMOVE_DESIRED_NODE_VERSION = def(9_004_0_00);
    public static final TransportVersion ESQL_DRIVER_TASK_DESCRIPTION = def(9_005_0_00);
    public static final TransportVersion ESQL_RETRY_ON_SHARD_LEVEL_FAILURE = def(9_006_0_00);
    public static final TransportVersion ESQL_PROFILE_ASYNC_NANOS = def(9_007_00_0);
    public static final TransportVersion ESQL_LOOKUP_JOIN_SOURCE_TEXT = def(9_008_0_00);
    public static final TransportVersion REMOVE_ALL_APPLICABLE_SELECTOR = def(9_009_0_00);
    public static final TransportVersion SLM_UNHEALTHY_IF_NO_SNAPSHOT_WITHIN = def(9_010_0_00);
    public static final TransportVersion ESQL_SUPPORT_PARTIAL_RESULTS = def(9_011_0_00);
    public static final TransportVersion REMOVE_REPOSITORY_CONFLICT_MESSAGE = def(9_012_0_00);
    public static final TransportVersion RERANKER_FAILURES_ALLOWED = def(9_013_0_00);
    public static final TransportVersion VOYAGE_AI_INTEGRATION_ADDED = def(9_014_0_00);
    public static final TransportVersion BYTE_SIZE_VALUE_ALWAYS_USES_BYTES = def(9_015_0_00);
    public static final TransportVersion ESQL_SERIALIZE_SOURCE_FUNCTIONS_WARNINGS = def(9_016_0_00);
    public static final TransportVersion ESQL_DRIVER_NODE_DESCRIPTION = def(9_017_0_00);
    public static final TransportVersion MULTI_PROJECT = def(9_018_0_00);
    public static final TransportVersion STORED_SCRIPT_CONTENT_LENGTH = def(9_019_0_00);
    public static final TransportVersion JINA_AI_EMBEDDING_TYPE_SUPPORT_ADDED = def(9_020_0_00);
    public static final TransportVersion RE_REMOVE_MIN_COMPATIBLE_SHARD_NODE = def(9_021_0_00);
    public static final TransportVersion UNASSIGENEDINFO_RESHARD_ADDED = def(9_022_0_00);
    public static final TransportVersion INCLUDE_INDEX_MODE_IN_GET_DATA_STREAM = def(9_023_0_00);
    public static final TransportVersion MAX_OPERATION_SIZE_REJECTIONS_ADDED = def(9_024_0_00);
    public static final TransportVersion RETRY_ILM_ASYNC_ACTION_REQUIRE_ERROR = def(9_025_0_00);
    public static final TransportVersion ESQL_SERIALIZE_BLOCK_TYPE_CODE = def(9_026_0_00);
    public static final TransportVersion ESQL_THREAD_NAME_IN_DRIVER_PROFILE = def(9_027_0_00);
    public static final TransportVersion INFERENCE_CONTEXT = def(9_028_0_00);
    public static final TransportVersion ML_INFERENCE_DEEPSEEK = def(9_029_00_0);
    public static final TransportVersion ESQL_FAILURE_FROM_REMOTE = def(9_030_00_0);
    public static final TransportVersion INDEX_RESHARDING_METADATA = def(9_031_0_00);
    public static final TransportVersion INFERENCE_MODEL_REGISTRY_METADATA = def(9_032_0_00);
    public static final TransportVersion INTRODUCE_LIFECYCLE_TEMPLATE = def(9_033_0_00);
    public static final TransportVersion INDEXING_STATS_INCLUDES_RECENT_WRITE_LOAD = def(9_034_0_00);
    public static final TransportVersion ESQL_AGGREGATE_METRIC_DOUBLE_LITERAL = def(9_035_0_00);
    public static final TransportVersion INDEX_METADATA_INCLUDES_RECENT_WRITE_LOAD = def(9_036_0_00);
    public static final TransportVersion RERANK_COMMON_OPTIONS_ADDED = def(9_037_0_00);
    public static final TransportVersion ESQL_REPORT_ORIGINAL_TYPES = def(9_038_00_0);
    public static final TransportVersion RESCORE_VECTOR_ALLOW_ZERO = def(9_039_0_00);
    public static final TransportVersion PROJECT_ID_IN_SNAPSHOT = def(9_040_0_00);
    public static final TransportVersion INDEX_STATS_AND_METADATA_INCLUDE_PEAK_WRITE_LOAD = def(9_041_0_00);
    public static final TransportVersion REPOSITORIES_METADATA_AS_PROJECT_CUSTOM = def(9_042_0_00);
    public static final TransportVersion BATCHED_QUERY_PHASE_VERSION = def(9_043_0_00);
    public static final TransportVersion REMOTE_EXCEPTION = def(9_044_0_00);
    public static final TransportVersion ESQL_REMOVE_AGGREGATE_TYPE = def(9_045_0_00);
    public static final TransportVersion ADD_PROJECT_ID_TO_DSL_ERROR_INFO = def(9_046_0_00);
    public static final TransportVersion SEMANTIC_TEXT_CHUNKING_CONFIG = def(9_047_0_00);
    public static final TransportVersion REPO_ANALYSIS_COPY_BLOB = def(9_048_0_00);
    public static final TransportVersion AMAZON_BEDROCK_TASK_SETTINGS = def(9_049_0_00);
    public static final TransportVersion ESQL_REPORT_SHARD_PARTITIONING = def(9_050_0_00);
<<<<<<< HEAD
    public static final TransportVersion ESQL_QUERY_PLANNING_DURATION = def(9_051_0_00);
    public static final TransportVersion ADD_INFERENCE_CUSTOM_MODEL = def(9_052_0_00);
=======
    public static final TransportVersion DEAD_ESQL_QUERY_PLANNING_DURATION = def(9_051_0_00);
    public static final TransportVersion DEAD_ESQL_DOCUMENTS_FOUND_AND_VALUES_LOADED = def(9_052_0_00);
    public static final TransportVersion DEAD_BATCHED_QUERY_EXECUTION_DELAYABLE_WRITABLE = def(9_053_0_00);
    public static final TransportVersion DEAD_SEARCH_INCREMENTAL_TOP_DOCS_NULL = def(9_054_0_00);
    public static final TransportVersion ESQL_QUERY_PLANNING_DURATION = def(9_055_0_00);
    public static final TransportVersion ESQL_DOCUMENTS_FOUND_AND_VALUES_LOADED = def(9_056_0_00);
    public static final TransportVersion BATCHED_QUERY_EXECUTION_DELAYABLE_WRITABLE = def(9_057_0_00);
    public static final TransportVersion SEARCH_INCREMENTAL_TOP_DOCS_NULL = def(9_058_0_00);
>>>>>>> 7c3e8507

    /*
     * STOP! READ THIS FIRST! No, really,
     *        ____ _____ ___  ____  _        ____  _____    _    ____    _____ _   _ ___ ____    _____ ___ ____  ____ _____ _
     *       / ___|_   _/ _ \|  _ \| |      |  _ \| ____|  / \  |  _ \  |_   _| | | |_ _/ ___|  |  ___|_ _|  _ \/ ___|_   _| |
     *       \___ \ | || | | | |_) | |      | |_) |  _|   / _ \ | | | |   | | | |_| || |\___ \  | |_   | || |_) \___ \ | | | |
     *        ___) || || |_| |  __/|_|      |  _ <| |___ / ___ \| |_| |   | | |  _  || | ___) | |  _|  | ||  _ < ___) || | |_|
     *       |____/ |_| \___/|_|   (_)      |_| \_\_____/_/   \_\____/    |_| |_| |_|___|____/  |_|   |___|_| \_\____/ |_| (_)
     *
     * A new transport version should be added EVERY TIME a change is made to the serialization protocol of one or more classes. Each
     * transport version should only be used in a single merged commit (apart from the BwC versions copied from o.e.Version, ≤V_8_8_1).
     *
     * More information about versions and backporting at docs/internal/Versioning.md
     *
     * ADDING A TRANSPORT VERSION
     * To add a new transport version, add a new constant at the bottom of the list, above this comment. Don't add other lines,
     * comments, etc. The version id has the following layout:
     *
     * M_NNN_S_PP
     *
     * M - The major version of Elasticsearch
     * NNN - The server version part
     * S - The subsidiary version part. It should always be 0 here, it is only used in subsidiary repositories.
     * PP - The patch version part
     *
     * To determine the id of the next TransportVersion constant, do the following:
     * - Use the same major version, unless bumping majors
     * - Bump the server version part by 1, unless creating a patch version
     * - Leave the subsidiary part as 0
     * - Bump the patch part if creating a patch version
     *
     * If a patch version is created, it should be placed sorted among the other existing constants.
     *
     * REVERTING A TRANSPORT VERSION
     *
     * If you revert a commit with a transport version change, you MUST ensure there is a NEW transport version representing the reverted
     * change. DO NOT let the transport version go backwards, it must ALWAYS be incremented.
     *
     * DETERMINING TRANSPORT VERSIONS FROM GIT HISTORY
     *
     * If your git checkout has the expected minor-version-numbered branches and the expected release-version tags then you can find the
     * transport versions known by a particular release ...
     *
     *     git show v8.11.0:server/src/main/java/org/elasticsearch/TransportVersions.java | grep '= def'
     *
     * ... or by a particular branch ...
     *
     *     git show 8.11:server/src/main/java/org/elasticsearch/TransportVersions.java | grep '= def'
     *
     * ... and you can see which versions were added in between two versions too ...
     *
     *     git diff v8.11.0..main -- server/src/main/java/org/elasticsearch/TransportVersions.java
     *
     * In branches 8.7-8.10 see server/src/main/java/org/elasticsearch/TransportVersion.java for the equivalent definitions.
     */

    /**
     * Reference to the earliest compatible transport version to this version of the codebase.
     * This should be the transport version used by the highest minor version of the previous major.
     */
    public static final TransportVersion MINIMUM_COMPATIBLE = INITIAL_ELASTICSEARCH_8_19;

    /**
     * Reference to the minimum transport version that can be used with CCS.
     * This should be the transport version used by the previous minor release.
     */
    public static final TransportVersion MINIMUM_CCS_VERSION = STORED_SCRIPT_CONTENT_LENGTH_90;

    /**
     * Sorted list of all versions defined in this class
     */
    static final List<TransportVersion> DEFINED_VERSIONS = collectAllVersionIdsDefinedInClass(TransportVersions.class);

    // the highest transport version constant defined
    static final TransportVersion LATEST_DEFINED;
    static {
        LATEST_DEFINED = DEFINED_VERSIONS.getLast();

        // see comment on IDS field
        // now we're registered all the transport versions, we can clear the map
        IDS = null;
    }

    public static List<TransportVersion> collectAllVersionIdsDefinedInClass(Class<?> cls) {
        Map<Integer, String> versionIdFields = new HashMap<>();
        List<TransportVersion> definedTransportVersions = new ArrayList<>();

        Set<String> ignore = Set.of("ZERO", "CURRENT", "MINIMUM_COMPATIBLE", "MINIMUM_CCS_VERSION");

        for (Field declaredField : cls.getFields()) {
            if (declaredField.getType().equals(TransportVersion.class)) {
                String fieldName = declaredField.getName();
                if (ignore.contains(fieldName)) {
                    continue;
                }

                TransportVersion version;
                try {
                    version = (TransportVersion) declaredField.get(null);
                } catch (IllegalAccessException e) {
                    throw new AssertionError(e);
                }
                definedTransportVersions.add(version);

                if (Assertions.ENABLED) {
                    // check the version number is unique
                    var sameVersionNumber = versionIdFields.put(version.id(), fieldName);
                    assert sameVersionNumber == null
                        : "Versions ["
                            + sameVersionNumber
                            + "] and ["
                            + fieldName
                            + "] have the same version number ["
                            + version.id()
                            + "]. Each TransportVersion should have a different version number";
                }
            }
        }

        Collections.sort(definedTransportVersions);

        return List.copyOf(definedTransportVersions);
    }

    static final IntFunction<String> VERSION_LOOKUP = ReleaseVersions.generateVersionsLookup(TransportVersions.class, LATEST_DEFINED.id());

    // no instance
    private TransportVersions() {}
}<|MERGE_RESOLUTION|>--- conflicted
+++ resolved
@@ -223,10 +223,6 @@
     public static final TransportVersion REPO_ANALYSIS_COPY_BLOB = def(9_048_0_00);
     public static final TransportVersion AMAZON_BEDROCK_TASK_SETTINGS = def(9_049_0_00);
     public static final TransportVersion ESQL_REPORT_SHARD_PARTITIONING = def(9_050_0_00);
-<<<<<<< HEAD
-    public static final TransportVersion ESQL_QUERY_PLANNING_DURATION = def(9_051_0_00);
-    public static final TransportVersion ADD_INFERENCE_CUSTOM_MODEL = def(9_052_0_00);
-=======
     public static final TransportVersion DEAD_ESQL_QUERY_PLANNING_DURATION = def(9_051_0_00);
     public static final TransportVersion DEAD_ESQL_DOCUMENTS_FOUND_AND_VALUES_LOADED = def(9_052_0_00);
     public static final TransportVersion DEAD_BATCHED_QUERY_EXECUTION_DELAYABLE_WRITABLE = def(9_053_0_00);
@@ -235,7 +231,7 @@
     public static final TransportVersion ESQL_DOCUMENTS_FOUND_AND_VALUES_LOADED = def(9_056_0_00);
     public static final TransportVersion BATCHED_QUERY_EXECUTION_DELAYABLE_WRITABLE = def(9_057_0_00);
     public static final TransportVersion SEARCH_INCREMENTAL_TOP_DOCS_NULL = def(9_058_0_00);
->>>>>>> 7c3e8507
+    public static final TransportVersion ADD_INFERENCE_CUSTOM_MODEL = def(9_059_0_00);
 
     /*
      * STOP! READ THIS FIRST! No, really,

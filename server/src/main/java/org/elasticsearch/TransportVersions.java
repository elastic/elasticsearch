--- conflicted
+++ resolved
@@ -201,13 +201,10 @@
     public static final TransportVersion INTRODUCE_LIFECYCLE_TEMPLATE_8_19 = def(8_841_0_14);
     public static final TransportVersion RERANK_COMMON_OPTIONS_ADDED_8_19 = def(8_841_0_15);
     public static final TransportVersion REMOTE_EXCEPTION_8_19 = def(8_841_0_16);
-<<<<<<< HEAD
-    public static final TransportVersion REPO_ANALYSIS_COPY_BLOB_8_19 = def(8_841_0_17);
-=======
     public static final TransportVersion AMAZON_BEDROCK_TASK_SETTINGS_8_19 = def(8_841_0_17);
     public static final TransportVersion SEMANTIC_TEXT_CHUNKING_CONFIG_8_19 = def(8_841_0_18);
     public static final TransportVersion BATCHED_QUERY_PHASE_VERSION_BACKPORT_8_X = def(8_841_0_19);
->>>>>>> a0e939bb
+    public static final TransportVersion REPO_ANALYSIS_COPY_BLOB_8_19 = def(8_841_0_20);
 
     /*
      * STOP! READ THIS FIRST! No, really,

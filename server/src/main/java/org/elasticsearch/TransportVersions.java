--- conflicted
+++ resolved
@@ -188,11 +188,8 @@
     public static final TransportVersion IDP_CUSTOM_SAML_ATTRIBUTES_ADDED_8_19 = def(8_841_0_40);
     public static final TransportVersion DATA_STREAM_OPTIONS_API_REMOVE_INCLUDE_DEFAULTS_8_19 = def(8_841_0_41);
     public static final TransportVersion JOIN_ON_ALIASES_8_19 = def(8_841_0_42);
-<<<<<<< HEAD
-    public static final TransportVersion ML_INFERENCE_ELASTIC_RERANK_ADDED_8_19 = def(8_841_0_43);
-=======
     public static final TransportVersion ILM_ADD_SKIP_SETTING_8_19 = def(8_841_0_43);
->>>>>>> 04848b1b
+    public static final TransportVersion ML_INFERENCE_ELASTIC_RERANK_ADDED_8_19 = def(8_841_0_44);
     public static final TransportVersion V_9_0_0 = def(9_000_0_09);
     public static final TransportVersion INITIAL_ELASTICSEARCH_9_0_1 = def(9_000_0_10);
     public static final TransportVersion INITIAL_ELASTICSEARCH_9_0_2 = def(9_000_0_11);

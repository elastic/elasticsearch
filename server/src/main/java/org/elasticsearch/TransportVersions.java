/*
 * Copyright Elasticsearch B.V. and/or licensed to Elasticsearch B.V. under one
 * or more contributor license agreements. Licensed under the "Elastic License
 * 2.0", the "GNU Affero General Public License v3.0 only", and the "Server Side
 * Public License v 1"; you may not use this file except in compliance with, at
 * your election, the "Elastic License 2.0", the "GNU Affero General Public
 * License v3.0 only", or the "Server Side Public License, v 1".
 */

package org.elasticsearch;

import org.elasticsearch.core.Assertions;

import java.lang.reflect.Field;
import java.util.ArrayList;
import java.util.Collections;
import java.util.HashMap;
import java.util.List;
import java.util.Map;
import java.util.Set;
import java.util.TreeSet;

/**
 * <p>Transport version is used to coordinate compatible wire protocol communication between nodes, at a fine-grained level.  This replaces
 * and supersedes the old Version constants.</p>
 *
 * <p>Before adding a new version constant, please read the block comment at the end of the list of constants.</p>
 */
public class TransportVersions {

    /*
     * NOTE: IntelliJ lies!
     * This map is used during class construction, referenced by the registerTransportVersion method.
     * When all the transport version constants have been registered, the map is cleared & never touched again.
     */
    static TreeSet<Integer> IDS = new TreeSet<>();

    static TransportVersion def(int id) {
        if (IDS == null) throw new IllegalStateException("The IDS map needs to be present to call this method");

        if (IDS.add(id) == false) {
            throw new IllegalArgumentException("Version id " + id + " defined twice");
        }
        if (id < IDS.last()) {
            throw new IllegalArgumentException("Version id " + id + " is not defined in the right location. Keep constants sorted");
        }
        return new TransportVersion(id);
    }

    // TODO: ES-10337 we can remove all transport versions earlier than 8.18
    public static final TransportVersion ZERO = def(0);
    public static final TransportVersion V_7_0_0 = def(7_00_00_99);
    public static final TransportVersion V_7_1_0 = def(7_01_00_99);
    public static final TransportVersion V_7_2_0 = def(7_02_00_99);
    public static final TransportVersion V_7_3_0 = def(7_03_00_99);
    public static final TransportVersion V_7_3_2 = def(7_03_02_99);
    public static final TransportVersion V_7_4_0 = def(7_04_00_99);
    public static final TransportVersion V_7_8_0 = def(7_08_00_99);
    public static final TransportVersion V_7_8_1 = def(7_08_01_99);
    public static final TransportVersion V_7_9_0 = def(7_09_00_99);
    public static final TransportVersion V_7_10_0 = def(7_10_00_99);
    public static final TransportVersion V_8_0_0 = def(8_00_00_99);
    public static final TransportVersion V_8_1_0 = def(8_01_00_99);
    public static final TransportVersion V_8_2_0 = def(8_02_00_99);
    public static final TransportVersion V_8_3_0 = def(8_03_00_99);
    public static final TransportVersion V_8_4_0 = def(8_04_00_99);
    public static final TransportVersion V_8_5_0 = def(8_05_00_99);
    public static final TransportVersion V_8_6_0 = def(8_06_00_99);
    public static final TransportVersion V_8_6_1 = def(8_06_01_99);
    public static final TransportVersion V_8_7_0 = def(8_07_00_99);
    public static final TransportVersion V_8_7_1 = def(8_07_01_99);
    public static final TransportVersion V_8_8_0 = def(8_08_00_99);
    public static final TransportVersion V_8_8_1 = def(8_08_01_99);
    /*
     * READ THE COMMENT BELOW THIS BLOCK OF DECLARATIONS BEFORE ADDING NEW TRANSPORT VERSIONS
     * Detached transport versions added below here.
     */
    public static final TransportVersion V_8_9_X = def(8_500_0_20);
    public static final TransportVersion V_8_10_X = def(8_500_0_61);
    public static final TransportVersion V_8_11_X = def(8_512_0_01);
    public static final TransportVersion V_8_12_0 = def(8_560_0_00);
    public static final TransportVersion V_8_12_1 = def(8_560_0_01);
    public static final TransportVersion V_8_13_0 = def(8_595_0_00);
    public static final TransportVersion V_8_13_4 = def(8_595_0_01);
    public static final TransportVersion V_8_14_0 = def(8_636_0_01);
    public static final TransportVersion V_8_15_0 = def(8_702_0_02);
    public static final TransportVersion V_8_15_2 = def(8_702_0_03);
    public static final TransportVersion V_8_16_0 = def(8_772_0_01);
    public static final TransportVersion V_8_16_1 = def(8_772_0_04);
    public static final TransportVersion V_8_16_5 = def(8_772_0_05);
    public static final TransportVersion V_8_16_6 = def(8_772_0_06);
    public static final TransportVersion INITIAL_ELASTICSEARCH_8_16_7 = def(8_772_0_07);
    public static final TransportVersion V_8_17_0 = def(8_797_0_02);
    public static final TransportVersion V_8_17_3 = def(8_797_0_03);
    public static final TransportVersion V_8_17_4 = def(8_797_0_04);
    public static final TransportVersion V_8_17_5 = def(8_797_0_05);
    public static final TransportVersion INITIAL_ELASTICSEARCH_8_17_6 = def(8_797_0_06);
    public static final TransportVersion INITIAL_ELASTICSEARCH_8_17_7 = def(8_797_0_07);
    public static final TransportVersion INITIAL_ELASTICSEARCH_8_17_8 = def(8_797_0_08);
    public static final TransportVersion INITIAL_ELASTICSEARCH_8_17_9 = def(8_797_0_09);
    public static final TransportVersion INITIAL_ELASTICSEARCH_8_17_10 = def(8_797_0_10);
    public static final TransportVersion INITIAL_ELASTICSEARCH_8_17_11 = def(8_797_0_11);
    public static final TransportVersion INDEXING_PRESSURE_THROTTLING_STATS = def(8_798_0_00);
    public static final TransportVersion REINDEX_DATA_STREAMS = def(8_799_0_00);
    public static final TransportVersion ESQL_REMOVE_NODE_LEVEL_PLAN = def(8_800_0_00);
    public static final TransportVersion LOGSDB_TELEMETRY_CUSTOM_CUTOFF_DATE = def(8_801_0_00);
    public static final TransportVersion SOURCE_MODE_TELEMETRY = def(8_802_0_00);
    public static final TransportVersion NEW_REFRESH_CLUSTER_BLOCK = def(8_803_0_00);
    public static final TransportVersion RETRIES_AND_OPERATIONS_IN_BLOBSTORE_STATS = def(8_804_0_00);
    public static final TransportVersion ADD_DATA_STREAM_OPTIONS_TO_TEMPLATES = def(8_805_0_00);
    public static final TransportVersion KNN_QUERY_RESCORE_OVERSAMPLE = def(8_806_0_00);
    public static final TransportVersion SEMANTIC_QUERY_LENIENT = def(8_807_0_00);
    public static final TransportVersion ESQL_QUERY_BUILDER_IN_SEARCH_FUNCTIONS = def(8_808_0_00);
    public static final TransportVersion EQL_ALLOW_PARTIAL_SEARCH_RESULTS = def(8_809_0_00);
    public static final TransportVersion NODE_VERSION_INFORMATION_WITH_MIN_READ_ONLY_INDEX_VERSION = def(8_810_0_00);
    public static final TransportVersion ERROR_TRACE_IN_TRANSPORT_HEADER = def(8_811_0_00);
    public static final TransportVersion FAILURE_STORE_ENABLED_BY_CLUSTER_SETTING = def(8_812_0_00);
    public static final TransportVersion SIMULATE_IGNORED_FIELDS = def(8_813_0_00);
    public static final TransportVersion TRANSFORMS_UPGRADE_MODE = def(8_814_0_00);
    public static final TransportVersion NODE_SHUTDOWN_EPHEMERAL_ID_ADDED = def(8_815_0_00);
    public static final TransportVersion ESQL_CCS_TELEMETRY_STATS = def(8_816_0_00);
    public static final TransportVersion TEXT_EMBEDDING_QUERY_VECTOR_BUILDER_INFER_MODEL_ID = def(8_817_0_00);
    public static final TransportVersion ESQL_ENABLE_NODE_LEVEL_REDUCTION = def(8_818_0_00);
    public static final TransportVersion JINA_AI_INTEGRATION_ADDED = def(8_819_0_00);
    public static final TransportVersion TRACK_INDEX_FAILED_DUE_TO_VERSION_CONFLICT_METRIC = def(8_820_0_00);
    public static final TransportVersion REPLACE_FAILURE_STORE_OPTIONS_WITH_SELECTOR_SYNTAX = def(8_821_0_00);
    public static final TransportVersion ELASTIC_INFERENCE_SERVICE_UNIFIED_CHAT_COMPLETIONS_INTEGRATION = def(8_822_0_00);
    public static final TransportVersion KQL_QUERY_TECH_PREVIEW = def(8_823_0_00);
    public static final TransportVersion ESQL_PROFILE_ROWS_PROCESSED = def(8_824_0_00);
    public static final TransportVersion BYTE_SIZE_VALUE_ALWAYS_USES_BYTES_1 = def(8_825_0_00);
    public static final TransportVersion REVERT_BYTE_SIZE_VALUE_ALWAYS_USES_BYTES_1 = def(8_826_0_00);
    public static final TransportVersion ESQL_SKIP_ES_INDEX_SERIALIZATION = def(8_827_0_00);
    public static final TransportVersion ADD_INDEX_BLOCK_TWO_PHASE = def(8_828_0_00);
    public static final TransportVersion RESOLVE_CLUSTER_NO_INDEX_EXPRESSION = def(8_829_0_00);
    public static final TransportVersion ADD_INCLUDE_FAILURE_INDICES_OPTION = def(8_831_0_00);
    public static final TransportVersion ESQL_RESPONSE_PARTIAL = def(8_832_0_00);
    public static final TransportVersion RANK_DOC_OPTIONAL_METADATA_FOR_EXPLAIN = def(8_833_0_00);
    public static final TransportVersion ILM_ADD_SEARCHABLE_SNAPSHOT_ADD_REPLICATE_FOR = def(8_834_0_00);
    public static final TransportVersion INGEST_REQUEST_INCLUDE_SOURCE_ON_ERROR = def(8_835_0_00);
    public static final TransportVersion RESOURCE_DEPRECATION_CHECKS = def(8_836_0_00);
    public static final TransportVersion LINEAR_RETRIEVER_SUPPORT = def(8_837_0_00);
    public static final TransportVersion TIMEOUT_GET_PARAM_FOR_RESOLVE_CLUSTER = def(8_838_0_00);
    public static final TransportVersion INFERENCE_REQUEST_ADAPTIVE_RATE_LIMITING = def(8_839_0_00);
    public static final TransportVersion ML_INFERENCE_IBM_WATSONX_RERANK_ADDED = def(8_840_0_00);
    public static final TransportVersion REMOVE_ALL_APPLICABLE_SELECTOR_BACKPORT_8_18 = def(8_840_0_01);
    public static final TransportVersion V_8_18_0 = def(8_840_0_02);
    public static final TransportVersion INITIAL_ELASTICSEARCH_8_18_1 = def(8_840_0_03);
    public static final TransportVersion INITIAL_ELASTICSEARCH_8_18_2 = def(8_840_0_04);
    public static final TransportVersion INITIAL_ELASTICSEARCH_8_18_3 = def(8_840_0_05);
    public static final TransportVersion INITIAL_ELASTICSEARCH_8_18_4 = def(8_840_0_06);
    public static final TransportVersion INITIAL_ELASTICSEARCH_8_18_6 = def(8_840_0_08);
    public static final TransportVersion INITIAL_ELASTICSEARCH_8_18_7 = def(8_840_0_09);
    public static final TransportVersion INITIAL_ELASTICSEARCH_8_19 = def(8_841_0_00);
    public static final TransportVersion COHERE_BIT_EMBEDDING_TYPE_SUPPORT_ADDED_BACKPORT_8_X = def(8_841_0_01);
    public static final TransportVersion REMOVE_ALL_APPLICABLE_SELECTOR_BACKPORT_8_19 = def(8_841_0_02);
    public static final TransportVersion ESQL_RETRY_ON_SHARD_LEVEL_FAILURE_BACKPORT_8_19 = def(8_841_0_03);
    public static final TransportVersion ESQL_SUPPORT_PARTIAL_RESULTS_BACKPORT_8_19 = def(8_841_0_04);
    public static final TransportVersion VOYAGE_AI_INTEGRATION_ADDED_BACKPORT_8_X = def(8_841_0_05);
    public static final TransportVersion JINA_AI_EMBEDDING_TYPE_SUPPORT_ADDED_BACKPORT_8_19 = def(8_841_0_06);
    public static final TransportVersion RETRY_ILM_ASYNC_ACTION_REQUIRE_ERROR_8_19 = def(8_841_0_07);
    public static final TransportVersion INFERENCE_CONTEXT_8_X = def(8_841_0_08);
    public static final TransportVersion ML_INFERENCE_DEEPSEEK_8_19 = def(8_841_0_09);
    public static final TransportVersion ESQL_SERIALIZE_BLOCK_TYPE_CODE_8_19 = def(8_841_0_10);
    public static final TransportVersion ESQL_FAILURE_FROM_REMOTE_8_19 = def(8_841_0_11);
    public static final TransportVersion ESQL_AGGREGATE_METRIC_DOUBLE_LITERAL_8_19 = def(8_841_0_12);
    public static final TransportVersion INFERENCE_MODEL_REGISTRY_METADATA_8_19 = def(8_841_0_13);
    public static final TransportVersion INTRODUCE_LIFECYCLE_TEMPLATE_8_19 = def(8_841_0_14);
    public static final TransportVersion RERANK_COMMON_OPTIONS_ADDED_8_19 = def(8_841_0_15);
    public static final TransportVersion REMOTE_EXCEPTION_8_19 = def(8_841_0_16);
    public static final TransportVersion AMAZON_BEDROCK_TASK_SETTINGS_8_19 = def(8_841_0_17);
    public static final TransportVersion SEMANTIC_TEXT_CHUNKING_CONFIG_8_19 = def(8_841_0_18);
    public static final TransportVersion BATCHED_QUERY_PHASE_VERSION_BACKPORT_8_X = def(8_841_0_19);
    public static final TransportVersion SEARCH_INCREMENTAL_TOP_DOCS_NULL_BACKPORT_8_19 = def(8_841_0_20);
    public static final TransportVersion ML_INFERENCE_SAGEMAKER_8_19 = def(8_841_0_21);
    public static final TransportVersion ESQL_REPORT_ORIGINAL_TYPES_BACKPORT_8_19 = def(8_841_0_22);
    public static final TransportVersion PINNED_RETRIEVER_8_19 = def(8_841_0_23);
    public static final TransportVersion ESQL_AGGREGATE_METRIC_DOUBLE_BLOCK_8_19 = def(8_841_0_24);
    public static final TransportVersion INTRODUCE_FAILURES_LIFECYCLE_BACKPORT_8_19 = def(8_841_0_25);
    public static final TransportVersion INTRODUCE_FAILURES_DEFAULT_RETENTION_BACKPORT_8_19 = def(8_841_0_26);
    public static final TransportVersion RESCORE_VECTOR_ALLOW_ZERO_BACKPORT_8_19 = def(8_841_0_27);
    public static final TransportVersion INFERENCE_ADD_TIMEOUT_PUT_ENDPOINT_8_19 = def(8_841_0_28);
    public static final TransportVersion ESQL_REPORT_SHARD_PARTITIONING_8_19 = def(8_841_0_29);
    public static final TransportVersion ESQL_DRIVER_TASK_DESCRIPTION_8_19 = def(8_841_0_30);
    public static final TransportVersion ML_INFERENCE_HUGGING_FACE_CHAT_COMPLETION_ADDED_8_19 = def(8_841_0_31);
    public static final TransportVersion V_8_19_FIELD_CAPS_ADD_CLUSTER_ALIAS = def(8_841_0_32);
    public static final TransportVersion ESQL_HASH_OPERATOR_STATUS_OUTPUT_TIME_8_19 = def(8_841_0_34);
    public static final TransportVersion RERANKER_FAILURES_ALLOWED_8_19 = def(8_841_0_35);
    public static final TransportVersion ML_INFERENCE_HUGGING_FACE_RERANK_ADDED_8_19 = def(8_841_0_36);
    public static final TransportVersion ML_INFERENCE_SAGEMAKER_CHAT_COMPLETION_8_19 = def(8_841_0_37);
    public static final TransportVersion ML_INFERENCE_VERTEXAI_CHATCOMPLETION_ADDED_8_19 = def(8_841_0_38);
    public static final TransportVersion INFERENCE_CUSTOM_SERVICE_ADDED_8_19 = def(8_841_0_39);
    public static final TransportVersion IDP_CUSTOM_SAML_ATTRIBUTES_ADDED_8_19 = def(8_841_0_40);
    public static final TransportVersion DATA_STREAM_OPTIONS_API_REMOVE_INCLUDE_DEFAULTS_8_19 = def(8_841_0_41);
    public static final TransportVersion JOIN_ON_ALIASES_8_19 = def(8_841_0_42);
    public static final TransportVersion ILM_ADD_SKIP_SETTING_8_19 = def(8_841_0_43);
    public static final TransportVersion ESQL_REGEX_MATCH_WITH_CASE_INSENSITIVITY_8_19 = def(8_841_0_44);
    public static final TransportVersion ESQL_QUERY_PLANNING_DURATION_8_19 = def(8_841_0_45);
    public static final TransportVersion SEARCH_SOURCE_EXCLUDE_VECTORS_PARAM_8_19 = def(8_841_0_46);
    public static final TransportVersion ML_INFERENCE_MISTRAL_CHAT_COMPLETION_ADDED_8_19 = def(8_841_0_47);
    public static final TransportVersion ML_INFERENCE_ELASTIC_RERANK_ADDED_8_19 = def(8_841_0_48);
    public static final TransportVersion NONE_CHUNKING_STRATEGY_8_19 = def(8_841_0_49);
    public static final TransportVersion IDP_CUSTOM_SAML_ATTRIBUTES_ALLOW_LIST_8_19 = def(8_841_0_50);
    public static final TransportVersion SETTINGS_IN_DATA_STREAMS_8_19 = def(8_841_0_51);
    public static final TransportVersion ML_INFERENCE_CUSTOM_SERVICE_REMOVE_ERROR_PARSING_8_19 = def(8_841_0_52);
    public static final TransportVersion ML_INFERENCE_CUSTOM_SERVICE_EMBEDDING_BATCH_SIZE_8_19 = def(8_841_0_53);
    public static final TransportVersion STREAMS_LOGS_SUPPORT_8_19 = def(8_841_0_54);
    public static final TransportVersion ML_INFERENCE_CUSTOM_SERVICE_INPUT_TYPE_8_19 = def(8_841_0_55);
    public static final TransportVersion RANDOM_SAMPLER_QUERY_BUILDER_8_19 = def(8_841_0_56);
    public static final TransportVersion ML_INFERENCE_SAGEMAKER_ELASTIC_8_19 = def(8_841_0_57);
    public static final TransportVersion SPARSE_VECTOR_FIELD_PRUNING_OPTIONS_8_19 = def(8_841_0_58);
    public static final TransportVersion ML_INFERENCE_ELASTIC_DENSE_TEXT_EMBEDDINGS_ADDED_8_19 = def(8_841_0_59);
    public static final TransportVersion ML_INFERENCE_COHERE_API_VERSION_8_19 = def(8_841_0_60);
    public static final TransportVersion ESQL_DOCUMENTS_FOUND_AND_VALUES_LOADED_8_19 = def(8_841_0_61);
    public static final TransportVersion ESQL_PROFILE_INCLUDE_PLAN_8_19 = def(8_841_0_62);
    public static final TransportVersion ESQL_FIXED_INDEX_LIKE_8_19 = def(8_841_0_64);
    public static final TransportVersion INITIAL_ELASTICSEARCH_8_19_1 = def(8_841_0_65);
    public static final TransportVersion INITIAL_ELASTICSEARCH_8_19_2 = def(8_841_0_66);
    public static final TransportVersion INITIAL_ELASTICSEARCH_8_19_3 = def(8_841_0_67);
    public static final TransportVersion INITIAL_ELASTICSEARCH_8_19_4 = def(8_841_0_68);
    public static final TransportVersion V_9_0_0 = def(9_000_0_09);
    public static final TransportVersion INITIAL_ELASTICSEARCH_9_0_1 = def(9_000_0_10);
    public static final TransportVersion INITIAL_ELASTICSEARCH_9_0_2 = def(9_000_0_11);
    public static final TransportVersion INITIAL_ELASTICSEARCH_9_0_3 = def(9_000_0_12);
    public static final TransportVersion INITIAL_ELASTICSEARCH_9_0_4 = def(9_000_0_13);
    public static final TransportVersion INITIAL_ELASTICSEARCH_9_0_6 = def(9_000_0_15);
    public static final TransportVersion INITIAL_ELASTICSEARCH_9_0_7 = def(9_000_0_16);
    public static final TransportVersion COHERE_BIT_EMBEDDING_TYPE_SUPPORT_ADDED = def(9_001_0_00);
    public static final TransportVersion REMOVE_SNAPSHOT_FAILURES = def(9_002_0_00);
    public static final TransportVersion TRANSPORT_STATS_HANDLING_TIME_REQUIRED = def(9_003_0_00);
    public static final TransportVersion REMOVE_DESIRED_NODE_VERSION = def(9_004_0_00);
    public static final TransportVersion ESQL_DRIVER_TASK_DESCRIPTION = def(9_005_0_00);
    public static final TransportVersion ESQL_RETRY_ON_SHARD_LEVEL_FAILURE = def(9_006_0_00);
    public static final TransportVersion ESQL_PROFILE_ASYNC_NANOS = def(9_007_00_0);
    public static final TransportVersion ESQL_LOOKUP_JOIN_SOURCE_TEXT = def(9_008_0_00);
    public static final TransportVersion REMOVE_ALL_APPLICABLE_SELECTOR = def(9_009_0_00);
    public static final TransportVersion SLM_UNHEALTHY_IF_NO_SNAPSHOT_WITHIN = def(9_010_0_00);
    public static final TransportVersion ESQL_SUPPORT_PARTIAL_RESULTS = def(9_011_0_00);
    public static final TransportVersion REMOVE_REPOSITORY_CONFLICT_MESSAGE = def(9_012_0_00);
    public static final TransportVersion RERANKER_FAILURES_ALLOWED = def(9_013_0_00);
    public static final TransportVersion VOYAGE_AI_INTEGRATION_ADDED = def(9_014_0_00);
    public static final TransportVersion BYTE_SIZE_VALUE_ALWAYS_USES_BYTES = def(9_015_0_00);
    public static final TransportVersion ESQL_SERIALIZE_SOURCE_FUNCTIONS_WARNINGS = def(9_016_0_00);
    public static final TransportVersion ESQL_DRIVER_NODE_DESCRIPTION = def(9_017_0_00);
    public static final TransportVersion MULTI_PROJECT = def(9_018_0_00);
    public static final TransportVersion STORED_SCRIPT_CONTENT_LENGTH = def(9_019_0_00);
    public static final TransportVersion JINA_AI_EMBEDDING_TYPE_SUPPORT_ADDED = def(9_020_0_00);
    public static final TransportVersion RE_REMOVE_MIN_COMPATIBLE_SHARD_NODE = def(9_021_0_00);
    public static final TransportVersion UNASSIGENEDINFO_RESHARD_ADDED = def(9_022_0_00);
    public static final TransportVersion INCLUDE_INDEX_MODE_IN_GET_DATA_STREAM = def(9_023_0_00);
    public static final TransportVersion MAX_OPERATION_SIZE_REJECTIONS_ADDED = def(9_024_0_00);
    public static final TransportVersion RETRY_ILM_ASYNC_ACTION_REQUIRE_ERROR = def(9_025_0_00);
    public static final TransportVersion ESQL_SERIALIZE_BLOCK_TYPE_CODE = def(9_026_0_00);
    public static final TransportVersion ESQL_THREAD_NAME_IN_DRIVER_PROFILE = def(9_027_0_00);
    public static final TransportVersion INFERENCE_CONTEXT = def(9_028_0_00);
    public static final TransportVersion ML_INFERENCE_DEEPSEEK = def(9_029_00_0);
    public static final TransportVersion ESQL_FAILURE_FROM_REMOTE = def(9_030_00_0);
    public static final TransportVersion INDEX_RESHARDING_METADATA = def(9_031_0_00);
    public static final TransportVersion INFERENCE_MODEL_REGISTRY_METADATA = def(9_032_0_00);
    public static final TransportVersion INTRODUCE_LIFECYCLE_TEMPLATE = def(9_033_0_00);
    public static final TransportVersion INDEXING_STATS_INCLUDES_RECENT_WRITE_LOAD = def(9_034_0_00);
    public static final TransportVersion ESQL_AGGREGATE_METRIC_DOUBLE_LITERAL = def(9_035_0_00);
    public static final TransportVersion INDEX_METADATA_INCLUDES_RECENT_WRITE_LOAD = def(9_036_0_00);
    public static final TransportVersion RERANK_COMMON_OPTIONS_ADDED = def(9_037_0_00);
    public static final TransportVersion ESQL_REPORT_ORIGINAL_TYPES = def(9_038_00_0);
    public static final TransportVersion RESCORE_VECTOR_ALLOW_ZERO = def(9_039_0_00);
    public static final TransportVersion PROJECT_ID_IN_SNAPSHOT = def(9_040_0_00);
    public static final TransportVersion INDEX_STATS_AND_METADATA_INCLUDE_PEAK_WRITE_LOAD = def(9_041_0_00);
    public static final TransportVersion BATCHED_QUERY_PHASE_VERSION = def(9_043_0_00);
    public static final TransportVersion REMOTE_EXCEPTION = def(9_044_0_00);
    public static final TransportVersion ESQL_REMOVE_AGGREGATE_TYPE = def(9_045_0_00);
    public static final TransportVersion ADD_PROJECT_ID_TO_DSL_ERROR_INFO = def(9_046_0_00);
    public static final TransportVersion SEMANTIC_TEXT_CHUNKING_CONFIG = def(9_047_0_00);
    public static final TransportVersion REPO_ANALYSIS_COPY_BLOB = def(9_048_0_00);
    public static final TransportVersion AMAZON_BEDROCK_TASK_SETTINGS = def(9_049_0_00);
    public static final TransportVersion ESQL_REPORT_SHARD_PARTITIONING = def(9_050_0_00);
    public static final TransportVersion DEAD_ESQL_QUERY_PLANNING_DURATION = def(9_051_0_00);
    public static final TransportVersion DEAD_ESQL_DOCUMENTS_FOUND_AND_VALUES_LOADED = def(9_052_0_00);
    public static final TransportVersion DEAD_BATCHED_QUERY_EXECUTION_DELAYABLE_WRITABLE = def(9_053_0_00);
    public static final TransportVersion DEAD_SEARCH_INCREMENTAL_TOP_DOCS_NULL = def(9_054_0_00);
    public static final TransportVersion ESQL_QUERY_PLANNING_DURATION = def(9_055_0_00);
    public static final TransportVersion ESQL_DOCUMENTS_FOUND_AND_VALUES_LOADED = def(9_056_0_00);
    public static final TransportVersion BATCHED_QUERY_EXECUTION_DELAYABLE_WRITABLE = def(9_057_0_00);
    public static final TransportVersion SEARCH_INCREMENTAL_TOP_DOCS_NULL = def(9_058_0_00);
    public static final TransportVersion COMPRESS_DELAYABLE_WRITEABLE = def(9_059_0_00);
    public static final TransportVersion SYNONYMS_REFRESH_PARAM = def(9_060_0_00);
    public static final TransportVersion DOC_FIELDS_AS_LIST = def(9_061_0_00);
    public static final TransportVersion DENSE_VECTOR_OFF_HEAP_STATS = def(9_062_00_0);
    public static final TransportVersion RANDOM_SAMPLER_QUERY_BUILDER = def(9_063_0_00);
    public static final TransportVersion SETTINGS_IN_DATA_STREAMS = def(9_064_0_00);
    public static final TransportVersion INTRODUCE_FAILURES_LIFECYCLE = def(9_065_0_00);
    public static final TransportVersion PROJECT_METADATA_SETTINGS = def(9_066_0_00);
    public static final TransportVersion AGGREGATE_METRIC_DOUBLE_BLOCK = def(9_067_0_00);
    public static final TransportVersion PINNED_RETRIEVER = def(9_068_0_00);
    public static final TransportVersion ML_INFERENCE_SAGEMAKER = def(9_069_0_00);
    public static final TransportVersion WRITE_LOAD_INCLUDES_BUFFER_WRITES = def(9_070_0_00);
    public static final TransportVersion INTRODUCE_FAILURES_DEFAULT_RETENTION = def(9_071_0_00);
    public static final TransportVersion FILE_SETTINGS_HEALTH_INFO = def(9_072_0_00);
    public static final TransportVersion FIELD_CAPS_ADD_CLUSTER_ALIAS = def(9_073_0_00);
    public static final TransportVersion INFERENCE_ADD_TIMEOUT_PUT_ENDPOINT = def(9_074_0_00);
    public static final TransportVersion ESQL_FIELD_ATTRIBUTE_DROP_TYPE = def(9_075_0_00);
    public static final TransportVersion ESQL_TIME_SERIES_SOURCE_STATUS = def(9_076_0_00);
    public static final TransportVersion ESQL_HASH_OPERATOR_STATUS_OUTPUT_TIME = def(9_077_0_00);
    public static final TransportVersion ML_INFERENCE_HUGGING_FACE_CHAT_COMPLETION_ADDED = def(9_078_0_00);
    public static final TransportVersion NODES_STATS_SUPPORTS_MULTI_PROJECT = def(9_079_0_00);
    public static final TransportVersion ML_INFERENCE_HUGGING_FACE_RERANK_ADDED = def(9_080_0_00);
    public static final TransportVersion SETTINGS_IN_DATA_STREAMS_DRY_RUN = def(9_081_0_00);
    public static final TransportVersion ML_INFERENCE_SAGEMAKER_CHAT_COMPLETION = def(9_082_0_00);
    public static final TransportVersion ML_INFERENCE_VERTEXAI_CHATCOMPLETION_ADDED = def(9_083_0_00);
    public static final TransportVersion INFERENCE_CUSTOM_SERVICE_ADDED = def(9_084_0_00);
    public static final TransportVersion ESQL_LIMIT_ROW_SIZE = def(9_085_0_00);
    public static final TransportVersion ESQL_REGEX_MATCH_WITH_CASE_INSENSITIVITY = def(9_086_0_00);
    public static final TransportVersion IDP_CUSTOM_SAML_ATTRIBUTES = def(9_087_0_00);
    public static final TransportVersion JOIN_ON_ALIASES = def(9_088_0_00);
    public static final TransportVersion ILM_ADD_SKIP_SETTING = def(9_089_0_00);
    public static final TransportVersion ML_INFERENCE_MISTRAL_CHAT_COMPLETION_ADDED = def(9_090_0_00);
    public static final TransportVersion IDP_CUSTOM_SAML_ATTRIBUTES_ALLOW_LIST = def(9_091_0_00);
    public static final TransportVersion SEARCH_SOURCE_EXCLUDE_VECTORS_PARAM = def(9_092_0_00);
    public static final TransportVersion SNAPSHOT_INDEX_SHARD_STATUS_MISSING_STATS = def(9_093_0_00);
    public static final TransportVersion ML_INFERENCE_ELASTIC_RERANK = def(9_094_0_00);
    public static final TransportVersion SEARCH_LOAD_PER_INDEX_STATS = def(9_095_0_00);
    public static final TransportVersion HEAP_USAGE_IN_CLUSTER_INFO = def(9_096_0_00);
    public static final TransportVersion NONE_CHUNKING_STRATEGY = def(9_097_0_00);
    public static final TransportVersion PROJECT_DELETION_GLOBAL_BLOCK = def(9_098_0_00);
    public static final TransportVersion SECURITY_CLOUD_API_KEY_REALM_AND_TYPE = def(9_099_0_00);
    public static final TransportVersion STATE_PARAM_GET_SNAPSHOT = def(9_100_0_00);
    public static final TransportVersion PROJECT_ID_IN_SNAPSHOTS_DELETIONS_AND_REPO_CLEANUP = def(9_101_0_00);
    public static final TransportVersion ML_INFERENCE_CUSTOM_SERVICE_REMOVE_ERROR_PARSING = def(9_102_0_00);
    public static final TransportVersion ML_INFERENCE_CUSTOM_SERVICE_EMBEDDING_BATCH_SIZE = def(9_103_0_00);
    public static final TransportVersion STREAMS_LOGS_SUPPORT = def(9_104_0_00);
    public static final TransportVersion ML_INFERENCE_CUSTOM_SERVICE_INPUT_TYPE = def(9_105_0_00);
    public static final TransportVersion ML_INFERENCE_SAGEMAKER_ELASTIC = def(9_106_0_00);
    public static final TransportVersion SPARSE_VECTOR_FIELD_PRUNING_OPTIONS = def(9_107_0_00);
    public static final TransportVersion CLUSTER_STATE_PROJECTS_SETTINGS = def(9_108_0_00);
    public static final TransportVersion ML_INFERENCE_ELASTIC_DENSE_TEXT_EMBEDDINGS_ADDED = def(9_109_00_0);
    public static final TransportVersion ML_INFERENCE_COHERE_API_VERSION = def(9_110_0_00);
    public static final TransportVersion ESQL_PROFILE_INCLUDE_PLAN = def(9_111_0_00);
    public static final TransportVersion MAPPINGS_IN_DATA_STREAMS = def(9_112_0_00);
    public static final TransportVersion ESQL_FIXED_INDEX_LIKE_9_1 = def(9_112_0_02);
    public static final TransportVersion ESQL_SAMPLE_OPERATOR_STATUS_9_1 = def(9_112_0_03);
    public static final TransportVersion INITIAL_ELASTICSEARCH_9_1_1 = def(9_112_0_04);
    public static final TransportVersion INITIAL_ELASTICSEARCH_9_1_2 = def(9_112_0_05);
    public static final TransportVersion INITIAL_ELASTICSEARCH_9_1_3 = def(9_112_0_06);
    public static final TransportVersion INITIAL_ELASTICSEARCH_9_1_4 = def(9_112_0_07);
    public static final TransportVersion PROJECT_STATE_REGISTRY_RECORDS_DELETIONS = def(9_113_0_00);
    public static final TransportVersion ESQL_SERIALIZE_TIMESERIES_FIELD_TYPE = def(9_114_0_00);
    public static final TransportVersion ML_INFERENCE_IBM_WATSONX_COMPLETION_ADDED = def(9_115_0_00);
    public static final TransportVersion ESQL_LOCAL_RELATION_WITH_NEW_BLOCKS = def(9_117_0_00);
    public static final TransportVersion ML_INFERENCE_CUSTOM_SERVICE_EMBEDDING_TYPE = def(9_118_0_00);
    public static final TransportVersion ESQL_FIXED_INDEX_LIKE = def(9_119_0_00);
    public static final TransportVersion LOOKUP_JOIN_CCS = def(9_120_0_00);
    public static final TransportVersion NODE_USAGE_STATS_FOR_THREAD_POOLS_IN_CLUSTER_INFO = def(9_121_0_00);
    public static final TransportVersion ESQL_CATEGORIZE_OPTIONS = def(9_122_0_00);
    public static final TransportVersion ML_INFERENCE_AZURE_AI_STUDIO_RERANK_ADDED = def(9_123_0_00);
    public static final TransportVersion PROJECT_STATE_REGISTRY_ENTRY = def(9_124_0_00);
    public static final TransportVersion ML_INFERENCE_LLAMA_ADDED = def(9_125_0_00);
    public static final TransportVersion SHARD_WRITE_LOAD_IN_CLUSTER_INFO = def(9_126_0_00);
    public static final TransportVersion ESQL_SAMPLE_OPERATOR_STATUS = def(9_127_0_00);
    public static final TransportVersion ALLOCATION_DECISION_NOT_PREFERRED = def(9_145_0_00);
<<<<<<< HEAD
    public static final TransportVersion SEMANTIC_QUERY_MULTIPLE_INFERENCE_IDS = def(9_146_00_0);
=======
    public static final TransportVersion ESQL_QUALIFIERS_IN_ATTRIBUTES = def(9_146_0_00);
>>>>>>> 3a7f7120

    /*
     * STOP! READ THIS FIRST! No, really,
     *        ____ _____ ___  ____  _        ____  _____    _    ____    _____ _   _ ___ ____    _____ ___ ____  ____ _____ _
     *       / ___|_   _/ _ \|  _ \| |      |  _ \| ____|  / \  |  _ \  |_   _| | | |_ _/ ___|  |  ___|_ _|  _ \/ ___|_   _| |
     *       \___ \ | || | | | |_) | |      | |_) |  _|   / _ \ | | | |   | | | |_| || |\___ \  | |_   | || |_) \___ \ | | | |
     *        ___) || || |_| |  __/|_|      |  _ <| |___ / ___ \| |_| |   | | |  _  || | ___) | |  _|  | ||  _ < ___) || | |_|
     *       |____/ |_| \___/|_|   (_)      |_| \_\_____/_/   \_\____/    |_| |_| |_|___|____/  |_|   |___|_| \_\____/ |_| (_)
     *
     * A new transport version should be added EVERY TIME a change is made to the serialization protocol of one or more classes. Each
     * transport version should only be used in a single merged commit (apart from the BwC versions copied from o.e.Version, ≤V_8_8_1).
     *
     * More information about versions and backporting at docs/internal/Versioning.md
     *
     * ADDING A TRANSPORT VERSION
     * To add a new transport version, add a new constant at the bottom of the list, above this comment. Don't add other lines,
     * comments, etc. The version id has the following layout:
     *
     * M_NNN_S_PP
     *
     * M - The major version of Elasticsearch
     * NNN - The server version part
     * S - The subsidiary version part. It should always be 0 here, it is only used in subsidiary repositories.
     * PP - The patch version part
     *
     * To determine the id of the next TransportVersion constant, do the following:
     * - Use the same major version, unless bumping majors
     * - Bump the server version part by 1, unless creating a patch version
     * - Leave the subsidiary part as 0
     * - Bump the patch part if creating a patch version
     *
     * If a patch version is created, it should be placed sorted among the other existing constants.
     *
     * REVERTING A TRANSPORT VERSION
     *
     * If you revert a commit with a transport version change, you MUST ensure there is a NEW transport version representing the reverted
     * change. DO NOT let the transport version go backwards, it must ALWAYS be incremented.
     *
     * DETERMINING TRANSPORT VERSIONS FROM GIT HISTORY
     *
     * If your git checkout has the expected minor-version-numbered branches and the expected release-version tags then you can find the
     * transport versions known by a particular release ...
     *
     *     git show v8.11.0:server/src/main/java/org/elasticsearch/TransportVersions.java | grep '= def'
     *
     * ... or by a particular branch ...
     *
     *     git show 8.11:server/src/main/java/org/elasticsearch/TransportVersions.java | grep '= def'
     *
     * ... and you can see which versions were added in between two versions too ...
     *
     *     git diff v8.11.0..main -- server/src/main/java/org/elasticsearch/TransportVersions.java
     *
     * In branches 8.7-8.10 see server/src/main/java/org/elasticsearch/TransportVersion.java for the equivalent definitions.
     */

    /**
     * Reference to the earliest compatible transport version to this version of the codebase.
     * This should be the transport version used by the highest minor version of the previous major.
     */
    public static final TransportVersion MINIMUM_COMPATIBLE = INITIAL_ELASTICSEARCH_8_19;

    /**
     * Reference to the minimum transport version that can be used with CCS.
     * This should be the transport version used by the previous minor release.
     */
    public static final TransportVersion MINIMUM_CCS_VERSION = INITIAL_ELASTICSEARCH_9_1_3;

    /**
     * Sorted list of all versions defined in this class
     */
    static final List<TransportVersion> DEFINED_VERSIONS = collectAllVersionIdsDefinedInClass(TransportVersions.class);

    public static List<TransportVersion> collectAllVersionIdsDefinedInClass(Class<?> cls) {
        Map<Integer, String> versionIdFields = new HashMap<>();
        List<TransportVersion> definedTransportVersions = new ArrayList<>();

        Set<String> ignore = Set.of("ZERO", "CURRENT", "MINIMUM_COMPATIBLE", "MINIMUM_CCS_VERSION");

        for (Field declaredField : cls.getFields()) {
            if (declaredField.getType().equals(TransportVersion.class)) {
                String fieldName = declaredField.getName();
                if (ignore.contains(fieldName)) {
                    continue;
                }

                TransportVersion version;
                try {
                    version = (TransportVersion) declaredField.get(null);
                } catch (IllegalAccessException e) {
                    throw new AssertionError(e);
                }
                definedTransportVersions.add(version);

                if (Assertions.ENABLED) {
                    // check the version number is unique
                    var sameVersionNumber = versionIdFields.put(version.id(), fieldName);
                    assert sameVersionNumber == null
                        : "Versions ["
                            + sameVersionNumber
                            + "] and ["
                            + fieldName
                            + "] have the same version number ["
                            + version.id()
                            + "]. Each TransportVersion should have a different version number";
                }
            }
        }

        Collections.sort(definedTransportVersions);

        return List.copyOf(definedTransportVersions);
    }

    // no instance
    private TransportVersions() {}
}<|MERGE_RESOLUTION|>--- conflicted
+++ resolved
@@ -356,11 +356,8 @@
     public static final TransportVersion SHARD_WRITE_LOAD_IN_CLUSTER_INFO = def(9_126_0_00);
     public static final TransportVersion ESQL_SAMPLE_OPERATOR_STATUS = def(9_127_0_00);
     public static final TransportVersion ALLOCATION_DECISION_NOT_PREFERRED = def(9_145_0_00);
-<<<<<<< HEAD
-    public static final TransportVersion SEMANTIC_QUERY_MULTIPLE_INFERENCE_IDS = def(9_146_00_0);
-=======
     public static final TransportVersion ESQL_QUALIFIERS_IN_ATTRIBUTES = def(9_146_0_00);
->>>>>>> 3a7f7120
+    public static final TransportVersion SEMANTIC_QUERY_MULTIPLE_INFERENCE_IDS = def(9_147_00_0);
 
     /*
      * STOP! READ THIS FIRST! No, really,

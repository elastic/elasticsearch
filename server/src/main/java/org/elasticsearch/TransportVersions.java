--- conflicted
+++ resolved
@@ -196,11 +196,8 @@
     public static final TransportVersion ML_INFERENCE_ELASTIC_RERANK_ADDED_8_19 = def(8_841_0_48);
     public static final TransportVersion NONE_CHUNKING_STRATEGY_8_19 = def(8_841_0_49);
     public static final TransportVersion IDP_CUSTOM_SAML_ATTRIBUTES_ALLOW_LIST_8_19 = def(8_841_0_50);
-<<<<<<< HEAD
-    public static final TransportVersion SPARSE_VECTOR_FIELD_PRUNING_OPTIONS_8_19 = def(8_841_0_51);
-=======
     public static final TransportVersion SETTINGS_IN_DATA_STREAMS_8_19 = def(8_841_0_51);
->>>>>>> 4e926ae4
+    public static final TransportVersion SPARSE_VECTOR_FIELD_PRUNING_OPTIONS_8_19 = def(8_841_0_52);
     public static final TransportVersion V_9_0_0 = def(9_000_0_09);
     public static final TransportVersion INITIAL_ELASTICSEARCH_9_0_1 = def(9_000_0_10);
     public static final TransportVersion INITIAL_ELASTICSEARCH_9_0_2 = def(9_000_0_11);

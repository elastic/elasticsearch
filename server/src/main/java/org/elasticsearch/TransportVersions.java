--- conflicted
+++ resolved
@@ -52,11 +52,6 @@
     @UpdateForV9(owner = UpdateForV9.Owner.CORE_INFRA) // remove the transport versions with which v9 will not need to interact
     public static final TransportVersion ZERO = def(0);
     public static final TransportVersion V_7_0_0 = def(7_00_00_99);
-<<<<<<< HEAD
-    public static final TransportVersion V_7_1_0 = def(7_01_00_99);
-=======
-    public static final TransportVersion V_7_0_1 = def(7_00_01_99);
->>>>>>> 77590834
     public static final TransportVersion V_7_2_0 = def(7_02_00_99);
     public static final TransportVersion V_7_2_1 = def(7_02_01_99);
     public static final TransportVersion V_7_3_0 = def(7_03_00_99);

--- conflicted
+++ resolved
@@ -213,9 +213,6 @@
     public static final TransportVersion UNASSIGNED_PRIMARY_COUNT_ON_CLUSTER_HEALTH = def(8_737_00_0);
     public static final TransportVersion ESQL_AGGREGATE_EXEC_TRACKS_INTERMEDIATE_ATTRS = def(8_738_00_0);
     public static final TransportVersion CCS_TELEMETRY_STATS = def(8_739_00_0);
-<<<<<<< HEAD
-    public static final TransportVersion ML_INFERENCE_CHUNKING_SETTINGS = def(8_740_00_0);
-=======
     public static final TransportVersion GLOBAL_RETENTION_TELEMETRY = def(8_740_00_0);
     public static final TransportVersion ROUTING_TABLE_VERSION_REMOVED = def(8_741_00_0);
     public static final TransportVersion ML_SCHEDULED_EVENT_TIME_SHIFT_CONFIGURATION = def(8_742_00_0);
@@ -224,7 +221,7 @@
     public static final TransportVersion BULK_INCREMENTAL_STATE = def(8_745_00_0);
     public static final TransportVersion FAILURE_STORE_STATUS_IN_INDEX_RESPONSE = def(8_746_00_0);
     public static final TransportVersion ESQL_AGGREGATION_OPERATOR_STATUS_FINISH_NANOS = def(8_747_00_0);
->>>>>>> 7b523568
+    public static final TransportVersion ML_INFERENCE_CHUNKING_SETTINGS = def(8_748_00_0);
 
     /*
      * STOP! READ THIS FIRST! No, really,

/*
 * Copyright Elasticsearch B.V. and/or licensed to Elasticsearch B.V. under one
 * or more contributor license agreements. Licensed under the "Elastic License
 * 2.0", the "GNU Affero General Public License v3.0 only", and the "Server Side
 * Public License v 1"; you may not use this file except in compliance with, at
 * your election, the "Elastic License 2.0", the "GNU Affero General Public
 * License v3.0 only", or the "Server Side Public License, v 1".
 */

package org.elasticsearch;

import org.elasticsearch.core.Assertions;
import org.elasticsearch.core.UpdateForV9;

import java.lang.reflect.Field;
import java.util.Collection;
import java.util.Collections;
import java.util.HashMap;
import java.util.Map;
import java.util.NavigableMap;
import java.util.Set;
import java.util.TreeMap;
import java.util.TreeSet;
import java.util.function.IntFunction;

/**
 * <p>Transport version is used to coordinate compatible wire protocol communication between nodes, at a fine-grained level.  This replaces
 * and supersedes the old Version constants.</p>
 *
 * <p>Before adding a new version constant, please read the block comment at the end of the list of constants.</p>
 */
public class TransportVersions {

    /*
     * NOTE: IntelliJ lies!
     * This map is used during class construction, referenced by the registerTransportVersion method.
     * When all the transport version constants have been registered, the map is cleared & never touched again.
     */
    static TreeSet<Integer> IDS = new TreeSet<>();

    static TransportVersion def(int id) {
        if (IDS == null) throw new IllegalStateException("The IDS map needs to be present to call this method");

        if (IDS.add(id) == false) {
            throw new IllegalArgumentException("Version id " + id + " defined twice");
        }
        if (id < IDS.last()) {
            throw new IllegalArgumentException("Version id " + id + " is not defined in the right location. Keep constants sorted");
        }
        return new TransportVersion(id);
    }

    @UpdateForV9(owner = UpdateForV9.Owner.CORE_INFRA) // remove the transport versions with which v9 will not need to interact
    public static final TransportVersion ZERO = def(0);
    public static final TransportVersion V_7_0_0 = def(7_00_00_99);
    public static final TransportVersion V_7_0_1 = def(7_00_01_99);
    public static final TransportVersion V_7_1_0 = def(7_01_00_99);
    public static final TransportVersion V_7_2_0 = def(7_02_00_99);
    public static final TransportVersion V_7_2_1 = def(7_02_01_99);
    public static final TransportVersion V_7_3_0 = def(7_03_00_99);
    public static final TransportVersion V_7_3_2 = def(7_03_02_99);
    public static final TransportVersion V_7_4_0 = def(7_04_00_99);
    public static final TransportVersion V_7_5_0 = def(7_05_00_99);
    public static final TransportVersion V_7_6_0 = def(7_06_00_99);
    public static final TransportVersion V_7_7_0 = def(7_07_00_99);
    public static final TransportVersion V_7_8_0 = def(7_08_00_99);
    public static final TransportVersion V_7_8_1 = def(7_08_01_99);
    public static final TransportVersion V_7_9_0 = def(7_09_00_99);
    public static final TransportVersion V_7_10_0 = def(7_10_00_99);
    public static final TransportVersion V_7_10_1 = def(7_10_01_99);
    public static final TransportVersion V_7_11_0 = def(7_11_00_99);
    public static final TransportVersion V_7_12_0 = def(7_12_00_99);
    public static final TransportVersion V_7_13_0 = def(7_13_00_99);
    public static final TransportVersion V_7_14_0 = def(7_14_00_99);
    public static final TransportVersion V_7_15_0 = def(7_15_00_99);
    public static final TransportVersion V_7_15_1 = def(7_15_01_99);
    public static final TransportVersion V_7_16_0 = def(7_16_00_99);
    public static final TransportVersion V_7_17_0 = def(7_17_00_99);
    public static final TransportVersion V_7_17_1 = def(7_17_01_99);
    public static final TransportVersion V_7_17_8 = def(7_17_08_99);
    public static final TransportVersion V_8_0_0 = def(8_00_00_99);
    public static final TransportVersion V_8_1_0 = def(8_01_00_99);
    public static final TransportVersion V_8_2_0 = def(8_02_00_99);
    public static final TransportVersion V_8_3_0 = def(8_03_00_99);
    public static final TransportVersion V_8_4_0 = def(8_04_00_99);
    public static final TransportVersion V_8_5_0 = def(8_05_00_99);
    public static final TransportVersion V_8_6_0 = def(8_06_00_99);
    public static final TransportVersion V_8_6_1 = def(8_06_01_99);
    public static final TransportVersion V_8_7_0 = def(8_07_00_99);
    public static final TransportVersion V_8_7_1 = def(8_07_01_99);
    public static final TransportVersion V_8_8_0 = def(8_08_00_99);
    public static final TransportVersion V_8_8_1 = def(8_08_01_99);
    /*
     * READ THE COMMENT BELOW THIS BLOCK OF DECLARATIONS BEFORE ADDING NEW TRANSPORT VERSIONS
     * Detached transport versions added below here.
     */
    public static final TransportVersion V_8_9_X = def(8_500_020);
    public static final TransportVersion V_8_10_X = def(8_500_061);
    public static final TransportVersion V_8_11_X = def(8_512_00_1);
    public static final TransportVersion V_8_12_0 = def(8_560_00_0);
    public static final TransportVersion V_8_12_1 = def(8_560_00_1);
    public static final TransportVersion V_8_13_0 = def(8_595_00_0);
    public static final TransportVersion V_8_13_4 = def(8_595_00_1);
    public static final TransportVersion V_8_14_0 = def(8_636_00_1);
    public static final TransportVersion V_8_15_0 = def(8_702_00_2);
    public static final TransportVersion V_8_15_2 = def(8_702_00_3);
    public static final TransportVersion ML_INFERENCE_DONT_DELETE_WHEN_SEMANTIC_TEXT_EXISTS = def(8_703_00_0);
    public static final TransportVersion INFERENCE_ADAPTIVE_ALLOCATIONS = def(8_704_00_0);
    public static final TransportVersion INDEX_REQUEST_UPDATE_BY_SCRIPT_ORIGIN = def(8_705_00_0);
    public static final TransportVersion ML_INFERENCE_COHERE_UNUSED_RERANK_SETTINGS_REMOVED = def(8_706_00_0);
    public static final TransportVersion ENRICH_CACHE_STATS_SIZE_ADDED = def(8_707_00_0);
    public static final TransportVersion ENTERPRISE_GEOIP_DOWNLOADER = def(8_708_00_0);
    public static final TransportVersion NODES_STATS_ENUM_SET = def(8_709_00_0);
    public static final TransportVersion MASTER_NODE_METRICS = def(8_710_00_0);
    public static final TransportVersion SEGMENT_LEVEL_FIELDS_STATS = def(8_711_00_0);
    public static final TransportVersion ML_ADD_DETECTION_RULE_PARAMS = def(8_712_00_0);
    public static final TransportVersion FIX_VECTOR_SIMILARITY_INNER_HITS = def(8_713_00_0);
    public static final TransportVersion INDEX_REQUEST_UPDATE_BY_DOC_ORIGIN = def(8_714_00_0);
    public static final TransportVersion ESQL_ATTRIBUTE_CACHED_SERIALIZATION = def(8_715_00_0);
    public static final TransportVersion REGISTER_SLM_STATS = def(8_716_00_0);
    public static final TransportVersion ESQL_NESTED_UNSUPPORTED = def(8_717_00_0);
    public static final TransportVersion ESQL_SINGLE_VALUE_QUERY_SOURCE = def(8_718_00_0);
    public static final TransportVersion ESQL_ORIGINAL_INDICES = def(8_719_00_0);
    public static final TransportVersion ML_INFERENCE_EIS_INTEGRATION_ADDED = def(8_720_00_0);
    public static final TransportVersion INGEST_PIPELINE_EXCEPTION_ADDED = def(8_721_00_0);
    public static final TransportVersion ZDT_NANOS_SUPPORT_BROKEN = def(8_722_00_0);
    public static final TransportVersion REMOVE_GLOBAL_RETENTION_FROM_TEMPLATES = def(8_723_00_0);
    public static final TransportVersion RANDOM_RERANKER_RETRIEVER = def(8_724_00_0);
    public static final TransportVersion ESQL_PROFILE_SLEEPS = def(8_725_00_0);
    public static final TransportVersion ZDT_NANOS_SUPPORT = def(8_726_00_0);
    public static final TransportVersion LTR_SERVERLESS_RELEASE = def(8_727_00_0);
    public static final TransportVersion ALLOW_PARTIAL_SEARCH_RESULTS_IN_PIT = def(8_728_00_0);
    public static final TransportVersion RANK_DOCS_RETRIEVER = def(8_729_00_0);
    public static final TransportVersion ESQL_ES_FIELD_CACHED_SERIALIZATION = def(8_730_00_0);
    public static final TransportVersion ADD_MANAGE_ROLES_PRIVILEGE = def(8_731_00_0);
    public static final TransportVersion REPOSITORIES_TELEMETRY = def(8_732_00_0);
    public static final TransportVersion ML_INFERENCE_ALIBABACLOUD_SEARCH_ADDED = def(8_733_00_0);
    public static final TransportVersion FIELD_CAPS_RESPONSE_INDEX_MODE = def(8_734_00_0);
    public static final TransportVersion GET_DATA_STREAMS_VERBOSE = def(8_735_00_0);
    public static final TransportVersion ESQL_ADD_INDEX_MODE_CONCRETE_INDICES = def(8_736_00_0);
    public static final TransportVersion UNASSIGNED_PRIMARY_COUNT_ON_CLUSTER_HEALTH = def(8_737_00_0);
    public static final TransportVersion ESQL_AGGREGATE_EXEC_TRACKS_INTERMEDIATE_ATTRS = def(8_738_00_0);
    public static final TransportVersion CCS_TELEMETRY_STATS = def(8_739_00_0);
    public static final TransportVersion GLOBAL_RETENTION_TELEMETRY = def(8_740_00_0);
    public static final TransportVersion ROUTING_TABLE_VERSION_REMOVED = def(8_741_00_0);
    public static final TransportVersion ML_SCHEDULED_EVENT_TIME_SHIFT_CONFIGURATION = def(8_742_00_0);
    public static final TransportVersion SIMULATE_COMPONENT_TEMPLATES_SUBSTITUTIONS = def(8_743_00_0);
    public static final TransportVersion ML_INFERENCE_IBM_WATSONX_EMBEDDINGS_ADDED = def(8_744_00_0);
    public static final TransportVersion BULK_INCREMENTAL_STATE = def(8_745_00_0);
    public static final TransportVersion FAILURE_STORE_STATUS_IN_INDEX_RESPONSE = def(8_746_00_0);
    public static final TransportVersion ESQL_AGGREGATION_OPERATOR_STATUS_FINISH_NANOS = def(8_747_00_0);
    public static final TransportVersion ML_TELEMETRY_MEMORY_ADDED = def(8_748_00_0);
    public static final TransportVersion ILM_ADD_SEARCHABLE_SNAPSHOT_TOTAL_SHARDS_PER_NODE = def(8_749_00_0);
    public static final TransportVersion SEMANTIC_TEXT_SEARCH_INFERENCE_ID = def(8_750_00_0);
    public static final TransportVersion ML_INFERENCE_CHUNKING_SETTINGS = def(8_751_00_0);
    public static final TransportVersion SEMANTIC_QUERY_INNER_HITS = def(8_752_00_0);
    public static final TransportVersion RETAIN_ILM_STEP_INFO = def(8_753_00_0);
    public static final TransportVersion ADD_DATA_STREAM_OPTIONS = def(8_754_00_0);
    public static final TransportVersion CCS_REMOTE_TELEMETRY_STATS = def(8_755_00_0);
    public static final TransportVersion ESQL_CCS_EXECUTION_INFO = def(8_756_00_0);
    public static final TransportVersion REGEX_AND_RANGE_INTERVAL_QUERIES = def(8_757_00_0);
    public static final TransportVersion RRF_QUERY_REWRITE = def(8_758_00_0);
    public static final TransportVersion SEARCH_FAILURE_STATS = def(8_759_00_0);
    public static final TransportVersion INGEST_GEO_DATABASE_PROVIDERS = def(8_760_00_0);
    public static final TransportVersion DATE_TIME_DOC_VALUES_LOCALES = def(8_761_00_0);
    public static final TransportVersion FAST_REFRESH_RCO = def(8_762_00_0);
    public static final TransportVersion TEXT_SIMILARITY_RERANKER_QUERY_REWRITE = def(8_763_00_0);
    public static final TransportVersion SIMULATE_INDEX_TEMPLATES_SUBSTITUTIONS = def(8_764_00_0);
    public static final TransportVersion RETRIEVERS_TELEMETRY_ADDED = def(8_765_00_0);
    public static final TransportVersion ESQL_CACHED_STRING_SERIALIZATION = def(8_766_00_0);
    public static final TransportVersion CHUNK_SENTENCE_OVERLAP_SETTING_ADDED = def(8_767_00_0);
    public static final TransportVersion OPT_IN_ESQL_CCS_EXECUTION_INFO = def(8_768_00_0);
    public static final TransportVersion QUERY_RULE_TEST_API = def(8_769_00_0);
    public static final TransportVersion ESQL_PER_AGGREGATE_FILTER = def(8_770_00_0);
    public static final TransportVersion ML_INFERENCE_ATTACH_TO_EXISTSING_DEPLOYMENT = def(8_771_00_0);
    public static final TransportVersion CONVERT_FAILURE_STORE_OPTIONS_TO_SELECTOR_OPTIONS_INTERNALLY = def(8_772_00_0);
    public static final TransportVersion REMOVE_MIN_COMPATIBLE_SHARD_NODE = def(8_773_00_0);
    public static final TransportVersion REVERT_REMOVE_MIN_COMPATIBLE_SHARD_NODE = def(8_774_00_0);
<<<<<<< HEAD
    public static final TransportVersion INFERENCE_DONT_PERSIST_ON_READ = def(8_775_00_0);
=======
    public static final TransportVersion ESQL_FIELD_ATTRIBUTE_PARENT_SIMPLIFIED = def(8_775_00_0);
>>>>>>> 73ca4f52

    /*
     * STOP! READ THIS FIRST! No, really,
     *        ____ _____ ___  ____  _        ____  _____    _    ____    _____ _   _ ___ ____    _____ ___ ____  ____ _____ _
     *       / ___|_   _/ _ \|  _ \| |      |  _ \| ____|  / \  |  _ \  |_   _| | | |_ _/ ___|  |  ___|_ _|  _ \/ ___|_   _| |
     *       \___ \ | || | | | |_) | |      | |_) |  _|   / _ \ | | | |   | | | |_| || |\___ \  | |_   | || |_) \___ \ | | | |
     *        ___) || || |_| |  __/|_|      |  _ <| |___ / ___ \| |_| |   | | |  _  || | ___) | |  _|  | ||  _ < ___) || | |_|
     *       |____/ |_| \___/|_|   (_)      |_| \_\_____/_/   \_\____/    |_| |_| |_|___|____/  |_|   |___|_| \_\____/ |_| (_)
     *
     * A new transport version should be added EVERY TIME a change is made to the serialization protocol of one or more classes. Each
     * transport version should only be used in a single merged commit (apart from the BwC versions copied from o.e.Version, ≤V_8_8_1).
     *
     * ADDING A TRANSPORT VERSION
     * To add a new transport version, add a new constant at the bottom of the list, above this comment. Don't add other lines,
     * comments, etc. The version id has the following layout:
     *
     * M_NNN_SS_P
     *
     * M - The major version of Elasticsearch
     * NNN - The server version part
     * SS - The serverless version part. It should always be 00 here, it is used by serverless only.
     * P - The patch version part
     *
     * To determine the id of the next TransportVersion constant, do the following:
     * - Use the same major version, unless bumping majors
     * - Bump the server version part by 1, unless creating a patch version
     * - Leave the serverless part as 00
     * - Bump the patch part if creating a patch version
     *
     * If a patch version is created, it should be placed sorted among the other existing constants.
     *
     * REVERTING A TRANSPORT VERSION
     *
     * If you revert a commit with a transport version change, you MUST ensure there is a NEW transport version representing the reverted
     * change. DO NOT let the transport version go backwards, it must ALWAYS be incremented.
     *
     * DETERMINING TRANSPORT VERSIONS FROM GIT HISTORY
     *
     * If your git checkout has the expected minor-version-numbered branches and the expected release-version tags then you can find the
     * transport versions known by a particular release ...
     *
     *     git show v8.11.0:server/src/main/java/org/elasticsearch/TransportVersions.java | grep '= def'
     *
     * ... or by a particular branch ...
     *
     *     git show 8.11:server/src/main/java/org/elasticsearch/TransportVersions.java | grep '= def'
     *
     * ... and you can see which versions were added in between two versions too ...
     *
     *     git diff v8.11.0..main -- server/src/main/java/org/elasticsearch/TransportVersions.java
     *
     * In branches 8.7-8.10 see server/src/main/java/org/elasticsearch/TransportVersion.java for the equivalent definitions.
     */

    /**
     * Reference to the earliest compatible transport version to this version of the codebase.
     * This should be the transport version used by the highest minor version of the previous major.
     */
    @UpdateForV9(owner = UpdateForV9.Owner.CORE_INFRA)
    // This needs to be bumped to the 8.last
    public static final TransportVersion MINIMUM_COMPATIBLE = V_7_17_0;

    /**
     * Reference to the minimum transport version that can be used with CCS.
     * This should be the transport version used by the previous minor release.
     */
    public static final TransportVersion MINIMUM_CCS_VERSION = V_8_15_0;

    static final NavigableMap<Integer, TransportVersion> VERSION_IDS = getAllVersionIds(TransportVersions.class);

    // the highest transport version constant defined in this file, used as a fallback for TransportVersion.current()
    static final TransportVersion LATEST_DEFINED;
    static {
        LATEST_DEFINED = VERSION_IDS.lastEntry().getValue();

        // see comment on IDS field
        // now we're registered all the transport versions, we can clear the map
        IDS = null;
    }

    public static NavigableMap<Integer, TransportVersion> getAllVersionIds(Class<?> cls) {
        Map<Integer, String> versionIdFields = new HashMap<>();
        NavigableMap<Integer, TransportVersion> builder = new TreeMap<>();

        Set<String> ignore = Set.of("ZERO", "CURRENT", "MINIMUM_COMPATIBLE", "MINIMUM_CCS_VERSION");

        for (Field declaredField : cls.getFields()) {
            if (declaredField.getType().equals(TransportVersion.class)) {
                String fieldName = declaredField.getName();
                if (ignore.contains(fieldName)) {
                    continue;
                }

                TransportVersion version;
                try {
                    version = (TransportVersion) declaredField.get(null);
                } catch (IllegalAccessException e) {
                    throw new AssertionError(e);
                }
                builder.put(version.id(), version);

                if (Assertions.ENABLED) {
                    // check the version number is unique
                    var sameVersionNumber = versionIdFields.put(version.id(), fieldName);
                    assert sameVersionNumber == null
                        : "Versions ["
                            + sameVersionNumber
                            + "] and ["
                            + fieldName
                            + "] have the same version number ["
                            + version.id()
                            + "]. Each TransportVersion should have a different version number";
                }
            }
        }

        return Collections.unmodifiableNavigableMap(builder);
    }

    static Collection<TransportVersion> getAllVersions() {
        return VERSION_IDS.values();
    }

    static final IntFunction<String> VERSION_LOOKUP = ReleaseVersions.generateVersionsLookup(TransportVersions.class, LATEST_DEFINED.id());

    // no instance
    private TransportVersions() {}
}<|MERGE_RESOLUTION|>--- conflicted
+++ resolved
@@ -176,11 +176,8 @@
     public static final TransportVersion CONVERT_FAILURE_STORE_OPTIONS_TO_SELECTOR_OPTIONS_INTERNALLY = def(8_772_00_0);
     public static final TransportVersion REMOVE_MIN_COMPATIBLE_SHARD_NODE = def(8_773_00_0);
     public static final TransportVersion REVERT_REMOVE_MIN_COMPATIBLE_SHARD_NODE = def(8_774_00_0);
-<<<<<<< HEAD
-    public static final TransportVersion INFERENCE_DONT_PERSIST_ON_READ = def(8_775_00_0);
-=======
     public static final TransportVersion ESQL_FIELD_ATTRIBUTE_PARENT_SIMPLIFIED = def(8_775_00_0);
->>>>>>> 73ca4f52
+    public static final TransportVersion INFERENCE_DONT_PERSIST_ON_READ = def(8_776_00_0);
 
     /*
      * STOP! READ THIS FIRST! No, really,

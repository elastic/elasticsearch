/*
 * Copyright Elasticsearch B.V. and/or licensed to Elasticsearch B.V. under one
 * or more contributor license agreements. Licensed under the "Elastic License
 * 2.0", the "GNU Affero General Public License v3.0 only", and the "Server Side
 * Public License v 1"; you may not use this file except in compliance with, at
 * your election, the "Elastic License 2.0", the "GNU Affero General Public
 * License v3.0 only", or the "Server Side Public License, v 1".
 */

package org.elasticsearch;

import org.elasticsearch.core.Assertions;

import java.lang.reflect.Field;
import java.util.ArrayList;
import java.util.Collections;
import java.util.HashMap;
import java.util.List;
import java.util.Map;
import java.util.TreeSet;

/**
 * <p>Transport version is used to coordinate compatible wire protocol communication between nodes, at a fine-grained level.  This replaces
 * and supersedes the old Version constants.</p>
 *
 * <p>Before adding a new version constant, please read the block comment at the end of the list of constants.</p>
 */
public class TransportVersions {

    /*
     * NOTE: IntelliJ lies!
     * This map is used during class construction, referenced by the registerTransportVersion method.
     * When all the transport version constants have been registered, the map is cleared & never touched again.
     */
    static TreeSet<Integer> IDS = new TreeSet<>();

    static TransportVersion def(int id) {
        if (IDS == null) throw new IllegalStateException("The IDS map needs to be present to call this method");

        if (IDS.add(id) == false) {
            throw new IllegalArgumentException("Version id " + id + " defined twice");
        }
        if (id < IDS.last()) {
            throw new IllegalArgumentException("Version id " + id + " is not defined in the right location. Keep constants sorted");
        }
        return new TransportVersion(id);
    }

    // TODO: ES-10337 we can remove all transport versions earlier than 8.18
    public static final TransportVersion V_7_0_0 = def(7_00_00_99);
    public static final TransportVersion V_7_1_0 = def(7_01_00_99);
    public static final TransportVersion V_7_2_0 = def(7_02_00_99);
    public static final TransportVersion V_7_3_0 = def(7_03_00_99);
    public static final TransportVersion V_7_3_2 = def(7_03_02_99);
    public static final TransportVersion V_7_4_0 = def(7_04_00_99);
    public static final TransportVersion V_7_8_0 = def(7_08_00_99);
    public static final TransportVersion V_7_8_1 = def(7_08_01_99);
    public static final TransportVersion V_7_9_0 = def(7_09_00_99);
    public static final TransportVersion V_7_10_0 = def(7_10_00_99);
    public static final TransportVersion V_8_0_0 = def(8_00_00_99);
    public static final TransportVersion V_8_1_0 = def(8_01_00_99);
    public static final TransportVersion V_8_2_0 = def(8_02_00_99);
    public static final TransportVersion V_8_3_0 = def(8_03_00_99);
    public static final TransportVersion V_8_4_0 = def(8_04_00_99);
    public static final TransportVersion V_8_5_0 = def(8_05_00_99);
    public static final TransportVersion V_8_6_0 = def(8_06_00_99);
    public static final TransportVersion V_8_6_1 = def(8_06_01_99);
    public static final TransportVersion V_8_7_0 = def(8_07_00_99);
    public static final TransportVersion V_8_7_1 = def(8_07_01_99);
    public static final TransportVersion V_8_8_0 = def(8_08_00_99);
    public static final TransportVersion V_8_8_1 = def(8_08_01_99);
    /*
     * READ THE COMMENT BELOW THIS BLOCK OF DECLARATIONS BEFORE ADDING NEW TRANSPORT VERSIONS
     * Detached transport versions added below here.
     */
    public static final TransportVersion V_8_9_X = def(8_500_0_20);
    public static final TransportVersion V_8_10_X = def(8_500_0_61);
    public static final TransportVersion V_8_11_X = def(8_512_0_01);
    public static final TransportVersion V_8_12_0 = def(8_560_0_00);
    public static final TransportVersion V_8_12_1 = def(8_560_0_01);
    public static final TransportVersion V_8_13_0 = def(8_595_0_00);
    public static final TransportVersion V_8_13_4 = def(8_595_0_01);
    public static final TransportVersion V_8_14_0 = def(8_636_0_01);
    public static final TransportVersion V_8_15_0 = def(8_702_0_02);
    public static final TransportVersion V_8_15_2 = def(8_702_0_03);
    public static final TransportVersion V_8_16_0 = def(8_772_0_01);
    public static final TransportVersion V_8_16_1 = def(8_772_0_04);
    public static final TransportVersion INITIAL_ELASTICSEARCH_8_16_5 = def(8_772_0_05);
    public static final TransportVersion INITIAL_ELASTICSEARCH_8_16_6 = def(8_772_0_06);
    public static final TransportVersion V_8_17_0 = def(8_797_0_02);
    public static final TransportVersion INITIAL_ELASTICSEARCH_8_17_3 = def(8_797_0_03);
    public static final TransportVersion INITIAL_ELASTICSEARCH_8_17_4 = def(8_797_0_04);
    public static final TransportVersion INITIAL_ELASTICSEARCH_8_17_5 = def(8_797_0_05);
    public static final TransportVersion INDEXING_PRESSURE_THROTTLING_STATS = def(8_798_0_00);
    public static final TransportVersion REINDEX_DATA_STREAMS = def(8_799_0_00);
    public static final TransportVersion ESQL_REMOVE_NODE_LEVEL_PLAN = def(8_800_0_00);
    public static final TransportVersion LOGSDB_TELEMETRY_CUSTOM_CUTOFF_DATE = def(8_801_0_00);
    public static final TransportVersion SOURCE_MODE_TELEMETRY = def(8_802_0_00);
    public static final TransportVersion NEW_REFRESH_CLUSTER_BLOCK = def(8_803_0_00);
    public static final TransportVersion RETRIES_AND_OPERATIONS_IN_BLOBSTORE_STATS = def(8_804_0_00);
    public static final TransportVersion ADD_DATA_STREAM_OPTIONS_TO_TEMPLATES = def(8_805_0_00);
    public static final TransportVersion KNN_QUERY_RESCORE_OVERSAMPLE = def(8_806_0_00);
    public static final TransportVersion SEMANTIC_QUERY_LENIENT = def(8_807_0_00);
    public static final TransportVersion ESQL_QUERY_BUILDER_IN_SEARCH_FUNCTIONS = def(8_808_0_00);
    public static final TransportVersion EQL_ALLOW_PARTIAL_SEARCH_RESULTS = def(8_809_0_00);
    public static final TransportVersion NODE_VERSION_INFORMATION_WITH_MIN_READ_ONLY_INDEX_VERSION = def(8_810_0_00);
    public static final TransportVersion ERROR_TRACE_IN_TRANSPORT_HEADER = def(8_811_0_00);
    public static final TransportVersion FAILURE_STORE_ENABLED_BY_CLUSTER_SETTING = def(8_812_0_00);
    public static final TransportVersion SIMULATE_IGNORED_FIELDS = def(8_813_0_00);
    public static final TransportVersion TRANSFORMS_UPGRADE_MODE = def(8_814_0_00);
    public static final TransportVersion NODE_SHUTDOWN_EPHEMERAL_ID_ADDED = def(8_815_0_00);
    public static final TransportVersion ESQL_CCS_TELEMETRY_STATS = def(8_816_0_00);
    public static final TransportVersion TEXT_EMBEDDING_QUERY_VECTOR_BUILDER_INFER_MODEL_ID = def(8_817_0_00);
    public static final TransportVersion ESQL_ENABLE_NODE_LEVEL_REDUCTION = def(8_818_0_00);
    public static final TransportVersion JINA_AI_INTEGRATION_ADDED = def(8_819_0_00);
    public static final TransportVersion TRACK_INDEX_FAILED_DUE_TO_VERSION_CONFLICT_METRIC = def(8_820_0_00);
    public static final TransportVersion REPLACE_FAILURE_STORE_OPTIONS_WITH_SELECTOR_SYNTAX = def(8_821_0_00);
    public static final TransportVersion ELASTIC_INFERENCE_SERVICE_UNIFIED_CHAT_COMPLETIONS_INTEGRATION = def(8_822_0_00);
    public static final TransportVersion KQL_QUERY_TECH_PREVIEW = def(8_823_0_00);
    public static final TransportVersion ESQL_PROFILE_ROWS_PROCESSED = def(8_824_0_00);
    public static final TransportVersion BYTE_SIZE_VALUE_ALWAYS_USES_BYTES_1 = def(8_825_0_00);
    public static final TransportVersion REVERT_BYTE_SIZE_VALUE_ALWAYS_USES_BYTES_1 = def(8_826_0_00);
    public static final TransportVersion ESQL_SKIP_ES_INDEX_SERIALIZATION = def(8_827_0_00);
    public static final TransportVersion ADD_INDEX_BLOCK_TWO_PHASE = def(8_828_0_00);
    public static final TransportVersion RESOLVE_CLUSTER_NO_INDEX_EXPRESSION = def(8_829_0_00);
    public static final TransportVersion ML_ROLLOVER_LEGACY_INDICES = def(8_830_0_00);
    public static final TransportVersion ADD_INCLUDE_FAILURE_INDICES_OPTION = def(8_831_0_00);
    public static final TransportVersion ESQL_RESPONSE_PARTIAL = def(8_832_0_00);
    public static final TransportVersion RANK_DOC_OPTIONAL_METADATA_FOR_EXPLAIN = def(8_833_0_00);
    public static final TransportVersion ILM_ADD_SEARCHABLE_SNAPSHOT_ADD_REPLICATE_FOR = def(8_834_0_00);
    public static final TransportVersion INGEST_REQUEST_INCLUDE_SOURCE_ON_ERROR = def(8_835_0_00);
    public static final TransportVersion RESOURCE_DEPRECATION_CHECKS = def(8_836_0_00);
    public static final TransportVersion LINEAR_RETRIEVER_SUPPORT = def(8_837_0_00);
    public static final TransportVersion TIMEOUT_GET_PARAM_FOR_RESOLVE_CLUSTER = def(8_838_0_00);
    public static final TransportVersion INFERENCE_REQUEST_ADAPTIVE_RATE_LIMITING = def(8_839_0_00);
    public static final TransportVersion ML_INFERENCE_IBM_WATSONX_RERANK_ADDED = def(8_840_0_00);
    public static final TransportVersion REMOVE_ALL_APPLICABLE_SELECTOR_BACKPORT_8_18 = def(8_840_0_01);
    public static final TransportVersion RETRY_ILM_ASYNC_ACTION_REQUIRE_ERROR_8_18 = def(8_840_0_02);
    public static final TransportVersion INITIAL_ELASTICSEARCH_8_18_7 = def(8_840_0_09);
    public static final TransportVersion INITIAL_ELASTICSEARCH_8_19 = def(8_841_0_00);
    public static final TransportVersion COHERE_BIT_EMBEDDING_TYPE_SUPPORT_ADDED_BACKPORT_8_X = def(8_841_0_01);
    public static final TransportVersion REMOVE_ALL_APPLICABLE_SELECTOR_BACKPORT_8_19 = def(8_841_0_02);
    public static final TransportVersion ESQL_RETRY_ON_SHARD_LEVEL_FAILURE_BACKPORT_8_19 = def(8_841_0_03);
    public static final TransportVersion ESQL_SUPPORT_PARTIAL_RESULTS_BACKPORT_8_19 = def(8_841_0_04);
    public static final TransportVersion VOYAGE_AI_INTEGRATION_ADDED_BACKPORT_8_X = def(8_841_0_05);
    public static final TransportVersion JINA_AI_EMBEDDING_TYPE_SUPPORT_ADDED_BACKPORT_8_19 = def(8_841_0_06);
    public static final TransportVersion RETRY_ILM_ASYNC_ACTION_REQUIRE_ERROR_8_19 = def(8_841_0_07);
    public static final TransportVersion INFERENCE_CONTEXT_8_X = def(8_841_0_08);
    public static final TransportVersion ML_INFERENCE_DEEPSEEK_8_19 = def(8_841_0_09);
    public static final TransportVersion ESQL_SERIALIZE_BLOCK_TYPE_CODE_8_19 = def(8_841_0_10);
    public static final TransportVersion ESQL_FAILURE_FROM_REMOTE_8_19 = def(8_841_0_11);
    public static final TransportVersion ESQL_AGGREGATE_METRIC_DOUBLE_LITERAL_8_19 = def(8_841_0_12);
    public static final TransportVersion INFERENCE_MODEL_REGISTRY_METADATA_8_19 = def(8_841_0_13);
    public static final TransportVersion INTRODUCE_LIFECYCLE_TEMPLATE_8_19 = def(8_841_0_14);
    public static final TransportVersion RERANK_COMMON_OPTIONS_ADDED_8_19 = def(8_841_0_15);
    public static final TransportVersion REMOTE_EXCEPTION_8_19 = def(8_841_0_16);
    public static final TransportVersion AMAZON_BEDROCK_TASK_SETTINGS_8_19 = def(8_841_0_17);
    public static final TransportVersion SEMANTIC_TEXT_CHUNKING_CONFIG_8_19 = def(8_841_0_18);
    public static final TransportVersion BATCHED_QUERY_PHASE_VERSION_BACKPORT_8_X = def(8_841_0_19);
    public static final TransportVersion SEARCH_INCREMENTAL_TOP_DOCS_NULL_BACKPORT_8_19 = def(8_841_0_20);
    public static final TransportVersion ML_INFERENCE_SAGEMAKER_8_19 = def(8_841_0_21);
    public static final TransportVersion ESQL_REPORT_ORIGINAL_TYPES_BACKPORT_8_19 = def(8_841_0_22);
    public static final TransportVersion PINNED_RETRIEVER_8_19 = def(8_841_0_23);
    public static final TransportVersion ESQL_AGGREGATE_METRIC_DOUBLE_BLOCK_8_19 = def(8_841_0_24);
    public static final TransportVersion INTRODUCE_FAILURES_LIFECYCLE_BACKPORT_8_19 = def(8_841_0_25);
    public static final TransportVersion INTRODUCE_FAILURES_DEFAULT_RETENTION_BACKPORT_8_19 = def(8_841_0_26);
    public static final TransportVersion RESCORE_VECTOR_ALLOW_ZERO_BACKPORT_8_19 = def(8_841_0_27);
    public static final TransportVersion INFERENCE_ADD_TIMEOUT_PUT_ENDPOINT_8_19 = def(8_841_0_28);
    public static final TransportVersion ESQL_REPORT_SHARD_PARTITIONING_8_19 = def(8_841_0_29);
    public static final TransportVersion ESQL_DRIVER_TASK_DESCRIPTION_8_19 = def(8_841_0_30);
    public static final TransportVersion ML_INFERENCE_HUGGING_FACE_CHAT_COMPLETION_ADDED_8_19 = def(8_841_0_31);
    public static final TransportVersion V_8_19_FIELD_CAPS_ADD_CLUSTER_ALIAS = def(8_841_0_32);
    public static final TransportVersion ESQL_HASH_OPERATOR_STATUS_OUTPUT_TIME_8_19 = def(8_841_0_34);
    public static final TransportVersion RERANKER_FAILURES_ALLOWED_8_19 = def(8_841_0_35);
    public static final TransportVersion ML_INFERENCE_HUGGING_FACE_RERANK_ADDED_8_19 = def(8_841_0_36);
    public static final TransportVersion ML_INFERENCE_SAGEMAKER_CHAT_COMPLETION_8_19 = def(8_841_0_37);
    public static final TransportVersion ML_INFERENCE_VERTEXAI_CHATCOMPLETION_ADDED_8_19 = def(8_841_0_38);
    public static final TransportVersion INFERENCE_CUSTOM_SERVICE_ADDED_8_19 = def(8_841_0_39);
    public static final TransportVersion IDP_CUSTOM_SAML_ATTRIBUTES_ADDED_8_19 = def(8_841_0_40);
    public static final TransportVersion DATA_STREAM_OPTIONS_API_REMOVE_INCLUDE_DEFAULTS_8_19 = def(8_841_0_41);
    public static final TransportVersion JOIN_ON_ALIASES_8_19 = def(8_841_0_42);
    public static final TransportVersion ILM_ADD_SKIP_SETTING_8_19 = def(8_841_0_43);
    public static final TransportVersion ESQL_REGEX_MATCH_WITH_CASE_INSENSITIVITY_8_19 = def(8_841_0_44);
    public static final TransportVersion ESQL_QUERY_PLANNING_DURATION_8_19 = def(8_841_0_45);
    public static final TransportVersion SEARCH_SOURCE_EXCLUDE_VECTORS_PARAM_8_19 = def(8_841_0_46);
    public static final TransportVersion ML_INFERENCE_MISTRAL_CHAT_COMPLETION_ADDED_8_19 = def(8_841_0_47);
    public static final TransportVersion ML_INFERENCE_ELASTIC_RERANK_ADDED_8_19 = def(8_841_0_48);
    public static final TransportVersion NONE_CHUNKING_STRATEGY_8_19 = def(8_841_0_49);
    public static final TransportVersion IDP_CUSTOM_SAML_ATTRIBUTES_ALLOW_LIST_8_19 = def(8_841_0_50);
    public static final TransportVersion SETTINGS_IN_DATA_STREAMS_8_19 = def(8_841_0_51);
    public static final TransportVersion ML_INFERENCE_CUSTOM_SERVICE_REMOVE_ERROR_PARSING_8_19 = def(8_841_0_52);
    public static final TransportVersion ML_INFERENCE_CUSTOM_SERVICE_EMBEDDING_BATCH_SIZE_8_19 = def(8_841_0_53);
    public static final TransportVersion STREAMS_LOGS_SUPPORT_8_19 = def(8_841_0_54);
    public static final TransportVersion ML_INFERENCE_CUSTOM_SERVICE_INPUT_TYPE_8_19 = def(8_841_0_55);
    public static final TransportVersion RANDOM_SAMPLER_QUERY_BUILDER_8_19 = def(8_841_0_56);
    public static final TransportVersion ML_INFERENCE_SAGEMAKER_ELASTIC_8_19 = def(8_841_0_57);
    public static final TransportVersion SPARSE_VECTOR_FIELD_PRUNING_OPTIONS_8_19 = def(8_841_0_58);
    public static final TransportVersion ML_INFERENCE_ELASTIC_DENSE_TEXT_EMBEDDINGS_ADDED_8_19 = def(8_841_0_59);
    public static final TransportVersion ML_INFERENCE_COHERE_API_VERSION_8_19 = def(8_841_0_60);
    public static final TransportVersion ESQL_DOCUMENTS_FOUND_AND_VALUES_LOADED_8_19 = def(8_841_0_61);
    public static final TransportVersion ESQL_PROFILE_INCLUDE_PLAN_8_19 = def(8_841_0_62);
    public static final TransportVersion INITIAL_ELASTICSEARCH_8_19_4 = def(8_841_0_68);
    public static final TransportVersion INITIAL_ELASTICSEARCH_9_0 = def(9_000_0_00);
    public static final TransportVersion REMOVE_SNAPSHOT_FAILURES_90 = def(9_000_0_01);
    public static final TransportVersion TRANSPORT_STATS_HANDLING_TIME_REQUIRED_90 = def(9_000_0_02);
    public static final TransportVersion REMOVE_DESIRED_NODE_VERSION_90 = def(9_000_0_03);
    public static final TransportVersion ESQL_DRIVER_TASK_DESCRIPTION_90 = def(9_000_0_04);
    public static final TransportVersion REMOVE_ALL_APPLICABLE_SELECTOR_9_0 = def(9_000_0_05);
    public static final TransportVersion BYTE_SIZE_VALUE_ALWAYS_USES_BYTES_90 = def(9_000_0_06);
    public static final TransportVersion RETRY_ILM_ASYNC_ACTION_REQUIRE_ERROR_90 = def(9_000_0_07);
    public static final TransportVersion RE_REMOVE_MIN_COMPATIBLE_SHARD_NODE_90 = def(9_000_0_08);
    public static final TransportVersion STORED_SCRIPT_CONTENT_LENGTH_90 = def(9_000_0_09);
    public static final TransportVersion INITIAL_ELASTICSEARCH_9_0_7 = def(9_000_0_16);
    public static final TransportVersion COHERE_BIT_EMBEDDING_TYPE_SUPPORT_ADDED = def(9_001_0_00);
    public static final TransportVersion REMOVE_SNAPSHOT_FAILURES = def(9_002_0_00);
    public static final TransportVersion TRANSPORT_STATS_HANDLING_TIME_REQUIRED = def(9_003_0_00);
    public static final TransportVersion REMOVE_DESIRED_NODE_VERSION = def(9_004_0_00);
    public static final TransportVersion ESQL_DRIVER_TASK_DESCRIPTION = def(9_005_0_00);
    public static final TransportVersion ESQL_RETRY_ON_SHARD_LEVEL_FAILURE = def(9_006_0_00);
    public static final TransportVersion ESQL_PROFILE_ASYNC_NANOS = def(9_007_00_0);
    public static final TransportVersion ESQL_LOOKUP_JOIN_SOURCE_TEXT = def(9_008_0_00);
    public static final TransportVersion REMOVE_ALL_APPLICABLE_SELECTOR = def(9_009_0_00);
    public static final TransportVersion SLM_UNHEALTHY_IF_NO_SNAPSHOT_WITHIN = def(9_010_0_00);
    public static final TransportVersion ESQL_SUPPORT_PARTIAL_RESULTS = def(9_011_0_00);
    public static final TransportVersion REMOVE_REPOSITORY_CONFLICT_MESSAGE = def(9_012_0_00);
    public static final TransportVersion RERANKER_FAILURES_ALLOWED = def(9_013_0_00);
    public static final TransportVersion VOYAGE_AI_INTEGRATION_ADDED = def(9_014_0_00);
    public static final TransportVersion BYTE_SIZE_VALUE_ALWAYS_USES_BYTES = def(9_015_0_00);
    public static final TransportVersion ESQL_SERIALIZE_SOURCE_FUNCTIONS_WARNINGS = def(9_016_0_00);
    public static final TransportVersion ESQL_DRIVER_NODE_DESCRIPTION = def(9_017_0_00);
    public static final TransportVersion MULTI_PROJECT = def(9_018_0_00);
    public static final TransportVersion STORED_SCRIPT_CONTENT_LENGTH = def(9_019_0_00);
    public static final TransportVersion JINA_AI_EMBEDDING_TYPE_SUPPORT_ADDED = def(9_020_0_00);
    public static final TransportVersion RE_REMOVE_MIN_COMPATIBLE_SHARD_NODE = def(9_021_0_00);
    public static final TransportVersion UNASSIGENEDINFO_RESHARD_ADDED = def(9_022_0_00);
    public static final TransportVersion INCLUDE_INDEX_MODE_IN_GET_DATA_STREAM = def(9_023_0_00);
    public static final TransportVersion MAX_OPERATION_SIZE_REJECTIONS_ADDED = def(9_024_0_00);
    public static final TransportVersion RETRY_ILM_ASYNC_ACTION_REQUIRE_ERROR = def(9_025_0_00);
    public static final TransportVersion ESQL_SERIALIZE_BLOCK_TYPE_CODE = def(9_026_0_00);
    public static final TransportVersion ESQL_THREAD_NAME_IN_DRIVER_PROFILE = def(9_027_0_00);
    public static final TransportVersion INFERENCE_CONTEXT = def(9_028_0_00);
    public static final TransportVersion ML_INFERENCE_DEEPSEEK = def(9_029_00_0);
    public static final TransportVersion ESQL_FAILURE_FROM_REMOTE = def(9_030_00_0);
    public static final TransportVersion INDEX_RESHARDING_METADATA = def(9_031_0_00);
    public static final TransportVersion INFERENCE_MODEL_REGISTRY_METADATA = def(9_032_0_00);
    public static final TransportVersion INTRODUCE_LIFECYCLE_TEMPLATE = def(9_033_0_00);
    public static final TransportVersion INDEXING_STATS_INCLUDES_RECENT_WRITE_LOAD = def(9_034_0_00);
    public static final TransportVersion ESQL_AGGREGATE_METRIC_DOUBLE_LITERAL = def(9_035_0_00);
    public static final TransportVersion INDEX_METADATA_INCLUDES_RECENT_WRITE_LOAD = def(9_036_0_00);
    public static final TransportVersion RERANK_COMMON_OPTIONS_ADDED = def(9_037_0_00);
    public static final TransportVersion ESQL_REPORT_ORIGINAL_TYPES = def(9_038_00_0);
    public static final TransportVersion RESCORE_VECTOR_ALLOW_ZERO = def(9_039_0_00);
    public static final TransportVersion PROJECT_ID_IN_SNAPSHOT = def(9_040_0_00);
    public static final TransportVersion INDEX_STATS_AND_METADATA_INCLUDE_PEAK_WRITE_LOAD = def(9_041_0_00);
    public static final TransportVersion BATCHED_QUERY_PHASE_VERSION = def(9_043_0_00);
    public static final TransportVersion REMOTE_EXCEPTION = def(9_044_0_00);
    public static final TransportVersion ESQL_REMOVE_AGGREGATE_TYPE = def(9_045_0_00);
    public static final TransportVersion ADD_PROJECT_ID_TO_DSL_ERROR_INFO = def(9_046_0_00);
    public static final TransportVersion SEMANTIC_TEXT_CHUNKING_CONFIG = def(9_047_0_00);
    public static final TransportVersion REPO_ANALYSIS_COPY_BLOB = def(9_048_0_00);
    public static final TransportVersion AMAZON_BEDROCK_TASK_SETTINGS = def(9_049_0_00);
    public static final TransportVersion ESQL_REPORT_SHARD_PARTITIONING = def(9_050_0_00);
    public static final TransportVersion DEAD_ESQL_QUERY_PLANNING_DURATION = def(9_051_0_00);
    public static final TransportVersion DEAD_ESQL_DOCUMENTS_FOUND_AND_VALUES_LOADED = def(9_052_0_00);
    public static final TransportVersion DEAD_BATCHED_QUERY_EXECUTION_DELAYABLE_WRITABLE = def(9_053_0_00);
    public static final TransportVersion DEAD_SEARCH_INCREMENTAL_TOP_DOCS_NULL = def(9_054_0_00);
    public static final TransportVersion ESQL_QUERY_PLANNING_DURATION = def(9_055_0_00);
    public static final TransportVersion ESQL_DOCUMENTS_FOUND_AND_VALUES_LOADED = def(9_056_0_00);
    public static final TransportVersion BATCHED_QUERY_EXECUTION_DELAYABLE_WRITABLE = def(9_057_0_00);
    public static final TransportVersion SEARCH_INCREMENTAL_TOP_DOCS_NULL = def(9_058_0_00);
    public static final TransportVersion COMPRESS_DELAYABLE_WRITEABLE = def(9_059_0_00);
    public static final TransportVersion SYNONYMS_REFRESH_PARAM = def(9_060_0_00);
    public static final TransportVersion DOC_FIELDS_AS_LIST = def(9_061_0_00);
    public static final TransportVersion DENSE_VECTOR_OFF_HEAP_STATS = def(9_062_00_0);
    public static final TransportVersion RANDOM_SAMPLER_QUERY_BUILDER = def(9_063_0_00);
    public static final TransportVersion SETTINGS_IN_DATA_STREAMS = def(9_064_0_00);
    public static final TransportVersion INTRODUCE_FAILURES_LIFECYCLE = def(9_065_0_00);
    public static final TransportVersion PROJECT_METADATA_SETTINGS = def(9_066_0_00);
    public static final TransportVersion AGGREGATE_METRIC_DOUBLE_BLOCK = def(9_067_0_00);
    public static final TransportVersion PINNED_RETRIEVER = def(9_068_0_00);
    public static final TransportVersion ML_INFERENCE_SAGEMAKER = def(9_069_0_00);
    public static final TransportVersion WRITE_LOAD_INCLUDES_BUFFER_WRITES = def(9_070_0_00);
    public static final TransportVersion INTRODUCE_FAILURES_DEFAULT_RETENTION = def(9_071_0_00);
    public static final TransportVersion FILE_SETTINGS_HEALTH_INFO = def(9_072_0_00);
    public static final TransportVersion FIELD_CAPS_ADD_CLUSTER_ALIAS = def(9_073_0_00);
    public static final TransportVersion INFERENCE_ADD_TIMEOUT_PUT_ENDPOINT = def(9_074_0_00);
    public static final TransportVersion ESQL_FIELD_ATTRIBUTE_DROP_TYPE = def(9_075_0_00);
    public static final TransportVersion ESQL_TIME_SERIES_SOURCE_STATUS = def(9_076_0_00);
    public static final TransportVersion ESQL_HASH_OPERATOR_STATUS_OUTPUT_TIME = def(9_077_0_00);
    public static final TransportVersion ML_INFERENCE_HUGGING_FACE_CHAT_COMPLETION_ADDED = def(9_078_0_00);
    public static final TransportVersion NODES_STATS_SUPPORTS_MULTI_PROJECT = def(9_079_0_00);
    public static final TransportVersion ML_INFERENCE_HUGGING_FACE_RERANK_ADDED = def(9_080_0_00);
    public static final TransportVersion SETTINGS_IN_DATA_STREAMS_DRY_RUN = def(9_081_0_00);
    public static final TransportVersion ML_INFERENCE_SAGEMAKER_CHAT_COMPLETION = def(9_082_0_00);
    public static final TransportVersion ML_INFERENCE_VERTEXAI_CHATCOMPLETION_ADDED = def(9_083_0_00);
    public static final TransportVersion INFERENCE_CUSTOM_SERVICE_ADDED = def(9_084_0_00);
    public static final TransportVersion ESQL_LIMIT_ROW_SIZE = def(9_085_0_00);
    public static final TransportVersion ESQL_REGEX_MATCH_WITH_CASE_INSENSITIVITY = def(9_086_0_00);
    public static final TransportVersion IDP_CUSTOM_SAML_ATTRIBUTES = def(9_087_0_00);
    public static final TransportVersion JOIN_ON_ALIASES = def(9_088_0_00);
    public static final TransportVersion ILM_ADD_SKIP_SETTING = def(9_089_0_00);
    public static final TransportVersion ML_INFERENCE_MISTRAL_CHAT_COMPLETION_ADDED = def(9_090_0_00);
    public static final TransportVersion IDP_CUSTOM_SAML_ATTRIBUTES_ALLOW_LIST = def(9_091_0_00);
    public static final TransportVersion SEARCH_SOURCE_EXCLUDE_VECTORS_PARAM = def(9_092_0_00);
    public static final TransportVersion SNAPSHOT_INDEX_SHARD_STATUS_MISSING_STATS = def(9_093_0_00);
    public static final TransportVersion ML_INFERENCE_ELASTIC_RERANK = def(9_094_0_00);
    public static final TransportVersion SEARCH_LOAD_PER_INDEX_STATS = def(9_095_0_00);
    public static final TransportVersion HEAP_USAGE_IN_CLUSTER_INFO = def(9_096_0_00);
    public static final TransportVersion NONE_CHUNKING_STRATEGY = def(9_097_0_00);
    public static final TransportVersion PROJECT_DELETION_GLOBAL_BLOCK = def(9_098_0_00);
    public static final TransportVersion SECURITY_CLOUD_API_KEY_REALM_AND_TYPE = def(9_099_0_00);
    public static final TransportVersion STATE_PARAM_GET_SNAPSHOT = def(9_100_0_00);
    public static final TransportVersion PROJECT_ID_IN_SNAPSHOTS_DELETIONS_AND_REPO_CLEANUP = def(9_101_0_00);
    public static final TransportVersion ML_INFERENCE_CUSTOM_SERVICE_REMOVE_ERROR_PARSING = def(9_102_0_00);
    public static final TransportVersion ML_INFERENCE_CUSTOM_SERVICE_EMBEDDING_BATCH_SIZE = def(9_103_0_00);
    public static final TransportVersion STREAMS_LOGS_SUPPORT = def(9_104_0_00);
    public static final TransportVersion ML_INFERENCE_CUSTOM_SERVICE_INPUT_TYPE = def(9_105_0_00);
    public static final TransportVersion ML_INFERENCE_SAGEMAKER_ELASTIC = def(9_106_0_00);
    public static final TransportVersion SPARSE_VECTOR_FIELD_PRUNING_OPTIONS = def(9_107_0_00);
    public static final TransportVersion CLUSTER_STATE_PROJECTS_SETTINGS = def(9_108_0_00);
    public static final TransportVersion ML_INFERENCE_ELASTIC_DENSE_TEXT_EMBEDDINGS_ADDED = def(9_109_00_0);
    public static final TransportVersion ML_INFERENCE_COHERE_API_VERSION = def(9_110_0_00);
    public static final TransportVersion ESQL_PROFILE_INCLUDE_PLAN = def(9_111_0_00);
    public static final TransportVersion INFERENCE_API_EIS_DIAGNOSTICS = def(9_156_0_00);
    public static final TransportVersion ML_INFERENCE_ENDPOINT_CACHE = def(9_157_0_00);
    public static final TransportVersion INDEX_SOURCE = def(9_158_0_00);
<<<<<<< HEAD
    public static final TransportVersion TIMESERIES_DEFAULT_LIMIT = def(9_159_0_00);
=======
    public static final TransportVersion MAX_HEAP_SIZE_PER_NODE_IN_CLUSTER_INFO = def(9_159_0_00);
>>>>>>> 4c9da78b

    /*
     * STOP! READ THIS FIRST! No, really,
     *        ____ _____ ___  ____  _        ____  _____    _    ____    _____ _   _ ___ ____    _____ ___ ____  ____ _____ _
     *       / ___|_   _/ _ \|  _ \| |      |  _ \| ____|  / \  |  _ \  |_   _| | | |_ _/ ___|  |  ___|_ _|  _ \/ ___|_   _| |
     *       \___ \ | || | | | |_) | |      | |_) |  _|   / _ \ | | | |   | | | |_| || |\___ \  | |_   | || |_) \___ \ | | | |
     *        ___) || || |_| |  __/|_|      |  _ <| |___ / ___ \| |_| |   | | |  _  || | ___) | |  _|  | ||  _ < ___) || | |_|
     *       |____/ |_| \___/|_|   (_)      |_| \_\_____/_/   \_\____/    |_| |_| |_|___|____/  |_|   |___|_| \_\____/ |_| (_)
     *
     * A new transport version should be added EVERY TIME a change is made to the serialization protocol of one or more classes. Each
     * transport version should only be used in a single merged commit (apart from the BwC versions copied from o.e.Version, ≤V_8_8_1).
     *
     * More information about versions and backporting at docs/internal/Versioning.md
     *
     * ADDING A TRANSPORT VERSION
     * To add a new transport version, add a new constant at the bottom of the list, above this comment. Don't add other lines,
     * comments, etc. The version id has the following layout:
     *
     * M_NNN_S_PP
     *
     * M - The major version of Elasticsearch
     * NNN - The server version part
     * S - The subsidiary version part. It should always be 0 here, it is only used in subsidiary repositories.
     * PP - The patch version part
     *
     * To determine the id of the next TransportVersion constant, do the following:
     * - Use the same major version, unless bumping majors
     * - Bump the server version part by 1, unless creating a patch version
     * - Leave the subsidiary part as 0
     * - Bump the patch part if creating a patch version
     *
     * If a patch version is created, it should be placed sorted among the other existing constants.
     *
     * REVERTING A TRANSPORT VERSION
     *
     * If you revert a commit with a transport version change, you MUST ensure there is a NEW transport version representing the reverted
     * change. DO NOT let the transport version go backwards, it must ALWAYS be incremented.
     *
     * DETERMINING TRANSPORT VERSIONS FROM GIT HISTORY
     *
     * If your git checkout has the expected minor-version-numbered branches and the expected release-version tags then you can find the
     * transport versions known by a particular release ...
     *
     *     git show v8.11.0:server/src/main/java/org/elasticsearch/TransportVersions.java | grep '= def'
     *
     * ... or by a particular branch ...
     *
     *     git show 8.11:server/src/main/java/org/elasticsearch/TransportVersions.java | grep '= def'
     *
     * ... and you can see which versions were added in between two versions too ...
     *
     *     git diff v8.11.0..main -- server/src/main/java/org/elasticsearch/TransportVersions.java
     *
     * In branches 8.7-8.10 see server/src/main/java/org/elasticsearch/TransportVersion.java for the equivalent definitions.
     */

    /**
     * Sorted list of all versions defined in this class
     */
    static final List<TransportVersion> DEFINED_VERSIONS = collectAllVersionIdsDefinedInClass(TransportVersions.class);

    public static List<TransportVersion> collectAllVersionIdsDefinedInClass(Class<?> cls) {
        Map<Integer, String> versionIdFields = new HashMap<>();
        List<TransportVersion> definedTransportVersions = new ArrayList<>();

        for (Field declaredField : cls.getFields()) {
            if (declaredField.getType().equals(TransportVersion.class)) {
                String fieldName = declaredField.getName();

                TransportVersion version;
                try {
                    version = (TransportVersion) declaredField.get(null);
                } catch (IllegalAccessException e) {
                    throw new AssertionError(e);
                }
                definedTransportVersions.add(version);

                if (Assertions.ENABLED) {
                    // check the version number is unique
                    var sameVersionNumber = versionIdFields.put(version.id(), fieldName);
                    assert sameVersionNumber == null
                        : "Versions ["
                            + sameVersionNumber
                            + "] and ["
                            + fieldName
                            + "] have the same version number ["
                            + version.id()
                            + "]. Each TransportVersion should have a different version number";
                }
            }
        }

        Collections.sort(definedTransportVersions);

        return List.copyOf(definedTransportVersions);
    }

    // no instance
    private TransportVersions() {}
}<|MERGE_RESOLUTION|>--- conflicted
+++ resolved
@@ -324,11 +324,8 @@
     public static final TransportVersion INFERENCE_API_EIS_DIAGNOSTICS = def(9_156_0_00);
     public static final TransportVersion ML_INFERENCE_ENDPOINT_CACHE = def(9_157_0_00);
     public static final TransportVersion INDEX_SOURCE = def(9_158_0_00);
-<<<<<<< HEAD
-    public static final TransportVersion TIMESERIES_DEFAULT_LIMIT = def(9_159_0_00);
-=======
     public static final TransportVersion MAX_HEAP_SIZE_PER_NODE_IN_CLUSTER_INFO = def(9_159_0_00);
->>>>>>> 4c9da78b
+    public static final TransportVersion TIMESERIES_DEFAULT_LIMIT = def(9_160_0_00);
 
     /*
      * STOP! READ THIS FIRST! No, really,

/*
 * Copyright Elasticsearch B.V. and/or licensed to Elasticsearch B.V. under one
 * or more contributor license agreements. Licensed under the "Elastic License
 * 2.0", the "GNU Affero General Public License v3.0 only", and the "Server Side
 * Public License v 1"; you may not use this file except in compliance with, at
 * your election, the "Elastic License 2.0", the "GNU Affero General Public
 * License v3.0 only", or the "Server Side Public License, v 1".
 */

package org.elasticsearch;

import org.elasticsearch.core.Assertions;

import java.lang.reflect.Field;
import java.util.ArrayList;
import java.util.Collections;
import java.util.HashMap;
import java.util.List;
import java.util.Map;
import java.util.Set;
import java.util.TreeSet;

/**
 * <p>Transport version is used to coordinate compatible wire protocol communication between nodes, at a fine-grained level.  This replaces
 * and supersedes the old Version constants.</p>
 *
 * <p>Before adding a new version constant, please read the block comment at the end of the list of constants.</p>
 */
public class TransportVersions {

    /*
     * NOTE: IntelliJ lies!
     * This map is used during class construction, referenced by the registerTransportVersion method.
     * When all the transport version constants have been registered, the map is cleared & never touched again.
     */
    static TreeSet<Integer> IDS = new TreeSet<>();

    static TransportVersion def(int id) {
        if (IDS == null) throw new IllegalStateException("The IDS map needs to be present to call this method");

        if (IDS.add(id) == false) {
            throw new IllegalArgumentException("Version id " + id + " defined twice");
        }
        if (id < IDS.last()) {
            throw new IllegalArgumentException("Version id " + id + " is not defined in the right location. Keep constants sorted");
        }
        return new TransportVersion(id);
    }

    // TODO: ES-10337 we can remove all transport versions earlier than 8.18
    public static final TransportVersion ZERO = def(0);
    public static final TransportVersion V_7_0_0 = def(7_00_00_99);
    public static final TransportVersion V_7_1_0 = def(7_01_00_99);
    public static final TransportVersion V_7_2_0 = def(7_02_00_99);
    public static final TransportVersion V_7_3_0 = def(7_03_00_99);
    public static final TransportVersion V_7_3_2 = def(7_03_02_99);
    public static final TransportVersion V_7_4_0 = def(7_04_00_99);
    public static final TransportVersion V_7_8_0 = def(7_08_00_99);
    public static final TransportVersion V_7_8_1 = def(7_08_01_99);
    public static final TransportVersion V_7_9_0 = def(7_09_00_99);
    public static final TransportVersion V_7_10_0 = def(7_10_00_99);
    public static final TransportVersion V_8_0_0 = def(8_00_00_99);
    public static final TransportVersion V_8_1_0 = def(8_01_00_99);
    public static final TransportVersion V_8_2_0 = def(8_02_00_99);
    public static final TransportVersion V_8_3_0 = def(8_03_00_99);
    public static final TransportVersion V_8_4_0 = def(8_04_00_99);
    public static final TransportVersion V_8_5_0 = def(8_05_00_99);
    public static final TransportVersion V_8_6_0 = def(8_06_00_99);
    public static final TransportVersion V_8_6_1 = def(8_06_01_99);
    public static final TransportVersion V_8_7_0 = def(8_07_00_99);
    public static final TransportVersion V_8_7_1 = def(8_07_01_99);
    public static final TransportVersion V_8_8_0 = def(8_08_00_99);
    public static final TransportVersion V_8_8_1 = def(8_08_01_99);
    /*
     * READ THE COMMENT BELOW THIS BLOCK OF DECLARATIONS BEFORE ADDING NEW TRANSPORT VERSIONS
     * Detached transport versions added below here.
     */
    public static final TransportVersion V_8_9_X = def(8_500_0_20);
    public static final TransportVersion V_8_10_X = def(8_500_0_61);
    public static final TransportVersion V_8_11_X = def(8_512_0_01);
    public static final TransportVersion V_8_12_0 = def(8_560_0_00);
    public static final TransportVersion V_8_12_1 = def(8_560_0_01);
    public static final TransportVersion V_8_13_0 = def(8_595_0_00);
    public static final TransportVersion V_8_13_4 = def(8_595_0_01);
    public static final TransportVersion V_8_14_0 = def(8_636_0_01);
    public static final TransportVersion V_8_15_0 = def(8_702_0_02);
    public static final TransportVersion V_8_15_2 = def(8_702_0_03);
    public static final TransportVersion V_8_16_0 = def(8_772_0_01);
    public static final TransportVersion V_8_16_1 = def(8_772_0_04);
    public static final TransportVersion V_8_16_5 = def(8_772_0_05);
    public static final TransportVersion V_8_16_6 = def(8_772_0_06);
    public static final TransportVersion INITIAL_ELASTICSEARCH_8_16_7 = def(8_772_0_07);
    public static final TransportVersion V_8_17_0 = def(8_797_0_02);
    public static final TransportVersion V_8_17_3 = def(8_797_0_03);
    public static final TransportVersion V_8_17_4 = def(8_797_0_04);
    public static final TransportVersion V_8_17_5 = def(8_797_0_05);
    public static final TransportVersion INITIAL_ELASTICSEARCH_8_17_6 = def(8_797_0_06);
    public static final TransportVersion INITIAL_ELASTICSEARCH_8_17_7 = def(8_797_0_07);
    public static final TransportVersion INITIAL_ELASTICSEARCH_8_17_8 = def(8_797_0_08);
    public static final TransportVersion INITIAL_ELASTICSEARCH_8_17_9 = def(8_797_0_09);
    public static final TransportVersion INITIAL_ELASTICSEARCH_8_17_10 = def(8_797_0_10);
    public static final TransportVersion INITIAL_ELASTICSEARCH_8_17_11 = def(8_797_0_11);
    public static final TransportVersion INDEXING_PRESSURE_THROTTLING_STATS = def(8_798_0_00);
    public static final TransportVersion REINDEX_DATA_STREAMS = def(8_799_0_00);
    public static final TransportVersion ESQL_REMOVE_NODE_LEVEL_PLAN = def(8_800_0_00);
    public static final TransportVersion LOGSDB_TELEMETRY_CUSTOM_CUTOFF_DATE = def(8_801_0_00);
    public static final TransportVersion SOURCE_MODE_TELEMETRY = def(8_802_0_00);
    public static final TransportVersion NEW_REFRESH_CLUSTER_BLOCK = def(8_803_0_00);
    public static final TransportVersion RETRIES_AND_OPERATIONS_IN_BLOBSTORE_STATS = def(8_804_0_00);
    public static final TransportVersion ADD_DATA_STREAM_OPTIONS_TO_TEMPLATES = def(8_805_0_00);
    public static final TransportVersion KNN_QUERY_RESCORE_OVERSAMPLE = def(8_806_0_00);
    public static final TransportVersion SEMANTIC_QUERY_LENIENT = def(8_807_0_00);
    public static final TransportVersion ESQL_QUERY_BUILDER_IN_SEARCH_FUNCTIONS = def(8_808_0_00);
    public static final TransportVersion EQL_ALLOW_PARTIAL_SEARCH_RESULTS = def(8_809_0_00);
    public static final TransportVersion NODE_VERSION_INFORMATION_WITH_MIN_READ_ONLY_INDEX_VERSION = def(8_810_0_00);
    public static final TransportVersion ERROR_TRACE_IN_TRANSPORT_HEADER = def(8_811_0_00);
    public static final TransportVersion FAILURE_STORE_ENABLED_BY_CLUSTER_SETTING = def(8_812_0_00);
    public static final TransportVersion SIMULATE_IGNORED_FIELDS = def(8_813_0_00);
    public static final TransportVersion TRANSFORMS_UPGRADE_MODE = def(8_814_0_00);
    public static final TransportVersion NODE_SHUTDOWN_EPHEMERAL_ID_ADDED = def(8_815_0_00);
    public static final TransportVersion ESQL_CCS_TELEMETRY_STATS = def(8_816_0_00);
    public static final TransportVersion TEXT_EMBEDDING_QUERY_VECTOR_BUILDER_INFER_MODEL_ID = def(8_817_0_00);
    public static final TransportVersion ESQL_ENABLE_NODE_LEVEL_REDUCTION = def(8_818_0_00);
    public static final TransportVersion JINA_AI_INTEGRATION_ADDED = def(8_819_0_00);
    public static final TransportVersion TRACK_INDEX_FAILED_DUE_TO_VERSION_CONFLICT_METRIC = def(8_820_0_00);
    public static final TransportVersion REPLACE_FAILURE_STORE_OPTIONS_WITH_SELECTOR_SYNTAX = def(8_821_0_00);
    public static final TransportVersion ELASTIC_INFERENCE_SERVICE_UNIFIED_CHAT_COMPLETIONS_INTEGRATION = def(8_822_0_00);
    public static final TransportVersion KQL_QUERY_TECH_PREVIEW = def(8_823_0_00);
    public static final TransportVersion ESQL_PROFILE_ROWS_PROCESSED = def(8_824_0_00);
    public static final TransportVersion BYTE_SIZE_VALUE_ALWAYS_USES_BYTES_1 = def(8_825_0_00);
    public static final TransportVersion REVERT_BYTE_SIZE_VALUE_ALWAYS_USES_BYTES_1 = def(8_826_0_00);
    public static final TransportVersion ESQL_SKIP_ES_INDEX_SERIALIZATION = def(8_827_0_00);
    public static final TransportVersion ADD_INDEX_BLOCK_TWO_PHASE = def(8_828_0_00);
    public static final TransportVersion RESOLVE_CLUSTER_NO_INDEX_EXPRESSION = def(8_829_0_00);
    public static final TransportVersion ML_ROLLOVER_LEGACY_INDICES = def(8_830_0_00);
    public static final TransportVersion ADD_INCLUDE_FAILURE_INDICES_OPTION = def(8_831_0_00);
    public static final TransportVersion ESQL_RESPONSE_PARTIAL = def(8_832_0_00);
    public static final TransportVersion RANK_DOC_OPTIONAL_METADATA_FOR_EXPLAIN = def(8_833_0_00);
    public static final TransportVersion ILM_ADD_SEARCHABLE_SNAPSHOT_ADD_REPLICATE_FOR = def(8_834_0_00);
    public static final TransportVersion INGEST_REQUEST_INCLUDE_SOURCE_ON_ERROR = def(8_835_0_00);
    public static final TransportVersion RESOURCE_DEPRECATION_CHECKS = def(8_836_0_00);
    public static final TransportVersion LINEAR_RETRIEVER_SUPPORT = def(8_837_0_00);
    public static final TransportVersion TIMEOUT_GET_PARAM_FOR_RESOLVE_CLUSTER = def(8_838_0_00);
    public static final TransportVersion INFERENCE_REQUEST_ADAPTIVE_RATE_LIMITING = def(8_839_0_00);
    public static final TransportVersion ML_INFERENCE_IBM_WATSONX_RERANK_ADDED = def(8_840_0_00);
    public static final TransportVersion REMOVE_ALL_APPLICABLE_SELECTOR_BACKPORT_8_18 = def(8_840_0_01);
    public static final TransportVersion V_8_18_0 = def(8_840_0_02);
    public static final TransportVersion INITIAL_ELASTICSEARCH_8_18_1 = def(8_840_0_03);
    public static final TransportVersion INITIAL_ELASTICSEARCH_8_18_2 = def(8_840_0_04);
    public static final TransportVersion INITIAL_ELASTICSEARCH_8_18_3 = def(8_840_0_05);
    public static final TransportVersion INITIAL_ELASTICSEARCH_8_18_4 = def(8_840_0_06);
<<<<<<< HEAD
=======
    public static final TransportVersion INITIAL_ELASTICSEARCH_8_18_5 = def(8_840_0_07);
    public static final TransportVersion INITIAL_ELASTICSEARCH_8_18_6 = def(8_840_0_08);
>>>>>>> 0437da5c
    public static final TransportVersion INITIAL_ELASTICSEARCH_8_19 = def(8_841_0_00);
    public static final TransportVersion COHERE_BIT_EMBEDDING_TYPE_SUPPORT_ADDED_BACKPORT_8_X = def(8_841_0_01);
    public static final TransportVersion REMOVE_ALL_APPLICABLE_SELECTOR_BACKPORT_8_19 = def(8_841_0_02);
    public static final TransportVersion ESQL_RETRY_ON_SHARD_LEVEL_FAILURE_BACKPORT_8_19 = def(8_841_0_03);
    public static final TransportVersion ESQL_SUPPORT_PARTIAL_RESULTS_BACKPORT_8_19 = def(8_841_0_04);
    public static final TransportVersion VOYAGE_AI_INTEGRATION_ADDED_BACKPORT_8_X = def(8_841_0_05);
    public static final TransportVersion JINA_AI_EMBEDDING_TYPE_SUPPORT_ADDED_BACKPORT_8_19 = def(8_841_0_06);
    public static final TransportVersion RETRY_ILM_ASYNC_ACTION_REQUIRE_ERROR_8_19 = def(8_841_0_07);
    public static final TransportVersion INFERENCE_CONTEXT_8_X = def(8_841_0_08);
    public static final TransportVersion ML_INFERENCE_DEEPSEEK_8_19 = def(8_841_0_09);
    public static final TransportVersion ESQL_SERIALIZE_BLOCK_TYPE_CODE_8_19 = def(8_841_0_10);
    public static final TransportVersion ESQL_FAILURE_FROM_REMOTE_8_19 = def(8_841_0_11);
    public static final TransportVersion ESQL_AGGREGATE_METRIC_DOUBLE_LITERAL_8_19 = def(8_841_0_12);
    public static final TransportVersion INFERENCE_MODEL_REGISTRY_METADATA_8_19 = def(8_841_0_13);
    public static final TransportVersion INTRODUCE_LIFECYCLE_TEMPLATE_8_19 = def(8_841_0_14);
    public static final TransportVersion RERANK_COMMON_OPTIONS_ADDED_8_19 = def(8_841_0_15);
    public static final TransportVersion REMOTE_EXCEPTION_8_19 = def(8_841_0_16);
    public static final TransportVersion AMAZON_BEDROCK_TASK_SETTINGS_8_19 = def(8_841_0_17);
    public static final TransportVersion SEMANTIC_TEXT_CHUNKING_CONFIG_8_19 = def(8_841_0_18);
    public static final TransportVersion BATCHED_QUERY_PHASE_VERSION_BACKPORT_8_X = def(8_841_0_19);
    public static final TransportVersion SEARCH_INCREMENTAL_TOP_DOCS_NULL_BACKPORT_8_19 = def(8_841_0_20);
    public static final TransportVersion ML_INFERENCE_SAGEMAKER_8_19 = def(8_841_0_21);
    public static final TransportVersion ESQL_REPORT_ORIGINAL_TYPES_BACKPORT_8_19 = def(8_841_0_22);
    public static final TransportVersion PINNED_RETRIEVER_8_19 = def(8_841_0_23);
    public static final TransportVersion ESQL_AGGREGATE_METRIC_DOUBLE_BLOCK_8_19 = def(8_841_0_24);
    public static final TransportVersion INTRODUCE_FAILURES_LIFECYCLE_BACKPORT_8_19 = def(8_841_0_25);
    public static final TransportVersion INTRODUCE_FAILURES_DEFAULT_RETENTION_BACKPORT_8_19 = def(8_841_0_26);
    public static final TransportVersion RESCORE_VECTOR_ALLOW_ZERO_BACKPORT_8_19 = def(8_841_0_27);
    public static final TransportVersion INFERENCE_ADD_TIMEOUT_PUT_ENDPOINT_8_19 = def(8_841_0_28);
    public static final TransportVersion ESQL_REPORT_SHARD_PARTITIONING_8_19 = def(8_841_0_29);
    public static final TransportVersion ESQL_DRIVER_TASK_DESCRIPTION_8_19 = def(8_841_0_30);
    public static final TransportVersion ML_INFERENCE_HUGGING_FACE_CHAT_COMPLETION_ADDED_8_19 = def(8_841_0_31);
    public static final TransportVersion V_8_19_FIELD_CAPS_ADD_CLUSTER_ALIAS = def(8_841_0_32);
    public static final TransportVersion ESQL_HASH_OPERATOR_STATUS_OUTPUT_TIME_8_19 = def(8_841_0_34);
    public static final TransportVersion RERANKER_FAILURES_ALLOWED_8_19 = def(8_841_0_35);
    public static final TransportVersion ML_INFERENCE_HUGGING_FACE_RERANK_ADDED_8_19 = def(8_841_0_36);
    public static final TransportVersion ML_INFERENCE_SAGEMAKER_CHAT_COMPLETION_8_19 = def(8_841_0_37);
    public static final TransportVersion ML_INFERENCE_VERTEXAI_CHATCOMPLETION_ADDED_8_19 = def(8_841_0_38);
    public static final TransportVersion INFERENCE_CUSTOM_SERVICE_ADDED_8_19 = def(8_841_0_39);
    public static final TransportVersion IDP_CUSTOM_SAML_ATTRIBUTES_ADDED_8_19 = def(8_841_0_40);
    public static final TransportVersion DATA_STREAM_OPTIONS_API_REMOVE_INCLUDE_DEFAULTS_8_19 = def(8_841_0_41);
    public static final TransportVersion JOIN_ON_ALIASES_8_19 = def(8_841_0_42);
    public static final TransportVersion ILM_ADD_SKIP_SETTING_8_19 = def(8_841_0_43);
    public static final TransportVersion ESQL_REGEX_MATCH_WITH_CASE_INSENSITIVITY_8_19 = def(8_841_0_44);
    public static final TransportVersion ESQL_QUERY_PLANNING_DURATION_8_19 = def(8_841_0_45);
    public static final TransportVersion SEARCH_SOURCE_EXCLUDE_VECTORS_PARAM_8_19 = def(8_841_0_46);
    public static final TransportVersion ML_INFERENCE_MISTRAL_CHAT_COMPLETION_ADDED_8_19 = def(8_841_0_47);
    public static final TransportVersion ML_INFERENCE_ELASTIC_RERANK_ADDED_8_19 = def(8_841_0_48);
    public static final TransportVersion NONE_CHUNKING_STRATEGY_8_19 = def(8_841_0_49);
    public static final TransportVersion IDP_CUSTOM_SAML_ATTRIBUTES_ALLOW_LIST_8_19 = def(8_841_0_50);
    public static final TransportVersion SETTINGS_IN_DATA_STREAMS_8_19 = def(8_841_0_51);
    public static final TransportVersion ML_INFERENCE_CUSTOM_SERVICE_REMOVE_ERROR_PARSING_8_19 = def(8_841_0_52);
    public static final TransportVersion ML_INFERENCE_CUSTOM_SERVICE_EMBEDDING_BATCH_SIZE_8_19 = def(8_841_0_53);
    public static final TransportVersion STREAMS_LOGS_SUPPORT_8_19 = def(8_841_0_54);
    public static final TransportVersion ML_INFERENCE_CUSTOM_SERVICE_INPUT_TYPE_8_19 = def(8_841_0_55);
    public static final TransportVersion RANDOM_SAMPLER_QUERY_BUILDER_8_19 = def(8_841_0_56);
    public static final TransportVersion ML_INFERENCE_SAGEMAKER_ELASTIC_8_19 = def(8_841_0_57);
    public static final TransportVersion SPARSE_VECTOR_FIELD_PRUNING_OPTIONS_8_19 = def(8_841_0_58);
    public static final TransportVersion ML_INFERENCE_ELASTIC_DENSE_TEXT_EMBEDDINGS_ADDED_8_19 = def(8_841_0_59);
    public static final TransportVersion ML_INFERENCE_COHERE_API_VERSION_8_19 = def(8_841_0_60);
    public static final TransportVersion ESQL_DOCUMENTS_FOUND_AND_VALUES_LOADED_8_19 = def(8_841_0_61);
    public static final TransportVersion ESQL_PROFILE_INCLUDE_PLAN_8_19 = def(8_841_0_62);
    public static final TransportVersion ESQL_FIXED_INDEX_LIKE_8_19 = def(8_841_0_64);
    public static final TransportVersion INITIAL_ELASTICSEARCH_8_19_1 = def(8_841_0_65);
    public static final TransportVersion INITIAL_ELASTICSEARCH_8_19_2 = def(8_841_0_66);
    public static final TransportVersion INITIAL_ELASTICSEARCH_8_19_3 = def(8_841_0_67);
    public static final TransportVersion V_9_0_0 = def(9_000_0_09);
    public static final TransportVersion INITIAL_ELASTICSEARCH_9_0_1 = def(9_000_0_10);
    public static final TransportVersion INITIAL_ELASTICSEARCH_9_0_2 = def(9_000_0_11);
    public static final TransportVersion INITIAL_ELASTICSEARCH_9_0_3 = def(9_000_0_12);
    public static final TransportVersion INITIAL_ELASTICSEARCH_9_0_4 = def(9_000_0_13);
<<<<<<< HEAD
=======
    public static final TransportVersion INITIAL_ELASTICSEARCH_9_0_5 = def(9_000_0_14);
    public static final TransportVersion INITIAL_ELASTICSEARCH_9_0_6 = def(9_000_0_15);
>>>>>>> 0437da5c
    public static final TransportVersion COHERE_BIT_EMBEDDING_TYPE_SUPPORT_ADDED = def(9_001_0_00);
    public static final TransportVersion REMOVE_SNAPSHOT_FAILURES = def(9_002_0_00);
    public static final TransportVersion TRANSPORT_STATS_HANDLING_TIME_REQUIRED = def(9_003_0_00);
    public static final TransportVersion REMOVE_DESIRED_NODE_VERSION = def(9_004_0_00);
    public static final TransportVersion ESQL_DRIVER_TASK_DESCRIPTION = def(9_005_0_00);
    public static final TransportVersion ESQL_RETRY_ON_SHARD_LEVEL_FAILURE = def(9_006_0_00);
    public static final TransportVersion ESQL_PROFILE_ASYNC_NANOS = def(9_007_00_0);
    public static final TransportVersion ESQL_LOOKUP_JOIN_SOURCE_TEXT = def(9_008_0_00);
    public static final TransportVersion REMOVE_ALL_APPLICABLE_SELECTOR = def(9_009_0_00);
    public static final TransportVersion SLM_UNHEALTHY_IF_NO_SNAPSHOT_WITHIN = def(9_010_0_00);
    public static final TransportVersion ESQL_SUPPORT_PARTIAL_RESULTS = def(9_011_0_00);
    public static final TransportVersion REMOVE_REPOSITORY_CONFLICT_MESSAGE = def(9_012_0_00);
    public static final TransportVersion RERANKER_FAILURES_ALLOWED = def(9_013_0_00);
    public static final TransportVersion VOYAGE_AI_INTEGRATION_ADDED = def(9_014_0_00);
    public static final TransportVersion BYTE_SIZE_VALUE_ALWAYS_USES_BYTES = def(9_015_0_00);
    public static final TransportVersion ESQL_SERIALIZE_SOURCE_FUNCTIONS_WARNINGS = def(9_016_0_00);
    public static final TransportVersion ESQL_DRIVER_NODE_DESCRIPTION = def(9_017_0_00);
    public static final TransportVersion MULTI_PROJECT = def(9_018_0_00);
    public static final TransportVersion STORED_SCRIPT_CONTENT_LENGTH = def(9_019_0_00);
    public static final TransportVersion JINA_AI_EMBEDDING_TYPE_SUPPORT_ADDED = def(9_020_0_00);
    public static final TransportVersion RE_REMOVE_MIN_COMPATIBLE_SHARD_NODE = def(9_021_0_00);
    public static final TransportVersion UNASSIGENEDINFO_RESHARD_ADDED = def(9_022_0_00);
    public static final TransportVersion INCLUDE_INDEX_MODE_IN_GET_DATA_STREAM = def(9_023_0_00);
    public static final TransportVersion MAX_OPERATION_SIZE_REJECTIONS_ADDED = def(9_024_0_00);
    public static final TransportVersion RETRY_ILM_ASYNC_ACTION_REQUIRE_ERROR = def(9_025_0_00);
    public static final TransportVersion ESQL_SERIALIZE_BLOCK_TYPE_CODE = def(9_026_0_00);
    public static final TransportVersion ESQL_THREAD_NAME_IN_DRIVER_PROFILE = def(9_027_0_00);
    public static final TransportVersion INFERENCE_CONTEXT = def(9_028_0_00);
    public static final TransportVersion ML_INFERENCE_DEEPSEEK = def(9_029_00_0);
    public static final TransportVersion ESQL_FAILURE_FROM_REMOTE = def(9_030_00_0);
    public static final TransportVersion INDEX_RESHARDING_METADATA = def(9_031_0_00);
    public static final TransportVersion INFERENCE_MODEL_REGISTRY_METADATA = def(9_032_0_00);
    public static final TransportVersion INTRODUCE_LIFECYCLE_TEMPLATE = def(9_033_0_00);
    public static final TransportVersion INDEXING_STATS_INCLUDES_RECENT_WRITE_LOAD = def(9_034_0_00);
    public static final TransportVersion ESQL_AGGREGATE_METRIC_DOUBLE_LITERAL = def(9_035_0_00);
    public static final TransportVersion INDEX_METADATA_INCLUDES_RECENT_WRITE_LOAD = def(9_036_0_00);
    public static final TransportVersion RERANK_COMMON_OPTIONS_ADDED = def(9_037_0_00);
    public static final TransportVersion ESQL_REPORT_ORIGINAL_TYPES = def(9_038_00_0);
    public static final TransportVersion RESCORE_VECTOR_ALLOW_ZERO = def(9_039_0_00);
    public static final TransportVersion PROJECT_ID_IN_SNAPSHOT = def(9_040_0_00);
    public static final TransportVersion INDEX_STATS_AND_METADATA_INCLUDE_PEAK_WRITE_LOAD = def(9_041_0_00);
    public static final TransportVersion BATCHED_QUERY_PHASE_VERSION = def(9_043_0_00);
    public static final TransportVersion REMOTE_EXCEPTION = def(9_044_0_00);
    public static final TransportVersion ESQL_REMOVE_AGGREGATE_TYPE = def(9_045_0_00);
    public static final TransportVersion ADD_PROJECT_ID_TO_DSL_ERROR_INFO = def(9_046_0_00);
    public static final TransportVersion SEMANTIC_TEXT_CHUNKING_CONFIG = def(9_047_0_00);
    public static final TransportVersion REPO_ANALYSIS_COPY_BLOB = def(9_048_0_00);
    public static final TransportVersion AMAZON_BEDROCK_TASK_SETTINGS = def(9_049_0_00);
    public static final TransportVersion ESQL_REPORT_SHARD_PARTITIONING = def(9_050_0_00);
    public static final TransportVersion DEAD_ESQL_QUERY_PLANNING_DURATION = def(9_051_0_00);
    public static final TransportVersion DEAD_ESQL_DOCUMENTS_FOUND_AND_VALUES_LOADED = def(9_052_0_00);
    public static final TransportVersion DEAD_BATCHED_QUERY_EXECUTION_DELAYABLE_WRITABLE = def(9_053_0_00);
    public static final TransportVersion DEAD_SEARCH_INCREMENTAL_TOP_DOCS_NULL = def(9_054_0_00);
    public static final TransportVersion ESQL_QUERY_PLANNING_DURATION = def(9_055_0_00);
    public static final TransportVersion ESQL_DOCUMENTS_FOUND_AND_VALUES_LOADED = def(9_056_0_00);
    public static final TransportVersion BATCHED_QUERY_EXECUTION_DELAYABLE_WRITABLE = def(9_057_0_00);
    public static final TransportVersion SEARCH_INCREMENTAL_TOP_DOCS_NULL = def(9_058_0_00);
    public static final TransportVersion COMPRESS_DELAYABLE_WRITEABLE = def(9_059_0_00);
    public static final TransportVersion SYNONYMS_REFRESH_PARAM = def(9_060_0_00);
    public static final TransportVersion DOC_FIELDS_AS_LIST = def(9_061_0_00);
    public static final TransportVersion DENSE_VECTOR_OFF_HEAP_STATS = def(9_062_00_0);
    public static final TransportVersion RANDOM_SAMPLER_QUERY_BUILDER = def(9_063_0_00);
    public static final TransportVersion SETTINGS_IN_DATA_STREAMS = def(9_064_0_00);
    public static final TransportVersion INTRODUCE_FAILURES_LIFECYCLE = def(9_065_0_00);
    public static final TransportVersion PROJECT_METADATA_SETTINGS = def(9_066_0_00);
    public static final TransportVersion AGGREGATE_METRIC_DOUBLE_BLOCK = def(9_067_0_00);
    public static final TransportVersion PINNED_RETRIEVER = def(9_068_0_00);
    public static final TransportVersion ML_INFERENCE_SAGEMAKER = def(9_069_0_00);
    public static final TransportVersion WRITE_LOAD_INCLUDES_BUFFER_WRITES = def(9_070_0_00);
    public static final TransportVersion INTRODUCE_FAILURES_DEFAULT_RETENTION = def(9_071_0_00);
    public static final TransportVersion FILE_SETTINGS_HEALTH_INFO = def(9_072_0_00);
    public static final TransportVersion FIELD_CAPS_ADD_CLUSTER_ALIAS = def(9_073_0_00);
    public static final TransportVersion INFERENCE_ADD_TIMEOUT_PUT_ENDPOINT = def(9_074_0_00);
    public static final TransportVersion ESQL_FIELD_ATTRIBUTE_DROP_TYPE = def(9_075_0_00);
    public static final TransportVersion ESQL_TIME_SERIES_SOURCE_STATUS = def(9_076_0_00);
    public static final TransportVersion ESQL_HASH_OPERATOR_STATUS_OUTPUT_TIME = def(9_077_0_00);
    public static final TransportVersion ML_INFERENCE_HUGGING_FACE_CHAT_COMPLETION_ADDED = def(9_078_0_00);
    public static final TransportVersion NODES_STATS_SUPPORTS_MULTI_PROJECT = def(9_079_0_00);
    public static final TransportVersion ML_INFERENCE_HUGGING_FACE_RERANK_ADDED = def(9_080_0_00);
    public static final TransportVersion SETTINGS_IN_DATA_STREAMS_DRY_RUN = def(9_081_0_00);
    public static final TransportVersion ML_INFERENCE_SAGEMAKER_CHAT_COMPLETION = def(9_082_0_00);
    public static final TransportVersion ML_INFERENCE_VERTEXAI_CHATCOMPLETION_ADDED = def(9_083_0_00);
    public static final TransportVersion INFERENCE_CUSTOM_SERVICE_ADDED = def(9_084_0_00);
    public static final TransportVersion ESQL_LIMIT_ROW_SIZE = def(9_085_0_00);
    public static final TransportVersion ESQL_REGEX_MATCH_WITH_CASE_INSENSITIVITY = def(9_086_0_00);
    public static final TransportVersion IDP_CUSTOM_SAML_ATTRIBUTES = def(9_087_0_00);
    public static final TransportVersion JOIN_ON_ALIASES = def(9_088_0_00);
    public static final TransportVersion ILM_ADD_SKIP_SETTING = def(9_089_0_00);
    public static final TransportVersion ML_INFERENCE_MISTRAL_CHAT_COMPLETION_ADDED = def(9_090_0_00);
    public static final TransportVersion IDP_CUSTOM_SAML_ATTRIBUTES_ALLOW_LIST = def(9_091_0_00);
    public static final TransportVersion SEARCH_SOURCE_EXCLUDE_VECTORS_PARAM = def(9_092_0_00);
    public static final TransportVersion SNAPSHOT_INDEX_SHARD_STATUS_MISSING_STATS = def(9_093_0_00);
    public static final TransportVersion ML_INFERENCE_ELASTIC_RERANK = def(9_094_0_00);
    public static final TransportVersion SEARCH_LOAD_PER_INDEX_STATS = def(9_095_0_00);
    public static final TransportVersion HEAP_USAGE_IN_CLUSTER_INFO = def(9_096_0_00);
    public static final TransportVersion NONE_CHUNKING_STRATEGY = def(9_097_0_00);
    public static final TransportVersion PROJECT_DELETION_GLOBAL_BLOCK = def(9_098_0_00);
    public static final TransportVersion SECURITY_CLOUD_API_KEY_REALM_AND_TYPE = def(9_099_0_00);
    public static final TransportVersion STATE_PARAM_GET_SNAPSHOT = def(9_100_0_00);
    public static final TransportVersion PROJECT_ID_IN_SNAPSHOTS_DELETIONS_AND_REPO_CLEANUP = def(9_101_0_00);
    public static final TransportVersion ML_INFERENCE_CUSTOM_SERVICE_REMOVE_ERROR_PARSING = def(9_102_0_00);
    public static final TransportVersion ML_INFERENCE_CUSTOM_SERVICE_EMBEDDING_BATCH_SIZE = def(9_103_0_00);
    public static final TransportVersion STREAMS_LOGS_SUPPORT = def(9_104_0_00);
    public static final TransportVersion ML_INFERENCE_CUSTOM_SERVICE_INPUT_TYPE = def(9_105_0_00);
    public static final TransportVersion ML_INFERENCE_SAGEMAKER_ELASTIC = def(9_106_0_00);
    public static final TransportVersion SPARSE_VECTOR_FIELD_PRUNING_OPTIONS = def(9_107_0_00);
    public static final TransportVersion CLUSTER_STATE_PROJECTS_SETTINGS = def(9_108_0_00);
    public static final TransportVersion ML_INFERENCE_ELASTIC_DENSE_TEXT_EMBEDDINGS_ADDED = def(9_109_00_0);
    public static final TransportVersion ML_INFERENCE_COHERE_API_VERSION = def(9_110_0_00);
    public static final TransportVersion ESQL_PROFILE_INCLUDE_PLAN = def(9_111_0_00);
    public static final TransportVersion MAPPINGS_IN_DATA_STREAMS = def(9_112_0_00);
    public static final TransportVersion ESQL_FIXED_INDEX_LIKE_9_1 = def(9_112_0_02);
    public static final TransportVersion ESQL_SAMPLE_OPERATOR_STATUS_9_1 = def(9_112_0_03);
    public static final TransportVersion INITIAL_ELASTICSEARCH_9_1_1 = def(9_112_0_04);
    public static final TransportVersion INITIAL_ELASTICSEARCH_9_1_2 = def(9_112_0_05);
    public static final TransportVersion INITIAL_ELASTICSEARCH_9_1_3 = def(9_112_0_06);
    public static final TransportVersion PROJECT_STATE_REGISTRY_RECORDS_DELETIONS = def(9_113_0_00);
    public static final TransportVersion ESQL_SERIALIZE_TIMESERIES_FIELD_TYPE = def(9_114_0_00);
    public static final TransportVersion ML_INFERENCE_IBM_WATSONX_COMPLETION_ADDED = def(9_115_0_00);
    public static final TransportVersion ESQL_LOCAL_RELATION_WITH_NEW_BLOCKS = def(9_117_0_00);
    public static final TransportVersion ML_INFERENCE_CUSTOM_SERVICE_EMBEDDING_TYPE = def(9_118_0_00);
    public static final TransportVersion ESQL_FIXED_INDEX_LIKE = def(9_119_0_00);
    public static final TransportVersion LOOKUP_JOIN_CCS = def(9_120_0_00);
    public static final TransportVersion NODE_USAGE_STATS_FOR_THREAD_POOLS_IN_CLUSTER_INFO = def(9_121_0_00);
    public static final TransportVersion ESQL_CATEGORIZE_OPTIONS = def(9_122_0_00);
    public static final TransportVersion ML_INFERENCE_AZURE_AI_STUDIO_RERANK_ADDED = def(9_123_0_00);
    public static final TransportVersion PROJECT_STATE_REGISTRY_ENTRY = def(9_124_0_00);
    public static final TransportVersion ML_INFERENCE_LLAMA_ADDED = def(9_125_0_00);
    public static final TransportVersion SHARD_WRITE_LOAD_IN_CLUSTER_INFO = def(9_126_0_00);
    public static final TransportVersion ESQL_SAMPLE_OPERATOR_STATUS = def(9_127_0_00);
    public static final TransportVersion ESQL_TOPN_TIMINGS = def(9_128_0_00);
    public static final TransportVersion NODE_WEIGHTS_ADDED_TO_NODE_BALANCE_STATS = def(9_129_0_00);
    public static final TransportVersion RERANK_SNIPPETS = def(9_130_0_00);
    public static final TransportVersion PIPELINE_TRACKING_INFO = def(9_131_0_00);
    public static final TransportVersion COMPONENT_TEMPLATE_TRACKING_INFO = def(9_132_0_00);
    public static final TransportVersion TO_CHILD_BLOCK_JOIN_QUERY = def(9_133_0_00);
    public static final TransportVersion ML_INFERENCE_AI21_COMPLETION_ADDED = def(9_134_0_00);
    public static final TransportVersion TRANSPORT_NODE_USAGE_STATS_FOR_THREAD_POOLS_ACTION = def(9_135_0_00);
    public static final TransportVersion INDEX_TEMPLATE_TRACKING_INFO = def(9_136_0_00);
    public static final TransportVersion EXTENDED_SNAPSHOT_STATS_IN_NODE_INFO = def(9_137_0_00);
    public static final TransportVersion SIMULATE_INGEST_MAPPING_MERGE_TYPE = def(9_138_0_00);

    /*
     * STOP! READ THIS FIRST! No, really,
     *        ____ _____ ___  ____  _        ____  _____    _    ____    _____ _   _ ___ ____    _____ ___ ____  ____ _____ _
     *       / ___|_   _/ _ \|  _ \| |      |  _ \| ____|  / \  |  _ \  |_   _| | | |_ _/ ___|  |  ___|_ _|  _ \/ ___|_   _| |
     *       \___ \ | || | | | |_) | |      | |_) |  _|   / _ \ | | | |   | | | |_| || |\___ \  | |_   | || |_) \___ \ | | | |
     *        ___) || || |_| |  __/|_|      |  _ <| |___ / ___ \| |_| |   | | |  _  || | ___) | |  _|  | ||  _ < ___) || | |_|
     *       |____/ |_| \___/|_|   (_)      |_| \_\_____/_/   \_\____/    |_| |_| |_|___|____/  |_|   |___|_| \_\____/ |_| (_)
     *
     * A new transport version should be added EVERY TIME a change is made to the serialization protocol of one or more classes. Each
     * transport version should only be used in a single merged commit (apart from the BwC versions copied from o.e.Version, ≤V_8_8_1).
     *
     * More information about versions and backporting at docs/internal/Versioning.md
     *
     * ADDING A TRANSPORT VERSION
     * To add a new transport version, add a new constant at the bottom of the list, above this comment. Don't add other lines,
     * comments, etc. The version id has the following layout:
     *
     * M_NNN_S_PP
     *
     * M - The major version of Elasticsearch
     * NNN - The server version part
     * S - The subsidiary version part. It should always be 0 here, it is only used in subsidiary repositories.
     * PP - The patch version part
     *
     * To determine the id of the next TransportVersion constant, do the following:
     * - Use the same major version, unless bumping majors
     * - Bump the server version part by 1, unless creating a patch version
     * - Leave the subsidiary part as 0
     * - Bump the patch part if creating a patch version
     *
     * If a patch version is created, it should be placed sorted among the other existing constants.
     *
     * REVERTING A TRANSPORT VERSION
     *
     * If you revert a commit with a transport version change, you MUST ensure there is a NEW transport version representing the reverted
     * change. DO NOT let the transport version go backwards, it must ALWAYS be incremented.
     *
     * DETERMINING TRANSPORT VERSIONS FROM GIT HISTORY
     *
     * If your git checkout has the expected minor-version-numbered branches and the expected release-version tags then you can find the
     * transport versions known by a particular release ...
     *
     *     git show v8.11.0:server/src/main/java/org/elasticsearch/TransportVersions.java | grep '= def'
     *
     * ... or by a particular branch ...
     *
     *     git show 8.11:server/src/main/java/org/elasticsearch/TransportVersions.java | grep '= def'
     *
     * ... and you can see which versions were added in between two versions too ...
     *
     *     git diff v8.11.0..main -- server/src/main/java/org/elasticsearch/TransportVersions.java
     *
     * In branches 8.7-8.10 see server/src/main/java/org/elasticsearch/TransportVersion.java for the equivalent definitions.
     */

    /**
     * Reference to the earliest compatible transport version to this version of the codebase.
     * This should be the transport version used by the highest minor version of the previous major.
     */
    public static final TransportVersion MINIMUM_COMPATIBLE = INITIAL_ELASTICSEARCH_8_19;

    /**
     * Reference to the minimum transport version that can be used with CCS.
     * This should be the transport version used by the previous minor release.
     */
    public static final TransportVersion MINIMUM_CCS_VERSION = INITIAL_ELASTICSEARCH_9_1_2;

    /**
     * Sorted list of all versions defined in this class
     */
    static final List<TransportVersion> DEFINED_VERSIONS = collectAllVersionIdsDefinedInClass(TransportVersions.class);

    public static List<TransportVersion> collectAllVersionIdsDefinedInClass(Class<?> cls) {
        Map<Integer, String> versionIdFields = new HashMap<>();
        List<TransportVersion> definedTransportVersions = new ArrayList<>();

        Set<String> ignore = Set.of("ZERO", "CURRENT", "MINIMUM_COMPATIBLE", "MINIMUM_CCS_VERSION");

        for (Field declaredField : cls.getFields()) {
            if (declaredField.getType().equals(TransportVersion.class)) {
                String fieldName = declaredField.getName();
                if (ignore.contains(fieldName)) {
                    continue;
                }

                TransportVersion version;
                try {
                    version = (TransportVersion) declaredField.get(null);
                } catch (IllegalAccessException e) {
                    throw new AssertionError(e);
                }
                definedTransportVersions.add(version);

                if (Assertions.ENABLED) {
                    // check the version number is unique
                    var sameVersionNumber = versionIdFields.put(version.id(), fieldName);
                    assert sameVersionNumber == null
                        : "Versions ["
                            + sameVersionNumber
                            + "] and ["
                            + fieldName
                            + "] have the same version number ["
                            + version.id()
                            + "]. Each TransportVersion should have a different version number";
                }
            }
        }

        Collections.sort(definedTransportVersions);

        return List.copyOf(definedTransportVersions);
    }

    // no instance
    private TransportVersions() {}
}<|MERGE_RESOLUTION|>--- conflicted
+++ resolved
@@ -149,11 +149,7 @@
     public static final TransportVersion INITIAL_ELASTICSEARCH_8_18_2 = def(8_840_0_04);
     public static final TransportVersion INITIAL_ELASTICSEARCH_8_18_3 = def(8_840_0_05);
     public static final TransportVersion INITIAL_ELASTICSEARCH_8_18_4 = def(8_840_0_06);
-<<<<<<< HEAD
-=======
-    public static final TransportVersion INITIAL_ELASTICSEARCH_8_18_5 = def(8_840_0_07);
     public static final TransportVersion INITIAL_ELASTICSEARCH_8_18_6 = def(8_840_0_08);
->>>>>>> 0437da5c
     public static final TransportVersion INITIAL_ELASTICSEARCH_8_19 = def(8_841_0_00);
     public static final TransportVersion COHERE_BIT_EMBEDDING_TYPE_SUPPORT_ADDED_BACKPORT_8_X = def(8_841_0_01);
     public static final TransportVersion REMOVE_ALL_APPLICABLE_SELECTOR_BACKPORT_8_19 = def(8_841_0_02);
@@ -225,11 +221,7 @@
     public static final TransportVersion INITIAL_ELASTICSEARCH_9_0_2 = def(9_000_0_11);
     public static final TransportVersion INITIAL_ELASTICSEARCH_9_0_3 = def(9_000_0_12);
     public static final TransportVersion INITIAL_ELASTICSEARCH_9_0_4 = def(9_000_0_13);
-<<<<<<< HEAD
-=======
-    public static final TransportVersion INITIAL_ELASTICSEARCH_9_0_5 = def(9_000_0_14);
     public static final TransportVersion INITIAL_ELASTICSEARCH_9_0_6 = def(9_000_0_15);
->>>>>>> 0437da5c
     public static final TransportVersion COHERE_BIT_EMBEDDING_TYPE_SUPPORT_ADDED = def(9_001_0_00);
     public static final TransportVersion REMOVE_SNAPSHOT_FAILURES = def(9_002_0_00);
     public static final TransportVersion TRANSPORT_STATS_HANDLING_TIME_REQUIRED = def(9_003_0_00);

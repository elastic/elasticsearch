/*
 * Copyright Elasticsearch B.V. and/or licensed to Elasticsearch B.V. under one
 * or more contributor license agreements. Licensed under the "Elastic License
 * 2.0", the "GNU Affero General Public License v3.0 only", and the "Server Side
 * Public License v 1"; you may not use this file except in compliance with, at
 * your election, the "Elastic License 2.0", the "GNU Affero General Public
 * License v3.0 only", or the "Server Side Public License, v 1".
 */

package org.elasticsearch;

import org.elasticsearch.core.Assertions;

import java.lang.reflect.Field;
import java.util.ArrayList;
import java.util.Collections;
import java.util.HashMap;
import java.util.List;
import java.util.Map;
import java.util.Set;
import java.util.TreeSet;
import java.util.function.IntFunction;

/**
 * <p>Transport version is used to coordinate compatible wire protocol communication between nodes, at a fine-grained level.  This replaces
 * and supersedes the old Version constants.</p>
 *
 * <p>Before adding a new version constant, please read the block comment at the end of the list of constants.</p>
 */
public class TransportVersions {

    /*
     * NOTE: IntelliJ lies!
     * This map is used during class construction, referenced by the registerTransportVersion method.
     * When all the transport version constants have been registered, the map is cleared & never touched again.
     */
    static TreeSet<Integer> IDS = new TreeSet<>();

    static TransportVersion def(int id) {
        if (IDS == null) throw new IllegalStateException("The IDS map needs to be present to call this method");

        if (IDS.add(id) == false) {
            throw new IllegalArgumentException("Version id " + id + " defined twice");
        }
        if (id < IDS.last()) {
            throw new IllegalArgumentException("Version id " + id + " is not defined in the right location. Keep constants sorted");
        }
        return new TransportVersion(id);
    }

    // TODO: ES-10337 we can remove all transport versions earlier than 8.18
    public static final TransportVersion ZERO = def(0);
    public static final TransportVersion V_7_0_0 = def(7_00_00_99);
    public static final TransportVersion V_7_1_0 = def(7_01_00_99);
    public static final TransportVersion V_7_2_0 = def(7_02_00_99);
    public static final TransportVersion V_7_3_0 = def(7_03_00_99);
    public static final TransportVersion V_7_3_2 = def(7_03_02_99);
    public static final TransportVersion V_7_4_0 = def(7_04_00_99);
    public static final TransportVersion V_7_8_0 = def(7_08_00_99);
    public static final TransportVersion V_7_8_1 = def(7_08_01_99);
    public static final TransportVersion V_7_9_0 = def(7_09_00_99);
    public static final TransportVersion V_7_10_0 = def(7_10_00_99);
<<<<<<< HEAD
    public static final TransportVersion V_7_13_0 = def(7_13_00_99);
    public static final TransportVersion V_7_14_0 = def(7_14_00_99);
    public static final TransportVersion V_7_15_0 = def(7_15_00_99);
    public static final TransportVersion V_7_15_1 = def(7_15_01_99);
    public static final TransportVersion V_7_16_0 = def(7_16_00_99);
=======
    public static final TransportVersion V_7_17_0 = def(7_17_00_99);
    public static final TransportVersion V_7_17_1 = def(7_17_01_99);
    public static final TransportVersion V_7_17_8 = def(7_17_08_99);
>>>>>>> 9b080404
    public static final TransportVersion V_8_0_0 = def(8_00_00_99);
    public static final TransportVersion V_8_1_0 = def(8_01_00_99);
    public static final TransportVersion V_8_2_0 = def(8_02_00_99);
    public static final TransportVersion V_8_3_0 = def(8_03_00_99);
    public static final TransportVersion V_8_4_0 = def(8_04_00_99);
    public static final TransportVersion V_8_5_0 = def(8_05_00_99);
    public static final TransportVersion V_8_6_0 = def(8_06_00_99);
    public static final TransportVersion V_8_6_1 = def(8_06_01_99);
    public static final TransportVersion V_8_7_0 = def(8_07_00_99);
    public static final TransportVersion V_8_7_1 = def(8_07_01_99);
    public static final TransportVersion V_8_8_0 = def(8_08_00_99);
    public static final TransportVersion V_8_8_1 = def(8_08_01_99);
    /*
     * READ THE COMMENT BELOW THIS BLOCK OF DECLARATIONS BEFORE ADDING NEW TRANSPORT VERSIONS
     * Detached transport versions added below here.
     */
    public static final TransportVersion V_8_9_X = def(8_500_020);
    public static final TransportVersion V_8_10_X = def(8_500_061);
    public static final TransportVersion V_8_11_X = def(8_512_0_01);
    public static final TransportVersion V_8_12_0 = def(8_560_0_00);
    public static final TransportVersion V_8_12_1 = def(8_560_0_01);
    public static final TransportVersion V_8_13_0 = def(8_595_0_00);
    public static final TransportVersion V_8_13_4 = def(8_595_0_01);
    public static final TransportVersion V_8_14_0 = def(8_636_0_01);
    public static final TransportVersion V_8_15_0 = def(8_702_0_02);
    public static final TransportVersion V_8_15_2 = def(8_702_0_03);
    public static final TransportVersion V_8_16_0 = def(8_772_0_01);
    public static final TransportVersion V_8_16_1 = def(8_772_0_04);
    public static final TransportVersion INITIAL_ELASTICSEARCH_8_16_5 = def(8_772_0_05);
    public static final TransportVersion INITIAL_ELASTICSEARCH_8_16_6 = def(8_772_0_06);
    public static final TransportVersion V_8_17_0 = def(8_797_0_02);
    public static final TransportVersion INITIAL_ELASTICSEARCH_8_17_3 = def(8_797_0_03);
    public static final TransportVersion INITIAL_ELASTICSEARCH_8_17_4 = def(8_797_0_04);
    public static final TransportVersion INDEXING_PRESSURE_THROTTLING_STATS = def(8_798_0_00);
    public static final TransportVersion REINDEX_DATA_STREAMS = def(8_799_0_00);
    public static final TransportVersion ESQL_REMOVE_NODE_LEVEL_PLAN = def(8_800_0_00);
    public static final TransportVersion LOGSDB_TELEMETRY_CUSTOM_CUTOFF_DATE = def(8_801_0_00);
    public static final TransportVersion SOURCE_MODE_TELEMETRY = def(8_802_0_00);
    public static final TransportVersion NEW_REFRESH_CLUSTER_BLOCK = def(8_803_0_00);
    public static final TransportVersion RETRIES_AND_OPERATIONS_IN_BLOBSTORE_STATS = def(8_804_0_00);
    public static final TransportVersion ADD_DATA_STREAM_OPTIONS_TO_TEMPLATES = def(8_805_0_00);
    public static final TransportVersion KNN_QUERY_RESCORE_OVERSAMPLE = def(8_806_0_00);
    public static final TransportVersion SEMANTIC_QUERY_LENIENT = def(8_807_0_00);
    public static final TransportVersion ESQL_QUERY_BUILDER_IN_SEARCH_FUNCTIONS = def(8_808_0_00);
    public static final TransportVersion EQL_ALLOW_PARTIAL_SEARCH_RESULTS = def(8_809_0_00);
    public static final TransportVersion NODE_VERSION_INFORMATION_WITH_MIN_READ_ONLY_INDEX_VERSION = def(8_810_0_00);
    public static final TransportVersion ERROR_TRACE_IN_TRANSPORT_HEADER = def(8_811_0_00);
    public static final TransportVersion FAILURE_STORE_ENABLED_BY_CLUSTER_SETTING = def(8_812_0_00);
    public static final TransportVersion SIMULATE_IGNORED_FIELDS = def(8_813_0_00);
    public static final TransportVersion TRANSFORMS_UPGRADE_MODE = def(8_814_0_00);
    public static final TransportVersion NODE_SHUTDOWN_EPHEMERAL_ID_ADDED = def(8_815_0_00);
    public static final TransportVersion ESQL_CCS_TELEMETRY_STATS = def(8_816_0_00);
    public static final TransportVersion TEXT_EMBEDDING_QUERY_VECTOR_BUILDER_INFER_MODEL_ID = def(8_817_0_00);
    public static final TransportVersion ESQL_ENABLE_NODE_LEVEL_REDUCTION = def(8_818_0_00);
    public static final TransportVersion JINA_AI_INTEGRATION_ADDED = def(8_819_0_00);
    public static final TransportVersion TRACK_INDEX_FAILED_DUE_TO_VERSION_CONFLICT_METRIC = def(8_820_0_00);
    public static final TransportVersion REPLACE_FAILURE_STORE_OPTIONS_WITH_SELECTOR_SYNTAX = def(8_821_0_00);
    public static final TransportVersion ELASTIC_INFERENCE_SERVICE_UNIFIED_CHAT_COMPLETIONS_INTEGRATION = def(8_822_0_00);
    public static final TransportVersion KQL_QUERY_TECH_PREVIEW = def(8_823_0_00);
    public static final TransportVersion ESQL_PROFILE_ROWS_PROCESSED = def(8_824_0_00);
    public static final TransportVersion BYTE_SIZE_VALUE_ALWAYS_USES_BYTES_1 = def(8_825_0_00);
    public static final TransportVersion REVERT_BYTE_SIZE_VALUE_ALWAYS_USES_BYTES_1 = def(8_826_0_00);
    public static final TransportVersion ESQL_SKIP_ES_INDEX_SERIALIZATION = def(8_827_0_00);
    public static final TransportVersion ADD_INDEX_BLOCK_TWO_PHASE = def(8_828_0_00);
    public static final TransportVersion RESOLVE_CLUSTER_NO_INDEX_EXPRESSION = def(8_829_0_00);
    public static final TransportVersion ML_ROLLOVER_LEGACY_INDICES = def(8_830_0_00);
    public static final TransportVersion ADD_INCLUDE_FAILURE_INDICES_OPTION = def(8_831_0_00);
    public static final TransportVersion ESQL_RESPONSE_PARTIAL = def(8_832_0_00);
    public static final TransportVersion RANK_DOC_OPTIONAL_METADATA_FOR_EXPLAIN = def(8_833_0_00);
    public static final TransportVersion ILM_ADD_SEARCHABLE_SNAPSHOT_ADD_REPLICATE_FOR = def(8_834_0_00);
    public static final TransportVersion INGEST_REQUEST_INCLUDE_SOURCE_ON_ERROR = def(8_835_0_00);
    public static final TransportVersion RESOURCE_DEPRECATION_CHECKS = def(8_836_0_00);
    public static final TransportVersion LINEAR_RETRIEVER_SUPPORT = def(8_837_0_00);
    public static final TransportVersion TIMEOUT_GET_PARAM_FOR_RESOLVE_CLUSTER = def(8_838_0_00);
    public static final TransportVersion INFERENCE_REQUEST_ADAPTIVE_RATE_LIMITING = def(8_839_0_00);
    public static final TransportVersion ML_INFERENCE_IBM_WATSONX_RERANK_ADDED = def(8_840_0_00);
    public static final TransportVersion REMOVE_ALL_APPLICABLE_SELECTOR_BACKPORT_8_18 = def(8_840_0_01);
    public static final TransportVersion RETRY_ILM_ASYNC_ACTION_REQUIRE_ERROR_8_18 = def(8_840_0_02);
    public static final TransportVersion INITIAL_ELASTICSEARCH_8_19 = def(8_841_0_00);
    public static final TransportVersion COHERE_BIT_EMBEDDING_TYPE_SUPPORT_ADDED_BACKPORT_8_X = def(8_841_0_01);
    public static final TransportVersion REMOVE_ALL_APPLICABLE_SELECTOR_BACKPORT_8_19 = def(8_841_0_02);
    public static final TransportVersion ESQL_RETRY_ON_SHARD_LEVEL_FAILURE_BACKPORT_8_19 = def(8_841_0_03);
    public static final TransportVersion ESQL_SUPPORT_PARTIAL_RESULTS_BACKPORT_8_19 = def(8_841_0_04);
    public static final TransportVersion VOYAGE_AI_INTEGRATION_ADDED_BACKPORT_8_X = def(8_841_0_05);
    public static final TransportVersion JINA_AI_EMBEDDING_TYPE_SUPPORT_ADDED_BACKPORT_8_19 = def(8_841_0_06);
    public static final TransportVersion RETRY_ILM_ASYNC_ACTION_REQUIRE_ERROR_8_19 = def(8_841_0_07);
    public static final TransportVersion INITIAL_ELASTICSEARCH_9_0 = def(9_000_0_00);
    public static final TransportVersion REMOVE_SNAPSHOT_FAILURES_90 = def(9_000_0_01);
    public static final TransportVersion TRANSPORT_STATS_HANDLING_TIME_REQUIRED_90 = def(9_000_0_02);
    public static final TransportVersion REMOVE_DESIRED_NODE_VERSION_90 = def(9_000_0_03);
    public static final TransportVersion ESQL_DRIVER_TASK_DESCRIPTION_90 = def(9_000_0_04);
    public static final TransportVersion REMOVE_ALL_APPLICABLE_SELECTOR_9_0 = def(9_000_0_05);
    public static final TransportVersion BYTE_SIZE_VALUE_ALWAYS_USES_BYTES_90 = def(9_000_0_06);
    public static final TransportVersion RETRY_ILM_ASYNC_ACTION_REQUIRE_ERROR_90 = def(9_000_0_07);
    public static final TransportVersion COHERE_BIT_EMBEDDING_TYPE_SUPPORT_ADDED = def(9_001_0_00);
    public static final TransportVersion REMOVE_SNAPSHOT_FAILURES = def(9_002_0_00);
    public static final TransportVersion TRANSPORT_STATS_HANDLING_TIME_REQUIRED = def(9_003_0_00);
    public static final TransportVersion REMOVE_DESIRED_NODE_VERSION = def(9_004_0_00);
    public static final TransportVersion ESQL_DRIVER_TASK_DESCRIPTION = def(9_005_0_00);
    public static final TransportVersion ESQL_RETRY_ON_SHARD_LEVEL_FAILURE = def(9_006_0_00);
    public static final TransportVersion ESQL_PROFILE_ASYNC_NANOS = def(9_007_00_0);
    public static final TransportVersion ESQL_LOOKUP_JOIN_SOURCE_TEXT = def(9_008_0_00);
    public static final TransportVersion REMOVE_ALL_APPLICABLE_SELECTOR = def(9_009_0_00);
    public static final TransportVersion SLM_UNHEALTHY_IF_NO_SNAPSHOT_WITHIN = def(9_010_0_00);
    public static final TransportVersion ESQL_SUPPORT_PARTIAL_RESULTS = def(9_011_0_00);
    public static final TransportVersion REMOVE_REPOSITORY_CONFLICT_MESSAGE = def(9_012_0_00);
    public static final TransportVersion RERANKER_FAILURES_ALLOWED = def(9_013_0_00);
    public static final TransportVersion VOYAGE_AI_INTEGRATION_ADDED = def(9_014_0_00);
    public static final TransportVersion BYTE_SIZE_VALUE_ALWAYS_USES_BYTES = def(9_015_0_00);
    public static final TransportVersion ESQL_SERIALIZE_SOURCE_FUNCTIONS_WARNINGS = def(9_016_0_00);
    public static final TransportVersion ESQL_DRIVER_NODE_DESCRIPTION = def(9_017_0_00);
    public static final TransportVersion MULTI_PROJECT = def(9_018_0_00);
    public static final TransportVersion STORED_SCRIPT_CONTENT_LENGTH = def(9_019_0_00);
    public static final TransportVersion JINA_AI_EMBEDDING_TYPE_SUPPORT_ADDED = def(9_020_0_00);
    public static final TransportVersion RE_REMOVE_MIN_COMPATIBLE_SHARD_NODE = def(9_021_0_00);
    public static final TransportVersion UNASSIGENEDINFO_RESHARD_ADDED = def(9_022_0_00);
    public static final TransportVersion INCLUDE_INDEX_MODE_IN_GET_DATA_STREAM = def(9_023_0_00);
    public static final TransportVersion MAX_OPERATION_SIZE_REJECTIONS_ADDED = def(9_024_0_00);
    public static final TransportVersion RETRY_ILM_ASYNC_ACTION_REQUIRE_ERROR = def(9_025_0_00);

    /*
     * STOP! READ THIS FIRST! No, really,
     *        ____ _____ ___  ____  _        ____  _____    _    ____    _____ _   _ ___ ____    _____ ___ ____  ____ _____ _
     *       / ___|_   _/ _ \|  _ \| |      |  _ \| ____|  / \  |  _ \  |_   _| | | |_ _/ ___|  |  ___|_ _|  _ \/ ___|_   _| |
     *       \___ \ | || | | | |_) | |      | |_) |  _|   / _ \ | | | |   | | | |_| || |\___ \  | |_   | || |_) \___ \ | | | |
     *        ___) || || |_| |  __/|_|      |  _ <| |___ / ___ \| |_| |   | | |  _  || | ___) | |  _|  | ||  _ < ___) || | |_|
     *       |____/ |_| \___/|_|   (_)      |_| \_\_____/_/   \_\____/    |_| |_| |_|___|____/  |_|   |___|_| \_\____/ |_| (_)
     *
     * A new transport version should be added EVERY TIME a change is made to the serialization protocol of one or more classes. Each
     * transport version should only be used in a single merged commit (apart from the BwC versions copied from o.e.Version, ≤V_8_8_1).
     *
     * More information about versions and backporting at docs/internal/Versioning.md
     *
     * ADDING A TRANSPORT VERSION
     * To add a new transport version, add a new constant at the bottom of the list, above this comment. Don't add other lines,
     * comments, etc. The version id has the following layout:
     *
     * M_NNN_S_PP
     *
     * M - The major version of Elasticsearch
     * NNN - The server version part
     * S - The subsidiary version part. It should always be 0 here, it is only used in subsidiary repositories.
     * PP - The patch version part
     *
     * To determine the id of the next TransportVersion constant, do the following:
     * - Use the same major version, unless bumping majors
     * - Bump the server version part by 1, unless creating a patch version
     * - Leave the subsidiary part as 0
     * - Bump the patch part if creating a patch version
     *
     * If a patch version is created, it should be placed sorted among the other existing constants.
     *
     * REVERTING A TRANSPORT VERSION
     *
     * If you revert a commit with a transport version change, you MUST ensure there is a NEW transport version representing the reverted
     * change. DO NOT let the transport version go backwards, it must ALWAYS be incremented.
     *
     * DETERMINING TRANSPORT VERSIONS FROM GIT HISTORY
     *
     * If your git checkout has the expected minor-version-numbered branches and the expected release-version tags then you can find the
     * transport versions known by a particular release ...
     *
     *     git show v8.11.0:server/src/main/java/org/elasticsearch/TransportVersions.java | grep '= def'
     *
     * ... or by a particular branch ...
     *
     *     git show 8.11:server/src/main/java/org/elasticsearch/TransportVersions.java | grep '= def'
     *
     * ... and you can see which versions were added in between two versions too ...
     *
     *     git diff v8.11.0..main -- server/src/main/java/org/elasticsearch/TransportVersions.java
     *
     * In branches 8.7-8.10 see server/src/main/java/org/elasticsearch/TransportVersion.java for the equivalent definitions.
     */

    /**
     * Reference to the earliest compatible transport version to this version of the codebase.
     * This should be the transport version used by the highest minor version of the previous major.
     */
    public static final TransportVersion MINIMUM_COMPATIBLE = INITIAL_ELASTICSEARCH_8_19;

    /**
     * Reference to the minimum transport version that can be used with CCS.
     * This should be the transport version used by the previous minor release.
     */
    public static final TransportVersion MINIMUM_CCS_VERSION = BYTE_SIZE_VALUE_ALWAYS_USES_BYTES_1;

    /**
     * Sorted list of all versions defined in this class
     */
    static final List<TransportVersion> DEFINED_VERSIONS = collectAllVersionIdsDefinedInClass(TransportVersions.class);

    // the highest transport version constant defined
    static final TransportVersion LATEST_DEFINED;
    static {
        LATEST_DEFINED = DEFINED_VERSIONS.getLast();

        // see comment on IDS field
        // now we're registered all the transport versions, we can clear the map
        IDS = null;
    }

    public static List<TransportVersion> collectAllVersionIdsDefinedInClass(Class<?> cls) {
        Map<Integer, String> versionIdFields = new HashMap<>();
        List<TransportVersion> definedTransportVersions = new ArrayList<>();

        Set<String> ignore = Set.of("ZERO", "CURRENT", "MINIMUM_COMPATIBLE", "MINIMUM_CCS_VERSION");

        for (Field declaredField : cls.getFields()) {
            if (declaredField.getType().equals(TransportVersion.class)) {
                String fieldName = declaredField.getName();
                if (ignore.contains(fieldName)) {
                    continue;
                }

                TransportVersion version;
                try {
                    version = (TransportVersion) declaredField.get(null);
                } catch (IllegalAccessException e) {
                    throw new AssertionError(e);
                }
                definedTransportVersions.add(version);

                if (Assertions.ENABLED) {
                    // check the version number is unique
                    var sameVersionNumber = versionIdFields.put(version.id(), fieldName);
                    assert sameVersionNumber == null
                        : "Versions ["
                            + sameVersionNumber
                            + "] and ["
                            + fieldName
                            + "] have the same version number ["
                            + version.id()
                            + "]. Each TransportVersion should have a different version number";
                }
            }
        }

        Collections.sort(definedTransportVersions);

        return List.copyOf(definedTransportVersions);
    }

    static final IntFunction<String> VERSION_LOOKUP = ReleaseVersions.generateVersionsLookup(TransportVersions.class, LATEST_DEFINED.id());

    // no instance
    private TransportVersions() {}
}<|MERGE_RESOLUTION|>--- conflicted
+++ resolved
@@ -60,17 +60,6 @@
     public static final TransportVersion V_7_8_1 = def(7_08_01_99);
     public static final TransportVersion V_7_9_0 = def(7_09_00_99);
     public static final TransportVersion V_7_10_0 = def(7_10_00_99);
-<<<<<<< HEAD
-    public static final TransportVersion V_7_13_0 = def(7_13_00_99);
-    public static final TransportVersion V_7_14_0 = def(7_14_00_99);
-    public static final TransportVersion V_7_15_0 = def(7_15_00_99);
-    public static final TransportVersion V_7_15_1 = def(7_15_01_99);
-    public static final TransportVersion V_7_16_0 = def(7_16_00_99);
-=======
-    public static final TransportVersion V_7_17_0 = def(7_17_00_99);
-    public static final TransportVersion V_7_17_1 = def(7_17_01_99);
-    public static final TransportVersion V_7_17_8 = def(7_17_08_99);
->>>>>>> 9b080404
     public static final TransportVersion V_8_0_0 = def(8_00_00_99);
     public static final TransportVersion V_8_1_0 = def(8_01_00_99);
     public static final TransportVersion V_8_2_0 = def(8_02_00_99);

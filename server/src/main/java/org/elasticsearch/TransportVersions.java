/*
 * Copyright Elasticsearch B.V. and/or licensed to Elasticsearch B.V. under one
 * or more contributor license agreements. Licensed under the "Elastic License
 * 2.0", the "GNU Affero General Public License v3.0 only", and the "Server Side
 * Public License v 1"; you may not use this file except in compliance with, at
 * your election, the "Elastic License 2.0", the "GNU Affero General Public
 * License v3.0 only", or the "Server Side Public License, v 1".
 */

package org.elasticsearch;

import org.elasticsearch.core.Assertions;
import org.elasticsearch.core.UpdateForV9;

import java.lang.reflect.Field;
import java.util.ArrayList;
import java.util.Collections;
import java.util.HashMap;
import java.util.List;
import java.util.Map;
import java.util.Set;
import java.util.TreeSet;
import java.util.function.IntFunction;

/**
 * <p>Transport version is used to coordinate compatible wire protocol communication between nodes, at a fine-grained level.  This replaces
 * and supersedes the old Version constants.</p>
 *
 * <p>Before adding a new version constant, please read the block comment at the end of the list of constants.</p>
 */
public class TransportVersions {

    /*
     * NOTE: IntelliJ lies!
     * This map is used during class construction, referenced by the registerTransportVersion method.
     * When all the transport version constants have been registered, the map is cleared & never touched again.
     */
    static TreeSet<Integer> IDS = new TreeSet<>();

    static TransportVersion def(int id) {
        if (IDS == null) throw new IllegalStateException("The IDS map needs to be present to call this method");

        if (IDS.add(id) == false) {
            throw new IllegalArgumentException("Version id " + id + " defined twice");
        }
        if (id < IDS.last()) {
            throw new IllegalArgumentException("Version id " + id + " is not defined in the right location. Keep constants sorted");
        }
        return new TransportVersion(id);
    }

    @UpdateForV9(owner = UpdateForV9.Owner.CORE_INFRA) // remove the transport versions with which v9 will not need to interact
    public static final TransportVersion ZERO = def(0);
    public static final TransportVersion V_7_0_0 = def(7_00_00_99);
    public static final TransportVersion V_7_1_0 = def(7_01_00_99);
    public static final TransportVersion V_7_2_0 = def(7_02_00_99);
    public static final TransportVersion V_7_3_0 = def(7_03_00_99);
    public static final TransportVersion V_7_3_2 = def(7_03_02_99);
    public static final TransportVersion V_7_4_0 = def(7_04_00_99);
    public static final TransportVersion V_7_6_0 = def(7_06_00_99);
    public static final TransportVersion V_7_8_0 = def(7_08_00_99);
    public static final TransportVersion V_7_8_1 = def(7_08_01_99);
    public static final TransportVersion V_7_9_0 = def(7_09_00_99);
    public static final TransportVersion V_7_10_0 = def(7_10_00_99);
    public static final TransportVersion V_7_11_0 = def(7_11_00_99);
    public static final TransportVersion V_7_12_0 = def(7_12_00_99);
    public static final TransportVersion V_7_13_0 = def(7_13_00_99);
    public static final TransportVersion V_7_14_0 = def(7_14_00_99);
    public static final TransportVersion V_7_15_0 = def(7_15_00_99);
    public static final TransportVersion V_7_15_1 = def(7_15_01_99);
    public static final TransportVersion V_7_16_0 = def(7_16_00_99);
    public static final TransportVersion V_7_17_0 = def(7_17_00_99);
    public static final TransportVersion V_7_17_1 = def(7_17_01_99);
    public static final TransportVersion V_7_17_8 = def(7_17_08_99);
    public static final TransportVersion V_8_0_0 = def(8_00_00_99);
    public static final TransportVersion V_8_1_0 = def(8_01_00_99);
    public static final TransportVersion V_8_2_0 = def(8_02_00_99);
    public static final TransportVersion V_8_3_0 = def(8_03_00_99);
    public static final TransportVersion V_8_4_0 = def(8_04_00_99);
    public static final TransportVersion V_8_5_0 = def(8_05_00_99);
    public static final TransportVersion V_8_6_0 = def(8_06_00_99);
    public static final TransportVersion V_8_6_1 = def(8_06_01_99);
    public static final TransportVersion V_8_7_0 = def(8_07_00_99);
    public static final TransportVersion V_8_7_1 = def(8_07_01_99);
    public static final TransportVersion V_8_8_0 = def(8_08_00_99);
    public static final TransportVersion V_8_8_1 = def(8_08_01_99);
    /*
     * READ THE COMMENT BELOW THIS BLOCK OF DECLARATIONS BEFORE ADDING NEW TRANSPORT VERSIONS
     * Detached transport versions added below here.
     */
    public static final TransportVersion V_8_9_X = def(8_500_020);
    public static final TransportVersion V_8_10_X = def(8_500_061);
    public static final TransportVersion V_8_11_X = def(8_512_0_01);
    public static final TransportVersion V_8_12_0 = def(8_560_0_00);
    public static final TransportVersion V_8_12_1 = def(8_560_0_01);
    public static final TransportVersion V_8_13_0 = def(8_595_0_00);
    public static final TransportVersion V_8_13_4 = def(8_595_0_01);
    public static final TransportVersion V_8_14_0 = def(8_636_0_01);
    public static final TransportVersion V_8_15_0 = def(8_702_0_02);
    public static final TransportVersion V_8_15_2 = def(8_702_0_03);
    public static final TransportVersion V_8_16_0 = def(8_772_0_01);
    public static final TransportVersion ADD_COMPATIBILITY_VERSIONS_TO_NODE_INFO_BACKPORT_8_16 = def(8_772_0_02);
    public static final TransportVersion SKIP_INNER_HITS_SEARCH_SOURCE_BACKPORT_8_16 = def(8_772_0_03);
    public static final TransportVersion QUERY_RULES_LIST_INCLUDES_TYPES_BACKPORT_8_16 = def(8_772_0_04);
    public static final TransportVersion INITIAL_ELASTICSEARCH_8_16_5 = def(8_772_0_05);
    public static final TransportVersion INITIAL_ELASTICSEARCH_8_16_6 = def(8_772_0_06);
    public static final TransportVersion REMOVE_MIN_COMPATIBLE_SHARD_NODE = def(8_773_0_00);
    public static final TransportVersion REVERT_REMOVE_MIN_COMPATIBLE_SHARD_NODE = def(8_774_0_00);
    public static final TransportVersion ESQL_FIELD_ATTRIBUTE_PARENT_SIMPLIFIED = def(8_775_0_00);
    public static final TransportVersion INFERENCE_DONT_PERSIST_ON_READ = def(8_776_0_00);
    public static final TransportVersion SIMULATE_MAPPING_ADDITION = def(8_777_0_00);
    public static final TransportVersion INTRODUCE_ALL_APPLICABLE_SELECTOR = def(8_778_0_00);
    public static final TransportVersion INDEX_MODE_LOOKUP = def(8_779_0_00);
    public static final TransportVersion INDEX_REQUEST_REMOVE_METERING = def(8_780_0_00);
    public static final TransportVersion CPU_STAT_STRING_PARSING = def(8_781_0_00);
    public static final TransportVersion QUERY_RULES_RETRIEVER = def(8_782_0_00);
    public static final TransportVersion ESQL_CCS_EXEC_INFO_WITH_FAILURES = def(8_783_0_00);
    public static final TransportVersion LOGSDB_TELEMETRY = def(8_784_0_00);
    public static final TransportVersion LOGSDB_TELEMETRY_STATS = def(8_785_0_00);
    public static final TransportVersion KQL_QUERY_ADDED = def(8_786_0_00);
    public static final TransportVersion ROLE_MONITOR_STATS = def(8_787_0_00);
    public static final TransportVersion DATA_STREAM_INDEX_VERSION_DEPRECATION_CHECK = def(8_788_0_00);
    public static final TransportVersion ADD_COMPATIBILITY_VERSIONS_TO_NODE_INFO = def(8_789_0_00);
    public static final TransportVersion VERTEX_AI_INPUT_TYPE_ADDED = def(8_790_0_00);
    public static final TransportVersion SKIP_INNER_HITS_SEARCH_SOURCE = def(8_791_0_00);
    public static final TransportVersion QUERY_RULES_LIST_INCLUDES_TYPES = def(8_792_0_00);
    public static final TransportVersion INDEX_STATS_ADDITIONAL_FIELDS = def(8_793_0_00);
    public static final TransportVersion INDEX_STATS_ADDITIONAL_FIELDS_REVERT = def(8_794_0_00);
    public static final TransportVersion FAST_REFRESH_RCO_2 = def(8_795_0_00);
    public static final TransportVersion ESQL_ENRICH_RUNTIME_WARNINGS = def(8_796_0_00);
    public static final TransportVersion INGEST_PIPELINE_CONFIGURATION_AS_MAP = def(8_797_0_00);
    public static final TransportVersion LOGSDB_TELEMETRY_CUSTOM_CUTOFF_DATE_FIX_8_17 = def(8_797_0_01);
    public static final TransportVersion SOURCE_MODE_TELEMETRY_FIX_8_17 = def(8_797_0_02);
    public static final TransportVersion INITIAL_ELASTICSEARCH_8_17_3 = def(8_797_0_03);
    public static final TransportVersion INITIAL_ELASTICSEARCH_8_17_4 = def(8_797_0_04);
    public static final TransportVersion INDEXING_PRESSURE_THROTTLING_STATS = def(8_798_0_00);
    public static final TransportVersion REINDEX_DATA_STREAMS = def(8_799_0_00);
    public static final TransportVersion ESQL_REMOVE_NODE_LEVEL_PLAN = def(8_800_0_00);
    public static final TransportVersion LOGSDB_TELEMETRY_CUSTOM_CUTOFF_DATE = def(8_801_0_00);
    public static final TransportVersion SOURCE_MODE_TELEMETRY = def(8_802_0_00);
    public static final TransportVersion NEW_REFRESH_CLUSTER_BLOCK = def(8_803_0_00);
    public static final TransportVersion RETRIES_AND_OPERATIONS_IN_BLOBSTORE_STATS = def(8_804_0_00);
    public static final TransportVersion ADD_DATA_STREAM_OPTIONS_TO_TEMPLATES = def(8_805_0_00);
    public static final TransportVersion KNN_QUERY_RESCORE_OVERSAMPLE = def(8_806_0_00);
    public static final TransportVersion SEMANTIC_QUERY_LENIENT = def(8_807_0_00);
    public static final TransportVersion ESQL_QUERY_BUILDER_IN_SEARCH_FUNCTIONS = def(8_808_0_00);
    public static final TransportVersion EQL_ALLOW_PARTIAL_SEARCH_RESULTS = def(8_809_0_00);
    public static final TransportVersion NODE_VERSION_INFORMATION_WITH_MIN_READ_ONLY_INDEX_VERSION = def(8_810_0_00);
    public static final TransportVersion ERROR_TRACE_IN_TRANSPORT_HEADER = def(8_811_0_00);
    public static final TransportVersion FAILURE_STORE_ENABLED_BY_CLUSTER_SETTING = def(8_812_0_00);
    public static final TransportVersion SIMULATE_IGNORED_FIELDS = def(8_813_0_00);
    public static final TransportVersion TRANSFORMS_UPGRADE_MODE = def(8_814_0_00);
    public static final TransportVersion NODE_SHUTDOWN_EPHEMERAL_ID_ADDED = def(8_815_0_00);
    public static final TransportVersion ESQL_CCS_TELEMETRY_STATS = def(8_816_0_00);
    public static final TransportVersion TEXT_EMBEDDING_QUERY_VECTOR_BUILDER_INFER_MODEL_ID = def(8_817_0_00);
    public static final TransportVersion ESQL_ENABLE_NODE_LEVEL_REDUCTION = def(8_818_0_00);
    public static final TransportVersion JINA_AI_INTEGRATION_ADDED = def(8_819_0_00);
    public static final TransportVersion TRACK_INDEX_FAILED_DUE_TO_VERSION_CONFLICT_METRIC = def(8_820_0_00);
    public static final TransportVersion REPLACE_FAILURE_STORE_OPTIONS_WITH_SELECTOR_SYNTAX = def(8_821_0_00);
    public static final TransportVersion ELASTIC_INFERENCE_SERVICE_UNIFIED_CHAT_COMPLETIONS_INTEGRATION = def(8_822_0_00);
    public static final TransportVersion KQL_QUERY_TECH_PREVIEW = def(8_823_0_00);
    public static final TransportVersion ESQL_PROFILE_ROWS_PROCESSED = def(8_824_0_00);
    public static final TransportVersion BYTE_SIZE_VALUE_ALWAYS_USES_BYTES_1 = def(8_825_0_00);
    public static final TransportVersion REVERT_BYTE_SIZE_VALUE_ALWAYS_USES_BYTES_1 = def(8_826_0_00);
    public static final TransportVersion ESQL_SKIP_ES_INDEX_SERIALIZATION = def(8_827_0_00);
    public static final TransportVersion ADD_INDEX_BLOCK_TWO_PHASE = def(8_828_0_00);
    public static final TransportVersion RESOLVE_CLUSTER_NO_INDEX_EXPRESSION = def(8_829_0_00);
    public static final TransportVersion ML_ROLLOVER_LEGACY_INDICES = def(8_830_0_00);
    public static final TransportVersion ADD_INCLUDE_FAILURE_INDICES_OPTION = def(8_831_0_00);
    public static final TransportVersion ESQL_RESPONSE_PARTIAL = def(8_832_0_00);
    public static final TransportVersion RANK_DOC_OPTIONAL_METADATA_FOR_EXPLAIN = def(8_833_0_00);
    public static final TransportVersion ILM_ADD_SEARCHABLE_SNAPSHOT_ADD_REPLICATE_FOR = def(8_834_0_00);
    public static final TransportVersion INGEST_REQUEST_INCLUDE_SOURCE_ON_ERROR = def(8_835_0_00);
    public static final TransportVersion RESOURCE_DEPRECATION_CHECKS = def(8_836_0_00);
    public static final TransportVersion LINEAR_RETRIEVER_SUPPORT = def(8_837_0_00);
    public static final TransportVersion TIMEOUT_GET_PARAM_FOR_RESOLVE_CLUSTER = def(8_838_0_00);
    public static final TransportVersion INFERENCE_REQUEST_ADAPTIVE_RATE_LIMITING = def(8_839_0_00);
    public static final TransportVersion ML_INFERENCE_IBM_WATSONX_RERANK_ADDED = def(8_840_0_00);
    public static final TransportVersion REMOVE_ALL_APPLICABLE_SELECTOR_BACKPORT_8_18 = def(8_840_0_01);
    public static final TransportVersion INITIAL_ELASTICSEARCH_8_19 = def(8_841_0_00);
    public static final TransportVersion COHERE_BIT_EMBEDDING_TYPE_SUPPORT_ADDED_BACKPORT_8_X = def(8_841_0_01);
    public static final TransportVersion REMOVE_ALL_APPLICABLE_SELECTOR_BACKPORT_8_19 = def(8_841_0_02);
    public static final TransportVersion ESQL_RETRY_ON_SHARD_LEVEL_FAILURE_BACKPORT_8_19 = def(8_841_0_03);
    public static final TransportVersion ESQL_SUPPORT_PARTIAL_RESULTS_BACKPORT_8_19 = def(8_841_0_04);
    public static final TransportVersion VOYAGE_AI_INTEGRATION_ADDED_BACKPORT_8_X = def(8_841_0_05);
    public static final TransportVersion JINA_AI_EMBEDDING_TYPE_SUPPORT_ADDED_BACKPORT_8_19 = def(8_841_0_06);
    public static final TransportVersion INITIAL_ELASTICSEARCH_9_0 = def(9_000_0_00);
    public static final TransportVersion REMOVE_SNAPSHOT_FAILURES_90 = def(9_000_0_01);
    public static final TransportVersion TRANSPORT_STATS_HANDLING_TIME_REQUIRED_90 = def(9_000_0_02);
    public static final TransportVersion REMOVE_DESIRED_NODE_VERSION_90 = def(9_000_0_03);
    public static final TransportVersion ESQL_DRIVER_TASK_DESCRIPTION_90 = def(9_000_0_04);
    public static final TransportVersion REMOVE_ALL_APPLICABLE_SELECTOR_9_0 = def(9_000_0_05);
    public static final TransportVersion BYTE_SIZE_VALUE_ALWAYS_USES_BYTES_90 = def(9_000_0_06);
    public static final TransportVersion COHERE_BIT_EMBEDDING_TYPE_SUPPORT_ADDED = def(9_001_0_00);
    public static final TransportVersion REMOVE_SNAPSHOT_FAILURES = def(9_002_0_00);
    public static final TransportVersion TRANSPORT_STATS_HANDLING_TIME_REQUIRED = def(9_003_0_00);
    public static final TransportVersion REMOVE_DESIRED_NODE_VERSION = def(9_004_0_00);
    public static final TransportVersion ESQL_DRIVER_TASK_DESCRIPTION = def(9_005_0_00);
    public static final TransportVersion ESQL_RETRY_ON_SHARD_LEVEL_FAILURE = def(9_006_0_00);
    public static final TransportVersion ESQL_PROFILE_ASYNC_NANOS = def(9_007_00_0);
    public static final TransportVersion ESQL_LOOKUP_JOIN_SOURCE_TEXT = def(9_008_0_00);
    public static final TransportVersion REMOVE_ALL_APPLICABLE_SELECTOR = def(9_009_0_00);
    public static final TransportVersion SLM_UNHEALTHY_IF_NO_SNAPSHOT_WITHIN = def(9_010_0_00);
    public static final TransportVersion ESQL_SUPPORT_PARTIAL_RESULTS = def(9_011_0_00);
    public static final TransportVersion REMOVE_REPOSITORY_CONFLICT_MESSAGE = def(9_012_0_00);
    public static final TransportVersion RERANKER_FAILURES_ALLOWED = def(9_013_0_00);
    public static final TransportVersion VOYAGE_AI_INTEGRATION_ADDED = def(9_014_0_00);
    public static final TransportVersion BYTE_SIZE_VALUE_ALWAYS_USES_BYTES = def(9_015_0_00);
<<<<<<< HEAD
    public static final TransportVersion INCLUDE_INDEX_MODE_IN_GET_DATA_STREAM = def(9_016_0_00);
=======
    public static final TransportVersion ESQL_SERIALIZE_SOURCE_FUNCTIONS_WARNINGS = def(9_016_0_00);
    public static final TransportVersion ESQL_DRIVER_NODE_DESCRIPTION = def(9_017_0_00);
    public static final TransportVersion MULTI_PROJECT = def(9_018_0_00);
    public static final TransportVersion STORED_SCRIPT_CONTENT_LENGTH = def(9_019_0_00);
    public static final TransportVersion JINA_AI_EMBEDDING_TYPE_SUPPORT_ADDED = def(9_020_0_00);
>>>>>>> 80cbdfc8

    /*
     * STOP! READ THIS FIRST! No, really,
     *        ____ _____ ___  ____  _        ____  _____    _    ____    _____ _   _ ___ ____    _____ ___ ____  ____ _____ _
     *       / ___|_   _/ _ \|  _ \| |      |  _ \| ____|  / \  |  _ \  |_   _| | | |_ _/ ___|  |  ___|_ _|  _ \/ ___|_   _| |
     *       \___ \ | || | | | |_) | |      | |_) |  _|   / _ \ | | | |   | | | |_| || |\___ \  | |_   | || |_) \___ \ | | | |
     *        ___) || || |_| |  __/|_|      |  _ <| |___ / ___ \| |_| |   | | |  _  || | ___) | |  _|  | ||  _ < ___) || | |_|
     *       |____/ |_| \___/|_|   (_)      |_| \_\_____/_/   \_\____/    |_| |_| |_|___|____/  |_|   |___|_| \_\____/ |_| (_)
     *
     * A new transport version should be added EVERY TIME a change is made to the serialization protocol of one or more classes. Each
     * transport version should only be used in a single merged commit (apart from the BwC versions copied from o.e.Version, ≤V_8_8_1).
     *
     * More information about versions and backporting at docs/internal/Versioning.md
     *
     * ADDING A TRANSPORT VERSION
     * To add a new transport version, add a new constant at the bottom of the list, above this comment. Don't add other lines,
     * comments, etc. The version id has the following layout:
     *
     * M_NNN_S_PP
     *
     * M - The major version of Elasticsearch
     * NNN - The server version part
     * S - The subsidiary version part. It should always be 0 here, it is only used in subsidiary repositories.
     * PP - The patch version part
     *
     * To determine the id of the next TransportVersion constant, do the following:
     * - Use the same major version, unless bumping majors
     * - Bump the server version part by 1, unless creating a patch version
     * - Leave the subsidiary part as 0
     * - Bump the patch part if creating a patch version
     *
     * If a patch version is created, it should be placed sorted among the other existing constants.
     *
     * REVERTING A TRANSPORT VERSION
     *
     * If you revert a commit with a transport version change, you MUST ensure there is a NEW transport version representing the reverted
     * change. DO NOT let the transport version go backwards, it must ALWAYS be incremented.
     *
     * DETERMINING TRANSPORT VERSIONS FROM GIT HISTORY
     *
     * If your git checkout has the expected minor-version-numbered branches and the expected release-version tags then you can find the
     * transport versions known by a particular release ...
     *
     *     git show v8.11.0:server/src/main/java/org/elasticsearch/TransportVersions.java | grep '= def'
     *
     * ... or by a particular branch ...
     *
     *     git show 8.11:server/src/main/java/org/elasticsearch/TransportVersions.java | grep '= def'
     *
     * ... and you can see which versions were added in between two versions too ...
     *
     *     git diff v8.11.0..main -- server/src/main/java/org/elasticsearch/TransportVersions.java
     *
     * In branches 8.7-8.10 see server/src/main/java/org/elasticsearch/TransportVersion.java for the equivalent definitions.
     */

    /**
     * Reference to the earliest compatible transport version to this version of the codebase.
     * This should be the transport version used by the highest minor version of the previous major.
     */
    public static final TransportVersion MINIMUM_COMPATIBLE = INITIAL_ELASTICSEARCH_8_19;

    /**
     * Reference to the minimum transport version that can be used with CCS.
     * This should be the transport version used by the previous minor release.
     */
    public static final TransportVersion MINIMUM_CCS_VERSION = BYTE_SIZE_VALUE_ALWAYS_USES_BYTES_1;

    /**
     * Sorted list of all versions defined in this class
     */
    static final List<TransportVersion> DEFINED_VERSIONS = collectAllVersionIdsDefinedInClass(TransportVersions.class);

    // the highest transport version constant defined
    static final TransportVersion LATEST_DEFINED;
    static {
        LATEST_DEFINED = DEFINED_VERSIONS.getLast();

        // see comment on IDS field
        // now we're registered all the transport versions, we can clear the map
        IDS = null;
    }

    public static List<TransportVersion> collectAllVersionIdsDefinedInClass(Class<?> cls) {
        Map<Integer, String> versionIdFields = new HashMap<>();
        List<TransportVersion> definedTransportVersions = new ArrayList<>();

        Set<String> ignore = Set.of("ZERO", "CURRENT", "MINIMUM_COMPATIBLE", "MINIMUM_CCS_VERSION");

        for (Field declaredField : cls.getFields()) {
            if (declaredField.getType().equals(TransportVersion.class)) {
                String fieldName = declaredField.getName();
                if (ignore.contains(fieldName)) {
                    continue;
                }

                TransportVersion version;
                try {
                    version = (TransportVersion) declaredField.get(null);
                } catch (IllegalAccessException e) {
                    throw new AssertionError(e);
                }
                definedTransportVersions.add(version);

                if (Assertions.ENABLED) {
                    // check the version number is unique
                    var sameVersionNumber = versionIdFields.put(version.id(), fieldName);
                    assert sameVersionNumber == null
                        : "Versions ["
                            + sameVersionNumber
                            + "] and ["
                            + fieldName
                            + "] have the same version number ["
                            + version.id()
                            + "]. Each TransportVersion should have a different version number";
                }
            }
        }

        Collections.sort(definedTransportVersions);

        return List.copyOf(definedTransportVersions);
    }

    static final IntFunction<String> VERSION_LOOKUP = ReleaseVersions.generateVersionsLookup(TransportVersions.class, LATEST_DEFINED.id());

    // no instance
    private TransportVersions() {}
}<|MERGE_RESOLUTION|>--- conflicted
+++ resolved
@@ -206,15 +206,12 @@
     public static final TransportVersion RERANKER_FAILURES_ALLOWED = def(9_013_0_00);
     public static final TransportVersion VOYAGE_AI_INTEGRATION_ADDED = def(9_014_0_00);
     public static final TransportVersion BYTE_SIZE_VALUE_ALWAYS_USES_BYTES = def(9_015_0_00);
-<<<<<<< HEAD
-    public static final TransportVersion INCLUDE_INDEX_MODE_IN_GET_DATA_STREAM = def(9_016_0_00);
-=======
     public static final TransportVersion ESQL_SERIALIZE_SOURCE_FUNCTIONS_WARNINGS = def(9_016_0_00);
     public static final TransportVersion ESQL_DRIVER_NODE_DESCRIPTION = def(9_017_0_00);
     public static final TransportVersion MULTI_PROJECT = def(9_018_0_00);
     public static final TransportVersion STORED_SCRIPT_CONTENT_LENGTH = def(9_019_0_00);
     public static final TransportVersion JINA_AI_EMBEDDING_TYPE_SUPPORT_ADDED = def(9_020_0_00);
->>>>>>> 80cbdfc8
+    public static final TransportVersion INCLUDE_INDEX_MODE_IN_GET_DATA_STREAM = def(9_021_0_00);
 
     /*
      * STOP! READ THIS FIRST! No, really,

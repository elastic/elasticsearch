--- conflicted
+++ resolved
@@ -126,12 +126,9 @@
     public static final TransportVersion SEARCH_TIMEOUT_EXCEPTION_ADDED = def(8_586_00_0);
     public static final TransportVersion ML_TEXT_EMBEDDING_INFERENCE_SERVICE_ADDED = def(8_587_00_0);
     public static final TransportVersion HEALTH_INFO_ENRICHED_WITH_REPOS = def(8_588_00_0);
-<<<<<<< HEAD
-    public static final TransportVersion ML_DIMENSIONS_SET_BY_USER_ADDED = def(8_589_00_0);
-=======
     public static final TransportVersion RESOLVE_CLUSTER_ENDPOINT_ADDED = def(8_589_00_0);
     public static final TransportVersion FIELD_CAPS_FIELD_HAS_VALUE = def(8_590_00_0);
->>>>>>> 5fe41f5c
+    public static final TransportVersion ML_DIMENSIONS_SET_BY_USER_ADDED = def(8_591_00_0);
 
     /*
      * STOP! READ THIS FIRST! No, really,

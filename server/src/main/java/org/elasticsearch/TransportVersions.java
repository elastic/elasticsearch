/*
 * Copyright Elasticsearch B.V. and/or licensed to Elasticsearch B.V. under one
 * or more contributor license agreements. Licensed under the "Elastic License
 * 2.0", the "GNU Affero General Public License v3.0 only", and the "Server Side
 * Public License v 1"; you may not use this file except in compliance with, at
 * your election, the "Elastic License 2.0", the "GNU Affero General Public
 * License v3.0 only", or the "Server Side Public License, v 1".
 */

package org.elasticsearch;

import org.elasticsearch.core.Assertions;
import org.elasticsearch.core.UpdateForV9;

import java.lang.reflect.Field;
import java.util.ArrayList;
import java.util.Collections;
import java.util.HashMap;
import java.util.List;
import java.util.Map;
import java.util.Set;
import java.util.TreeSet;
import java.util.function.IntFunction;

/**
 * <p>Transport version is used to coordinate compatible wire protocol communication between nodes, at a fine-grained level.  This replaces
 * and supersedes the old Version constants.</p>
 *
 * <p>Before adding a new version constant, please read the block comment at the end of the list of constants.</p>
 */
public class TransportVersions {

    /*
     * NOTE: IntelliJ lies!
     * This map is used during class construction, referenced by the registerTransportVersion method.
     * When all the transport version constants have been registered, the map is cleared & never touched again.
     */
    static TreeSet<Integer> IDS = new TreeSet<>();

    static TransportVersion def(int id) {
        if (IDS == null) throw new IllegalStateException("The IDS map needs to be present to call this method");

        if (IDS.add(id) == false) {
            throw new IllegalArgumentException("Version id " + id + " defined twice");
        }
        if (id < IDS.last()) {
            throw new IllegalArgumentException("Version id " + id + " is not defined in the right location. Keep constants sorted");
        }
        return new TransportVersion(id);
    }

    @UpdateForV9(owner = UpdateForV9.Owner.CORE_INFRA) // remove the transport versions with which v9 will not need to interact
    public static final TransportVersion ZERO = def(0);
    public static final TransportVersion V_7_0_0 = def(7_00_00_99);
    public static final TransportVersion V_7_3_0 = def(7_03_00_99);
    public static final TransportVersion V_7_4_0 = def(7_04_00_99);
    public static final TransportVersion V_7_6_0 = def(7_06_00_99);
    public static final TransportVersion V_7_8_0 = def(7_08_00_99);
    public static final TransportVersion V_7_8_1 = def(7_08_01_99);
    public static final TransportVersion V_7_9_0 = def(7_09_00_99);
    public static final TransportVersion V_7_10_0 = def(7_10_00_99);
    public static final TransportVersion V_7_10_1 = def(7_10_01_99);
    public static final TransportVersion V_7_11_0 = def(7_11_00_99);
    public static final TransportVersion V_7_12_0 = def(7_12_00_99);
    public static final TransportVersion V_7_13_0 = def(7_13_00_99);
    public static final TransportVersion V_7_14_0 = def(7_14_00_99);
    public static final TransportVersion V_7_15_0 = def(7_15_00_99);
    public static final TransportVersion V_7_15_1 = def(7_15_01_99);
    public static final TransportVersion V_7_16_0 = def(7_16_00_99);
    public static final TransportVersion V_7_17_0 = def(7_17_00_99);
    public static final TransportVersion V_7_17_1 = def(7_17_01_99);
    public static final TransportVersion V_7_17_8 = def(7_17_08_99);
    public static final TransportVersion V_8_0_0 = def(8_00_00_99);
    public static final TransportVersion V_8_1_0 = def(8_01_00_99);
    public static final TransportVersion V_8_2_0 = def(8_02_00_99);
    public static final TransportVersion V_8_3_0 = def(8_03_00_99);
    public static final TransportVersion V_8_4_0 = def(8_04_00_99);
    public static final TransportVersion V_8_5_0 = def(8_05_00_99);
    public static final TransportVersion V_8_6_0 = def(8_06_00_99);
    public static final TransportVersion V_8_6_1 = def(8_06_01_99);
    public static final TransportVersion V_8_7_0 = def(8_07_00_99);
    public static final TransportVersion V_8_7_1 = def(8_07_01_99);
    public static final TransportVersion V_8_8_0 = def(8_08_00_99);
    public static final TransportVersion V_8_8_1 = def(8_08_01_99);
    /*
     * READ THE COMMENT BELOW THIS BLOCK OF DECLARATIONS BEFORE ADDING NEW TRANSPORT VERSIONS
     * Detached transport versions added below here.
     */
    public static final TransportVersion V_8_9_X = def(8_500_020);
    public static final TransportVersion V_8_10_X = def(8_500_061);
    public static final TransportVersion V_8_11_X = def(8_512_00_1);
    public static final TransportVersion V_8_12_0 = def(8_560_00_0);
    public static final TransportVersion V_8_12_1 = def(8_560_00_1);
    public static final TransportVersion V_8_13_0 = def(8_595_00_0);
    public static final TransportVersion V_8_13_4 = def(8_595_00_1);
    public static final TransportVersion V_8_14_0 = def(8_636_00_1);
    public static final TransportVersion V_8_15_0 = def(8_702_00_2);
    public static final TransportVersion V_8_15_2 = def(8_702_00_3);
    public static final TransportVersion V_8_16_0 = def(8_772_00_1);
    public static final TransportVersion ADD_COMPATIBILITY_VERSIONS_TO_NODE_INFO_BACKPORT_8_16 = def(8_772_00_2);
    public static final TransportVersion SKIP_INNER_HITS_SEARCH_SOURCE_BACKPORT_8_16 = def(8_772_00_3);
    public static final TransportVersion QUERY_RULES_LIST_INCLUDES_TYPES_BACKPORT_8_16 = def(8_772_00_4);
    public static final TransportVersion REMOVE_MIN_COMPATIBLE_SHARD_NODE = def(8_773_00_0);
    public static final TransportVersion REVERT_REMOVE_MIN_COMPATIBLE_SHARD_NODE = def(8_774_00_0);
    public static final TransportVersion ESQL_FIELD_ATTRIBUTE_PARENT_SIMPLIFIED = def(8_775_00_0);
    public static final TransportVersion INFERENCE_DONT_PERSIST_ON_READ = def(8_776_00_0);
    public static final TransportVersion SIMULATE_MAPPING_ADDITION = def(8_777_00_0);
    public static final TransportVersion INTRODUCE_ALL_APPLICABLE_SELECTOR = def(8_778_00_0);
    public static final TransportVersion INDEX_MODE_LOOKUP = def(8_779_00_0);
    public static final TransportVersion INDEX_REQUEST_REMOVE_METERING = def(8_780_00_0);
    public static final TransportVersion CPU_STAT_STRING_PARSING = def(8_781_00_0);
    public static final TransportVersion QUERY_RULES_RETRIEVER = def(8_782_00_0);
    public static final TransportVersion ESQL_CCS_EXEC_INFO_WITH_FAILURES = def(8_783_00_0);
    public static final TransportVersion LOGSDB_TELEMETRY = def(8_784_00_0);
    public static final TransportVersion LOGSDB_TELEMETRY_STATS = def(8_785_00_0);
    public static final TransportVersion KQL_QUERY_ADDED = def(8_786_00_0);
    public static final TransportVersion ROLE_MONITOR_STATS = def(8_787_00_0);
    public static final TransportVersion DATA_STREAM_INDEX_VERSION_DEPRECATION_CHECK = def(8_788_00_0);
    public static final TransportVersion ADD_COMPATIBILITY_VERSIONS_TO_NODE_INFO = def(8_789_00_0);
    public static final TransportVersion VERTEX_AI_INPUT_TYPE_ADDED = def(8_790_00_0);
    public static final TransportVersion SKIP_INNER_HITS_SEARCH_SOURCE = def(8_791_00_0);
    public static final TransportVersion QUERY_RULES_LIST_INCLUDES_TYPES = def(8_792_00_0);
    public static final TransportVersion INDEX_STATS_ADDITIONAL_FIELDS = def(8_793_00_0);
    public static final TransportVersion INDEX_STATS_ADDITIONAL_FIELDS_REVERT = def(8_794_00_0);
    public static final TransportVersion FAST_REFRESH_RCO_2 = def(8_795_00_0);
    public static final TransportVersion ESQL_ENRICH_RUNTIME_WARNINGS = def(8_796_00_0);
    public static final TransportVersion INGEST_PIPELINE_CONFIGURATION_AS_MAP = def(8_797_00_0);
    public static final TransportVersion LOGSDB_TELEMETRY_CUSTOM_CUTOFF_DATE_FIX_8_17 = def(8_797_00_1);
    public static final TransportVersion SOURCE_MODE_TELEMETRY_FIX_8_17 = def(8_797_00_2);
    public static final TransportVersion INDEXING_PRESSURE_THROTTLING_STATS = def(8_798_00_0);
    public static final TransportVersion REINDEX_DATA_STREAMS = def(8_799_00_0);
    public static final TransportVersion ESQL_REMOVE_NODE_LEVEL_PLAN = def(8_800_00_0);
    public static final TransportVersion LOGSDB_TELEMETRY_CUSTOM_CUTOFF_DATE = def(8_801_00_0);
    public static final TransportVersion SOURCE_MODE_TELEMETRY = def(8_802_00_0);
    public static final TransportVersion NEW_REFRESH_CLUSTER_BLOCK = def(8_803_00_0);
    public static final TransportVersion RETRIES_AND_OPERATIONS_IN_BLOBSTORE_STATS = def(8_804_00_0);
    public static final TransportVersion ADD_DATA_STREAM_OPTIONS_TO_TEMPLATES = def(8_805_00_0);
    public static final TransportVersion KNN_QUERY_RESCORE_OVERSAMPLE = def(8_806_00_0);
    public static final TransportVersion SEMANTIC_QUERY_LENIENT = def(8_807_00_0);
    public static final TransportVersion ESQL_QUERY_BUILDER_IN_SEARCH_FUNCTIONS = def(8_808_00_0);
<<<<<<< HEAD
    public static final TransportVersion JINA_AI_INTEGRATION_ADDED = def(8_809_00_0);
=======
    public static final TransportVersion EQL_ALLOW_PARTIAL_SEARCH_RESULTS = def(8_809_00_0);
>>>>>>> 1d2840ec

    /*
     * STOP! READ THIS FIRST! No, really,
     *        ____ _____ ___  ____  _        ____  _____    _    ____    _____ _   _ ___ ____    _____ ___ ____  ____ _____ _
     *       / ___|_   _/ _ \|  _ \| |      |  _ \| ____|  / \  |  _ \  |_   _| | | |_ _/ ___|  |  ___|_ _|  _ \/ ___|_   _| |
     *       \___ \ | || | | | |_) | |      | |_) |  _|   / _ \ | | | |   | | | |_| || |\___ \  | |_   | || |_) \___ \ | | | |
     *        ___) || || |_| |  __/|_|      |  _ <| |___ / ___ \| |_| |   | | |  _  || | ___) | |  _|  | ||  _ < ___) || | |_|
     *       |____/ |_| \___/|_|   (_)      |_| \_\_____/_/   \_\____/    |_| |_| |_|___|____/  |_|   |___|_| \_\____/ |_| (_)
     *
     * A new transport version should be added EVERY TIME a change is made to the serialization protocol of one or more classes. Each
     * transport version should only be used in a single merged commit (apart from the BwC versions copied from o.e.Version, ≤V_8_8_1).
     *
     * ADDING A TRANSPORT VERSION
     * To add a new transport version, add a new constant at the bottom of the list, above this comment. Don't add other lines,
     * comments, etc. The version id has the following layout:
     *
     * M_NNN_SS_P
     *
     * M - The major version of Elasticsearch
     * NNN - The server version part
     * SS - The serverless version part. It should always be 00 here, it is used by serverless only.
     * P - The patch version part
     *
     * To determine the id of the next TransportVersion constant, do the following:
     * - Use the same major version, unless bumping majors
     * - Bump the server version part by 1, unless creating a patch version
     * - Leave the serverless part as 00
     * - Bump the patch part if creating a patch version
     *
     * If a patch version is created, it should be placed sorted among the other existing constants.
     *
     * REVERTING A TRANSPORT VERSION
     *
     * If you revert a commit with a transport version change, you MUST ensure there is a NEW transport version representing the reverted
     * change. DO NOT let the transport version go backwards, it must ALWAYS be incremented.
     *
     * DETERMINING TRANSPORT VERSIONS FROM GIT HISTORY
     *
     * If your git checkout has the expected minor-version-numbered branches and the expected release-version tags then you can find the
     * transport versions known by a particular release ...
     *
     *     git show v8.11.0:server/src/main/java/org/elasticsearch/TransportVersions.java | grep '= def'
     *
     * ... or by a particular branch ...
     *
     *     git show 8.11:server/src/main/java/org/elasticsearch/TransportVersions.java | grep '= def'
     *
     * ... and you can see which versions were added in between two versions too ...
     *
     *     git diff v8.11.0..main -- server/src/main/java/org/elasticsearch/TransportVersions.java
     *
     * In branches 8.7-8.10 see server/src/main/java/org/elasticsearch/TransportVersion.java for the equivalent definitions.
     */

    /**
     * Reference to the earliest compatible transport version to this version of the codebase.
     * This should be the transport version used by the highest minor version of the previous major.
     */
    @UpdateForV9(owner = UpdateForV9.Owner.CORE_INFRA)
    // This needs to be bumped to the 8.last
    public static final TransportVersion MINIMUM_COMPATIBLE = V_7_17_0;

    /**
     * Reference to the minimum transport version that can be used with CCS.
     * This should be the transport version used by the previous minor release.
     */
    public static final TransportVersion MINIMUM_CCS_VERSION = V_8_15_0;

    /**
     * Sorted list of all versions defined in this class
     */
    static final List<TransportVersion> DEFINED_VERSIONS = collectAllVersionIdsDefinedInClass(TransportVersions.class);

    // the highest transport version constant defined
    static final TransportVersion LATEST_DEFINED;
    static {
        LATEST_DEFINED = DEFINED_VERSIONS.getLast();

        // see comment on IDS field
        // now we're registered all the transport versions, we can clear the map
        IDS = null;
    }

    public static List<TransportVersion> collectAllVersionIdsDefinedInClass(Class<?> cls) {
        Map<Integer, String> versionIdFields = new HashMap<>();
        List<TransportVersion> definedTransportVersions = new ArrayList<>();

        Set<String> ignore = Set.of("ZERO", "CURRENT", "MINIMUM_COMPATIBLE", "MINIMUM_CCS_VERSION");

        for (Field declaredField : cls.getFields()) {
            if (declaredField.getType().equals(TransportVersion.class)) {
                String fieldName = declaredField.getName();
                if (ignore.contains(fieldName)) {
                    continue;
                }

                TransportVersion version;
                try {
                    version = (TransportVersion) declaredField.get(null);
                } catch (IllegalAccessException e) {
                    throw new AssertionError(e);
                }
                definedTransportVersions.add(version);

                if (Assertions.ENABLED) {
                    // check the version number is unique
                    var sameVersionNumber = versionIdFields.put(version.id(), fieldName);
                    assert sameVersionNumber == null
                        : "Versions ["
                            + sameVersionNumber
                            + "] and ["
                            + fieldName
                            + "] have the same version number ["
                            + version.id()
                            + "]. Each TransportVersion should have a different version number";
                }
            }
        }

        Collections.sort(definedTransportVersions);

        return List.copyOf(definedTransportVersions);
    }

    static final IntFunction<String> VERSION_LOOKUP = ReleaseVersions.generateVersionsLookup(TransportVersions.class, LATEST_DEFINED.id());

    // no instance
    private TransportVersions() {}
}<|MERGE_RESOLUTION|>--- conflicted
+++ resolved
@@ -138,11 +138,8 @@
     public static final TransportVersion KNN_QUERY_RESCORE_OVERSAMPLE = def(8_806_00_0);
     public static final TransportVersion SEMANTIC_QUERY_LENIENT = def(8_807_00_0);
     public static final TransportVersion ESQL_QUERY_BUILDER_IN_SEARCH_FUNCTIONS = def(8_808_00_0);
-<<<<<<< HEAD
-    public static final TransportVersion JINA_AI_INTEGRATION_ADDED = def(8_809_00_0);
-=======
     public static final TransportVersion EQL_ALLOW_PARTIAL_SEARCH_RESULTS = def(8_809_00_0);
->>>>>>> 1d2840ec
+    public static final TransportVersion JINA_AI_INTEGRATION_ADDED = def(8_810_00_0);
 
     /*
      * STOP! READ THIS FIRST! No, really,

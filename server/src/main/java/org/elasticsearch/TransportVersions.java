--- conflicted
+++ resolved
@@ -215,13 +215,9 @@
     public static final TransportVersion CCS_TELEMETRY_STATS = def(8_739_00_0);
     public static final TransportVersion GLOBAL_RETENTION_TELEMETRY = def(8_740_00_0);
     public static final TransportVersion ROUTING_TABLE_VERSION_REMOVED = def(8_741_00_0);
-<<<<<<< HEAD
-    public static final TransportVersion SEARCH_REQUEST_SHARD_REORDERING = def(8_742_00_0);
-=======
     public static final TransportVersion ML_SCHEDULED_EVENT_TIME_SHIFT_CONFIGURATION = def(8_742_00_0);
     public static final TransportVersion SIMULATE_COMPONENT_TEMPLATES_SUBSTITUTIONS = def(8_743_00_0);
->>>>>>> 01b45a5b
-
+    public static final TransportVersion SEARCH_REQUEST_SHARD_REORDERING = def(8_744_00_0);
     /*
      * STOP! READ THIS FIRST! No, really,
      *        ____ _____ ___  ____  _        ____  _____    _    ____    _____ _   _ ___ ____    _____ ___ ____  ____ _____ _

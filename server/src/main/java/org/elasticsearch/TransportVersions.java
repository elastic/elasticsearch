/*
 * Copyright Elasticsearch B.V. and/or licensed to Elasticsearch B.V. under one
 * or more contributor license agreements. Licensed under the "Elastic License
 * 2.0", the "GNU Affero General Public License v3.0 only", and the "Server Side
 * Public License v 1"; you may not use this file except in compliance with, at
 * your election, the "Elastic License 2.0", the "GNU Affero General Public
 * License v3.0 only", or the "Server Side Public License, v 1".
 */

package org.elasticsearch;

import org.elasticsearch.core.Assertions;

import java.lang.reflect.Field;
import java.util.Collection;
import java.util.Collections;
import java.util.HashMap;
import java.util.Map;
import java.util.NavigableMap;
import java.util.Set;
import java.util.TreeMap;
import java.util.TreeSet;
import java.util.function.IntFunction;

/**
 * <p>Transport version is used to coordinate compatible wire protocol communication between nodes, at a fine-grained level.  This replaces
 * and supersedes the old Version constants.</p>
 *
 * <p>Before adding a new version constant, please read the block comment at the end of the list of constants.</p>
 */
public class TransportVersions {

    /*
     * NOTE: IntelliJ lies!
     * This map is used during class construction, referenced by the registerTransportVersion method.
     * When all the transport version constants have been registered, the map is cleared & never touched again.
     */
    static TreeSet<Integer> IDS = new TreeSet<>();

    static TransportVersion def(int id) {
        if (IDS == null) throw new IllegalStateException("The IDS map needs to be present to call this method");

        if (IDS.add(id) == false) {
            throw new IllegalArgumentException("Version id " + id + " defined twice");
        }
        if (id < IDS.last()) {
            throw new IllegalArgumentException("Version id " + id + " is not defined in the right location. Keep constants sorted");
        }
        return new TransportVersion(id);
    }

    public static final TransportVersion ZERO = def(0);
    public static final TransportVersion V_7_0_0 = def(7_00_00_99);
    public static final TransportVersion V_7_0_1 = def(7_00_01_99);
    public static final TransportVersion V_7_1_0 = def(7_01_00_99);
    public static final TransportVersion V_7_2_0 = def(7_02_00_99);
    public static final TransportVersion V_7_2_1 = def(7_02_01_99);
    public static final TransportVersion V_7_3_0 = def(7_03_00_99);
    public static final TransportVersion V_7_3_2 = def(7_03_02_99);
    public static final TransportVersion V_7_4_0 = def(7_04_00_99);
    public static final TransportVersion V_7_5_0 = def(7_05_00_99);
    public static final TransportVersion V_7_6_0 = def(7_06_00_99);
    public static final TransportVersion V_7_7_0 = def(7_07_00_99);
    public static final TransportVersion V_7_8_0 = def(7_08_00_99);
    public static final TransportVersion V_7_8_1 = def(7_08_01_99);
    public static final TransportVersion V_7_9_0 = def(7_09_00_99);
    public static final TransportVersion V_7_10_0 = def(7_10_00_99);
    public static final TransportVersion V_7_10_1 = def(7_10_01_99);
    public static final TransportVersion V_7_11_0 = def(7_11_00_99);
    public static final TransportVersion V_7_12_0 = def(7_12_00_99);
    public static final TransportVersion V_7_13_0 = def(7_13_00_99);
    public static final TransportVersion V_7_14_0 = def(7_14_00_99);
    public static final TransportVersion V_7_15_0 = def(7_15_00_99);
    public static final TransportVersion V_7_15_1 = def(7_15_01_99);
    public static final TransportVersion V_7_16_0 = def(7_16_00_99);
    public static final TransportVersion V_7_17_0 = def(7_17_00_99);
    public static final TransportVersion V_7_17_1 = def(7_17_01_99);
    public static final TransportVersion V_7_17_8 = def(7_17_08_99);
    public static final TransportVersion V_8_0_0 = def(8_00_00_99);
    public static final TransportVersion V_8_1_0 = def(8_01_00_99);
    public static final TransportVersion V_8_2_0 = def(8_02_00_99);
    public static final TransportVersion V_8_3_0 = def(8_03_00_99);
    public static final TransportVersion V_8_4_0 = def(8_04_00_99);
    public static final TransportVersion V_8_5_0 = def(8_05_00_99);
    public static final TransportVersion V_8_6_0 = def(8_06_00_99);
    public static final TransportVersion V_8_6_1 = def(8_06_01_99);
    public static final TransportVersion V_8_7_0 = def(8_07_00_99);
    public static final TransportVersion V_8_7_1 = def(8_07_01_99);
    public static final TransportVersion V_8_8_0 = def(8_08_00_99);
    public static final TransportVersion V_8_8_1 = def(8_08_01_99);
    /*
     * READ THE COMMENT BELOW THIS BLOCK OF DECLARATIONS BEFORE ADDING NEW TRANSPORT VERSIONS
     * Detached transport versions added below here.
     */
    public static final TransportVersion V_8_9_X = def(8_500_0_20);
    public static final TransportVersion V_8_10_X = def(8_500_0_61);
    public static final TransportVersion V_8_11_X = def(8_512_0_01);
    public static final TransportVersion V_8_12_0 = def(8_560_0_00);
    public static final TransportVersion V_8_12_1 = def(8_560_0_01);
    public static final TransportVersion V_8_13_0 = def(8_595_0_00);
    public static final TransportVersion V_8_13_4 = def(8_595_0_01);
    public static final TransportVersion V_8_14_0 = def(8_636_0_01);
    public static final TransportVersion V_8_15_0 = def(8_702_0_02);
    public static final TransportVersion V_8_15_2 = def(8_702_0_03);
    public static final TransportVersion V_8_16_0 = def(8_772_0_01);
    public static final TransportVersion ADD_COMPATIBILITY_VERSIONS_TO_NODE_INFO_BACKPORT_8_16 = def(8_772_0_02);
    public static final TransportVersion SKIP_INNER_HITS_SEARCH_SOURCE_BACKPORT_8_16 = def(8_772_0_03);
    public static final TransportVersion QUERY_RULES_LIST_INCLUDES_TYPES_BACKPORT_8_16 = def(8_772_0_04);
    public static final TransportVersion INITIAL_ELASTICSEARCH_8_16_5 = def(8_772_0_05);
    public static final TransportVersion INITIAL_ELASTICSEARCH_8_16_6 = def(8_772_0_06);
    public static final TransportVersion INITIAL_ELASTICSEARCH_8_16_7 = def(8_772_0_07);
    public static final TransportVersion REMOVE_MIN_COMPATIBLE_SHARD_NODE = def(8_773_0_00);
    public static final TransportVersion REVERT_REMOVE_MIN_COMPATIBLE_SHARD_NODE = def(8_774_0_00);
    public static final TransportVersion ESQL_FIELD_ATTRIBUTE_PARENT_SIMPLIFIED = def(8_775_0_00);
    public static final TransportVersion INFERENCE_DONT_PERSIST_ON_READ = def(8_776_0_00);
    public static final TransportVersion SIMULATE_MAPPING_ADDITION = def(8_777_0_00);
    public static final TransportVersion INTRODUCE_ALL_APPLICABLE_SELECTOR = def(8_778_0_00);
    public static final TransportVersion INDEX_MODE_LOOKUP = def(8_779_0_00);
    public static final TransportVersion INDEX_REQUEST_REMOVE_METERING = def(8_780_0_00);
    public static final TransportVersion CPU_STAT_STRING_PARSING = def(8_781_0_00);
    public static final TransportVersion QUERY_RULES_RETRIEVER = def(8_782_0_00);
    public static final TransportVersion ESQL_CCS_EXEC_INFO_WITH_FAILURES = def(8_783_0_00);
    public static final TransportVersion LOGSDB_TELEMETRY = def(8_784_0_00);
    public static final TransportVersion LOGSDB_TELEMETRY_STATS = def(8_785_0_00);
    public static final TransportVersion KQL_QUERY_ADDED = def(8_786_0_00);
    public static final TransportVersion ROLE_MONITOR_STATS = def(8_787_0_00);
    public static final TransportVersion DATA_STREAM_INDEX_VERSION_DEPRECATION_CHECK = def(8_788_0_00);
    public static final TransportVersion ADD_COMPATIBILITY_VERSIONS_TO_NODE_INFO = def(8_789_0_00);
    public static final TransportVersion VERTEX_AI_INPUT_TYPE_ADDED = def(8_790_0_00);
    public static final TransportVersion SKIP_INNER_HITS_SEARCH_SOURCE = def(8_791_0_00);
    public static final TransportVersion QUERY_RULES_LIST_INCLUDES_TYPES = def(8_792_0_00);
    public static final TransportVersion INDEX_STATS_ADDITIONAL_FIELDS = def(8_793_0_00);
    public static final TransportVersion INDEX_STATS_ADDITIONAL_FIELDS_REVERT = def(8_794_0_00);
    public static final TransportVersion FAST_REFRESH_RCO_2 = def(8_795_0_00);
    public static final TransportVersion ESQL_ENRICH_RUNTIME_WARNINGS = def(8_796_0_00);
    public static final TransportVersion INGEST_PIPELINE_CONFIGURATION_AS_MAP = def(8_797_0_00);
    public static final TransportVersion LOGSDB_TELEMETRY_CUSTOM_CUTOFF_DATE_FIX_8_17 = def(8_797_0_01);
    public static final TransportVersion SOURCE_MODE_TELEMETRY_FIX_8_17 = def(8_797_0_02);
    public static final TransportVersion INITIAL_ELASTICSEARCH_8_17_3 = def(8_797_0_03);
    public static final TransportVersion INITIAL_ELASTICSEARCH_8_17_4 = def(8_797_0_04);
    public static final TransportVersion INITIAL_ELASTICSEARCH_8_17_5 = def(8_797_0_05);
    public static final TransportVersion INITIAL_ELASTICSEARCH_8_17_6 = def(8_797_0_06);
    public static final TransportVersion INITIAL_ELASTICSEARCH_8_17_7 = def(8_797_0_07);
    public static final TransportVersion INITIAL_ELASTICSEARCH_8_17_8 = def(8_797_0_08);
    public static final TransportVersion INDEXING_PRESSURE_THROTTLING_STATS = def(8_798_0_00);
    public static final TransportVersion REINDEX_DATA_STREAMS = def(8_799_0_00);
    public static final TransportVersion ESQL_REMOVE_NODE_LEVEL_PLAN = def(8_800_0_00);
    public static final TransportVersion LOGSDB_TELEMETRY_CUSTOM_CUTOFF_DATE = def(8_801_0_00);
    public static final TransportVersion SOURCE_MODE_TELEMETRY = def(8_802_0_00);
    public static final TransportVersion NEW_REFRESH_CLUSTER_BLOCK = def(8_803_0_00);
    public static final TransportVersion RETRIES_AND_OPERATIONS_IN_BLOBSTORE_STATS = def(8_804_0_00);
    public static final TransportVersion ADD_DATA_STREAM_OPTIONS_TO_TEMPLATES = def(8_805_0_00);
    public static final TransportVersion KNN_QUERY_RESCORE_OVERSAMPLE = def(8_806_0_00);
    public static final TransportVersion SEMANTIC_QUERY_LENIENT = def(8_807_0_00);
    public static final TransportVersion ESQL_QUERY_BUILDER_IN_SEARCH_FUNCTIONS = def(8_808_0_00);
    public static final TransportVersion EQL_ALLOW_PARTIAL_SEARCH_RESULTS = def(8_809_0_00);
    public static final TransportVersion NODE_VERSION_INFORMATION_WITH_MIN_READ_ONLY_INDEX_VERSION = def(8_810_0_00);
    public static final TransportVersion ERROR_TRACE_IN_TRANSPORT_HEADER = def(8_811_0_00);
    public static final TransportVersion FAILURE_STORE_ENABLED_BY_CLUSTER_SETTING = def(8_812_0_00);
    public static final TransportVersion SIMULATE_IGNORED_FIELDS = def(8_813_0_00);
    public static final TransportVersion TRANSFORMS_UPGRADE_MODE = def(8_814_0_00);
    public static final TransportVersion NODE_SHUTDOWN_EPHEMERAL_ID_ADDED = def(8_815_0_00);
    public static final TransportVersion ESQL_CCS_TELEMETRY_STATS = def(8_816_0_00);
    public static final TransportVersion TEXT_EMBEDDING_QUERY_VECTOR_BUILDER_INFER_MODEL_ID = def(8_817_0_00);
    public static final TransportVersion ESQL_ENABLE_NODE_LEVEL_REDUCTION = def(8_818_0_00);
    public static final TransportVersion JINA_AI_INTEGRATION_ADDED = def(8_819_0_00);
    public static final TransportVersion TRACK_INDEX_FAILED_DUE_TO_VERSION_CONFLICT_METRIC = def(8_820_0_00);
    public static final TransportVersion REPLACE_FAILURE_STORE_OPTIONS_WITH_SELECTOR_SYNTAX = def(8_821_0_00);
    public static final TransportVersion ELASTIC_INFERENCE_SERVICE_UNIFIED_CHAT_COMPLETIONS_INTEGRATION = def(8_822_0_00);
    public static final TransportVersion KQL_QUERY_TECH_PREVIEW = def(8_823_0_00);
    public static final TransportVersion ESQL_PROFILE_ROWS_PROCESSED = def(8_824_0_00);
    public static final TransportVersion BYTE_SIZE_VALUE_ALWAYS_USES_BYTES_1 = def(8_825_0_00);
    public static final TransportVersion REVERT_BYTE_SIZE_VALUE_ALWAYS_USES_BYTES_1 = def(8_826_0_00);
    public static final TransportVersion ESQL_SKIP_ES_INDEX_SERIALIZATION = def(8_827_0_00);
    public static final TransportVersion ADD_INDEX_BLOCK_TWO_PHASE = def(8_828_0_00);
    public static final TransportVersion RESOLVE_CLUSTER_NO_INDEX_EXPRESSION = def(8_829_0_00);
    public static final TransportVersion ML_ROLLOVER_LEGACY_INDICES = def(8_830_0_00);
    public static final TransportVersion ADD_INCLUDE_FAILURE_INDICES_OPTION = def(8_831_0_00);
    public static final TransportVersion ESQL_RESPONSE_PARTIAL = def(8_832_0_00);
    public static final TransportVersion RANK_DOC_OPTIONAL_METADATA_FOR_EXPLAIN = def(8_833_0_00);
    public static final TransportVersion ILM_ADD_SEARCHABLE_SNAPSHOT_ADD_REPLICATE_FOR = def(8_834_0_00);
    public static final TransportVersion INGEST_REQUEST_INCLUDE_SOURCE_ON_ERROR = def(8_835_0_00);
    public static final TransportVersion RESOURCE_DEPRECATION_CHECKS = def(8_836_0_00);
    public static final TransportVersion LINEAR_RETRIEVER_SUPPORT = def(8_837_0_00);
    public static final TransportVersion TIMEOUT_GET_PARAM_FOR_RESOLVE_CLUSTER = def(8_838_0_00);
    public static final TransportVersion INFERENCE_REQUEST_ADAPTIVE_RATE_LIMITING = def(8_839_0_00);
    public static final TransportVersion ML_INFERENCE_IBM_WATSONX_RERANK_ADDED = def(8_840_0_00);
    public static final TransportVersion REMOVE_ALL_APPLICABLE_SELECTOR_BACKPORT_8_18 = def(8_840_0_01);
    public static final TransportVersion RETRY_ILM_ASYNC_ACTION_REQUIRE_ERROR_8_18 = def(8_840_0_02);
    public static final TransportVersion INITIAL_ELASTICSEARCH_8_18_1 = def(8_840_0_03);
    public static final TransportVersion INITIAL_ELASTICSEARCH_8_18_2 = def(8_840_0_04);
    public static final TransportVersion INITIAL_ELASTICSEARCH_8_18_3 = def(8_840_0_05);
    public static final TransportVersion INITIAL_ELASTICSEARCH_8_19 = def(8_841_0_00);
    public static final TransportVersion COHERE_BIT_EMBEDDING_TYPE_SUPPORT_ADDED_BACKPORT_8_X = def(8_841_0_01);
    public static final TransportVersion REMOVE_ALL_APPLICABLE_SELECTOR_BACKPORT_8_19 = def(8_841_0_02);
    public static final TransportVersion ESQL_RETRY_ON_SHARD_LEVEL_FAILURE_BACKPORT_8_19 = def(8_841_0_03);
    public static final TransportVersion ESQL_SUPPORT_PARTIAL_RESULTS_BACKPORT_8_19 = def(8_841_0_04);
    public static final TransportVersion VOYAGE_AI_INTEGRATION_ADDED_BACKPORT_8_X = def(8_841_0_05);
    public static final TransportVersion JINA_AI_EMBEDDING_TYPE_SUPPORT_ADDED_BACKPORT_8_19 = def(8_841_0_06);
    public static final TransportVersion RETRY_ILM_ASYNC_ACTION_REQUIRE_ERROR_8_19 = def(8_841_0_07);
    public static final TransportVersion INFERENCE_CONTEXT_8_X = def(8_841_0_08);
    public static final TransportVersion ML_INFERENCE_DEEPSEEK_8_19 = def(8_841_0_09);
    public static final TransportVersion ESQL_SERIALIZE_BLOCK_TYPE_CODE = def(8_841_0_10);
    public static final TransportVersion ESQL_FAILURE_FROM_REMOTE = def(8_841_0_11);
    public static final TransportVersion ESQL_AGGREGATE_METRIC_DOUBLE_LITERAL = def(8_841_0_12);
    public static final TransportVersion INFERENCE_MODEL_REGISTRY_METADATA_8_19 = def(8_841_0_13);
    public static final TransportVersion INTRODUCE_LIFECYCLE_TEMPLATE_8_19 = def(8_841_0_14);
    public static final TransportVersion RERANK_COMMON_OPTIONS_ADDED_8_19 = def(8_841_0_15);
    public static final TransportVersion REMOTE_EXCEPTION_8_19 = def(8_841_0_16);
    public static final TransportVersion AMAZON_BEDROCK_TASK_SETTINGS_8_19 = def(8_841_0_17);
    public static final TransportVersion SEMANTIC_TEXT_CHUNKING_CONFIG_8_19 = def(8_841_0_18);
    public static final TransportVersion BATCHED_QUERY_PHASE_VERSION_BACKPORT_8_X = def(8_841_0_19);
    public static final TransportVersion SEARCH_INCREMENTAL_TOP_DOCS_NULL_BACKPORT_8_19 = def(8_841_0_20);
    public static final TransportVersion ML_INFERENCE_SAGEMAKER_8_19 = def(8_841_0_21);
    public static final TransportVersion ESQL_REPORT_ORIGINAL_TYPES_BACKPORT_8_19 = def(8_841_0_22);
    public static final TransportVersion PINNED_RETRIEVER_8_19 = def(8_841_0_23);
    public static final TransportVersion ESQL_AGGREGATE_METRIC_DOUBLE_BLOCK_8_19 = def(8_841_0_24);
    public static final TransportVersion INTRODUCE_FAILURES_LIFECYCLE_BACKPORT_8_19 = def(8_841_0_25);
    public static final TransportVersion INTRODUCE_FAILURES_DEFAULT_RETENTION_BACKPORT_8_19 = def(8_841_0_26);
    public static final TransportVersion RESCORE_VECTOR_ALLOW_ZERO_BACKPORT_8_19 = def(8_841_0_27);
    public static final TransportVersion INFERENCE_ADD_TIMEOUT_PUT_ENDPOINT_8_19 = def(8_841_0_28);
    public static final TransportVersion ESQL_REPORT_SHARD_PARTITIONING_8_19 = def(8_841_0_29);
    public static final TransportVersion ESQL_DRIVER_TASK_DESCRIPTION_8_19 = def(8_841_0_30);
    public static final TransportVersion ML_INFERENCE_HUGGING_FACE_CHAT_COMPLETION_ADDED_8_19 = def(8_841_0_31);
    public static final TransportVersion FIELD_CAPS_ADD_CLUSTER_ALIAS = def(8_841_0_32);
    public static final TransportVersion INCLUDE_INDEX_MODE_IN_GET_DATA_STREAM_BACKPORT_8_19 = def(8_841_0_33);
    public static final TransportVersion ESQL_HASH_OPERATOR_STATUS_OUTPUT_TIME_8_19 = def(8_841_0_34);
    public static final TransportVersion RERANKER_FAILURES_ALLOWED_8_19 = def(8_841_0_35);
    public static final TransportVersion ML_INFERENCE_HUGGING_FACE_RERANK_ADDED_8_19 = def(8_841_0_36);
    public static final TransportVersion ML_INFERENCE_SAGEMAKER_CHAT_COMPLETION_8_19 = def(8_841_0_37);
    public static final TransportVersion ML_INFERENCE_VERTEXAI_CHATCOMPLETION_ADDED_8_19 = def(8_841_0_38);
    public static final TransportVersion INFERENCE_CUSTOM_SERVICE_ADDED_8_19 = def(8_841_0_39);
    public static final TransportVersion IDP_CUSTOM_SAML_ATTRIBUTES_ADDED_8_19 = def(8_841_0_40);
    public static final TransportVersion DATA_STREAM_OPTIONS_API_REMOVE_INCLUDE_DEFAULTS_8_19 = def(8_841_0_41);
    public static final TransportVersion JOIN_ON_ALIASES_8_19 = def(8_841_0_42);
    public static final TransportVersion ILM_ADD_SKIP_SETTING_8_19 = def(8_841_0_43);
    public static final TransportVersion ESQL_REGEX_MATCH_WITH_CASE_INSENSITIVITY_8_19 = def(8_841_0_44);
    public static final TransportVersion ESQL_QUERY_PLANNING_DURATION_8_19 = def(8_841_0_45);
    public static final TransportVersion SEARCH_SOURCE_EXCLUDE_VECTORS_PARAM_8_19 = def(8_841_0_46);
    public static final TransportVersion ML_INFERENCE_MISTRAL_CHAT_COMPLETION_ADDED_8_19 = def(8_841_0_47);
    public static final TransportVersion ML_INFERENCE_ELASTIC_RERANK_ADDED_8_19 = def(8_841_0_48);
    public static final TransportVersion NONE_CHUNKING_STRATEGY_8_19 = def(8_841_0_49);
    public static final TransportVersion IDP_CUSTOM_SAML_ATTRIBUTES_ALLOW_LIST_8_19 = def(8_841_0_50);
    public static final TransportVersion SETTINGS_IN_DATA_STREAMS_8_19 = def(8_841_0_51);
    public static final TransportVersion ML_INFERENCE_CUSTOM_SERVICE_REMOVE_ERROR_PARSING_8_19 = def(8_841_0_52);
    public static final TransportVersion ML_INFERENCE_CUSTOM_SERVICE_EMBEDDING_BATCH_SIZE_8_19 = def(8_841_0_53);
<<<<<<< HEAD
    public static final TransportVersion ML_INFERENCE_CUSTOM_SERVICE_INPUT_TYPE_8_19 = def(8_841_0_55);
=======
    public static final TransportVersion STREAMS_LOGS_SUPPORT_8_19 = def(8_841_0_54);
>>>>>>> 7ea565a0

    /*
     * STOP! READ THIS FIRST! No, really,
     *        ____ _____ ___  ____  _        ____  _____    _    ____    _____ _   _ ___ ____    _____ ___ ____  ____ _____ _
     *       / ___|_   _/ _ \|  _ \| |      |  _ \| ____|  / \  |  _ \  |_   _| | | |_ _/ ___|  |  ___|_ _|  _ \/ ___|_   _| |
     *       \___ \ | || | | | |_) | |      | |_) |  _|   / _ \ | | | |   | | | |_| || |\___ \  | |_   | || |_) \___ \ | | | |
     *        ___) || || |_| |  __/|_|      |  _ <| |___ / ___ \| |_| |   | | |  _  || | ___) | |  _|  | ||  _ < ___) || | |_|
     *       |____/ |_| \___/|_|   (_)      |_| \_\_____/_/   \_\____/    |_| |_| |_|___|____/  |_|   |___|_| \_\____/ |_| (_)
     *
     * A new transport version should be added EVERY TIME a change is made to the serialization protocol of one or more classes. Each
     * transport version should only be used in a single merged commit (apart from the BwC versions copied from o.e.Version, ≤V_8_8_1).
     *
     * ADDING A TRANSPORT VERSION
     * To add a new transport version, add a new constant at the bottom of the list, above this comment. Don't add other lines,
     * comments, etc. The version id has the following layout:
     *
     * M_NNN_S_PP
     *
     * M - The major version of Elasticsearch
     * NNN - The server version part
     * S - The subsidiary version part. It should always be 0 here, it is only used in subsidiary repositories.
     * PP - The patch version part
     *
     * To determine the id of the next TransportVersion constant, do the following:
     * - Use the same major version, unless bumping majors
     * - Bump the server version part by 1, unless creating a patch version
     * - Leave the subsidiary part as 0
     * - Bump the patch part if creating a patch version
     *
     * If a patch version is created, it should be placed sorted among the other existing constants.
     *
     * REVERTING A TRANSPORT VERSION
     *
     * If you revert a commit with a transport version change, you MUST ensure there is a NEW transport version representing the reverted
     * change. DO NOT let the transport version go backwards, it must ALWAYS be incremented.
     *
     * DETERMINING TRANSPORT VERSIONS FROM GIT HISTORY
     *
     * If your git checkout has the expected minor-version-numbered branches and the expected release-version tags then you can find the
     * transport versions known by a particular release ...
     *
     *     git show v8.11.0:server/src/main/java/org/elasticsearch/TransportVersions.java | grep '= def'
     *
     * ... or by a particular branch ...
     *
     *     git show 8.11:server/src/main/java/org/elasticsearch/TransportVersions.java | grep '= def'
     *
     * ... and you can see which versions were added in between two versions too ...
     *
     *     git diff v8.11.0..main -- server/src/main/java/org/elasticsearch/TransportVersions.java
     *
     * In branches 8.7-8.10 see server/src/main/java/org/elasticsearch/TransportVersion.java for the equivalent definitions.
     */

    /**
     * Reference to the earliest compatible transport version to this version of the codebase.
     * This should be the transport version used by the highest minor version of the previous major.
     */
    public static final TransportVersion MINIMUM_COMPATIBLE = V_7_17_0;

    /**
     * Reference to the minimum transport version that can be used with CCS.
     * This should be the transport version used by the previous minor release.
     */
    public static final TransportVersion MINIMUM_CCS_VERSION = RETRY_ILM_ASYNC_ACTION_REQUIRE_ERROR_8_18;

    static final NavigableMap<Integer, TransportVersion> VERSION_IDS = getAllVersionIds(TransportVersions.class);

    // the highest transport version constant defined in this file, used as a fallback for TransportVersion.current()
    static final TransportVersion LATEST_DEFINED;
    static {
        LATEST_DEFINED = VERSION_IDS.lastEntry().getValue();

        // see comment on IDS field
        // now we're registered all the transport versions, we can clear the map
        IDS = null;
    }

    public static NavigableMap<Integer, TransportVersion> getAllVersionIds(Class<?> cls) {
        Map<Integer, String> versionIdFields = new HashMap<>();
        NavigableMap<Integer, TransportVersion> builder = new TreeMap<>();

        Set<String> ignore = Set.of("ZERO", "CURRENT", "MINIMUM_COMPATIBLE", "MINIMUM_CCS_VERSION");

        for (Field declaredField : cls.getFields()) {
            if (declaredField.getType().equals(TransportVersion.class)) {
                String fieldName = declaredField.getName();
                if (ignore.contains(fieldName)) {
                    continue;
                }

                TransportVersion version;
                try {
                    version = (TransportVersion) declaredField.get(null);
                } catch (IllegalAccessException e) {
                    throw new AssertionError(e);
                }
                builder.put(version.id(), version);

                if (Assertions.ENABLED) {
                    // check the version number is unique
                    var sameVersionNumber = versionIdFields.put(version.id(), fieldName);
                    assert sameVersionNumber == null
                        : "Versions ["
                            + sameVersionNumber
                            + "] and ["
                            + fieldName
                            + "] have the same version number ["
                            + version.id()
                            + "]. Each TransportVersion should have a different version number";
                }
            }
        }

        return Collections.unmodifiableNavigableMap(builder);
    }

    static Collection<TransportVersion> getAllVersions() {
        return VERSION_IDS.values();
    }

    static final IntFunction<String> VERSION_LOOKUP = ReleaseVersions.generateVersionsLookup(TransportVersions.class, LATEST_DEFINED.id());

    // no instance
    private TransportVersions() {}
}<|MERGE_RESOLUTION|>--- conflicted
+++ resolved
@@ -244,11 +244,8 @@
     public static final TransportVersion SETTINGS_IN_DATA_STREAMS_8_19 = def(8_841_0_51);
     public static final TransportVersion ML_INFERENCE_CUSTOM_SERVICE_REMOVE_ERROR_PARSING_8_19 = def(8_841_0_52);
     public static final TransportVersion ML_INFERENCE_CUSTOM_SERVICE_EMBEDDING_BATCH_SIZE_8_19 = def(8_841_0_53);
-<<<<<<< HEAD
+    public static final TransportVersion STREAMS_LOGS_SUPPORT_8_19 = def(8_841_0_54);
     public static final TransportVersion ML_INFERENCE_CUSTOM_SERVICE_INPUT_TYPE_8_19 = def(8_841_0_55);
-=======
-    public static final TransportVersion STREAMS_LOGS_SUPPORT_8_19 = def(8_841_0_54);
->>>>>>> 7ea565a0
 
     /*
      * STOP! READ THIS FIRST! No, really,

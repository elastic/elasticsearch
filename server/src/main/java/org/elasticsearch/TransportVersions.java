/*
 * Copyright Elasticsearch B.V. and/or licensed to Elasticsearch B.V. under one
 * or more contributor license agreements. Licensed under the "Elastic License
 * 2.0", the "GNU Affero General Public License v3.0 only", and the "Server Side
 * Public License v 1"; you may not use this file except in compliance with, at
 * your election, the "Elastic License 2.0", the "GNU Affero General Public
 * License v3.0 only", or the "Server Side Public License, v 1".
 */

package org.elasticsearch;

import org.elasticsearch.core.Assertions;

import java.lang.reflect.Field;
import java.util.ArrayList;
import java.util.Collections;
import java.util.HashMap;
import java.util.List;
import java.util.Map;
import java.util.Set;
import java.util.TreeSet;
import java.util.function.IntFunction;

/**
 * <p>Transport version is used to coordinate compatible wire protocol communication between nodes, at a fine-grained level.  This replaces
 * and supersedes the old Version constants.</p>
 *
 * <p>Before adding a new version constant, please read the block comment at the end of the list of constants.</p>
 */
public class TransportVersions {

    /*
     * NOTE: IntelliJ lies!
     * This map is used during class construction, referenced by the registerTransportVersion method.
     * When all the transport version constants have been registered, the map is cleared & never touched again.
     */
    static TreeSet<Integer> IDS = new TreeSet<>();

    static TransportVersion def(int id) {
        if (IDS == null) throw new IllegalStateException("The IDS map needs to be present to call this method");

        if (IDS.add(id) == false) {
            throw new IllegalArgumentException("Version id " + id + " defined twice");
        }
        if (id < IDS.last()) {
            throw new IllegalArgumentException("Version id " + id + " is not defined in the right location. Keep constants sorted");
        }
        return new TransportVersion(id);
    }

    // TODO: ES-10337 we can remove all transport versions earlier than 8.18
    public static final TransportVersion ZERO = def(0);
    public static final TransportVersion V_7_0_0 = def(7_00_00_99);
    public static final TransportVersion V_7_1_0 = def(7_01_00_99);
    public static final TransportVersion V_7_2_0 = def(7_02_00_99);
    public static final TransportVersion V_7_3_0 = def(7_03_00_99);
    public static final TransportVersion V_7_3_2 = def(7_03_02_99);
    public static final TransportVersion V_7_4_0 = def(7_04_00_99);
    public static final TransportVersion V_7_8_0 = def(7_08_00_99);
    public static final TransportVersion V_7_8_1 = def(7_08_01_99);
    public static final TransportVersion V_7_9_0 = def(7_09_00_99);
    public static final TransportVersion V_7_10_0 = def(7_10_00_99);
    public static final TransportVersion V_8_0_0 = def(8_00_00_99);
    public static final TransportVersion V_8_1_0 = def(8_01_00_99);
    public static final TransportVersion V_8_2_0 = def(8_02_00_99);
    public static final TransportVersion V_8_3_0 = def(8_03_00_99);
    public static final TransportVersion V_8_4_0 = def(8_04_00_99);
    public static final TransportVersion V_8_5_0 = def(8_05_00_99);
    public static final TransportVersion V_8_6_0 = def(8_06_00_99);
    public static final TransportVersion V_8_6_1 = def(8_06_01_99);
    public static final TransportVersion V_8_7_0 = def(8_07_00_99);
    public static final TransportVersion V_8_7_1 = def(8_07_01_99);
    public static final TransportVersion V_8_8_0 = def(8_08_00_99);
    public static final TransportVersion V_8_8_1 = def(8_08_01_99);
    /*
     * READ THE COMMENT BELOW THIS BLOCK OF DECLARATIONS BEFORE ADDING NEW TRANSPORT VERSIONS
     * Detached transport versions added below here.
     */
    public static final TransportVersion V_8_9_X = def(8_500_0_20);
    public static final TransportVersion V_8_10_X = def(8_500_0_61);
    public static final TransportVersion V_8_11_X = def(8_512_0_01);
    public static final TransportVersion V_8_12_0 = def(8_560_0_00);
    public static final TransportVersion V_8_12_1 = def(8_560_0_01);
    public static final TransportVersion V_8_13_0 = def(8_595_0_00);
    public static final TransportVersion V_8_13_4 = def(8_595_0_01);
    public static final TransportVersion V_8_14_0 = def(8_636_0_01);
    public static final TransportVersion V_8_15_0 = def(8_702_0_02);
    public static final TransportVersion V_8_15_2 = def(8_702_0_03);
    public static final TransportVersion V_8_16_0 = def(8_772_0_01);
    public static final TransportVersion V_8_16_1 = def(8_772_0_04);
    public static final TransportVersion V_8_16_5 = def(8_772_0_05);
    public static final TransportVersion V_8_16_6 = def(8_772_0_06);
    public static final TransportVersion INITIAL_ELASTICSEARCH_8_16_7 = def(8_772_0_07);
    public static final TransportVersion V_8_17_0 = def(8_797_0_02);
    public static final TransportVersion V_8_17_3 = def(8_797_0_03);
    public static final TransportVersion V_8_17_4 = def(8_797_0_04);
    public static final TransportVersion V_8_17_5 = def(8_797_0_05);
    public static final TransportVersion INITIAL_ELASTICSEARCH_8_17_6 = def(8_797_0_06);
    public static final TransportVersion INITIAL_ELASTICSEARCH_8_17_7 = def(8_797_0_07);
    public static final TransportVersion INITIAL_ELASTICSEARCH_8_17_8 = def(8_797_0_08);
    public static final TransportVersion INDEXING_PRESSURE_THROTTLING_STATS = def(8_798_0_00);
    public static final TransportVersion REINDEX_DATA_STREAMS = def(8_799_0_00);
    public static final TransportVersion ESQL_REMOVE_NODE_LEVEL_PLAN = def(8_800_0_00);
    public static final TransportVersion LOGSDB_TELEMETRY_CUSTOM_CUTOFF_DATE = def(8_801_0_00);
    public static final TransportVersion SOURCE_MODE_TELEMETRY = def(8_802_0_00);
    public static final TransportVersion NEW_REFRESH_CLUSTER_BLOCK = def(8_803_0_00);
    public static final TransportVersion RETRIES_AND_OPERATIONS_IN_BLOBSTORE_STATS = def(8_804_0_00);
    public static final TransportVersion ADD_DATA_STREAM_OPTIONS_TO_TEMPLATES = def(8_805_0_00);
    public static final TransportVersion KNN_QUERY_RESCORE_OVERSAMPLE = def(8_806_0_00);
    public static final TransportVersion SEMANTIC_QUERY_LENIENT = def(8_807_0_00);
    public static final TransportVersion ESQL_QUERY_BUILDER_IN_SEARCH_FUNCTIONS = def(8_808_0_00);
    public static final TransportVersion EQL_ALLOW_PARTIAL_SEARCH_RESULTS = def(8_809_0_00);
    public static final TransportVersion NODE_VERSION_INFORMATION_WITH_MIN_READ_ONLY_INDEX_VERSION = def(8_810_0_00);
    public static final TransportVersion ERROR_TRACE_IN_TRANSPORT_HEADER = def(8_811_0_00);
    public static final TransportVersion FAILURE_STORE_ENABLED_BY_CLUSTER_SETTING = def(8_812_0_00);
    public static final TransportVersion SIMULATE_IGNORED_FIELDS = def(8_813_0_00);
    public static final TransportVersion TRANSFORMS_UPGRADE_MODE = def(8_814_0_00);
    public static final TransportVersion NODE_SHUTDOWN_EPHEMERAL_ID_ADDED = def(8_815_0_00);
    public static final TransportVersion ESQL_CCS_TELEMETRY_STATS = def(8_816_0_00);
    public static final TransportVersion TEXT_EMBEDDING_QUERY_VECTOR_BUILDER_INFER_MODEL_ID = def(8_817_0_00);
    public static final TransportVersion ESQL_ENABLE_NODE_LEVEL_REDUCTION = def(8_818_0_00);
    public static final TransportVersion JINA_AI_INTEGRATION_ADDED = def(8_819_0_00);
    public static final TransportVersion TRACK_INDEX_FAILED_DUE_TO_VERSION_CONFLICT_METRIC = def(8_820_0_00);
    public static final TransportVersion REPLACE_FAILURE_STORE_OPTIONS_WITH_SELECTOR_SYNTAX = def(8_821_0_00);
    public static final TransportVersion ELASTIC_INFERENCE_SERVICE_UNIFIED_CHAT_COMPLETIONS_INTEGRATION = def(8_822_0_00);
    public static final TransportVersion KQL_QUERY_TECH_PREVIEW = def(8_823_0_00);
    public static final TransportVersion ESQL_PROFILE_ROWS_PROCESSED = def(8_824_0_00);
    public static final TransportVersion BYTE_SIZE_VALUE_ALWAYS_USES_BYTES_1 = def(8_825_0_00);
    public static final TransportVersion REVERT_BYTE_SIZE_VALUE_ALWAYS_USES_BYTES_1 = def(8_826_0_00);
    public static final TransportVersion ESQL_SKIP_ES_INDEX_SERIALIZATION = def(8_827_0_00);
    public static final TransportVersion ADD_INDEX_BLOCK_TWO_PHASE = def(8_828_0_00);
    public static final TransportVersion RESOLVE_CLUSTER_NO_INDEX_EXPRESSION = def(8_829_0_00);
    public static final TransportVersion ML_ROLLOVER_LEGACY_INDICES = def(8_830_0_00);
    public static final TransportVersion ADD_INCLUDE_FAILURE_INDICES_OPTION = def(8_831_0_00);
    public static final TransportVersion ESQL_RESPONSE_PARTIAL = def(8_832_0_00);
    public static final TransportVersion RANK_DOC_OPTIONAL_METADATA_FOR_EXPLAIN = def(8_833_0_00);
    public static final TransportVersion ILM_ADD_SEARCHABLE_SNAPSHOT_ADD_REPLICATE_FOR = def(8_834_0_00);
    public static final TransportVersion INGEST_REQUEST_INCLUDE_SOURCE_ON_ERROR = def(8_835_0_00);
    public static final TransportVersion RESOURCE_DEPRECATION_CHECKS = def(8_836_0_00);
    public static final TransportVersion LINEAR_RETRIEVER_SUPPORT = def(8_837_0_00);
    public static final TransportVersion TIMEOUT_GET_PARAM_FOR_RESOLVE_CLUSTER = def(8_838_0_00);
    public static final TransportVersion INFERENCE_REQUEST_ADAPTIVE_RATE_LIMITING = def(8_839_0_00);
    public static final TransportVersion ML_INFERENCE_IBM_WATSONX_RERANK_ADDED = def(8_840_0_00);
    public static final TransportVersion REMOVE_ALL_APPLICABLE_SELECTOR_BACKPORT_8_18 = def(8_840_0_01);
    public static final TransportVersion V_8_18_0 = def(8_840_0_02);
    public static final TransportVersion INITIAL_ELASTICSEARCH_8_18_1 = def(8_840_0_03);
    public static final TransportVersion INITIAL_ELASTICSEARCH_8_18_2 = def(8_840_0_04);
    public static final TransportVersion INITIAL_ELASTICSEARCH_8_18_3 = def(8_840_0_05);
    public static final TransportVersion INITIAL_ELASTICSEARCH_8_19 = def(8_841_0_00);
    public static final TransportVersion COHERE_BIT_EMBEDDING_TYPE_SUPPORT_ADDED_BACKPORT_8_X = def(8_841_0_01);
    public static final TransportVersion REMOVE_ALL_APPLICABLE_SELECTOR_BACKPORT_8_19 = def(8_841_0_02);
    public static final TransportVersion ESQL_RETRY_ON_SHARD_LEVEL_FAILURE_BACKPORT_8_19 = def(8_841_0_03);
    public static final TransportVersion ESQL_SUPPORT_PARTIAL_RESULTS_BACKPORT_8_19 = def(8_841_0_04);
    public static final TransportVersion VOYAGE_AI_INTEGRATION_ADDED_BACKPORT_8_X = def(8_841_0_05);
    public static final TransportVersion JINA_AI_EMBEDDING_TYPE_SUPPORT_ADDED_BACKPORT_8_19 = def(8_841_0_06);
    public static final TransportVersion RETRY_ILM_ASYNC_ACTION_REQUIRE_ERROR_8_19 = def(8_841_0_07);
    public static final TransportVersion INFERENCE_CONTEXT_8_X = def(8_841_0_08);
    public static final TransportVersion ML_INFERENCE_DEEPSEEK_8_19 = def(8_841_0_09);
    public static final TransportVersion ESQL_SERIALIZE_BLOCK_TYPE_CODE_8_19 = def(8_841_0_10);
    public static final TransportVersion ESQL_FAILURE_FROM_REMOTE_8_19 = def(8_841_0_11);
    public static final TransportVersion ESQL_AGGREGATE_METRIC_DOUBLE_LITERAL_8_19 = def(8_841_0_12);
    public static final TransportVersion INFERENCE_MODEL_REGISTRY_METADATA_8_19 = def(8_841_0_13);
    public static final TransportVersion INTRODUCE_LIFECYCLE_TEMPLATE_8_19 = def(8_841_0_14);
    public static final TransportVersion RERANK_COMMON_OPTIONS_ADDED_8_19 = def(8_841_0_15);
    public static final TransportVersion REMOTE_EXCEPTION_8_19 = def(8_841_0_16);
    public static final TransportVersion AMAZON_BEDROCK_TASK_SETTINGS_8_19 = def(8_841_0_17);
    public static final TransportVersion SEMANTIC_TEXT_CHUNKING_CONFIG_8_19 = def(8_841_0_18);
    public static final TransportVersion BATCHED_QUERY_PHASE_VERSION_BACKPORT_8_X = def(8_841_0_19);
    public static final TransportVersion SEARCH_INCREMENTAL_TOP_DOCS_NULL_BACKPORT_8_19 = def(8_841_0_20);
    public static final TransportVersion ML_INFERENCE_SAGEMAKER_8_19 = def(8_841_0_21);
    public static final TransportVersion ESQL_REPORT_ORIGINAL_TYPES_BACKPORT_8_19 = def(8_841_0_22);
    public static final TransportVersion PINNED_RETRIEVER_8_19 = def(8_841_0_23);
    public static final TransportVersion ESQL_AGGREGATE_METRIC_DOUBLE_BLOCK_8_19 = def(8_841_0_24);
    public static final TransportVersion INTRODUCE_FAILURES_LIFECYCLE_BACKPORT_8_19 = def(8_841_0_25);
    public static final TransportVersion INTRODUCE_FAILURES_DEFAULT_RETENTION_BACKPORT_8_19 = def(8_841_0_26);
    public static final TransportVersion RESCORE_VECTOR_ALLOW_ZERO_BACKPORT_8_19 = def(8_841_0_27);
    public static final TransportVersion INFERENCE_ADD_TIMEOUT_PUT_ENDPOINT_8_19 = def(8_841_0_28);
    public static final TransportVersion ESQL_REPORT_SHARD_PARTITIONING_8_19 = def(8_841_0_29);
    public static final TransportVersion ESQL_DRIVER_TASK_DESCRIPTION_8_19 = def(8_841_0_30);
    public static final TransportVersion ML_INFERENCE_HUGGING_FACE_CHAT_COMPLETION_ADDED_8_19 = def(8_841_0_31);
    public static final TransportVersion V_8_19_FIELD_CAPS_ADD_CLUSTER_ALIAS = def(8_841_0_32);
    public static final TransportVersion ESQL_HASH_OPERATOR_STATUS_OUTPUT_TIME_8_19 = def(8_841_0_34);
    public static final TransportVersion RERANKER_FAILURES_ALLOWED_8_19 = def(8_841_0_35);
    public static final TransportVersion ML_INFERENCE_HUGGING_FACE_RERANK_ADDED_8_19 = def(8_841_0_36);
    public static final TransportVersion ML_INFERENCE_SAGEMAKER_CHAT_COMPLETION_8_19 = def(8_841_0_37);
    public static final TransportVersion ML_INFERENCE_VERTEXAI_CHATCOMPLETION_ADDED_8_19 = def(8_841_0_38);
    public static final TransportVersion INFERENCE_CUSTOM_SERVICE_ADDED_8_19 = def(8_841_0_39);
<<<<<<< HEAD
    public static final TransportVersion ML_INFERENCE_MISTRAL_CHAT_COMPLETION_ADDED_8_19 = def(8_841_0_40);
=======
    public static final TransportVersion IDP_CUSTOM_SAML_ATTRIBUTES_ADDED_8_19 = def(8_841_0_40);
    public static final TransportVersion DATA_STREAM_OPTIONS_API_REMOVE_INCLUDE_DEFAULTS_8_19 = def(8_841_0_41);
    public static final TransportVersion JOIN_ON_ALIASES_8_19 = def(8_841_0_42);
>>>>>>> 2730de15
    public static final TransportVersion V_9_0_0 = def(9_000_0_09);
    public static final TransportVersion INITIAL_ELASTICSEARCH_9_0_1 = def(9_000_0_10);
    public static final TransportVersion INITIAL_ELASTICSEARCH_9_0_2 = def(9_000_0_11);
    public static final TransportVersion INITIAL_ELASTICSEARCH_9_0_3 = def(9_000_0_12);
    public static final TransportVersion COHERE_BIT_EMBEDDING_TYPE_SUPPORT_ADDED = def(9_001_0_00);
    public static final TransportVersion REMOVE_SNAPSHOT_FAILURES = def(9_002_0_00);
    public static final TransportVersion TRANSPORT_STATS_HANDLING_TIME_REQUIRED = def(9_003_0_00);
    public static final TransportVersion REMOVE_DESIRED_NODE_VERSION = def(9_004_0_00);
    public static final TransportVersion ESQL_DRIVER_TASK_DESCRIPTION = def(9_005_0_00);
    public static final TransportVersion ESQL_RETRY_ON_SHARD_LEVEL_FAILURE = def(9_006_0_00);
    public static final TransportVersion ESQL_PROFILE_ASYNC_NANOS = def(9_007_00_0);
    public static final TransportVersion ESQL_LOOKUP_JOIN_SOURCE_TEXT = def(9_008_0_00);
    public static final TransportVersion REMOVE_ALL_APPLICABLE_SELECTOR = def(9_009_0_00);
    public static final TransportVersion SLM_UNHEALTHY_IF_NO_SNAPSHOT_WITHIN = def(9_010_0_00);
    public static final TransportVersion ESQL_SUPPORT_PARTIAL_RESULTS = def(9_011_0_00);
    public static final TransportVersion REMOVE_REPOSITORY_CONFLICT_MESSAGE = def(9_012_0_00);
    public static final TransportVersion RERANKER_FAILURES_ALLOWED = def(9_013_0_00);
    public static final TransportVersion VOYAGE_AI_INTEGRATION_ADDED = def(9_014_0_00);
    public static final TransportVersion BYTE_SIZE_VALUE_ALWAYS_USES_BYTES = def(9_015_0_00);
    public static final TransportVersion ESQL_SERIALIZE_SOURCE_FUNCTIONS_WARNINGS = def(9_016_0_00);
    public static final TransportVersion ESQL_DRIVER_NODE_DESCRIPTION = def(9_017_0_00);
    public static final TransportVersion MULTI_PROJECT = def(9_018_0_00);
    public static final TransportVersion STORED_SCRIPT_CONTENT_LENGTH = def(9_019_0_00);
    public static final TransportVersion JINA_AI_EMBEDDING_TYPE_SUPPORT_ADDED = def(9_020_0_00);
    public static final TransportVersion RE_REMOVE_MIN_COMPATIBLE_SHARD_NODE = def(9_021_0_00);
    public static final TransportVersion UNASSIGENEDINFO_RESHARD_ADDED = def(9_022_0_00);
    public static final TransportVersion INCLUDE_INDEX_MODE_IN_GET_DATA_STREAM = def(9_023_0_00);
    public static final TransportVersion MAX_OPERATION_SIZE_REJECTIONS_ADDED = def(9_024_0_00);
    public static final TransportVersion RETRY_ILM_ASYNC_ACTION_REQUIRE_ERROR = def(9_025_0_00);
    public static final TransportVersion ESQL_SERIALIZE_BLOCK_TYPE_CODE = def(9_026_0_00);
    public static final TransportVersion ESQL_THREAD_NAME_IN_DRIVER_PROFILE = def(9_027_0_00);
    public static final TransportVersion INFERENCE_CONTEXT = def(9_028_0_00);
    public static final TransportVersion ML_INFERENCE_DEEPSEEK = def(9_029_00_0);
    public static final TransportVersion ESQL_FAILURE_FROM_REMOTE = def(9_030_00_0);
    public static final TransportVersion INDEX_RESHARDING_METADATA = def(9_031_0_00);
    public static final TransportVersion INFERENCE_MODEL_REGISTRY_METADATA = def(9_032_0_00);
    public static final TransportVersion INTRODUCE_LIFECYCLE_TEMPLATE = def(9_033_0_00);
    public static final TransportVersion INDEXING_STATS_INCLUDES_RECENT_WRITE_LOAD = def(9_034_0_00);
    public static final TransportVersion ESQL_AGGREGATE_METRIC_DOUBLE_LITERAL = def(9_035_0_00);
    public static final TransportVersion INDEX_METADATA_INCLUDES_RECENT_WRITE_LOAD = def(9_036_0_00);
    public static final TransportVersion RERANK_COMMON_OPTIONS_ADDED = def(9_037_0_00);
    public static final TransportVersion ESQL_REPORT_ORIGINAL_TYPES = def(9_038_00_0);
    public static final TransportVersion RESCORE_VECTOR_ALLOW_ZERO = def(9_039_0_00);
    public static final TransportVersion PROJECT_ID_IN_SNAPSHOT = def(9_040_0_00);
    public static final TransportVersion INDEX_STATS_AND_METADATA_INCLUDE_PEAK_WRITE_LOAD = def(9_041_0_00);
    public static final TransportVersion REPOSITORIES_METADATA_AS_PROJECT_CUSTOM = def(9_042_0_00);
    public static final TransportVersion BATCHED_QUERY_PHASE_VERSION = def(9_043_0_00);
    public static final TransportVersion REMOTE_EXCEPTION = def(9_044_0_00);
    public static final TransportVersion ESQL_REMOVE_AGGREGATE_TYPE = def(9_045_0_00);
    public static final TransportVersion ADD_PROJECT_ID_TO_DSL_ERROR_INFO = def(9_046_0_00);
    public static final TransportVersion SEMANTIC_TEXT_CHUNKING_CONFIG = def(9_047_0_00);
    public static final TransportVersion REPO_ANALYSIS_COPY_BLOB = def(9_048_0_00);
    public static final TransportVersion AMAZON_BEDROCK_TASK_SETTINGS = def(9_049_0_00);
    public static final TransportVersion ESQL_REPORT_SHARD_PARTITIONING = def(9_050_0_00);
    public static final TransportVersion DEAD_ESQL_QUERY_PLANNING_DURATION = def(9_051_0_00);
    public static final TransportVersion DEAD_ESQL_DOCUMENTS_FOUND_AND_VALUES_LOADED = def(9_052_0_00);
    public static final TransportVersion DEAD_BATCHED_QUERY_EXECUTION_DELAYABLE_WRITABLE = def(9_053_0_00);
    public static final TransportVersion DEAD_SEARCH_INCREMENTAL_TOP_DOCS_NULL = def(9_054_0_00);
    public static final TransportVersion ESQL_QUERY_PLANNING_DURATION = def(9_055_0_00);
    public static final TransportVersion ESQL_DOCUMENTS_FOUND_AND_VALUES_LOADED = def(9_056_0_00);
    public static final TransportVersion BATCHED_QUERY_EXECUTION_DELAYABLE_WRITABLE = def(9_057_0_00);
    public static final TransportVersion SEARCH_INCREMENTAL_TOP_DOCS_NULL = def(9_058_0_00);
    public static final TransportVersion COMPRESS_DELAYABLE_WRITEABLE = def(9_059_0_00);
    public static final TransportVersion SYNONYMS_REFRESH_PARAM = def(9_060_0_00);
    public static final TransportVersion DOC_FIELDS_AS_LIST = def(9_061_0_00);
    public static final TransportVersion DENSE_VECTOR_OFF_HEAP_STATS = def(9_062_00_0);
    public static final TransportVersion RANDOM_SAMPLER_QUERY_BUILDER = def(9_063_0_00);
    public static final TransportVersion SETTINGS_IN_DATA_STREAMS = def(9_064_0_00);
    public static final TransportVersion INTRODUCE_FAILURES_LIFECYCLE = def(9_065_0_00);
    public static final TransportVersion PROJECT_METADATA_SETTINGS = def(9_066_0_00);
    public static final TransportVersion AGGREGATE_METRIC_DOUBLE_BLOCK = def(9_067_0_00);
    public static final TransportVersion PINNED_RETRIEVER = def(9_068_0_00);
    public static final TransportVersion ML_INFERENCE_SAGEMAKER = def(9_069_0_00);
    public static final TransportVersion WRITE_LOAD_INCLUDES_BUFFER_WRITES = def(9_070_0_00);
    public static final TransportVersion INTRODUCE_FAILURES_DEFAULT_RETENTION = def(9_071_0_00);
    public static final TransportVersion FILE_SETTINGS_HEALTH_INFO = def(9_072_0_00);
    public static final TransportVersion FIELD_CAPS_ADD_CLUSTER_ALIAS = def(9_073_0_00);
    public static final TransportVersion INFERENCE_ADD_TIMEOUT_PUT_ENDPOINT = def(9_074_0_00);
    public static final TransportVersion ESQL_FIELD_ATTRIBUTE_DROP_TYPE = def(9_075_0_00);
    public static final TransportVersion ESQL_TIME_SERIES_SOURCE_STATUS = def(9_076_0_00);
    public static final TransportVersion ESQL_HASH_OPERATOR_STATUS_OUTPUT_TIME = def(9_077_0_00);
    public static final TransportVersion ML_INFERENCE_HUGGING_FACE_CHAT_COMPLETION_ADDED = def(9_078_0_00);
    public static final TransportVersion NODES_STATS_SUPPORTS_MULTI_PROJECT = def(9_079_0_00);
    public static final TransportVersion ML_INFERENCE_HUGGING_FACE_RERANK_ADDED = def(9_080_0_00);
    public static final TransportVersion SETTINGS_IN_DATA_STREAMS_DRY_RUN = def(9_081_0_00);
    public static final TransportVersion ML_INFERENCE_SAGEMAKER_CHAT_COMPLETION = def(9_082_0_00);
    public static final TransportVersion ML_INFERENCE_VERTEXAI_CHATCOMPLETION_ADDED = def(9_083_0_00);
    public static final TransportVersion INFERENCE_CUSTOM_SERVICE_ADDED = def(9_084_0_00);
    public static final TransportVersion ESQL_LIMIT_ROW_SIZE = def(9_085_0_00);
    public static final TransportVersion ESQL_REGEX_MATCH_WITH_CASE_INSENSITIVITY = def(9_086_0_00);
<<<<<<< HEAD
    public static final TransportVersion ML_INFERENCE_MISTRAL_CHAT_COMPLETION_ADDED = def(9_087_0_00);
=======
    public static final TransportVersion IDP_CUSTOM_SAML_ATTRIBUTES = def(9_087_0_00);
    public static final TransportVersion JOIN_ON_ALIASES = def(9_088_0_00);
    public static final TransportVersion ILM_ADD_SKIP_SETTING = def(9_089_0_00);

>>>>>>> 2730de15
    /*
     * STOP! READ THIS FIRST! No, really,
     *        ____ _____ ___  ____  _        ____  _____    _    ____    _____ _   _ ___ ____    _____ ___ ____  ____ _____ _
     *       / ___|_   _/ _ \|  _ \| |      |  _ \| ____|  / \  |  _ \  |_   _| | | |_ _/ ___|  |  ___|_ _|  _ \/ ___|_   _| |
     *       \___ \ | || | | | |_) | |      | |_) |  _|   / _ \ | | | |   | | | |_| || |\___ \  | |_   | || |_) \___ \ | | | |
     *        ___) || || |_| |  __/|_|      |  _ <| |___ / ___ \| |_| |   | | |  _  || | ___) | |  _|  | ||  _ < ___) || | |_|
     *       |____/ |_| \___/|_|   (_)      |_| \_\_____/_/   \_\____/    |_| |_| |_|___|____/  |_|   |___|_| \_\____/ |_| (_)
     *
     * A new transport version should be added EVERY TIME a change is made to the serialization protocol of one or more classes. Each
     * transport version should only be used in a single merged commit (apart from the BwC versions copied from o.e.Version, ≤V_8_8_1).
     *
     * More information about versions and backporting at docs/internal/Versioning.md
     *
     * ADDING A TRANSPORT VERSION
     * To add a new transport version, add a new constant at the bottom of the list, above this comment. Don't add other lines,
     * comments, etc. The version id has the following layout:
     *
     * M_NNN_S_PP
     *
     * M - The major version of Elasticsearch
     * NNN - The server version part
     * S - The subsidiary version part. It should always be 0 here, it is only used in subsidiary repositories.
     * PP - The patch version part
     *
     * To determine the id of the next TransportVersion constant, do the following:
     * - Use the same major version, unless bumping majors
     * - Bump the server version part by 1, unless creating a patch version
     * - Leave the subsidiary part as 0
     * - Bump the patch part if creating a patch version
     *
     * If a patch version is created, it should be placed sorted among the other existing constants.
     *
     * REVERTING A TRANSPORT VERSION
     *
     * If you revert a commit with a transport version change, you MUST ensure there is a NEW transport version representing the reverted
     * change. DO NOT let the transport version go backwards, it must ALWAYS be incremented.
     *
     * DETERMINING TRANSPORT VERSIONS FROM GIT HISTORY
     *
     * If your git checkout has the expected minor-version-numbered branches and the expected release-version tags then you can find the
     * transport versions known by a particular release ...
     *
     *     git show v8.11.0:server/src/main/java/org/elasticsearch/TransportVersions.java | grep '= def'
     *
     * ... or by a particular branch ...
     *
     *     git show 8.11:server/src/main/java/org/elasticsearch/TransportVersions.java | grep '= def'
     *
     * ... and you can see which versions were added in between two versions too ...
     *
     *     git diff v8.11.0..main -- server/src/main/java/org/elasticsearch/TransportVersions.java
     *
     * In branches 8.7-8.10 see server/src/main/java/org/elasticsearch/TransportVersion.java for the equivalent definitions.
     */

    /**
     * Reference to the earliest compatible transport version to this version of the codebase.
     * This should be the transport version used by the highest minor version of the previous major.
     */
    public static final TransportVersion MINIMUM_COMPATIBLE = INITIAL_ELASTICSEARCH_8_19;

    /**
     * Reference to the minimum transport version that can be used with CCS.
     * This should be the transport version used by the previous minor release.
     */
    public static final TransportVersion MINIMUM_CCS_VERSION = INITIAL_ELASTICSEARCH_9_0_2;

    /**
     * Sorted list of all versions defined in this class
     */
    static final List<TransportVersion> DEFINED_VERSIONS = collectAllVersionIdsDefinedInClass(TransportVersions.class);

    // the highest transport version constant defined
    static final TransportVersion LATEST_DEFINED;
    static {
        LATEST_DEFINED = DEFINED_VERSIONS.getLast();

        // see comment on IDS field
        // now we're registered all the transport versions, we can clear the map
        IDS = null;
    }

    public static List<TransportVersion> collectAllVersionIdsDefinedInClass(Class<?> cls) {
        Map<Integer, String> versionIdFields = new HashMap<>();
        List<TransportVersion> definedTransportVersions = new ArrayList<>();

        Set<String> ignore = Set.of("ZERO", "CURRENT", "MINIMUM_COMPATIBLE", "MINIMUM_CCS_VERSION");

        for (Field declaredField : cls.getFields()) {
            if (declaredField.getType().equals(TransportVersion.class)) {
                String fieldName = declaredField.getName();
                if (ignore.contains(fieldName)) {
                    continue;
                }

                TransportVersion version;
                try {
                    version = (TransportVersion) declaredField.get(null);
                } catch (IllegalAccessException e) {
                    throw new AssertionError(e);
                }
                definedTransportVersions.add(version);

                if (Assertions.ENABLED) {
                    // check the version number is unique
                    var sameVersionNumber = versionIdFields.put(version.id(), fieldName);
                    assert sameVersionNumber == null
                        : "Versions ["
                            + sameVersionNumber
                            + "] and ["
                            + fieldName
                            + "] have the same version number ["
                            + version.id()
                            + "]. Each TransportVersion should have a different version number";
                }
            }
        }

        Collections.sort(definedTransportVersions);

        return List.copyOf(definedTransportVersions);
    }

    static final IntFunction<String> VERSION_LOOKUP = ReleaseVersions.generateVersionsLookup(TransportVersions.class, LATEST_DEFINED.id());

    // no instance
    private TransportVersions() {}
}<|MERGE_RESOLUTION|>--- conflicted
+++ resolved
@@ -185,13 +185,10 @@
     public static final TransportVersion ML_INFERENCE_SAGEMAKER_CHAT_COMPLETION_8_19 = def(8_841_0_37);
     public static final TransportVersion ML_INFERENCE_VERTEXAI_CHATCOMPLETION_ADDED_8_19 = def(8_841_0_38);
     public static final TransportVersion INFERENCE_CUSTOM_SERVICE_ADDED_8_19 = def(8_841_0_39);
-<<<<<<< HEAD
-    public static final TransportVersion ML_INFERENCE_MISTRAL_CHAT_COMPLETION_ADDED_8_19 = def(8_841_0_40);
-=======
     public static final TransportVersion IDP_CUSTOM_SAML_ATTRIBUTES_ADDED_8_19 = def(8_841_0_40);
     public static final TransportVersion DATA_STREAM_OPTIONS_API_REMOVE_INCLUDE_DEFAULTS_8_19 = def(8_841_0_41);
     public static final TransportVersion JOIN_ON_ALIASES_8_19 = def(8_841_0_42);
->>>>>>> 2730de15
+    public static final TransportVersion ML_INFERENCE_MISTRAL_CHAT_COMPLETION_ADDED_8_19 = def(8_841_0_43);
     public static final TransportVersion V_9_0_0 = def(9_000_0_09);
     public static final TransportVersion INITIAL_ELASTICSEARCH_9_0_1 = def(9_000_0_10);
     public static final TransportVersion INITIAL_ELASTICSEARCH_9_0_2 = def(9_000_0_11);
@@ -282,14 +279,11 @@
     public static final TransportVersion INFERENCE_CUSTOM_SERVICE_ADDED = def(9_084_0_00);
     public static final TransportVersion ESQL_LIMIT_ROW_SIZE = def(9_085_0_00);
     public static final TransportVersion ESQL_REGEX_MATCH_WITH_CASE_INSENSITIVITY = def(9_086_0_00);
-<<<<<<< HEAD
-    public static final TransportVersion ML_INFERENCE_MISTRAL_CHAT_COMPLETION_ADDED = def(9_087_0_00);
-=======
     public static final TransportVersion IDP_CUSTOM_SAML_ATTRIBUTES = def(9_087_0_00);
     public static final TransportVersion JOIN_ON_ALIASES = def(9_088_0_00);
     public static final TransportVersion ILM_ADD_SKIP_SETTING = def(9_089_0_00);
-
->>>>>>> 2730de15
+    public static final TransportVersion ML_INFERENCE_MISTRAL_CHAT_COMPLETION_ADDED = def(9_090_0_00);
+
     /*
      * STOP! READ THIS FIRST! No, really,
      *        ____ _____ ___  ____  _        ____  _____    _    ____    _____ _   _ ___ ____    _____ ___ ____  ____ _____ _

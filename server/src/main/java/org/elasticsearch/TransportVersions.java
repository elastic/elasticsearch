--- conflicted
+++ resolved
@@ -325,11 +325,8 @@
     public static final TransportVersion MAX_HEAP_SIZE_PER_NODE_IN_CLUSTER_INFO = def(9_159_0_00);
     public static final TransportVersion TIMESERIES_DEFAULT_LIMIT = def(9_160_0_00);
     public static final TransportVersion INFERENCE_API_OPENAI_HEADERS = def(9_161_0_00);
-<<<<<<< HEAD
-    public static final TransportVersion INGEST_REQUEST_INCLUDE_TSID = def(9_162_0_00);
-=======
     public static final TransportVersion NEW_SEMANTIC_QUERY_INTERCEPTORS = def(9_162_0_00);
->>>>>>> 004e124d
+    public static final TransportVersion INGEST_REQUEST_INCLUDE_TSID = def(9_163_0_00);
 
     /*
      * STOP! READ THIS FIRST! No, really,

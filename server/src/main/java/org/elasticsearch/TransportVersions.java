/*
 * Copyright Elasticsearch B.V. and/or licensed to Elasticsearch B.V. under one
 * or more contributor license agreements. Licensed under the "Elastic License
 * 2.0", the "GNU Affero General Public License v3.0 only", and the "Server Side
 * Public License v 1"; you may not use this file except in compliance with, at
 * your election, the "Elastic License 2.0", the "GNU Affero General Public
 * License v3.0 only", or the "Server Side Public License, v 1".
 */

package org.elasticsearch;

import org.elasticsearch.core.Assertions;

import java.lang.reflect.Field;
import java.util.ArrayList;
import java.util.Collections;
import java.util.HashMap;
import java.util.List;
import java.util.Map;
import java.util.Set;
import java.util.TreeSet;
import java.util.function.IntFunction;

/**
 * <p>Transport version is used to coordinate compatible wire protocol communication between nodes, at a fine-grained level.  This replaces
 * and supersedes the old Version constants.</p>
 *
 * <p>Before adding a new version constant, please read the block comment at the end of the list of constants.</p>
 */
public class TransportVersions {

    /*
     * NOTE: IntelliJ lies!
     * This map is used during class construction, referenced by the registerTransportVersion method.
     * When all the transport version constants have been registered, the map is cleared & never touched again.
     */
    static TreeSet<Integer> IDS = new TreeSet<>();

    static TransportVersion def(int id) {
        if (IDS == null) throw new IllegalStateException("The IDS map needs to be present to call this method");

        if (IDS.add(id) == false) {
            throw new IllegalArgumentException("Version id " + id + " defined twice");
        }
        if (id < IDS.last()) {
            throw new IllegalArgumentException("Version id " + id + " is not defined in the right location. Keep constants sorted");
        }
        return new TransportVersion(id);
    }

    // TODO: ES-10337 we can remove all transport versions earlier than 8.18
    public static final TransportVersion ZERO = def(0);
    public static final TransportVersion V_7_0_0 = def(7_00_00_99);
    public static final TransportVersion V_7_1_0 = def(7_01_00_99);
    public static final TransportVersion V_7_2_0 = def(7_02_00_99);
    public static final TransportVersion V_7_3_0 = def(7_03_00_99);
    public static final TransportVersion V_7_3_2 = def(7_03_02_99);
    public static final TransportVersion V_7_4_0 = def(7_04_00_99);
    public static final TransportVersion V_7_8_0 = def(7_08_00_99);
    public static final TransportVersion V_7_8_1 = def(7_08_01_99);
    public static final TransportVersion V_7_9_0 = def(7_09_00_99);
    public static final TransportVersion V_7_10_0 = def(7_10_00_99);
    public static final TransportVersion V_8_0_0 = def(8_00_00_99);
    public static final TransportVersion V_8_1_0 = def(8_01_00_99);
    public static final TransportVersion V_8_2_0 = def(8_02_00_99);
    public static final TransportVersion V_8_3_0 = def(8_03_00_99);
    public static final TransportVersion V_8_4_0 = def(8_04_00_99);
    public static final TransportVersion V_8_5_0 = def(8_05_00_99);
    public static final TransportVersion V_8_6_0 = def(8_06_00_99);
    public static final TransportVersion V_8_6_1 = def(8_06_01_99);
    public static final TransportVersion V_8_7_0 = def(8_07_00_99);
    public static final TransportVersion V_8_7_1 = def(8_07_01_99);
    public static final TransportVersion V_8_8_0 = def(8_08_00_99);
    public static final TransportVersion V_8_8_1 = def(8_08_01_99);
    /*
     * READ THE COMMENT BELOW THIS BLOCK OF DECLARATIONS BEFORE ADDING NEW TRANSPORT VERSIONS
     * Detached transport versions added below here.
     */
    public static final TransportVersion V_8_9_X = def(8_500_0_20);
    public static final TransportVersion V_8_10_X = def(8_500_0_61);
    public static final TransportVersion V_8_11_X = def(8_512_0_01);
    public static final TransportVersion V_8_12_0 = def(8_560_0_00);
    public static final TransportVersion V_8_12_1 = def(8_560_0_01);
    public static final TransportVersion V_8_13_0 = def(8_595_0_00);
    public static final TransportVersion V_8_13_4 = def(8_595_0_01);
    public static final TransportVersion V_8_14_0 = def(8_636_0_01);
    public static final TransportVersion V_8_15_0 = def(8_702_0_02);
    public static final TransportVersion V_8_15_2 = def(8_702_0_03);
    public static final TransportVersion V_8_16_0 = def(8_772_0_01);
    public static final TransportVersion V_8_16_1 = def(8_772_0_04);
    public static final TransportVersion V_8_16_5 = def(8_772_0_05);
    public static final TransportVersion V_8_16_6 = def(8_772_0_06);
    public static final TransportVersion INITIAL_ELASTICSEARCH_8_16_7 = def(8_772_0_07);
    public static final TransportVersion V_8_17_0 = def(8_797_0_02);
    public static final TransportVersion V_8_17_3 = def(8_797_0_03);
    public static final TransportVersion V_8_17_4 = def(8_797_0_04);
    public static final TransportVersion V_8_17_5 = def(8_797_0_05);
    public static final TransportVersion INITIAL_ELASTICSEARCH_8_17_6 = def(8_797_0_06);
    public static final TransportVersion INITIAL_ELASTICSEARCH_8_17_7 = def(8_797_0_07);
    public static final TransportVersion INITIAL_ELASTICSEARCH_8_17_8 = def(8_797_0_08);
    public static final TransportVersion INITIAL_ELASTICSEARCH_8_17_9 = def(8_797_0_09);
    public static final TransportVersion INDEXING_PRESSURE_THROTTLING_STATS = def(8_798_0_00);
    public static final TransportVersion REINDEX_DATA_STREAMS = def(8_799_0_00);
    public static final TransportVersion ESQL_REMOVE_NODE_LEVEL_PLAN = def(8_800_0_00);
    public static final TransportVersion LOGSDB_TELEMETRY_CUSTOM_CUTOFF_DATE = def(8_801_0_00);
    public static final TransportVersion SOURCE_MODE_TELEMETRY = def(8_802_0_00);
    public static final TransportVersion NEW_REFRESH_CLUSTER_BLOCK = def(8_803_0_00);
    public static final TransportVersion RETRIES_AND_OPERATIONS_IN_BLOBSTORE_STATS = def(8_804_0_00);
    public static final TransportVersion ADD_DATA_STREAM_OPTIONS_TO_TEMPLATES = def(8_805_0_00);
    public static final TransportVersion KNN_QUERY_RESCORE_OVERSAMPLE = def(8_806_0_00);
    public static final TransportVersion SEMANTIC_QUERY_LENIENT = def(8_807_0_00);
    public static final TransportVersion ESQL_QUERY_BUILDER_IN_SEARCH_FUNCTIONS = def(8_808_0_00);
    public static final TransportVersion EQL_ALLOW_PARTIAL_SEARCH_RESULTS = def(8_809_0_00);
    public static final TransportVersion NODE_VERSION_INFORMATION_WITH_MIN_READ_ONLY_INDEX_VERSION = def(8_810_0_00);
    public static final TransportVersion ERROR_TRACE_IN_TRANSPORT_HEADER = def(8_811_0_00);
    public static final TransportVersion FAILURE_STORE_ENABLED_BY_CLUSTER_SETTING = def(8_812_0_00);
    public static final TransportVersion SIMULATE_IGNORED_FIELDS = def(8_813_0_00);
    public static final TransportVersion TRANSFORMS_UPGRADE_MODE = def(8_814_0_00);
    public static final TransportVersion NODE_SHUTDOWN_EPHEMERAL_ID_ADDED = def(8_815_0_00);
    public static final TransportVersion ESQL_CCS_TELEMETRY_STATS = def(8_816_0_00);
    public static final TransportVersion TEXT_EMBEDDING_QUERY_VECTOR_BUILDER_INFER_MODEL_ID = def(8_817_0_00);
    public static final TransportVersion ESQL_ENABLE_NODE_LEVEL_REDUCTION = def(8_818_0_00);
    public static final TransportVersion JINA_AI_INTEGRATION_ADDED = def(8_819_0_00);
    public static final TransportVersion TRACK_INDEX_FAILED_DUE_TO_VERSION_CONFLICT_METRIC = def(8_820_0_00);
    public static final TransportVersion REPLACE_FAILURE_STORE_OPTIONS_WITH_SELECTOR_SYNTAX = def(8_821_0_00);
    public static final TransportVersion ELASTIC_INFERENCE_SERVICE_UNIFIED_CHAT_COMPLETIONS_INTEGRATION = def(8_822_0_00);
    public static final TransportVersion KQL_QUERY_TECH_PREVIEW = def(8_823_0_00);
    public static final TransportVersion ESQL_PROFILE_ROWS_PROCESSED = def(8_824_0_00);
    public static final TransportVersion BYTE_SIZE_VALUE_ALWAYS_USES_BYTES_1 = def(8_825_0_00);
    public static final TransportVersion REVERT_BYTE_SIZE_VALUE_ALWAYS_USES_BYTES_1 = def(8_826_0_00);
    public static final TransportVersion ESQL_SKIP_ES_INDEX_SERIALIZATION = def(8_827_0_00);
    public static final TransportVersion ADD_INDEX_BLOCK_TWO_PHASE = def(8_828_0_00);
    public static final TransportVersion RESOLVE_CLUSTER_NO_INDEX_EXPRESSION = def(8_829_0_00);
    public static final TransportVersion ML_ROLLOVER_LEGACY_INDICES = def(8_830_0_00);
    public static final TransportVersion ADD_INCLUDE_FAILURE_INDICES_OPTION = def(8_831_0_00);
    public static final TransportVersion ESQL_RESPONSE_PARTIAL = def(8_832_0_00);
    public static final TransportVersion RANK_DOC_OPTIONAL_METADATA_FOR_EXPLAIN = def(8_833_0_00);
    public static final TransportVersion ILM_ADD_SEARCHABLE_SNAPSHOT_ADD_REPLICATE_FOR = def(8_834_0_00);
    public static final TransportVersion INGEST_REQUEST_INCLUDE_SOURCE_ON_ERROR = def(8_835_0_00);
    public static final TransportVersion RESOURCE_DEPRECATION_CHECKS = def(8_836_0_00);
    public static final TransportVersion LINEAR_RETRIEVER_SUPPORT = def(8_837_0_00);
    public static final TransportVersion TIMEOUT_GET_PARAM_FOR_RESOLVE_CLUSTER = def(8_838_0_00);
    public static final TransportVersion INFERENCE_REQUEST_ADAPTIVE_RATE_LIMITING = def(8_839_0_00);
    public static final TransportVersion ML_INFERENCE_IBM_WATSONX_RERANK_ADDED = def(8_840_0_00);
    public static final TransportVersion REMOVE_ALL_APPLICABLE_SELECTOR_BACKPORT_8_18 = def(8_840_0_01);
    public static final TransportVersion V_8_18_0 = def(8_840_0_02);
    public static final TransportVersion INITIAL_ELASTICSEARCH_8_18_1 = def(8_840_0_03);
    public static final TransportVersion INITIAL_ELASTICSEARCH_8_18_2 = def(8_840_0_04);
    public static final TransportVersion INITIAL_ELASTICSEARCH_8_18_3 = def(8_840_0_05);
    public static final TransportVersion INITIAL_ELASTICSEARCH_8_18_4 = def(8_840_0_06);
    public static final TransportVersion INITIAL_ELASTICSEARCH_8_19 = def(8_841_0_00);
    public static final TransportVersion COHERE_BIT_EMBEDDING_TYPE_SUPPORT_ADDED_BACKPORT_8_X = def(8_841_0_01);
    public static final TransportVersion REMOVE_ALL_APPLICABLE_SELECTOR_BACKPORT_8_19 = def(8_841_0_02);
    public static final TransportVersion ESQL_RETRY_ON_SHARD_LEVEL_FAILURE_BACKPORT_8_19 = def(8_841_0_03);
    public static final TransportVersion ESQL_SUPPORT_PARTIAL_RESULTS_BACKPORT_8_19 = def(8_841_0_04);
    public static final TransportVersion VOYAGE_AI_INTEGRATION_ADDED_BACKPORT_8_X = def(8_841_0_05);
    public static final TransportVersion JINA_AI_EMBEDDING_TYPE_SUPPORT_ADDED_BACKPORT_8_19 = def(8_841_0_06);
    public static final TransportVersion RETRY_ILM_ASYNC_ACTION_REQUIRE_ERROR_8_19 = def(8_841_0_07);
    public static final TransportVersion INFERENCE_CONTEXT_8_X = def(8_841_0_08);
    public static final TransportVersion ML_INFERENCE_DEEPSEEK_8_19 = def(8_841_0_09);
    public static final TransportVersion ESQL_SERIALIZE_BLOCK_TYPE_CODE_8_19 = def(8_841_0_10);
    public static final TransportVersion ESQL_FAILURE_FROM_REMOTE_8_19 = def(8_841_0_11);
    public static final TransportVersion ESQL_AGGREGATE_METRIC_DOUBLE_LITERAL_8_19 = def(8_841_0_12);
    public static final TransportVersion INFERENCE_MODEL_REGISTRY_METADATA_8_19 = def(8_841_0_13);
    public static final TransportVersion INTRODUCE_LIFECYCLE_TEMPLATE_8_19 = def(8_841_0_14);
    public static final TransportVersion RERANK_COMMON_OPTIONS_ADDED_8_19 = def(8_841_0_15);
    public static final TransportVersion REMOTE_EXCEPTION_8_19 = def(8_841_0_16);
    public static final TransportVersion AMAZON_BEDROCK_TASK_SETTINGS_8_19 = def(8_841_0_17);
    public static final TransportVersion SEMANTIC_TEXT_CHUNKING_CONFIG_8_19 = def(8_841_0_18);
    public static final TransportVersion BATCHED_QUERY_PHASE_VERSION_BACKPORT_8_X = def(8_841_0_19);
    public static final TransportVersion SEARCH_INCREMENTAL_TOP_DOCS_NULL_BACKPORT_8_19 = def(8_841_0_20);
    public static final TransportVersion ML_INFERENCE_SAGEMAKER_8_19 = def(8_841_0_21);
    public static final TransportVersion ESQL_REPORT_ORIGINAL_TYPES_BACKPORT_8_19 = def(8_841_0_22);
    public static final TransportVersion PINNED_RETRIEVER_8_19 = def(8_841_0_23);
    public static final TransportVersion ESQL_AGGREGATE_METRIC_DOUBLE_BLOCK_8_19 = def(8_841_0_24);
    public static final TransportVersion INTRODUCE_FAILURES_LIFECYCLE_BACKPORT_8_19 = def(8_841_0_25);
    public static final TransportVersion INTRODUCE_FAILURES_DEFAULT_RETENTION_BACKPORT_8_19 = def(8_841_0_26);
    public static final TransportVersion RESCORE_VECTOR_ALLOW_ZERO_BACKPORT_8_19 = def(8_841_0_27);
    public static final TransportVersion INFERENCE_ADD_TIMEOUT_PUT_ENDPOINT_8_19 = def(8_841_0_28);
    public static final TransportVersion ESQL_REPORT_SHARD_PARTITIONING_8_19 = def(8_841_0_29);
    public static final TransportVersion ESQL_DRIVER_TASK_DESCRIPTION_8_19 = def(8_841_0_30);
    public static final TransportVersion ML_INFERENCE_HUGGING_FACE_CHAT_COMPLETION_ADDED_8_19 = def(8_841_0_31);
    public static final TransportVersion V_8_19_FIELD_CAPS_ADD_CLUSTER_ALIAS = def(8_841_0_32);
    public static final TransportVersion ESQL_HASH_OPERATOR_STATUS_OUTPUT_TIME_8_19 = def(8_841_0_34);
    public static final TransportVersion RERANKER_FAILURES_ALLOWED_8_19 = def(8_841_0_35);
    public static final TransportVersion ML_INFERENCE_HUGGING_FACE_RERANK_ADDED_8_19 = def(8_841_0_36);
    public static final TransportVersion ML_INFERENCE_SAGEMAKER_CHAT_COMPLETION_8_19 = def(8_841_0_37);
    public static final TransportVersion ML_INFERENCE_VERTEXAI_CHATCOMPLETION_ADDED_8_19 = def(8_841_0_38);
    public static final TransportVersion INFERENCE_CUSTOM_SERVICE_ADDED_8_19 = def(8_841_0_39);
    public static final TransportVersion IDP_CUSTOM_SAML_ATTRIBUTES_ADDED_8_19 = def(8_841_0_40);
    public static final TransportVersion DATA_STREAM_OPTIONS_API_REMOVE_INCLUDE_DEFAULTS_8_19 = def(8_841_0_41);
    public static final TransportVersion JOIN_ON_ALIASES_8_19 = def(8_841_0_42);
    public static final TransportVersion ILM_ADD_SKIP_SETTING_8_19 = def(8_841_0_43);
    public static final TransportVersion ESQL_REGEX_MATCH_WITH_CASE_INSENSITIVITY_8_19 = def(8_841_0_44);
    public static final TransportVersion ESQL_QUERY_PLANNING_DURATION_8_19 = def(8_841_0_45);
    public static final TransportVersion SEARCH_SOURCE_EXCLUDE_VECTORS_PARAM_8_19 = def(8_841_0_46);
    public static final TransportVersion ML_INFERENCE_MISTRAL_CHAT_COMPLETION_ADDED_8_19 = def(8_841_0_47);
    public static final TransportVersion ML_INFERENCE_ELASTIC_RERANK_ADDED_8_19 = def(8_841_0_48);
    public static final TransportVersion NONE_CHUNKING_STRATEGY_8_19 = def(8_841_0_49);
    public static final TransportVersion IDP_CUSTOM_SAML_ATTRIBUTES_ALLOW_LIST_8_19 = def(8_841_0_50);
    public static final TransportVersion SETTINGS_IN_DATA_STREAMS_8_19 = def(8_841_0_51);
    public static final TransportVersion ML_INFERENCE_CUSTOM_SERVICE_REMOVE_ERROR_PARSING_8_19 = def(8_841_0_52);
    public static final TransportVersion ML_INFERENCE_CUSTOM_SERVICE_EMBEDDING_BATCH_SIZE_8_19 = def(8_841_0_53);
    public static final TransportVersion STREAMS_LOGS_SUPPORT_8_19 = def(8_841_0_54);
    public static final TransportVersion ML_INFERENCE_CUSTOM_SERVICE_INPUT_TYPE_8_19 = def(8_841_0_55);
    public static final TransportVersion RANDOM_SAMPLER_QUERY_BUILDER_8_19 = def(8_841_0_56);
    public static final TransportVersion ML_INFERENCE_SAGEMAKER_ELASTIC_8_19 = def(8_841_0_57);
    public static final TransportVersion SPARSE_VECTOR_FIELD_PRUNING_OPTIONS_8_19 = def(8_841_0_58);
    public static final TransportVersion ML_INFERENCE_ELASTIC_DENSE_TEXT_EMBEDDINGS_ADDED_8_19 = def(8_841_0_59);
    public static final TransportVersion ML_INFERENCE_COHERE_API_VERSION_8_19 = def(8_841_0_60);
    public static final TransportVersion ESQL_DOCUMENTS_FOUND_AND_VALUES_LOADED_8_19 = def(8_841_0_61);
    public static final TransportVersion ESQL_PROFILE_INCLUDE_PLAN_8_19 = def(8_841_0_62);
    public static final TransportVersion ESQL_SPLIT_ON_BIG_VALUES_8_19 = def(8_841_0_63);
    public static final TransportVersion V_9_0_0 = def(9_000_0_09);
    public static final TransportVersion INITIAL_ELASTICSEARCH_9_0_1 = def(9_000_0_10);
    public static final TransportVersion INITIAL_ELASTICSEARCH_9_0_2 = def(9_000_0_11);
    public static final TransportVersion INITIAL_ELASTICSEARCH_9_0_3 = def(9_000_0_12);
    public static final TransportVersion INITIAL_ELASTICSEARCH_9_0_4 = def(9_000_0_13);
    public static final TransportVersion COHERE_BIT_EMBEDDING_TYPE_SUPPORT_ADDED = def(9_001_0_00);
    public static final TransportVersion REMOVE_SNAPSHOT_FAILURES = def(9_002_0_00);
    public static final TransportVersion TRANSPORT_STATS_HANDLING_TIME_REQUIRED = def(9_003_0_00);
    public static final TransportVersion REMOVE_DESIRED_NODE_VERSION = def(9_004_0_00);
    public static final TransportVersion ESQL_DRIVER_TASK_DESCRIPTION = def(9_005_0_00);
    public static final TransportVersion ESQL_RETRY_ON_SHARD_LEVEL_FAILURE = def(9_006_0_00);
    public static final TransportVersion ESQL_PROFILE_ASYNC_NANOS = def(9_007_00_0);
    public static final TransportVersion ESQL_LOOKUP_JOIN_SOURCE_TEXT = def(9_008_0_00);
    public static final TransportVersion REMOVE_ALL_APPLICABLE_SELECTOR = def(9_009_0_00);
    public static final TransportVersion SLM_UNHEALTHY_IF_NO_SNAPSHOT_WITHIN = def(9_010_0_00);
    public static final TransportVersion ESQL_SUPPORT_PARTIAL_RESULTS = def(9_011_0_00);
    public static final TransportVersion REMOVE_REPOSITORY_CONFLICT_MESSAGE = def(9_012_0_00);
    public static final TransportVersion RERANKER_FAILURES_ALLOWED = def(9_013_0_00);
    public static final TransportVersion VOYAGE_AI_INTEGRATION_ADDED = def(9_014_0_00);
    public static final TransportVersion BYTE_SIZE_VALUE_ALWAYS_USES_BYTES = def(9_015_0_00);
    public static final TransportVersion ESQL_SERIALIZE_SOURCE_FUNCTIONS_WARNINGS = def(9_016_0_00);
    public static final TransportVersion ESQL_DRIVER_NODE_DESCRIPTION = def(9_017_0_00);
    public static final TransportVersion MULTI_PROJECT = def(9_018_0_00);
    public static final TransportVersion STORED_SCRIPT_CONTENT_LENGTH = def(9_019_0_00);
    public static final TransportVersion JINA_AI_EMBEDDING_TYPE_SUPPORT_ADDED = def(9_020_0_00);
    public static final TransportVersion RE_REMOVE_MIN_COMPATIBLE_SHARD_NODE = def(9_021_0_00);
    public static final TransportVersion UNASSIGENEDINFO_RESHARD_ADDED = def(9_022_0_00);
    public static final TransportVersion INCLUDE_INDEX_MODE_IN_GET_DATA_STREAM = def(9_023_0_00);
    public static final TransportVersion MAX_OPERATION_SIZE_REJECTIONS_ADDED = def(9_024_0_00);
    public static final TransportVersion RETRY_ILM_ASYNC_ACTION_REQUIRE_ERROR = def(9_025_0_00);
    public static final TransportVersion ESQL_SERIALIZE_BLOCK_TYPE_CODE = def(9_026_0_00);
    public static final TransportVersion ESQL_THREAD_NAME_IN_DRIVER_PROFILE = def(9_027_0_00);
    public static final TransportVersion INFERENCE_CONTEXT = def(9_028_0_00);
    public static final TransportVersion ML_INFERENCE_DEEPSEEK = def(9_029_00_0);
    public static final TransportVersion ESQL_FAILURE_FROM_REMOTE = def(9_030_00_0);
    public static final TransportVersion INDEX_RESHARDING_METADATA = def(9_031_0_00);
    public static final TransportVersion INFERENCE_MODEL_REGISTRY_METADATA = def(9_032_0_00);
    public static final TransportVersion INTRODUCE_LIFECYCLE_TEMPLATE = def(9_033_0_00);
    public static final TransportVersion INDEXING_STATS_INCLUDES_RECENT_WRITE_LOAD = def(9_034_0_00);
    public static final TransportVersion ESQL_AGGREGATE_METRIC_DOUBLE_LITERAL = def(9_035_0_00);
    public static final TransportVersion INDEX_METADATA_INCLUDES_RECENT_WRITE_LOAD = def(9_036_0_00);
    public static final TransportVersion RERANK_COMMON_OPTIONS_ADDED = def(9_037_0_00);
    public static final TransportVersion ESQL_REPORT_ORIGINAL_TYPES = def(9_038_00_0);
    public static final TransportVersion RESCORE_VECTOR_ALLOW_ZERO = def(9_039_0_00);
    public static final TransportVersion PROJECT_ID_IN_SNAPSHOT = def(9_040_0_00);
    public static final TransportVersion INDEX_STATS_AND_METADATA_INCLUDE_PEAK_WRITE_LOAD = def(9_041_0_00);
    public static final TransportVersion BATCHED_QUERY_PHASE_VERSION = def(9_043_0_00);
    public static final TransportVersion REMOTE_EXCEPTION = def(9_044_0_00);
    public static final TransportVersion ESQL_REMOVE_AGGREGATE_TYPE = def(9_045_0_00);
    public static final TransportVersion ADD_PROJECT_ID_TO_DSL_ERROR_INFO = def(9_046_0_00);
    public static final TransportVersion SEMANTIC_TEXT_CHUNKING_CONFIG = def(9_047_0_00);
    public static final TransportVersion REPO_ANALYSIS_COPY_BLOB = def(9_048_0_00);
    public static final TransportVersion AMAZON_BEDROCK_TASK_SETTINGS = def(9_049_0_00);
    public static final TransportVersion ESQL_REPORT_SHARD_PARTITIONING = def(9_050_0_00);
    public static final TransportVersion DEAD_ESQL_QUERY_PLANNING_DURATION = def(9_051_0_00);
    public static final TransportVersion DEAD_ESQL_DOCUMENTS_FOUND_AND_VALUES_LOADED = def(9_052_0_00);
    public static final TransportVersion DEAD_BATCHED_QUERY_EXECUTION_DELAYABLE_WRITABLE = def(9_053_0_00);
    public static final TransportVersion DEAD_SEARCH_INCREMENTAL_TOP_DOCS_NULL = def(9_054_0_00);
    public static final TransportVersion ESQL_QUERY_PLANNING_DURATION = def(9_055_0_00);
    public static final TransportVersion ESQL_DOCUMENTS_FOUND_AND_VALUES_LOADED = def(9_056_0_00);
    public static final TransportVersion BATCHED_QUERY_EXECUTION_DELAYABLE_WRITABLE = def(9_057_0_00);
    public static final TransportVersion SEARCH_INCREMENTAL_TOP_DOCS_NULL = def(9_058_0_00);
    public static final TransportVersion COMPRESS_DELAYABLE_WRITEABLE = def(9_059_0_00);
    public static final TransportVersion SYNONYMS_REFRESH_PARAM = def(9_060_0_00);
    public static final TransportVersion DOC_FIELDS_AS_LIST = def(9_061_0_00);
    public static final TransportVersion DENSE_VECTOR_OFF_HEAP_STATS = def(9_062_00_0);
    public static final TransportVersion RANDOM_SAMPLER_QUERY_BUILDER = def(9_063_0_00);
    public static final TransportVersion SETTINGS_IN_DATA_STREAMS = def(9_064_0_00);
    public static final TransportVersion INTRODUCE_FAILURES_LIFECYCLE = def(9_065_0_00);
    public static final TransportVersion PROJECT_METADATA_SETTINGS = def(9_066_0_00);
    public static final TransportVersion AGGREGATE_METRIC_DOUBLE_BLOCK = def(9_067_0_00);
    public static final TransportVersion PINNED_RETRIEVER = def(9_068_0_00);
    public static final TransportVersion ML_INFERENCE_SAGEMAKER = def(9_069_0_00);
    public static final TransportVersion WRITE_LOAD_INCLUDES_BUFFER_WRITES = def(9_070_0_00);
    public static final TransportVersion INTRODUCE_FAILURES_DEFAULT_RETENTION = def(9_071_0_00);
    public static final TransportVersion FILE_SETTINGS_HEALTH_INFO = def(9_072_0_00);
    public static final TransportVersion FIELD_CAPS_ADD_CLUSTER_ALIAS = def(9_073_0_00);
    public static final TransportVersion INFERENCE_ADD_TIMEOUT_PUT_ENDPOINT = def(9_074_0_00);
    public static final TransportVersion ESQL_FIELD_ATTRIBUTE_DROP_TYPE = def(9_075_0_00);
    public static final TransportVersion ESQL_TIME_SERIES_SOURCE_STATUS = def(9_076_0_00);
    public static final TransportVersion ESQL_HASH_OPERATOR_STATUS_OUTPUT_TIME = def(9_077_0_00);
    public static final TransportVersion ML_INFERENCE_HUGGING_FACE_CHAT_COMPLETION_ADDED = def(9_078_0_00);
    public static final TransportVersion NODES_STATS_SUPPORTS_MULTI_PROJECT = def(9_079_0_00);
    public static final TransportVersion ML_INFERENCE_HUGGING_FACE_RERANK_ADDED = def(9_080_0_00);
    public static final TransportVersion SETTINGS_IN_DATA_STREAMS_DRY_RUN = def(9_081_0_00);
    public static final TransportVersion ML_INFERENCE_SAGEMAKER_CHAT_COMPLETION = def(9_082_0_00);
    public static final TransportVersion ML_INFERENCE_VERTEXAI_CHATCOMPLETION_ADDED = def(9_083_0_00);
    public static final TransportVersion INFERENCE_CUSTOM_SERVICE_ADDED = def(9_084_0_00);
    public static final TransportVersion ESQL_LIMIT_ROW_SIZE = def(9_085_0_00);
    public static final TransportVersion ESQL_REGEX_MATCH_WITH_CASE_INSENSITIVITY = def(9_086_0_00);
    public static final TransportVersion IDP_CUSTOM_SAML_ATTRIBUTES = def(9_087_0_00);
    public static final TransportVersion JOIN_ON_ALIASES = def(9_088_0_00);
    public static final TransportVersion ILM_ADD_SKIP_SETTING = def(9_089_0_00);
    public static final TransportVersion ML_INFERENCE_MISTRAL_CHAT_COMPLETION_ADDED = def(9_090_0_00);
    public static final TransportVersion IDP_CUSTOM_SAML_ATTRIBUTES_ALLOW_LIST = def(9_091_0_00);
    public static final TransportVersion SEARCH_SOURCE_EXCLUDE_VECTORS_PARAM = def(9_092_0_00);
    public static final TransportVersion SNAPSHOT_INDEX_SHARD_STATUS_MISSING_STATS = def(9_093_0_00);
    public static final TransportVersion ML_INFERENCE_ELASTIC_RERANK = def(9_094_0_00);
    public static final TransportVersion SEARCH_LOAD_PER_INDEX_STATS = def(9_095_0_00);
    public static final TransportVersion HEAP_USAGE_IN_CLUSTER_INFO = def(9_096_0_00);
    public static final TransportVersion NONE_CHUNKING_STRATEGY = def(9_097_0_00);
    public static final TransportVersion PROJECT_DELETION_GLOBAL_BLOCK = def(9_098_0_00);
    public static final TransportVersion SECURITY_CLOUD_API_KEY_REALM_AND_TYPE = def(9_099_0_00);
    public static final TransportVersion STATE_PARAM_GET_SNAPSHOT = def(9_100_0_00);
    public static final TransportVersion PROJECT_ID_IN_SNAPSHOTS_DELETIONS_AND_REPO_CLEANUP = def(9_101_0_00);
    public static final TransportVersion ML_INFERENCE_CUSTOM_SERVICE_REMOVE_ERROR_PARSING = def(9_102_0_00);
    public static final TransportVersion ML_INFERENCE_CUSTOM_SERVICE_EMBEDDING_BATCH_SIZE = def(9_103_0_00);
    public static final TransportVersion STREAMS_LOGS_SUPPORT = def(9_104_0_00);
    public static final TransportVersion ML_INFERENCE_CUSTOM_SERVICE_INPUT_TYPE = def(9_105_0_00);
    public static final TransportVersion ML_INFERENCE_SAGEMAKER_ELASTIC = def(9_106_0_00);
    public static final TransportVersion SPARSE_VECTOR_FIELD_PRUNING_OPTIONS = def(9_107_0_00);
    public static final TransportVersion CLUSTER_STATE_PROJECTS_SETTINGS = def(9_108_0_00);
    public static final TransportVersion ML_INFERENCE_ELASTIC_DENSE_TEXT_EMBEDDINGS_ADDED = def(9_109_00_0);
    public static final TransportVersion ML_INFERENCE_COHERE_API_VERSION = def(9_110_0_00);
    public static final TransportVersion ESQL_PROFILE_INCLUDE_PLAN = def(9_111_0_00);
    public static final TransportVersion MAPPINGS_IN_DATA_STREAMS = def(9_112_0_00);
    public static final TransportVersion ESQL_SPLIT_ON_BIG_VALUES_9_1 = def(9_112_0_01);
    // Below is the first version in 9.2 and NOT in 9.1.
    public static final TransportVersion PROJECT_STATE_REGISTRY_RECORDS_DELETIONS = def(9_113_0_00);
    public static final TransportVersion ESQL_SERIALIZE_TIMESERIES_FIELD_TYPE = def(9_114_0_00);
    public static final TransportVersion ML_INFERENCE_IBM_WATSONX_COMPLETION_ADDED = def(9_115_0_00);
    public static final TransportVersion ESQL_SPLIT_ON_BIG_VALUES = def(9_116_0_00);
<<<<<<< HEAD
    public static final TransportVersion ESQL_ORDINALS_OPERATOR_STATUS = def(9_117_0_00);
=======
    public static final TransportVersion ESQL_LOCAL_RELATION_WITH_NEW_BLOCKS = def(9_117_0_00);
>>>>>>> 415543d7

    /*
     * STOP! READ THIS FIRST! No, really,
     *        ____ _____ ___  ____  _        ____  _____    _    ____    _____ _   _ ___ ____    _____ ___ ____  ____ _____ _
     *       / ___|_   _/ _ \|  _ \| |      |  _ \| ____|  / \  |  _ \  |_   _| | | |_ _/ ___|  |  ___|_ _|  _ \/ ___|_   _| |
     *       \___ \ | || | | | |_) | |      | |_) |  _|   / _ \ | | | |   | | | |_| || |\___ \  | |_   | || |_) \___ \ | | | |
     *        ___) || || |_| |  __/|_|      |  _ <| |___ / ___ \| |_| |   | | |  _  || | ___) | |  _|  | ||  _ < ___) || | |_|
     *       |____/ |_| \___/|_|   (_)      |_| \_\_____/_/   \_\____/    |_| |_| |_|___|____/  |_|   |___|_| \_\____/ |_| (_)
     *
     * A new transport version should be added EVERY TIME a change is made to the serialization protocol of one or more classes. Each
     * transport version should only be used in a single merged commit (apart from the BwC versions copied from o.e.Version, ≤V_8_8_1).
     *
     * More information about versions and backporting at docs/internal/Versioning.md
     *
     * ADDING A TRANSPORT VERSION
     * To add a new transport version, add a new constant at the bottom of the list, above this comment. Don't add other lines,
     * comments, etc. The version id has the following layout:
     *
     * M_NNN_S_PP
     *
     * M - The major version of Elasticsearch
     * NNN - The server version part
     * S - The subsidiary version part. It should always be 0 here, it is only used in subsidiary repositories.
     * PP - The patch version part
     *
     * To determine the id of the next TransportVersion constant, do the following:
     * - Use the same major version, unless bumping majors
     * - Bump the server version part by 1, unless creating a patch version
     * - Leave the subsidiary part as 0
     * - Bump the patch part if creating a patch version
     *
     * If a patch version is created, it should be placed sorted among the other existing constants.
     *
     * REVERTING A TRANSPORT VERSION
     *
     * If you revert a commit with a transport version change, you MUST ensure there is a NEW transport version representing the reverted
     * change. DO NOT let the transport version go backwards, it must ALWAYS be incremented.
     *
     * DETERMINING TRANSPORT VERSIONS FROM GIT HISTORY
     *
     * If your git checkout has the expected minor-version-numbered branches and the expected release-version tags then you can find the
     * transport versions known by a particular release ...
     *
     *     git show v8.11.0:server/src/main/java/org/elasticsearch/TransportVersions.java | grep '= def'
     *
     * ... or by a particular branch ...
     *
     *     git show 8.11:server/src/main/java/org/elasticsearch/TransportVersions.java | grep '= def'
     *
     * ... and you can see which versions were added in between two versions too ...
     *
     *     git diff v8.11.0..main -- server/src/main/java/org/elasticsearch/TransportVersions.java
     *
     * In branches 8.7-8.10 see server/src/main/java/org/elasticsearch/TransportVersion.java for the equivalent definitions.
     */

    /**
     * Reference to the earliest compatible transport version to this version of the codebase.
     * This should be the transport version used by the highest minor version of the previous major.
     */
    public static final TransportVersion MINIMUM_COMPATIBLE = INITIAL_ELASTICSEARCH_8_19;

    /**
     * Reference to the minimum transport version that can be used with CCS.
     * This should be the transport version used by the previous minor release.
     */
    public static final TransportVersion MINIMUM_CCS_VERSION = INITIAL_ELASTICSEARCH_9_0_3;

    /**
     * Sorted list of all versions defined in this class
     */
    static final List<TransportVersion> DEFINED_VERSIONS = collectAllVersionIdsDefinedInClass(TransportVersions.class);

    // the highest transport version constant defined
    static final TransportVersion LATEST_DEFINED;
    static {
        LATEST_DEFINED = DEFINED_VERSIONS.getLast();

        // see comment on IDS field
        // now we're registered all the transport versions, we can clear the map
        IDS = null;
    }

    public static List<TransportVersion> collectAllVersionIdsDefinedInClass(Class<?> cls) {
        Map<Integer, String> versionIdFields = new HashMap<>();
        List<TransportVersion> definedTransportVersions = new ArrayList<>();

        Set<String> ignore = Set.of("ZERO", "CURRENT", "MINIMUM_COMPATIBLE", "MINIMUM_CCS_VERSION");

        for (Field declaredField : cls.getFields()) {
            if (declaredField.getType().equals(TransportVersion.class)) {
                String fieldName = declaredField.getName();
                if (ignore.contains(fieldName)) {
                    continue;
                }

                TransportVersion version;
                try {
                    version = (TransportVersion) declaredField.get(null);
                } catch (IllegalAccessException e) {
                    throw new AssertionError(e);
                }
                definedTransportVersions.add(version);

                if (Assertions.ENABLED) {
                    // check the version number is unique
                    var sameVersionNumber = versionIdFields.put(version.id(), fieldName);
                    assert sameVersionNumber == null
                        : "Versions ["
                            + sameVersionNumber
                            + "] and ["
                            + fieldName
                            + "] have the same version number ["
                            + version.id()
                            + "]. Each TransportVersion should have a different version number";
                }
            }
        }

        Collections.sort(definedTransportVersions);

        return List.copyOf(definedTransportVersions);
    }

    static final IntFunction<String> VERSION_LOOKUP = ReleaseVersions.generateVersionsLookup(TransportVersions.class, LATEST_DEFINED.id());

    // no instance
    private TransportVersions() {}
}<|MERGE_RESOLUTION|>--- conflicted
+++ resolved
@@ -333,11 +333,8 @@
     public static final TransportVersion ESQL_SERIALIZE_TIMESERIES_FIELD_TYPE = def(9_114_0_00);
     public static final TransportVersion ML_INFERENCE_IBM_WATSONX_COMPLETION_ADDED = def(9_115_0_00);
     public static final TransportVersion ESQL_SPLIT_ON_BIG_VALUES = def(9_116_0_00);
-<<<<<<< HEAD
-    public static final TransportVersion ESQL_ORDINALS_OPERATOR_STATUS = def(9_117_0_00);
-=======
     public static final TransportVersion ESQL_LOCAL_RELATION_WITH_NEW_BLOCKS = def(9_117_0_00);
->>>>>>> 415543d7
+    public static final TransportVersion ESQL_ORDINALS_OPERATOR_STATUS = def(9_118_0_00);
 
     /*
      * STOP! READ THIS FIRST! No, really,

--- conflicted
+++ resolved
@@ -239,12 +239,9 @@
     public static final TransportVersion SEARCH_SOURCE_EXCLUDE_VECTORS_PARAM_8_19 = def(8_841_0_46);
     public static final TransportVersion ML_INFERENCE_MISTRAL_CHAT_COMPLETION_ADDED_8_19 = def(8_841_0_47);
     public static final TransportVersion ML_INFERENCE_ELASTIC_RERANK_ADDED_8_19 = def(8_841_0_48);
-<<<<<<< HEAD
-    public static final TransportVersion SETTINGS_IN_DATA_STREAMS_8_19 = def(8_841_0_49); // TODO NO NO NO NO NO
-=======
     public static final TransportVersion NONE_CHUNKING_STRATEGY_8_19 = def(8_841_0_49);
     public static final TransportVersion IDP_CUSTOM_SAML_ATTRIBUTES_ALLOW_LIST_8_19 = def(8_841_0_50);
->>>>>>> 0113aef2
+    public static final TransportVersion SETTINGS_IN_DATA_STREAMS_8_19 = def(8_841_0_51); // TODO NO NO NO NO NO
 
     /*
      * STOP! READ THIS FIRST! No, really,

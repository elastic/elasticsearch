--- conflicted
+++ resolved
@@ -204,15 +204,12 @@
     public static final TransportVersion INDEX_METADATA_INCLUDES_RECENT_WRITE_LOAD = def(9_036_0_00);
     public static final TransportVersion RERANK_COMMON_OPTIONS_ADDED = def(9_037_0_00);
     public static final TransportVersion ESQL_REPORT_ORIGINAL_TYPES = def(9_038_00_0);
-<<<<<<< HEAD
-    public static final TransportVersion ESQL_VALUES_LOADED = def(9_039_0_00);
-=======
     public static final TransportVersion RESCORE_VECTOR_ALLOW_ZERO = def(9_039_0_00);
     public static final TransportVersion PROJECT_ID_IN_SNAPSHOT = def(9_040_0_00);
     public static final TransportVersion INDEX_STATS_AND_METADATA_INCLUDE_PEAK_WRITE_LOAD = def(9_041_0_00);
     public static final TransportVersion REPOSITORIES_METADATA_AS_PROJECT_CUSTOM = def(9_042_0_00);
     public static final TransportVersion BATCHED_QUERY_PHASE_VERSION = def(9_043_0_00);
->>>>>>> d9669388
+    public static final TransportVersion ESQL_VALUES_LOADED = def(9_044_0_00);
 
     /*
      * STOP! READ THIS FIRST! No, really,

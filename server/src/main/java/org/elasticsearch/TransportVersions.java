/*
 * Copyright Elasticsearch B.V. and/or licensed to Elasticsearch B.V. under one
 * or more contributor license agreements. Licensed under the "Elastic License
 * 2.0", the "GNU Affero General Public License v3.0 only", and the "Server Side
 * Public License v 1"; you may not use this file except in compliance with, at
 * your election, the "Elastic License 2.0", the "GNU Affero General Public
 * License v3.0 only", or the "Server Side Public License, v 1".
 */

package org.elasticsearch;

import org.elasticsearch.core.Assertions;
import org.elasticsearch.core.UpdateForV9;

import java.lang.reflect.Field;
import java.util.Collection;
import java.util.Collections;
import java.util.HashMap;
import java.util.Map;
import java.util.NavigableMap;
import java.util.Set;
import java.util.TreeMap;
import java.util.TreeSet;
import java.util.function.IntFunction;

/**
 * <p>Transport version is used to coordinate compatible wire protocol communication between nodes, at a fine-grained level.  This replaces
 * and supersedes the old Version constants.</p>
 *
 * <p>Before adding a new version constant, please read the block comment at the end of the list of constants.</p>
 */
public class TransportVersions {

    /*
     * NOTE: IntelliJ lies!
     * This map is used during class construction, referenced by the registerTransportVersion method.
     * When all the transport version constants have been registered, the map is cleared & never touched again.
     */
    static TreeSet<Integer> IDS = new TreeSet<>();

    static TransportVersion def(int id) {
        if (IDS == null) throw new IllegalStateException("The IDS map needs to be present to call this method");

        if (IDS.add(id) == false) {
            throw new IllegalArgumentException("Version id " + id + " defined twice");
        }
        if (id < IDS.last()) {
            throw new IllegalArgumentException("Version id " + id + " is not defined in the right location. Keep constants sorted");
        }
        return new TransportVersion(id);
    }

    @UpdateForV9(owner = UpdateForV9.Owner.CORE_INFRA) // remove the transport versions with which v9 will not need to interact
    public static final TransportVersion ZERO = def(0);
    public static final TransportVersion V_7_0_0 = def(7_00_00_99);
    public static final TransportVersion V_7_0_1 = def(7_00_01_99);
    public static final TransportVersion V_7_1_0 = def(7_01_00_99);
    public static final TransportVersion V_7_2_0 = def(7_02_00_99);
    public static final TransportVersion V_7_2_1 = def(7_02_01_99);
    public static final TransportVersion V_7_3_0 = def(7_03_00_99);
    public static final TransportVersion V_7_3_2 = def(7_03_02_99);
    public static final TransportVersion V_7_4_0 = def(7_04_00_99);
    public static final TransportVersion V_7_5_0 = def(7_05_00_99);
    public static final TransportVersion V_7_6_0 = def(7_06_00_99);
    public static final TransportVersion V_7_7_0 = def(7_07_00_99);
    public static final TransportVersion V_7_8_0 = def(7_08_00_99);
    public static final TransportVersion V_7_8_1 = def(7_08_01_99);
    public static final TransportVersion V_7_9_0 = def(7_09_00_99);
    public static final TransportVersion V_7_10_0 = def(7_10_00_99);
    public static final TransportVersion V_7_10_1 = def(7_10_01_99);
    public static final TransportVersion V_7_11_0 = def(7_11_00_99);
    public static final TransportVersion V_7_12_0 = def(7_12_00_99);
    public static final TransportVersion V_7_13_0 = def(7_13_00_99);
    public static final TransportVersion V_7_14_0 = def(7_14_00_99);
    public static final TransportVersion V_7_15_0 = def(7_15_00_99);
    public static final TransportVersion V_7_15_1 = def(7_15_01_99);
    public static final TransportVersion V_7_16_0 = def(7_16_00_99);
    public static final TransportVersion V_7_17_0 = def(7_17_00_99);
    public static final TransportVersion V_7_17_1 = def(7_17_01_99);
    public static final TransportVersion V_7_17_8 = def(7_17_08_99);
    public static final TransportVersion V_8_0_0 = def(8_00_00_99);
    public static final TransportVersion V_8_1_0 = def(8_01_00_99);
    public static final TransportVersion V_8_2_0 = def(8_02_00_99);
    public static final TransportVersion V_8_3_0 = def(8_03_00_99);
    public static final TransportVersion V_8_4_0 = def(8_04_00_99);
    public static final TransportVersion V_8_5_0 = def(8_05_00_99);
    public static final TransportVersion V_8_6_0 = def(8_06_00_99);
    public static final TransportVersion V_8_6_1 = def(8_06_01_99);
    public static final TransportVersion V_8_7_0 = def(8_07_00_99);
    public static final TransportVersion V_8_7_1 = def(8_07_01_99);
    public static final TransportVersion V_8_8_0 = def(8_08_00_99);
    public static final TransportVersion V_8_8_1 = def(8_08_01_99);
    /*
     * READ THE COMMENT BELOW THIS BLOCK OF DECLARATIONS BEFORE ADDING NEW TRANSPORT VERSIONS
     * Detached transport versions added below here.
     */
    public static final TransportVersion V_8_9_X = def(8_500_020);
    public static final TransportVersion V_8_10_X = def(8_500_061);
    public static final TransportVersion V_8_11_X = def(8_512_00_1);
    public static final TransportVersion V_8_12_0 = def(8_560_00_0);
    public static final TransportVersion V_8_12_1 = def(8_560_00_1);
    public static final TransportVersion V_8_13_0 = def(8_595_00_0);
    public static final TransportVersion V_8_13_4 = def(8_595_00_1);
    public static final TransportVersion V_8_14_0 = def(8_636_00_1);
    // 8.15.0+
    public static final TransportVersion WATERMARK_THRESHOLDS_STATS = def(8_637_00_0);
    public static final TransportVersion ENRICH_CACHE_ADDITIONAL_STATS = def(8_638_00_0);
    public static final TransportVersion ML_INFERENCE_RATE_LIMIT_SETTINGS_ADDED = def(8_639_00_0);
    public static final TransportVersion ML_TRAINED_MODEL_CACHE_METADATA_ADDED = def(8_640_00_0);
    public static final TransportVersion TOP_LEVEL_KNN_SUPPORT_QUERY_NAME = def(8_641_00_0);
    public static final TransportVersion INDEX_SEGMENTS_VECTOR_FORMATS = def(8_642_00_0);
    public static final TransportVersion ADD_RESOURCE_ALREADY_UPLOADED_EXCEPTION = def(8_643_00_0);
    public static final TransportVersion ESQL_MV_ORDERING_SORTED_ASCENDING = def(8_644_00_0);
    public static final TransportVersion ESQL_PAGE_MAPPING_TO_ITERATOR = def(8_645_00_0);
    public static final TransportVersion BINARY_PIT_ID = def(8_646_00_0);
    public static final TransportVersion SECURITY_ROLE_MAPPINGS_IN_CLUSTER_STATE = def(8_647_00_0);
    public static final TransportVersion ESQL_REQUEST_TABLES = def(8_648_00_0);
    public static final TransportVersion ROLE_REMOTE_CLUSTER_PRIVS = def(8_649_00_0);
    public static final TransportVersion NO_GLOBAL_RETENTION_FOR_SYSTEM_DATA_STREAMS = def(8_650_00_0);
    public static final TransportVersion SHUTDOWN_REQUEST_TIMEOUTS_FIX = def(8_651_00_0);
    public static final TransportVersion INDEXING_PRESSURE_REQUEST_REJECTIONS_COUNT = def(8_652_00_0);
    public static final TransportVersion ROLLUP_USAGE = def(8_653_00_0);
    public static final TransportVersion SECURITY_ROLE_DESCRIPTION = def(8_654_00_0);
    public static final TransportVersion ML_INFERENCE_AZURE_OPENAI_COMPLETIONS = def(8_655_00_0);
    public static final TransportVersion JOIN_STATUS_AGE_SERIALIZATION = def(8_656_00_0);
    public static final TransportVersion ML_RERANK_DOC_OPTIONAL = def(8_657_00_0);
    public static final TransportVersion FAILURE_STORE_FIELD_PARITY = def(8_658_00_0);
    public static final TransportVersion ML_INFERENCE_AZURE_AI_STUDIO = def(8_659_00_0);
    public static final TransportVersion ML_INFERENCE_COHERE_COMPLETION_ADDED = def(8_660_00_0);
    public static final TransportVersion ESQL_REMOVE_ES_SOURCE_OPTIONS = def(8_661_00_0);
    public static final TransportVersion NODE_STATS_INGEST_BYTES = def(8_662_00_0);
    public static final TransportVersion SEMANTIC_QUERY = def(8_663_00_0);
    public static final TransportVersion GET_AUTOSCALING_CAPACITY_UNUSED_TIMEOUT = def(8_664_00_0);
    public static final TransportVersion SIMULATE_VALIDATES_MAPPINGS = def(8_665_00_0);
    public static final TransportVersion RULE_QUERY_RENAME = def(8_666_00_0);
    public static final TransportVersion SPARSE_VECTOR_QUERY_ADDED = def(8_667_00_0);
    public static final TransportVersion ESQL_ADD_INDEX_MODE_TO_SOURCE = def(8_668_00_0);
    public static final TransportVersion GET_SHUTDOWN_STATUS_TIMEOUT = def(8_669_00_0);
    public static final TransportVersion FAILURE_STORE_TELEMETRY = def(8_670_00_0);
    public static final TransportVersion ADD_METADATA_FLATTENED_TO_ROLES = def(8_671_00_0);
    public static final TransportVersion ML_INFERENCE_GOOGLE_AI_STUDIO_COMPLETION_ADDED = def(8_672_00_0);
    public static final TransportVersion WATCHER_REQUEST_TIMEOUTS = def(8_673_00_0);
    public static final TransportVersion ML_INFERENCE_ENHANCE_DELETE_ENDPOINT = def(8_674_00_0);
    public static final TransportVersion ML_INFERENCE_GOOGLE_AI_STUDIO_EMBEDDINGS_ADDED = def(8_675_00_0);
    public static final TransportVersion ADD_MISTRAL_EMBEDDINGS_INFERENCE = def(8_676_00_0);
    public static final TransportVersion ML_CHUNK_INFERENCE_OPTION = def(8_677_00_0);
    public static final TransportVersion RANK_FEATURE_PHASE_ADDED = def(8_678_00_0);
    public static final TransportVersion RANK_DOC_IN_SHARD_FETCH_REQUEST = def(8_679_00_0);
    public static final TransportVersion SECURITY_SETTINGS_REQUEST_TIMEOUTS = def(8_680_00_0);
    public static final TransportVersion QUERY_RULE_CRUD_API_PUT = def(8_681_00_0);
    public static final TransportVersion DROP_UNUSED_NODES_REQUESTS = def(8_682_00_0);
    public static final TransportVersion QUERY_RULE_CRUD_API_GET_DELETE = def(8_683_00_0);
    public static final TransportVersion MORE_LIGHTER_NODES_REQUESTS = def(8_684_00_0);
    public static final TransportVersion DROP_UNUSED_NODES_IDS = def(8_685_00_0);
    public static final TransportVersion DELETE_SNAPSHOTS_ASYNC_ADDED = def(8_686_00_0);
    public static final TransportVersion VERSION_SUPPORTING_SPARSE_VECTOR_STATS = def(8_687_00_0);
    public static final TransportVersion ML_AD_OUTPUT_MEMORY_ALLOCATOR_FIELD = def(8_688_00_0);
    public static final TransportVersion FAILURE_STORE_LAZY_CREATION = def(8_689_00_0);
    public static final TransportVersion SNAPSHOT_REQUEST_TIMEOUTS = def(8_690_00_0);
    public static final TransportVersion INDEX_METADATA_MAPPINGS_UPDATED_VERSION = def(8_691_00_0);
    public static final TransportVersion ML_INFERENCE_ELAND_SETTINGS_ADDED = def(8_692_00_0);
    public static final TransportVersion ML_ANTHROPIC_INTEGRATION_ADDED = def(8_693_00_0);
    public static final TransportVersion ML_INFERENCE_GOOGLE_VERTEX_AI_EMBEDDINGS_ADDED = def(8_694_00_0);
    public static final TransportVersion EVENT_INGESTED_RANGE_IN_CLUSTER_STATE = def(8_695_00_0);
    public static final TransportVersion ESQL_ADD_AGGREGATE_TYPE = def(8_696_00_0);
    public static final TransportVersion SECURITY_MIGRATIONS_MIGRATION_NEEDED_ADDED = def(8_697_00_0);
    public static final TransportVersion K_FOR_KNN_QUERY_ADDED = def(8_698_00_0);
    public static final TransportVersion TEXT_SIMILARITY_RERANKER_RETRIEVER = def(8_699_00_0);
    public static final TransportVersion ML_INFERENCE_GOOGLE_VERTEX_AI_RERANKING_ADDED = def(8_700_00_0);
    public static final TransportVersion VERSIONED_MASTER_NODE_REQUESTS = def(8_701_00_0);
    public static final TransportVersion ML_INFERENCE_AMAZON_BEDROCK_ADDED = def(8_702_00_0);
    public static final TransportVersion ENTERPRISE_GEOIP_DOWNLOADER_BACKPORT_8_15 = def(8_702_00_1);
    public static final TransportVersion FIX_VECTOR_SIMILARITY_INNER_HITS_BACKPORT_8_15 = def(8_702_00_2);
    /**
     * we made a single backport for ESQL_ES_FIELD_CACHED_SERIALIZATION and ESQL_ATTRIBUTE_CACHED_SERIALIZATION
     * with only one TransportVersion entry
     */
    public static final TransportVersion ESQL_ATTRIBUTE_CACHED_SERIALIZATION_8_15 = def(8_702_00_3);
    public static final TransportVersion ML_INFERENCE_DONT_DELETE_WHEN_SEMANTIC_TEXT_EXISTS = def(8_703_00_0);
    public static final TransportVersion INFERENCE_ADAPTIVE_ALLOCATIONS = def(8_704_00_0);
    public static final TransportVersion INDEX_REQUEST_UPDATE_BY_SCRIPT_ORIGIN = def(8_705_00_0);
    public static final TransportVersion ML_INFERENCE_COHERE_UNUSED_RERANK_SETTINGS_REMOVED = def(8_706_00_0);
    public static final TransportVersion ENRICH_CACHE_STATS_SIZE_ADDED = def(8_707_00_0);
    public static final TransportVersion ENTERPRISE_GEOIP_DOWNLOADER = def(8_708_00_0);
    public static final TransportVersion NODES_STATS_ENUM_SET = def(8_709_00_0);
    public static final TransportVersion MASTER_NODE_METRICS = def(8_710_00_0);
    public static final TransportVersion SEGMENT_LEVEL_FIELDS_STATS = def(8_711_00_0);
    public static final TransportVersion ML_ADD_DETECTION_RULE_PARAMS = def(8_712_00_0);
    public static final TransportVersion FIX_VECTOR_SIMILARITY_INNER_HITS = def(8_713_00_0);
    public static final TransportVersion INDEX_REQUEST_UPDATE_BY_DOC_ORIGIN = def(8_714_00_0);
    public static final TransportVersion ESQL_ATTRIBUTE_CACHED_SERIALIZATION = def(8_715_00_0);
    public static final TransportVersion REGISTER_SLM_STATS = def(8_716_00_0);
    public static final TransportVersion ESQL_NESTED_UNSUPPORTED = def(8_717_00_0);
    public static final TransportVersion ESQL_SINGLE_VALUE_QUERY_SOURCE = def(8_718_00_0);
    public static final TransportVersion ESQL_ORIGINAL_INDICES = def(8_719_00_0);
    public static final TransportVersion ML_INFERENCE_EIS_INTEGRATION_ADDED = def(8_720_00_0);
    public static final TransportVersion INGEST_PIPELINE_EXCEPTION_ADDED = def(8_721_00_0);
    public static final TransportVersion ZDT_NANOS_SUPPORT_BROKEN = def(8_722_00_0);
    public static final TransportVersion REMOVE_GLOBAL_RETENTION_FROM_TEMPLATES = def(8_723_00_0);
    public static final TransportVersion RANDOM_RERANKER_RETRIEVER = def(8_724_00_0);
    public static final TransportVersion ESQL_PROFILE_SLEEPS = def(8_725_00_0);
    public static final TransportVersion ZDT_NANOS_SUPPORT = def(8_726_00_0);
    public static final TransportVersion LTR_SERVERLESS_RELEASE = def(8_727_00_0);
    public static final TransportVersion ALLOW_PARTIAL_SEARCH_RESULTS_IN_PIT = def(8_728_00_0);
    public static final TransportVersion RANK_DOCS_RETRIEVER = def(8_729_00_0);
    public static final TransportVersion ESQL_ES_FIELD_CACHED_SERIALIZATION = def(8_730_00_0);
    public static final TransportVersion ADD_MANAGE_ROLES_PRIVILEGE = def(8_731_00_0);
    public static final TransportVersion REPOSITORIES_TELEMETRY = def(8_732_00_0);
    public static final TransportVersion ML_INFERENCE_ALIBABACLOUD_SEARCH_ADDED = def(8_733_00_0);
    public static final TransportVersion FIELD_CAPS_RESPONSE_INDEX_MODE = def(8_734_00_0);
    public static final TransportVersion GET_DATA_STREAMS_VERBOSE = def(8_735_00_0);
    public static final TransportVersion ESQL_ADD_INDEX_MODE_CONCRETE_INDICES = def(8_736_00_0);
    public static final TransportVersion UNASSIGNED_PRIMARY_COUNT_ON_CLUSTER_HEALTH = def(8_737_00_0);
    public static final TransportVersion ESQL_AGGREGATE_EXEC_TRACKS_INTERMEDIATE_ATTRS = def(8_738_00_0);
    public static final TransportVersion CCS_TELEMETRY_STATS = def(8_739_00_0);
    public static final TransportVersion GLOBAL_RETENTION_TELEMETRY = def(8_740_00_0);
    public static final TransportVersion ROUTING_TABLE_VERSION_REMOVED = def(8_741_00_0);
    public static final TransportVersion ML_SCHEDULED_EVENT_TIME_SHIFT_CONFIGURATION = def(8_742_00_0);
    public static final TransportVersion SIMULATE_COMPONENT_TEMPLATES_SUBSTITUTIONS = def(8_743_00_0);
    public static final TransportVersion ML_INFERENCE_IBM_WATSONX_EMBEDDINGS_ADDED = def(8_744_00_0);
    public static final TransportVersion BULK_INCREMENTAL_STATE = def(8_745_00_0);
    public static final TransportVersion FAILURE_STORE_STATUS_IN_INDEX_RESPONSE = def(8_746_00_0);
    public static final TransportVersion ESQL_AGGREGATION_OPERATOR_STATUS_FINISH_NANOS = def(8_747_00_0);
    public static final TransportVersion ML_TELEMETRY_MEMORY_ADDED = def(8_748_00_0);
    public static final TransportVersion ILM_ADD_SEARCHABLE_SNAPSHOT_TOTAL_SHARDS_PER_NODE = def(8_749_00_0);
    public static final TransportVersion SEMANTIC_TEXT_SEARCH_INFERENCE_ID = def(8_750_00_0);
    public static final TransportVersion ML_INFERENCE_CHUNKING_SETTINGS = def(8_751_00_0);
    public static final TransportVersion SEMANTIC_QUERY_INNER_HITS = def(8_752_00_0);
    public static final TransportVersion RETAIN_ILM_STEP_INFO = def(8_753_00_0);
    public static final TransportVersion ADD_DATA_STREAM_OPTIONS = def(8_754_00_0);
    public static final TransportVersion CCS_REMOTE_TELEMETRY_STATS = def(8_755_00_0);
    public static final TransportVersion ESQL_CCS_EXECUTION_INFO = def(8_756_00_0);
    public static final TransportVersion REGEX_AND_RANGE_INTERVAL_QUERIES = def(8_757_00_0);
    public static final TransportVersion RRF_QUERY_REWRITE = def(8_758_00_0);
    public static final TransportVersion SEARCH_FAILURE_STATS = def(8_759_00_0);
    public static final TransportVersion INGEST_GEO_DATABASE_PROVIDERS = def(8_760_00_0);
    public static final TransportVersion DATE_TIME_DOC_VALUES_LOCALES = def(8_761_00_0);
    public static final TransportVersion FAST_REFRESH_RCO = def(8_762_00_0);
    public static final TransportVersion TEXT_SIMILARITY_RERANKER_QUERY_REWRITE = def(8_763_00_0);
    public static final TransportVersion SIMULATE_INDEX_TEMPLATES_SUBSTITUTIONS = def(8_764_00_0);
    public static final TransportVersion RETRIEVERS_TELEMETRY_ADDED = def(8_765_00_0);
<<<<<<< HEAD
    public static final TransportVersion ESQL_PER_AGGREGATE_FILTER = def(8_766_00_0);
=======
    public static final TransportVersion ESQL_CACHED_STRING_SERIALIZATION = def(8_766_00_0);
    public static final TransportVersion CHUNK_SENTENCE_OVERLAP_SETTING_ADDED = def(8_767_00_0);
    public static final TransportVersion OPT_IN_ESQL_CCS_EXECUTION_INFO = def(8_768_00_0);
>>>>>>> 0ff423e3

    /*
     * STOP! READ THIS FIRST! No, really,
     *        ____ _____ ___  ____  _        ____  _____    _    ____    _____ _   _ ___ ____    _____ ___ ____  ____ _____ _
     *       / ___|_   _/ _ \|  _ \| |      |  _ \| ____|  / \  |  _ \  |_   _| | | |_ _/ ___|  |  ___|_ _|  _ \/ ___|_   _| |
     *       \___ \ | || | | | |_) | |      | |_) |  _|   / _ \ | | | |   | | | |_| || |\___ \  | |_   | || |_) \___ \ | | | |
     *        ___) || || |_| |  __/|_|      |  _ <| |___ / ___ \| |_| |   | | |  _  || | ___) | |  _|  | ||  _ < ___) || | |_|
     *       |____/ |_| \___/|_|   (_)      |_| \_\_____/_/   \_\____/    |_| |_| |_|___|____/  |_|   |___|_| \_\____/ |_| (_)
     *
     * A new transport version should be added EVERY TIME a change is made to the serialization protocol of one or more classes. Each
     * transport version should only be used in a single merged commit (apart from the BwC versions copied from o.e.Version, ≤V_8_8_1).
     *
     * ADDING A TRANSPORT VERSION
     * To add a new transport version, add a new constant at the bottom of the list, above this comment. Don't add other lines,
     * comments, etc. The version id has the following layout:
     *
     * M_NNN_SS_P
     *
     * M - The major version of Elasticsearch
     * NNN - The server version part
     * SS - The serverless version part. It should always be 00 here, it is used by serverless only.
     * P - The patch version part
     *
     * To determine the id of the next TransportVersion constant, do the following:
     * - Use the same major version, unless bumping majors
     * - Bump the server version part by 1, unless creating a patch version
     * - Leave the serverless part as 00
     * - Bump the patch part if creating a patch version
     *
     * If a patch version is created, it should be placed sorted among the other existing constants.
     *
     * REVERTING A TRANSPORT VERSION
     *
     * If you revert a commit with a transport version change, you MUST ensure there is a NEW transport version representing the reverted
     * change. DO NOT let the transport version go backwards, it must ALWAYS be incremented.
     *
     * DETERMINING TRANSPORT VERSIONS FROM GIT HISTORY
     *
     * If your git checkout has the expected minor-version-numbered branches and the expected release-version tags then you can find the
     * transport versions known by a particular release ...
     *
     *     git show v8.11.0:server/src/main/java/org/elasticsearch/TransportVersions.java | grep '= def'
     *
     * ... or by a particular branch ...
     *
     *     git show 8.11:server/src/main/java/org/elasticsearch/TransportVersions.java | grep '= def'
     *
     * ... and you can see which versions were added in between two versions too ...
     *
     *     git diff v8.11.0..main -- server/src/main/java/org/elasticsearch/TransportVersions.java
     *
     * In branches 8.7-8.10 see server/src/main/java/org/elasticsearch/TransportVersion.java for the equivalent definitions.
     */

    /**
     * Reference to the earliest compatible transport version to this version of the codebase.
     * This should be the transport version used by the highest minor version of the previous major.
     */
    @UpdateForV9(owner = UpdateForV9.Owner.CORE_INFRA)
    // This needs to be bumped to the 8.last
    public static final TransportVersion MINIMUM_COMPATIBLE = V_7_17_0;

    /**
     * Reference to the minimum transport version that can be used with CCS.
     * This should be the transport version used by the previous minor release.
     */
    public static final TransportVersion MINIMUM_CCS_VERSION = FIX_VECTOR_SIMILARITY_INNER_HITS_BACKPORT_8_15;

    static final NavigableMap<Integer, TransportVersion> VERSION_IDS = getAllVersionIds(TransportVersions.class);

    // the highest transport version constant defined in this file, used as a fallback for TransportVersion.current()
    static final TransportVersion LATEST_DEFINED;
    static {
        LATEST_DEFINED = VERSION_IDS.lastEntry().getValue();

        // see comment on IDS field
        // now we're registered all the transport versions, we can clear the map
        IDS = null;
    }

    public static NavigableMap<Integer, TransportVersion> getAllVersionIds(Class<?> cls) {
        Map<Integer, String> versionIdFields = new HashMap<>();
        NavigableMap<Integer, TransportVersion> builder = new TreeMap<>();

        Set<String> ignore = Set.of("ZERO", "CURRENT", "MINIMUM_COMPATIBLE", "MINIMUM_CCS_VERSION");

        for (Field declaredField : cls.getFields()) {
            if (declaredField.getType().equals(TransportVersion.class)) {
                String fieldName = declaredField.getName();
                if (ignore.contains(fieldName)) {
                    continue;
                }

                TransportVersion version;
                try {
                    version = (TransportVersion) declaredField.get(null);
                } catch (IllegalAccessException e) {
                    throw new AssertionError(e);
                }
                builder.put(version.id(), version);

                if (Assertions.ENABLED) {
                    // check the version number is unique
                    var sameVersionNumber = versionIdFields.put(version.id(), fieldName);
                    assert sameVersionNumber == null
                        : "Versions ["
                            + sameVersionNumber
                            + "] and ["
                            + fieldName
                            + "] have the same version number ["
                            + version.id()
                            + "]. Each TransportVersion should have a different version number";
                }
            }
        }

        return Collections.unmodifiableNavigableMap(builder);
    }

    static Collection<TransportVersion> getAllVersions() {
        return VERSION_IDS.values();
    }

    static final IntFunction<String> VERSION_LOOKUP = ReleaseVersions.generateVersionsLookup(TransportVersions.class, LATEST_DEFINED.id());

    // no instance
    private TransportVersions() {}
}<|MERGE_RESOLUTION|>--- conflicted
+++ resolved
@@ -239,13 +239,10 @@
     public static final TransportVersion TEXT_SIMILARITY_RERANKER_QUERY_REWRITE = def(8_763_00_0);
     public static final TransportVersion SIMULATE_INDEX_TEMPLATES_SUBSTITUTIONS = def(8_764_00_0);
     public static final TransportVersion RETRIEVERS_TELEMETRY_ADDED = def(8_765_00_0);
-<<<<<<< HEAD
-    public static final TransportVersion ESQL_PER_AGGREGATE_FILTER = def(8_766_00_0);
-=======
     public static final TransportVersion ESQL_CACHED_STRING_SERIALIZATION = def(8_766_00_0);
     public static final TransportVersion CHUNK_SENTENCE_OVERLAP_SETTING_ADDED = def(8_767_00_0);
     public static final TransportVersion OPT_IN_ESQL_CCS_EXECUTION_INFO = def(8_768_00_0);
->>>>>>> 0ff423e3
+    public static final TransportVersion ESQL_PER_AGGREGATE_FILTER = def(8_769_00_0);
 
     /*
      * STOP! READ THIS FIRST! No, really,

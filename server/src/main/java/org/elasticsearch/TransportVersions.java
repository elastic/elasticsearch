--- conflicted
+++ resolved
@@ -197,11 +197,8 @@
     public static final TransportVersion ESQL_SERIALIZE_BLOCK_TYPE_CODE = def(8_841_0_10);
     public static final TransportVersion ESQL_FAILURE_FROM_REMOTE = def(8_841_0_11);
     public static final TransportVersion ESQL_AGGREGATE_METRIC_DOUBLE_LITERAL = def(8_841_0_12);
-<<<<<<< HEAD
-    public static final TransportVersion INTRODUCE_LIFECYCLE_TEMPLATE_8_19 = def(8_841_0_13);
-=======
     public static final TransportVersion INFERENCE_MODEL_REGISTRY_METADATA_8_19 = def(8_841_0_13);
->>>>>>> 7e23594e
+    public static final TransportVersion INTRODUCE_LIFECYCLE_TEMPLATE_8_19 = def(8_841_0_14);
 
     /*
      * STOP! READ THIS FIRST! No, really,

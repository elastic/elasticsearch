/*
 * Copyright Elasticsearch B.V. and/or licensed to Elasticsearch B.V. under one
 * or more contributor license agreements. Licensed under the "Elastic License
 * 2.0", the "GNU Affero General Public License v3.0 only", and the "Server Side
 * Public License v 1"; you may not use this file except in compliance with, at
 * your election, the "Elastic License 2.0", the "GNU Affero General Public
 * License v3.0 only", or the "Server Side Public License, v 1".
 */

package org.elasticsearch;

import org.elasticsearch.core.Assertions;

import java.lang.reflect.Field;
import java.util.ArrayList;
import java.util.Collections;
import java.util.HashMap;
import java.util.List;
import java.util.Map;
import java.util.Set;
import java.util.TreeSet;
import java.util.function.IntFunction;

/**
 * <p>Transport version is used to coordinate compatible wire protocol communication between nodes, at a fine-grained level.  This replaces
 * and supersedes the old Version constants.</p>
 *
 * <p>Before adding a new version constant, please read the block comment at the end of the list of constants.</p>
 */
public class TransportVersions {

    /*
     * NOTE: IntelliJ lies!
     * This map is used during class construction, referenced by the registerTransportVersion method.
     * When all the transport version constants have been registered, the map is cleared & never touched again.
     */
    static TreeSet<Integer> IDS = new TreeSet<>();

    static TransportVersion def(int id) {
        if (IDS == null) throw new IllegalStateException("The IDS map needs to be present to call this method");

        if (IDS.add(id) == false) {
            throw new IllegalArgumentException("Version id " + id + " defined twice");
        }
        if (id < IDS.last()) {
            throw new IllegalArgumentException("Version id " + id + " is not defined in the right location. Keep constants sorted");
        }
        return new TransportVersion(id);
    }

    // TODO: ES-10337 we can remove all transport versions earlier than 8.18
    public static final TransportVersion ZERO = def(0);
    public static final TransportVersion V_7_0_0 = def(7_00_00_99);
    public static final TransportVersion V_7_1_0 = def(7_01_00_99);
    public static final TransportVersion V_7_2_0 = def(7_02_00_99);
    public static final TransportVersion V_7_3_0 = def(7_03_00_99);
    public static final TransportVersion V_7_3_2 = def(7_03_02_99);
    public static final TransportVersion V_7_4_0 = def(7_04_00_99);
    public static final TransportVersion V_7_8_0 = def(7_08_00_99);
    public static final TransportVersion V_7_8_1 = def(7_08_01_99);
    public static final TransportVersion V_7_9_0 = def(7_09_00_99);
    public static final TransportVersion V_7_10_0 = def(7_10_00_99);
    public static final TransportVersion V_8_0_0 = def(8_00_00_99);
    public static final TransportVersion V_8_1_0 = def(8_01_00_99);
    public static final TransportVersion V_8_2_0 = def(8_02_00_99);
    public static final TransportVersion V_8_3_0 = def(8_03_00_99);
    public static final TransportVersion V_8_4_0 = def(8_04_00_99);
    public static final TransportVersion V_8_5_0 = def(8_05_00_99);
    public static final TransportVersion V_8_6_0 = def(8_06_00_99);
    public static final TransportVersion V_8_6_1 = def(8_06_01_99);
    public static final TransportVersion V_8_7_0 = def(8_07_00_99);
    public static final TransportVersion V_8_7_1 = def(8_07_01_99);
    public static final TransportVersion V_8_8_0 = def(8_08_00_99);
    public static final TransportVersion V_8_8_1 = def(8_08_01_99);
    /*
     * READ THE COMMENT BELOW THIS BLOCK OF DECLARATIONS BEFORE ADDING NEW TRANSPORT VERSIONS
     * Detached transport versions added below here.
     */
    public static final TransportVersion V_8_9_X = def(8_500_020);
    public static final TransportVersion V_8_10_X = def(8_500_061);
    public static final TransportVersion V_8_11_X = def(8_512_0_01);
    public static final TransportVersion V_8_12_0 = def(8_560_0_00);
    public static final TransportVersion V_8_12_1 = def(8_560_0_01);
    public static final TransportVersion V_8_13_0 = def(8_595_0_00);
    public static final TransportVersion V_8_13_4 = def(8_595_0_01);
    public static final TransportVersion V_8_14_0 = def(8_636_0_01);
    public static final TransportVersion V_8_15_0 = def(8_702_0_02);
    public static final TransportVersion V_8_15_2 = def(8_702_0_03);
    public static final TransportVersion V_8_16_0 = def(8_772_0_01);
    public static final TransportVersion V_8_16_1 = def(8_772_0_04);
    public static final TransportVersion INITIAL_ELASTICSEARCH_8_16_5 = def(8_772_0_05);
    public static final TransportVersion INITIAL_ELASTICSEARCH_8_16_6 = def(8_772_0_06);
    public static final TransportVersion INITIAL_ELASTICSEARCH_8_16_7 = def(8_772_0_07);
    public static final TransportVersion V_8_17_0 = def(8_797_0_02);
    public static final TransportVersion INITIAL_ELASTICSEARCH_8_17_3 = def(8_797_0_03);
    public static final TransportVersion INITIAL_ELASTICSEARCH_8_17_4 = def(8_797_0_04);
    public static final TransportVersion INITIAL_ELASTICSEARCH_8_17_5 = def(8_797_0_05);
    public static final TransportVersion INITIAL_ELASTICSEARCH_8_17_6 = def(8_797_0_06);
    public static final TransportVersion INDEXING_PRESSURE_THROTTLING_STATS = def(8_798_0_00);
    public static final TransportVersion REINDEX_DATA_STREAMS = def(8_799_0_00);
    public static final TransportVersion ESQL_REMOVE_NODE_LEVEL_PLAN = def(8_800_0_00);
    public static final TransportVersion LOGSDB_TELEMETRY_CUSTOM_CUTOFF_DATE = def(8_801_0_00);
    public static final TransportVersion SOURCE_MODE_TELEMETRY = def(8_802_0_00);
    public static final TransportVersion NEW_REFRESH_CLUSTER_BLOCK = def(8_803_0_00);
    public static final TransportVersion RETRIES_AND_OPERATIONS_IN_BLOBSTORE_STATS = def(8_804_0_00);
    public static final TransportVersion ADD_DATA_STREAM_OPTIONS_TO_TEMPLATES = def(8_805_0_00);
    public static final TransportVersion KNN_QUERY_RESCORE_OVERSAMPLE = def(8_806_0_00);
    public static final TransportVersion SEMANTIC_QUERY_LENIENT = def(8_807_0_00);
    public static final TransportVersion ESQL_QUERY_BUILDER_IN_SEARCH_FUNCTIONS = def(8_808_0_00);
    public static final TransportVersion EQL_ALLOW_PARTIAL_SEARCH_RESULTS = def(8_809_0_00);
    public static final TransportVersion NODE_VERSION_INFORMATION_WITH_MIN_READ_ONLY_INDEX_VERSION = def(8_810_0_00);
    public static final TransportVersion ERROR_TRACE_IN_TRANSPORT_HEADER = def(8_811_0_00);
    public static final TransportVersion FAILURE_STORE_ENABLED_BY_CLUSTER_SETTING = def(8_812_0_00);
    public static final TransportVersion SIMULATE_IGNORED_FIELDS = def(8_813_0_00);
    public static final TransportVersion TRANSFORMS_UPGRADE_MODE = def(8_814_0_00);
    public static final TransportVersion NODE_SHUTDOWN_EPHEMERAL_ID_ADDED = def(8_815_0_00);
    public static final TransportVersion ESQL_CCS_TELEMETRY_STATS = def(8_816_0_00);
    public static final TransportVersion TEXT_EMBEDDING_QUERY_VECTOR_BUILDER_INFER_MODEL_ID = def(8_817_0_00);
    public static final TransportVersion ESQL_ENABLE_NODE_LEVEL_REDUCTION = def(8_818_0_00);
    public static final TransportVersion JINA_AI_INTEGRATION_ADDED = def(8_819_0_00);
    public static final TransportVersion TRACK_INDEX_FAILED_DUE_TO_VERSION_CONFLICT_METRIC = def(8_820_0_00);
    public static final TransportVersion REPLACE_FAILURE_STORE_OPTIONS_WITH_SELECTOR_SYNTAX = def(8_821_0_00);
    public static final TransportVersion ELASTIC_INFERENCE_SERVICE_UNIFIED_CHAT_COMPLETIONS_INTEGRATION = def(8_822_0_00);
    public static final TransportVersion KQL_QUERY_TECH_PREVIEW = def(8_823_0_00);
    public static final TransportVersion ESQL_PROFILE_ROWS_PROCESSED = def(8_824_0_00);
    public static final TransportVersion BYTE_SIZE_VALUE_ALWAYS_USES_BYTES_1 = def(8_825_0_00);
    public static final TransportVersion REVERT_BYTE_SIZE_VALUE_ALWAYS_USES_BYTES_1 = def(8_826_0_00);
    public static final TransportVersion ESQL_SKIP_ES_INDEX_SERIALIZATION = def(8_827_0_00);
    public static final TransportVersion ADD_INDEX_BLOCK_TWO_PHASE = def(8_828_0_00);
    public static final TransportVersion RESOLVE_CLUSTER_NO_INDEX_EXPRESSION = def(8_829_0_00);
    public static final TransportVersion ML_ROLLOVER_LEGACY_INDICES = def(8_830_0_00);
    public static final TransportVersion ADD_INCLUDE_FAILURE_INDICES_OPTION = def(8_831_0_00);
    public static final TransportVersion ESQL_RESPONSE_PARTIAL = def(8_832_0_00);
    public static final TransportVersion RANK_DOC_OPTIONAL_METADATA_FOR_EXPLAIN = def(8_833_0_00);
    public static final TransportVersion ILM_ADD_SEARCHABLE_SNAPSHOT_ADD_REPLICATE_FOR = def(8_834_0_00);
    public static final TransportVersion INGEST_REQUEST_INCLUDE_SOURCE_ON_ERROR = def(8_835_0_00);
    public static final TransportVersion RESOURCE_DEPRECATION_CHECKS = def(8_836_0_00);
    public static final TransportVersion LINEAR_RETRIEVER_SUPPORT = def(8_837_0_00);
    public static final TransportVersion TIMEOUT_GET_PARAM_FOR_RESOLVE_CLUSTER = def(8_838_0_00);
    public static final TransportVersion INFERENCE_REQUEST_ADAPTIVE_RATE_LIMITING = def(8_839_0_00);
    public static final TransportVersion ML_INFERENCE_IBM_WATSONX_RERANK_ADDED = def(8_840_0_00);
    public static final TransportVersion REMOVE_ALL_APPLICABLE_SELECTOR_BACKPORT_8_18 = def(8_840_0_01);
    public static final TransportVersion RETRY_ILM_ASYNC_ACTION_REQUIRE_ERROR_8_18 = def(8_840_0_02);
    public static final TransportVersion INITIAL_ELASTICSEARCH_8_19 = def(8_841_0_00);
    public static final TransportVersion COHERE_BIT_EMBEDDING_TYPE_SUPPORT_ADDED_BACKPORT_8_X = def(8_841_0_01);
    public static final TransportVersion REMOVE_ALL_APPLICABLE_SELECTOR_BACKPORT_8_19 = def(8_841_0_02);
    public static final TransportVersion ESQL_RETRY_ON_SHARD_LEVEL_FAILURE_BACKPORT_8_19 = def(8_841_0_03);
    public static final TransportVersion ESQL_SUPPORT_PARTIAL_RESULTS_BACKPORT_8_19 = def(8_841_0_04);
    public static final TransportVersion VOYAGE_AI_INTEGRATION_ADDED_BACKPORT_8_X = def(8_841_0_05);
    public static final TransportVersion JINA_AI_EMBEDDING_TYPE_SUPPORT_ADDED_BACKPORT_8_19 = def(8_841_0_06);
    public static final TransportVersion RETRY_ILM_ASYNC_ACTION_REQUIRE_ERROR_8_19 = def(8_841_0_07);
    public static final TransportVersion INFERENCE_CONTEXT_8_X = def(8_841_0_08);
    public static final TransportVersion ML_INFERENCE_DEEPSEEK_8_19 = def(8_841_0_09);
    public static final TransportVersion ESQL_SERIALIZE_BLOCK_TYPE_CODE_8_19 = def(8_841_0_10);
    public static final TransportVersion ESQL_FAILURE_FROM_REMOTE_8_19 = def(8_841_0_11);
    public static final TransportVersion ESQL_AGGREGATE_METRIC_DOUBLE_LITERAL_8_19 = def(8_841_0_12);
    public static final TransportVersion INFERENCE_MODEL_REGISTRY_METADATA_8_19 = def(8_841_0_13);
    public static final TransportVersion INTRODUCE_LIFECYCLE_TEMPLATE_8_19 = def(8_841_0_14);
    public static final TransportVersion RERANK_COMMON_OPTIONS_ADDED_8_19 = def(8_841_0_15);
    public static final TransportVersion REMOTE_EXCEPTION_8_19 = def(8_841_0_16);
    public static final TransportVersion AMAZON_BEDROCK_TASK_SETTINGS_8_19 = def(8_841_0_17);
    public static final TransportVersion BATCHED_QUERY_PHASE_VERSION_BACKPORT_8_X = def(8_841_0_19);
    public static final TransportVersion INITIAL_ELASTICSEARCH_9_0 = def(9_000_0_00);
    public static final TransportVersion REMOVE_SNAPSHOT_FAILURES_90 = def(9_000_0_01);
    public static final TransportVersion TRANSPORT_STATS_HANDLING_TIME_REQUIRED_90 = def(9_000_0_02);
    public static final TransportVersion REMOVE_DESIRED_NODE_VERSION_90 = def(9_000_0_03);
    public static final TransportVersion ESQL_DRIVER_TASK_DESCRIPTION_90 = def(9_000_0_04);
    public static final TransportVersion REMOVE_ALL_APPLICABLE_SELECTOR_9_0 = def(9_000_0_05);
    public static final TransportVersion BYTE_SIZE_VALUE_ALWAYS_USES_BYTES_90 = def(9_000_0_06);
    public static final TransportVersion RETRY_ILM_ASYNC_ACTION_REQUIRE_ERROR_90 = def(9_000_0_07);
    public static final TransportVersion RE_REMOVE_MIN_COMPATIBLE_SHARD_NODE_90 = def(9_000_0_08);
    public static final TransportVersion STORED_SCRIPT_CONTENT_LENGTH_90 = def(9_000_0_09);
    public static final TransportVersion COHERE_BIT_EMBEDDING_TYPE_SUPPORT_ADDED = def(9_001_0_00);
    public static final TransportVersion REMOVE_SNAPSHOT_FAILURES = def(9_002_0_00);
    public static final TransportVersion TRANSPORT_STATS_HANDLING_TIME_REQUIRED = def(9_003_0_00);
    public static final TransportVersion REMOVE_DESIRED_NODE_VERSION = def(9_004_0_00);
    public static final TransportVersion ESQL_DRIVER_TASK_DESCRIPTION = def(9_005_0_00);
    public static final TransportVersion ESQL_RETRY_ON_SHARD_LEVEL_FAILURE = def(9_006_0_00);
    public static final TransportVersion ESQL_PROFILE_ASYNC_NANOS = def(9_007_00_0);
    public static final TransportVersion ESQL_LOOKUP_JOIN_SOURCE_TEXT = def(9_008_0_00);
    public static final TransportVersion REMOVE_ALL_APPLICABLE_SELECTOR = def(9_009_0_00);
    public static final TransportVersion SLM_UNHEALTHY_IF_NO_SNAPSHOT_WITHIN = def(9_010_0_00);
    public static final TransportVersion ESQL_SUPPORT_PARTIAL_RESULTS = def(9_011_0_00);
    public static final TransportVersion REMOVE_REPOSITORY_CONFLICT_MESSAGE = def(9_012_0_00);
    public static final TransportVersion RERANKER_FAILURES_ALLOWED = def(9_013_0_00);
    public static final TransportVersion VOYAGE_AI_INTEGRATION_ADDED = def(9_014_0_00);
    public static final TransportVersion BYTE_SIZE_VALUE_ALWAYS_USES_BYTES = def(9_015_0_00);
    public static final TransportVersion ESQL_SERIALIZE_SOURCE_FUNCTIONS_WARNINGS = def(9_016_0_00);
    public static final TransportVersion ESQL_DRIVER_NODE_DESCRIPTION = def(9_017_0_00);
    public static final TransportVersion MULTI_PROJECT = def(9_018_0_00);
    public static final TransportVersion STORED_SCRIPT_CONTENT_LENGTH = def(9_019_0_00);
    public static final TransportVersion JINA_AI_EMBEDDING_TYPE_SUPPORT_ADDED = def(9_020_0_00);
    public static final TransportVersion RE_REMOVE_MIN_COMPATIBLE_SHARD_NODE = def(9_021_0_00);
    public static final TransportVersion UNASSIGENEDINFO_RESHARD_ADDED = def(9_022_0_00);
    public static final TransportVersion INCLUDE_INDEX_MODE_IN_GET_DATA_STREAM = def(9_023_0_00);
    public static final TransportVersion MAX_OPERATION_SIZE_REJECTIONS_ADDED = def(9_024_0_00);
    public static final TransportVersion RETRY_ILM_ASYNC_ACTION_REQUIRE_ERROR = def(9_025_0_00);
    public static final TransportVersion ESQL_SERIALIZE_BLOCK_TYPE_CODE = def(9_026_0_00);
    public static final TransportVersion ESQL_THREAD_NAME_IN_DRIVER_PROFILE = def(9_027_0_00);
    public static final TransportVersion INFERENCE_CONTEXT = def(9_028_0_00);
    public static final TransportVersion ML_INFERENCE_DEEPSEEK = def(9_029_00_0);
    public static final TransportVersion ESQL_FAILURE_FROM_REMOTE = def(9_030_00_0);
    public static final TransportVersion INDEX_RESHARDING_METADATA = def(9_031_0_00);
    public static final TransportVersion INFERENCE_MODEL_REGISTRY_METADATA = def(9_032_0_00);
    public static final TransportVersion INTRODUCE_LIFECYCLE_TEMPLATE = def(9_033_0_00);
    public static final TransportVersion INDEXING_STATS_INCLUDES_RECENT_WRITE_LOAD = def(9_034_0_00);
    public static final TransportVersion ESQL_AGGREGATE_METRIC_DOUBLE_LITERAL = def(9_035_0_00);
    public static final TransportVersion INDEX_METADATA_INCLUDES_RECENT_WRITE_LOAD = def(9_036_0_00);
    public static final TransportVersion RERANK_COMMON_OPTIONS_ADDED = def(9_037_0_00);
    public static final TransportVersion ESQL_REPORT_ORIGINAL_TYPES = def(9_038_00_0);
    public static final TransportVersion RESCORE_VECTOR_ALLOW_ZERO = def(9_039_0_00);
    public static final TransportVersion PROJECT_ID_IN_SNAPSHOT = def(9_040_0_00);
    public static final TransportVersion INDEX_STATS_AND_METADATA_INCLUDE_PEAK_WRITE_LOAD = def(9_041_0_00);
    public static final TransportVersion REPOSITORIES_METADATA_AS_PROJECT_CUSTOM = def(9_042_0_00);
    public static final TransportVersion BATCHED_QUERY_PHASE_VERSION = def(9_043_0_00);
    public static final TransportVersion REMOTE_EXCEPTION = def(9_044_0_00);
    public static final TransportVersion ESQL_REMOVE_AGGREGATE_TYPE = def(9_045_0_00);
    public static final TransportVersion ADD_PROJECT_ID_TO_DSL_ERROR_INFO = def(9_046_0_00);
<<<<<<< HEAD
    public static final TransportVersion SEMANTIC_TEXT_CHUNKING_CONFIG = def(9_047_00_0);
    public static final TransportVersion REPO_ANALYSIS_COPY_BLOB = def(9_048_00_0);
    public static final TransportVersion AMAZON_BEDROCK_TASK_SETTINGS = def(9_049_00_0);
    public static final TransportVersion ESQL_REPORT_SHARD_PARTITIONING = def(9_050_00_0);
    public static final TransportVersion ESQL_DOCUMENTS_FOUND_AND_VALUES_LOADED = def(9_051_0_00);
=======
    public static final TransportVersion SEMANTIC_TEXT_CHUNKING_CONFIG = def(9_047_0_00);
    public static final TransportVersion REPO_ANALYSIS_COPY_BLOB = def(9_048_0_00);
    public static final TransportVersion AMAZON_BEDROCK_TASK_SETTINGS = def(9_049_0_00);
    public static final TransportVersion ESQL_REPORT_SHARD_PARTITIONING = def(9_050_0_00);
    public static final TransportVersion ESQL_QUERY_PLANNING_DURATION = def(9_051_0_00);
>>>>>>> 5a7a425b

    /*
     * STOP! READ THIS FIRST! No, really,
     *        ____ _____ ___  ____  _        ____  _____    _    ____    _____ _   _ ___ ____    _____ ___ ____  ____ _____ _
     *       / ___|_   _/ _ \|  _ \| |      |  _ \| ____|  / \  |  _ \  |_   _| | | |_ _/ ___|  |  ___|_ _|  _ \/ ___|_   _| |
     *       \___ \ | || | | | |_) | |      | |_) |  _|   / _ \ | | | |   | | | |_| || |\___ \  | |_   | || |_) \___ \ | | | |
     *        ___) || || |_| |  __/|_|      |  _ <| |___ / ___ \| |_| |   | | |  _  || | ___) | |  _|  | ||  _ < ___) || | |_|
     *       |____/ |_| \___/|_|   (_)      |_| \_\_____/_/   \_\____/    |_| |_| |_|___|____/  |_|   |___|_| \_\____/ |_| (_)
     *
     * A new transport version should be added EVERY TIME a change is made to the serialization protocol of one or more classes. Each
     * transport version should only be used in a single merged commit (apart from the BwC versions copied from o.e.Version, ≤V_8_8_1).
     *
     * More information about versions and backporting at docs/internal/Versioning.md
     *
     * ADDING A TRANSPORT VERSION
     * To add a new transport version, add a new constant at the bottom of the list, above this comment. Don't add other lines,
     * comments, etc. The version id has the following layout:
     *
     * M_NNN_S_PP
     *
     * M - The major version of Elasticsearch
     * NNN - The server version part
     * S - The subsidiary version part. It should always be 0 here, it is only used in subsidiary repositories.
     * PP - The patch version part
     *
     * To determine the id of the next TransportVersion constant, do the following:
     * - Use the same major version, unless bumping majors
     * - Bump the server version part by 1, unless creating a patch version
     * - Leave the subsidiary part as 0
     * - Bump the patch part if creating a patch version
     *
     * If a patch version is created, it should be placed sorted among the other existing constants.
     *
     * REVERTING A TRANSPORT VERSION
     *
     * If you revert a commit with a transport version change, you MUST ensure there is a NEW transport version representing the reverted
     * change. DO NOT let the transport version go backwards, it must ALWAYS be incremented.
     *
     * DETERMINING TRANSPORT VERSIONS FROM GIT HISTORY
     *
     * If your git checkout has the expected minor-version-numbered branches and the expected release-version tags then you can find the
     * transport versions known by a particular release ...
     *
     *     git show v8.11.0:server/src/main/java/org/elasticsearch/TransportVersions.java | grep '= def'
     *
     * ... or by a particular branch ...
     *
     *     git show 8.11:server/src/main/java/org/elasticsearch/TransportVersions.java | grep '= def'
     *
     * ... and you can see which versions were added in between two versions too ...
     *
     *     git diff v8.11.0..main -- server/src/main/java/org/elasticsearch/TransportVersions.java
     *
     * In branches 8.7-8.10 see server/src/main/java/org/elasticsearch/TransportVersion.java for the equivalent definitions.
     */

    /**
     * Reference to the earliest compatible transport version to this version of the codebase.
     * This should be the transport version used by the highest minor version of the previous major.
     */
    public static final TransportVersion MINIMUM_COMPATIBLE = INITIAL_ELASTICSEARCH_8_19;

    /**
     * Reference to the minimum transport version that can be used with CCS.
     * This should be the transport version used by the previous minor release.
     */
    public static final TransportVersion MINIMUM_CCS_VERSION = BYTE_SIZE_VALUE_ALWAYS_USES_BYTES_1;

    /**
     * Sorted list of all versions defined in this class
     */
    static final List<TransportVersion> DEFINED_VERSIONS = collectAllVersionIdsDefinedInClass(TransportVersions.class);

    // the highest transport version constant defined
    static final TransportVersion LATEST_DEFINED;
    static {
        LATEST_DEFINED = DEFINED_VERSIONS.getLast();

        // see comment on IDS field
        // now we're registered all the transport versions, we can clear the map
        IDS = null;
    }

    public static List<TransportVersion> collectAllVersionIdsDefinedInClass(Class<?> cls) {
        Map<Integer, String> versionIdFields = new HashMap<>();
        List<TransportVersion> definedTransportVersions = new ArrayList<>();

        Set<String> ignore = Set.of("ZERO", "CURRENT", "MINIMUM_COMPATIBLE", "MINIMUM_CCS_VERSION");

        for (Field declaredField : cls.getFields()) {
            if (declaredField.getType().equals(TransportVersion.class)) {
                String fieldName = declaredField.getName();
                if (ignore.contains(fieldName)) {
                    continue;
                }

                TransportVersion version;
                try {
                    version = (TransportVersion) declaredField.get(null);
                } catch (IllegalAccessException e) {
                    throw new AssertionError(e);
                }
                definedTransportVersions.add(version);

                if (Assertions.ENABLED) {
                    // check the version number is unique
                    var sameVersionNumber = versionIdFields.put(version.id(), fieldName);
                    assert sameVersionNumber == null
                        : "Versions ["
                            + sameVersionNumber
                            + "] and ["
                            + fieldName
                            + "] have the same version number ["
                            + version.id()
                            + "]. Each TransportVersion should have a different version number";
                }
            }
        }

        Collections.sort(definedTransportVersions);

        return List.copyOf(definedTransportVersions);
    }

    static final IntFunction<String> VERSION_LOOKUP = ReleaseVersions.generateVersionsLookup(TransportVersions.class, LATEST_DEFINED.id());

    // no instance
    private TransportVersions() {}
}<|MERGE_RESOLUTION|>--- conflicted
+++ resolved
@@ -216,19 +216,12 @@
     public static final TransportVersion REMOTE_EXCEPTION = def(9_044_0_00);
     public static final TransportVersion ESQL_REMOVE_AGGREGATE_TYPE = def(9_045_0_00);
     public static final TransportVersion ADD_PROJECT_ID_TO_DSL_ERROR_INFO = def(9_046_0_00);
-<<<<<<< HEAD
-    public static final TransportVersion SEMANTIC_TEXT_CHUNKING_CONFIG = def(9_047_00_0);
-    public static final TransportVersion REPO_ANALYSIS_COPY_BLOB = def(9_048_00_0);
-    public static final TransportVersion AMAZON_BEDROCK_TASK_SETTINGS = def(9_049_00_0);
-    public static final TransportVersion ESQL_REPORT_SHARD_PARTITIONING = def(9_050_00_0);
-    public static final TransportVersion ESQL_DOCUMENTS_FOUND_AND_VALUES_LOADED = def(9_051_0_00);
-=======
     public static final TransportVersion SEMANTIC_TEXT_CHUNKING_CONFIG = def(9_047_0_00);
     public static final TransportVersion REPO_ANALYSIS_COPY_BLOB = def(9_048_0_00);
     public static final TransportVersion AMAZON_BEDROCK_TASK_SETTINGS = def(9_049_0_00);
     public static final TransportVersion ESQL_REPORT_SHARD_PARTITIONING = def(9_050_0_00);
     public static final TransportVersion ESQL_QUERY_PLANNING_DURATION = def(9_051_0_00);
->>>>>>> 5a7a425b
+    public static final TransportVersion ESQL_DOCUMENTS_FOUND_AND_VALUES_LOADED = def(9_052_0_00);
 
     /*
      * STOP! READ THIS FIRST! No, really,

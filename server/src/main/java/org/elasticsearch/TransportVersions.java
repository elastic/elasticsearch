/*
 * Copyright Elasticsearch B.V. and/or licensed to Elasticsearch B.V. under one
 * or more contributor license agreements. Licensed under the "Elastic License
 * 2.0", the "GNU Affero General Public License v3.0 only", and the "Server Side
 * Public License v 1"; you may not use this file except in compliance with, at
 * your election, the "Elastic License 2.0", the "GNU Affero General Public
 * License v3.0 only", or the "Server Side Public License, v 1".
 */

package org.elasticsearch;

import org.elasticsearch.core.Assertions;

import java.lang.reflect.Field;
import java.util.ArrayList;
import java.util.Collections;
import java.util.HashMap;
import java.util.List;
import java.util.Map;
import java.util.Set;
import java.util.TreeSet;
import java.util.function.IntFunction;

/**
 * <p>Transport version is used to coordinate compatible wire protocol communication between nodes, at a fine-grained level.  This replaces
 * and supersedes the old Version constants.</p>
 *
 * <p>Before adding a new version constant, please read the block comment at the end of the list of constants.</p>
 */
public class TransportVersions {

    /*
     * NOTE: IntelliJ lies!
     * This map is used during class construction, referenced by the registerTransportVersion method.
     * When all the transport version constants have been registered, the map is cleared & never touched again.
     */
    static TreeSet<Integer> IDS = new TreeSet<>();

    static TransportVersion def(int id) {
        if (IDS == null) throw new IllegalStateException("The IDS map needs to be present to call this method");

        if (IDS.add(id) == false) {
            throw new IllegalArgumentException("Version id " + id + " defined twice");
        }
        if (id < IDS.last()) {
            throw new IllegalArgumentException("Version id " + id + " is not defined in the right location. Keep constants sorted");
        }
        return new TransportVersion(id);
    }

    // TODO: ES-10337 we can remove all transport versions earlier than 8.18
    public static final TransportVersion ZERO = def(0);
    public static final TransportVersion V_7_0_0 = def(7_00_00_99);
    public static final TransportVersion V_7_1_0 = def(7_01_00_99);
    public static final TransportVersion V_7_2_0 = def(7_02_00_99);
    public static final TransportVersion V_7_3_0 = def(7_03_00_99);
    public static final TransportVersion V_7_3_2 = def(7_03_02_99);
    public static final TransportVersion V_7_4_0 = def(7_04_00_99);
    public static final TransportVersion V_7_8_0 = def(7_08_00_99);
    public static final TransportVersion V_7_8_1 = def(7_08_01_99);
    public static final TransportVersion V_7_9_0 = def(7_09_00_99);
    public static final TransportVersion V_7_10_0 = def(7_10_00_99);
    public static final TransportVersion V_8_0_0 = def(8_00_00_99);
    public static final TransportVersion V_8_1_0 = def(8_01_00_99);
    public static final TransportVersion V_8_2_0 = def(8_02_00_99);
    public static final TransportVersion V_8_3_0 = def(8_03_00_99);
    public static final TransportVersion V_8_4_0 = def(8_04_00_99);
    public static final TransportVersion V_8_5_0 = def(8_05_00_99);
    public static final TransportVersion V_8_6_0 = def(8_06_00_99);
    public static final TransportVersion V_8_6_1 = def(8_06_01_99);
    public static final TransportVersion V_8_7_0 = def(8_07_00_99);
    public static final TransportVersion V_8_7_1 = def(8_07_01_99);
    public static final TransportVersion V_8_8_0 = def(8_08_00_99);
    public static final TransportVersion V_8_8_1 = def(8_08_01_99);
    /*
     * READ THE COMMENT BELOW THIS BLOCK OF DECLARATIONS BEFORE ADDING NEW TRANSPORT VERSIONS
     * Detached transport versions added below here.
     */
    public static final TransportVersion V_8_9_X = def(8_500_0_20);
    public static final TransportVersion V_8_10_X = def(8_500_0_61);
    public static final TransportVersion V_8_11_X = def(8_512_0_01);
    public static final TransportVersion V_8_12_0 = def(8_560_0_00);
    public static final TransportVersion V_8_12_1 = def(8_560_0_01);
    public static final TransportVersion V_8_13_0 = def(8_595_0_00);
    public static final TransportVersion V_8_13_4 = def(8_595_0_01);
    public static final TransportVersion V_8_14_0 = def(8_636_0_01);
    public static final TransportVersion V_8_15_0 = def(8_702_0_02);
    public static final TransportVersion V_8_15_2 = def(8_702_0_03);
    public static final TransportVersion V_8_16_0 = def(8_772_0_01);
    public static final TransportVersion V_8_16_1 = def(8_772_0_04);
    public static final TransportVersion V_8_16_5 = def(8_772_0_05);
    public static final TransportVersion V_8_16_6 = def(8_772_0_06);
    public static final TransportVersion INITIAL_ELASTICSEARCH_8_16_7 = def(8_772_0_07);
    public static final TransportVersion V_8_17_0 = def(8_797_0_02);
    public static final TransportVersion V_8_17_3 = def(8_797_0_03);
    public static final TransportVersion V_8_17_4 = def(8_797_0_04);
    public static final TransportVersion V_8_17_5 = def(8_797_0_05);
    public static final TransportVersion INITIAL_ELASTICSEARCH_8_17_6 = def(8_797_0_06);
    public static final TransportVersion INITIAL_ELASTICSEARCH_8_17_7 = def(8_797_0_07);
    public static final TransportVersion INITIAL_ELASTICSEARCH_8_17_8 = def(8_797_0_08);
    public static final TransportVersion INITIAL_ELASTICSEARCH_8_17_9 = def(8_797_0_09);
    public static final TransportVersion INDEXING_PRESSURE_THROTTLING_STATS = def(8_798_0_00);
    public static final TransportVersion REINDEX_DATA_STREAMS = def(8_799_0_00);
    public static final TransportVersion ESQL_REMOVE_NODE_LEVEL_PLAN = def(8_800_0_00);
    public static final TransportVersion LOGSDB_TELEMETRY_CUSTOM_CUTOFF_DATE = def(8_801_0_00);
    public static final TransportVersion SOURCE_MODE_TELEMETRY = def(8_802_0_00);
    public static final TransportVersion NEW_REFRESH_CLUSTER_BLOCK = def(8_803_0_00);
    public static final TransportVersion RETRIES_AND_OPERATIONS_IN_BLOBSTORE_STATS = def(8_804_0_00);
    public static final TransportVersion ADD_DATA_STREAM_OPTIONS_TO_TEMPLATES = def(8_805_0_00);
    public static final TransportVersion KNN_QUERY_RESCORE_OVERSAMPLE = def(8_806_0_00);
    public static final TransportVersion SEMANTIC_QUERY_LENIENT = def(8_807_0_00);
    public static final TransportVersion ESQL_QUERY_BUILDER_IN_SEARCH_FUNCTIONS = def(8_808_0_00);
    public static final TransportVersion EQL_ALLOW_PARTIAL_SEARCH_RESULTS = def(8_809_0_00);
    public static final TransportVersion NODE_VERSION_INFORMATION_WITH_MIN_READ_ONLY_INDEX_VERSION = def(8_810_0_00);
    public static final TransportVersion ERROR_TRACE_IN_TRANSPORT_HEADER = def(8_811_0_00);
    public static final TransportVersion FAILURE_STORE_ENABLED_BY_CLUSTER_SETTING = def(8_812_0_00);
    public static final TransportVersion SIMULATE_IGNORED_FIELDS = def(8_813_0_00);
    public static final TransportVersion TRANSFORMS_UPGRADE_MODE = def(8_814_0_00);
    public static final TransportVersion NODE_SHUTDOWN_EPHEMERAL_ID_ADDED = def(8_815_0_00);
    public static final TransportVersion ESQL_CCS_TELEMETRY_STATS = def(8_816_0_00);
    public static final TransportVersion TEXT_EMBEDDING_QUERY_VECTOR_BUILDER_INFER_MODEL_ID = def(8_817_0_00);
    public static final TransportVersion ESQL_ENABLE_NODE_LEVEL_REDUCTION = def(8_818_0_00);
    public static final TransportVersion JINA_AI_INTEGRATION_ADDED = def(8_819_0_00);
    public static final TransportVersion TRACK_INDEX_FAILED_DUE_TO_VERSION_CONFLICT_METRIC = def(8_820_0_00);
    public static final TransportVersion REPLACE_FAILURE_STORE_OPTIONS_WITH_SELECTOR_SYNTAX = def(8_821_0_00);
    public static final TransportVersion ELASTIC_INFERENCE_SERVICE_UNIFIED_CHAT_COMPLETIONS_INTEGRATION = def(8_822_0_00);
    public static final TransportVersion KQL_QUERY_TECH_PREVIEW = def(8_823_0_00);
    public static final TransportVersion ESQL_PROFILE_ROWS_PROCESSED = def(8_824_0_00);
    public static final TransportVersion BYTE_SIZE_VALUE_ALWAYS_USES_BYTES_1 = def(8_825_0_00);
    public static final TransportVersion REVERT_BYTE_SIZE_VALUE_ALWAYS_USES_BYTES_1 = def(8_826_0_00);
    public static final TransportVersion ESQL_SKIP_ES_INDEX_SERIALIZATION = def(8_827_0_00);
    public static final TransportVersion ADD_INDEX_BLOCK_TWO_PHASE = def(8_828_0_00);
    public static final TransportVersion RESOLVE_CLUSTER_NO_INDEX_EXPRESSION = def(8_829_0_00);
    public static final TransportVersion ML_ROLLOVER_LEGACY_INDICES = def(8_830_0_00);
    public static final TransportVersion ADD_INCLUDE_FAILURE_INDICES_OPTION = def(8_831_0_00);
    public static final TransportVersion ESQL_RESPONSE_PARTIAL = def(8_832_0_00);
    public static final TransportVersion RANK_DOC_OPTIONAL_METADATA_FOR_EXPLAIN = def(8_833_0_00);
    public static final TransportVersion ILM_ADD_SEARCHABLE_SNAPSHOT_ADD_REPLICATE_FOR = def(8_834_0_00);
    public static final TransportVersion INGEST_REQUEST_INCLUDE_SOURCE_ON_ERROR = def(8_835_0_00);
    public static final TransportVersion RESOURCE_DEPRECATION_CHECKS = def(8_836_0_00);
    public static final TransportVersion LINEAR_RETRIEVER_SUPPORT = def(8_837_0_00);
    public static final TransportVersion TIMEOUT_GET_PARAM_FOR_RESOLVE_CLUSTER = def(8_838_0_00);
    public static final TransportVersion INFERENCE_REQUEST_ADAPTIVE_RATE_LIMITING = def(8_839_0_00);
    public static final TransportVersion ML_INFERENCE_IBM_WATSONX_RERANK_ADDED = def(8_840_0_00);
    public static final TransportVersion REMOVE_ALL_APPLICABLE_SELECTOR_BACKPORT_8_18 = def(8_840_0_01);
    public static final TransportVersion V_8_18_0 = def(8_840_0_02);
    public static final TransportVersion INITIAL_ELASTICSEARCH_8_18_1 = def(8_840_0_03);
    public static final TransportVersion INITIAL_ELASTICSEARCH_8_18_2 = def(8_840_0_04);
    public static final TransportVersion INITIAL_ELASTICSEARCH_8_18_3 = def(8_840_0_05);
    public static final TransportVersion INITIAL_ELASTICSEARCH_8_18_4 = def(8_840_0_06);
    public static final TransportVersion INITIAL_ELASTICSEARCH_8_19 = def(8_841_0_00);
    public static final TransportVersion COHERE_BIT_EMBEDDING_TYPE_SUPPORT_ADDED_BACKPORT_8_X = def(8_841_0_01);
    public static final TransportVersion REMOVE_ALL_APPLICABLE_SELECTOR_BACKPORT_8_19 = def(8_841_0_02);
    public static final TransportVersion ESQL_RETRY_ON_SHARD_LEVEL_FAILURE_BACKPORT_8_19 = def(8_841_0_03);
    public static final TransportVersion ESQL_SUPPORT_PARTIAL_RESULTS_BACKPORT_8_19 = def(8_841_0_04);
    public static final TransportVersion VOYAGE_AI_INTEGRATION_ADDED_BACKPORT_8_X = def(8_841_0_05);
    public static final TransportVersion JINA_AI_EMBEDDING_TYPE_SUPPORT_ADDED_BACKPORT_8_19 = def(8_841_0_06);
    public static final TransportVersion RETRY_ILM_ASYNC_ACTION_REQUIRE_ERROR_8_19 = def(8_841_0_07);
    public static final TransportVersion INFERENCE_CONTEXT_8_X = def(8_841_0_08);
    public static final TransportVersion ML_INFERENCE_DEEPSEEK_8_19 = def(8_841_0_09);
    public static final TransportVersion ESQL_SERIALIZE_BLOCK_TYPE_CODE_8_19 = def(8_841_0_10);
    public static final TransportVersion ESQL_FAILURE_FROM_REMOTE_8_19 = def(8_841_0_11);
    public static final TransportVersion ESQL_AGGREGATE_METRIC_DOUBLE_LITERAL_8_19 = def(8_841_0_12);
    public static final TransportVersion INFERENCE_MODEL_REGISTRY_METADATA_8_19 = def(8_841_0_13);
    public static final TransportVersion INTRODUCE_LIFECYCLE_TEMPLATE_8_19 = def(8_841_0_14);
    public static final TransportVersion RERANK_COMMON_OPTIONS_ADDED_8_19 = def(8_841_0_15);
    public static final TransportVersion REMOTE_EXCEPTION_8_19 = def(8_841_0_16);
    public static final TransportVersion AMAZON_BEDROCK_TASK_SETTINGS_8_19 = def(8_841_0_17);
    public static final TransportVersion SEMANTIC_TEXT_CHUNKING_CONFIG_8_19 = def(8_841_0_18);
    public static final TransportVersion BATCHED_QUERY_PHASE_VERSION_BACKPORT_8_X = def(8_841_0_19);
    public static final TransportVersion SEARCH_INCREMENTAL_TOP_DOCS_NULL_BACKPORT_8_19 = def(8_841_0_20);
    public static final TransportVersion ML_INFERENCE_SAGEMAKER_8_19 = def(8_841_0_21);
    public static final TransportVersion ESQL_REPORT_ORIGINAL_TYPES_BACKPORT_8_19 = def(8_841_0_22);
    public static final TransportVersion PINNED_RETRIEVER_8_19 = def(8_841_0_23);
    public static final TransportVersion ESQL_AGGREGATE_METRIC_DOUBLE_BLOCK_8_19 = def(8_841_0_24);
    public static final TransportVersion INTRODUCE_FAILURES_LIFECYCLE_BACKPORT_8_19 = def(8_841_0_25);
    public static final TransportVersion INTRODUCE_FAILURES_DEFAULT_RETENTION_BACKPORT_8_19 = def(8_841_0_26);
    public static final TransportVersion RESCORE_VECTOR_ALLOW_ZERO_BACKPORT_8_19 = def(8_841_0_27);
    public static final TransportVersion INFERENCE_ADD_TIMEOUT_PUT_ENDPOINT_8_19 = def(8_841_0_28);
    public static final TransportVersion ESQL_REPORT_SHARD_PARTITIONING_8_19 = def(8_841_0_29);
    public static final TransportVersion ESQL_DRIVER_TASK_DESCRIPTION_8_19 = def(8_841_0_30);
    public static final TransportVersion ML_INFERENCE_HUGGING_FACE_CHAT_COMPLETION_ADDED_8_19 = def(8_841_0_31);
    public static final TransportVersion V_8_19_FIELD_CAPS_ADD_CLUSTER_ALIAS = def(8_841_0_32);
    public static final TransportVersion ESQL_HASH_OPERATOR_STATUS_OUTPUT_TIME_8_19 = def(8_841_0_34);
    public static final TransportVersion RERANKER_FAILURES_ALLOWED_8_19 = def(8_841_0_35);
    public static final TransportVersion ML_INFERENCE_HUGGING_FACE_RERANK_ADDED_8_19 = def(8_841_0_36);
    public static final TransportVersion ML_INFERENCE_SAGEMAKER_CHAT_COMPLETION_8_19 = def(8_841_0_37);
    public static final TransportVersion ML_INFERENCE_VERTEXAI_CHATCOMPLETION_ADDED_8_19 = def(8_841_0_38);
    public static final TransportVersion INFERENCE_CUSTOM_SERVICE_ADDED_8_19 = def(8_841_0_39);
    public static final TransportVersion IDP_CUSTOM_SAML_ATTRIBUTES_ADDED_8_19 = def(8_841_0_40);
    public static final TransportVersion DATA_STREAM_OPTIONS_API_REMOVE_INCLUDE_DEFAULTS_8_19 = def(8_841_0_41);
    public static final TransportVersion JOIN_ON_ALIASES_8_19 = def(8_841_0_42);
    public static final TransportVersion ILM_ADD_SKIP_SETTING_8_19 = def(8_841_0_43);
    public static final TransportVersion ESQL_REGEX_MATCH_WITH_CASE_INSENSITIVITY_8_19 = def(8_841_0_44);
    public static final TransportVersion ESQL_QUERY_PLANNING_DURATION_8_19 = def(8_841_0_45);
    public static final TransportVersion SEARCH_SOURCE_EXCLUDE_VECTORS_PARAM_8_19 = def(8_841_0_46);
    public static final TransportVersion ML_INFERENCE_MISTRAL_CHAT_COMPLETION_ADDED_8_19 = def(8_841_0_47);
    public static final TransportVersion ML_INFERENCE_ELASTIC_RERANK_ADDED_8_19 = def(8_841_0_48);
    public static final TransportVersion NONE_CHUNKING_STRATEGY_8_19 = def(8_841_0_49);
    public static final TransportVersion IDP_CUSTOM_SAML_ATTRIBUTES_ALLOW_LIST_8_19 = def(8_841_0_50);
    public static final TransportVersion SETTINGS_IN_DATA_STREAMS_8_19 = def(8_841_0_51);
    public static final TransportVersion ML_INFERENCE_CUSTOM_SERVICE_REMOVE_ERROR_PARSING_8_19 = def(8_841_0_52);
    public static final TransportVersion ML_INFERENCE_CUSTOM_SERVICE_EMBEDDING_BATCH_SIZE_8_19 = def(8_841_0_53);
    public static final TransportVersion STREAMS_LOGS_SUPPORT_8_19 = def(8_841_0_54);
    public static final TransportVersion ML_INFERENCE_CUSTOM_SERVICE_INPUT_TYPE_8_19 = def(8_841_0_55);
    public static final TransportVersion RANDOM_SAMPLER_QUERY_BUILDER_8_19 = def(8_841_0_56);
    public static final TransportVersion ML_INFERENCE_SAGEMAKER_ELASTIC_8_19 = def(8_841_0_57);
    public static final TransportVersion SPARSE_VECTOR_FIELD_PRUNING_OPTIONS_8_19 = def(8_841_0_58);
    public static final TransportVersion ML_INFERENCE_ELASTIC_DENSE_TEXT_EMBEDDINGS_ADDED_8_19 = def(8_841_0_59);
    public static final TransportVersion ML_INFERENCE_COHERE_API_VERSION_8_19 = def(8_841_0_60);
    public static final TransportVersion ESQL_DOCUMENTS_FOUND_AND_VALUES_LOADED_8_19 = def(8_841_0_61);
    public static final TransportVersion V_9_0_0 = def(9_000_0_09);
    public static final TransportVersion INITIAL_ELASTICSEARCH_9_0_1 = def(9_000_0_10);
    public static final TransportVersion INITIAL_ELASTICSEARCH_9_0_2 = def(9_000_0_11);
    public static final TransportVersion INITIAL_ELASTICSEARCH_9_0_3 = def(9_000_0_12);
    public static final TransportVersion INITIAL_ELASTICSEARCH_9_0_4 = def(9_000_0_13);
    public static final TransportVersion COHERE_BIT_EMBEDDING_TYPE_SUPPORT_ADDED = def(9_001_0_00);
    public static final TransportVersion REMOVE_SNAPSHOT_FAILURES = def(9_002_0_00);
    public static final TransportVersion TRANSPORT_STATS_HANDLING_TIME_REQUIRED = def(9_003_0_00);
    public static final TransportVersion REMOVE_DESIRED_NODE_VERSION = def(9_004_0_00);
    public static final TransportVersion ESQL_DRIVER_TASK_DESCRIPTION = def(9_005_0_00);
    public static final TransportVersion ESQL_RETRY_ON_SHARD_LEVEL_FAILURE = def(9_006_0_00);
    public static final TransportVersion ESQL_PROFILE_ASYNC_NANOS = def(9_007_00_0);
    public static final TransportVersion ESQL_LOOKUP_JOIN_SOURCE_TEXT = def(9_008_0_00);
    public static final TransportVersion REMOVE_ALL_APPLICABLE_SELECTOR = def(9_009_0_00);
    public static final TransportVersion SLM_UNHEALTHY_IF_NO_SNAPSHOT_WITHIN = def(9_010_0_00);
    public static final TransportVersion ESQL_SUPPORT_PARTIAL_RESULTS = def(9_011_0_00);
    public static final TransportVersion REMOVE_REPOSITORY_CONFLICT_MESSAGE = def(9_012_0_00);
    public static final TransportVersion RERANKER_FAILURES_ALLOWED = def(9_013_0_00);
    public static final TransportVersion VOYAGE_AI_INTEGRATION_ADDED = def(9_014_0_00);
    public static final TransportVersion BYTE_SIZE_VALUE_ALWAYS_USES_BYTES = def(9_015_0_00);
    public static final TransportVersion ESQL_SERIALIZE_SOURCE_FUNCTIONS_WARNINGS = def(9_016_0_00);
    public static final TransportVersion ESQL_DRIVER_NODE_DESCRIPTION = def(9_017_0_00);
    public static final TransportVersion MULTI_PROJECT = def(9_018_0_00);
    public static final TransportVersion STORED_SCRIPT_CONTENT_LENGTH = def(9_019_0_00);
    public static final TransportVersion JINA_AI_EMBEDDING_TYPE_SUPPORT_ADDED = def(9_020_0_00);
    public static final TransportVersion RE_REMOVE_MIN_COMPATIBLE_SHARD_NODE = def(9_021_0_00);
    public static final TransportVersion UNASSIGENEDINFO_RESHARD_ADDED = def(9_022_0_00);
    public static final TransportVersion INCLUDE_INDEX_MODE_IN_GET_DATA_STREAM = def(9_023_0_00);
    public static final TransportVersion MAX_OPERATION_SIZE_REJECTIONS_ADDED = def(9_024_0_00);
    public static final TransportVersion RETRY_ILM_ASYNC_ACTION_REQUIRE_ERROR = def(9_025_0_00);
    public static final TransportVersion ESQL_SERIALIZE_BLOCK_TYPE_CODE = def(9_026_0_00);
    public static final TransportVersion ESQL_THREAD_NAME_IN_DRIVER_PROFILE = def(9_027_0_00);
    public static final TransportVersion INFERENCE_CONTEXT = def(9_028_0_00);
    public static final TransportVersion ML_INFERENCE_DEEPSEEK = def(9_029_00_0);
    public static final TransportVersion ESQL_FAILURE_FROM_REMOTE = def(9_030_00_0);
    public static final TransportVersion INDEX_RESHARDING_METADATA = def(9_031_0_00);
    public static final TransportVersion INFERENCE_MODEL_REGISTRY_METADATA = def(9_032_0_00);
    public static final TransportVersion INTRODUCE_LIFECYCLE_TEMPLATE = def(9_033_0_00);
    public static final TransportVersion INDEXING_STATS_INCLUDES_RECENT_WRITE_LOAD = def(9_034_0_00);
    public static final TransportVersion ESQL_AGGREGATE_METRIC_DOUBLE_LITERAL = def(9_035_0_00);
    public static final TransportVersion INDEX_METADATA_INCLUDES_RECENT_WRITE_LOAD = def(9_036_0_00);
    public static final TransportVersion RERANK_COMMON_OPTIONS_ADDED = def(9_037_0_00);
    public static final TransportVersion ESQL_REPORT_ORIGINAL_TYPES = def(9_038_00_0);
    public static final TransportVersion RESCORE_VECTOR_ALLOW_ZERO = def(9_039_0_00);
    public static final TransportVersion PROJECT_ID_IN_SNAPSHOT = def(9_040_0_00);
    public static final TransportVersion INDEX_STATS_AND_METADATA_INCLUDE_PEAK_WRITE_LOAD = def(9_041_0_00);
    public static final TransportVersion BATCHED_QUERY_PHASE_VERSION = def(9_043_0_00);
    public static final TransportVersion REMOTE_EXCEPTION = def(9_044_0_00);
    public static final TransportVersion ESQL_REMOVE_AGGREGATE_TYPE = def(9_045_0_00);
    public static final TransportVersion ADD_PROJECT_ID_TO_DSL_ERROR_INFO = def(9_046_0_00);
<<<<<<< HEAD
    public static final TransportVersion SEMANTIC_TEXT_CHUNKING_CONFIG = def(9_047_00_0);
    public static final TransportVersion DFS_STATS = def(9_048_00_0);
=======
    public static final TransportVersion SEMANTIC_TEXT_CHUNKING_CONFIG = def(9_047_0_00);
    public static final TransportVersion REPO_ANALYSIS_COPY_BLOB = def(9_048_0_00);
    public static final TransportVersion AMAZON_BEDROCK_TASK_SETTINGS = def(9_049_0_00);
    public static final TransportVersion ESQL_REPORT_SHARD_PARTITIONING = def(9_050_0_00);
    public static final TransportVersion DEAD_ESQL_QUERY_PLANNING_DURATION = def(9_051_0_00);
    public static final TransportVersion DEAD_ESQL_DOCUMENTS_FOUND_AND_VALUES_LOADED = def(9_052_0_00);
    public static final TransportVersion DEAD_BATCHED_QUERY_EXECUTION_DELAYABLE_WRITABLE = def(9_053_0_00);
    public static final TransportVersion DEAD_SEARCH_INCREMENTAL_TOP_DOCS_NULL = def(9_054_0_00);
    public static final TransportVersion ESQL_QUERY_PLANNING_DURATION = def(9_055_0_00);
    public static final TransportVersion ESQL_DOCUMENTS_FOUND_AND_VALUES_LOADED = def(9_056_0_00);
    public static final TransportVersion BATCHED_QUERY_EXECUTION_DELAYABLE_WRITABLE = def(9_057_0_00);
    public static final TransportVersion SEARCH_INCREMENTAL_TOP_DOCS_NULL = def(9_058_0_00);
    public static final TransportVersion COMPRESS_DELAYABLE_WRITEABLE = def(9_059_0_00);
    public static final TransportVersion SYNONYMS_REFRESH_PARAM = def(9_060_0_00);
    public static final TransportVersion DOC_FIELDS_AS_LIST = def(9_061_0_00);
    public static final TransportVersion DENSE_VECTOR_OFF_HEAP_STATS = def(9_062_00_0);
    public static final TransportVersion RANDOM_SAMPLER_QUERY_BUILDER = def(9_063_0_00);
    public static final TransportVersion SETTINGS_IN_DATA_STREAMS = def(9_064_0_00);
    public static final TransportVersion INTRODUCE_FAILURES_LIFECYCLE = def(9_065_0_00);
    public static final TransportVersion PROJECT_METADATA_SETTINGS = def(9_066_0_00);
    public static final TransportVersion AGGREGATE_METRIC_DOUBLE_BLOCK = def(9_067_0_00);
    public static final TransportVersion PINNED_RETRIEVER = def(9_068_0_00);
    public static final TransportVersion ML_INFERENCE_SAGEMAKER = def(9_069_0_00);
    public static final TransportVersion WRITE_LOAD_INCLUDES_BUFFER_WRITES = def(9_070_0_00);
    public static final TransportVersion INTRODUCE_FAILURES_DEFAULT_RETENTION = def(9_071_0_00);
    public static final TransportVersion FILE_SETTINGS_HEALTH_INFO = def(9_072_0_00);
    public static final TransportVersion FIELD_CAPS_ADD_CLUSTER_ALIAS = def(9_073_0_00);
    public static final TransportVersion INFERENCE_ADD_TIMEOUT_PUT_ENDPOINT = def(9_074_0_00);
    public static final TransportVersion ESQL_FIELD_ATTRIBUTE_DROP_TYPE = def(9_075_0_00);
    public static final TransportVersion ESQL_TIME_SERIES_SOURCE_STATUS = def(9_076_0_00);
    public static final TransportVersion ESQL_HASH_OPERATOR_STATUS_OUTPUT_TIME = def(9_077_0_00);
    public static final TransportVersion ML_INFERENCE_HUGGING_FACE_CHAT_COMPLETION_ADDED = def(9_078_0_00);
    public static final TransportVersion NODES_STATS_SUPPORTS_MULTI_PROJECT = def(9_079_0_00);
    public static final TransportVersion ML_INFERENCE_HUGGING_FACE_RERANK_ADDED = def(9_080_0_00);
    public static final TransportVersion SETTINGS_IN_DATA_STREAMS_DRY_RUN = def(9_081_0_00);
    public static final TransportVersion ML_INFERENCE_SAGEMAKER_CHAT_COMPLETION = def(9_082_0_00);
    public static final TransportVersion ML_INFERENCE_VERTEXAI_CHATCOMPLETION_ADDED = def(9_083_0_00);
    public static final TransportVersion INFERENCE_CUSTOM_SERVICE_ADDED = def(9_084_0_00);
    public static final TransportVersion ESQL_LIMIT_ROW_SIZE = def(9_085_0_00);
    public static final TransportVersion ESQL_REGEX_MATCH_WITH_CASE_INSENSITIVITY = def(9_086_0_00);
    public static final TransportVersion IDP_CUSTOM_SAML_ATTRIBUTES = def(9_087_0_00);
    public static final TransportVersion JOIN_ON_ALIASES = def(9_088_0_00);
    public static final TransportVersion ILM_ADD_SKIP_SETTING = def(9_089_0_00);
    public static final TransportVersion ML_INFERENCE_MISTRAL_CHAT_COMPLETION_ADDED = def(9_090_0_00);
    public static final TransportVersion IDP_CUSTOM_SAML_ATTRIBUTES_ALLOW_LIST = def(9_091_0_00);
    public static final TransportVersion SEARCH_SOURCE_EXCLUDE_VECTORS_PARAM = def(9_092_0_00);
    public static final TransportVersion SNAPSHOT_INDEX_SHARD_STATUS_MISSING_STATS = def(9_093_0_00);
    public static final TransportVersion ML_INFERENCE_ELASTIC_RERANK = def(9_094_0_00);
    public static final TransportVersion SEARCH_LOAD_PER_INDEX_STATS = def(9_095_0_00);
    public static final TransportVersion HEAP_USAGE_IN_CLUSTER_INFO = def(9_096_0_00);
    public static final TransportVersion NONE_CHUNKING_STRATEGY = def(9_097_0_00);
    public static final TransportVersion PROJECT_DELETION_GLOBAL_BLOCK = def(9_098_0_00);
    public static final TransportVersion SECURITY_CLOUD_API_KEY_REALM_AND_TYPE = def(9_099_0_00);
    public static final TransportVersion STATE_PARAM_GET_SNAPSHOT = def(9_100_0_00);
    public static final TransportVersion PROJECT_ID_IN_SNAPSHOTS_DELETIONS_AND_REPO_CLEANUP = def(9_101_0_00);
    public static final TransportVersion ML_INFERENCE_CUSTOM_SERVICE_REMOVE_ERROR_PARSING = def(9_102_0_00);
    public static final TransportVersion ML_INFERENCE_CUSTOM_SERVICE_EMBEDDING_BATCH_SIZE = def(9_103_0_00);
    public static final TransportVersion STREAMS_LOGS_SUPPORT = def(9_104_0_00);
    public static final TransportVersion ML_INFERENCE_CUSTOM_SERVICE_INPUT_TYPE = def(9_105_0_00);
    public static final TransportVersion ML_INFERENCE_SAGEMAKER_ELASTIC = def(9_106_0_00);
    public static final TransportVersion SPARSE_VECTOR_FIELD_PRUNING_OPTIONS = def(9_107_0_00);
    public static final TransportVersion CLUSTER_STATE_PROJECTS_SETTINGS = def(9_108_0_00);
    public static final TransportVersion ML_INFERENCE_ELASTIC_DENSE_TEXT_EMBEDDINGS_ADDED = def(9_109_00_0);
    public static final TransportVersion ML_INFERENCE_COHERE_API_VERSION = def(9_110_0_00);
    public static final TransportVersion ESQL_PROFILE_INCLUDE_PLAN = def(9_111_0_00);
    public static final TransportVersion MAPPINGS_IN_DATA_STREAMS = def(9_112_0_00);
>>>>>>> cbdafbac

    /*
     * STOP! READ THIS FIRST! No, really,
     *        ____ _____ ___  ____  _        ____  _____    _    ____    _____ _   _ ___ ____    _____ ___ ____  ____ _____ _
     *       / ___|_   _/ _ \|  _ \| |      |  _ \| ____|  / \  |  _ \  |_   _| | | |_ _/ ___|  |  ___|_ _|  _ \/ ___|_   _| |
     *       \___ \ | || | | | |_) | |      | |_) |  _|   / _ \ | | | |   | | | |_| || |\___ \  | |_   | || |_) \___ \ | | | |
     *        ___) || || |_| |  __/|_|      |  _ <| |___ / ___ \| |_| |   | | |  _  || | ___) | |  _|  | ||  _ < ___) || | |_|
     *       |____/ |_| \___/|_|   (_)      |_| \_\_____/_/   \_\____/    |_| |_| |_|___|____/  |_|   |___|_| \_\____/ |_| (_)
     *
     * A new transport version should be added EVERY TIME a change is made to the serialization protocol of one or more classes. Each
     * transport version should only be used in a single merged commit (apart from the BwC versions copied from o.e.Version, ≤V_8_8_1).
     *
     * More information about versions and backporting at docs/internal/Versioning.md
     *
     * ADDING A TRANSPORT VERSION
     * To add a new transport version, add a new constant at the bottom of the list, above this comment. Don't add other lines,
     * comments, etc. The version id has the following layout:
     *
     * M_NNN_S_PP
     *
     * M - The major version of Elasticsearch
     * NNN - The server version part
     * S - The subsidiary version part. It should always be 0 here, it is only used in subsidiary repositories.
     * PP - The patch version part
     *
     * To determine the id of the next TransportVersion constant, do the following:
     * - Use the same major version, unless bumping majors
     * - Bump the server version part by 1, unless creating a patch version
     * - Leave the subsidiary part as 0
     * - Bump the patch part if creating a patch version
     *
     * If a patch version is created, it should be placed sorted among the other existing constants.
     *
     * REVERTING A TRANSPORT VERSION
     *
     * If you revert a commit with a transport version change, you MUST ensure there is a NEW transport version representing the reverted
     * change. DO NOT let the transport version go backwards, it must ALWAYS be incremented.
     *
     * DETERMINING TRANSPORT VERSIONS FROM GIT HISTORY
     *
     * If your git checkout has the expected minor-version-numbered branches and the expected release-version tags then you can find the
     * transport versions known by a particular release ...
     *
     *     git show v8.11.0:server/src/main/java/org/elasticsearch/TransportVersions.java | grep '= def'
     *
     * ... or by a particular branch ...
     *
     *     git show 8.11:server/src/main/java/org/elasticsearch/TransportVersions.java | grep '= def'
     *
     * ... and you can see which versions were added in between two versions too ...
     *
     *     git diff v8.11.0..main -- server/src/main/java/org/elasticsearch/TransportVersions.java
     *
     * In branches 8.7-8.10 see server/src/main/java/org/elasticsearch/TransportVersion.java for the equivalent definitions.
     */

    /**
     * Reference to the earliest compatible transport version to this version of the codebase.
     * This should be the transport version used by the highest minor version of the previous major.
     */
    public static final TransportVersion MINIMUM_COMPATIBLE = INITIAL_ELASTICSEARCH_8_19;

    /**
     * Reference to the minimum transport version that can be used with CCS.
     * This should be the transport version used by the previous minor release.
     */
    public static final TransportVersion MINIMUM_CCS_VERSION = INITIAL_ELASTICSEARCH_9_0_3;

    /**
     * Sorted list of all versions defined in this class
     */
    static final List<TransportVersion> DEFINED_VERSIONS = collectAllVersionIdsDefinedInClass(TransportVersions.class);

    // the highest transport version constant defined
    static final TransportVersion LATEST_DEFINED;
    static {
        LATEST_DEFINED = DEFINED_VERSIONS.getLast();

        // see comment on IDS field
        // now we're registered all the transport versions, we can clear the map
        IDS = null;
    }

    public static List<TransportVersion> collectAllVersionIdsDefinedInClass(Class<?> cls) {
        Map<Integer, String> versionIdFields = new HashMap<>();
        List<TransportVersion> definedTransportVersions = new ArrayList<>();

        Set<String> ignore = Set.of("ZERO", "CURRENT", "MINIMUM_COMPATIBLE", "MINIMUM_CCS_VERSION");

        for (Field declaredField : cls.getFields()) {
            if (declaredField.getType().equals(TransportVersion.class)) {
                String fieldName = declaredField.getName();
                if (ignore.contains(fieldName)) {
                    continue;
                }

                TransportVersion version;
                try {
                    version = (TransportVersion) declaredField.get(null);
                } catch (IllegalAccessException e) {
                    throw new AssertionError(e);
                }
                definedTransportVersions.add(version);

                if (Assertions.ENABLED) {
                    // check the version number is unique
                    var sameVersionNumber = versionIdFields.put(version.id(), fieldName);
                    assert sameVersionNumber == null
                        : "Versions ["
                            + sameVersionNumber
                            + "] and ["
                            + fieldName
                            + "] have the same version number ["
                            + version.id()
                            + "]. Each TransportVersion should have a different version number";
                }
            }
        }

        Collections.sort(definedTransportVersions);

        return List.copyOf(definedTransportVersions);
    }

    static final IntFunction<String> VERSION_LOOKUP = ReleaseVersions.generateVersionsLookup(TransportVersions.class, LATEST_DEFINED.id());

    // no instance
    private TransportVersions() {}
}<|MERGE_RESOLUTION|>--- conflicted
+++ resolved
@@ -259,10 +259,6 @@
     public static final TransportVersion REMOTE_EXCEPTION = def(9_044_0_00);
     public static final TransportVersion ESQL_REMOVE_AGGREGATE_TYPE = def(9_045_0_00);
     public static final TransportVersion ADD_PROJECT_ID_TO_DSL_ERROR_INFO = def(9_046_0_00);
-<<<<<<< HEAD
-    public static final TransportVersion SEMANTIC_TEXT_CHUNKING_CONFIG = def(9_047_00_0);
-    public static final TransportVersion DFS_STATS = def(9_048_00_0);
-=======
     public static final TransportVersion SEMANTIC_TEXT_CHUNKING_CONFIG = def(9_047_0_00);
     public static final TransportVersion REPO_ANALYSIS_COPY_BLOB = def(9_048_0_00);
     public static final TransportVersion AMAZON_BEDROCK_TASK_SETTINGS = def(9_049_0_00);
@@ -329,7 +325,7 @@
     public static final TransportVersion ML_INFERENCE_COHERE_API_VERSION = def(9_110_0_00);
     public static final TransportVersion ESQL_PROFILE_INCLUDE_PLAN = def(9_111_0_00);
     public static final TransportVersion MAPPINGS_IN_DATA_STREAMS = def(9_112_0_00);
->>>>>>> cbdafbac
+    public static final TransportVersion DFS_STATS = def(9_113_00_0);
 
     /*
      * STOP! READ THIS FIRST! No, really,

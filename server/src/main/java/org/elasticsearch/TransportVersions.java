--- conflicted
+++ resolved
@@ -332,15 +332,12 @@
     public static final TransportVersion PROJECT_STATE_REGISTRY_RECORDS_DELETIONS = def(9_113_0_00);
     public static final TransportVersion ESQL_SERIALIZE_TIMESERIES_FIELD_TYPE = def(9_114_0_00);
     public static final TransportVersion ML_INFERENCE_IBM_WATSONX_COMPLETION_ADDED = def(9_115_0_00);
-<<<<<<< HEAD
-    public static final TransportVersion ML_INFERENCE_LLAMA_ADDED = def(9_116_0_00);
-=======
     public static final TransportVersion ESQL_SPLIT_ON_BIG_VALUES = def(9_116_0_00);
     public static final TransportVersion ESQL_LOCAL_RELATION_WITH_NEW_BLOCKS = def(9_117_0_00);
     public static final TransportVersion ML_INFERENCE_CUSTOM_SERVICE_EMBEDDING_TYPE = def(9_118_0_00);
     public static final TransportVersion ESQL_FIXED_INDEX_LIKE = def(9_119_0_00);
     public static final TransportVersion LOOKUP_JOIN_CCS = def(9_120_0_00);
->>>>>>> 167a9436
+    public static final TransportVersion ML_INFERENCE_LLAMA_ADDED = def(9_121_0_00);
 
     /*
      * STOP! READ THIS FIRST! No, really,

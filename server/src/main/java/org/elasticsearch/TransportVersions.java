--- conflicted
+++ resolved
@@ -236,11 +236,8 @@
     public static final TransportVersion AGGREGATE_METRIC_DOUBLE_BLOCK = def(9_067_00_0);
     public static final TransportVersion PINNED_RETRIEVER = def(9_068_0_00);
     public static final TransportVersion ML_INFERENCE_SAGEMAKER = def(9_069_0_00);
-<<<<<<< HEAD
-    public static final TransportVersion SPARSE_VECTOR_FIELD_PRUNING_OPTIONS = def(9_070_0_00);
-=======
     public static final TransportVersion WRITE_LOAD_INCLUDES_BUFFER_WRITES = def(9_070_00_0);
->>>>>>> 6263f440
+    public static final TransportVersion SPARSE_VECTOR_FIELD_PRUNING_OPTIONS = def(9_071_0_00);
 
     /*
      * STOP! READ THIS FIRST! No, really,

--- conflicted
+++ resolved
@@ -212,11 +212,8 @@
     public static final TransportVersion LOGSDB_TELEMETRY_CUSTOM_CUTOFF_DATE = def(8_801_00_0);
     public static final TransportVersion SOURCE_MODE_TELEMETRY = def(8_802_00_0);
     public static final TransportVersion NEW_REFRESH_CLUSTER_BLOCK = def(8_803_00_0);
-<<<<<<< HEAD
-    public static final TransportVersion KNN_QUERY_RESCORE_OVERSAMPLE = def(8_804_00_0);
-=======
     public static final TransportVersion RETRIES_AND_OPERATIONS_IN_BLOBSTORE_STATS = def(8_804_00_0);
->>>>>>> 2051401d
+    public static final TransportVersion KNN_QUERY_RESCORE_OVERSAMPLE = def(8_805_00_0);
 
     /*
      * STOP! READ THIS FIRST! No, really,

/*
 * Copyright Elasticsearch B.V. and/or licensed to Elasticsearch B.V. under one
 * or more contributor license agreements. Licensed under the "Elastic License
 * 2.0", the "GNU Affero General Public License v3.0 only", and the "Server Side
 * Public License v 1"; you may not use this file except in compliance with, at
 * your election, the "Elastic License 2.0", the "GNU Affero General Public
 * License v3.0 only", or the "Server Side Public License, v 1".
 */

package org.elasticsearch;

import org.elasticsearch.core.Assertions;

import java.lang.reflect.Field;
import java.util.ArrayList;
import java.util.Collections;
import java.util.HashMap;
import java.util.List;
import java.util.Map;
import java.util.Set;
import java.util.TreeSet;
import java.util.function.IntFunction;

/**
 * <p>Transport version is used to coordinate compatible wire protocol communication between nodes, at a fine-grained level.  This replaces
 * and supersedes the old Version constants.</p>
 *
 * <p>Before adding a new version constant, please read the block comment at the end of the list of constants.</p>
 */
public class TransportVersions {

    /*
     * NOTE: IntelliJ lies!
     * This map is used during class construction, referenced by the registerTransportVersion method.
     * When all the transport version constants have been registered, the map is cleared & never touched again.
     */
    static TreeSet<Integer> IDS = new TreeSet<>();

    static TransportVersion def(int id) {
        if (IDS == null) throw new IllegalStateException("The IDS map needs to be present to call this method");

        if (IDS.add(id) == false) {
            throw new IllegalArgumentException("Version id " + id + " defined twice");
        }
        if (id < IDS.last()) {
            throw new IllegalArgumentException("Version id " + id + " is not defined in the right location. Keep constants sorted");
        }
        return new TransportVersion(id);
    }

    // TODO: ES-10337 we can remove all transport versions earlier than 8.18
    public static final TransportVersion ZERO = def(0);
    public static final TransportVersion V_7_0_0 = def(7_00_00_99);
    public static final TransportVersion V_7_1_0 = def(7_01_00_99);
    public static final TransportVersion V_7_2_0 = def(7_02_00_99);
    public static final TransportVersion V_7_3_0 = def(7_03_00_99);
    public static final TransportVersion V_7_3_2 = def(7_03_02_99);
    public static final TransportVersion V_7_4_0 = def(7_04_00_99);
    public static final TransportVersion V_7_8_0 = def(7_08_00_99);
    public static final TransportVersion V_7_8_1 = def(7_08_01_99);
    public static final TransportVersion V_7_9_0 = def(7_09_00_99);
    public static final TransportVersion V_7_10_0 = def(7_10_00_99);
    public static final TransportVersion V_8_0_0 = def(8_00_00_99);
    public static final TransportVersion V_8_1_0 = def(8_01_00_99);
    public static final TransportVersion V_8_2_0 = def(8_02_00_99);
    public static final TransportVersion V_8_3_0 = def(8_03_00_99);
    public static final TransportVersion V_8_4_0 = def(8_04_00_99);
    public static final TransportVersion V_8_5_0 = def(8_05_00_99);
    public static final TransportVersion V_8_6_0 = def(8_06_00_99);
    public static final TransportVersion V_8_6_1 = def(8_06_01_99);
    public static final TransportVersion V_8_7_0 = def(8_07_00_99);
    public static final TransportVersion V_8_7_1 = def(8_07_01_99);
    public static final TransportVersion V_8_8_0 = def(8_08_00_99);
    public static final TransportVersion V_8_8_1 = def(8_08_01_99);
    /*
     * READ THE COMMENT BELOW THIS BLOCK OF DECLARATIONS BEFORE ADDING NEW TRANSPORT VERSIONS
     * Detached transport versions added below here.
     */
    public static final TransportVersion V_8_9_X = def(8_500_0_20);
    public static final TransportVersion V_8_10_X = def(8_500_0_61);
    public static final TransportVersion V_8_11_X = def(8_512_0_01);
    public static final TransportVersion V_8_12_0 = def(8_560_0_00);
    public static final TransportVersion V_8_12_1 = def(8_560_0_01);
    public static final TransportVersion V_8_13_0 = def(8_595_0_00);
    public static final TransportVersion V_8_13_4 = def(8_595_0_01);
    public static final TransportVersion V_8_14_0 = def(8_636_0_01);
    public static final TransportVersion V_8_15_0 = def(8_702_0_02);
    public static final TransportVersion V_8_15_2 = def(8_702_0_03);
    public static final TransportVersion V_8_16_0 = def(8_772_0_01);
    public static final TransportVersion V_8_16_1 = def(8_772_0_04);
    public static final TransportVersion V_8_16_5 = def(8_772_0_05);
    public static final TransportVersion V_8_16_6 = def(8_772_0_06);
    public static final TransportVersion INITIAL_ELASTICSEARCH_8_16_7 = def(8_772_0_07);
    public static final TransportVersion V_8_17_0 = def(8_797_0_02);
    public static final TransportVersion V_8_17_3 = def(8_797_0_03);
    public static final TransportVersion V_8_17_4 = def(8_797_0_04);
    public static final TransportVersion V_8_17_5 = def(8_797_0_05);
    public static final TransportVersion INITIAL_ELASTICSEARCH_8_17_6 = def(8_797_0_06);
    public static final TransportVersion INITIAL_ELASTICSEARCH_8_17_7 = def(8_797_0_07);
    public static final TransportVersion INITIAL_ELASTICSEARCH_8_17_8 = def(8_797_0_08);
    public static final TransportVersion INITIAL_ELASTICSEARCH_8_17_9 = def(8_797_0_09);
    public static final TransportVersion INDEXING_PRESSURE_THROTTLING_STATS = def(8_798_0_00);
    public static final TransportVersion REINDEX_DATA_STREAMS = def(8_799_0_00);
    public static final TransportVersion ESQL_REMOVE_NODE_LEVEL_PLAN = def(8_800_0_00);
    public static final TransportVersion LOGSDB_TELEMETRY_CUSTOM_CUTOFF_DATE = def(8_801_0_00);
    public static final TransportVersion SOURCE_MODE_TELEMETRY = def(8_802_0_00);
    public static final TransportVersion NEW_REFRESH_CLUSTER_BLOCK = def(8_803_0_00);
    public static final TransportVersion RETRIES_AND_OPERATIONS_IN_BLOBSTORE_STATS = def(8_804_0_00);
    public static final TransportVersion ADD_DATA_STREAM_OPTIONS_TO_TEMPLATES = def(8_805_0_00);
    public static final TransportVersion KNN_QUERY_RESCORE_OVERSAMPLE = def(8_806_0_00);
    public static final TransportVersion SEMANTIC_QUERY_LENIENT = def(8_807_0_00);
    public static final TransportVersion ESQL_QUERY_BUILDER_IN_SEARCH_FUNCTIONS = def(8_808_0_00);
    public static final TransportVersion EQL_ALLOW_PARTIAL_SEARCH_RESULTS = def(8_809_0_00);
    public static final TransportVersion NODE_VERSION_INFORMATION_WITH_MIN_READ_ONLY_INDEX_VERSION = def(8_810_0_00);
    public static final TransportVersion ERROR_TRACE_IN_TRANSPORT_HEADER = def(8_811_0_00);
    public static final TransportVersion FAILURE_STORE_ENABLED_BY_CLUSTER_SETTING = def(8_812_0_00);
    public static final TransportVersion SIMULATE_IGNORED_FIELDS = def(8_813_0_00);
    public static final TransportVersion TRANSFORMS_UPGRADE_MODE = def(8_814_0_00);
    public static final TransportVersion NODE_SHUTDOWN_EPHEMERAL_ID_ADDED = def(8_815_0_00);
    public static final TransportVersion ESQL_CCS_TELEMETRY_STATS = def(8_816_0_00);
    public static final TransportVersion TEXT_EMBEDDING_QUERY_VECTOR_BUILDER_INFER_MODEL_ID = def(8_817_0_00);
    public static final TransportVersion ESQL_ENABLE_NODE_LEVEL_REDUCTION = def(8_818_0_00);
    public static final TransportVersion JINA_AI_INTEGRATION_ADDED = def(8_819_0_00);
    public static final TransportVersion TRACK_INDEX_FAILED_DUE_TO_VERSION_CONFLICT_METRIC = def(8_820_0_00);
    public static final TransportVersion REPLACE_FAILURE_STORE_OPTIONS_WITH_SELECTOR_SYNTAX = def(8_821_0_00);
    public static final TransportVersion ELASTIC_INFERENCE_SERVICE_UNIFIED_CHAT_COMPLETIONS_INTEGRATION = def(8_822_0_00);
    public static final TransportVersion KQL_QUERY_TECH_PREVIEW = def(8_823_0_00);
    public static final TransportVersion ESQL_PROFILE_ROWS_PROCESSED = def(8_824_0_00);
    public static final TransportVersion BYTE_SIZE_VALUE_ALWAYS_USES_BYTES_1 = def(8_825_0_00);
    public static final TransportVersion REVERT_BYTE_SIZE_VALUE_ALWAYS_USES_BYTES_1 = def(8_826_0_00);
    public static final TransportVersion ESQL_SKIP_ES_INDEX_SERIALIZATION = def(8_827_0_00);
    public static final TransportVersion ADD_INDEX_BLOCK_TWO_PHASE = def(8_828_0_00);
    public static final TransportVersion RESOLVE_CLUSTER_NO_INDEX_EXPRESSION = def(8_829_0_00);
    public static final TransportVersion ML_ROLLOVER_LEGACY_INDICES = def(8_830_0_00);
    public static final TransportVersion ADD_INCLUDE_FAILURE_INDICES_OPTION = def(8_831_0_00);
    public static final TransportVersion ESQL_RESPONSE_PARTIAL = def(8_832_0_00);
    public static final TransportVersion RANK_DOC_OPTIONAL_METADATA_FOR_EXPLAIN = def(8_833_0_00);
    public static final TransportVersion ILM_ADD_SEARCHABLE_SNAPSHOT_ADD_REPLICATE_FOR = def(8_834_0_00);
    public static final TransportVersion INGEST_REQUEST_INCLUDE_SOURCE_ON_ERROR = def(8_835_0_00);
    public static final TransportVersion RESOURCE_DEPRECATION_CHECKS = def(8_836_0_00);
    public static final TransportVersion LINEAR_RETRIEVER_SUPPORT = def(8_837_0_00);
    public static final TransportVersion TIMEOUT_GET_PARAM_FOR_RESOLVE_CLUSTER = def(8_838_0_00);
    public static final TransportVersion INFERENCE_REQUEST_ADAPTIVE_RATE_LIMITING = def(8_839_0_00);
    public static final TransportVersion ML_INFERENCE_IBM_WATSONX_RERANK_ADDED = def(8_840_0_00);
    public static final TransportVersion REMOVE_ALL_APPLICABLE_SELECTOR_BACKPORT_8_18 = def(8_840_0_01);
    public static final TransportVersion V_8_18_0 = def(8_840_0_02);
    public static final TransportVersion INITIAL_ELASTICSEARCH_8_18_1 = def(8_840_0_03);
    public static final TransportVersion INITIAL_ELASTICSEARCH_8_18_2 = def(8_840_0_04);
    public static final TransportVersion INITIAL_ELASTICSEARCH_8_18_3 = def(8_840_0_05);
    public static final TransportVersion INITIAL_ELASTICSEARCH_8_18_4 = def(8_840_0_06);
    public static final TransportVersion INITIAL_ELASTICSEARCH_8_19 = def(8_841_0_00);
    public static final TransportVersion COHERE_BIT_EMBEDDING_TYPE_SUPPORT_ADDED_BACKPORT_8_X = def(8_841_0_01);
    public static final TransportVersion REMOVE_ALL_APPLICABLE_SELECTOR_BACKPORT_8_19 = def(8_841_0_02);
    public static final TransportVersion ESQL_RETRY_ON_SHARD_LEVEL_FAILURE_BACKPORT_8_19 = def(8_841_0_03);
    public static final TransportVersion ESQL_SUPPORT_PARTIAL_RESULTS_BACKPORT_8_19 = def(8_841_0_04);
    public static final TransportVersion VOYAGE_AI_INTEGRATION_ADDED_BACKPORT_8_X = def(8_841_0_05);
    public static final TransportVersion JINA_AI_EMBEDDING_TYPE_SUPPORT_ADDED_BACKPORT_8_19 = def(8_841_0_06);
    public static final TransportVersion RETRY_ILM_ASYNC_ACTION_REQUIRE_ERROR_8_19 = def(8_841_0_07);
    public static final TransportVersion INFERENCE_CONTEXT_8_X = def(8_841_0_08);
    public static final TransportVersion ML_INFERENCE_DEEPSEEK_8_19 = def(8_841_0_09);
    public static final TransportVersion ESQL_SERIALIZE_BLOCK_TYPE_CODE_8_19 = def(8_841_0_10);
    public static final TransportVersion ESQL_FAILURE_FROM_REMOTE_8_19 = def(8_841_0_11);
    public static final TransportVersion ESQL_AGGREGATE_METRIC_DOUBLE_LITERAL_8_19 = def(8_841_0_12);
    public static final TransportVersion INFERENCE_MODEL_REGISTRY_METADATA_8_19 = def(8_841_0_13);
    public static final TransportVersion INTRODUCE_LIFECYCLE_TEMPLATE_8_19 = def(8_841_0_14);
    public static final TransportVersion RERANK_COMMON_OPTIONS_ADDED_8_19 = def(8_841_0_15);
    public static final TransportVersion REMOTE_EXCEPTION_8_19 = def(8_841_0_16);
    public static final TransportVersion AMAZON_BEDROCK_TASK_SETTINGS_8_19 = def(8_841_0_17);
    public static final TransportVersion SEMANTIC_TEXT_CHUNKING_CONFIG_8_19 = def(8_841_0_18);
    public static final TransportVersion BATCHED_QUERY_PHASE_VERSION_BACKPORT_8_X = def(8_841_0_19);
    public static final TransportVersion SEARCH_INCREMENTAL_TOP_DOCS_NULL_BACKPORT_8_19 = def(8_841_0_20);
    public static final TransportVersion ML_INFERENCE_SAGEMAKER_8_19 = def(8_841_0_21);
    public static final TransportVersion ESQL_REPORT_ORIGINAL_TYPES_BACKPORT_8_19 = def(8_841_0_22);
    public static final TransportVersion PINNED_RETRIEVER_8_19 = def(8_841_0_23);
    public static final TransportVersion ESQL_AGGREGATE_METRIC_DOUBLE_BLOCK_8_19 = def(8_841_0_24);
    public static final TransportVersion INTRODUCE_FAILURES_LIFECYCLE_BACKPORT_8_19 = def(8_841_0_25);
    public static final TransportVersion INTRODUCE_FAILURES_DEFAULT_RETENTION_BACKPORT_8_19 = def(8_841_0_26);
    public static final TransportVersion RESCORE_VECTOR_ALLOW_ZERO_BACKPORT_8_19 = def(8_841_0_27);
    public static final TransportVersion INFERENCE_ADD_TIMEOUT_PUT_ENDPOINT_8_19 = def(8_841_0_28);
    public static final TransportVersion ESQL_REPORT_SHARD_PARTITIONING_8_19 = def(8_841_0_29);
    public static final TransportVersion ESQL_DRIVER_TASK_DESCRIPTION_8_19 = def(8_841_0_30);
    public static final TransportVersion ML_INFERENCE_HUGGING_FACE_CHAT_COMPLETION_ADDED_8_19 = def(8_841_0_31);
    public static final TransportVersion V_8_19_FIELD_CAPS_ADD_CLUSTER_ALIAS = def(8_841_0_32);
    public static final TransportVersion ESQL_HASH_OPERATOR_STATUS_OUTPUT_TIME_8_19 = def(8_841_0_34);
    public static final TransportVersion RERANKER_FAILURES_ALLOWED_8_19 = def(8_841_0_35);
    public static final TransportVersion ML_INFERENCE_HUGGING_FACE_RERANK_ADDED_8_19 = def(8_841_0_36);
    public static final TransportVersion ML_INFERENCE_SAGEMAKER_CHAT_COMPLETION_8_19 = def(8_841_0_37);
    public static final TransportVersion ML_INFERENCE_VERTEXAI_CHATCOMPLETION_ADDED_8_19 = def(8_841_0_38);
    public static final TransportVersion INFERENCE_CUSTOM_SERVICE_ADDED_8_19 = def(8_841_0_39);
    public static final TransportVersion IDP_CUSTOM_SAML_ATTRIBUTES_ADDED_8_19 = def(8_841_0_40);
    public static final TransportVersion DATA_STREAM_OPTIONS_API_REMOVE_INCLUDE_DEFAULTS_8_19 = def(8_841_0_41);
    public static final TransportVersion JOIN_ON_ALIASES_8_19 = def(8_841_0_42);
    public static final TransportVersion ILM_ADD_SKIP_SETTING_8_19 = def(8_841_0_43);
    public static final TransportVersion ESQL_REGEX_MATCH_WITH_CASE_INSENSITIVITY_8_19 = def(8_841_0_44);
    public static final TransportVersion ESQL_QUERY_PLANNING_DURATION_8_19 = def(8_841_0_45);
    public static final TransportVersion SEARCH_SOURCE_EXCLUDE_VECTORS_PARAM_8_19 = def(8_841_0_46);
    public static final TransportVersion ML_INFERENCE_MISTRAL_CHAT_COMPLETION_ADDED_8_19 = def(8_841_0_47);
    public static final TransportVersion ML_INFERENCE_ELASTIC_RERANK_ADDED_8_19 = def(8_841_0_48);
    public static final TransportVersion NONE_CHUNKING_STRATEGY_8_19 = def(8_841_0_49);
    public static final TransportVersion IDP_CUSTOM_SAML_ATTRIBUTES_ALLOW_LIST_8_19 = def(8_841_0_50);
    public static final TransportVersion SETTINGS_IN_DATA_STREAMS_8_19 = def(8_841_0_51);
    public static final TransportVersion ML_INFERENCE_CUSTOM_SERVICE_REMOVE_ERROR_PARSING_8_19 = def(8_841_0_52);
    public static final TransportVersion ML_INFERENCE_CUSTOM_SERVICE_EMBEDDING_BATCH_SIZE_8_19 = def(8_841_0_53);
    public static final TransportVersion STREAMS_LOGS_SUPPORT_8_19 = def(8_841_0_54);
    public static final TransportVersion ML_INFERENCE_CUSTOM_SERVICE_INPUT_TYPE_8_19 = def(8_841_0_55);
    public static final TransportVersion RANDOM_SAMPLER_QUERY_BUILDER_8_19 = def(8_841_0_56);
    public static final TransportVersion ML_INFERENCE_SAGEMAKER_ELASTIC_8_19 = def(8_841_0_57);
    public static final TransportVersion SPARSE_VECTOR_FIELD_PRUNING_OPTIONS_8_19 = def(8_841_0_58);
    public static final TransportVersion ML_INFERENCE_ELASTIC_DENSE_TEXT_EMBEDDINGS_ADDED_8_19 = def(8_841_0_59);
    public static final TransportVersion ML_INFERENCE_COHERE_API_VERSION_8_19 = def(8_841_0_60);
    public static final TransportVersion V_9_0_0 = def(9_000_0_09);
    public static final TransportVersion INITIAL_ELASTICSEARCH_9_0_1 = def(9_000_0_10);
    public static final TransportVersion INITIAL_ELASTICSEARCH_9_0_2 = def(9_000_0_11);
    public static final TransportVersion INITIAL_ELASTICSEARCH_9_0_3 = def(9_000_0_12);
    public static final TransportVersion INITIAL_ELASTICSEARCH_9_0_4 = def(9_000_0_13);
    public static final TransportVersion COHERE_BIT_EMBEDDING_TYPE_SUPPORT_ADDED = def(9_001_0_00);
    public static final TransportVersion REMOVE_SNAPSHOT_FAILURES = def(9_002_0_00);
    public static final TransportVersion TRANSPORT_STATS_HANDLING_TIME_REQUIRED = def(9_003_0_00);
    public static final TransportVersion REMOVE_DESIRED_NODE_VERSION = def(9_004_0_00);
    public static final TransportVersion ESQL_DRIVER_TASK_DESCRIPTION = def(9_005_0_00);
    public static final TransportVersion ESQL_RETRY_ON_SHARD_LEVEL_FAILURE = def(9_006_0_00);
    public static final TransportVersion ESQL_PROFILE_ASYNC_NANOS = def(9_007_00_0);
    public static final TransportVersion ESQL_LOOKUP_JOIN_SOURCE_TEXT = def(9_008_0_00);
    public static final TransportVersion REMOVE_ALL_APPLICABLE_SELECTOR = def(9_009_0_00);
    public static final TransportVersion SLM_UNHEALTHY_IF_NO_SNAPSHOT_WITHIN = def(9_010_0_00);
    public static final TransportVersion ESQL_SUPPORT_PARTIAL_RESULTS = def(9_011_0_00);
    public static final TransportVersion REMOVE_REPOSITORY_CONFLICT_MESSAGE = def(9_012_0_00);
    public static final TransportVersion RERANKER_FAILURES_ALLOWED = def(9_013_0_00);
    public static final TransportVersion VOYAGE_AI_INTEGRATION_ADDED = def(9_014_0_00);
    public static final TransportVersion BYTE_SIZE_VALUE_ALWAYS_USES_BYTES = def(9_015_0_00);
    public static final TransportVersion ESQL_SERIALIZE_SOURCE_FUNCTIONS_WARNINGS = def(9_016_0_00);
    public static final TransportVersion ESQL_DRIVER_NODE_DESCRIPTION = def(9_017_0_00);
    public static final TransportVersion MULTI_PROJECT = def(9_018_0_00);
    public static final TransportVersion STORED_SCRIPT_CONTENT_LENGTH = def(9_019_0_00);
    public static final TransportVersion JINA_AI_EMBEDDING_TYPE_SUPPORT_ADDED = def(9_020_0_00);
    public static final TransportVersion RE_REMOVE_MIN_COMPATIBLE_SHARD_NODE = def(9_021_0_00);
    public static final TransportVersion UNASSIGENEDINFO_RESHARD_ADDED = def(9_022_0_00);
    public static final TransportVersion INCLUDE_INDEX_MODE_IN_GET_DATA_STREAM = def(9_023_0_00);
    public static final TransportVersion MAX_OPERATION_SIZE_REJECTIONS_ADDED = def(9_024_0_00);
    public static final TransportVersion RETRY_ILM_ASYNC_ACTION_REQUIRE_ERROR = def(9_025_0_00);
    public static final TransportVersion ESQL_SERIALIZE_BLOCK_TYPE_CODE = def(9_026_0_00);
    public static final TransportVersion ESQL_THREAD_NAME_IN_DRIVER_PROFILE = def(9_027_0_00);
    public static final TransportVersion INFERENCE_CONTEXT = def(9_028_0_00);
    public static final TransportVersion ML_INFERENCE_DEEPSEEK = def(9_029_00_0);
    public static final TransportVersion ESQL_FAILURE_FROM_REMOTE = def(9_030_00_0);
    public static final TransportVersion INDEX_RESHARDING_METADATA = def(9_031_0_00);
    public static final TransportVersion INFERENCE_MODEL_REGISTRY_METADATA = def(9_032_0_00);
    public static final TransportVersion INTRODUCE_LIFECYCLE_TEMPLATE = def(9_033_0_00);
    public static final TransportVersion INDEXING_STATS_INCLUDES_RECENT_WRITE_LOAD = def(9_034_0_00);
    public static final TransportVersion ESQL_AGGREGATE_METRIC_DOUBLE_LITERAL = def(9_035_0_00);
    public static final TransportVersion INDEX_METADATA_INCLUDES_RECENT_WRITE_LOAD = def(9_036_0_00);
    public static final TransportVersion RERANK_COMMON_OPTIONS_ADDED = def(9_037_0_00);
    public static final TransportVersion ESQL_REPORT_ORIGINAL_TYPES = def(9_038_00_0);
    public static final TransportVersion RESCORE_VECTOR_ALLOW_ZERO = def(9_039_0_00);
    public static final TransportVersion PROJECT_ID_IN_SNAPSHOT = def(9_040_0_00);
    public static final TransportVersion INDEX_STATS_AND_METADATA_INCLUDE_PEAK_WRITE_LOAD = def(9_041_0_00);
    public static final TransportVersion BATCHED_QUERY_PHASE_VERSION = def(9_043_0_00);
    public static final TransportVersion REMOTE_EXCEPTION = def(9_044_0_00);
    public static final TransportVersion ESQL_REMOVE_AGGREGATE_TYPE = def(9_045_0_00);
    public static final TransportVersion ADD_PROJECT_ID_TO_DSL_ERROR_INFO = def(9_046_0_00);
    public static final TransportVersion SEMANTIC_TEXT_CHUNKING_CONFIG = def(9_047_0_00);
    public static final TransportVersion REPO_ANALYSIS_COPY_BLOB = def(9_048_0_00);
    public static final TransportVersion AMAZON_BEDROCK_TASK_SETTINGS = def(9_049_0_00);
    public static final TransportVersion ESQL_REPORT_SHARD_PARTITIONING = def(9_050_0_00);
    public static final TransportVersion DEAD_ESQL_QUERY_PLANNING_DURATION = def(9_051_0_00);
    public static final TransportVersion DEAD_ESQL_DOCUMENTS_FOUND_AND_VALUES_LOADED = def(9_052_0_00);
    public static final TransportVersion DEAD_BATCHED_QUERY_EXECUTION_DELAYABLE_WRITABLE = def(9_053_0_00);
    public static final TransportVersion DEAD_SEARCH_INCREMENTAL_TOP_DOCS_NULL = def(9_054_0_00);
    public static final TransportVersion ESQL_QUERY_PLANNING_DURATION = def(9_055_0_00);
    public static final TransportVersion ESQL_DOCUMENTS_FOUND_AND_VALUES_LOADED = def(9_056_0_00);
    public static final TransportVersion BATCHED_QUERY_EXECUTION_DELAYABLE_WRITABLE = def(9_057_0_00);
    public static final TransportVersion SEARCH_INCREMENTAL_TOP_DOCS_NULL = def(9_058_0_00);
    public static final TransportVersion COMPRESS_DELAYABLE_WRITEABLE = def(9_059_0_00);
    public static final TransportVersion SYNONYMS_REFRESH_PARAM = def(9_060_0_00);
    public static final TransportVersion DOC_FIELDS_AS_LIST = def(9_061_0_00);
    public static final TransportVersion DENSE_VECTOR_OFF_HEAP_STATS = def(9_062_00_0);
    public static final TransportVersion RANDOM_SAMPLER_QUERY_BUILDER = def(9_063_0_00);
    public static final TransportVersion SETTINGS_IN_DATA_STREAMS = def(9_064_0_00);
    public static final TransportVersion INTRODUCE_FAILURES_LIFECYCLE = def(9_065_0_00);
    public static final TransportVersion PROJECT_METADATA_SETTINGS = def(9_066_0_00);
    public static final TransportVersion AGGREGATE_METRIC_DOUBLE_BLOCK = def(9_067_0_00);
    public static final TransportVersion PINNED_RETRIEVER = def(9_068_0_00);
    public static final TransportVersion ML_INFERENCE_SAGEMAKER = def(9_069_0_00);
    public static final TransportVersion WRITE_LOAD_INCLUDES_BUFFER_WRITES = def(9_070_0_00);
    public static final TransportVersion INTRODUCE_FAILURES_DEFAULT_RETENTION = def(9_071_0_00);
    public static final TransportVersion FILE_SETTINGS_HEALTH_INFO = def(9_072_0_00);
    public static final TransportVersion FIELD_CAPS_ADD_CLUSTER_ALIAS = def(9_073_0_00);
    public static final TransportVersion INFERENCE_ADD_TIMEOUT_PUT_ENDPOINT = def(9_074_0_00);
    public static final TransportVersion ESQL_FIELD_ATTRIBUTE_DROP_TYPE = def(9_075_0_00);
    public static final TransportVersion ESQL_TIME_SERIES_SOURCE_STATUS = def(9_076_0_00);
    public static final TransportVersion ESQL_HASH_OPERATOR_STATUS_OUTPUT_TIME = def(9_077_0_00);
    public static final TransportVersion ML_INFERENCE_HUGGING_FACE_CHAT_COMPLETION_ADDED = def(9_078_0_00);
    public static final TransportVersion NODES_STATS_SUPPORTS_MULTI_PROJECT = def(9_079_0_00);
    public static final TransportVersion ML_INFERENCE_HUGGING_FACE_RERANK_ADDED = def(9_080_0_00);
    public static final TransportVersion SETTINGS_IN_DATA_STREAMS_DRY_RUN = def(9_081_0_00);
    public static final TransportVersion ML_INFERENCE_SAGEMAKER_CHAT_COMPLETION = def(9_082_0_00);
    public static final TransportVersion ML_INFERENCE_VERTEXAI_CHATCOMPLETION_ADDED = def(9_083_0_00);
    public static final TransportVersion INFERENCE_CUSTOM_SERVICE_ADDED = def(9_084_0_00);
    public static final TransportVersion ESQL_LIMIT_ROW_SIZE = def(9_085_0_00);
    public static final TransportVersion ESQL_REGEX_MATCH_WITH_CASE_INSENSITIVITY = def(9_086_0_00);
    public static final TransportVersion IDP_CUSTOM_SAML_ATTRIBUTES = def(9_087_0_00);
    public static final TransportVersion JOIN_ON_ALIASES = def(9_088_0_00);
    public static final TransportVersion ILM_ADD_SKIP_SETTING = def(9_089_0_00);
<<<<<<< HEAD
    public static final TransportVersion ESQL_PROFILE_INCLUDE_PLAN = def(9_090_0_00);
=======
    public static final TransportVersion ML_INFERENCE_MISTRAL_CHAT_COMPLETION_ADDED = def(9_090_0_00);
    public static final TransportVersion IDP_CUSTOM_SAML_ATTRIBUTES_ALLOW_LIST = def(9_091_0_00);
    public static final TransportVersion SEARCH_SOURCE_EXCLUDE_VECTORS_PARAM = def(9_092_0_00);
    public static final TransportVersion SNAPSHOT_INDEX_SHARD_STATUS_MISSING_STATS = def(9_093_0_00);
    public static final TransportVersion ML_INFERENCE_ELASTIC_RERANK = def(9_094_0_00);
    public static final TransportVersion SEARCH_LOAD_PER_INDEX_STATS = def(9_095_0_00);
    public static final TransportVersion HEAP_USAGE_IN_CLUSTER_INFO = def(9_096_0_00);
    public static final TransportVersion NONE_CHUNKING_STRATEGY = def(9_097_0_00);
    public static final TransportVersion PROJECT_DELETION_GLOBAL_BLOCK = def(9_098_0_00);
    public static final TransportVersion SECURITY_CLOUD_API_KEY_REALM_AND_TYPE = def(9_099_0_00);
    public static final TransportVersion STATE_PARAM_GET_SNAPSHOT = def(9_100_0_00);
    public static final TransportVersion PROJECT_ID_IN_SNAPSHOTS_DELETIONS_AND_REPO_CLEANUP = def(9_101_0_00);
    public static final TransportVersion ML_INFERENCE_CUSTOM_SERVICE_REMOVE_ERROR_PARSING = def(9_102_0_00);
    public static final TransportVersion ML_INFERENCE_CUSTOM_SERVICE_EMBEDDING_BATCH_SIZE = def(9_103_0_00);
    public static final TransportVersion STREAMS_LOGS_SUPPORT = def(9_104_0_00);
    public static final TransportVersion ML_INFERENCE_CUSTOM_SERVICE_INPUT_TYPE = def(9_105_0_00);
    public static final TransportVersion ML_INFERENCE_SAGEMAKER_ELASTIC = def(9_106_0_00);
    public static final TransportVersion SPARSE_VECTOR_FIELD_PRUNING_OPTIONS = def(9_107_0_00);
    public static final TransportVersion CLUSTER_STATE_PROJECTS_SETTINGS = def(9_108_0_00);
    public static final TransportVersion ML_INFERENCE_ELASTIC_DENSE_TEXT_EMBEDDINGS_ADDED = def(9_109_00_0);
    public static final TransportVersion ML_INFERENCE_COHERE_API_VERSION = def(9_110_0_00);
>>>>>>> 41a47c24

    /*
     * STOP! READ THIS FIRST! No, really,
     *        ____ _____ ___  ____  _        ____  _____    _    ____    _____ _   _ ___ ____    _____ ___ ____  ____ _____ _
     *       / ___|_   _/ _ \|  _ \| |      |  _ \| ____|  / \  |  _ \  |_   _| | | |_ _/ ___|  |  ___|_ _|  _ \/ ___|_   _| |
     *       \___ \ | || | | | |_) | |      | |_) |  _|   / _ \ | | | |   | | | |_| || |\___ \  | |_   | || |_) \___ \ | | | |
     *        ___) || || |_| |  __/|_|      |  _ <| |___ / ___ \| |_| |   | | |  _  || | ___) | |  _|  | ||  _ < ___) || | |_|
     *       |____/ |_| \___/|_|   (_)      |_| \_\_____/_/   \_\____/    |_| |_| |_|___|____/  |_|   |___|_| \_\____/ |_| (_)
     *
     * A new transport version should be added EVERY TIME a change is made to the serialization protocol of one or more classes. Each
     * transport version should only be used in a single merged commit (apart from the BwC versions copied from o.e.Version, ≤V_8_8_1).
     *
     * More information about versions and backporting at docs/internal/Versioning.md
     *
     * ADDING A TRANSPORT VERSION
     * To add a new transport version, add a new constant at the bottom of the list, above this comment. Don't add other lines,
     * comments, etc. The version id has the following layout:
     *
     * M_NNN_S_PP
     *
     * M - The major version of Elasticsearch
     * NNN - The server version part
     * S - The subsidiary version part. It should always be 0 here, it is only used in subsidiary repositories.
     * PP - The patch version part
     *
     * To determine the id of the next TransportVersion constant, do the following:
     * - Use the same major version, unless bumping majors
     * - Bump the server version part by 1, unless creating a patch version
     * - Leave the subsidiary part as 0
     * - Bump the patch part if creating a patch version
     *
     * If a patch version is created, it should be placed sorted among the other existing constants.
     *
     * REVERTING A TRANSPORT VERSION
     *
     * If you revert a commit with a transport version change, you MUST ensure there is a NEW transport version representing the reverted
     * change. DO NOT let the transport version go backwards, it must ALWAYS be incremented.
     *
     * DETERMINING TRANSPORT VERSIONS FROM GIT HISTORY
     *
     * If your git checkout has the expected minor-version-numbered branches and the expected release-version tags then you can find the
     * transport versions known by a particular release ...
     *
     *     git show v8.11.0:server/src/main/java/org/elasticsearch/TransportVersions.java | grep '= def'
     *
     * ... or by a particular branch ...
     *
     *     git show 8.11:server/src/main/java/org/elasticsearch/TransportVersions.java | grep '= def'
     *
     * ... and you can see which versions were added in between two versions too ...
     *
     *     git diff v8.11.0..main -- server/src/main/java/org/elasticsearch/TransportVersions.java
     *
     * In branches 8.7-8.10 see server/src/main/java/org/elasticsearch/TransportVersion.java for the equivalent definitions.
     */

    /**
     * Reference to the earliest compatible transport version to this version of the codebase.
     * This should be the transport version used by the highest minor version of the previous major.
     */
    public static final TransportVersion MINIMUM_COMPATIBLE = INITIAL_ELASTICSEARCH_8_19;

    /**
     * Reference to the minimum transport version that can be used with CCS.
     * This should be the transport version used by the previous minor release.
     */
    public static final TransportVersion MINIMUM_CCS_VERSION = INITIAL_ELASTICSEARCH_9_0_3;

    /**
     * Sorted list of all versions defined in this class
     */
    static final List<TransportVersion> DEFINED_VERSIONS = collectAllVersionIdsDefinedInClass(TransportVersions.class);

    // the highest transport version constant defined
    static final TransportVersion LATEST_DEFINED;
    static {
        LATEST_DEFINED = DEFINED_VERSIONS.getLast();

        // see comment on IDS field
        // now we're registered all the transport versions, we can clear the map
        IDS = null;
    }

    public static List<TransportVersion> collectAllVersionIdsDefinedInClass(Class<?> cls) {
        Map<Integer, String> versionIdFields = new HashMap<>();
        List<TransportVersion> definedTransportVersions = new ArrayList<>();

        Set<String> ignore = Set.of("ZERO", "CURRENT", "MINIMUM_COMPATIBLE", "MINIMUM_CCS_VERSION");

        for (Field declaredField : cls.getFields()) {
            if (declaredField.getType().equals(TransportVersion.class)) {
                String fieldName = declaredField.getName();
                if (ignore.contains(fieldName)) {
                    continue;
                }

                TransportVersion version;
                try {
                    version = (TransportVersion) declaredField.get(null);
                } catch (IllegalAccessException e) {
                    throw new AssertionError(e);
                }
                definedTransportVersions.add(version);

                if (Assertions.ENABLED) {
                    // check the version number is unique
                    var sameVersionNumber = versionIdFields.put(version.id(), fieldName);
                    assert sameVersionNumber == null
                        : "Versions ["
                            + sameVersionNumber
                            + "] and ["
                            + fieldName
                            + "] have the same version number ["
                            + version.id()
                            + "]. Each TransportVersion should have a different version number";
                }
            }
        }

        Collections.sort(definedTransportVersions);

        return List.copyOf(definedTransportVersions);
    }

    static final IntFunction<String> VERSION_LOOKUP = ReleaseVersions.generateVersionsLookup(TransportVersions.class, LATEST_DEFINED.id());

    // no instance
    private TransportVersions() {}
}<|MERGE_RESOLUTION|>--- conflicted
+++ resolved
@@ -301,9 +301,6 @@
     public static final TransportVersion IDP_CUSTOM_SAML_ATTRIBUTES = def(9_087_0_00);
     public static final TransportVersion JOIN_ON_ALIASES = def(9_088_0_00);
     public static final TransportVersion ILM_ADD_SKIP_SETTING = def(9_089_0_00);
-<<<<<<< HEAD
-    public static final TransportVersion ESQL_PROFILE_INCLUDE_PLAN = def(9_090_0_00);
-=======
     public static final TransportVersion ML_INFERENCE_MISTRAL_CHAT_COMPLETION_ADDED = def(9_090_0_00);
     public static final TransportVersion IDP_CUSTOM_SAML_ATTRIBUTES_ALLOW_LIST = def(9_091_0_00);
     public static final TransportVersion SEARCH_SOURCE_EXCLUDE_VECTORS_PARAM = def(9_092_0_00);
@@ -325,7 +322,7 @@
     public static final TransportVersion CLUSTER_STATE_PROJECTS_SETTINGS = def(9_108_0_00);
     public static final TransportVersion ML_INFERENCE_ELASTIC_DENSE_TEXT_EMBEDDINGS_ADDED = def(9_109_00_0);
     public static final TransportVersion ML_INFERENCE_COHERE_API_VERSION = def(9_110_0_00);
->>>>>>> 41a47c24
+    public static final TransportVersion ESQL_PROFILE_INCLUDE_PLAN = def(9_111_0_00);
 
     /*
      * STOP! READ THIS FIRST! No, really,

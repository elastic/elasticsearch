--- conflicted
+++ resolved
@@ -185,12 +185,9 @@
     public static final TransportVersion INDEX_REQUEST_REMOVE_METERING = def(8_780_00_0);
     public static final TransportVersion CPU_STAT_STRING_PARSING = def(8_781_00_0);
     public static final TransportVersion QUERY_RULES_RETRIEVER = def(8_782_00_0);
-<<<<<<< HEAD
-    public static final TransportVersion MATCH_OPERATOR_COLON = def(8_783_00_0);
-=======
     public static final TransportVersion ESQL_CCS_EXEC_INFO_WITH_FAILURES = def(8_783_00_0);
     public static final TransportVersion LOGSDB_TELEMETRY = def(8_784_00_0);
->>>>>>> ac9e0a55
+    public static final TransportVersion MATCH_OPERATOR_COLON = def(8_785_00_0);
 
     /*
      * STOP! READ THIS FIRST! No, really,

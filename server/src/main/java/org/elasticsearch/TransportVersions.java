--- conflicted
+++ resolved
@@ -155,11 +155,8 @@
     public static final TransportVersion TRACK_INDEX_FAILED_DUE_TO_VERSION_CONFLICT_METRIC = def(8_820_00_0);
     public static final TransportVersion REPLACE_FAILURE_STORE_OPTIONS_WITH_SELECTOR_SYNTAX = def(8_821_00_0);
     public static final TransportVersion ELASTIC_INFERENCE_SERVICE_UNIFIED_CHAT_COMPLETIONS_INTEGRATION = def(8_822_00_0);
-<<<<<<< HEAD
-    public static final TransportVersion ESQL_RESPONSE_PARTIAL = def(8_823_00_0);
-=======
     public static final TransportVersion KQL_QUERY_TECH_PREVIEW = def(8_823_00_0);
->>>>>>> 53773cbf
+    public static final TransportVersion ESQL_RESPONSE_PARTIAL = def(8_824_00_0);
 
     /*
      * STOP! READ THIS FIRST! No, really,

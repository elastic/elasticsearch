--- conflicted
+++ resolved
@@ -170,9 +170,6 @@
     public static final TransportVersion ML_INFERENCE_TIMEOUT_ADDED = def(8_629_00_0);
     public static final TransportVersion MODIFY_DATA_STREAM_FAILURE_STORES = def(8_630_00_0);
     public static final TransportVersion ML_INFERENCE_RERANK_NEW_RESPONSE_FORMAT = def(8_631_00_0);
-<<<<<<< HEAD
-    public static final TransportVersion SECURITY_ROLE_MAPPINGS_IN_CLUSTER_STATE = def(8_632_00_0);
-=======
     public static final TransportVersion HIGHLIGHTERS_TAGS_ON_FIELD_LEVEL = def(8_632_00_0);
     public static final TransportVersion TRACK_FLUSH_TIME_EXCLUDING_WAITING_ON_LOCKS = def(8_633_00_0);
     public static final TransportVersion ML_INFERENCE_AZURE_OPENAI_EMBEDDINGS = def(8_634_00_0);
@@ -180,7 +177,7 @@
     public static final TransportVersion GEOIP_CACHE_STATS = def(8_636_00_0);
     public static final TransportVersion WATERMARK_THRESHOLDS_STATS = def(8_637_00_0);
     public static final TransportVersion ENRICH_CACHE_ADDITIONAL_STATS = def(8_638_00_0);
->>>>>>> 90a54ccf
+    public static final TransportVersion SECURITY_ROLE_MAPPINGS_IN_CLUSTER_STATE = def(8_639_00_0);
 
     /*
      * STOP! READ THIS FIRST! No, really,

/*
 * Copyright Elasticsearch B.V. and/or licensed to Elasticsearch B.V. under one
 * or more contributor license agreements. Licensed under the "Elastic License
 * 2.0", the "GNU Affero General Public License v3.0 only", and the "Server Side
 * Public License v 1"; you may not use this file except in compliance with, at
 * your election, the "Elastic License 2.0", the "GNU Affero General Public
 * License v3.0 only", or the "Server Side Public License, v 1".
 */

package org.elasticsearch;

import org.elasticsearch.core.Assertions;

import java.lang.reflect.Field;
import java.util.Collection;
import java.util.Collections;
import java.util.HashMap;
import java.util.Map;
import java.util.NavigableMap;
import java.util.Set;
import java.util.TreeMap;
import java.util.TreeSet;
import java.util.function.IntFunction;

/**
 * <p>Transport version is used to coordinate compatible wire protocol communication between nodes, at a fine-grained level.  This replaces
 * and supersedes the old Version constants.</p>
 *
 * <p>Before adding a new version constant, please read the block comment at the end of the list of constants.</p>
 */
public class TransportVersions {

    /*
     * NOTE: IntelliJ lies!
     * This map is used during class construction, referenced by the registerTransportVersion method.
     * When all the transport version constants have been registered, the map is cleared & never touched again.
     */
    static TreeSet<Integer> IDS = new TreeSet<>();

    static TransportVersion def(int id) {
        if (IDS == null) throw new IllegalStateException("The IDS map needs to be present to call this method");

        if (IDS.add(id) == false) {
            throw new IllegalArgumentException("Version id " + id + " defined twice");
        }
        if (id < IDS.last()) {
            throw new IllegalArgumentException("Version id " + id + " is not defined in the right location. Keep constants sorted");
        }
        return new TransportVersion(id);
    }

    public static final TransportVersion ZERO = def(0);
    public static final TransportVersion V_7_0_0 = def(7_00_00_99);
    public static final TransportVersion V_7_0_1 = def(7_00_01_99);
    public static final TransportVersion V_7_1_0 = def(7_01_00_99);
    public static final TransportVersion V_7_2_0 = def(7_02_00_99);
    public static final TransportVersion V_7_2_1 = def(7_02_01_99);
    public static final TransportVersion V_7_3_0 = def(7_03_00_99);
    public static final TransportVersion V_7_3_2 = def(7_03_02_99);
    public static final TransportVersion V_7_4_0 = def(7_04_00_99);
    public static final TransportVersion V_7_5_0 = def(7_05_00_99);
    public static final TransportVersion V_7_6_0 = def(7_06_00_99);
    public static final TransportVersion V_7_7_0 = def(7_07_00_99);
    public static final TransportVersion V_7_8_0 = def(7_08_00_99);
    public static final TransportVersion V_7_8_1 = def(7_08_01_99);
    public static final TransportVersion V_7_9_0 = def(7_09_00_99);
    public static final TransportVersion V_7_10_0 = def(7_10_00_99);
    public static final TransportVersion V_7_10_1 = def(7_10_01_99);
    public static final TransportVersion V_7_11_0 = def(7_11_00_99);
    public static final TransportVersion V_7_12_0 = def(7_12_00_99);
    public static final TransportVersion V_7_13_0 = def(7_13_00_99);
    public static final TransportVersion V_7_14_0 = def(7_14_00_99);
    public static final TransportVersion V_7_15_0 = def(7_15_00_99);
    public static final TransportVersion V_7_15_1 = def(7_15_01_99);
    public static final TransportVersion V_7_16_0 = def(7_16_00_99);
    public static final TransportVersion V_7_17_0 = def(7_17_00_99);
    public static final TransportVersion V_7_17_1 = def(7_17_01_99);
    public static final TransportVersion V_7_17_8 = def(7_17_08_99);
    public static final TransportVersion V_8_0_0 = def(8_00_00_99);
    public static final TransportVersion V_8_1_0 = def(8_01_00_99);
    public static final TransportVersion V_8_2_0 = def(8_02_00_99);
    public static final TransportVersion V_8_3_0 = def(8_03_00_99);
    public static final TransportVersion V_8_4_0 = def(8_04_00_99);
    public static final TransportVersion V_8_5_0 = def(8_05_00_99);
    public static final TransportVersion V_8_6_0 = def(8_06_00_99);
    public static final TransportVersion V_8_6_1 = def(8_06_01_99);
    public static final TransportVersion V_8_7_0 = def(8_07_00_99);
    public static final TransportVersion V_8_7_1 = def(8_07_01_99);
    public static final TransportVersion V_8_8_0 = def(8_08_00_99);
    public static final TransportVersion V_8_8_1 = def(8_08_01_99);
    /*
     * READ THE COMMENT BELOW THIS BLOCK OF DECLARATIONS BEFORE ADDING NEW TRANSPORT VERSIONS
     * Detached transport versions added below here.
     */
    public static final TransportVersion V_8_9_X = def(8_500_0_20);
    public static final TransportVersion V_8_10_X = def(8_500_0_61);
    public static final TransportVersion V_8_11_X = def(8_512_0_01);
    public static final TransportVersion V_8_12_0 = def(8_560_0_00);
    public static final TransportVersion V_8_12_1 = def(8_560_0_01);
    public static final TransportVersion V_8_13_0 = def(8_595_0_00);
    public static final TransportVersion V_8_13_4 = def(8_595_0_01);
    public static final TransportVersion V_8_14_0 = def(8_636_0_01);
    public static final TransportVersion V_8_15_0 = def(8_702_0_02);
    public static final TransportVersion V_8_15_2 = def(8_702_0_03);
    public static final TransportVersion V_8_16_0 = def(8_772_0_01);
    public static final TransportVersion ADD_COMPATIBILITY_VERSIONS_TO_NODE_INFO_BACKPORT_8_16 = def(8_772_0_02);
    public static final TransportVersion SKIP_INNER_HITS_SEARCH_SOURCE_BACKPORT_8_16 = def(8_772_0_03);
    public static final TransportVersion QUERY_RULES_LIST_INCLUDES_TYPES_BACKPORT_8_16 = def(8_772_0_04);
    public static final TransportVersion INITIAL_ELASTICSEARCH_8_16_5 = def(8_772_0_05);
    public static final TransportVersion INITIAL_ELASTICSEARCH_8_16_6 = def(8_772_0_06);
    public static final TransportVersion INITIAL_ELASTICSEARCH_8_16_7 = def(8_772_0_07);
    public static final TransportVersion REMOVE_MIN_COMPATIBLE_SHARD_NODE = def(8_773_0_00);
    public static final TransportVersion REVERT_REMOVE_MIN_COMPATIBLE_SHARD_NODE = def(8_774_0_00);
    public static final TransportVersion ESQL_FIELD_ATTRIBUTE_PARENT_SIMPLIFIED = def(8_775_0_00);
    public static final TransportVersion INFERENCE_DONT_PERSIST_ON_READ = def(8_776_0_00);
    public static final TransportVersion SIMULATE_MAPPING_ADDITION = def(8_777_0_00);
    public static final TransportVersion INTRODUCE_ALL_APPLICABLE_SELECTOR = def(8_778_0_00);
    public static final TransportVersion INDEX_MODE_LOOKUP = def(8_779_0_00);
    public static final TransportVersion INDEX_REQUEST_REMOVE_METERING = def(8_780_0_00);
    public static final TransportVersion CPU_STAT_STRING_PARSING = def(8_781_0_00);
    public static final TransportVersion QUERY_RULES_RETRIEVER = def(8_782_0_00);
    public static final TransportVersion ESQL_CCS_EXEC_INFO_WITH_FAILURES = def(8_783_0_00);
    public static final TransportVersion LOGSDB_TELEMETRY = def(8_784_0_00);
    public static final TransportVersion LOGSDB_TELEMETRY_STATS = def(8_785_0_00);
    public static final TransportVersion KQL_QUERY_ADDED = def(8_786_0_00);
    public static final TransportVersion ROLE_MONITOR_STATS = def(8_787_0_00);
    public static final TransportVersion DATA_STREAM_INDEX_VERSION_DEPRECATION_CHECK = def(8_788_0_00);
    public static final TransportVersion ADD_COMPATIBILITY_VERSIONS_TO_NODE_INFO = def(8_789_0_00);
    public static final TransportVersion VERTEX_AI_INPUT_TYPE_ADDED = def(8_790_0_00);
    public static final TransportVersion SKIP_INNER_HITS_SEARCH_SOURCE = def(8_791_0_00);
    public static final TransportVersion QUERY_RULES_LIST_INCLUDES_TYPES = def(8_792_0_00);
    public static final TransportVersion INDEX_STATS_ADDITIONAL_FIELDS = def(8_793_0_00);
    public static final TransportVersion INDEX_STATS_ADDITIONAL_FIELDS_REVERT = def(8_794_0_00);
    public static final TransportVersion FAST_REFRESH_RCO_2 = def(8_795_0_00);
    public static final TransportVersion ESQL_ENRICH_RUNTIME_WARNINGS = def(8_796_0_00);
    public static final TransportVersion INGEST_PIPELINE_CONFIGURATION_AS_MAP = def(8_797_0_00);
    public static final TransportVersion LOGSDB_TELEMETRY_CUSTOM_CUTOFF_DATE_FIX_8_17 = def(8_797_0_01);
    public static final TransportVersion SOURCE_MODE_TELEMETRY_FIX_8_17 = def(8_797_0_02);
    public static final TransportVersion INITIAL_ELASTICSEARCH_8_17_3 = def(8_797_0_03);
    public static final TransportVersion INITIAL_ELASTICSEARCH_8_17_4 = def(8_797_0_04);
    public static final TransportVersion INITIAL_ELASTICSEARCH_8_17_5 = def(8_797_0_05);
    public static final TransportVersion INITIAL_ELASTICSEARCH_8_17_6 = def(8_797_0_06);
    public static final TransportVersion INITIAL_ELASTICSEARCH_8_17_7 = def(8_797_0_07);
    public static final TransportVersion INDEXING_PRESSURE_THROTTLING_STATS = def(8_798_0_00);
    public static final TransportVersion REINDEX_DATA_STREAMS = def(8_799_0_00);
    public static final TransportVersion ESQL_REMOVE_NODE_LEVEL_PLAN = def(8_800_0_00);
    public static final TransportVersion LOGSDB_TELEMETRY_CUSTOM_CUTOFF_DATE = def(8_801_0_00);
    public static final TransportVersion SOURCE_MODE_TELEMETRY = def(8_802_0_00);
    public static final TransportVersion NEW_REFRESH_CLUSTER_BLOCK = def(8_803_0_00);
    public static final TransportVersion RETRIES_AND_OPERATIONS_IN_BLOBSTORE_STATS = def(8_804_0_00);
    public static final TransportVersion ADD_DATA_STREAM_OPTIONS_TO_TEMPLATES = def(8_805_0_00);
    public static final TransportVersion KNN_QUERY_RESCORE_OVERSAMPLE = def(8_806_0_00);
    public static final TransportVersion SEMANTIC_QUERY_LENIENT = def(8_807_0_00);
    public static final TransportVersion ESQL_QUERY_BUILDER_IN_SEARCH_FUNCTIONS = def(8_808_0_00);
    public static final TransportVersion EQL_ALLOW_PARTIAL_SEARCH_RESULTS = def(8_809_0_00);
    public static final TransportVersion NODE_VERSION_INFORMATION_WITH_MIN_READ_ONLY_INDEX_VERSION = def(8_810_0_00);
    public static final TransportVersion ERROR_TRACE_IN_TRANSPORT_HEADER = def(8_811_0_00);
    public static final TransportVersion FAILURE_STORE_ENABLED_BY_CLUSTER_SETTING = def(8_812_0_00);
    public static final TransportVersion SIMULATE_IGNORED_FIELDS = def(8_813_0_00);
    public static final TransportVersion TRANSFORMS_UPGRADE_MODE = def(8_814_0_00);
    public static final TransportVersion NODE_SHUTDOWN_EPHEMERAL_ID_ADDED = def(8_815_0_00);
    public static final TransportVersion ESQL_CCS_TELEMETRY_STATS = def(8_816_0_00);
    public static final TransportVersion TEXT_EMBEDDING_QUERY_VECTOR_BUILDER_INFER_MODEL_ID = def(8_817_0_00);
    public static final TransportVersion ESQL_ENABLE_NODE_LEVEL_REDUCTION = def(8_818_0_00);
    public static final TransportVersion JINA_AI_INTEGRATION_ADDED = def(8_819_0_00);
    public static final TransportVersion TRACK_INDEX_FAILED_DUE_TO_VERSION_CONFLICT_METRIC = def(8_820_0_00);
    public static final TransportVersion REPLACE_FAILURE_STORE_OPTIONS_WITH_SELECTOR_SYNTAX = def(8_821_0_00);
    public static final TransportVersion ELASTIC_INFERENCE_SERVICE_UNIFIED_CHAT_COMPLETIONS_INTEGRATION = def(8_822_0_00);
    public static final TransportVersion KQL_QUERY_TECH_PREVIEW = def(8_823_0_00);
    public static final TransportVersion ESQL_PROFILE_ROWS_PROCESSED = def(8_824_0_00);
    public static final TransportVersion BYTE_SIZE_VALUE_ALWAYS_USES_BYTES_1 = def(8_825_0_00);
    public static final TransportVersion REVERT_BYTE_SIZE_VALUE_ALWAYS_USES_BYTES_1 = def(8_826_0_00);
    public static final TransportVersion ESQL_SKIP_ES_INDEX_SERIALIZATION = def(8_827_0_00);
    public static final TransportVersion ADD_INDEX_BLOCK_TWO_PHASE = def(8_828_0_00);
    public static final TransportVersion RESOLVE_CLUSTER_NO_INDEX_EXPRESSION = def(8_829_0_00);
    public static final TransportVersion ML_ROLLOVER_LEGACY_INDICES = def(8_830_0_00);
    public static final TransportVersion ADD_INCLUDE_FAILURE_INDICES_OPTION = def(8_831_0_00);
    public static final TransportVersion ESQL_RESPONSE_PARTIAL = def(8_832_0_00);
    public static final TransportVersion RANK_DOC_OPTIONAL_METADATA_FOR_EXPLAIN = def(8_833_0_00);
    public static final TransportVersion ILM_ADD_SEARCHABLE_SNAPSHOT_ADD_REPLICATE_FOR = def(8_834_0_00);
    public static final TransportVersion INGEST_REQUEST_INCLUDE_SOURCE_ON_ERROR = def(8_835_0_00);
    public static final TransportVersion RESOURCE_DEPRECATION_CHECKS = def(8_836_0_00);
    public static final TransportVersion LINEAR_RETRIEVER_SUPPORT = def(8_837_0_00);
    public static final TransportVersion TIMEOUT_GET_PARAM_FOR_RESOLVE_CLUSTER = def(8_838_0_00);
    public static final TransportVersion INFERENCE_REQUEST_ADAPTIVE_RATE_LIMITING = def(8_839_0_00);
    public static final TransportVersion ML_INFERENCE_IBM_WATSONX_RERANK_ADDED = def(8_840_0_00);
    public static final TransportVersion REMOVE_ALL_APPLICABLE_SELECTOR_BACKPORT_8_18 = def(8_840_0_01);
    public static final TransportVersion RETRY_ILM_ASYNC_ACTION_REQUIRE_ERROR_8_18 = def(8_840_0_02);
    public static final TransportVersion INITIAL_ELASTICSEARCH_8_18_1 = def(8_840_0_03);
    public static final TransportVersion INITIAL_ELASTICSEARCH_8_18_2 = def(8_840_0_04);
    public static final TransportVersion INITIAL_ELASTICSEARCH_8_19 = def(8_841_0_00);
    public static final TransportVersion COHERE_BIT_EMBEDDING_TYPE_SUPPORT_ADDED_BACKPORT_8_X = def(8_841_0_01);
    public static final TransportVersion REMOVE_ALL_APPLICABLE_SELECTOR_BACKPORT_8_19 = def(8_841_0_02);
    public static final TransportVersion ESQL_RETRY_ON_SHARD_LEVEL_FAILURE_BACKPORT_8_19 = def(8_841_0_03);
    public static final TransportVersion ESQL_SUPPORT_PARTIAL_RESULTS_BACKPORT_8_19 = def(8_841_0_04);
    public static final TransportVersion VOYAGE_AI_INTEGRATION_ADDED_BACKPORT_8_X = def(8_841_0_05);
    public static final TransportVersion JINA_AI_EMBEDDING_TYPE_SUPPORT_ADDED_BACKPORT_8_19 = def(8_841_0_06);
    public static final TransportVersion RETRY_ILM_ASYNC_ACTION_REQUIRE_ERROR_8_19 = def(8_841_0_07);
    public static final TransportVersion INFERENCE_CONTEXT_8_X = def(8_841_0_08);
    public static final TransportVersion ML_INFERENCE_DEEPSEEK_8_19 = def(8_841_0_09);
    public static final TransportVersion ESQL_SERIALIZE_BLOCK_TYPE_CODE = def(8_841_0_10);
    public static final TransportVersion ESQL_FAILURE_FROM_REMOTE = def(8_841_0_11);
    public static final TransportVersion ESQL_AGGREGATE_METRIC_DOUBLE_LITERAL = def(8_841_0_12);
    public static final TransportVersion INFERENCE_MODEL_REGISTRY_METADATA_8_19 = def(8_841_0_13);
    public static final TransportVersion INTRODUCE_LIFECYCLE_TEMPLATE_8_19 = def(8_841_0_14);
    public static final TransportVersion RERANK_COMMON_OPTIONS_ADDED_8_19 = def(8_841_0_15);
    public static final TransportVersion REMOTE_EXCEPTION_8_19 = def(8_841_0_16);
    public static final TransportVersion AMAZON_BEDROCK_TASK_SETTINGS_8_19 = def(8_841_0_17);
    public static final TransportVersion SEMANTIC_TEXT_CHUNKING_CONFIG_8_19 = def(8_841_0_18);
    public static final TransportVersion BATCHED_QUERY_PHASE_VERSION_BACKPORT_8_X = def(8_841_0_19);
    public static final TransportVersion SEARCH_INCREMENTAL_TOP_DOCS_NULL_BACKPORT_8_19 = def(8_841_0_20);
    public static final TransportVersion ML_INFERENCE_SAGEMAKER_8_19 = def(8_841_0_21);
    public static final TransportVersion ESQL_REPORT_ORIGINAL_TYPES_BACKPORT_8_19 = def(8_841_0_22);
    public static final TransportVersion PINNED_RETRIEVER_8_19 = def(8_841_0_23);
    public static final TransportVersion ESQL_AGGREGATE_METRIC_DOUBLE_BLOCK_8_19 = def(8_841_0_24);
    public static final TransportVersion INTRODUCE_FAILURES_LIFECYCLE_BACKPORT_8_19 = def(8_841_0_25);
    public static final TransportVersion INTRODUCE_FAILURES_DEFAULT_RETENTION_BACKPORT_8_19 = def(8_841_0_26);
    public static final TransportVersion RESCORE_VECTOR_ALLOW_ZERO_BACKPORT_8_19 = def(8_841_0_27);
    public static final TransportVersion INFERENCE_ADD_TIMEOUT_PUT_ENDPOINT_8_19 = def(8_841_0_28);
    public static final TransportVersion ESQL_REPORT_SHARD_PARTITIONING_8_19 = def(8_841_0_29);
    public static final TransportVersion ESQL_DRIVER_TASK_DESCRIPTION_8_19 = def(8_841_0_30);
    public static final TransportVersion ML_INFERENCE_HUGGING_FACE_CHAT_COMPLETION_ADDED_8_19 = def(8_841_0_31);
<<<<<<< HEAD
    public static final TransportVersion INCLUDE_INDEX_MODE_IN_GET_DATA_STREAM_BACKPORT_8_19 = def(8_841_0_32);
=======
    public static final TransportVersion FIELD_CAPS_ADD_CLUSTER_ALIAS = def(8_841_0_32);
>>>>>>> 720e3b5f

    /*
     * STOP! READ THIS FIRST! No, really,
     *        ____ _____ ___  ____  _        ____  _____    _    ____    _____ _   _ ___ ____    _____ ___ ____  ____ _____ _
     *       / ___|_   _/ _ \|  _ \| |      |  _ \| ____|  / \  |  _ \  |_   _| | | |_ _/ ___|  |  ___|_ _|  _ \/ ___|_   _| |
     *       \___ \ | || | | | |_) | |      | |_) |  _|   / _ \ | | | |   | | | |_| || |\___ \  | |_   | || |_) \___ \ | | | |
     *        ___) || || |_| |  __/|_|      |  _ <| |___ / ___ \| |_| |   | | |  _  || | ___) | |  _|  | ||  _ < ___) || | |_|
     *       |____/ |_| \___/|_|   (_)      |_| \_\_____/_/   \_\____/    |_| |_| |_|___|____/  |_|   |___|_| \_\____/ |_| (_)
     *
     * A new transport version should be added EVERY TIME a change is made to the serialization protocol of one or more classes. Each
     * transport version should only be used in a single merged commit (apart from the BwC versions copied from o.e.Version, ≤V_8_8_1).
     *
     * ADDING A TRANSPORT VERSION
     * To add a new transport version, add a new constant at the bottom of the list, above this comment. Don't add other lines,
     * comments, etc. The version id has the following layout:
     *
     * M_NNN_S_PP
     *
     * M - The major version of Elasticsearch
     * NNN - The server version part
     * S - The subsidiary version part. It should always be 0 here, it is only used in subsidiary repositories.
     * PP - The patch version part
     *
     * To determine the id of the next TransportVersion constant, do the following:
     * - Use the same major version, unless bumping majors
     * - Bump the server version part by 1, unless creating a patch version
     * - Leave the subsidiary part as 0
     * - Bump the patch part if creating a patch version
     *
     * If a patch version is created, it should be placed sorted among the other existing constants.
     *
     * REVERTING A TRANSPORT VERSION
     *
     * If you revert a commit with a transport version change, you MUST ensure there is a NEW transport version representing the reverted
     * change. DO NOT let the transport version go backwards, it must ALWAYS be incremented.
     *
     * DETERMINING TRANSPORT VERSIONS FROM GIT HISTORY
     *
     * If your git checkout has the expected minor-version-numbered branches and the expected release-version tags then you can find the
     * transport versions known by a particular release ...
     *
     *     git show v8.11.0:server/src/main/java/org/elasticsearch/TransportVersions.java | grep '= def'
     *
     * ... or by a particular branch ...
     *
     *     git show 8.11:server/src/main/java/org/elasticsearch/TransportVersions.java | grep '= def'
     *
     * ... and you can see which versions were added in between two versions too ...
     *
     *     git diff v8.11.0..main -- server/src/main/java/org/elasticsearch/TransportVersions.java
     *
     * In branches 8.7-8.10 see server/src/main/java/org/elasticsearch/TransportVersion.java for the equivalent definitions.
     */

    /**
     * Reference to the earliest compatible transport version to this version of the codebase.
     * This should be the transport version used by the highest minor version of the previous major.
     */
    public static final TransportVersion MINIMUM_COMPATIBLE = V_7_17_0;

    /**
     * Reference to the minimum transport version that can be used with CCS.
     * This should be the transport version used by the previous minor release.
     */
    public static final TransportVersion MINIMUM_CCS_VERSION = RETRY_ILM_ASYNC_ACTION_REQUIRE_ERROR_8_18;

    static final NavigableMap<Integer, TransportVersion> VERSION_IDS = getAllVersionIds(TransportVersions.class);

    // the highest transport version constant defined in this file, used as a fallback for TransportVersion.current()
    static final TransportVersion LATEST_DEFINED;
    static {
        LATEST_DEFINED = VERSION_IDS.lastEntry().getValue();

        // see comment on IDS field
        // now we're registered all the transport versions, we can clear the map
        IDS = null;
    }

    public static NavigableMap<Integer, TransportVersion> getAllVersionIds(Class<?> cls) {
        Map<Integer, String> versionIdFields = new HashMap<>();
        NavigableMap<Integer, TransportVersion> builder = new TreeMap<>();

        Set<String> ignore = Set.of("ZERO", "CURRENT", "MINIMUM_COMPATIBLE", "MINIMUM_CCS_VERSION");

        for (Field declaredField : cls.getFields()) {
            if (declaredField.getType().equals(TransportVersion.class)) {
                String fieldName = declaredField.getName();
                if (ignore.contains(fieldName)) {
                    continue;
                }

                TransportVersion version;
                try {
                    version = (TransportVersion) declaredField.get(null);
                } catch (IllegalAccessException e) {
                    throw new AssertionError(e);
                }
                builder.put(version.id(), version);

                if (Assertions.ENABLED) {
                    // check the version number is unique
                    var sameVersionNumber = versionIdFields.put(version.id(), fieldName);
                    assert sameVersionNumber == null
                        : "Versions ["
                            + sameVersionNumber
                            + "] and ["
                            + fieldName
                            + "] have the same version number ["
                            + version.id()
                            + "]. Each TransportVersion should have a different version number";
                }
            }
        }

        return Collections.unmodifiableNavigableMap(builder);
    }

    static Collection<TransportVersion> getAllVersions() {
        return VERSION_IDS.values();
    }

    static final IntFunction<String> VERSION_LOOKUP = ReleaseVersions.generateVersionsLookup(TransportVersions.class, LATEST_DEFINED.id());

    // no instance
    private TransportVersions() {}
}<|MERGE_RESOLUTION|>--- conflicted
+++ resolved
@@ -220,11 +220,8 @@
     public static final TransportVersion ESQL_REPORT_SHARD_PARTITIONING_8_19 = def(8_841_0_29);
     public static final TransportVersion ESQL_DRIVER_TASK_DESCRIPTION_8_19 = def(8_841_0_30);
     public static final TransportVersion ML_INFERENCE_HUGGING_FACE_CHAT_COMPLETION_ADDED_8_19 = def(8_841_0_31);
-<<<<<<< HEAD
-    public static final TransportVersion INCLUDE_INDEX_MODE_IN_GET_DATA_STREAM_BACKPORT_8_19 = def(8_841_0_32);
-=======
     public static final TransportVersion FIELD_CAPS_ADD_CLUSTER_ALIAS = def(8_841_0_32);
->>>>>>> 720e3b5f
+    public static final TransportVersion INCLUDE_INDEX_MODE_IN_GET_DATA_STREAM_BACKPORT_8_19 = def(8_841_0_33);
 
     /*
      * STOP! READ THIS FIRST! No, really,

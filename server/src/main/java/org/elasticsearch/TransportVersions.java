--- conflicted
+++ resolved
@@ -181,9 +181,6 @@
     public static final TransportVersion ESQL_FIELD_ATTRIBUTE_PARENT_SIMPLIFIED = def(8_775_00_0);
     public static final TransportVersion INFERENCE_DONT_PERSIST_ON_READ = def(8_776_00_0);
     public static final TransportVersion SIMULATE_MAPPING_ADDITION = def(8_777_00_0);
-<<<<<<< HEAD
-    public static final TransportVersion USE_SELECTORS = def(8_778_00_0);
-=======
     public static final TransportVersion INTRODUCE_ALL_APPLICABLE_SELECTOR = def(8_778_00_0);
     public static final TransportVersion INDEX_MODE_LOOKUP = def(8_779_00_0);
     public static final TransportVersion INDEX_REQUEST_REMOVE_METERING = def(8_780_00_0);
@@ -196,7 +193,7 @@
     public static final TransportVersion ROLE_MONITOR_STATS = def(8_787_00_0);
     public static final TransportVersion DATA_STREAM_INDEX_VERSION_DEPRECATION_CHECK = def(8_788_00_0);
     public static final TransportVersion ADD_COMPATIBILITY_VERSIONS_TO_NODE_INFO = def(8_789_00_0);
->>>>>>> fa4e9508
+    public static final TransportVersion USE_SELECTORS = def(8_780_00_0);
 
     /*
      * STOP! READ THIS FIRST! No, really,

/*
 * Copyright Elasticsearch B.V. and/or licensed to Elasticsearch B.V. under one
 * or more contributor license agreements. Licensed under the "Elastic License
 * 2.0", the "GNU Affero General Public License v3.0 only", and the "Server Side
 * Public License v 1"; you may not use this file except in compliance with, at
 * your election, the "Elastic License 2.0", the "GNU Affero General Public
 * License v3.0 only", or the "Server Side Public License, v 1".
 */

package org.elasticsearch;

import org.elasticsearch.core.Assertions;

import java.lang.reflect.Field;
import java.util.ArrayList;
import java.util.Collections;
import java.util.HashMap;
import java.util.List;
import java.util.Map;
import java.util.Set;
import java.util.TreeSet;
import java.util.function.IntFunction;

/**
 * <p>Transport version is used to coordinate compatible wire protocol communication between nodes, at a fine-grained level.  This replaces
 * and supersedes the old Version constants.</p>
 *
 * <p>Before adding a new version constant, please read the block comment at the end of the list of constants.</p>
 */
public class TransportVersions {

    /*
     * NOTE: IntelliJ lies!
     * This map is used during class construction, referenced by the registerTransportVersion method.
     * When all the transport version constants have been registered, the map is cleared & never touched again.
     */
    static TreeSet<Integer> IDS = new TreeSet<>();

    static TransportVersion def(int id) {
        if (IDS == null) throw new IllegalStateException("The IDS map needs to be present to call this method");

        if (IDS.add(id) == false) {
            throw new IllegalArgumentException("Version id " + id + " defined twice");
        }
        if (id < IDS.last()) {
            throw new IllegalArgumentException("Version id " + id + " is not defined in the right location. Keep constants sorted");
        }
        return new TransportVersion(id);
    }

    // TODO: ES-10337 we can remove all transport versions earlier than 8.18
    public static final TransportVersion ZERO = def(0);
    public static final TransportVersion V_7_0_0 = def(7_00_00_99);
    public static final TransportVersion V_7_1_0 = def(7_01_00_99);
    public static final TransportVersion V_7_2_0 = def(7_02_00_99);
    public static final TransportVersion V_7_3_0 = def(7_03_00_99);
    public static final TransportVersion V_7_3_2 = def(7_03_02_99);
    public static final TransportVersion V_7_4_0 = def(7_04_00_99);
    public static final TransportVersion V_7_8_0 = def(7_08_00_99);
    public static final TransportVersion V_7_8_1 = def(7_08_01_99);
    public static final TransportVersion V_7_9_0 = def(7_09_00_99);
    public static final TransportVersion V_7_10_0 = def(7_10_00_99);
    public static final TransportVersion V_8_0_0 = def(8_00_00_99);
    public static final TransportVersion V_8_1_0 = def(8_01_00_99);
    public static final TransportVersion V_8_2_0 = def(8_02_00_99);
    public static final TransportVersion V_8_3_0 = def(8_03_00_99);
    public static final TransportVersion V_8_4_0 = def(8_04_00_99);
    public static final TransportVersion V_8_5_0 = def(8_05_00_99);
    public static final TransportVersion V_8_6_0 = def(8_06_00_99);
    public static final TransportVersion V_8_6_1 = def(8_06_01_99);
    public static final TransportVersion V_8_7_0 = def(8_07_00_99);
    public static final TransportVersion V_8_7_1 = def(8_07_01_99);
    public static final TransportVersion V_8_8_0 = def(8_08_00_99);
    public static final TransportVersion V_8_8_1 = def(8_08_01_99);
    /*
     * READ THE COMMENT BELOW THIS BLOCK OF DECLARATIONS BEFORE ADDING NEW TRANSPORT VERSIONS
     * Detached transport versions added below here.
     */
    public static final TransportVersion V_8_9_X = def(8_500_0_20);
    public static final TransportVersion V_8_10_X = def(8_500_0_61);
    public static final TransportVersion V_8_11_X = def(8_512_0_01);
    public static final TransportVersion V_8_12_0 = def(8_560_0_00);
    public static final TransportVersion V_8_12_1 = def(8_560_0_01);
    public static final TransportVersion V_8_13_0 = def(8_595_0_00);
    public static final TransportVersion V_8_13_4 = def(8_595_0_01);
    public static final TransportVersion V_8_14_0 = def(8_636_0_01);
    public static final TransportVersion V_8_15_0 = def(8_702_0_02);
    public static final TransportVersion V_8_15_2 = def(8_702_0_03);
    public static final TransportVersion V_8_16_0 = def(8_772_0_01);
    public static final TransportVersion V_8_16_1 = def(8_772_0_04);
    public static final TransportVersion V_8_16_5 = def(8_772_0_05);
    public static final TransportVersion V_8_16_6 = def(8_772_0_06);
    public static final TransportVersion INITIAL_ELASTICSEARCH_8_16_7 = def(8_772_0_07);
    public static final TransportVersion V_8_17_0 = def(8_797_0_02);
    public static final TransportVersion V_8_17_3 = def(8_797_0_03);
    public static final TransportVersion V_8_17_4 = def(8_797_0_04);
    public static final TransportVersion V_8_17_5 = def(8_797_0_05);
    public static final TransportVersion INITIAL_ELASTICSEARCH_8_17_6 = def(8_797_0_06);
    public static final TransportVersion INITIAL_ELASTICSEARCH_8_17_7 = def(8_797_0_07);
    public static final TransportVersion INITIAL_ELASTICSEARCH_8_17_8 = def(8_797_0_08);
    public static final TransportVersion INITIAL_ELASTICSEARCH_8_17_9 = def(8_797_0_09);
    public static final TransportVersion INDEXING_PRESSURE_THROTTLING_STATS = def(8_798_0_00);
    public static final TransportVersion REINDEX_DATA_STREAMS = def(8_799_0_00);
    public static final TransportVersion ESQL_REMOVE_NODE_LEVEL_PLAN = def(8_800_0_00);
    public static final TransportVersion LOGSDB_TELEMETRY_CUSTOM_CUTOFF_DATE = def(8_801_0_00);
    public static final TransportVersion SOURCE_MODE_TELEMETRY = def(8_802_0_00);
    public static final TransportVersion NEW_REFRESH_CLUSTER_BLOCK = def(8_803_0_00);
    public static final TransportVersion RETRIES_AND_OPERATIONS_IN_BLOBSTORE_STATS = def(8_804_0_00);
    public static final TransportVersion ADD_DATA_STREAM_OPTIONS_TO_TEMPLATES = def(8_805_0_00);
    public static final TransportVersion KNN_QUERY_RESCORE_OVERSAMPLE = def(8_806_0_00);
    public static final TransportVersion SEMANTIC_QUERY_LENIENT = def(8_807_0_00);
    public static final TransportVersion ESQL_QUERY_BUILDER_IN_SEARCH_FUNCTIONS = def(8_808_0_00);
    public static final TransportVersion EQL_ALLOW_PARTIAL_SEARCH_RESULTS = def(8_809_0_00);
    public static final TransportVersion NODE_VERSION_INFORMATION_WITH_MIN_READ_ONLY_INDEX_VERSION = def(8_810_0_00);
    public static final TransportVersion ERROR_TRACE_IN_TRANSPORT_HEADER = def(8_811_0_00);
    public static final TransportVersion FAILURE_STORE_ENABLED_BY_CLUSTER_SETTING = def(8_812_0_00);
    public static final TransportVersion SIMULATE_IGNORED_FIELDS = def(8_813_0_00);
    public static final TransportVersion TRANSFORMS_UPGRADE_MODE = def(8_814_0_00);
    public static final TransportVersion NODE_SHUTDOWN_EPHEMERAL_ID_ADDED = def(8_815_0_00);
    public static final TransportVersion ESQL_CCS_TELEMETRY_STATS = def(8_816_0_00);
    public static final TransportVersion TEXT_EMBEDDING_QUERY_VECTOR_BUILDER_INFER_MODEL_ID = def(8_817_0_00);
    public static final TransportVersion ESQL_ENABLE_NODE_LEVEL_REDUCTION = def(8_818_0_00);
    public static final TransportVersion JINA_AI_INTEGRATION_ADDED = def(8_819_0_00);
    public static final TransportVersion TRACK_INDEX_FAILED_DUE_TO_VERSION_CONFLICT_METRIC = def(8_820_0_00);
    public static final TransportVersion REPLACE_FAILURE_STORE_OPTIONS_WITH_SELECTOR_SYNTAX = def(8_821_0_00);
    public static final TransportVersion ELASTIC_INFERENCE_SERVICE_UNIFIED_CHAT_COMPLETIONS_INTEGRATION = def(8_822_0_00);
    public static final TransportVersion KQL_QUERY_TECH_PREVIEW = def(8_823_0_00);
    public static final TransportVersion ESQL_PROFILE_ROWS_PROCESSED = def(8_824_0_00);
    public static final TransportVersion BYTE_SIZE_VALUE_ALWAYS_USES_BYTES_1 = def(8_825_0_00);
    public static final TransportVersion REVERT_BYTE_SIZE_VALUE_ALWAYS_USES_BYTES_1 = def(8_826_0_00);
    public static final TransportVersion ESQL_SKIP_ES_INDEX_SERIALIZATION = def(8_827_0_00);
    public static final TransportVersion ADD_INDEX_BLOCK_TWO_PHASE = def(8_828_0_00);
    public static final TransportVersion RESOLVE_CLUSTER_NO_INDEX_EXPRESSION = def(8_829_0_00);
    public static final TransportVersion ML_ROLLOVER_LEGACY_INDICES = def(8_830_0_00);
    public static final TransportVersion ADD_INCLUDE_FAILURE_INDICES_OPTION = def(8_831_0_00);
    public static final TransportVersion ESQL_RESPONSE_PARTIAL = def(8_832_0_00);
    public static final TransportVersion RANK_DOC_OPTIONAL_METADATA_FOR_EXPLAIN = def(8_833_0_00);
    public static final TransportVersion ILM_ADD_SEARCHABLE_SNAPSHOT_ADD_REPLICATE_FOR = def(8_834_0_00);
    public static final TransportVersion INGEST_REQUEST_INCLUDE_SOURCE_ON_ERROR = def(8_835_0_00);
    public static final TransportVersion RESOURCE_DEPRECATION_CHECKS = def(8_836_0_00);
    public static final TransportVersion LINEAR_RETRIEVER_SUPPORT = def(8_837_0_00);
    public static final TransportVersion TIMEOUT_GET_PARAM_FOR_RESOLVE_CLUSTER = def(8_838_0_00);
    public static final TransportVersion INFERENCE_REQUEST_ADAPTIVE_RATE_LIMITING = def(8_839_0_00);
    public static final TransportVersion ML_INFERENCE_IBM_WATSONX_RERANK_ADDED = def(8_840_0_00);
    public static final TransportVersion REMOVE_ALL_APPLICABLE_SELECTOR_BACKPORT_8_18 = def(8_840_0_01);
    public static final TransportVersion V_8_18_0 = def(8_840_0_02);
    public static final TransportVersion INITIAL_ELASTICSEARCH_8_18_1 = def(8_840_0_03);
    public static final TransportVersion INITIAL_ELASTICSEARCH_8_18_2 = def(8_840_0_04);
    public static final TransportVersion INITIAL_ELASTICSEARCH_8_18_3 = def(8_840_0_05);
    public static final TransportVersion INITIAL_ELASTICSEARCH_8_18_4 = def(8_840_0_06);
    public static final TransportVersion INITIAL_ELASTICSEARCH_8_19 = def(8_841_0_00);
    public static final TransportVersion COHERE_BIT_EMBEDDING_TYPE_SUPPORT_ADDED_BACKPORT_8_X = def(8_841_0_01);
    public static final TransportVersion REMOVE_ALL_APPLICABLE_SELECTOR_BACKPORT_8_19 = def(8_841_0_02);
    public static final TransportVersion ESQL_RETRY_ON_SHARD_LEVEL_FAILURE_BACKPORT_8_19 = def(8_841_0_03);
    public static final TransportVersion ESQL_SUPPORT_PARTIAL_RESULTS_BACKPORT_8_19 = def(8_841_0_04);
    public static final TransportVersion VOYAGE_AI_INTEGRATION_ADDED_BACKPORT_8_X = def(8_841_0_05);
    public static final TransportVersion JINA_AI_EMBEDDING_TYPE_SUPPORT_ADDED_BACKPORT_8_19 = def(8_841_0_06);
    public static final TransportVersion RETRY_ILM_ASYNC_ACTION_REQUIRE_ERROR_8_19 = def(8_841_0_07);
    public static final TransportVersion INFERENCE_CONTEXT_8_X = def(8_841_0_08);
    public static final TransportVersion ML_INFERENCE_DEEPSEEK_8_19 = def(8_841_0_09);
    public static final TransportVersion ESQL_SERIALIZE_BLOCK_TYPE_CODE_8_19 = def(8_841_0_10);
    public static final TransportVersion ESQL_FAILURE_FROM_REMOTE_8_19 = def(8_841_0_11);
    public static final TransportVersion ESQL_AGGREGATE_METRIC_DOUBLE_LITERAL_8_19 = def(8_841_0_12);
    public static final TransportVersion INFERENCE_MODEL_REGISTRY_METADATA_8_19 = def(8_841_0_13);
    public static final TransportVersion INTRODUCE_LIFECYCLE_TEMPLATE_8_19 = def(8_841_0_14);
    public static final TransportVersion RERANK_COMMON_OPTIONS_ADDED_8_19 = def(8_841_0_15);
    public static final TransportVersion REMOTE_EXCEPTION_8_19 = def(8_841_0_16);
    public static final TransportVersion AMAZON_BEDROCK_TASK_SETTINGS_8_19 = def(8_841_0_17);
    public static final TransportVersion SEMANTIC_TEXT_CHUNKING_CONFIG_8_19 = def(8_841_0_18);
    public static final TransportVersion BATCHED_QUERY_PHASE_VERSION_BACKPORT_8_X = def(8_841_0_19);
    public static final TransportVersion SEARCH_INCREMENTAL_TOP_DOCS_NULL_BACKPORT_8_19 = def(8_841_0_20);
    public static final TransportVersion ML_INFERENCE_SAGEMAKER_8_19 = def(8_841_0_21);
    public static final TransportVersion ESQL_REPORT_ORIGINAL_TYPES_BACKPORT_8_19 = def(8_841_0_22);
    public static final TransportVersion PINNED_RETRIEVER_8_19 = def(8_841_0_23);
    public static final TransportVersion ESQL_AGGREGATE_METRIC_DOUBLE_BLOCK_8_19 = def(8_841_0_24);
    public static final TransportVersion INTRODUCE_FAILURES_LIFECYCLE_BACKPORT_8_19 = def(8_841_0_25);
    public static final TransportVersion INTRODUCE_FAILURES_DEFAULT_RETENTION_BACKPORT_8_19 = def(8_841_0_26);
    public static final TransportVersion RESCORE_VECTOR_ALLOW_ZERO_BACKPORT_8_19 = def(8_841_0_27);
    public static final TransportVersion INFERENCE_ADD_TIMEOUT_PUT_ENDPOINT_8_19 = def(8_841_0_28);
    public static final TransportVersion ESQL_REPORT_SHARD_PARTITIONING_8_19 = def(8_841_0_29);
    public static final TransportVersion ESQL_DRIVER_TASK_DESCRIPTION_8_19 = def(8_841_0_30);
    public static final TransportVersion ML_INFERENCE_HUGGING_FACE_CHAT_COMPLETION_ADDED_8_19 = def(8_841_0_31);
    public static final TransportVersion V_8_19_FIELD_CAPS_ADD_CLUSTER_ALIAS = def(8_841_0_32);
    public static final TransportVersion ESQL_HASH_OPERATOR_STATUS_OUTPUT_TIME_8_19 = def(8_841_0_34);
    public static final TransportVersion RERANKER_FAILURES_ALLOWED_8_19 = def(8_841_0_35);
    public static final TransportVersion ML_INFERENCE_HUGGING_FACE_RERANK_ADDED_8_19 = def(8_841_0_36);
    public static final TransportVersion ML_INFERENCE_SAGEMAKER_CHAT_COMPLETION_8_19 = def(8_841_0_37);
    public static final TransportVersion ML_INFERENCE_VERTEXAI_CHATCOMPLETION_ADDED_8_19 = def(8_841_0_38);
    public static final TransportVersion INFERENCE_CUSTOM_SERVICE_ADDED_8_19 = def(8_841_0_39);
    public static final TransportVersion IDP_CUSTOM_SAML_ATTRIBUTES_ADDED_8_19 = def(8_841_0_40);
    public static final TransportVersion DATA_STREAM_OPTIONS_API_REMOVE_INCLUDE_DEFAULTS_8_19 = def(8_841_0_41);
    public static final TransportVersion JOIN_ON_ALIASES_8_19 = def(8_841_0_42);
    public static final TransportVersion ILM_ADD_SKIP_SETTING_8_19 = def(8_841_0_43);
    public static final TransportVersion ESQL_REGEX_MATCH_WITH_CASE_INSENSITIVITY_8_19 = def(8_841_0_44);
    public static final TransportVersion ESQL_QUERY_PLANNING_DURATION_8_19 = def(8_841_0_45);
    public static final TransportVersion SEARCH_SOURCE_EXCLUDE_VECTORS_PARAM_8_19 = def(8_841_0_46);
    public static final TransportVersion ML_INFERENCE_MISTRAL_CHAT_COMPLETION_ADDED_8_19 = def(8_841_0_47);
    public static final TransportVersion ML_INFERENCE_ELASTIC_RERANK_ADDED_8_19 = def(8_841_0_48);
    public static final TransportVersion NONE_CHUNKING_STRATEGY_8_19 = def(8_841_0_49);
    public static final TransportVersion IDP_CUSTOM_SAML_ATTRIBUTES_ALLOW_LIST_8_19 = def(8_841_0_50);
    public static final TransportVersion SETTINGS_IN_DATA_STREAMS_8_19 = def(8_841_0_51);
    public static final TransportVersion ML_INFERENCE_CUSTOM_SERVICE_REMOVE_ERROR_PARSING_8_19 = def(8_841_0_52);
    public static final TransportVersion ML_INFERENCE_CUSTOM_SERVICE_EMBEDDING_BATCH_SIZE_8_19 = def(8_841_0_53);
    public static final TransportVersion STREAMS_LOGS_SUPPORT_8_19 = def(8_841_0_54);
    public static final TransportVersion ML_INFERENCE_CUSTOM_SERVICE_INPUT_TYPE_8_19 = def(8_841_0_55);
    public static final TransportVersion RANDOM_SAMPLER_QUERY_BUILDER_8_19 = def(8_841_0_56);
    public static final TransportVersion ML_INFERENCE_SAGEMAKER_ELASTIC_8_19 = def(8_841_0_57);
    public static final TransportVersion SPARSE_VECTOR_FIELD_PRUNING_OPTIONS_8_19 = def(8_841_0_58);
    public static final TransportVersion ML_INFERENCE_ELASTIC_DENSE_TEXT_EMBEDDINGS_ADDED_8_19 = def(8_841_0_59);
    public static final TransportVersion ML_INFERENCE_COHERE_API_VERSION_8_19 = def(8_841_0_60);
    public static final TransportVersion ESQL_DOCUMENTS_FOUND_AND_VALUES_LOADED_8_19 = def(8_841_0_61);
    public static final TransportVersion ESQL_PROFILE_INCLUDE_PLAN_8_19 = def(8_841_0_62);
    public static final TransportVersion ESQL_SPLIT_ON_BIG_VALUES_8_19 = def(8_841_0_63);
    public static final TransportVersion ESQL_FIXED_INDEX_LIKE_8_19 = def(8_841_0_64);
    public static final TransportVersion V_9_0_0 = def(9_000_0_09);
    public static final TransportVersion INITIAL_ELASTICSEARCH_9_0_1 = def(9_000_0_10);
    public static final TransportVersion INITIAL_ELASTICSEARCH_9_0_2 = def(9_000_0_11);
    public static final TransportVersion INITIAL_ELASTICSEARCH_9_0_3 = def(9_000_0_12);
    public static final TransportVersion INITIAL_ELASTICSEARCH_9_0_4 = def(9_000_0_13);
    public static final TransportVersion COHERE_BIT_EMBEDDING_TYPE_SUPPORT_ADDED = def(9_001_0_00);
    public static final TransportVersion REMOVE_SNAPSHOT_FAILURES = def(9_002_0_00);
    public static final TransportVersion TRANSPORT_STATS_HANDLING_TIME_REQUIRED = def(9_003_0_00);
    public static final TransportVersion REMOVE_DESIRED_NODE_VERSION = def(9_004_0_00);
    public static final TransportVersion ESQL_DRIVER_TASK_DESCRIPTION = def(9_005_0_00);
    public static final TransportVersion ESQL_RETRY_ON_SHARD_LEVEL_FAILURE = def(9_006_0_00);
    public static final TransportVersion ESQL_PROFILE_ASYNC_NANOS = def(9_007_00_0);
    public static final TransportVersion ESQL_LOOKUP_JOIN_SOURCE_TEXT = def(9_008_0_00);
    public static final TransportVersion REMOVE_ALL_APPLICABLE_SELECTOR = def(9_009_0_00);
    public static final TransportVersion SLM_UNHEALTHY_IF_NO_SNAPSHOT_WITHIN = def(9_010_0_00);
    public static final TransportVersion ESQL_SUPPORT_PARTIAL_RESULTS = def(9_011_0_00);
    public static final TransportVersion REMOVE_REPOSITORY_CONFLICT_MESSAGE = def(9_012_0_00);
    public static final TransportVersion RERANKER_FAILURES_ALLOWED = def(9_013_0_00);
    public static final TransportVersion VOYAGE_AI_INTEGRATION_ADDED = def(9_014_0_00);
    public static final TransportVersion BYTE_SIZE_VALUE_ALWAYS_USES_BYTES = def(9_015_0_00);
    public static final TransportVersion ESQL_SERIALIZE_SOURCE_FUNCTIONS_WARNINGS = def(9_016_0_00);
    public static final TransportVersion ESQL_DRIVER_NODE_DESCRIPTION = def(9_017_0_00);
    public static final TransportVersion MULTI_PROJECT = def(9_018_0_00);
    public static final TransportVersion STORED_SCRIPT_CONTENT_LENGTH = def(9_019_0_00);
    public static final TransportVersion JINA_AI_EMBEDDING_TYPE_SUPPORT_ADDED = def(9_020_0_00);
    public static final TransportVersion RE_REMOVE_MIN_COMPATIBLE_SHARD_NODE = def(9_021_0_00);
    public static final TransportVersion UNASSIGENEDINFO_RESHARD_ADDED = def(9_022_0_00);
    public static final TransportVersion INCLUDE_INDEX_MODE_IN_GET_DATA_STREAM = def(9_023_0_00);
    public static final TransportVersion MAX_OPERATION_SIZE_REJECTIONS_ADDED = def(9_024_0_00);
    public static final TransportVersion RETRY_ILM_ASYNC_ACTION_REQUIRE_ERROR = def(9_025_0_00);
    public static final TransportVersion ESQL_SERIALIZE_BLOCK_TYPE_CODE = def(9_026_0_00);
    public static final TransportVersion ESQL_THREAD_NAME_IN_DRIVER_PROFILE = def(9_027_0_00);
    public static final TransportVersion INFERENCE_CONTEXT = def(9_028_0_00);
    public static final TransportVersion ML_INFERENCE_DEEPSEEK = def(9_029_00_0);
    public static final TransportVersion ESQL_FAILURE_FROM_REMOTE = def(9_030_00_0);
    public static final TransportVersion INDEX_RESHARDING_METADATA = def(9_031_0_00);
    public static final TransportVersion INFERENCE_MODEL_REGISTRY_METADATA = def(9_032_0_00);
    public static final TransportVersion INTRODUCE_LIFECYCLE_TEMPLATE = def(9_033_0_00);
    public static final TransportVersion INDEXING_STATS_INCLUDES_RECENT_WRITE_LOAD = def(9_034_0_00);
    public static final TransportVersion ESQL_AGGREGATE_METRIC_DOUBLE_LITERAL = def(9_035_0_00);
    public static final TransportVersion INDEX_METADATA_INCLUDES_RECENT_WRITE_LOAD = def(9_036_0_00);
    public static final TransportVersion RERANK_COMMON_OPTIONS_ADDED = def(9_037_0_00);
    public static final TransportVersion ESQL_REPORT_ORIGINAL_TYPES = def(9_038_00_0);
    public static final TransportVersion RESCORE_VECTOR_ALLOW_ZERO = def(9_039_0_00);
    public static final TransportVersion PROJECT_ID_IN_SNAPSHOT = def(9_040_0_00);
    public static final TransportVersion INDEX_STATS_AND_METADATA_INCLUDE_PEAK_WRITE_LOAD = def(9_041_0_00);
    public static final TransportVersion BATCHED_QUERY_PHASE_VERSION = def(9_043_0_00);
    public static final TransportVersion REMOTE_EXCEPTION = def(9_044_0_00);
    public static final TransportVersion ESQL_REMOVE_AGGREGATE_TYPE = def(9_045_0_00);
    public static final TransportVersion ADD_PROJECT_ID_TO_DSL_ERROR_INFO = def(9_046_0_00);
    public static final TransportVersion SEMANTIC_TEXT_CHUNKING_CONFIG = def(9_047_0_00);
    public static final TransportVersion REPO_ANALYSIS_COPY_BLOB = def(9_048_0_00);
    public static final TransportVersion AMAZON_BEDROCK_TASK_SETTINGS = def(9_049_0_00);
    public static final TransportVersion ESQL_REPORT_SHARD_PARTITIONING = def(9_050_0_00);
    public static final TransportVersion DEAD_ESQL_QUERY_PLANNING_DURATION = def(9_051_0_00);
    public static final TransportVersion DEAD_ESQL_DOCUMENTS_FOUND_AND_VALUES_LOADED = def(9_052_0_00);
    public static final TransportVersion DEAD_BATCHED_QUERY_EXECUTION_DELAYABLE_WRITABLE = def(9_053_0_00);
    public static final TransportVersion DEAD_SEARCH_INCREMENTAL_TOP_DOCS_NULL = def(9_054_0_00);
    public static final TransportVersion ESQL_QUERY_PLANNING_DURATION = def(9_055_0_00);
    public static final TransportVersion ESQL_DOCUMENTS_FOUND_AND_VALUES_LOADED = def(9_056_0_00);
    public static final TransportVersion BATCHED_QUERY_EXECUTION_DELAYABLE_WRITABLE = def(9_057_0_00);
    public static final TransportVersion SEARCH_INCREMENTAL_TOP_DOCS_NULL = def(9_058_0_00);
    public static final TransportVersion COMPRESS_DELAYABLE_WRITEABLE = def(9_059_0_00);
    public static final TransportVersion SYNONYMS_REFRESH_PARAM = def(9_060_0_00);
    public static final TransportVersion DOC_FIELDS_AS_LIST = def(9_061_0_00);
    public static final TransportVersion DENSE_VECTOR_OFF_HEAP_STATS = def(9_062_00_0);
    public static final TransportVersion RANDOM_SAMPLER_QUERY_BUILDER = def(9_063_0_00);
    public static final TransportVersion SETTINGS_IN_DATA_STREAMS = def(9_064_0_00);
    public static final TransportVersion INTRODUCE_FAILURES_LIFECYCLE = def(9_065_0_00);
    public static final TransportVersion PROJECT_METADATA_SETTINGS = def(9_066_0_00);
    public static final TransportVersion AGGREGATE_METRIC_DOUBLE_BLOCK = def(9_067_0_00);
    public static final TransportVersion PINNED_RETRIEVER = def(9_068_0_00);
    public static final TransportVersion ML_INFERENCE_SAGEMAKER = def(9_069_0_00);
    public static final TransportVersion WRITE_LOAD_INCLUDES_BUFFER_WRITES = def(9_070_0_00);
    public static final TransportVersion INTRODUCE_FAILURES_DEFAULT_RETENTION = def(9_071_0_00);
    public static final TransportVersion FILE_SETTINGS_HEALTH_INFO = def(9_072_0_00);
    public static final TransportVersion FIELD_CAPS_ADD_CLUSTER_ALIAS = def(9_073_0_00);
    public static final TransportVersion INFERENCE_ADD_TIMEOUT_PUT_ENDPOINT = def(9_074_0_00);
    public static final TransportVersion ESQL_FIELD_ATTRIBUTE_DROP_TYPE = def(9_075_0_00);
    public static final TransportVersion ESQL_TIME_SERIES_SOURCE_STATUS = def(9_076_0_00);
    public static final TransportVersion ESQL_HASH_OPERATOR_STATUS_OUTPUT_TIME = def(9_077_0_00);
    public static final TransportVersion ML_INFERENCE_HUGGING_FACE_CHAT_COMPLETION_ADDED = def(9_078_0_00);
    public static final TransportVersion NODES_STATS_SUPPORTS_MULTI_PROJECT = def(9_079_0_00);
    public static final TransportVersion ML_INFERENCE_HUGGING_FACE_RERANK_ADDED = def(9_080_0_00);
    public static final TransportVersion SETTINGS_IN_DATA_STREAMS_DRY_RUN = def(9_081_0_00);
    public static final TransportVersion ML_INFERENCE_SAGEMAKER_CHAT_COMPLETION = def(9_082_0_00);
    public static final TransportVersion ML_INFERENCE_VERTEXAI_CHATCOMPLETION_ADDED = def(9_083_0_00);
    public static final TransportVersion INFERENCE_CUSTOM_SERVICE_ADDED = def(9_084_0_00);
    public static final TransportVersion ESQL_LIMIT_ROW_SIZE = def(9_085_0_00);
    public static final TransportVersion ESQL_REGEX_MATCH_WITH_CASE_INSENSITIVITY = def(9_086_0_00);
    public static final TransportVersion IDP_CUSTOM_SAML_ATTRIBUTES = def(9_087_0_00);
    public static final TransportVersion JOIN_ON_ALIASES = def(9_088_0_00);
    public static final TransportVersion ILM_ADD_SKIP_SETTING = def(9_089_0_00);
    public static final TransportVersion ML_INFERENCE_MISTRAL_CHAT_COMPLETION_ADDED = def(9_090_0_00);
    public static final TransportVersion IDP_CUSTOM_SAML_ATTRIBUTES_ALLOW_LIST = def(9_091_0_00);
    public static final TransportVersion SEARCH_SOURCE_EXCLUDE_VECTORS_PARAM = def(9_092_0_00);
    public static final TransportVersion SNAPSHOT_INDEX_SHARD_STATUS_MISSING_STATS = def(9_093_0_00);
    public static final TransportVersion ML_INFERENCE_ELASTIC_RERANK = def(9_094_0_00);
    public static final TransportVersion SEARCH_LOAD_PER_INDEX_STATS = def(9_095_0_00);
    public static final TransportVersion HEAP_USAGE_IN_CLUSTER_INFO = def(9_096_0_00);
    public static final TransportVersion NONE_CHUNKING_STRATEGY = def(9_097_0_00);
    public static final TransportVersion PROJECT_DELETION_GLOBAL_BLOCK = def(9_098_0_00);
    public static final TransportVersion SECURITY_CLOUD_API_KEY_REALM_AND_TYPE = def(9_099_0_00);
    public static final TransportVersion STATE_PARAM_GET_SNAPSHOT = def(9_100_0_00);
    public static final TransportVersion PROJECT_ID_IN_SNAPSHOTS_DELETIONS_AND_REPO_CLEANUP = def(9_101_0_00);
    public static final TransportVersion ML_INFERENCE_CUSTOM_SERVICE_REMOVE_ERROR_PARSING = def(9_102_0_00);
    public static final TransportVersion ML_INFERENCE_CUSTOM_SERVICE_EMBEDDING_BATCH_SIZE = def(9_103_0_00);
    public static final TransportVersion STREAMS_LOGS_SUPPORT = def(9_104_0_00);
    public static final TransportVersion ML_INFERENCE_CUSTOM_SERVICE_INPUT_TYPE = def(9_105_0_00);
    public static final TransportVersion ML_INFERENCE_SAGEMAKER_ELASTIC = def(9_106_0_00);
    public static final TransportVersion SPARSE_VECTOR_FIELD_PRUNING_OPTIONS = def(9_107_0_00);
    public static final TransportVersion CLUSTER_STATE_PROJECTS_SETTINGS = def(9_108_0_00);
    public static final TransportVersion ML_INFERENCE_ELASTIC_DENSE_TEXT_EMBEDDINGS_ADDED = def(9_109_00_0);
    public static final TransportVersion ML_INFERENCE_COHERE_API_VERSION = def(9_110_0_00);
    public static final TransportVersion ESQL_PROFILE_INCLUDE_PLAN = def(9_111_0_00);
    public static final TransportVersion MAPPINGS_IN_DATA_STREAMS = def(9_112_0_00);
    public static final TransportVersion ESQL_SPLIT_ON_BIG_VALUES_9_1 = def(9_112_0_01);
    public static final TransportVersion ESQL_FIXED_INDEX_LIKE_9_1 = def(9_112_0_02);
    public static final TransportVersion ESQL_SAMPLE_OPERATOR_STATUS_9_1 = def(9_112_0_03);
    // Below is the first version in 9.2 and NOT in 9.1.
    public static final TransportVersion PROJECT_STATE_REGISTRY_RECORDS_DELETIONS = def(9_113_0_00);
    public static final TransportVersion ESQL_SERIALIZE_TIMESERIES_FIELD_TYPE = def(9_114_0_00);
    public static final TransportVersion ML_INFERENCE_IBM_WATSONX_COMPLETION_ADDED = def(9_115_0_00);
    public static final TransportVersion ESQL_SPLIT_ON_BIG_VALUES = def(9_116_0_00);
    public static final TransportVersion ESQL_LOCAL_RELATION_WITH_NEW_BLOCKS = def(9_117_0_00);
    public static final TransportVersion ML_INFERENCE_CUSTOM_SERVICE_EMBEDDING_TYPE = def(9_118_0_00);
    public static final TransportVersion ESQL_FIXED_INDEX_LIKE = def(9_119_0_00);
    public static final TransportVersion LOOKUP_JOIN_CCS = def(9_120_0_00);
    public static final TransportVersion NODE_USAGE_STATS_FOR_THREAD_POOLS_IN_CLUSTER_INFO = def(9_121_0_00);
    public static final TransportVersion ESQL_CATEGORIZE_OPTIONS = def(9_122_0_00);
    public static final TransportVersion ML_INFERENCE_AZURE_AI_STUDIO_RERANK_ADDED = def(9_123_0_00);
<<<<<<< HEAD
    public static final TransportVersion NODE_WEIGHTS_ADDED_TO_NODE_BALANCE_STATS = def(9_124_0_00);
=======
    public static final TransportVersion PROJECT_STATE_REGISTRY_ENTRY = def(9_124_0_00);
    public static final TransportVersion ML_INFERENCE_LLAMA_ADDED = def(9_125_0_00);
    public static final TransportVersion SHARD_WRITE_LOAD_IN_CLUSTER_INFO = def(9_126_0_00);
    public static final TransportVersion ESQL_SAMPLE_OPERATOR_STATUS = def(9_127_0_00);
>>>>>>> c6666793

    /*
     * STOP! READ THIS FIRST! No, really,
     *        ____ _____ ___  ____  _        ____  _____    _    ____    _____ _   _ ___ ____    _____ ___ ____  ____ _____ _
     *       / ___|_   _/ _ \|  _ \| |      |  _ \| ____|  / \  |  _ \  |_   _| | | |_ _/ ___|  |  ___|_ _|  _ \/ ___|_   _| |
     *       \___ \ | || | | | |_) | |      | |_) |  _|   / _ \ | | | |   | | | |_| || |\___ \  | |_   | || |_) \___ \ | | | |
     *        ___) || || |_| |  __/|_|      |  _ <| |___ / ___ \| |_| |   | | |  _  || | ___) | |  _|  | ||  _ < ___) || | |_|
     *       |____/ |_| \___/|_|   (_)      |_| \_\_____/_/   \_\____/    |_| |_| |_|___|____/  |_|   |___|_| \_\____/ |_| (_)
     *
     * A new transport version should be added EVERY TIME a change is made to the serialization protocol of one or more classes. Each
     * transport version should only be used in a single merged commit (apart from the BwC versions copied from o.e.Version, ≤V_8_8_1).
     *
     * More information about versions and backporting at docs/internal/Versioning.md
     *
     * ADDING A TRANSPORT VERSION
     * To add a new transport version, add a new constant at the bottom of the list, above this comment. Don't add other lines,
     * comments, etc. The version id has the following layout:
     *
     * M_NNN_S_PP
     *
     * M - The major version of Elasticsearch
     * NNN - The server version part
     * S - The subsidiary version part. It should always be 0 here, it is only used in subsidiary repositories.
     * PP - The patch version part
     *
     * To determine the id of the next TransportVersion constant, do the following:
     * - Use the same major version, unless bumping majors
     * - Bump the server version part by 1, unless creating a patch version
     * - Leave the subsidiary part as 0
     * - Bump the patch part if creating a patch version
     *
     * If a patch version is created, it should be placed sorted among the other existing constants.
     *
     * REVERTING A TRANSPORT VERSION
     *
     * If you revert a commit with a transport version change, you MUST ensure there is a NEW transport version representing the reverted
     * change. DO NOT let the transport version go backwards, it must ALWAYS be incremented.
     *
     * DETERMINING TRANSPORT VERSIONS FROM GIT HISTORY
     *
     * If your git checkout has the expected minor-version-numbered branches and the expected release-version tags then you can find the
     * transport versions known by a particular release ...
     *
     *     git show v8.11.0:server/src/main/java/org/elasticsearch/TransportVersions.java | grep '= def'
     *
     * ... or by a particular branch ...
     *
     *     git show 8.11:server/src/main/java/org/elasticsearch/TransportVersions.java | grep '= def'
     *
     * ... and you can see which versions were added in between two versions too ...
     *
     *     git diff v8.11.0..main -- server/src/main/java/org/elasticsearch/TransportVersions.java
     *
     * In branches 8.7-8.10 see server/src/main/java/org/elasticsearch/TransportVersion.java for the equivalent definitions.
     */

    /**
     * Reference to the earliest compatible transport version to this version of the codebase.
     * This should be the transport version used by the highest minor version of the previous major.
     */
    public static final TransportVersion MINIMUM_COMPATIBLE = INITIAL_ELASTICSEARCH_8_19;

    /**
     * Reference to the minimum transport version that can be used with CCS.
     * This should be the transport version used by the previous minor release.
     */
    public static final TransportVersion MINIMUM_CCS_VERSION = INITIAL_ELASTICSEARCH_9_0_3;

    /**
     * Sorted list of all versions defined in this class
     */
    static final List<TransportVersion> DEFINED_VERSIONS = collectAllVersionIdsDefinedInClass(TransportVersions.class);

    // the highest transport version constant defined
    static final TransportVersion LATEST_DEFINED;
    static {
        LATEST_DEFINED = DEFINED_VERSIONS.getLast();

        // see comment on IDS field
        // now we're registered all the transport versions, we can clear the map
        IDS = null;
    }

    public static List<TransportVersion> collectAllVersionIdsDefinedInClass(Class<?> cls) {
        Map<Integer, String> versionIdFields = new HashMap<>();
        List<TransportVersion> definedTransportVersions = new ArrayList<>();

        Set<String> ignore = Set.of("ZERO", "CURRENT", "MINIMUM_COMPATIBLE", "MINIMUM_CCS_VERSION");

        for (Field declaredField : cls.getFields()) {
            if (declaredField.getType().equals(TransportVersion.class)) {
                String fieldName = declaredField.getName();
                if (ignore.contains(fieldName)) {
                    continue;
                }

                TransportVersion version;
                try {
                    version = (TransportVersion) declaredField.get(null);
                } catch (IllegalAccessException e) {
                    throw new AssertionError(e);
                }
                definedTransportVersions.add(version);

                if (Assertions.ENABLED) {
                    // check the version number is unique
                    var sameVersionNumber = versionIdFields.put(version.id(), fieldName);
                    assert sameVersionNumber == null
                        : "Versions ["
                            + sameVersionNumber
                            + "] and ["
                            + fieldName
                            + "] have the same version number ["
                            + version.id()
                            + "]. Each TransportVersion should have a different version number";
                }
            }
        }

        Collections.sort(definedTransportVersions);

        return List.copyOf(definedTransportVersions);
    }

    static final IntFunction<String> VERSION_LOOKUP = ReleaseVersions.generateVersionsLookup(TransportVersions.class, LATEST_DEFINED.id());

    // no instance
    private TransportVersions() {}
}<|MERGE_RESOLUTION|>--- conflicted
+++ resolved
@@ -343,14 +343,11 @@
     public static final TransportVersion NODE_USAGE_STATS_FOR_THREAD_POOLS_IN_CLUSTER_INFO = def(9_121_0_00);
     public static final TransportVersion ESQL_CATEGORIZE_OPTIONS = def(9_122_0_00);
     public static final TransportVersion ML_INFERENCE_AZURE_AI_STUDIO_RERANK_ADDED = def(9_123_0_00);
-<<<<<<< HEAD
-    public static final TransportVersion NODE_WEIGHTS_ADDED_TO_NODE_BALANCE_STATS = def(9_124_0_00);
-=======
     public static final TransportVersion PROJECT_STATE_REGISTRY_ENTRY = def(9_124_0_00);
     public static final TransportVersion ML_INFERENCE_LLAMA_ADDED = def(9_125_0_00);
     public static final TransportVersion SHARD_WRITE_LOAD_IN_CLUSTER_INFO = def(9_126_0_00);
     public static final TransportVersion ESQL_SAMPLE_OPERATOR_STATUS = def(9_127_0_00);
->>>>>>> c6666793
+    public static final TransportVersion NODE_WEIGHTS_ADDED_TO_NODE_BALANCE_STATS = def(9_128_0_00);
 
     /*
      * STOP! READ THIS FIRST! No, really,

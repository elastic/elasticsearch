--- conflicted
+++ resolved
@@ -201,12 +201,9 @@
     public static final TransportVersion INTRODUCE_LIFECYCLE_TEMPLATE = def(9_033_0_00);
     public static final TransportVersion INDEXING_STATS_INCLUDES_RECENT_WRITE_LOAD = def(9_034_0_00);
     public static final TransportVersion ESQL_AGGREGATE_METRIC_DOUBLE_LITERAL = def(9_035_0_00);
-<<<<<<< HEAD
-    public static final TransportVersion SEMANTIC_TEXT_CHUNKING_CONFIG = def(9_036_00_0);
-=======
     public static final TransportVersion INDEX_METADATA_INCLUDES_RECENT_WRITE_LOAD = def(9_036_0_00);
     public static final TransportVersion RERANK_COMMON_OPTIONS_ADDED = def(9_037_0_00);
->>>>>>> 2e6e71ac
+    public static final TransportVersion SEMANTIC_TEXT_CHUNKING_CONFIG = def(9_038_00_0);
 
     /*
      * STOP! READ THIS FIRST! No, really,

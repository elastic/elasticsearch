/*
 * Copyright Elasticsearch B.V. and/or licensed to Elasticsearch B.V. under one
 * or more contributor license agreements. Licensed under the "Elastic License
 * 2.0", the "GNU Affero General Public License v3.0 only", and the "Server Side
 * Public License v 1"; you may not use this file except in compliance with, at
 * your election, the "Elastic License 2.0", the "GNU Affero General Public
 * License v3.0 only", or the "Server Side Public License, v 1".
 */

package org.elasticsearch;

import org.elasticsearch.core.Assertions;

import java.lang.reflect.Field;
import java.util.ArrayList;
import java.util.Collections;
import java.util.HashMap;
import java.util.List;
import java.util.Map;
import java.util.Set;
import java.util.TreeSet;
import java.util.function.IntFunction;

/**
 * <p>Transport version is used to coordinate compatible wire protocol communication between nodes, at a fine-grained level.  This replaces
 * and supersedes the old Version constants.</p>
 *
 * <p>Before adding a new version constant, please read the block comment at the end of the list of constants.</p>
 */
public class TransportVersions {

    /*
     * NOTE: IntelliJ lies!
     * This map is used during class construction, referenced by the registerTransportVersion method.
     * When all the transport version constants have been registered, the map is cleared & never touched again.
     */
    static TreeSet<Integer> IDS = new TreeSet<>();

    static TransportVersion def(int id) {
        if (IDS == null) throw new IllegalStateException("The IDS map needs to be present to call this method");

        if (IDS.add(id) == false) {
            throw new IllegalArgumentException("Version id " + id + " defined twice");
        }
        if (id < IDS.last()) {
            throw new IllegalArgumentException("Version id " + id + " is not defined in the right location. Keep constants sorted");
        }
        return new TransportVersion(id);
    }

    // TODO: ES-10337 we can remove all transport versions earlier than 8.18
    public static final TransportVersion ZERO = def(0);
    public static final TransportVersion V_7_0_0 = def(7_00_00_99);
    public static final TransportVersion V_7_1_0 = def(7_01_00_99);
    public static final TransportVersion V_7_2_0 = def(7_02_00_99);
    public static final TransportVersion V_7_3_0 = def(7_03_00_99);
    public static final TransportVersion V_7_3_2 = def(7_03_02_99);
    public static final TransportVersion V_7_4_0 = def(7_04_00_99);
    public static final TransportVersion V_7_8_0 = def(7_08_00_99);
    public static final TransportVersion V_7_8_1 = def(7_08_01_99);
    public static final TransportVersion V_7_9_0 = def(7_09_00_99);
    public static final TransportVersion V_7_10_0 = def(7_10_00_99);
    public static final TransportVersion V_8_0_0 = def(8_00_00_99);
    public static final TransportVersion V_8_1_0 = def(8_01_00_99);
    public static final TransportVersion V_8_2_0 = def(8_02_00_99);
    public static final TransportVersion V_8_3_0 = def(8_03_00_99);
    public static final TransportVersion V_8_4_0 = def(8_04_00_99);
    public static final TransportVersion V_8_5_0 = def(8_05_00_99);
    public static final TransportVersion V_8_6_0 = def(8_06_00_99);
    public static final TransportVersion V_8_6_1 = def(8_06_01_99);
    public static final TransportVersion V_8_7_0 = def(8_07_00_99);
    public static final TransportVersion V_8_7_1 = def(8_07_01_99);
    public static final TransportVersion V_8_8_0 = def(8_08_00_99);
    public static final TransportVersion V_8_8_1 = def(8_08_01_99);
    /*
     * READ THE COMMENT BELOW THIS BLOCK OF DECLARATIONS BEFORE ADDING NEW TRANSPORT VERSIONS
     * Detached transport versions added below here.
     */
    public static final TransportVersion V_8_9_X = def(8_500_020);
    public static final TransportVersion V_8_10_X = def(8_500_061);
    public static final TransportVersion V_8_11_X = def(8_512_0_01);
    public static final TransportVersion V_8_12_0 = def(8_560_0_00);
    public static final TransportVersion V_8_12_1 = def(8_560_0_01);
    public static final TransportVersion V_8_13_0 = def(8_595_0_00);
    public static final TransportVersion V_8_13_4 = def(8_595_0_01);
    public static final TransportVersion V_8_14_0 = def(8_636_0_01);
    public static final TransportVersion V_8_15_0 = def(8_702_0_02);
    public static final TransportVersion V_8_15_2 = def(8_702_0_03);
    public static final TransportVersion V_8_16_0 = def(8_772_0_01);
    public static final TransportVersion V_8_16_1 = def(8_772_0_04);
    public static final TransportVersion INITIAL_ELASTICSEARCH_8_16_5 = def(8_772_0_05);
    public static final TransportVersion INITIAL_ELASTICSEARCH_8_16_6 = def(8_772_0_06);
    public static final TransportVersion V_8_17_0 = def(8_797_0_02);
    public static final TransportVersion INITIAL_ELASTICSEARCH_8_17_3 = def(8_797_0_03);
    public static final TransportVersion INITIAL_ELASTICSEARCH_8_17_4 = def(8_797_0_04);
    public static final TransportVersion INDEXING_PRESSURE_THROTTLING_STATS = def(8_798_0_00);
    public static final TransportVersion REINDEX_DATA_STREAMS = def(8_799_0_00);
    public static final TransportVersion ESQL_REMOVE_NODE_LEVEL_PLAN = def(8_800_0_00);
    public static final TransportVersion LOGSDB_TELEMETRY_CUSTOM_CUTOFF_DATE = def(8_801_0_00);
    public static final TransportVersion SOURCE_MODE_TELEMETRY = def(8_802_0_00);
    public static final TransportVersion NEW_REFRESH_CLUSTER_BLOCK = def(8_803_0_00);
    public static final TransportVersion RETRIES_AND_OPERATIONS_IN_BLOBSTORE_STATS = def(8_804_0_00);
    public static final TransportVersion ADD_DATA_STREAM_OPTIONS_TO_TEMPLATES = def(8_805_0_00);
    public static final TransportVersion KNN_QUERY_RESCORE_OVERSAMPLE = def(8_806_0_00);
    public static final TransportVersion SEMANTIC_QUERY_LENIENT = def(8_807_0_00);
    public static final TransportVersion ESQL_QUERY_BUILDER_IN_SEARCH_FUNCTIONS = def(8_808_0_00);
    public static final TransportVersion EQL_ALLOW_PARTIAL_SEARCH_RESULTS = def(8_809_0_00);
    public static final TransportVersion NODE_VERSION_INFORMATION_WITH_MIN_READ_ONLY_INDEX_VERSION = def(8_810_0_00);
    public static final TransportVersion ERROR_TRACE_IN_TRANSPORT_HEADER = def(8_811_0_00);
    public static final TransportVersion FAILURE_STORE_ENABLED_BY_CLUSTER_SETTING = def(8_812_0_00);
    public static final TransportVersion SIMULATE_IGNORED_FIELDS = def(8_813_0_00);
    public static final TransportVersion TRANSFORMS_UPGRADE_MODE = def(8_814_0_00);
    public static final TransportVersion NODE_SHUTDOWN_EPHEMERAL_ID_ADDED = def(8_815_0_00);
    public static final TransportVersion ESQL_CCS_TELEMETRY_STATS = def(8_816_0_00);
    public static final TransportVersion TEXT_EMBEDDING_QUERY_VECTOR_BUILDER_INFER_MODEL_ID = def(8_817_0_00);
    public static final TransportVersion ESQL_ENABLE_NODE_LEVEL_REDUCTION = def(8_818_0_00);
    public static final TransportVersion JINA_AI_INTEGRATION_ADDED = def(8_819_0_00);
    public static final TransportVersion TRACK_INDEX_FAILED_DUE_TO_VERSION_CONFLICT_METRIC = def(8_820_0_00);
    public static final TransportVersion REPLACE_FAILURE_STORE_OPTIONS_WITH_SELECTOR_SYNTAX = def(8_821_0_00);
    public static final TransportVersion ELASTIC_INFERENCE_SERVICE_UNIFIED_CHAT_COMPLETIONS_INTEGRATION = def(8_822_0_00);
    public static final TransportVersion KQL_QUERY_TECH_PREVIEW = def(8_823_0_00);
    public static final TransportVersion ESQL_PROFILE_ROWS_PROCESSED = def(8_824_0_00);
    public static final TransportVersion BYTE_SIZE_VALUE_ALWAYS_USES_BYTES_1 = def(8_825_0_00);
    public static final TransportVersion REVERT_BYTE_SIZE_VALUE_ALWAYS_USES_BYTES_1 = def(8_826_0_00);
    public static final TransportVersion ESQL_SKIP_ES_INDEX_SERIALIZATION = def(8_827_0_00);
    public static final TransportVersion ADD_INDEX_BLOCK_TWO_PHASE = def(8_828_0_00);
    public static final TransportVersion RESOLVE_CLUSTER_NO_INDEX_EXPRESSION = def(8_829_0_00);
    public static final TransportVersion ML_ROLLOVER_LEGACY_INDICES = def(8_830_0_00);
    public static final TransportVersion ADD_INCLUDE_FAILURE_INDICES_OPTION = def(8_831_0_00);
    public static final TransportVersion ESQL_RESPONSE_PARTIAL = def(8_832_0_00);
    public static final TransportVersion RANK_DOC_OPTIONAL_METADATA_FOR_EXPLAIN = def(8_833_0_00);
    public static final TransportVersion ILM_ADD_SEARCHABLE_SNAPSHOT_ADD_REPLICATE_FOR = def(8_834_0_00);
    public static final TransportVersion INGEST_REQUEST_INCLUDE_SOURCE_ON_ERROR = def(8_835_0_00);
    public static final TransportVersion RESOURCE_DEPRECATION_CHECKS = def(8_836_0_00);
    public static final TransportVersion LINEAR_RETRIEVER_SUPPORT = def(8_837_0_00);
    public static final TransportVersion TIMEOUT_GET_PARAM_FOR_RESOLVE_CLUSTER = def(8_838_0_00);
    public static final TransportVersion INFERENCE_REQUEST_ADAPTIVE_RATE_LIMITING = def(8_839_0_00);
    public static final TransportVersion ML_INFERENCE_IBM_WATSONX_RERANK_ADDED = def(8_840_0_00);
    public static final TransportVersion REMOVE_ALL_APPLICABLE_SELECTOR_BACKPORT_8_18 = def(8_840_0_01);
    public static final TransportVersion RETRY_ILM_ASYNC_ACTION_REQUIRE_ERROR_8_18 = def(8_840_0_02);
    public static final TransportVersion INITIAL_ELASTICSEARCH_8_19 = def(8_841_0_00);
    public static final TransportVersion COHERE_BIT_EMBEDDING_TYPE_SUPPORT_ADDED_BACKPORT_8_X = def(8_841_0_01);
    public static final TransportVersion REMOVE_ALL_APPLICABLE_SELECTOR_BACKPORT_8_19 = def(8_841_0_02);
    public static final TransportVersion ESQL_RETRY_ON_SHARD_LEVEL_FAILURE_BACKPORT_8_19 = def(8_841_0_03);
    public static final TransportVersion ESQL_SUPPORT_PARTIAL_RESULTS_BACKPORT_8_19 = def(8_841_0_04);
    public static final TransportVersion VOYAGE_AI_INTEGRATION_ADDED_BACKPORT_8_X = def(8_841_0_05);
    public static final TransportVersion JINA_AI_EMBEDDING_TYPE_SUPPORT_ADDED_BACKPORT_8_19 = def(8_841_0_06);
    public static final TransportVersion RETRY_ILM_ASYNC_ACTION_REQUIRE_ERROR_8_19 = def(8_841_0_07);
    public static final TransportVersion INFERENCE_CONTEXT_8_X = def(8_841_0_08);
    public static final TransportVersion ML_INFERENCE_DEEPSEEK_8_19 = def(8_841_0_09);
    public static final TransportVersion INITIAL_ELASTICSEARCH_9_0 = def(9_000_0_00);
    public static final TransportVersion REMOVE_SNAPSHOT_FAILURES_90 = def(9_000_0_01);
    public static final TransportVersion TRANSPORT_STATS_HANDLING_TIME_REQUIRED_90 = def(9_000_0_02);
    public static final TransportVersion REMOVE_DESIRED_NODE_VERSION_90 = def(9_000_0_03);
    public static final TransportVersion ESQL_DRIVER_TASK_DESCRIPTION_90 = def(9_000_0_04);
    public static final TransportVersion REMOVE_ALL_APPLICABLE_SELECTOR_9_0 = def(9_000_0_05);
    public static final TransportVersion BYTE_SIZE_VALUE_ALWAYS_USES_BYTES_90 = def(9_000_0_06);
    public static final TransportVersion RETRY_ILM_ASYNC_ACTION_REQUIRE_ERROR_90 = def(9_000_0_07);
    public static final TransportVersion COHERE_BIT_EMBEDDING_TYPE_SUPPORT_ADDED = def(9_001_0_00);
    public static final TransportVersion REMOVE_SNAPSHOT_FAILURES = def(9_002_0_00);
    public static final TransportVersion TRANSPORT_STATS_HANDLING_TIME_REQUIRED = def(9_003_0_00);
    public static final TransportVersion REMOVE_DESIRED_NODE_VERSION = def(9_004_0_00);
    public static final TransportVersion ESQL_DRIVER_TASK_DESCRIPTION = def(9_005_0_00);
    public static final TransportVersion ESQL_RETRY_ON_SHARD_LEVEL_FAILURE = def(9_006_0_00);
    public static final TransportVersion ESQL_PROFILE_ASYNC_NANOS = def(9_007_00_0);
    public static final TransportVersion ESQL_LOOKUP_JOIN_SOURCE_TEXT = def(9_008_0_00);
    public static final TransportVersion REMOVE_ALL_APPLICABLE_SELECTOR = def(9_009_0_00);
    public static final TransportVersion SLM_UNHEALTHY_IF_NO_SNAPSHOT_WITHIN = def(9_010_0_00);
    public static final TransportVersion ESQL_SUPPORT_PARTIAL_RESULTS = def(9_011_0_00);
    public static final TransportVersion REMOVE_REPOSITORY_CONFLICT_MESSAGE = def(9_012_0_00);
    public static final TransportVersion RERANKER_FAILURES_ALLOWED = def(9_013_0_00);
    public static final TransportVersion VOYAGE_AI_INTEGRATION_ADDED = def(9_014_0_00);
    public static final TransportVersion BYTE_SIZE_VALUE_ALWAYS_USES_BYTES = def(9_015_0_00);
    public static final TransportVersion ESQL_SERIALIZE_SOURCE_FUNCTIONS_WARNINGS = def(9_016_0_00);
    public static final TransportVersion ESQL_DRIVER_NODE_DESCRIPTION = def(9_017_0_00);
    public static final TransportVersion MULTI_PROJECT = def(9_018_0_00);
    public static final TransportVersion STORED_SCRIPT_CONTENT_LENGTH = def(9_019_0_00);
    public static final TransportVersion JINA_AI_EMBEDDING_TYPE_SUPPORT_ADDED = def(9_020_0_00);
    public static final TransportVersion RE_REMOVE_MIN_COMPATIBLE_SHARD_NODE = def(9_021_0_00);
    public static final TransportVersion UNASSIGENEDINFO_RESHARD_ADDED = def(9_022_0_00);
    public static final TransportVersion INCLUDE_INDEX_MODE_IN_GET_DATA_STREAM = def(9_023_0_00);
    public static final TransportVersion MAX_OPERATION_SIZE_REJECTIONS_ADDED = def(9_024_0_00);
    public static final TransportVersion RETRY_ILM_ASYNC_ACTION_REQUIRE_ERROR = def(9_025_0_00);
    public static final TransportVersion ESQL_SERIALIZE_BLOCK_TYPE_CODE = def(9_026_0_00);
    public static final TransportVersion ESQL_THREAD_NAME_IN_DRIVER_PROFILE = def(9_027_0_00);
    public static final TransportVersion INFERENCE_CONTEXT = def(9_028_0_00);
<<<<<<< HEAD
    public static final TransportVersion RANK_DOCS_MIN_SCORE = def(9_029_0_00);
=======
    public static final TransportVersion ML_INFERENCE_DEEPSEEK = def(9_029_00_0);
>>>>>>> 472536c1

    /*
     * STOP! READ THIS FIRST! No, really,
     *        ____ _____ ___  ____  _        ____  _____    _    ____    _____ _   _ ___ ____    _____ ___ ____  ____ _____ _
     *       / ___|_   _/ _ \|  _ \| |      |  _ \| ____|  / \  |  _ \  |_   _| | | |_ _/ ___|  |  ___|_ _|  _ \/ ___|_   _| |
     *       \___ \ | || | | | |_) | |      | |_) |  _|   / _ \ | | | |   | | | |_| || |\___ \  | |_   | || |_) \___ \ | | | |
     *        ___) || || |_| |  __/|_|      |  _ <| |___ / ___ \| |_| |   | | |  _  || | ___) | |  _|  | ||  _ < ___) || | |_|
     *       |____/ |_| \___/|_|   (_)      |_| \_\_____/_/   \_\____/    |_| |_| |_|___|____/  |_|   |___|_| \_\____/ |_| (_)
     *
     * A new transport version should be added EVERY TIME a change is made to the serialization protocol of one or more classes. Each
     * transport version should only be used in a single merged commit (apart from the BwC versions copied from o.e.Version, ≤V_8_8_1).
     *
     * More information about versions and backporting at docs/internal/Versioning.md
     *
     * ADDING A TRANSPORT VERSION
     * To add a new transport version, add a new constant at the bottom of the list, above this comment. Don't add other lines,
     * comments, etc. The version id has the following layout:
     *
     * M_NNN_S_PP
     *
     * M - The major version of Elasticsearch
     * NNN - The server version part
     * S - The subsidiary version part. It should always be 0 here, it is only used in subsidiary repositories.
     * PP - The patch version part
     *
     * To determine the id of the next TransportVersion constant, do the following:
     * - Use the same major version, unless bumping majors
     * - Bump the server version part by 1, unless creating a patch version
     * - Leave the subsidiary part as 0
     * - Bump the patch part if creating a patch version
     *
     * If a patch version is created, it should be placed sorted among the other existing constants.
     *
     * REVERTING A TRANSPORT VERSION
     *
     * If you revert a commit with a transport version change, you MUST ensure there is a NEW transport version representing the reverted
     * change. DO NOT let the transport version go backwards, it must ALWAYS be incremented.
     *
     * DETERMINING TRANSPORT VERSIONS FROM GIT HISTORY
     *
     * If your git checkout has the expected minor-version-numbered branches and the expected release-version tags then you can find the
     * transport versions known by a particular release ...
     *
     *     git show v8.11.0:server/src/main/java/org/elasticsearch/TransportVersions.java | grep '= def'
     *
     * ... or by a particular branch ...
     *
     *     git show 8.11:server/src/main/java/org/elasticsearch/TransportVersions.java | grep '= def'
     *
     * ... and you can see which versions were added in between two versions too ...
     *
     *     git diff v8.11.0..main -- server/src/main/java/org/elasticsearch/TransportVersions.java
     *
     * In branches 8.7-8.10 see server/src/main/java/org/elasticsearch/TransportVersion.java for the equivalent definitions.
     */

    /**
     * Reference to the earliest compatible transport version to this version of the codebase.
     * This should be the transport version used by the highest minor version of the previous major.
     */
    public static final TransportVersion MINIMUM_COMPATIBLE = INITIAL_ELASTICSEARCH_8_19;

    /**
     * Reference to the minimum transport version that can be used with CCS.
     * This should be the transport version used by the previous minor release.
     */
    public static final TransportVersion MINIMUM_CCS_VERSION = BYTE_SIZE_VALUE_ALWAYS_USES_BYTES_1;

    /**
     * Sorted list of all versions defined in this class
     */
    static final List<TransportVersion> DEFINED_VERSIONS = collectAllVersionIdsDefinedInClass(TransportVersions.class);

    // the highest transport version constant defined
    static final TransportVersion LATEST_DEFINED;
    static {
        LATEST_DEFINED = DEFINED_VERSIONS.getLast();

        // see comment on IDS field
        // now we're registered all the transport versions, we can clear the map
        IDS = null;
    }

    public static List<TransportVersion> collectAllVersionIdsDefinedInClass(Class<?> cls) {
        Map<Integer, String> versionIdFields = new HashMap<>();
        List<TransportVersion> definedTransportVersions = new ArrayList<>();

        Set<String> ignore = Set.of("ZERO", "CURRENT", "MINIMUM_COMPATIBLE", "MINIMUM_CCS_VERSION");

        for (Field declaredField : cls.getFields()) {
            if (declaredField.getType().equals(TransportVersion.class)) {
                String fieldName = declaredField.getName();
                if (ignore.contains(fieldName)) {
                    continue;
                }

                TransportVersion version;
                try {
                    version = (TransportVersion) declaredField.get(null);
                } catch (IllegalAccessException e) {
                    throw new AssertionError(e);
                }
                definedTransportVersions.add(version);

                if (Assertions.ENABLED) {
                    // check the version number is unique
                    var sameVersionNumber = versionIdFields.put(version.id(), fieldName);
                    assert sameVersionNumber == null
                        : "Versions ["
                            + sameVersionNumber
                            + "] and ["
                            + fieldName
                            + "] have the same version number ["
                            + version.id()
                            + "]. Each TransportVersion should have a different version number";
                }
            }
        }

        Collections.sort(definedTransportVersions);

        return List.copyOf(definedTransportVersions);
    }

    static final IntFunction<String> VERSION_LOOKUP = ReleaseVersions.generateVersionsLookup(TransportVersions.class, LATEST_DEFINED.id());

    // no instance
    private TransportVersions() {}
}<|MERGE_RESOLUTION|>--- conflicted
+++ resolved
@@ -184,11 +184,9 @@
     public static final TransportVersion ESQL_SERIALIZE_BLOCK_TYPE_CODE = def(9_026_0_00);
     public static final TransportVersion ESQL_THREAD_NAME_IN_DRIVER_PROFILE = def(9_027_0_00);
     public static final TransportVersion INFERENCE_CONTEXT = def(9_028_0_00);
-<<<<<<< HEAD
-    public static final TransportVersion RANK_DOCS_MIN_SCORE = def(9_029_0_00);
-=======
     public static final TransportVersion ML_INFERENCE_DEEPSEEK = def(9_029_00_0);
->>>>>>> 472536c1
+    public static final TransportVersion RANK_DOCS_MIN_SCORE = def(9_030_0_00);
+
 
     /*
      * STOP! READ THIS FIRST! No, really,

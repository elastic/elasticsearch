/*
 * Copyright Elasticsearch B.V. and/or licensed to Elasticsearch B.V. under one
 * or more contributor license agreements. Licensed under the "Elastic License
 * 2.0", the "GNU Affero General Public License v3.0 only", and the "Server Side
 * Public License v 1"; you may not use this file except in compliance with, at
 * your election, the "Elastic License 2.0", the "GNU Affero General Public
 * License v3.0 only", or the "Server Side Public License, v 1".
 */

package org.elasticsearch;

import org.elasticsearch.core.Assertions;

import java.lang.reflect.Field;
import java.util.ArrayList;
import java.util.Collections;
import java.util.HashMap;
import java.util.List;
import java.util.Map;
import java.util.Set;
import java.util.TreeSet;
import java.util.function.IntFunction;

/**
 * <p>Transport version is used to coordinate compatible wire protocol communication between nodes, at a fine-grained level.  This replaces
 * and supersedes the old Version constants.</p>
 *
 * <p>Before adding a new version constant, please read the block comment at the end of the list of constants.</p>
 */
public class TransportVersions {

    /*
     * NOTE: IntelliJ lies!
     * This map is used during class construction, referenced by the registerTransportVersion method.
     * When all the transport version constants have been registered, the map is cleared & never touched again.
     */
    static TreeSet<Integer> IDS = new TreeSet<>();

    static TransportVersion def(int id) {
        if (IDS == null) throw new IllegalStateException("The IDS map needs to be present to call this method");

        if (IDS.add(id) == false) {
            throw new IllegalArgumentException("Version id " + id + " defined twice");
        }
        if (id < IDS.last()) {
            throw new IllegalArgumentException("Version id " + id + " is not defined in the right location. Keep constants sorted");
        }
        return new TransportVersion(id);
    }

    // TODO: ES-10337 we can remove all transport versions earlier than 8.18
    public static final TransportVersion ZERO = def(0);
    public static final TransportVersion V_7_0_0 = def(7_00_00_99);
    public static final TransportVersion V_7_1_0 = def(7_01_00_99);
    public static final TransportVersion V_7_2_0 = def(7_02_00_99);
    public static final TransportVersion V_7_3_0 = def(7_03_00_99);
    public static final TransportVersion V_7_3_2 = def(7_03_02_99);
    public static final TransportVersion V_7_4_0 = def(7_04_00_99);
    public static final TransportVersion V_7_8_0 = def(7_08_00_99);
    public static final TransportVersion V_7_8_1 = def(7_08_01_99);
    public static final TransportVersion V_7_9_0 = def(7_09_00_99);
    public static final TransportVersion V_7_10_0 = def(7_10_00_99);
    public static final TransportVersion V_8_0_0 = def(8_00_00_99);
    public static final TransportVersion V_8_1_0 = def(8_01_00_99);
    public static final TransportVersion V_8_2_0 = def(8_02_00_99);
    public static final TransportVersion V_8_3_0 = def(8_03_00_99);
    public static final TransportVersion V_8_4_0 = def(8_04_00_99);
    public static final TransportVersion V_8_5_0 = def(8_05_00_99);
    public static final TransportVersion V_8_6_0 = def(8_06_00_99);
    public static final TransportVersion V_8_6_1 = def(8_06_01_99);
    public static final TransportVersion V_8_7_0 = def(8_07_00_99);
    public static final TransportVersion V_8_7_1 = def(8_07_01_99);
    public static final TransportVersion V_8_8_0 = def(8_08_00_99);
    public static final TransportVersion V_8_8_1 = def(8_08_01_99);
    /*
     * READ THE COMMENT BELOW THIS BLOCK OF DECLARATIONS BEFORE ADDING NEW TRANSPORT VERSIONS
     * Detached transport versions added below here.
     */
    public static final TransportVersion V_8_9_X = def(8_500_020);
    public static final TransportVersion V_8_10_X = def(8_500_061);
    public static final TransportVersion V_8_11_X = def(8_512_0_01);
    public static final TransportVersion V_8_12_0 = def(8_560_0_00);
    public static final TransportVersion V_8_12_1 = def(8_560_0_01);
    public static final TransportVersion V_8_13_0 = def(8_595_0_00);
    public static final TransportVersion V_8_13_4 = def(8_595_0_01);
    public static final TransportVersion V_8_14_0 = def(8_636_0_01);
    public static final TransportVersion V_8_15_0 = def(8_702_0_02);
    public static final TransportVersion V_8_15_2 = def(8_702_0_03);
    public static final TransportVersion V_8_16_0 = def(8_772_0_01);
    public static final TransportVersion V_8_16_1 = def(8_772_0_04);
    public static final TransportVersion INITIAL_ELASTICSEARCH_8_16_5 = def(8_772_0_05);
    public static final TransportVersion INITIAL_ELASTICSEARCH_8_16_6 = def(8_772_0_06);
    public static final TransportVersion V_8_17_0 = def(8_797_0_02);
    public static final TransportVersion INITIAL_ELASTICSEARCH_8_17_3 = def(8_797_0_03);
    public static final TransportVersion INITIAL_ELASTICSEARCH_8_17_4 = def(8_797_0_04);
    public static final TransportVersion INDEXING_PRESSURE_THROTTLING_STATS = def(8_798_0_00);
    public static final TransportVersion REINDEX_DATA_STREAMS = def(8_799_0_00);
    public static final TransportVersion ESQL_REMOVE_NODE_LEVEL_PLAN = def(8_800_0_00);
    public static final TransportVersion LOGSDB_TELEMETRY_CUSTOM_CUTOFF_DATE = def(8_801_0_00);
    public static final TransportVersion SOURCE_MODE_TELEMETRY = def(8_802_0_00);
    public static final TransportVersion NEW_REFRESH_CLUSTER_BLOCK = def(8_803_0_00);
    public static final TransportVersion RETRIES_AND_OPERATIONS_IN_BLOBSTORE_STATS = def(8_804_0_00);
    public static final TransportVersion ADD_DATA_STREAM_OPTIONS_TO_TEMPLATES = def(8_805_0_00);
    public static final TransportVersion KNN_QUERY_RESCORE_OVERSAMPLE = def(8_806_0_00);
    public static final TransportVersion SEMANTIC_QUERY_LENIENT = def(8_807_0_00);
    public static final TransportVersion ESQL_QUERY_BUILDER_IN_SEARCH_FUNCTIONS = def(8_808_0_00);
    public static final TransportVersion EQL_ALLOW_PARTIAL_SEARCH_RESULTS = def(8_809_0_00);
    public static final TransportVersion NODE_VERSION_INFORMATION_WITH_MIN_READ_ONLY_INDEX_VERSION = def(8_810_0_00);
    public static final TransportVersion ERROR_TRACE_IN_TRANSPORT_HEADER = def(8_811_0_00);
    public static final TransportVersion FAILURE_STORE_ENABLED_BY_CLUSTER_SETTING = def(8_812_0_00);
    public static final TransportVersion SIMULATE_IGNORED_FIELDS = def(8_813_0_00);
    public static final TransportVersion TRANSFORMS_UPGRADE_MODE = def(8_814_0_00);
    public static final TransportVersion NODE_SHUTDOWN_EPHEMERAL_ID_ADDED = def(8_815_0_00);
    public static final TransportVersion ESQL_CCS_TELEMETRY_STATS = def(8_816_0_00);
    public static final TransportVersion TEXT_EMBEDDING_QUERY_VECTOR_BUILDER_INFER_MODEL_ID = def(8_817_0_00);
    public static final TransportVersion ESQL_ENABLE_NODE_LEVEL_REDUCTION = def(8_818_0_00);
    public static final TransportVersion JINA_AI_INTEGRATION_ADDED = def(8_819_0_00);
    public static final TransportVersion TRACK_INDEX_FAILED_DUE_TO_VERSION_CONFLICT_METRIC = def(8_820_0_00);
    public static final TransportVersion REPLACE_FAILURE_STORE_OPTIONS_WITH_SELECTOR_SYNTAX = def(8_821_0_00);
    public static final TransportVersion ELASTIC_INFERENCE_SERVICE_UNIFIED_CHAT_COMPLETIONS_INTEGRATION = def(8_822_0_00);
    public static final TransportVersion KQL_QUERY_TECH_PREVIEW = def(8_823_0_00);
    public static final TransportVersion ESQL_PROFILE_ROWS_PROCESSED = def(8_824_0_00);
    public static final TransportVersion BYTE_SIZE_VALUE_ALWAYS_USES_BYTES_1 = def(8_825_0_00);
    public static final TransportVersion REVERT_BYTE_SIZE_VALUE_ALWAYS_USES_BYTES_1 = def(8_826_0_00);
    public static final TransportVersion ESQL_SKIP_ES_INDEX_SERIALIZATION = def(8_827_0_00);
    public static final TransportVersion ADD_INDEX_BLOCK_TWO_PHASE = def(8_828_0_00);
    public static final TransportVersion RESOLVE_CLUSTER_NO_INDEX_EXPRESSION = def(8_829_0_00);
    public static final TransportVersion ML_ROLLOVER_LEGACY_INDICES = def(8_830_0_00);
    public static final TransportVersion ADD_INCLUDE_FAILURE_INDICES_OPTION = def(8_831_0_00);
    public static final TransportVersion ESQL_RESPONSE_PARTIAL = def(8_832_0_00);
    public static final TransportVersion RANK_DOC_OPTIONAL_METADATA_FOR_EXPLAIN = def(8_833_0_00);
    public static final TransportVersion ILM_ADD_SEARCHABLE_SNAPSHOT_ADD_REPLICATE_FOR = def(8_834_0_00);
    public static final TransportVersion INGEST_REQUEST_INCLUDE_SOURCE_ON_ERROR = def(8_835_0_00);
    public static final TransportVersion RESOURCE_DEPRECATION_CHECKS = def(8_836_0_00);
    public static final TransportVersion LINEAR_RETRIEVER_SUPPORT = def(8_837_0_00);
    public static final TransportVersion TIMEOUT_GET_PARAM_FOR_RESOLVE_CLUSTER = def(8_838_0_00);
    public static final TransportVersion INFERENCE_REQUEST_ADAPTIVE_RATE_LIMITING = def(8_839_0_00);
    public static final TransportVersion ML_INFERENCE_IBM_WATSONX_RERANK_ADDED = def(8_840_0_00);
    public static final TransportVersion REMOVE_ALL_APPLICABLE_SELECTOR_BACKPORT_8_18 = def(8_840_0_01);
    public static final TransportVersion RETRY_ILM_ASYNC_ACTION_REQUIRE_ERROR_8_18 = def(8_840_0_02);
    public static final TransportVersion INITIAL_ELASTICSEARCH_8_19 = def(8_841_0_00);
    public static final TransportVersion COHERE_BIT_EMBEDDING_TYPE_SUPPORT_ADDED_BACKPORT_8_X = def(8_841_0_01);
    public static final TransportVersion REMOVE_ALL_APPLICABLE_SELECTOR_BACKPORT_8_19 = def(8_841_0_02);
    public static final TransportVersion ESQL_RETRY_ON_SHARD_LEVEL_FAILURE_BACKPORT_8_19 = def(8_841_0_03);
    public static final TransportVersion ESQL_SUPPORT_PARTIAL_RESULTS_BACKPORT_8_19 = def(8_841_0_04);
    public static final TransportVersion VOYAGE_AI_INTEGRATION_ADDED_BACKPORT_8_X = def(8_841_0_05);
    public static final TransportVersion JINA_AI_EMBEDDING_TYPE_SUPPORT_ADDED_BACKPORT_8_19 = def(8_841_0_06);
    public static final TransportVersion RETRY_ILM_ASYNC_ACTION_REQUIRE_ERROR_8_19 = def(8_841_0_07);
    public static final TransportVersion INFERENCE_CONTEXT_8_X = def(8_841_0_08);
    public static final TransportVersion ML_INFERENCE_DEEPSEEK_8_19 = def(8_841_0_09);
    public static final TransportVersion INITIAL_ELASTICSEARCH_9_0 = def(9_000_0_00);
    public static final TransportVersion REMOVE_SNAPSHOT_FAILURES_90 = def(9_000_0_01);
    public static final TransportVersion TRANSPORT_STATS_HANDLING_TIME_REQUIRED_90 = def(9_000_0_02);
    public static final TransportVersion REMOVE_DESIRED_NODE_VERSION_90 = def(9_000_0_03);
    public static final TransportVersion ESQL_DRIVER_TASK_DESCRIPTION_90 = def(9_000_0_04);
    public static final TransportVersion REMOVE_ALL_APPLICABLE_SELECTOR_9_0 = def(9_000_0_05);
    public static final TransportVersion BYTE_SIZE_VALUE_ALWAYS_USES_BYTES_90 = def(9_000_0_06);
    public static final TransportVersion RETRY_ILM_ASYNC_ACTION_REQUIRE_ERROR_90 = def(9_000_0_07);
    public static final TransportVersion COHERE_BIT_EMBEDDING_TYPE_SUPPORT_ADDED = def(9_001_0_00);
    public static final TransportVersion REMOVE_SNAPSHOT_FAILURES = def(9_002_0_00);
    public static final TransportVersion TRANSPORT_STATS_HANDLING_TIME_REQUIRED = def(9_003_0_00);
    public static final TransportVersion REMOVE_DESIRED_NODE_VERSION = def(9_004_0_00);
    public static final TransportVersion ESQL_DRIVER_TASK_DESCRIPTION = def(9_005_0_00);
    public static final TransportVersion ESQL_RETRY_ON_SHARD_LEVEL_FAILURE = def(9_006_0_00);
    public static final TransportVersion ESQL_PROFILE_ASYNC_NANOS = def(9_007_00_0);
    public static final TransportVersion ESQL_LOOKUP_JOIN_SOURCE_TEXT = def(9_008_0_00);
    public static final TransportVersion REMOVE_ALL_APPLICABLE_SELECTOR = def(9_009_0_00);
    public static final TransportVersion SLM_UNHEALTHY_IF_NO_SNAPSHOT_WITHIN = def(9_010_0_00);
    public static final TransportVersion ESQL_SUPPORT_PARTIAL_RESULTS = def(9_011_0_00);
    public static final TransportVersion REMOVE_REPOSITORY_CONFLICT_MESSAGE = def(9_012_0_00);
    public static final TransportVersion RERANKER_FAILURES_ALLOWED = def(9_013_0_00);
    public static final TransportVersion VOYAGE_AI_INTEGRATION_ADDED = def(9_014_0_00);
    public static final TransportVersion BYTE_SIZE_VALUE_ALWAYS_USES_BYTES = def(9_015_0_00);
    public static final TransportVersion ESQL_SERIALIZE_SOURCE_FUNCTIONS_WARNINGS = def(9_016_0_00);
    public static final TransportVersion ESQL_DRIVER_NODE_DESCRIPTION = def(9_017_0_00);
    public static final TransportVersion MULTI_PROJECT = def(9_018_0_00);
    public static final TransportVersion STORED_SCRIPT_CONTENT_LENGTH = def(9_019_0_00);
    public static final TransportVersion JINA_AI_EMBEDDING_TYPE_SUPPORT_ADDED = def(9_020_0_00);
    public static final TransportVersion RE_REMOVE_MIN_COMPATIBLE_SHARD_NODE = def(9_021_0_00);
    public static final TransportVersion UNASSIGENEDINFO_RESHARD_ADDED = def(9_022_0_00);
    public static final TransportVersion INCLUDE_INDEX_MODE_IN_GET_DATA_STREAM = def(9_023_0_00);
    public static final TransportVersion MAX_OPERATION_SIZE_REJECTIONS_ADDED = def(9_024_0_00);
    public static final TransportVersion RETRY_ILM_ASYNC_ACTION_REQUIRE_ERROR = def(9_025_0_00);
    public static final TransportVersion ESQL_SERIALIZE_BLOCK_TYPE_CODE = def(9_026_0_00);
    public static final TransportVersion ESQL_THREAD_NAME_IN_DRIVER_PROFILE = def(9_027_0_00);
    public static final TransportVersion INFERENCE_CONTEXT = def(9_028_0_00);
    public static final TransportVersion ML_INFERENCE_DEEPSEEK = def(9_029_00_0);
<<<<<<< HEAD
    public static final TransportVersion ESQL_AGGREGATE_METRIC_DOUBLE_LITERAL = def(9_030_0_00);
=======
    public static final TransportVersion ESQL_FAILURE_FROM_REMOTE = def(9_030_00_0);
    public static final TransportVersion INDEX_RESHARDING_METADATA = def(9_031_0_00);
>>>>>>> 0e429142

    /*
     * STOP! READ THIS FIRST! No, really,
     *        ____ _____ ___  ____  _        ____  _____    _    ____    _____ _   _ ___ ____    _____ ___ ____  ____ _____ _
     *       / ___|_   _/ _ \|  _ \| |      |  _ \| ____|  / \  |  _ \  |_   _| | | |_ _/ ___|  |  ___|_ _|  _ \/ ___|_   _| |
     *       \___ \ | || | | | |_) | |      | |_) |  _|   / _ \ | | | |   | | | |_| || |\___ \  | |_   | || |_) \___ \ | | | |
     *        ___) || || |_| |  __/|_|      |  _ <| |___ / ___ \| |_| |   | | |  _  || | ___) | |  _|  | ||  _ < ___) || | |_|
     *       |____/ |_| \___/|_|   (_)      |_| \_\_____/_/   \_\____/    |_| |_| |_|___|____/  |_|   |___|_| \_\____/ |_| (_)
     *
     * A new transport version should be added EVERY TIME a change is made to the serialization protocol of one or more classes. Each
     * transport version should only be used in a single merged commit (apart from the BwC versions copied from o.e.Version, ≤V_8_8_1).
     *
     * More information about versions and backporting at docs/internal/Versioning.md
     *
     * ADDING A TRANSPORT VERSION
     * To add a new transport version, add a new constant at the bottom of the list, above this comment. Don't add other lines,
     * comments, etc. The version id has the following layout:
     *
     * M_NNN_S_PP
     *
     * M - The major version of Elasticsearch
     * NNN - The server version part
     * S - The subsidiary version part. It should always be 0 here, it is only used in subsidiary repositories.
     * PP - The patch version part
     *
     * To determine the id of the next TransportVersion constant, do the following:
     * - Use the same major version, unless bumping majors
     * - Bump the server version part by 1, unless creating a patch version
     * - Leave the subsidiary part as 0
     * - Bump the patch part if creating a patch version
     *
     * If a patch version is created, it should be placed sorted among the other existing constants.
     *
     * REVERTING A TRANSPORT VERSION
     *
     * If you revert a commit with a transport version change, you MUST ensure there is a NEW transport version representing the reverted
     * change. DO NOT let the transport version go backwards, it must ALWAYS be incremented.
     *
     * DETERMINING TRANSPORT VERSIONS FROM GIT HISTORY
     *
     * If your git checkout has the expected minor-version-numbered branches and the expected release-version tags then you can find the
     * transport versions known by a particular release ...
     *
     *     git show v8.11.0:server/src/main/java/org/elasticsearch/TransportVersions.java | grep '= def'
     *
     * ... or by a particular branch ...
     *
     *     git show 8.11:server/src/main/java/org/elasticsearch/TransportVersions.java | grep '= def'
     *
     * ... and you can see which versions were added in between two versions too ...
     *
     *     git diff v8.11.0..main -- server/src/main/java/org/elasticsearch/TransportVersions.java
     *
     * In branches 8.7-8.10 see server/src/main/java/org/elasticsearch/TransportVersion.java for the equivalent definitions.
     */

    /**
     * Reference to the earliest compatible transport version to this version of the codebase.
     * This should be the transport version used by the highest minor version of the previous major.
     */
    public static final TransportVersion MINIMUM_COMPATIBLE = INITIAL_ELASTICSEARCH_8_19;

    /**
     * Reference to the minimum transport version that can be used with CCS.
     * This should be the transport version used by the previous minor release.
     */
    public static final TransportVersion MINIMUM_CCS_VERSION = BYTE_SIZE_VALUE_ALWAYS_USES_BYTES_1;

    /**
     * Sorted list of all versions defined in this class
     */
    static final List<TransportVersion> DEFINED_VERSIONS = collectAllVersionIdsDefinedInClass(TransportVersions.class);

    // the highest transport version constant defined
    static final TransportVersion LATEST_DEFINED;
    static {
        LATEST_DEFINED = DEFINED_VERSIONS.getLast();

        // see comment on IDS field
        // now we're registered all the transport versions, we can clear the map
        IDS = null;
    }

    public static List<TransportVersion> collectAllVersionIdsDefinedInClass(Class<?> cls) {
        Map<Integer, String> versionIdFields = new HashMap<>();
        List<TransportVersion> definedTransportVersions = new ArrayList<>();

        Set<String> ignore = Set.of("ZERO", "CURRENT", "MINIMUM_COMPATIBLE", "MINIMUM_CCS_VERSION");

        for (Field declaredField : cls.getFields()) {
            if (declaredField.getType().equals(TransportVersion.class)) {
                String fieldName = declaredField.getName();
                if (ignore.contains(fieldName)) {
                    continue;
                }

                TransportVersion version;
                try {
                    version = (TransportVersion) declaredField.get(null);
                } catch (IllegalAccessException e) {
                    throw new AssertionError(e);
                }
                definedTransportVersions.add(version);

                if (Assertions.ENABLED) {
                    // check the version number is unique
                    var sameVersionNumber = versionIdFields.put(version.id(), fieldName);
                    assert sameVersionNumber == null
                        : "Versions ["
                            + sameVersionNumber
                            + "] and ["
                            + fieldName
                            + "] have the same version number ["
                            + version.id()
                            + "]. Each TransportVersion should have a different version number";
                }
            }
        }

        Collections.sort(definedTransportVersions);

        return List.copyOf(definedTransportVersions);
    }

    static final IntFunction<String> VERSION_LOOKUP = ReleaseVersions.generateVersionsLookup(TransportVersions.class, LATEST_DEFINED.id());

    // no instance
    private TransportVersions() {}
}<|MERGE_RESOLUTION|>--- conflicted
+++ resolved
@@ -185,12 +185,9 @@
     public static final TransportVersion ESQL_THREAD_NAME_IN_DRIVER_PROFILE = def(9_027_0_00);
     public static final TransportVersion INFERENCE_CONTEXT = def(9_028_0_00);
     public static final TransportVersion ML_INFERENCE_DEEPSEEK = def(9_029_00_0);
-<<<<<<< HEAD
-    public static final TransportVersion ESQL_AGGREGATE_METRIC_DOUBLE_LITERAL = def(9_030_0_00);
-=======
     public static final TransportVersion ESQL_FAILURE_FROM_REMOTE = def(9_030_00_0);
     public static final TransportVersion INDEX_RESHARDING_METADATA = def(9_031_0_00);
->>>>>>> 0e429142
+    public static final TransportVersion ESQL_AGGREGATE_METRIC_DOUBLE_LITERAL = def(9_032_0_00);
 
     /*
      * STOP! READ THIS FIRST! No, really,

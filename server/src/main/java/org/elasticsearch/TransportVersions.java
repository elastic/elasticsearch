--- conflicted
+++ resolved
@@ -202,12 +202,8 @@
     public static final TransportVersion STREAMS_LOGS_SUPPORT_8_19 = def(8_841_0_54);
     public static final TransportVersion ML_INFERENCE_CUSTOM_SERVICE_INPUT_TYPE_8_19 = def(8_841_0_55);
     public static final TransportVersion RANDOM_SAMPLER_QUERY_BUILDER_8_19 = def(8_841_0_56);
-<<<<<<< HEAD
-    public static final TransportVersion SPARSE_VECTOR_FIELD_PRUNING_OPTIONS_8_19 = def(8_841_0_57);
-=======
     public static final TransportVersion ML_INFERENCE_SAGEMAKER_ELASTIC_8_19 = def(8_841_0_57);
-
->>>>>>> aeb37189
+    public static final TransportVersion SPARSE_VECTOR_FIELD_PRUNING_OPTIONS_8_19 = def(8_841_0_58);
     public static final TransportVersion V_9_0_0 = def(9_000_0_09);
     public static final TransportVersion INITIAL_ELASTICSEARCH_9_0_1 = def(9_000_0_10);
     public static final TransportVersion INITIAL_ELASTICSEARCH_9_0_2 = def(9_000_0_11);
@@ -316,11 +312,8 @@
     public static final TransportVersion ML_INFERENCE_CUSTOM_SERVICE_EMBEDDING_BATCH_SIZE = def(9_103_0_00);
     public static final TransportVersion STREAMS_LOGS_SUPPORT = def(9_104_0_00);
     public static final TransportVersion ML_INFERENCE_CUSTOM_SERVICE_INPUT_TYPE = def(9_105_0_00);
-<<<<<<< HEAD
-    public static final TransportVersion SPARSE_VECTOR_FIELD_PRUNING_OPTIONS = def(9_106_0_00);
-=======
     public static final TransportVersion ML_INFERENCE_SAGEMAKER_ELASTIC = def(9_106_0_00);
->>>>>>> aeb37189
+    public static final TransportVersion SPARSE_VECTOR_FIELD_PRUNING_OPTIONS = def(9_107_0_00);
 
     /*
      * STOP! READ THIS FIRST! No, really,

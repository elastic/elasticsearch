--- conflicted
+++ resolved
@@ -337,9 +337,6 @@
     public static final TransportVersion SHARD_WRITE_LOAD_IN_CLUSTER_INFO = def(9_126_0_00);
     public static final TransportVersion ESQL_SAMPLE_OPERATOR_STATUS = def(9_127_0_00);
     public static final TransportVersion PROJECT_RESERVED_STATE_MOVE_TO_REGISTRY = def(9_147_0_00);
-<<<<<<< HEAD
-    public static final TransportVersion STRUCTURED_SOURCE = def(9_148_0_00);
-=======
     public static final TransportVersion STREAMS_ENDPOINT_PARAM_RESTRICTIONS = def(9_148_0_00);
     public static final TransportVersion RESOLVE_INDEX_MODE_FILTER = def(9_149_0_00);
     public static final TransportVersion SEMANTIC_QUERY_MULTIPLE_INFERENCE_IDS = def(9_150_0_00);
@@ -347,7 +344,7 @@
     public static final TransportVersion INFERENCE_API_DISABLE_EIS_RATE_LIMITING = def(9_152_0_00);
     public static final TransportVersion GEMINI_THINKING_BUDGET_ADDED = def(9_153_0_00);
     public static final TransportVersion VISIT_PERCENTAGE = def(9_154_0_00);
->>>>>>> 06da8a4a
+    public static final TransportVersion STRUCTURED_SOURCE = def(9_155_0_00);
 
     /*
      * STOP! READ THIS FIRST! No, really,

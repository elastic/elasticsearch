--- conflicted
+++ resolved
@@ -155,11 +155,8 @@
     public static final TransportVersion REPLACE_FAILURE_STORE_OPTIONS_WITH_SELECTOR_SYNTAX = def(8_821_00_0);
     public static final TransportVersion ELASTIC_INFERENCE_SERVICE_UNIFIED_CHAT_COMPLETIONS_INTEGRATION = def(8_822_00_0);
     public static final TransportVersion KQL_QUERY_TECH_PREVIEW = def(8_823_00_0);
-<<<<<<< HEAD
-    public static final TransportVersion ADD_INDEX_BLOCK_TWO_PHASE = def(8_824_00_0);
-=======
     public static final TransportVersion ESQL_PROFILE_ROWS_PROCESSED = def(8_824_00_0);
->>>>>>> 3d41d3bc
+    public static final TransportVersion ADD_INDEX_BLOCK_TWO_PHASE = def(8_825_00_0);
 
     /*
      * STOP! READ THIS FIRST! No, really,

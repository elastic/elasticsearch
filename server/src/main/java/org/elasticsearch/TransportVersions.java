/*
 * Copyright Elasticsearch B.V. and/or licensed to Elasticsearch B.V. under one
 * or more contributor license agreements. Licensed under the "Elastic License
 * 2.0", the "GNU Affero General Public License v3.0 only", and the "Server Side
 * Public License v 1"; you may not use this file except in compliance with, at
 * your election, the "Elastic License 2.0", the "GNU Affero General Public
 * License v3.0 only", or the "Server Side Public License, v 1".
 */

package org.elasticsearch;

import org.elasticsearch.core.Assertions;

import java.lang.reflect.Field;
import java.util.ArrayList;
import java.util.Collections;
import java.util.HashMap;
import java.util.List;
import java.util.Map;
import java.util.Set;
import java.util.TreeSet;
import java.util.function.IntFunction;

/**
 * <p>Transport version is used to coordinate compatible wire protocol communication between nodes, at a fine-grained level.  This replaces
 * and supersedes the old Version constants.</p>
 *
 * <p>Before adding a new version constant, please read the block comment at the end of the list of constants.</p>
 */
public class TransportVersions {

    /*
     * NOTE: IntelliJ lies!
     * This map is used during class construction, referenced by the registerTransportVersion method.
     * When all the transport version constants have been registered, the map is cleared & never touched again.
     */
    static TreeSet<Integer> IDS = new TreeSet<>();

    static TransportVersion def(int id) {
        if (IDS == null) throw new IllegalStateException("The IDS map needs to be present to call this method");

        if (IDS.add(id) == false) {
            throw new IllegalArgumentException("Version id " + id + " defined twice");
        }
        if (id < IDS.last()) {
            throw new IllegalArgumentException("Version id " + id + " is not defined in the right location. Keep constants sorted");
        }
        return new TransportVersion(id);
    }

    // TODO: ES-10337 we can remove all transport versions earlier than 8.18
    public static final TransportVersion ZERO = def(0);
    public static final TransportVersion V_7_0_0 = def(7_00_00_99);
    public static final TransportVersion V_7_1_0 = def(7_01_00_99);
    public static final TransportVersion V_7_2_0 = def(7_02_00_99);
    public static final TransportVersion V_7_3_0 = def(7_03_00_99);
    public static final TransportVersion V_7_3_2 = def(7_03_02_99);
    public static final TransportVersion V_7_4_0 = def(7_04_00_99);
    public static final TransportVersion V_7_8_0 = def(7_08_00_99);
    public static final TransportVersion V_7_8_1 = def(7_08_01_99);
    public static final TransportVersion V_7_9_0 = def(7_09_00_99);
    public static final TransportVersion V_7_10_0 = def(7_10_00_99);
    public static final TransportVersion V_8_0_0 = def(8_00_00_99);
    public static final TransportVersion V_8_1_0 = def(8_01_00_99);
    public static final TransportVersion V_8_2_0 = def(8_02_00_99);
    public static final TransportVersion V_8_3_0 = def(8_03_00_99);
    public static final TransportVersion V_8_4_0 = def(8_04_00_99);
    public static final TransportVersion V_8_5_0 = def(8_05_00_99);
    public static final TransportVersion V_8_6_0 = def(8_06_00_99);
    public static final TransportVersion V_8_6_1 = def(8_06_01_99);
    public static final TransportVersion V_8_7_0 = def(8_07_00_99);
    public static final TransportVersion V_8_7_1 = def(8_07_01_99);
    public static final TransportVersion V_8_8_0 = def(8_08_00_99);
    public static final TransportVersion V_8_8_1 = def(8_08_01_99);
    /*
     * READ THE COMMENT BELOW THIS BLOCK OF DECLARATIONS BEFORE ADDING NEW TRANSPORT VERSIONS
     * Detached transport versions added below here.
     */
    public static final TransportVersion V_8_9_X = def(8_500_0_20);
    public static final TransportVersion V_8_10_X = def(8_500_0_61);
    public static final TransportVersion V_8_11_X = def(8_512_0_01);
    public static final TransportVersion V_8_12_0 = def(8_560_0_00);
    public static final TransportVersion V_8_12_1 = def(8_560_0_01);
    public static final TransportVersion V_8_13_0 = def(8_595_0_00);
    public static final TransportVersion V_8_13_4 = def(8_595_0_01);
    public static final TransportVersion V_8_14_0 = def(8_636_0_01);
    public static final TransportVersion V_8_15_0 = def(8_702_0_02);
    public static final TransportVersion V_8_15_2 = def(8_702_0_03);
    public static final TransportVersion V_8_16_0 = def(8_772_0_01);
    public static final TransportVersion V_8_16_1 = def(8_772_0_04);
    public static final TransportVersion V_8_16_5 = def(8_772_0_05);
    public static final TransportVersion V_8_16_6 = def(8_772_0_06);
    public static final TransportVersion INITIAL_ELASTICSEARCH_8_16_7 = def(8_772_0_07);
    public static final TransportVersion V_8_17_0 = def(8_797_0_02);
    public static final TransportVersion V_8_17_3 = def(8_797_0_03);
    public static final TransportVersion V_8_17_4 = def(8_797_0_04);
    public static final TransportVersion V_8_17_5 = def(8_797_0_05);
    public static final TransportVersion INITIAL_ELASTICSEARCH_8_17_6 = def(8_797_0_06);
    public static final TransportVersion INITIAL_ELASTICSEARCH_8_17_7 = def(8_797_0_07);
    public static final TransportVersion INITIAL_ELASTICSEARCH_8_17_8 = def(8_797_0_08);
    public static final TransportVersion INDEXING_PRESSURE_THROTTLING_STATS = def(8_798_0_00);
    public static final TransportVersion REINDEX_DATA_STREAMS = def(8_799_0_00);
    public static final TransportVersion ESQL_REMOVE_NODE_LEVEL_PLAN = def(8_800_0_00);
    public static final TransportVersion LOGSDB_TELEMETRY_CUSTOM_CUTOFF_DATE = def(8_801_0_00);
    public static final TransportVersion SOURCE_MODE_TELEMETRY = def(8_802_0_00);
    public static final TransportVersion NEW_REFRESH_CLUSTER_BLOCK = def(8_803_0_00);
    public static final TransportVersion RETRIES_AND_OPERATIONS_IN_BLOBSTORE_STATS = def(8_804_0_00);
    public static final TransportVersion ADD_DATA_STREAM_OPTIONS_TO_TEMPLATES = def(8_805_0_00);
    public static final TransportVersion KNN_QUERY_RESCORE_OVERSAMPLE = def(8_806_0_00);
    public static final TransportVersion SEMANTIC_QUERY_LENIENT = def(8_807_0_00);
    public static final TransportVersion ESQL_QUERY_BUILDER_IN_SEARCH_FUNCTIONS = def(8_808_0_00);
    public static final TransportVersion EQL_ALLOW_PARTIAL_SEARCH_RESULTS = def(8_809_0_00);
    public static final TransportVersion NODE_VERSION_INFORMATION_WITH_MIN_READ_ONLY_INDEX_VERSION = def(8_810_0_00);
    public static final TransportVersion ERROR_TRACE_IN_TRANSPORT_HEADER = def(8_811_0_00);
    public static final TransportVersion FAILURE_STORE_ENABLED_BY_CLUSTER_SETTING = def(8_812_0_00);
    public static final TransportVersion SIMULATE_IGNORED_FIELDS = def(8_813_0_00);
    public static final TransportVersion TRANSFORMS_UPGRADE_MODE = def(8_814_0_00);
    public static final TransportVersion NODE_SHUTDOWN_EPHEMERAL_ID_ADDED = def(8_815_0_00);
    public static final TransportVersion ESQL_CCS_TELEMETRY_STATS = def(8_816_0_00);
    public static final TransportVersion TEXT_EMBEDDING_QUERY_VECTOR_BUILDER_INFER_MODEL_ID = def(8_817_0_00);
    public static final TransportVersion ESQL_ENABLE_NODE_LEVEL_REDUCTION = def(8_818_0_00);
    public static final TransportVersion JINA_AI_INTEGRATION_ADDED = def(8_819_0_00);
    public static final TransportVersion TRACK_INDEX_FAILED_DUE_TO_VERSION_CONFLICT_METRIC = def(8_820_0_00);
    public static final TransportVersion REPLACE_FAILURE_STORE_OPTIONS_WITH_SELECTOR_SYNTAX = def(8_821_0_00);
    public static final TransportVersion ELASTIC_INFERENCE_SERVICE_UNIFIED_CHAT_COMPLETIONS_INTEGRATION = def(8_822_0_00);
    public static final TransportVersion KQL_QUERY_TECH_PREVIEW = def(8_823_0_00);
    public static final TransportVersion ESQL_PROFILE_ROWS_PROCESSED = def(8_824_0_00);
    public static final TransportVersion BYTE_SIZE_VALUE_ALWAYS_USES_BYTES_1 = def(8_825_0_00);
    public static final TransportVersion REVERT_BYTE_SIZE_VALUE_ALWAYS_USES_BYTES_1 = def(8_826_0_00);
    public static final TransportVersion ESQL_SKIP_ES_INDEX_SERIALIZATION = def(8_827_0_00);
    public static final TransportVersion ADD_INDEX_BLOCK_TWO_PHASE = def(8_828_0_00);
    public static final TransportVersion RESOLVE_CLUSTER_NO_INDEX_EXPRESSION = def(8_829_0_00);
    public static final TransportVersion ML_ROLLOVER_LEGACY_INDICES = def(8_830_0_00);
    public static final TransportVersion ADD_INCLUDE_FAILURE_INDICES_OPTION = def(8_831_0_00);
    public static final TransportVersion ESQL_RESPONSE_PARTIAL = def(8_832_0_00);
    public static final TransportVersion RANK_DOC_OPTIONAL_METADATA_FOR_EXPLAIN = def(8_833_0_00);
    public static final TransportVersion ILM_ADD_SEARCHABLE_SNAPSHOT_ADD_REPLICATE_FOR = def(8_834_0_00);
    public static final TransportVersion INGEST_REQUEST_INCLUDE_SOURCE_ON_ERROR = def(8_835_0_00);
    public static final TransportVersion RESOURCE_DEPRECATION_CHECKS = def(8_836_0_00);
    public static final TransportVersion LINEAR_RETRIEVER_SUPPORT = def(8_837_0_00);
    public static final TransportVersion TIMEOUT_GET_PARAM_FOR_RESOLVE_CLUSTER = def(8_838_0_00);
    public static final TransportVersion INFERENCE_REQUEST_ADAPTIVE_RATE_LIMITING = def(8_839_0_00);
    public static final TransportVersion ML_INFERENCE_IBM_WATSONX_RERANK_ADDED = def(8_840_0_00);
    public static final TransportVersion REMOVE_ALL_APPLICABLE_SELECTOR_BACKPORT_8_18 = def(8_840_0_01);
    public static final TransportVersion V_8_18_0 = def(8_840_0_02);
    public static final TransportVersion INITIAL_ELASTICSEARCH_8_18_1 = def(8_840_0_03);
    public static final TransportVersion INITIAL_ELASTICSEARCH_8_18_2 = def(8_840_0_04);
    public static final TransportVersion INITIAL_ELASTICSEARCH_8_18_3 = def(8_840_0_05);
    public static final TransportVersion INITIAL_ELASTICSEARCH_8_19 = def(8_841_0_00);
    public static final TransportVersion COHERE_BIT_EMBEDDING_TYPE_SUPPORT_ADDED_BACKPORT_8_X = def(8_841_0_01);
    public static final TransportVersion REMOVE_ALL_APPLICABLE_SELECTOR_BACKPORT_8_19 = def(8_841_0_02);
    public static final TransportVersion ESQL_RETRY_ON_SHARD_LEVEL_FAILURE_BACKPORT_8_19 = def(8_841_0_03);
    public static final TransportVersion ESQL_SUPPORT_PARTIAL_RESULTS_BACKPORT_8_19 = def(8_841_0_04);
    public static final TransportVersion VOYAGE_AI_INTEGRATION_ADDED_BACKPORT_8_X = def(8_841_0_05);
    public static final TransportVersion JINA_AI_EMBEDDING_TYPE_SUPPORT_ADDED_BACKPORT_8_19 = def(8_841_0_06);
    public static final TransportVersion RETRY_ILM_ASYNC_ACTION_REQUIRE_ERROR_8_19 = def(8_841_0_07);
    public static final TransportVersion INFERENCE_CONTEXT_8_X = def(8_841_0_08);
    public static final TransportVersion ML_INFERENCE_DEEPSEEK_8_19 = def(8_841_0_09);
    public static final TransportVersion ESQL_SERIALIZE_BLOCK_TYPE_CODE_8_19 = def(8_841_0_10);
    public static final TransportVersion ESQL_FAILURE_FROM_REMOTE_8_19 = def(8_841_0_11);
    public static final TransportVersion ESQL_AGGREGATE_METRIC_DOUBLE_LITERAL_8_19 = def(8_841_0_12);
    public static final TransportVersion INFERENCE_MODEL_REGISTRY_METADATA_8_19 = def(8_841_0_13);
    public static final TransportVersion INTRODUCE_LIFECYCLE_TEMPLATE_8_19 = def(8_841_0_14);
    public static final TransportVersion RERANK_COMMON_OPTIONS_ADDED_8_19 = def(8_841_0_15);
    public static final TransportVersion REMOTE_EXCEPTION_8_19 = def(8_841_0_16);
    public static final TransportVersion AMAZON_BEDROCK_TASK_SETTINGS_8_19 = def(8_841_0_17);
    public static final TransportVersion SEMANTIC_TEXT_CHUNKING_CONFIG_8_19 = def(8_841_0_18);
    public static final TransportVersion BATCHED_QUERY_PHASE_VERSION_BACKPORT_8_X = def(8_841_0_19);
    public static final TransportVersion SEARCH_INCREMENTAL_TOP_DOCS_NULL_BACKPORT_8_19 = def(8_841_0_20);
    public static final TransportVersion ML_INFERENCE_SAGEMAKER_8_19 = def(8_841_0_21);
    public static final TransportVersion ESQL_REPORT_ORIGINAL_TYPES_BACKPORT_8_19 = def(8_841_0_22);
    public static final TransportVersion PINNED_RETRIEVER_8_19 = def(8_841_0_23);
    public static final TransportVersion ESQL_AGGREGATE_METRIC_DOUBLE_BLOCK_8_19 = def(8_841_0_24);
    public static final TransportVersion INTRODUCE_FAILURES_LIFECYCLE_BACKPORT_8_19 = def(8_841_0_25);
    public static final TransportVersion INTRODUCE_FAILURES_DEFAULT_RETENTION_BACKPORT_8_19 = def(8_841_0_26);
    public static final TransportVersion RESCORE_VECTOR_ALLOW_ZERO_BACKPORT_8_19 = def(8_841_0_27);
    public static final TransportVersion INFERENCE_ADD_TIMEOUT_PUT_ENDPOINT_8_19 = def(8_841_0_28);
    public static final TransportVersion ESQL_REPORT_SHARD_PARTITIONING_8_19 = def(8_841_0_29);
    public static final TransportVersion ESQL_DRIVER_TASK_DESCRIPTION_8_19 = def(8_841_0_30);
    public static final TransportVersion ML_INFERENCE_HUGGING_FACE_CHAT_COMPLETION_ADDED_8_19 = def(8_841_0_31);
    public static final TransportVersion V_8_19_FIELD_CAPS_ADD_CLUSTER_ALIAS = def(8_841_0_32);
    public static final TransportVersion ESQL_HASH_OPERATOR_STATUS_OUTPUT_TIME_8_19 = def(8_841_0_34);
    public static final TransportVersion RERANKER_FAILURES_ALLOWED_8_19 = def(8_841_0_35);
    public static final TransportVersion ML_INFERENCE_HUGGING_FACE_RERANK_ADDED_8_19 = def(8_841_0_36);
    public static final TransportVersion ML_INFERENCE_SAGEMAKER_CHAT_COMPLETION_8_19 = def(8_841_0_37);
    public static final TransportVersion ML_INFERENCE_VERTEXAI_CHATCOMPLETION_ADDED_8_19 = def(8_841_0_38);
    public static final TransportVersion INFERENCE_CUSTOM_SERVICE_ADDED_8_19 = def(8_841_0_39);
<<<<<<< HEAD
    public static final TransportVersion ML_INFERENCE_CUSTOM_SERVICE_INPUT_TYPE_8_19 = def(8_841_0_40);
=======
    public static final TransportVersion IDP_CUSTOM_SAML_ATTRIBUTES_ADDED_8_19 = def(8_841_0_40);
    public static final TransportVersion DATA_STREAM_OPTIONS_API_REMOVE_INCLUDE_DEFAULTS_8_19 = def(8_841_0_41);
    public static final TransportVersion JOIN_ON_ALIASES_8_19 = def(8_841_0_42);
    public static final TransportVersion ILM_ADD_SKIP_SETTING_8_19 = def(8_841_0_43);
    public static final TransportVersion ESQL_REGEX_MATCH_WITH_CASE_INSENSITIVITY_8_19 = def(8_841_0_44);
    public static final TransportVersion ESQL_QUERY_PLANNING_DURATION_8_19 = def(8_841_0_45);
    public static final TransportVersion SEARCH_SOURCE_EXCLUDE_VECTORS_PARAM_8_19 = def(8_841_0_46);
    public static final TransportVersion ML_INFERENCE_MISTRAL_CHAT_COMPLETION_ADDED_8_19 = def(8_841_0_47);
    public static final TransportVersion ML_INFERENCE_ELASTIC_RERANK_ADDED_8_19 = def(8_841_0_48);
    public static final TransportVersion NONE_CHUNKING_STRATEGY_8_19 = def(8_841_0_49);
    public static final TransportVersion IDP_CUSTOM_SAML_ATTRIBUTES_ALLOW_LIST_8_19 = def(8_841_0_50);
>>>>>>> 15281251
    public static final TransportVersion V_9_0_0 = def(9_000_0_09);
    public static final TransportVersion INITIAL_ELASTICSEARCH_9_0_1 = def(9_000_0_10);
    public static final TransportVersion INITIAL_ELASTICSEARCH_9_0_2 = def(9_000_0_11);
    public static final TransportVersion INITIAL_ELASTICSEARCH_9_0_3 = def(9_000_0_12);
    public static final TransportVersion COHERE_BIT_EMBEDDING_TYPE_SUPPORT_ADDED = def(9_001_0_00);
    public static final TransportVersion REMOVE_SNAPSHOT_FAILURES = def(9_002_0_00);
    public static final TransportVersion TRANSPORT_STATS_HANDLING_TIME_REQUIRED = def(9_003_0_00);
    public static final TransportVersion REMOVE_DESIRED_NODE_VERSION = def(9_004_0_00);
    public static final TransportVersion ESQL_DRIVER_TASK_DESCRIPTION = def(9_005_0_00);
    public static final TransportVersion ESQL_RETRY_ON_SHARD_LEVEL_FAILURE = def(9_006_0_00);
    public static final TransportVersion ESQL_PROFILE_ASYNC_NANOS = def(9_007_00_0);
    public static final TransportVersion ESQL_LOOKUP_JOIN_SOURCE_TEXT = def(9_008_0_00);
    public static final TransportVersion REMOVE_ALL_APPLICABLE_SELECTOR = def(9_009_0_00);
    public static final TransportVersion SLM_UNHEALTHY_IF_NO_SNAPSHOT_WITHIN = def(9_010_0_00);
    public static final TransportVersion ESQL_SUPPORT_PARTIAL_RESULTS = def(9_011_0_00);
    public static final TransportVersion REMOVE_REPOSITORY_CONFLICT_MESSAGE = def(9_012_0_00);
    public static final TransportVersion RERANKER_FAILURES_ALLOWED = def(9_013_0_00);
    public static final TransportVersion VOYAGE_AI_INTEGRATION_ADDED = def(9_014_0_00);
    public static final TransportVersion BYTE_SIZE_VALUE_ALWAYS_USES_BYTES = def(9_015_0_00);
    public static final TransportVersion ESQL_SERIALIZE_SOURCE_FUNCTIONS_WARNINGS = def(9_016_0_00);
    public static final TransportVersion ESQL_DRIVER_NODE_DESCRIPTION = def(9_017_0_00);
    public static final TransportVersion MULTI_PROJECT = def(9_018_0_00);
    public static final TransportVersion STORED_SCRIPT_CONTENT_LENGTH = def(9_019_0_00);
    public static final TransportVersion JINA_AI_EMBEDDING_TYPE_SUPPORT_ADDED = def(9_020_0_00);
    public static final TransportVersion RE_REMOVE_MIN_COMPATIBLE_SHARD_NODE = def(9_021_0_00);
    public static final TransportVersion UNASSIGENEDINFO_RESHARD_ADDED = def(9_022_0_00);
    public static final TransportVersion INCLUDE_INDEX_MODE_IN_GET_DATA_STREAM = def(9_023_0_00);
    public static final TransportVersion MAX_OPERATION_SIZE_REJECTIONS_ADDED = def(9_024_0_00);
    public static final TransportVersion RETRY_ILM_ASYNC_ACTION_REQUIRE_ERROR = def(9_025_0_00);
    public static final TransportVersion ESQL_SERIALIZE_BLOCK_TYPE_CODE = def(9_026_0_00);
    public static final TransportVersion ESQL_THREAD_NAME_IN_DRIVER_PROFILE = def(9_027_0_00);
    public static final TransportVersion INFERENCE_CONTEXT = def(9_028_0_00);
    public static final TransportVersion ML_INFERENCE_DEEPSEEK = def(9_029_00_0);
    public static final TransportVersion ESQL_FAILURE_FROM_REMOTE = def(9_030_00_0);
    public static final TransportVersion INDEX_RESHARDING_METADATA = def(9_031_0_00);
    public static final TransportVersion INFERENCE_MODEL_REGISTRY_METADATA = def(9_032_0_00);
    public static final TransportVersion INTRODUCE_LIFECYCLE_TEMPLATE = def(9_033_0_00);
    public static final TransportVersion INDEXING_STATS_INCLUDES_RECENT_WRITE_LOAD = def(9_034_0_00);
    public static final TransportVersion ESQL_AGGREGATE_METRIC_DOUBLE_LITERAL = def(9_035_0_00);
    public static final TransportVersion INDEX_METADATA_INCLUDES_RECENT_WRITE_LOAD = def(9_036_0_00);
    public static final TransportVersion RERANK_COMMON_OPTIONS_ADDED = def(9_037_0_00);
    public static final TransportVersion ESQL_REPORT_ORIGINAL_TYPES = def(9_038_00_0);
    public static final TransportVersion RESCORE_VECTOR_ALLOW_ZERO = def(9_039_0_00);
    public static final TransportVersion PROJECT_ID_IN_SNAPSHOT = def(9_040_0_00);
    public static final TransportVersion INDEX_STATS_AND_METADATA_INCLUDE_PEAK_WRITE_LOAD = def(9_041_0_00);
    public static final TransportVersion REPOSITORIES_METADATA_AS_PROJECT_CUSTOM = def(9_042_0_00);
    public static final TransportVersion BATCHED_QUERY_PHASE_VERSION = def(9_043_0_00);
    public static final TransportVersion REMOTE_EXCEPTION = def(9_044_0_00);
    public static final TransportVersion ESQL_REMOVE_AGGREGATE_TYPE = def(9_045_0_00);
    public static final TransportVersion ADD_PROJECT_ID_TO_DSL_ERROR_INFO = def(9_046_0_00);
    public static final TransportVersion SEMANTIC_TEXT_CHUNKING_CONFIG = def(9_047_0_00);
    public static final TransportVersion REPO_ANALYSIS_COPY_BLOB = def(9_048_0_00);
    public static final TransportVersion AMAZON_BEDROCK_TASK_SETTINGS = def(9_049_0_00);
    public static final TransportVersion ESQL_REPORT_SHARD_PARTITIONING = def(9_050_0_00);
    public static final TransportVersion DEAD_ESQL_QUERY_PLANNING_DURATION = def(9_051_0_00);
    public static final TransportVersion DEAD_ESQL_DOCUMENTS_FOUND_AND_VALUES_LOADED = def(9_052_0_00);
    public static final TransportVersion DEAD_BATCHED_QUERY_EXECUTION_DELAYABLE_WRITABLE = def(9_053_0_00);
    public static final TransportVersion DEAD_SEARCH_INCREMENTAL_TOP_DOCS_NULL = def(9_054_0_00);
    public static final TransportVersion ESQL_QUERY_PLANNING_DURATION = def(9_055_0_00);
    public static final TransportVersion ESQL_DOCUMENTS_FOUND_AND_VALUES_LOADED = def(9_056_0_00);
    public static final TransportVersion BATCHED_QUERY_EXECUTION_DELAYABLE_WRITABLE = def(9_057_0_00);
    public static final TransportVersion SEARCH_INCREMENTAL_TOP_DOCS_NULL = def(9_058_0_00);
    public static final TransportVersion COMPRESS_DELAYABLE_WRITEABLE = def(9_059_0_00);
    public static final TransportVersion SYNONYMS_REFRESH_PARAM = def(9_060_0_00);
    public static final TransportVersion DOC_FIELDS_AS_LIST = def(9_061_0_00);
    public static final TransportVersion DENSE_VECTOR_OFF_HEAP_STATS = def(9_062_00_0);
    public static final TransportVersion RANDOM_SAMPLER_QUERY_BUILDER = def(9_063_0_00);
    public static final TransportVersion SETTINGS_IN_DATA_STREAMS = def(9_064_0_00);
    public static final TransportVersion INTRODUCE_FAILURES_LIFECYCLE = def(9_065_0_00);
    public static final TransportVersion PROJECT_METADATA_SETTINGS = def(9_066_0_00);
    public static final TransportVersion AGGREGATE_METRIC_DOUBLE_BLOCK = def(9_067_0_00);
    public static final TransportVersion PINNED_RETRIEVER = def(9_068_0_00);
    public static final TransportVersion ML_INFERENCE_SAGEMAKER = def(9_069_0_00);
    public static final TransportVersion WRITE_LOAD_INCLUDES_BUFFER_WRITES = def(9_070_0_00);
    public static final TransportVersion INTRODUCE_FAILURES_DEFAULT_RETENTION = def(9_071_0_00);
    public static final TransportVersion FILE_SETTINGS_HEALTH_INFO = def(9_072_0_00);
    public static final TransportVersion FIELD_CAPS_ADD_CLUSTER_ALIAS = def(9_073_0_00);
    public static final TransportVersion INFERENCE_ADD_TIMEOUT_PUT_ENDPOINT = def(9_074_0_00);
    public static final TransportVersion ESQL_FIELD_ATTRIBUTE_DROP_TYPE = def(9_075_0_00);
    public static final TransportVersion ESQL_TIME_SERIES_SOURCE_STATUS = def(9_076_0_00);
    public static final TransportVersion ESQL_HASH_OPERATOR_STATUS_OUTPUT_TIME = def(9_077_0_00);
    public static final TransportVersion ML_INFERENCE_HUGGING_FACE_CHAT_COMPLETION_ADDED = def(9_078_0_00);
    public static final TransportVersion NODES_STATS_SUPPORTS_MULTI_PROJECT = def(9_079_0_00);
    public static final TransportVersion ML_INFERENCE_HUGGING_FACE_RERANK_ADDED = def(9_080_0_00);
    public static final TransportVersion SETTINGS_IN_DATA_STREAMS_DRY_RUN = def(9_081_0_00);
    public static final TransportVersion ML_INFERENCE_SAGEMAKER_CHAT_COMPLETION = def(9_082_0_00);
    public static final TransportVersion ML_INFERENCE_VERTEXAI_CHATCOMPLETION_ADDED = def(9_083_0_00);
    public static final TransportVersion INFERENCE_CUSTOM_SERVICE_ADDED = def(9_084_0_00);
    public static final TransportVersion ESQL_LIMIT_ROW_SIZE = def(9_085_0_00);
    public static final TransportVersion ESQL_REGEX_MATCH_WITH_CASE_INSENSITIVITY = def(9_086_0_00);
<<<<<<< HEAD
    public static final TransportVersion ML_INFERENCE_CUSTOM_SERVICE_INPUT_TYPE = def(9_087_0_00);
=======
    public static final TransportVersion IDP_CUSTOM_SAML_ATTRIBUTES = def(9_087_0_00);
    public static final TransportVersion JOIN_ON_ALIASES = def(9_088_0_00);
    public static final TransportVersion ILM_ADD_SKIP_SETTING = def(9_089_0_00);
    public static final TransportVersion ML_INFERENCE_MISTRAL_CHAT_COMPLETION_ADDED = def(9_090_0_00);
    public static final TransportVersion IDP_CUSTOM_SAML_ATTRIBUTES_ALLOW_LIST = def(9_091_0_00);
    public static final TransportVersion SEARCH_SOURCE_EXCLUDE_VECTORS_PARAM = def(9_092_0_00);
    public static final TransportVersion SNAPSHOT_INDEX_SHARD_STATUS_MISSING_STATS = def(9_093_0_00);
    public static final TransportVersion ML_INFERENCE_ELASTIC_RERANK = def(9_094_0_00);
    public static final TransportVersion SEARCH_LOAD_PER_INDEX_STATS = def(9_095_0_00);
    public static final TransportVersion HEAP_USAGE_IN_CLUSTER_INFO = def(9_096_0_00);
    public static final TransportVersion NONE_CHUNKING_STRATEGY = def(9_097_0_00);
    public static final TransportVersion PROJECT_DELETION_GLOBAL_BLOCK = def(9_098_0_00);
>>>>>>> 15281251

    /*
     * STOP! READ THIS FIRST! No, really,
     *        ____ _____ ___  ____  _        ____  _____    _    ____    _____ _   _ ___ ____    _____ ___ ____  ____ _____ _
     *       / ___|_   _/ _ \|  _ \| |      |  _ \| ____|  / \  |  _ \  |_   _| | | |_ _/ ___|  |  ___|_ _|  _ \/ ___|_   _| |
     *       \___ \ | || | | | |_) | |      | |_) |  _|   / _ \ | | | |   | | | |_| || |\___ \  | |_   | || |_) \___ \ | | | |
     *        ___) || || |_| |  __/|_|      |  _ <| |___ / ___ \| |_| |   | | |  _  || | ___) | |  _|  | ||  _ < ___) || | |_|
     *       |____/ |_| \___/|_|   (_)      |_| \_\_____/_/   \_\____/    |_| |_| |_|___|____/  |_|   |___|_| \_\____/ |_| (_)
     *
     * A new transport version should be added EVERY TIME a change is made to the serialization protocol of one or more classes. Each
     * transport version should only be used in a single merged commit (apart from the BwC versions copied from o.e.Version, ≤V_8_8_1).
     *
     * More information about versions and backporting at docs/internal/Versioning.md
     *
     * ADDING A TRANSPORT VERSION
     * To add a new transport version, add a new constant at the bottom of the list, above this comment. Don't add other lines,
     * comments, etc. The version id has the following layout:
     *
     * M_NNN_S_PP
     *
     * M - The major version of Elasticsearch
     * NNN - The server version part
     * S - The subsidiary version part. It should always be 0 here, it is only used in subsidiary repositories.
     * PP - The patch version part
     *
     * To determine the id of the next TransportVersion constant, do the following:
     * - Use the same major version, unless bumping majors
     * - Bump the server version part by 1, unless creating a patch version
     * - Leave the subsidiary part as 0
     * - Bump the patch part if creating a patch version
     *
     * If a patch version is created, it should be placed sorted among the other existing constants.
     *
     * REVERTING A TRANSPORT VERSION
     *
     * If you revert a commit with a transport version change, you MUST ensure there is a NEW transport version representing the reverted
     * change. DO NOT let the transport version go backwards, it must ALWAYS be incremented.
     *
     * DETERMINING TRANSPORT VERSIONS FROM GIT HISTORY
     *
     * If your git checkout has the expected minor-version-numbered branches and the expected release-version tags then you can find the
     * transport versions known by a particular release ...
     *
     *     git show v8.11.0:server/src/main/java/org/elasticsearch/TransportVersions.java | grep '= def'
     *
     * ... or by a particular branch ...
     *
     *     git show 8.11:server/src/main/java/org/elasticsearch/TransportVersions.java | grep '= def'
     *
     * ... and you can see which versions were added in between two versions too ...
     *
     *     git diff v8.11.0..main -- server/src/main/java/org/elasticsearch/TransportVersions.java
     *
     * In branches 8.7-8.10 see server/src/main/java/org/elasticsearch/TransportVersion.java for the equivalent definitions.
     */

    /**
     * Reference to the earliest compatible transport version to this version of the codebase.
     * This should be the transport version used by the highest minor version of the previous major.
     */
    public static final TransportVersion MINIMUM_COMPATIBLE = INITIAL_ELASTICSEARCH_8_19;

    /**
     * Reference to the minimum transport version that can be used with CCS.
     * This should be the transport version used by the previous minor release.
     */
    public static final TransportVersion MINIMUM_CCS_VERSION = INITIAL_ELASTICSEARCH_9_0_2;

    /**
     * Sorted list of all versions defined in this class
     */
    static final List<TransportVersion> DEFINED_VERSIONS = collectAllVersionIdsDefinedInClass(TransportVersions.class);

    // the highest transport version constant defined
    static final TransportVersion LATEST_DEFINED;
    static {
        LATEST_DEFINED = DEFINED_VERSIONS.getLast();

        // see comment on IDS field
        // now we're registered all the transport versions, we can clear the map
        IDS = null;
    }

    public static List<TransportVersion> collectAllVersionIdsDefinedInClass(Class<?> cls) {
        Map<Integer, String> versionIdFields = new HashMap<>();
        List<TransportVersion> definedTransportVersions = new ArrayList<>();

        Set<String> ignore = Set.of("ZERO", "CURRENT", "MINIMUM_COMPATIBLE", "MINIMUM_CCS_VERSION");

        for (Field declaredField : cls.getFields()) {
            if (declaredField.getType().equals(TransportVersion.class)) {
                String fieldName = declaredField.getName();
                if (ignore.contains(fieldName)) {
                    continue;
                }

                TransportVersion version;
                try {
                    version = (TransportVersion) declaredField.get(null);
                } catch (IllegalAccessException e) {
                    throw new AssertionError(e);
                }
                definedTransportVersions.add(version);

                if (Assertions.ENABLED) {
                    // check the version number is unique
                    var sameVersionNumber = versionIdFields.put(version.id(), fieldName);
                    assert sameVersionNumber == null
                        : "Versions ["
                            + sameVersionNumber
                            + "] and ["
                            + fieldName
                            + "] have the same version number ["
                            + version.id()
                            + "]. Each TransportVersion should have a different version number";
                }
            }
        }

        Collections.sort(definedTransportVersions);

        return List.copyOf(definedTransportVersions);
    }

    static final IntFunction<String> VERSION_LOOKUP = ReleaseVersions.generateVersionsLookup(TransportVersions.class, LATEST_DEFINED.id());

    // no instance
    private TransportVersions() {}
}<|MERGE_RESOLUTION|>--- conflicted
+++ resolved
@@ -185,9 +185,6 @@
     public static final TransportVersion ML_INFERENCE_SAGEMAKER_CHAT_COMPLETION_8_19 = def(8_841_0_37);
     public static final TransportVersion ML_INFERENCE_VERTEXAI_CHATCOMPLETION_ADDED_8_19 = def(8_841_0_38);
     public static final TransportVersion INFERENCE_CUSTOM_SERVICE_ADDED_8_19 = def(8_841_0_39);
-<<<<<<< HEAD
-    public static final TransportVersion ML_INFERENCE_CUSTOM_SERVICE_INPUT_TYPE_8_19 = def(8_841_0_40);
-=======
     public static final TransportVersion IDP_CUSTOM_SAML_ATTRIBUTES_ADDED_8_19 = def(8_841_0_40);
     public static final TransportVersion DATA_STREAM_OPTIONS_API_REMOVE_INCLUDE_DEFAULTS_8_19 = def(8_841_0_41);
     public static final TransportVersion JOIN_ON_ALIASES_8_19 = def(8_841_0_42);
@@ -199,7 +196,7 @@
     public static final TransportVersion ML_INFERENCE_ELASTIC_RERANK_ADDED_8_19 = def(8_841_0_48);
     public static final TransportVersion NONE_CHUNKING_STRATEGY_8_19 = def(8_841_0_49);
     public static final TransportVersion IDP_CUSTOM_SAML_ATTRIBUTES_ALLOW_LIST_8_19 = def(8_841_0_50);
->>>>>>> 15281251
+    public static final TransportVersion ML_INFERENCE_CUSTOM_SERVICE_INPUT_TYPE_8_19 = def(8_841_0_51);
     public static final TransportVersion V_9_0_0 = def(9_000_0_09);
     public static final TransportVersion INITIAL_ELASTICSEARCH_9_0_1 = def(9_000_0_10);
     public static final TransportVersion INITIAL_ELASTICSEARCH_9_0_2 = def(9_000_0_11);
@@ -290,9 +287,6 @@
     public static final TransportVersion INFERENCE_CUSTOM_SERVICE_ADDED = def(9_084_0_00);
     public static final TransportVersion ESQL_LIMIT_ROW_SIZE = def(9_085_0_00);
     public static final TransportVersion ESQL_REGEX_MATCH_WITH_CASE_INSENSITIVITY = def(9_086_0_00);
-<<<<<<< HEAD
-    public static final TransportVersion ML_INFERENCE_CUSTOM_SERVICE_INPUT_TYPE = def(9_087_0_00);
-=======
     public static final TransportVersion IDP_CUSTOM_SAML_ATTRIBUTES = def(9_087_0_00);
     public static final TransportVersion JOIN_ON_ALIASES = def(9_088_0_00);
     public static final TransportVersion ILM_ADD_SKIP_SETTING = def(9_089_0_00);
@@ -305,7 +299,7 @@
     public static final TransportVersion HEAP_USAGE_IN_CLUSTER_INFO = def(9_096_0_00);
     public static final TransportVersion NONE_CHUNKING_STRATEGY = def(9_097_0_00);
     public static final TransportVersion PROJECT_DELETION_GLOBAL_BLOCK = def(9_098_0_00);
->>>>>>> 15281251
+    public static final TransportVersion ML_INFERENCE_CUSTOM_SERVICE_INPUT_TYPE = def(9_099_0_00);
 
     /*
      * STOP! READ THIS FIRST! No, really,

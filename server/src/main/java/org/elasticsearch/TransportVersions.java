/*
 * Copyright Elasticsearch B.V. and/or licensed to Elasticsearch B.V. under one
 * or more contributor license agreements. Licensed under the "Elastic License
 * 2.0", the "GNU Affero General Public License v3.0 only", and the "Server Side
 * Public License v 1"; you may not use this file except in compliance with, at
 * your election, the "Elastic License 2.0", the "GNU Affero General Public
 * License v3.0 only", or the "Server Side Public License, v 1".
 */

package org.elasticsearch;

import org.elasticsearch.core.Assertions;

import java.lang.reflect.Field;
import java.util.ArrayList;
import java.util.Collections;
import java.util.HashMap;
import java.util.List;
import java.util.Map;
import java.util.Set;
import java.util.TreeSet;
import java.util.function.IntFunction;

/**
 * <p>Transport version is used to coordinate compatible wire protocol communication between nodes, at a fine-grained level.  This replaces
 * and supersedes the old Version constants.</p>
 *
 * <p>Before adding a new version constant, please read the block comment at the end of the list of constants.</p>
 */
public class TransportVersions {

    /*
     * NOTE: IntelliJ lies!
     * This map is used during class construction, referenced by the registerTransportVersion method.
     * When all the transport version constants have been registered, the map is cleared & never touched again.
     */
    static TreeSet<Integer> IDS = new TreeSet<>();

    static TransportVersion def(int id) {
        if (IDS == null) throw new IllegalStateException("The IDS map needs to be present to call this method");

        if (IDS.add(id) == false) {
            throw new IllegalArgumentException("Version id " + id + " defined twice");
        }
        if (id < IDS.last()) {
            throw new IllegalArgumentException("Version id " + id + " is not defined in the right location. Keep constants sorted");
        }
        return new TransportVersion(id);
    }

    // TODO: ES-10337 we can remove all transport versions earlier than 8.18
    public static final TransportVersion ZERO = def(0);
    public static final TransportVersion V_7_0_0 = def(7_00_00_99);
    public static final TransportVersion V_7_1_0 = def(7_01_00_99);
    public static final TransportVersion V_7_2_0 = def(7_02_00_99);
    public static final TransportVersion V_7_3_0 = def(7_03_00_99);
    public static final TransportVersion V_7_3_2 = def(7_03_02_99);
    public static final TransportVersion V_7_4_0 = def(7_04_00_99);
    public static final TransportVersion V_7_8_0 = def(7_08_00_99);
    public static final TransportVersion V_7_8_1 = def(7_08_01_99);
    public static final TransportVersion V_7_9_0 = def(7_09_00_99);
    public static final TransportVersion V_7_10_0 = def(7_10_00_99);
    public static final TransportVersion V_8_0_0 = def(8_00_00_99);
    public static final TransportVersion V_8_1_0 = def(8_01_00_99);
    public static final TransportVersion V_8_2_0 = def(8_02_00_99);
    public static final TransportVersion V_8_3_0 = def(8_03_00_99);
    public static final TransportVersion V_8_4_0 = def(8_04_00_99);
    public static final TransportVersion V_8_5_0 = def(8_05_00_99);
    public static final TransportVersion V_8_6_0 = def(8_06_00_99);
    public static final TransportVersion V_8_6_1 = def(8_06_01_99);
    public static final TransportVersion V_8_7_0 = def(8_07_00_99);
    public static final TransportVersion V_8_7_1 = def(8_07_01_99);
    public static final TransportVersion V_8_8_0 = def(8_08_00_99);
    public static final TransportVersion V_8_8_1 = def(8_08_01_99);
    /*
     * READ THE COMMENT BELOW THIS BLOCK OF DECLARATIONS BEFORE ADDING NEW TRANSPORT VERSIONS
     * Detached transport versions added below here.
     */
    public static final TransportVersion V_8_9_X = def(8_500_020);
    public static final TransportVersion V_8_10_X = def(8_500_061);
    public static final TransportVersion V_8_11_X = def(8_512_0_01);
    public static final TransportVersion V_8_12_0 = def(8_560_0_00);
    public static final TransportVersion V_8_12_1 = def(8_560_0_01);
    public static final TransportVersion V_8_13_0 = def(8_595_0_00);
    public static final TransportVersion V_8_13_4 = def(8_595_0_01);
    public static final TransportVersion V_8_14_0 = def(8_636_0_01);
    public static final TransportVersion V_8_15_0 = def(8_702_0_02);
    public static final TransportVersion V_8_15_2 = def(8_702_0_03);
    public static final TransportVersion V_8_16_0 = def(8_772_0_01);
    public static final TransportVersion V_8_16_1 = def(8_772_0_04);
    public static final TransportVersion INITIAL_ELASTICSEARCH_8_16_5 = def(8_772_0_05);
    public static final TransportVersion INITIAL_ELASTICSEARCH_8_16_6 = def(8_772_0_06);
    public static final TransportVersion V_8_17_0 = def(8_797_0_02);
    public static final TransportVersion INITIAL_ELASTICSEARCH_8_17_3 = def(8_797_0_03);
    public static final TransportVersion INITIAL_ELASTICSEARCH_8_17_4 = def(8_797_0_04);
    public static final TransportVersion INDEXING_PRESSURE_THROTTLING_STATS = def(8_798_0_00);
    public static final TransportVersion REINDEX_DATA_STREAMS = def(8_799_0_00);
    public static final TransportVersion ESQL_REMOVE_NODE_LEVEL_PLAN = def(8_800_0_00);
    public static final TransportVersion LOGSDB_TELEMETRY_CUSTOM_CUTOFF_DATE = def(8_801_0_00);
    public static final TransportVersion SOURCE_MODE_TELEMETRY = def(8_802_0_00);
    public static final TransportVersion NEW_REFRESH_CLUSTER_BLOCK = def(8_803_0_00);
    public static final TransportVersion RETRIES_AND_OPERATIONS_IN_BLOBSTORE_STATS = def(8_804_0_00);
    public static final TransportVersion ADD_DATA_STREAM_OPTIONS_TO_TEMPLATES = def(8_805_0_00);
    public static final TransportVersion KNN_QUERY_RESCORE_OVERSAMPLE = def(8_806_0_00);
    public static final TransportVersion SEMANTIC_QUERY_LENIENT = def(8_807_0_00);
    public static final TransportVersion ESQL_QUERY_BUILDER_IN_SEARCH_FUNCTIONS = def(8_808_0_00);
    public static final TransportVersion EQL_ALLOW_PARTIAL_SEARCH_RESULTS = def(8_809_0_00);
    public static final TransportVersion NODE_VERSION_INFORMATION_WITH_MIN_READ_ONLY_INDEX_VERSION = def(8_810_0_00);
    public static final TransportVersion ERROR_TRACE_IN_TRANSPORT_HEADER = def(8_811_0_00);
    public static final TransportVersion FAILURE_STORE_ENABLED_BY_CLUSTER_SETTING = def(8_812_0_00);
    public static final TransportVersion SIMULATE_IGNORED_FIELDS = def(8_813_0_00);
    public static final TransportVersion TRANSFORMS_UPGRADE_MODE = def(8_814_0_00);
    public static final TransportVersion NODE_SHUTDOWN_EPHEMERAL_ID_ADDED = def(8_815_0_00);
    public static final TransportVersion ESQL_CCS_TELEMETRY_STATS = def(8_816_0_00);
    public static final TransportVersion TEXT_EMBEDDING_QUERY_VECTOR_BUILDER_INFER_MODEL_ID = def(8_817_0_00);
    public static final TransportVersion ESQL_ENABLE_NODE_LEVEL_REDUCTION = def(8_818_0_00);
    public static final TransportVersion JINA_AI_INTEGRATION_ADDED = def(8_819_0_00);
    public static final TransportVersion TRACK_INDEX_FAILED_DUE_TO_VERSION_CONFLICT_METRIC = def(8_820_0_00);
    public static final TransportVersion REPLACE_FAILURE_STORE_OPTIONS_WITH_SELECTOR_SYNTAX = def(8_821_0_00);
    public static final TransportVersion ELASTIC_INFERENCE_SERVICE_UNIFIED_CHAT_COMPLETIONS_INTEGRATION = def(8_822_0_00);
    public static final TransportVersion KQL_QUERY_TECH_PREVIEW = def(8_823_0_00);
    public static final TransportVersion ESQL_PROFILE_ROWS_PROCESSED = def(8_824_0_00);
    public static final TransportVersion BYTE_SIZE_VALUE_ALWAYS_USES_BYTES_1 = def(8_825_0_00);
    public static final TransportVersion REVERT_BYTE_SIZE_VALUE_ALWAYS_USES_BYTES_1 = def(8_826_0_00);
    public static final TransportVersion ESQL_SKIP_ES_INDEX_SERIALIZATION = def(8_827_0_00);
    public static final TransportVersion ADD_INDEX_BLOCK_TWO_PHASE = def(8_828_0_00);
    public static final TransportVersion RESOLVE_CLUSTER_NO_INDEX_EXPRESSION = def(8_829_0_00);
    public static final TransportVersion ML_ROLLOVER_LEGACY_INDICES = def(8_830_0_00);
    public static final TransportVersion ADD_INCLUDE_FAILURE_INDICES_OPTION = def(8_831_0_00);
    public static final TransportVersion ESQL_RESPONSE_PARTIAL = def(8_832_0_00);
    public static final TransportVersion RANK_DOC_OPTIONAL_METADATA_FOR_EXPLAIN = def(8_833_0_00);
    public static final TransportVersion ILM_ADD_SEARCHABLE_SNAPSHOT_ADD_REPLICATE_FOR = def(8_834_0_00);
    public static final TransportVersion INGEST_REQUEST_INCLUDE_SOURCE_ON_ERROR = def(8_835_0_00);
    public static final TransportVersion RESOURCE_DEPRECATION_CHECKS = def(8_836_0_00);
    public static final TransportVersion LINEAR_RETRIEVER_SUPPORT = def(8_837_0_00);
    public static final TransportVersion TIMEOUT_GET_PARAM_FOR_RESOLVE_CLUSTER = def(8_838_0_00);
    public static final TransportVersion INFERENCE_REQUEST_ADAPTIVE_RATE_LIMITING = def(8_839_0_00);
    public static final TransportVersion ML_INFERENCE_IBM_WATSONX_RERANK_ADDED = def(8_840_0_00);
    public static final TransportVersion REMOVE_ALL_APPLICABLE_SELECTOR_BACKPORT_8_18 = def(8_840_0_01);
    public static final TransportVersion RETRY_ILM_ASYNC_ACTION_REQUIRE_ERROR_8_18 = def(8_840_0_02);
    public static final TransportVersion INITIAL_ELASTICSEARCH_8_19 = def(8_841_0_00);
    public static final TransportVersion COHERE_BIT_EMBEDDING_TYPE_SUPPORT_ADDED_BACKPORT_8_X = def(8_841_0_01);
    public static final TransportVersion REMOVE_ALL_APPLICABLE_SELECTOR_BACKPORT_8_19 = def(8_841_0_02);
    public static final TransportVersion ESQL_RETRY_ON_SHARD_LEVEL_FAILURE_BACKPORT_8_19 = def(8_841_0_03);
    public static final TransportVersion ESQL_SUPPORT_PARTIAL_RESULTS_BACKPORT_8_19 = def(8_841_0_04);
    public static final TransportVersion VOYAGE_AI_INTEGRATION_ADDED_BACKPORT_8_X = def(8_841_0_05);
    public static final TransportVersion JINA_AI_EMBEDDING_TYPE_SUPPORT_ADDED_BACKPORT_8_19 = def(8_841_0_06);
    public static final TransportVersion RETRY_ILM_ASYNC_ACTION_REQUIRE_ERROR_8_19 = def(8_841_0_07);
    public static final TransportVersion ML_INFERENCE_DEEPSEEK_8_19 = def(8_841_0_08);
    public static final TransportVersion INITIAL_ELASTICSEARCH_9_0 = def(9_000_0_00);
    public static final TransportVersion REMOVE_SNAPSHOT_FAILURES_90 = def(9_000_0_01);
    public static final TransportVersion TRANSPORT_STATS_HANDLING_TIME_REQUIRED_90 = def(9_000_0_02);
    public static final TransportVersion REMOVE_DESIRED_NODE_VERSION_90 = def(9_000_0_03);
    public static final TransportVersion ESQL_DRIVER_TASK_DESCRIPTION_90 = def(9_000_0_04);
    public static final TransportVersion REMOVE_ALL_APPLICABLE_SELECTOR_9_0 = def(9_000_0_05);
    public static final TransportVersion BYTE_SIZE_VALUE_ALWAYS_USES_BYTES_90 = def(9_000_0_06);
    public static final TransportVersion RETRY_ILM_ASYNC_ACTION_REQUIRE_ERROR_90 = def(9_000_0_07);
    public static final TransportVersion COHERE_BIT_EMBEDDING_TYPE_SUPPORT_ADDED = def(9_001_0_00);
    public static final TransportVersion REMOVE_SNAPSHOT_FAILURES = def(9_002_0_00);
    public static final TransportVersion TRANSPORT_STATS_HANDLING_TIME_REQUIRED = def(9_003_0_00);
    public static final TransportVersion REMOVE_DESIRED_NODE_VERSION = def(9_004_0_00);
    public static final TransportVersion ESQL_DRIVER_TASK_DESCRIPTION = def(9_005_0_00);
    public static final TransportVersion ESQL_RETRY_ON_SHARD_LEVEL_FAILURE = def(9_006_0_00);
    public static final TransportVersion ESQL_PROFILE_ASYNC_NANOS = def(9_007_00_0);
    public static final TransportVersion ESQL_LOOKUP_JOIN_SOURCE_TEXT = def(9_008_0_00);
    public static final TransportVersion REMOVE_ALL_APPLICABLE_SELECTOR = def(9_009_0_00);
    public static final TransportVersion SLM_UNHEALTHY_IF_NO_SNAPSHOT_WITHIN = def(9_010_0_00);
    public static final TransportVersion ESQL_SUPPORT_PARTIAL_RESULTS = def(9_011_0_00);
    public static final TransportVersion REMOVE_REPOSITORY_CONFLICT_MESSAGE = def(9_012_0_00);
    public static final TransportVersion RERANKER_FAILURES_ALLOWED = def(9_013_0_00);
    public static final TransportVersion VOYAGE_AI_INTEGRATION_ADDED = def(9_014_0_00);
    public static final TransportVersion BYTE_SIZE_VALUE_ALWAYS_USES_BYTES = def(9_015_0_00);
    public static final TransportVersion ESQL_SERIALIZE_SOURCE_FUNCTIONS_WARNINGS = def(9_016_0_00);
    public static final TransportVersion ESQL_DRIVER_NODE_DESCRIPTION = def(9_017_0_00);
    public static final TransportVersion MULTI_PROJECT = def(9_018_0_00);
    public static final TransportVersion STORED_SCRIPT_CONTENT_LENGTH = def(9_019_0_00);
    public static final TransportVersion JINA_AI_EMBEDDING_TYPE_SUPPORT_ADDED = def(9_020_0_00);
    public static final TransportVersion RE_REMOVE_MIN_COMPATIBLE_SHARD_NODE = def(9_021_0_00);
    public static final TransportVersion UNASSIGENEDINFO_RESHARD_ADDED = def(9_022_0_00);
    public static final TransportVersion INCLUDE_INDEX_MODE_IN_GET_DATA_STREAM = def(9_023_0_00);
    public static final TransportVersion MAX_OPERATION_SIZE_REJECTIONS_ADDED = def(9_024_0_00);
    public static final TransportVersion RETRY_ILM_ASYNC_ACTION_REQUIRE_ERROR = def(9_025_0_00);
    public static final TransportVersion ESQL_SERIALIZE_BLOCK_TYPE_CODE = def(9_026_0_00);
<<<<<<< HEAD
    public static final TransportVersion ML_INFERENCE_DEEPSEEK = def(9_027_00_0);
=======
    public static final TransportVersion ESQL_THREAD_NAME_IN_DRIVER_PROFILE = def(9_027_0_00);
>>>>>>> 2fff0410

    /*
     * STOP! READ THIS FIRST! No, really,
     *        ____ _____ ___  ____  _        ____  _____    _    ____    _____ _   _ ___ ____    _____ ___ ____  ____ _____ _
     *       / ___|_   _/ _ \|  _ \| |      |  _ \| ____|  / \  |  _ \  |_   _| | | |_ _/ ___|  |  ___|_ _|  _ \/ ___|_   _| |
     *       \___ \ | || | | | |_) | |      | |_) |  _|   / _ \ | | | |   | | | |_| || |\___ \  | |_   | || |_) \___ \ | | | |
     *        ___) || || |_| |  __/|_|      |  _ <| |___ / ___ \| |_| |   | | |  _  || | ___) | |  _|  | ||  _ < ___) || | |_|
     *       |____/ |_| \___/|_|   (_)      |_| \_\_____/_/   \_\____/    |_| |_| |_|___|____/  |_|   |___|_| \_\____/ |_| (_)
     *
     * A new transport version should be added EVERY TIME a change is made to the serialization protocol of one or more classes. Each
     * transport version should only be used in a single merged commit (apart from the BwC versions copied from o.e.Version, ≤V_8_8_1).
     *
     * More information about versions and backporting at docs/internal/Versioning.md
     *
     * ADDING A TRANSPORT VERSION
     * To add a new transport version, add a new constant at the bottom of the list, above this comment. Don't add other lines,
     * comments, etc. The version id has the following layout:
     *
     * M_NNN_S_PP
     *
     * M - The major version of Elasticsearch
     * NNN - The server version part
     * S - The subsidiary version part. It should always be 0 here, it is only used in subsidiary repositories.
     * PP - The patch version part
     *
     * To determine the id of the next TransportVersion constant, do the following:
     * - Use the same major version, unless bumping majors
     * - Bump the server version part by 1, unless creating a patch version
     * - Leave the subsidiary part as 0
     * - Bump the patch part if creating a patch version
     *
     * If a patch version is created, it should be placed sorted among the other existing constants.
     *
     * REVERTING A TRANSPORT VERSION
     *
     * If you revert a commit with a transport version change, you MUST ensure there is a NEW transport version representing the reverted
     * change. DO NOT let the transport version go backwards, it must ALWAYS be incremented.
     *
     * DETERMINING TRANSPORT VERSIONS FROM GIT HISTORY
     *
     * If your git checkout has the expected minor-version-numbered branches and the expected release-version tags then you can find the
     * transport versions known by a particular release ...
     *
     *     git show v8.11.0:server/src/main/java/org/elasticsearch/TransportVersions.java | grep '= def'
     *
     * ... or by a particular branch ...
     *
     *     git show 8.11:server/src/main/java/org/elasticsearch/TransportVersions.java | grep '= def'
     *
     * ... and you can see which versions were added in between two versions too ...
     *
     *     git diff v8.11.0..main -- server/src/main/java/org/elasticsearch/TransportVersions.java
     *
     * In branches 8.7-8.10 see server/src/main/java/org/elasticsearch/TransportVersion.java for the equivalent definitions.
     */

    /**
     * Reference to the earliest compatible transport version to this version of the codebase.
     * This should be the transport version used by the highest minor version of the previous major.
     */
    public static final TransportVersion MINIMUM_COMPATIBLE = INITIAL_ELASTICSEARCH_8_19;

    /**
     * Reference to the minimum transport version that can be used with CCS.
     * This should be the transport version used by the previous minor release.
     */
    public static final TransportVersion MINIMUM_CCS_VERSION = BYTE_SIZE_VALUE_ALWAYS_USES_BYTES_1;

    /**
     * Sorted list of all versions defined in this class
     */
    static final List<TransportVersion> DEFINED_VERSIONS = collectAllVersionIdsDefinedInClass(TransportVersions.class);

    // the highest transport version constant defined
    static final TransportVersion LATEST_DEFINED;
    static {
        LATEST_DEFINED = DEFINED_VERSIONS.getLast();

        // see comment on IDS field
        // now we're registered all the transport versions, we can clear the map
        IDS = null;
    }

    public static List<TransportVersion> collectAllVersionIdsDefinedInClass(Class<?> cls) {
        Map<Integer, String> versionIdFields = new HashMap<>();
        List<TransportVersion> definedTransportVersions = new ArrayList<>();

        Set<String> ignore = Set.of("ZERO", "CURRENT", "MINIMUM_COMPATIBLE", "MINIMUM_CCS_VERSION");

        for (Field declaredField : cls.getFields()) {
            if (declaredField.getType().equals(TransportVersion.class)) {
                String fieldName = declaredField.getName();
                if (ignore.contains(fieldName)) {
                    continue;
                }

                TransportVersion version;
                try {
                    version = (TransportVersion) declaredField.get(null);
                } catch (IllegalAccessException e) {
                    throw new AssertionError(e);
                }
                definedTransportVersions.add(version);

                if (Assertions.ENABLED) {
                    // check the version number is unique
                    var sameVersionNumber = versionIdFields.put(version.id(), fieldName);
                    assert sameVersionNumber == null
                        : "Versions ["
                            + sameVersionNumber
                            + "] and ["
                            + fieldName
                            + "] have the same version number ["
                            + version.id()
                            + "]. Each TransportVersion should have a different version number";
                }
            }
        }

        Collections.sort(definedTransportVersions);

        return List.copyOf(definedTransportVersions);
    }

    static final IntFunction<String> VERSION_LOOKUP = ReleaseVersions.generateVersionsLookup(TransportVersions.class, LATEST_DEFINED.id());

    // no instance
    private TransportVersions() {}
}<|MERGE_RESOLUTION|>--- conflicted
+++ resolved
@@ -181,11 +181,8 @@
     public static final TransportVersion MAX_OPERATION_SIZE_REJECTIONS_ADDED = def(9_024_0_00);
     public static final TransportVersion RETRY_ILM_ASYNC_ACTION_REQUIRE_ERROR = def(9_025_0_00);
     public static final TransportVersion ESQL_SERIALIZE_BLOCK_TYPE_CODE = def(9_026_0_00);
-<<<<<<< HEAD
-    public static final TransportVersion ML_INFERENCE_DEEPSEEK = def(9_027_00_0);
-=======
     public static final TransportVersion ESQL_THREAD_NAME_IN_DRIVER_PROFILE = def(9_027_0_00);
->>>>>>> 2fff0410
+    public static final TransportVersion ML_INFERENCE_DEEPSEEK = def(9_028_00_0);
 
     /*
      * STOP! READ THIS FIRST! No, really,

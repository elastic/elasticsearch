/*
 * Copyright Elasticsearch B.V. and/or licensed to Elasticsearch B.V. under one
 * or more contributor license agreements. Licensed under the "Elastic License
 * 2.0", the "GNU Affero General Public License v3.0 only", and the "Server Side
 * Public License v 1"; you may not use this file except in compliance with, at
 * your election, the "Elastic License 2.0", the "GNU Affero General Public
 * License v3.0 only", or the "Server Side Public License, v 1".
 */

package org.elasticsearch;

import org.elasticsearch.core.Assertions;

import java.lang.reflect.Field;
import java.util.ArrayList;
import java.util.Collections;
import java.util.HashMap;
import java.util.List;
import java.util.Map;
import java.util.TreeSet;

/**
 * <p>Transport version is used to coordinate compatible wire protocol communication between nodes, at a fine-grained level.  This replaces
 * and supersedes the old Version constants.</p>
 *
 * <p>Before adding a new version constant, please read the block comment at the end of the list of constants.</p>
 */
public class TransportVersions {

    /*
     * NOTE: IntelliJ lies!
     * This map is used during class construction, referenced by the registerTransportVersion method.
     * When all the transport version constants have been registered, the map is cleared & never touched again.
     */
    static TreeSet<Integer> IDS = new TreeSet<>();

    static TransportVersion def(int id) {
        if (IDS == null) throw new IllegalStateException("The IDS map needs to be present to call this method");

        if (IDS.add(id) == false) {
            throw new IllegalArgumentException("Version id " + id + " defined twice");
        }
        if (id < IDS.last()) {
            throw new IllegalArgumentException("Version id " + id + " is not defined in the right location. Keep constants sorted");
        }
        return new TransportVersion(id);
    }

    // TODO: ES-10337 we can remove all transport versions earlier than 8.18
    public static final TransportVersion V_7_0_0 = def(7_00_00_99);
    public static final TransportVersion V_7_1_0 = def(7_01_00_99);
    public static final TransportVersion V_7_2_0 = def(7_02_00_99);
    public static final TransportVersion V_7_3_0 = def(7_03_00_99);
    public static final TransportVersion V_7_3_2 = def(7_03_02_99);
    public static final TransportVersion V_7_4_0 = def(7_04_00_99);
    public static final TransportVersion V_7_8_0 = def(7_08_00_99);
    public static final TransportVersion V_7_8_1 = def(7_08_01_99);
    public static final TransportVersion V_7_9_0 = def(7_09_00_99);
    public static final TransportVersion V_7_10_0 = def(7_10_00_99);
    public static final TransportVersion V_8_0_0 = def(8_00_00_99);
    public static final TransportVersion V_8_1_0 = def(8_01_00_99);
    public static final TransportVersion V_8_2_0 = def(8_02_00_99);
    public static final TransportVersion V_8_3_0 = def(8_03_00_99);
    public static final TransportVersion V_8_4_0 = def(8_04_00_99);
    public static final TransportVersion V_8_5_0 = def(8_05_00_99);
    public static final TransportVersion V_8_6_0 = def(8_06_00_99);
    public static final TransportVersion V_8_6_1 = def(8_06_01_99);
    public static final TransportVersion V_8_7_0 = def(8_07_00_99);
    public static final TransportVersion V_8_7_1 = def(8_07_01_99);
    public static final TransportVersion V_8_8_0 = def(8_08_00_99);
    public static final TransportVersion V_8_8_1 = def(8_08_01_99);
    /*
     * READ THE COMMENT BELOW THIS BLOCK OF DECLARATIONS BEFORE ADDING NEW TRANSPORT VERSIONS
     * Detached transport versions added below here.
     */
    public static final TransportVersion V_8_9_X = def(8_500_0_20);
    public static final TransportVersion V_8_10_X = def(8_500_0_61);
    public static final TransportVersion V_8_11_X = def(8_512_0_01);
    public static final TransportVersion V_8_12_0 = def(8_560_0_00);
    public static final TransportVersion V_8_12_1 = def(8_560_0_01);
    public static final TransportVersion V_8_13_0 = def(8_595_0_00);
    public static final TransportVersion V_8_13_4 = def(8_595_0_01);
    public static final TransportVersion V_8_14_0 = def(8_636_0_01);
    public static final TransportVersion V_8_15_0 = def(8_702_0_02);
    public static final TransportVersion V_8_15_2 = def(8_702_0_03);
    public static final TransportVersion V_8_16_0 = def(8_772_0_01);
    public static final TransportVersion V_8_16_1 = def(8_772_0_04);
    public static final TransportVersion INITIAL_ELASTICSEARCH_8_16_5 = def(8_772_0_05);
    public static final TransportVersion INITIAL_ELASTICSEARCH_8_16_6 = def(8_772_0_06);
    public static final TransportVersion V_8_17_0 = def(8_797_0_02);
    public static final TransportVersion INITIAL_ELASTICSEARCH_8_17_3 = def(8_797_0_03);
    public static final TransportVersion INITIAL_ELASTICSEARCH_8_17_4 = def(8_797_0_04);
    public static final TransportVersion INITIAL_ELASTICSEARCH_8_17_5 = def(8_797_0_05);
    public static final TransportVersion INDEXING_PRESSURE_THROTTLING_STATS = def(8_798_0_00);
    public static final TransportVersion REINDEX_DATA_STREAMS = def(8_799_0_00);
    public static final TransportVersion ESQL_REMOVE_NODE_LEVEL_PLAN = def(8_800_0_00);
    public static final TransportVersion LOGSDB_TELEMETRY_CUSTOM_CUTOFF_DATE = def(8_801_0_00);
    public static final TransportVersion SOURCE_MODE_TELEMETRY = def(8_802_0_00);
    public static final TransportVersion NEW_REFRESH_CLUSTER_BLOCK = def(8_803_0_00);
    public static final TransportVersion RETRIES_AND_OPERATIONS_IN_BLOBSTORE_STATS = def(8_804_0_00);
    public static final TransportVersion ADD_DATA_STREAM_OPTIONS_TO_TEMPLATES = def(8_805_0_00);
    public static final TransportVersion KNN_QUERY_RESCORE_OVERSAMPLE = def(8_806_0_00);
    public static final TransportVersion SEMANTIC_QUERY_LENIENT = def(8_807_0_00);
    public static final TransportVersion ESQL_QUERY_BUILDER_IN_SEARCH_FUNCTIONS = def(8_808_0_00);
    public static final TransportVersion EQL_ALLOW_PARTIAL_SEARCH_RESULTS = def(8_809_0_00);
    public static final TransportVersion NODE_VERSION_INFORMATION_WITH_MIN_READ_ONLY_INDEX_VERSION = def(8_810_0_00);
    public static final TransportVersion ERROR_TRACE_IN_TRANSPORT_HEADER = def(8_811_0_00);
    public static final TransportVersion FAILURE_STORE_ENABLED_BY_CLUSTER_SETTING = def(8_812_0_00);
    public static final TransportVersion SIMULATE_IGNORED_FIELDS = def(8_813_0_00);
    public static final TransportVersion TRANSFORMS_UPGRADE_MODE = def(8_814_0_00);
    public static final TransportVersion NODE_SHUTDOWN_EPHEMERAL_ID_ADDED = def(8_815_0_00);
    public static final TransportVersion ESQL_CCS_TELEMETRY_STATS = def(8_816_0_00);
    public static final TransportVersion TEXT_EMBEDDING_QUERY_VECTOR_BUILDER_INFER_MODEL_ID = def(8_817_0_00);
    public static final TransportVersion ESQL_ENABLE_NODE_LEVEL_REDUCTION = def(8_818_0_00);
    public static final TransportVersion JINA_AI_INTEGRATION_ADDED = def(8_819_0_00);
    public static final TransportVersion TRACK_INDEX_FAILED_DUE_TO_VERSION_CONFLICT_METRIC = def(8_820_0_00);
    public static final TransportVersion REPLACE_FAILURE_STORE_OPTIONS_WITH_SELECTOR_SYNTAX = def(8_821_0_00);
    public static final TransportVersion ELASTIC_INFERENCE_SERVICE_UNIFIED_CHAT_COMPLETIONS_INTEGRATION = def(8_822_0_00);
    public static final TransportVersion KQL_QUERY_TECH_PREVIEW = def(8_823_0_00);
    public static final TransportVersion ESQL_PROFILE_ROWS_PROCESSED = def(8_824_0_00);
    public static final TransportVersion BYTE_SIZE_VALUE_ALWAYS_USES_BYTES_1 = def(8_825_0_00);
    public static final TransportVersion REVERT_BYTE_SIZE_VALUE_ALWAYS_USES_BYTES_1 = def(8_826_0_00);
    public static final TransportVersion ESQL_SKIP_ES_INDEX_SERIALIZATION = def(8_827_0_00);
    public static final TransportVersion ADD_INDEX_BLOCK_TWO_PHASE = def(8_828_0_00);
    public static final TransportVersion RESOLVE_CLUSTER_NO_INDEX_EXPRESSION = def(8_829_0_00);
    public static final TransportVersion ML_ROLLOVER_LEGACY_INDICES = def(8_830_0_00);
    public static final TransportVersion ADD_INCLUDE_FAILURE_INDICES_OPTION = def(8_831_0_00);
    public static final TransportVersion ESQL_RESPONSE_PARTIAL = def(8_832_0_00);
    public static final TransportVersion RANK_DOC_OPTIONAL_METADATA_FOR_EXPLAIN = def(8_833_0_00);
    public static final TransportVersion ILM_ADD_SEARCHABLE_SNAPSHOT_ADD_REPLICATE_FOR = def(8_834_0_00);
    public static final TransportVersion INGEST_REQUEST_INCLUDE_SOURCE_ON_ERROR = def(8_835_0_00);
    public static final TransportVersion RESOURCE_DEPRECATION_CHECKS = def(8_836_0_00);
    public static final TransportVersion LINEAR_RETRIEVER_SUPPORT = def(8_837_0_00);
    public static final TransportVersion TIMEOUT_GET_PARAM_FOR_RESOLVE_CLUSTER = def(8_838_0_00);
    public static final TransportVersion INFERENCE_REQUEST_ADAPTIVE_RATE_LIMITING = def(8_839_0_00);
    public static final TransportVersion ML_INFERENCE_IBM_WATSONX_RERANK_ADDED = def(8_840_0_00);
    public static final TransportVersion REMOVE_ALL_APPLICABLE_SELECTOR_BACKPORT_8_18 = def(8_840_0_01);
    public static final TransportVersion RETRY_ILM_ASYNC_ACTION_REQUIRE_ERROR_8_18 = def(8_840_0_02);
    public static final TransportVersion INITIAL_ELASTICSEARCH_8_18_7 = def(8_840_0_09);
    public static final TransportVersion INITIAL_ELASTICSEARCH_8_19 = def(8_841_0_00);
    public static final TransportVersion COHERE_BIT_EMBEDDING_TYPE_SUPPORT_ADDED_BACKPORT_8_X = def(8_841_0_01);
    public static final TransportVersion REMOVE_ALL_APPLICABLE_SELECTOR_BACKPORT_8_19 = def(8_841_0_02);
    public static final TransportVersion ESQL_RETRY_ON_SHARD_LEVEL_FAILURE_BACKPORT_8_19 = def(8_841_0_03);
    public static final TransportVersion ESQL_SUPPORT_PARTIAL_RESULTS_BACKPORT_8_19 = def(8_841_0_04);
    public static final TransportVersion VOYAGE_AI_INTEGRATION_ADDED_BACKPORT_8_X = def(8_841_0_05);
    public static final TransportVersion JINA_AI_EMBEDDING_TYPE_SUPPORT_ADDED_BACKPORT_8_19 = def(8_841_0_06);
    public static final TransportVersion RETRY_ILM_ASYNC_ACTION_REQUIRE_ERROR_8_19 = def(8_841_0_07);
    public static final TransportVersion INFERENCE_CONTEXT_8_X = def(8_841_0_08);
    public static final TransportVersion ML_INFERENCE_DEEPSEEK_8_19 = def(8_841_0_09);
    public static final TransportVersion ESQL_SERIALIZE_BLOCK_TYPE_CODE_8_19 = def(8_841_0_10);
    public static final TransportVersion ESQL_FAILURE_FROM_REMOTE_8_19 = def(8_841_0_11);
    public static final TransportVersion ESQL_AGGREGATE_METRIC_DOUBLE_LITERAL_8_19 = def(8_841_0_12);
    public static final TransportVersion INFERENCE_MODEL_REGISTRY_METADATA_8_19 = def(8_841_0_13);
    public static final TransportVersion INTRODUCE_LIFECYCLE_TEMPLATE_8_19 = def(8_841_0_14);
    public static final TransportVersion RERANK_COMMON_OPTIONS_ADDED_8_19 = def(8_841_0_15);
    public static final TransportVersion REMOTE_EXCEPTION_8_19 = def(8_841_0_16);
    public static final TransportVersion AMAZON_BEDROCK_TASK_SETTINGS_8_19 = def(8_841_0_17);
    public static final TransportVersion SEMANTIC_TEXT_CHUNKING_CONFIG_8_19 = def(8_841_0_18);
    public static final TransportVersion BATCHED_QUERY_PHASE_VERSION_BACKPORT_8_X = def(8_841_0_19);
    public static final TransportVersion SEARCH_INCREMENTAL_TOP_DOCS_NULL_BACKPORT_8_19 = def(8_841_0_20);
    public static final TransportVersion ML_INFERENCE_SAGEMAKER_8_19 = def(8_841_0_21);
    public static final TransportVersion ESQL_REPORT_ORIGINAL_TYPES_BACKPORT_8_19 = def(8_841_0_22);
    public static final TransportVersion PINNED_RETRIEVER_8_19 = def(8_841_0_23);
    public static final TransportVersion ESQL_AGGREGATE_METRIC_DOUBLE_BLOCK_8_19 = def(8_841_0_24);
    public static final TransportVersion INTRODUCE_FAILURES_LIFECYCLE_BACKPORT_8_19 = def(8_841_0_25);
    public static final TransportVersion INTRODUCE_FAILURES_DEFAULT_RETENTION_BACKPORT_8_19 = def(8_841_0_26);
    public static final TransportVersion RESCORE_VECTOR_ALLOW_ZERO_BACKPORT_8_19 = def(8_841_0_27);
    public static final TransportVersion INFERENCE_ADD_TIMEOUT_PUT_ENDPOINT_8_19 = def(8_841_0_28);
    public static final TransportVersion ESQL_REPORT_SHARD_PARTITIONING_8_19 = def(8_841_0_29);
    public static final TransportVersion ESQL_DRIVER_TASK_DESCRIPTION_8_19 = def(8_841_0_30);
    public static final TransportVersion ML_INFERENCE_HUGGING_FACE_CHAT_COMPLETION_ADDED_8_19 = def(8_841_0_31);
    public static final TransportVersion V_8_19_FIELD_CAPS_ADD_CLUSTER_ALIAS = def(8_841_0_32);
    public static final TransportVersion ESQL_HASH_OPERATOR_STATUS_OUTPUT_TIME_8_19 = def(8_841_0_34);
    public static final TransportVersion RERANKER_FAILURES_ALLOWED_8_19 = def(8_841_0_35);
    public static final TransportVersion ML_INFERENCE_HUGGING_FACE_RERANK_ADDED_8_19 = def(8_841_0_36);
    public static final TransportVersion ML_INFERENCE_SAGEMAKER_CHAT_COMPLETION_8_19 = def(8_841_0_37);
    public static final TransportVersion ML_INFERENCE_VERTEXAI_CHATCOMPLETION_ADDED_8_19 = def(8_841_0_38);
    public static final TransportVersion INFERENCE_CUSTOM_SERVICE_ADDED_8_19 = def(8_841_0_39);
    public static final TransportVersion IDP_CUSTOM_SAML_ATTRIBUTES_ADDED_8_19 = def(8_841_0_40);
    public static final TransportVersion DATA_STREAM_OPTIONS_API_REMOVE_INCLUDE_DEFAULTS_8_19 = def(8_841_0_41);
    public static final TransportVersion JOIN_ON_ALIASES_8_19 = def(8_841_0_42);
    public static final TransportVersion ILM_ADD_SKIP_SETTING_8_19 = def(8_841_0_43);
    public static final TransportVersion ESQL_REGEX_MATCH_WITH_CASE_INSENSITIVITY_8_19 = def(8_841_0_44);
    public static final TransportVersion ESQL_QUERY_PLANNING_DURATION_8_19 = def(8_841_0_45);
    public static final TransportVersion SEARCH_SOURCE_EXCLUDE_VECTORS_PARAM_8_19 = def(8_841_0_46);
    public static final TransportVersion ML_INFERENCE_MISTRAL_CHAT_COMPLETION_ADDED_8_19 = def(8_841_0_47);
    public static final TransportVersion ML_INFERENCE_ELASTIC_RERANK_ADDED_8_19 = def(8_841_0_48);
    public static final TransportVersion NONE_CHUNKING_STRATEGY_8_19 = def(8_841_0_49);
    public static final TransportVersion IDP_CUSTOM_SAML_ATTRIBUTES_ALLOW_LIST_8_19 = def(8_841_0_50);
    public static final TransportVersion SETTINGS_IN_DATA_STREAMS_8_19 = def(8_841_0_51);
    public static final TransportVersion ML_INFERENCE_CUSTOM_SERVICE_REMOVE_ERROR_PARSING_8_19 = def(8_841_0_52);
    public static final TransportVersion ML_INFERENCE_CUSTOM_SERVICE_EMBEDDING_BATCH_SIZE_8_19 = def(8_841_0_53);
    public static final TransportVersion STREAMS_LOGS_SUPPORT_8_19 = def(8_841_0_54);
    public static final TransportVersion ML_INFERENCE_CUSTOM_SERVICE_INPUT_TYPE_8_19 = def(8_841_0_55);
    public static final TransportVersion RANDOM_SAMPLER_QUERY_BUILDER_8_19 = def(8_841_0_56);
    public static final TransportVersion ML_INFERENCE_SAGEMAKER_ELASTIC_8_19 = def(8_841_0_57);
    public static final TransportVersion SPARSE_VECTOR_FIELD_PRUNING_OPTIONS_8_19 = def(8_841_0_58);
    public static final TransportVersion ML_INFERENCE_ELASTIC_DENSE_TEXT_EMBEDDINGS_ADDED_8_19 = def(8_841_0_59);
    public static final TransportVersion ML_INFERENCE_COHERE_API_VERSION_8_19 = def(8_841_0_60);
    public static final TransportVersion ESQL_DOCUMENTS_FOUND_AND_VALUES_LOADED_8_19 = def(8_841_0_61);
    public static final TransportVersion ESQL_PROFILE_INCLUDE_PLAN_8_19 = def(8_841_0_62);
    public static final TransportVersion INITIAL_ELASTICSEARCH_8_19_4 = def(8_841_0_68);
    public static final TransportVersion INITIAL_ELASTICSEARCH_9_0 = def(9_000_0_00);
    public static final TransportVersion REMOVE_SNAPSHOT_FAILURES_90 = def(9_000_0_01);
    public static final TransportVersion TRANSPORT_STATS_HANDLING_TIME_REQUIRED_90 = def(9_000_0_02);
    public static final TransportVersion REMOVE_DESIRED_NODE_VERSION_90 = def(9_000_0_03);
    public static final TransportVersion ESQL_DRIVER_TASK_DESCRIPTION_90 = def(9_000_0_04);
    public static final TransportVersion REMOVE_ALL_APPLICABLE_SELECTOR_9_0 = def(9_000_0_05);
    public static final TransportVersion BYTE_SIZE_VALUE_ALWAYS_USES_BYTES_90 = def(9_000_0_06);
    public static final TransportVersion RETRY_ILM_ASYNC_ACTION_REQUIRE_ERROR_90 = def(9_000_0_07);
    public static final TransportVersion RE_REMOVE_MIN_COMPATIBLE_SHARD_NODE_90 = def(9_000_0_08);
    public static final TransportVersion STORED_SCRIPT_CONTENT_LENGTH_90 = def(9_000_0_09);
    public static final TransportVersion INITIAL_ELASTICSEARCH_9_0_7 = def(9_000_0_16);
    public static final TransportVersion COHERE_BIT_EMBEDDING_TYPE_SUPPORT_ADDED = def(9_001_0_00);
    public static final TransportVersion REMOVE_SNAPSHOT_FAILURES = def(9_002_0_00);
    public static final TransportVersion TRANSPORT_STATS_HANDLING_TIME_REQUIRED = def(9_003_0_00);
    public static final TransportVersion REMOVE_DESIRED_NODE_VERSION = def(9_004_0_00);
    public static final TransportVersion ESQL_DRIVER_TASK_DESCRIPTION = def(9_005_0_00);
    public static final TransportVersion ESQL_RETRY_ON_SHARD_LEVEL_FAILURE = def(9_006_0_00);
    public static final TransportVersion ESQL_PROFILE_ASYNC_NANOS = def(9_007_00_0);
    public static final TransportVersion ESQL_LOOKUP_JOIN_SOURCE_TEXT = def(9_008_0_00);
    public static final TransportVersion REMOVE_ALL_APPLICABLE_SELECTOR = def(9_009_0_00);
    public static final TransportVersion SLM_UNHEALTHY_IF_NO_SNAPSHOT_WITHIN = def(9_010_0_00);
    public static final TransportVersion ESQL_SUPPORT_PARTIAL_RESULTS = def(9_011_0_00);
    public static final TransportVersion REMOVE_REPOSITORY_CONFLICT_MESSAGE = def(9_012_0_00);
    public static final TransportVersion RERANKER_FAILURES_ALLOWED = def(9_013_0_00);
    public static final TransportVersion VOYAGE_AI_INTEGRATION_ADDED = def(9_014_0_00);
    public static final TransportVersion BYTE_SIZE_VALUE_ALWAYS_USES_BYTES = def(9_015_0_00);
    public static final TransportVersion ESQL_SERIALIZE_SOURCE_FUNCTIONS_WARNINGS = def(9_016_0_00);
    public static final TransportVersion ESQL_DRIVER_NODE_DESCRIPTION = def(9_017_0_00);
    public static final TransportVersion MULTI_PROJECT = def(9_018_0_00);
    public static final TransportVersion STORED_SCRIPT_CONTENT_LENGTH = def(9_019_0_00);
    public static final TransportVersion JINA_AI_EMBEDDING_TYPE_SUPPORT_ADDED = def(9_020_0_00);
    public static final TransportVersion RE_REMOVE_MIN_COMPATIBLE_SHARD_NODE = def(9_021_0_00);
    public static final TransportVersion UNASSIGENEDINFO_RESHARD_ADDED = def(9_022_0_00);
    public static final TransportVersion INCLUDE_INDEX_MODE_IN_GET_DATA_STREAM = def(9_023_0_00);
    public static final TransportVersion MAX_OPERATION_SIZE_REJECTIONS_ADDED = def(9_024_0_00);
    public static final TransportVersion RETRY_ILM_ASYNC_ACTION_REQUIRE_ERROR = def(9_025_0_00);
    public static final TransportVersion ESQL_SERIALIZE_BLOCK_TYPE_CODE = def(9_026_0_00);
    public static final TransportVersion ESQL_THREAD_NAME_IN_DRIVER_PROFILE = def(9_027_0_00);
    public static final TransportVersion INFERENCE_CONTEXT = def(9_028_0_00);
    public static final TransportVersion ML_INFERENCE_DEEPSEEK = def(9_029_00_0);
    public static final TransportVersion ESQL_FAILURE_FROM_REMOTE = def(9_030_00_0);
    public static final TransportVersion INDEX_RESHARDING_METADATA = def(9_031_0_00);
    public static final TransportVersion INFERENCE_MODEL_REGISTRY_METADATA = def(9_032_0_00);
    public static final TransportVersion INTRODUCE_LIFECYCLE_TEMPLATE = def(9_033_0_00);
    public static final TransportVersion INDEXING_STATS_INCLUDES_RECENT_WRITE_LOAD = def(9_034_0_00);
    public static final TransportVersion ESQL_AGGREGATE_METRIC_DOUBLE_LITERAL = def(9_035_0_00);
    public static final TransportVersion INDEX_METADATA_INCLUDES_RECENT_WRITE_LOAD = def(9_036_0_00);
    public static final TransportVersion RERANK_COMMON_OPTIONS_ADDED = def(9_037_0_00);
    public static final TransportVersion ESQL_REPORT_ORIGINAL_TYPES = def(9_038_00_0);
    public static final TransportVersion RESCORE_VECTOR_ALLOW_ZERO = def(9_039_0_00);
    public static final TransportVersion PROJECT_ID_IN_SNAPSHOT = def(9_040_0_00);
    public static final TransportVersion INDEX_STATS_AND_METADATA_INCLUDE_PEAK_WRITE_LOAD = def(9_041_0_00);
    public static final TransportVersion BATCHED_QUERY_PHASE_VERSION = def(9_043_0_00);
    public static final TransportVersion REMOTE_EXCEPTION = def(9_044_0_00);
    public static final TransportVersion ESQL_REMOVE_AGGREGATE_TYPE = def(9_045_0_00);
    public static final TransportVersion ADD_PROJECT_ID_TO_DSL_ERROR_INFO = def(9_046_0_00);
    public static final TransportVersion SEMANTIC_TEXT_CHUNKING_CONFIG = def(9_047_0_00);
    public static final TransportVersion REPO_ANALYSIS_COPY_BLOB = def(9_048_0_00);
    public static final TransportVersion AMAZON_BEDROCK_TASK_SETTINGS = def(9_049_0_00);
    public static final TransportVersion ESQL_REPORT_SHARD_PARTITIONING = def(9_050_0_00);
    public static final TransportVersion DEAD_ESQL_QUERY_PLANNING_DURATION = def(9_051_0_00);
    public static final TransportVersion DEAD_ESQL_DOCUMENTS_FOUND_AND_VALUES_LOADED = def(9_052_0_00);
    public static final TransportVersion DEAD_BATCHED_QUERY_EXECUTION_DELAYABLE_WRITABLE = def(9_053_0_00);
    public static final TransportVersion DEAD_SEARCH_INCREMENTAL_TOP_DOCS_NULL = def(9_054_0_00);
    public static final TransportVersion ESQL_QUERY_PLANNING_DURATION = def(9_055_0_00);
    public static final TransportVersion ESQL_DOCUMENTS_FOUND_AND_VALUES_LOADED = def(9_056_0_00);
    public static final TransportVersion BATCHED_QUERY_EXECUTION_DELAYABLE_WRITABLE = def(9_057_0_00);
    public static final TransportVersion SEARCH_INCREMENTAL_TOP_DOCS_NULL = def(9_058_0_00);
    public static final TransportVersion COMPRESS_DELAYABLE_WRITEABLE = def(9_059_0_00);
    public static final TransportVersion SYNONYMS_REFRESH_PARAM = def(9_060_0_00);
    public static final TransportVersion DOC_FIELDS_AS_LIST = def(9_061_0_00);
    public static final TransportVersion DENSE_VECTOR_OFF_HEAP_STATS = def(9_062_00_0);
    public static final TransportVersion RANDOM_SAMPLER_QUERY_BUILDER = def(9_063_0_00);
    public static final TransportVersion SETTINGS_IN_DATA_STREAMS = def(9_064_0_00);
    public static final TransportVersion INTRODUCE_FAILURES_LIFECYCLE = def(9_065_0_00);
    public static final TransportVersion PROJECT_METADATA_SETTINGS = def(9_066_0_00);
    public static final TransportVersion AGGREGATE_METRIC_DOUBLE_BLOCK = def(9_067_0_00);
    public static final TransportVersion PINNED_RETRIEVER = def(9_068_0_00);
    public static final TransportVersion ML_INFERENCE_SAGEMAKER = def(9_069_0_00);
    public static final TransportVersion WRITE_LOAD_INCLUDES_BUFFER_WRITES = def(9_070_0_00);
    public static final TransportVersion INTRODUCE_FAILURES_DEFAULT_RETENTION = def(9_071_0_00);
    public static final TransportVersion FILE_SETTINGS_HEALTH_INFO = def(9_072_0_00);
    public static final TransportVersion FIELD_CAPS_ADD_CLUSTER_ALIAS = def(9_073_0_00);
    public static final TransportVersion INFERENCE_ADD_TIMEOUT_PUT_ENDPOINT = def(9_074_0_00);
    public static final TransportVersion ESQL_FIELD_ATTRIBUTE_DROP_TYPE = def(9_075_0_00);
    public static final TransportVersion ESQL_TIME_SERIES_SOURCE_STATUS = def(9_076_0_00);
    public static final TransportVersion ESQL_HASH_OPERATOR_STATUS_OUTPUT_TIME = def(9_077_0_00);
    public static final TransportVersion ML_INFERENCE_HUGGING_FACE_CHAT_COMPLETION_ADDED = def(9_078_0_00);
    public static final TransportVersion NODES_STATS_SUPPORTS_MULTI_PROJECT = def(9_079_0_00);
    public static final TransportVersion ML_INFERENCE_HUGGING_FACE_RERANK_ADDED = def(9_080_0_00);
    public static final TransportVersion SETTINGS_IN_DATA_STREAMS_DRY_RUN = def(9_081_0_00);
    public static final TransportVersion ML_INFERENCE_SAGEMAKER_CHAT_COMPLETION = def(9_082_0_00);
    public static final TransportVersion ML_INFERENCE_VERTEXAI_CHATCOMPLETION_ADDED = def(9_083_0_00);
    public static final TransportVersion INFERENCE_CUSTOM_SERVICE_ADDED = def(9_084_0_00);
    public static final TransportVersion ESQL_LIMIT_ROW_SIZE = def(9_085_0_00);
    public static final TransportVersion ESQL_REGEX_MATCH_WITH_CASE_INSENSITIVITY = def(9_086_0_00);
    public static final TransportVersion IDP_CUSTOM_SAML_ATTRIBUTES = def(9_087_0_00);
    public static final TransportVersion JOIN_ON_ALIASES = def(9_088_0_00);
    public static final TransportVersion ILM_ADD_SKIP_SETTING = def(9_089_0_00);
    public static final TransportVersion ML_INFERENCE_MISTRAL_CHAT_COMPLETION_ADDED = def(9_090_0_00);
    public static final TransportVersion IDP_CUSTOM_SAML_ATTRIBUTES_ALLOW_LIST = def(9_091_0_00);
    public static final TransportVersion SEARCH_SOURCE_EXCLUDE_VECTORS_PARAM = def(9_092_0_00);
    public static final TransportVersion SNAPSHOT_INDEX_SHARD_STATUS_MISSING_STATS = def(9_093_0_00);
    public static final TransportVersion ML_INFERENCE_ELASTIC_RERANK = def(9_094_0_00);
    public static final TransportVersion SEARCH_LOAD_PER_INDEX_STATS = def(9_095_0_00);
    public static final TransportVersion HEAP_USAGE_IN_CLUSTER_INFO = def(9_096_0_00);
    public static final TransportVersion NONE_CHUNKING_STRATEGY = def(9_097_0_00);
    public static final TransportVersion PROJECT_DELETION_GLOBAL_BLOCK = def(9_098_0_00);
    public static final TransportVersion SECURITY_CLOUD_API_KEY_REALM_AND_TYPE = def(9_099_0_00);
    public static final TransportVersion STATE_PARAM_GET_SNAPSHOT = def(9_100_0_00);
    public static final TransportVersion PROJECT_ID_IN_SNAPSHOTS_DELETIONS_AND_REPO_CLEANUP = def(9_101_0_00);
    public static final TransportVersion ML_INFERENCE_CUSTOM_SERVICE_REMOVE_ERROR_PARSING = def(9_102_0_00);
    public static final TransportVersion ML_INFERENCE_CUSTOM_SERVICE_EMBEDDING_BATCH_SIZE = def(9_103_0_00);
    public static final TransportVersion STREAMS_LOGS_SUPPORT = def(9_104_0_00);
    public static final TransportVersion ML_INFERENCE_CUSTOM_SERVICE_INPUT_TYPE = def(9_105_0_00);
    public static final TransportVersion ML_INFERENCE_SAGEMAKER_ELASTIC = def(9_106_0_00);
    public static final TransportVersion SPARSE_VECTOR_FIELD_PRUNING_OPTIONS = def(9_107_0_00);
    public static final TransportVersion CLUSTER_STATE_PROJECTS_SETTINGS = def(9_108_0_00);
    public static final TransportVersion ML_INFERENCE_ELASTIC_DENSE_TEXT_EMBEDDINGS_ADDED = def(9_109_00_0);
    public static final TransportVersion ML_INFERENCE_COHERE_API_VERSION = def(9_110_0_00);
    public static final TransportVersion ESQL_PROFILE_INCLUDE_PLAN = def(9_111_0_00);
    public static final TransportVersion ML_INFERENCE_ENDPOINT_CACHE = def(9_157_0_00);
    public static final TransportVersion INDEX_SOURCE = def(9_158_0_00);
    public static final TransportVersion MAX_HEAP_SIZE_PER_NODE_IN_CLUSTER_INFO = def(9_159_0_00);
<<<<<<< HEAD
    public static final TransportVersion INGEST_REQUEST_INCLUDE_TSID = def(9_160_0_00);
=======
    public static final TransportVersion TIMESERIES_DEFAULT_LIMIT = def(9_160_0_00);
>>>>>>> 4ca03f74

    /*
     * STOP! READ THIS FIRST! No, really,
     *        ____ _____ ___  ____  _        ____  _____    _    ____    _____ _   _ ___ ____    _____ ___ ____  ____ _____ _
     *       / ___|_   _/ _ \|  _ \| |      |  _ \| ____|  / \  |  _ \  |_   _| | | |_ _/ ___|  |  ___|_ _|  _ \/ ___|_   _| |
     *       \___ \ | || | | | |_) | |      | |_) |  _|   / _ \ | | | |   | | | |_| || |\___ \  | |_   | || |_) \___ \ | | | |
     *        ___) || || |_| |  __/|_|      |  _ <| |___ / ___ \| |_| |   | | |  _  || | ___) | |  _|  | ||  _ < ___) || | |_|
     *       |____/ |_| \___/|_|   (_)      |_| \_\_____/_/   \_\____/    |_| |_| |_|___|____/  |_|   |___|_| \_\____/ |_| (_)
     *
     * A new transport version should be added EVERY TIME a change is made to the serialization protocol of one or more classes. Each
     * transport version should only be used in a single merged commit (apart from the BwC versions copied from o.e.Version, ≤V_8_8_1).
     *
     * More information about versions and backporting at docs/internal/Versioning.md
     *
     * ADDING A TRANSPORT VERSION
     * To add a new transport version, add a new constant at the bottom of the list, above this comment. Don't add other lines,
     * comments, etc. The version id has the following layout:
     *
     * M_NNN_S_PP
     *
     * M - The major version of Elasticsearch
     * NNN - The server version part
     * S - The subsidiary version part. It should always be 0 here, it is only used in subsidiary repositories.
     * PP - The patch version part
     *
     * To determine the id of the next TransportVersion constant, do the following:
     * - Use the same major version, unless bumping majors
     * - Bump the server version part by 1, unless creating a patch version
     * - Leave the subsidiary part as 0
     * - Bump the patch part if creating a patch version
     *
     * If a patch version is created, it should be placed sorted among the other existing constants.
     *
     * REVERTING A TRANSPORT VERSION
     *
     * If you revert a commit with a transport version change, you MUST ensure there is a NEW transport version representing the reverted
     * change. DO NOT let the transport version go backwards, it must ALWAYS be incremented.
     *
     * DETERMINING TRANSPORT VERSIONS FROM GIT HISTORY
     *
     * If your git checkout has the expected minor-version-numbered branches and the expected release-version tags then you can find the
     * transport versions known by a particular release ...
     *
     *     git show v8.11.0:server/src/main/java/org/elasticsearch/TransportVersions.java | grep '= def'
     *
     * ... or by a particular branch ...
     *
     *     git show 8.11:server/src/main/java/org/elasticsearch/TransportVersions.java | grep '= def'
     *
     * ... and you can see which versions were added in between two versions too ...
     *
     *     git diff v8.11.0..main -- server/src/main/java/org/elasticsearch/TransportVersions.java
     *
     * In branches 8.7-8.10 see server/src/main/java/org/elasticsearch/TransportVersion.java for the equivalent definitions.
     */

    /**
     * Sorted list of all versions defined in this class
     */
    static final List<TransportVersion> DEFINED_VERSIONS = collectAllVersionIdsDefinedInClass(TransportVersions.class);

    public static List<TransportVersion> collectAllVersionIdsDefinedInClass(Class<?> cls) {
        Map<Integer, String> versionIdFields = new HashMap<>();
        List<TransportVersion> definedTransportVersions = new ArrayList<>();

        for (Field declaredField : cls.getFields()) {
            if (declaredField.getType().equals(TransportVersion.class)) {
                String fieldName = declaredField.getName();

                TransportVersion version;
                try {
                    version = (TransportVersion) declaredField.get(null);
                } catch (IllegalAccessException e) {
                    throw new AssertionError(e);
                }
                definedTransportVersions.add(version);

                if (Assertions.ENABLED) {
                    // check the version number is unique
                    var sameVersionNumber = versionIdFields.put(version.id(), fieldName);
                    assert sameVersionNumber == null
                        : "Versions ["
                            + sameVersionNumber
                            + "] and ["
                            + fieldName
                            + "] have the same version number ["
                            + version.id()
                            + "]. Each TransportVersion should have a different version number";
                }
            }
        }

        Collections.sort(definedTransportVersions);

        return List.copyOf(definedTransportVersions);
    }

    // no instance
    private TransportVersions() {}
}<|MERGE_RESOLUTION|>--- conflicted
+++ resolved
@@ -324,11 +324,8 @@
     public static final TransportVersion ML_INFERENCE_ENDPOINT_CACHE = def(9_157_0_00);
     public static final TransportVersion INDEX_SOURCE = def(9_158_0_00);
     public static final TransportVersion MAX_HEAP_SIZE_PER_NODE_IN_CLUSTER_INFO = def(9_159_0_00);
-<<<<<<< HEAD
-    public static final TransportVersion INGEST_REQUEST_INCLUDE_TSID = def(9_160_0_00);
-=======
     public static final TransportVersion TIMESERIES_DEFAULT_LIMIT = def(9_160_0_00);
->>>>>>> 4ca03f74
+    public static final TransportVersion INGEST_REQUEST_INCLUDE_TSID = def(9_161_0_00);
 
     /*
      * STOP! READ THIS FIRST! No, really,

--- conflicted
+++ resolved
@@ -333,11 +333,8 @@
     public static final TransportVersion ESQL_LOOKUP_JOIN_ON_EXPRESSION = def(9_163_0_00);
     public static final TransportVersion INFERENCE_REQUEST_ADAPTIVE_RATE_LIMITING_REMOVED = def(9_164_0_00);
     public static final TransportVersion SEARCH_SOURCE_EXCLUDE_INFERENCE_FIELDS_PARAM = def(9_165_0_00);
-<<<<<<< HEAD
-    public static final TransportVersion INDEX_REQUEST_INCLUDE_TSID = def(9_166_0_00);
-=======
     public static final TransportVersion INFERENCE_RESULTS_MAP_WITH_CLUSTER_ALIAS = def(9_166_0_00);
->>>>>>> a375c6e7
+    public static final TransportVersion INDEX_REQUEST_INCLUDE_TSID = def(9_167_0_00);
 
     /*
      * STOP! READ THIS FIRST! No, really,

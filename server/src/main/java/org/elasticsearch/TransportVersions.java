--- conflicted
+++ resolved
@@ -165,16 +165,13 @@
     public static final TransportVersion ADD_INCLUDE_FAILURE_INDICES_OPTION = def(8_831_00_0);
     public static final TransportVersion ESQL_RESPONSE_PARTIAL = def(8_832_00_0);
     public static final TransportVersion RANK_DOC_OPTIONAL_METADATA_FOR_EXPLAIN = def(8_833_00_0);
-<<<<<<< HEAD
-    public static final TransportVersion COHERE_BIT_EMBEDDING_TYPE_SUPPORT_ADDED = def(8_834_00_0);
-=======
     public static final TransportVersion ILM_ADD_SEARCHABLE_SNAPSHOT_ADD_REPLICATE_FOR = def(8_834_00_0);
     public static final TransportVersion INGEST_REQUEST_INCLUDE_SOURCE_ON_ERROR = def(8_835_00_0);
     public static final TransportVersion RESOURCE_DEPRECATION_CHECKS = def(8_836_00_0);
     public static final TransportVersion LINEAR_RETRIEVER_SUPPORT = def(8_837_00_0);
     public static final TransportVersion TIMEOUT_GET_PARAM_FOR_RESOLVE_CLUSTER = def(8_838_00_0);
     public static final TransportVersion INFERENCE_REQUEST_ADAPTIVE_RATE_LIMITING = def(8_839_00_0);
->>>>>>> c8dfb4ea
+    public static final TransportVersion COHERE_BIT_EMBEDDING_TYPE_SUPPORT_ADDED = def(8_840_00_0);
 
     /*
      * STOP! READ THIS FIRST! No, really,

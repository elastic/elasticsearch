/*
 * Copyright Elasticsearch B.V. and/or licensed to Elasticsearch B.V. under one
 * or more contributor license agreements. Licensed under the "Elastic License
 * 2.0", the "GNU Affero General Public License v3.0 only", and the "Server Side
 * Public License v 1"; you may not use this file except in compliance with, at
 * your election, the "Elastic License 2.0", the "GNU Affero General Public
 * License v3.0 only", or the "Server Side Public License, v 1".
 */

package org.elasticsearch;

import org.elasticsearch.core.Assertions;
import org.elasticsearch.core.UpdateForV9;

import java.lang.reflect.Field;
import java.util.Collection;
import java.util.Collections;
import java.util.HashMap;
import java.util.Map;
import java.util.NavigableMap;
import java.util.Set;
import java.util.TreeMap;
import java.util.TreeSet;
import java.util.function.IntFunction;

/**
 * <p>Transport version is used to coordinate compatible wire protocol communication between nodes, at a fine-grained level.  This replaces
 * and supersedes the old Version constants.</p>
 *
 * <p>Before adding a new version constant, please read the block comment at the end of the list of constants.</p>
 */
public class TransportVersions {

    /*
     * NOTE: IntelliJ lies!
     * This map is used during class construction, referenced by the registerTransportVersion method.
     * When all the transport version constants have been registered, the map is cleared & never touched again.
     */
    static TreeSet<Integer> IDS = new TreeSet<>();

    static TransportVersion def(int id) {
        if (IDS == null) throw new IllegalStateException("The IDS map needs to be present to call this method");

        if (IDS.add(id) == false) {
            throw new IllegalArgumentException("Version id " + id + " defined twice");
        }
        if (id < IDS.last()) {
            throw new IllegalArgumentException("Version id " + id + " is not defined in the right location. Keep constants sorted");
        }
        return new TransportVersion(id);
    }

    @UpdateForV9(owner = UpdateForV9.Owner.CORE_INFRA) // remove the transport versions with which v9 will not need to interact
    public static final TransportVersion ZERO = def(0);
    public static final TransportVersion V_7_0_0 = def(7_00_00_99);
    public static final TransportVersion V_7_0_1 = def(7_00_01_99);
    public static final TransportVersion V_7_1_0 = def(7_01_00_99);
    public static final TransportVersion V_7_2_0 = def(7_02_00_99);
    public static final TransportVersion V_7_2_1 = def(7_02_01_99);
    public static final TransportVersion V_7_3_0 = def(7_03_00_99);
    public static final TransportVersion V_7_3_2 = def(7_03_02_99);
    public static final TransportVersion V_7_4_0 = def(7_04_00_99);
    public static final TransportVersion V_7_5_0 = def(7_05_00_99);
    public static final TransportVersion V_7_6_0 = def(7_06_00_99);
    public static final TransportVersion V_7_7_0 = def(7_07_00_99);
    public static final TransportVersion V_7_8_0 = def(7_08_00_99);
    public static final TransportVersion V_7_8_1 = def(7_08_01_99);
    public static final TransportVersion V_7_9_0 = def(7_09_00_99);
    public static final TransportVersion V_7_10_0 = def(7_10_00_99);
    public static final TransportVersion V_7_10_1 = def(7_10_01_99);
    public static final TransportVersion V_7_11_0 = def(7_11_00_99);
    public static final TransportVersion V_7_12_0 = def(7_12_00_99);
    public static final TransportVersion V_7_13_0 = def(7_13_00_99);
    public static final TransportVersion V_7_14_0 = def(7_14_00_99);
    public static final TransportVersion V_7_15_0 = def(7_15_00_99);
    public static final TransportVersion V_7_15_1 = def(7_15_01_99);
    public static final TransportVersion V_7_16_0 = def(7_16_00_99);
    public static final TransportVersion V_7_17_0 = def(7_17_00_99);
    public static final TransportVersion V_7_17_1 = def(7_17_01_99);
    public static final TransportVersion V_7_17_8 = def(7_17_08_99);
    public static final TransportVersion V_8_0_0 = def(8_00_00_99);
    public static final TransportVersion V_8_1_0 = def(8_01_00_99);
    public static final TransportVersion V_8_2_0 = def(8_02_00_99);
    public static final TransportVersion V_8_3_0 = def(8_03_00_99);
    public static final TransportVersion V_8_4_0 = def(8_04_00_99);
    public static final TransportVersion V_8_5_0 = def(8_05_00_99);
    public static final TransportVersion V_8_6_0 = def(8_06_00_99);
    public static final TransportVersion V_8_6_1 = def(8_06_01_99);
    public static final TransportVersion V_8_7_0 = def(8_07_00_99);
    public static final TransportVersion V_8_7_1 = def(8_07_01_99);
    public static final TransportVersion V_8_8_0 = def(8_08_00_99);
    public static final TransportVersion V_8_8_1 = def(8_08_01_99);
    /*
     * READ THE COMMENT BELOW THIS BLOCK OF DECLARATIONS BEFORE ADDING NEW TRANSPORT VERSIONS
     * Detached transport versions added below here.
     */
    public static final TransportVersion V_8_9_X = def(8_500_020);
    public static final TransportVersion V_8_10_X = def(8_500_061);
    public static final TransportVersion V_8_11_X = def(8_512_00_1);
    public static final TransportVersion V_8_12_0 = def(8_560_00_0);
    public static final TransportVersion V_8_12_1 = def(8_560_00_1);
    public static final TransportVersion V_8_13_0 = def(8_595_00_0);
    public static final TransportVersion V_8_13_4 = def(8_595_00_1);
    public static final TransportVersion V_8_14_0 = def(8_636_00_1);
    public static final TransportVersion V_8_15_0 = def(8_702_00_2);
    public static final TransportVersion V_8_15_2 = def(8_702_00_3);
    public static final TransportVersion ML_INFERENCE_DONT_DELETE_WHEN_SEMANTIC_TEXT_EXISTS = def(8_703_00_0);
    public static final TransportVersion INFERENCE_ADAPTIVE_ALLOCATIONS = def(8_704_00_0);
    public static final TransportVersion INDEX_REQUEST_UPDATE_BY_SCRIPT_ORIGIN = def(8_705_00_0);
    public static final TransportVersion ML_INFERENCE_COHERE_UNUSED_RERANK_SETTINGS_REMOVED = def(8_706_00_0);
    public static final TransportVersion ENRICH_CACHE_STATS_SIZE_ADDED = def(8_707_00_0);
    public static final TransportVersion ENTERPRISE_GEOIP_DOWNLOADER = def(8_708_00_0);
    public static final TransportVersion NODES_STATS_ENUM_SET = def(8_709_00_0);
    public static final TransportVersion MASTER_NODE_METRICS = def(8_710_00_0);
    public static final TransportVersion SEGMENT_LEVEL_FIELDS_STATS = def(8_711_00_0);
    public static final TransportVersion ML_ADD_DETECTION_RULE_PARAMS = def(8_712_00_0);
    public static final TransportVersion FIX_VECTOR_SIMILARITY_INNER_HITS = def(8_713_00_0);
    public static final TransportVersion INDEX_REQUEST_UPDATE_BY_DOC_ORIGIN = def(8_714_00_0);
    public static final TransportVersion ESQL_ATTRIBUTE_CACHED_SERIALIZATION = def(8_715_00_0);
    public static final TransportVersion REGISTER_SLM_STATS = def(8_716_00_0);
    public static final TransportVersion ESQL_NESTED_UNSUPPORTED = def(8_717_00_0);
    public static final TransportVersion ESQL_SINGLE_VALUE_QUERY_SOURCE = def(8_718_00_0);
    public static final TransportVersion ESQL_ORIGINAL_INDICES = def(8_719_00_0);
    public static final TransportVersion ML_INFERENCE_EIS_INTEGRATION_ADDED = def(8_720_00_0);
    public static final TransportVersion INGEST_PIPELINE_EXCEPTION_ADDED = def(8_721_00_0);
    public static final TransportVersion ZDT_NANOS_SUPPORT_BROKEN = def(8_722_00_0);
    public static final TransportVersion REMOVE_GLOBAL_RETENTION_FROM_TEMPLATES = def(8_723_00_0);
    public static final TransportVersion RANDOM_RERANKER_RETRIEVER = def(8_724_00_0);
    public static final TransportVersion ESQL_PROFILE_SLEEPS = def(8_725_00_0);
    public static final TransportVersion ZDT_NANOS_SUPPORT = def(8_726_00_0);
    public static final TransportVersion LTR_SERVERLESS_RELEASE = def(8_727_00_0);
    public static final TransportVersion ALLOW_PARTIAL_SEARCH_RESULTS_IN_PIT = def(8_728_00_0);
    public static final TransportVersion RANK_DOCS_RETRIEVER = def(8_729_00_0);
    public static final TransportVersion ESQL_ES_FIELD_CACHED_SERIALIZATION = def(8_730_00_0);
    public static final TransportVersion ADD_MANAGE_ROLES_PRIVILEGE = def(8_731_00_0);
    public static final TransportVersion REPOSITORIES_TELEMETRY = def(8_732_00_0);
    public static final TransportVersion ML_INFERENCE_ALIBABACLOUD_SEARCH_ADDED = def(8_733_00_0);
    public static final TransportVersion FIELD_CAPS_RESPONSE_INDEX_MODE = def(8_734_00_0);
    public static final TransportVersion GET_DATA_STREAMS_VERBOSE = def(8_735_00_0);
    public static final TransportVersion ESQL_ADD_INDEX_MODE_CONCRETE_INDICES = def(8_736_00_0);
    public static final TransportVersion UNASSIGNED_PRIMARY_COUNT_ON_CLUSTER_HEALTH = def(8_737_00_0);
    public static final TransportVersion ESQL_AGGREGATE_EXEC_TRACKS_INTERMEDIATE_ATTRS = def(8_738_00_0);
    public static final TransportVersion CCS_TELEMETRY_STATS = def(8_739_00_0);
    public static final TransportVersion GLOBAL_RETENTION_TELEMETRY = def(8_740_00_0);
    public static final TransportVersion ROUTING_TABLE_VERSION_REMOVED = def(8_741_00_0);
    public static final TransportVersion ML_SCHEDULED_EVENT_TIME_SHIFT_CONFIGURATION = def(8_742_00_0);
    public static final TransportVersion SIMULATE_COMPONENT_TEMPLATES_SUBSTITUTIONS = def(8_743_00_0);
    public static final TransportVersion ML_INFERENCE_IBM_WATSONX_EMBEDDINGS_ADDED = def(8_744_00_0);
    public static final TransportVersion BULK_INCREMENTAL_STATE = def(8_745_00_0);
    public static final TransportVersion FAILURE_STORE_STATUS_IN_INDEX_RESPONSE = def(8_746_00_0);
    public static final TransportVersion ESQL_AGGREGATION_OPERATOR_STATUS_FINISH_NANOS = def(8_747_00_0);
    public static final TransportVersion ML_TELEMETRY_MEMORY_ADDED = def(8_748_00_0);
    public static final TransportVersion ILM_ADD_SEARCHABLE_SNAPSHOT_TOTAL_SHARDS_PER_NODE = def(8_749_00_0);
    public static final TransportVersion SEMANTIC_TEXT_SEARCH_INFERENCE_ID = def(8_750_00_0);
    public static final TransportVersion ML_INFERENCE_CHUNKING_SETTINGS = def(8_751_00_0);
    public static final TransportVersion SEMANTIC_QUERY_INNER_HITS = def(8_752_00_0);
    public static final TransportVersion RETAIN_ILM_STEP_INFO = def(8_753_00_0);
    public static final TransportVersion ADD_DATA_STREAM_OPTIONS = def(8_754_00_0);
    public static final TransportVersion CCS_REMOTE_TELEMETRY_STATS = def(8_755_00_0);
    public static final TransportVersion ESQL_CCS_EXECUTION_INFO = def(8_756_00_0);
    public static final TransportVersion REGEX_AND_RANGE_INTERVAL_QUERIES = def(8_757_00_0);
    public static final TransportVersion RRF_QUERY_REWRITE = def(8_758_00_0);
    public static final TransportVersion SEARCH_FAILURE_STATS = def(8_759_00_0);
    public static final TransportVersion INGEST_GEO_DATABASE_PROVIDERS = def(8_760_00_0);
    public static final TransportVersion DATE_TIME_DOC_VALUES_LOCALES = def(8_761_00_0);
    public static final TransportVersion FAST_REFRESH_RCO = def(8_762_00_0);
    public static final TransportVersion TEXT_SIMILARITY_RERANKER_QUERY_REWRITE = def(8_763_00_0);
    public static final TransportVersion SIMULATE_INDEX_TEMPLATES_SUBSTITUTIONS = def(8_764_00_0);
    public static final TransportVersion RETRIEVERS_TELEMETRY_ADDED = def(8_765_00_0);
    public static final TransportVersion ESQL_CACHED_STRING_SERIALIZATION = def(8_766_00_0);
    public static final TransportVersion CHUNK_SENTENCE_OVERLAP_SETTING_ADDED = def(8_767_00_0);
    public static final TransportVersion OPT_IN_ESQL_CCS_EXECUTION_INFO = def(8_768_00_0);
    public static final TransportVersion QUERY_RULE_TEST_API = def(8_769_00_0);
    public static final TransportVersion ESQL_PER_AGGREGATE_FILTER = def(8_770_00_0);
    public static final TransportVersion ML_INFERENCE_ATTACH_TO_EXISTSING_DEPLOYMENT = def(8_771_00_0);
    public static final TransportVersion CONVERT_FAILURE_STORE_OPTIONS_TO_SELECTOR_OPTIONS_INTERNALLY = def(8_772_00_0);
    public static final TransportVersion INFERENCE_DONT_PERSIST_ON_READ_BACKPORT_8_16 = def(8_772_00_1);
    public static final TransportVersion REMOVE_MIN_COMPATIBLE_SHARD_NODE = def(8_773_00_0);
    public static final TransportVersion REVERT_REMOVE_MIN_COMPATIBLE_SHARD_NODE = def(8_774_00_0);
    public static final TransportVersion ESQL_FIELD_ATTRIBUTE_PARENT_SIMPLIFIED = def(8_775_00_0);
<<<<<<< HEAD
    public static final TransportVersion CPU_STAT_STRING_PARSING = def(8_776_00_0);
=======
    public static final TransportVersion INFERENCE_DONT_PERSIST_ON_READ = def(8_776_00_0);
    public static final TransportVersion SIMULATE_MAPPING_ADDITION = def(8_777_00_0);
    public static final TransportVersion INTRODUCE_ALL_APPLICABLE_SELECTOR = def(8_778_00_0);
    public static final TransportVersion INDEX_MODE_LOOKUP = def(8_779_00_0);

>>>>>>> 5714b989
    /*
     * STOP! READ THIS FIRST! No, really,
     *        ____ _____ ___  ____  _        ____  _____    _    ____    _____ _   _ ___ ____    _____ ___ ____  ____ _____ _
     *       / ___|_   _/ _ \|  _ \| |      |  _ \| ____|  / \  |  _ \  |_   _| | | |_ _/ ___|  |  ___|_ _|  _ \/ ___|_   _| |
     *       \___ \ | || | | | |_) | |      | |_) |  _|   / _ \ | | | |   | | | |_| || |\___ \  | |_   | || |_) \___ \ | | | |
     *        ___) || || |_| |  __/|_|      |  _ <| |___ / ___ \| |_| |   | | |  _  || | ___) | |  _|  | ||  _ < ___) || | |_|
     *       |____/ |_| \___/|_|   (_)      |_| \_\_____/_/   \_\____/    |_| |_| |_|___|____/  |_|   |___|_| \_\____/ |_| (_)
     *
     * A new transport version should be added EVERY TIME a change is made to the serialization protocol of one or more classes. Each
     * transport version should only be used in a single merged commit (apart from the BwC versions copied from o.e.Version, ≤V_8_8_1).
     *
     * ADDING A TRANSPORT VERSION
     * To add a new transport version, add a new constant at the bottom of the list, above this comment. Don't add other lines,
     * comments, etc. The version id has the following layout:
     *
     * M_NNN_SS_P
     *
     * M - The major version of Elasticsearch
     * NNN - The server version part
     * SS - The serverless version part. It should always be 00 here, it is used by serverless only.
     * P - The patch version part
     *
     * To determine the id of the next TransportVersion constant, do the following:
     * - Use the same major version, unless bumping majors
     * - Bump the server version part by 1, unless creating a patch version
     * - Leave the serverless part as 00
     * - Bump the patch part if creating a patch version
     *
     * If a patch version is created, it should be placed sorted among the other existing constants.
     *
     * REVERTING A TRANSPORT VERSION
     *
     * If you revert a commit with a transport version change, you MUST ensure there is a NEW transport version representing the reverted
     * change. DO NOT let the transport version go backwards, it must ALWAYS be incremented.
     *
     * DETERMINING TRANSPORT VERSIONS FROM GIT HISTORY
     *
     * If your git checkout has the expected minor-version-numbered branches and the expected release-version tags then you can find the
     * transport versions known by a particular release ...
     *
     *     git show v8.11.0:server/src/main/java/org/elasticsearch/TransportVersions.java | grep '= def'
     *
     * ... or by a particular branch ...
     *
     *     git show 8.11:server/src/main/java/org/elasticsearch/TransportVersions.java | grep '= def'
     *
     * ... and you can see which versions were added in between two versions too ...
     *
     *     git diff v8.11.0..main -- server/src/main/java/org/elasticsearch/TransportVersions.java
     *
     * In branches 8.7-8.10 see server/src/main/java/org/elasticsearch/TransportVersion.java for the equivalent definitions.
     */

    /**
     * Reference to the earliest compatible transport version to this version of the codebase.
     * This should be the transport version used by the highest minor version of the previous major.
     */
    @UpdateForV9(owner = UpdateForV9.Owner.CORE_INFRA)
    // This needs to be bumped to the 8.last
    public static final TransportVersion MINIMUM_COMPATIBLE = V_7_17_0;

    /**
     * Reference to the minimum transport version that can be used with CCS.
     * This should be the transport version used by the previous minor release.
     */
    public static final TransportVersion MINIMUM_CCS_VERSION = V_8_15_0;

    static final NavigableMap<Integer, TransportVersion> VERSION_IDS = getAllVersionIds(TransportVersions.class);

    // the highest transport version constant defined in this file, used as a fallback for TransportVersion.current()
    static final TransportVersion LATEST_DEFINED;
    static {
        LATEST_DEFINED = VERSION_IDS.lastEntry().getValue();

        // see comment on IDS field
        // now we're registered all the transport versions, we can clear the map
        IDS = null;
    }

    public static NavigableMap<Integer, TransportVersion> getAllVersionIds(Class<?> cls) {
        Map<Integer, String> versionIdFields = new HashMap<>();
        NavigableMap<Integer, TransportVersion> builder = new TreeMap<>();

        Set<String> ignore = Set.of("ZERO", "CURRENT", "MINIMUM_COMPATIBLE", "MINIMUM_CCS_VERSION");

        for (Field declaredField : cls.getFields()) {
            if (declaredField.getType().equals(TransportVersion.class)) {
                String fieldName = declaredField.getName();
                if (ignore.contains(fieldName)) {
                    continue;
                }

                TransportVersion version;
                try {
                    version = (TransportVersion) declaredField.get(null);
                } catch (IllegalAccessException e) {
                    throw new AssertionError(e);
                }
                builder.put(version.id(), version);

                if (Assertions.ENABLED) {
                    // check the version number is unique
                    var sameVersionNumber = versionIdFields.put(version.id(), fieldName);
                    assert sameVersionNumber == null
                        : "Versions ["
                            + sameVersionNumber
                            + "] and ["
                            + fieldName
                            + "] have the same version number ["
                            + version.id()
                            + "]. Each TransportVersion should have a different version number";
                }
            }
        }

        return Collections.unmodifiableNavigableMap(builder);
    }

    static Collection<TransportVersion> getAllVersions() {
        return VERSION_IDS.values();
    }

    static final IntFunction<String> VERSION_LOOKUP = ReleaseVersions.generateVersionsLookup(TransportVersions.class, LATEST_DEFINED.id());

    // no instance
    private TransportVersions() {}
}<|MERGE_RESOLUTION|>--- conflicted
+++ resolved
@@ -178,15 +178,12 @@
     public static final TransportVersion REMOVE_MIN_COMPATIBLE_SHARD_NODE = def(8_773_00_0);
     public static final TransportVersion REVERT_REMOVE_MIN_COMPATIBLE_SHARD_NODE = def(8_774_00_0);
     public static final TransportVersion ESQL_FIELD_ATTRIBUTE_PARENT_SIMPLIFIED = def(8_775_00_0);
-<<<<<<< HEAD
-    public static final TransportVersion CPU_STAT_STRING_PARSING = def(8_776_00_0);
-=======
     public static final TransportVersion INFERENCE_DONT_PERSIST_ON_READ = def(8_776_00_0);
     public static final TransportVersion SIMULATE_MAPPING_ADDITION = def(8_777_00_0);
     public static final TransportVersion INTRODUCE_ALL_APPLICABLE_SELECTOR = def(8_778_00_0);
     public static final TransportVersion INDEX_MODE_LOOKUP = def(8_779_00_0);
-
->>>>>>> 5714b989
+    public static final TransportVersion CPU_STAT_STRING_PARSING = def(8_780_00_0);
+
     /*
      * STOP! READ THIS FIRST! No, really,
      *        ____ _____ ___  ____  _        ____  _____    _    ____    _____ _   _ ___ ____    _____ ___ ____  ____ _____ _

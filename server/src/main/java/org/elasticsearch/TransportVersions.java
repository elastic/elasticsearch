--- conflicted
+++ resolved
@@ -174,11 +174,8 @@
     public static final TransportVersion ESQL_PER_AGGREGATE_FILTER = def(8_770_00_0);
     public static final TransportVersion ML_INFERENCE_ATTACH_TO_EXISTSING_DEPLOYMENT = def(8_771_00_0);
     public static final TransportVersion CONVERT_FAILURE_STORE_OPTIONS_TO_SELECTOR_OPTIONS_INTERNALLY = def(8_772_00_0);
-<<<<<<< HEAD
-    public static final TransportVersion USE_SELECTORS = def(8_773_00_0);
-=======
     public static final TransportVersion REMOVE_MIN_COMPATIBLE_SHARD_NODE = def(8_773_00_0);
->>>>>>> 6d039c2b
+    public static final TransportVersion USE_SELECTORS = def(8_774_00_0);
 
     /*
      * STOP! READ THIS FIRST! No, really,

/*
 * Copyright Elasticsearch B.V. and/or licensed to Elasticsearch B.V. under one
 * or more contributor license agreements. Licensed under the "Elastic License
 * 2.0", the "GNU Affero General Public License v3.0 only", and the "Server Side
 * Public License v 1"; you may not use this file except in compliance with, at
 * your election, the "Elastic License 2.0", the "GNU Affero General Public
 * License v3.0 only", or the "Server Side Public License, v 1".
 */

package org.elasticsearch;

import org.elasticsearch.core.Assertions;

import java.lang.reflect.Field;
import java.util.ArrayList;
import java.util.Collections;
import java.util.HashMap;
import java.util.List;
import java.util.Map;
import java.util.Set;
import java.util.TreeSet;
import java.util.function.IntFunction;

/**
 * <p>Transport version is used to coordinate compatible wire protocol communication between nodes, at a fine-grained level.  This replaces
 * and supersedes the old Version constants.</p>
 *
 * <p>Before adding a new version constant, please read the block comment at the end of the list of constants.</p>
 */
public class TransportVersions {

    /*
     * NOTE: IntelliJ lies!
     * This map is used during class construction, referenced by the registerTransportVersion method.
     * When all the transport version constants have been registered, the map is cleared & never touched again.
     */
    static TreeSet<Integer> IDS = new TreeSet<>();

    static TransportVersion def(int id) {
        if (IDS == null) throw new IllegalStateException("The IDS map needs to be present to call this method");

        if (IDS.add(id) == false) {
            throw new IllegalArgumentException("Version id " + id + " defined twice");
        }
        if (id < IDS.last()) {
            throw new IllegalArgumentException("Version id " + id + " is not defined in the right location. Keep constants sorted");
        }
        return new TransportVersion(id);
    }

    // TODO: ES-10337 we can remove all transport versions earlier than 8.18
    public static final TransportVersion ZERO = def(0);
    public static final TransportVersion V_7_0_0 = def(7_00_00_99);
    public static final TransportVersion V_7_1_0 = def(7_01_00_99);
    public static final TransportVersion V_7_2_0 = def(7_02_00_99);
    public static final TransportVersion V_7_3_0 = def(7_03_00_99);
    public static final TransportVersion V_7_3_2 = def(7_03_02_99);
    public static final TransportVersion V_7_4_0 = def(7_04_00_99);
    public static final TransportVersion V_7_8_0 = def(7_08_00_99);
    public static final TransportVersion V_7_8_1 = def(7_08_01_99);
    public static final TransportVersion V_7_9_0 = def(7_09_00_99);
    public static final TransportVersion V_7_10_0 = def(7_10_00_99);
    public static final TransportVersion V_8_0_0 = def(8_00_00_99);
    public static final TransportVersion V_8_1_0 = def(8_01_00_99);
    public static final TransportVersion V_8_2_0 = def(8_02_00_99);
    public static final TransportVersion V_8_3_0 = def(8_03_00_99);
    public static final TransportVersion V_8_4_0 = def(8_04_00_99);
    public static final TransportVersion V_8_5_0 = def(8_05_00_99);
    public static final TransportVersion V_8_6_0 = def(8_06_00_99);
    public static final TransportVersion V_8_6_1 = def(8_06_01_99);
    public static final TransportVersion V_8_7_0 = def(8_07_00_99);
    public static final TransportVersion V_8_7_1 = def(8_07_01_99);
    public static final TransportVersion V_8_8_0 = def(8_08_00_99);
    public static final TransportVersion V_8_8_1 = def(8_08_01_99);
    /*
     * READ THE COMMENT BELOW THIS BLOCK OF DECLARATIONS BEFORE ADDING NEW TRANSPORT VERSIONS
     * Detached transport versions added below here.
     */
    public static final TransportVersion V_8_9_X = def(8_500_020);
    public static final TransportVersion V_8_10_X = def(8_500_061);
    public static final TransportVersion V_8_11_X = def(8_512_0_01);
    public static final TransportVersion V_8_12_0 = def(8_560_0_00);
    public static final TransportVersion V_8_12_1 = def(8_560_0_01);
    public static final TransportVersion V_8_13_0 = def(8_595_0_00);
    public static final TransportVersion V_8_13_4 = def(8_595_0_01);
    public static final TransportVersion V_8_14_0 = def(8_636_0_01);
    public static final TransportVersion V_8_15_0 = def(8_702_0_02);
    public static final TransportVersion V_8_15_2 = def(8_702_0_03);
    public static final TransportVersion V_8_16_0 = def(8_772_0_01);
    public static final TransportVersion V_8_16_1 = def(8_772_0_04);
    public static final TransportVersion INITIAL_ELASTICSEARCH_8_16_5 = def(8_772_0_05);
    public static final TransportVersion INITIAL_ELASTICSEARCH_8_16_6 = def(8_772_0_06);
    public static final TransportVersion INITIAL_ELASTICSEARCH_8_16_7 = def(8_772_0_07);
    public static final TransportVersion V_8_17_0 = def(8_797_0_02);
    public static final TransportVersion INITIAL_ELASTICSEARCH_8_17_3 = def(8_797_0_03);
    public static final TransportVersion INITIAL_ELASTICSEARCH_8_17_4 = def(8_797_0_04);
    public static final TransportVersion INITIAL_ELASTICSEARCH_8_17_5 = def(8_797_0_05);
    public static final TransportVersion INITIAL_ELASTICSEARCH_8_17_6 = def(8_797_0_06);
    public static final TransportVersion INDEXING_PRESSURE_THROTTLING_STATS = def(8_798_0_00);
    public static final TransportVersion REINDEX_DATA_STREAMS = def(8_799_0_00);
    public static final TransportVersion ESQL_REMOVE_NODE_LEVEL_PLAN = def(8_800_0_00);
    public static final TransportVersion LOGSDB_TELEMETRY_CUSTOM_CUTOFF_DATE = def(8_801_0_00);
    public static final TransportVersion SOURCE_MODE_TELEMETRY = def(8_802_0_00);
    public static final TransportVersion NEW_REFRESH_CLUSTER_BLOCK = def(8_803_0_00);
    public static final TransportVersion RETRIES_AND_OPERATIONS_IN_BLOBSTORE_STATS = def(8_804_0_00);
    public static final TransportVersion ADD_DATA_STREAM_OPTIONS_TO_TEMPLATES = def(8_805_0_00);
    public static final TransportVersion KNN_QUERY_RESCORE_OVERSAMPLE = def(8_806_0_00);
    public static final TransportVersion SEMANTIC_QUERY_LENIENT = def(8_807_0_00);
    public static final TransportVersion ESQL_QUERY_BUILDER_IN_SEARCH_FUNCTIONS = def(8_808_0_00);
    public static final TransportVersion EQL_ALLOW_PARTIAL_SEARCH_RESULTS = def(8_809_0_00);
    public static final TransportVersion NODE_VERSION_INFORMATION_WITH_MIN_READ_ONLY_INDEX_VERSION = def(8_810_0_00);
    public static final TransportVersion ERROR_TRACE_IN_TRANSPORT_HEADER = def(8_811_0_00);
    public static final TransportVersion FAILURE_STORE_ENABLED_BY_CLUSTER_SETTING = def(8_812_0_00);
    public static final TransportVersion SIMULATE_IGNORED_FIELDS = def(8_813_0_00);
    public static final TransportVersion TRANSFORMS_UPGRADE_MODE = def(8_814_0_00);
    public static final TransportVersion NODE_SHUTDOWN_EPHEMERAL_ID_ADDED = def(8_815_0_00);
    public static final TransportVersion ESQL_CCS_TELEMETRY_STATS = def(8_816_0_00);
    public static final TransportVersion TEXT_EMBEDDING_QUERY_VECTOR_BUILDER_INFER_MODEL_ID = def(8_817_0_00);
    public static final TransportVersion ESQL_ENABLE_NODE_LEVEL_REDUCTION = def(8_818_0_00);
    public static final TransportVersion JINA_AI_INTEGRATION_ADDED = def(8_819_0_00);
    public static final TransportVersion TRACK_INDEX_FAILED_DUE_TO_VERSION_CONFLICT_METRIC = def(8_820_0_00);
    public static final TransportVersion REPLACE_FAILURE_STORE_OPTIONS_WITH_SELECTOR_SYNTAX = def(8_821_0_00);
    public static final TransportVersion ELASTIC_INFERENCE_SERVICE_UNIFIED_CHAT_COMPLETIONS_INTEGRATION = def(8_822_0_00);
    public static final TransportVersion KQL_QUERY_TECH_PREVIEW = def(8_823_0_00);
    public static final TransportVersion ESQL_PROFILE_ROWS_PROCESSED = def(8_824_0_00);
    public static final TransportVersion BYTE_SIZE_VALUE_ALWAYS_USES_BYTES_1 = def(8_825_0_00);
    public static final TransportVersion REVERT_BYTE_SIZE_VALUE_ALWAYS_USES_BYTES_1 = def(8_826_0_00);
    public static final TransportVersion ESQL_SKIP_ES_INDEX_SERIALIZATION = def(8_827_0_00);
    public static final TransportVersion ADD_INDEX_BLOCK_TWO_PHASE = def(8_828_0_00);
    public static final TransportVersion RESOLVE_CLUSTER_NO_INDEX_EXPRESSION = def(8_829_0_00);
    public static final TransportVersion ML_ROLLOVER_LEGACY_INDICES = def(8_830_0_00);
    public static final TransportVersion ADD_INCLUDE_FAILURE_INDICES_OPTION = def(8_831_0_00);
    public static final TransportVersion ESQL_RESPONSE_PARTIAL = def(8_832_0_00);
    public static final TransportVersion RANK_DOC_OPTIONAL_METADATA_FOR_EXPLAIN = def(8_833_0_00);
    public static final TransportVersion ILM_ADD_SEARCHABLE_SNAPSHOT_ADD_REPLICATE_FOR = def(8_834_0_00);
    public static final TransportVersion INGEST_REQUEST_INCLUDE_SOURCE_ON_ERROR = def(8_835_0_00);
    public static final TransportVersion RESOURCE_DEPRECATION_CHECKS = def(8_836_0_00);
    public static final TransportVersion LINEAR_RETRIEVER_SUPPORT = def(8_837_0_00);
    public static final TransportVersion TIMEOUT_GET_PARAM_FOR_RESOLVE_CLUSTER = def(8_838_0_00);
    public static final TransportVersion INFERENCE_REQUEST_ADAPTIVE_RATE_LIMITING = def(8_839_0_00);
    public static final TransportVersion ML_INFERENCE_IBM_WATSONX_RERANK_ADDED = def(8_840_0_00);
    public static final TransportVersion REMOVE_ALL_APPLICABLE_SELECTOR_BACKPORT_8_18 = def(8_840_0_01);
    public static final TransportVersion RETRY_ILM_ASYNC_ACTION_REQUIRE_ERROR_8_18 = def(8_840_0_02);
    public static final TransportVersion INITIAL_ELASTICSEARCH_8_18_1 = def(8_840_0_03);
    public static final TransportVersion INITIAL_ELASTICSEARCH_8_19 = def(8_841_0_00);
    public static final TransportVersion COHERE_BIT_EMBEDDING_TYPE_SUPPORT_ADDED_BACKPORT_8_X = def(8_841_0_01);
    public static final TransportVersion REMOVE_ALL_APPLICABLE_SELECTOR_BACKPORT_8_19 = def(8_841_0_02);
    public static final TransportVersion ESQL_RETRY_ON_SHARD_LEVEL_FAILURE_BACKPORT_8_19 = def(8_841_0_03);
    public static final TransportVersion ESQL_SUPPORT_PARTIAL_RESULTS_BACKPORT_8_19 = def(8_841_0_04);
    public static final TransportVersion VOYAGE_AI_INTEGRATION_ADDED_BACKPORT_8_X = def(8_841_0_05);
    public static final TransportVersion JINA_AI_EMBEDDING_TYPE_SUPPORT_ADDED_BACKPORT_8_19 = def(8_841_0_06);
    public static final TransportVersion RETRY_ILM_ASYNC_ACTION_REQUIRE_ERROR_8_19 = def(8_841_0_07);
    public static final TransportVersion INFERENCE_CONTEXT_8_X = def(8_841_0_08);
    public static final TransportVersion ML_INFERENCE_DEEPSEEK_8_19 = def(8_841_0_09);
    public static final TransportVersion ESQL_SERIALIZE_BLOCK_TYPE_CODE_8_19 = def(8_841_0_10);
    public static final TransportVersion ESQL_FAILURE_FROM_REMOTE_8_19 = def(8_841_0_11);
    public static final TransportVersion ESQL_AGGREGATE_METRIC_DOUBLE_LITERAL_8_19 = def(8_841_0_12);
    public static final TransportVersion INFERENCE_MODEL_REGISTRY_METADATA_8_19 = def(8_841_0_13);
    public static final TransportVersion INTRODUCE_LIFECYCLE_TEMPLATE_8_19 = def(8_841_0_14);
    public static final TransportVersion RERANK_COMMON_OPTIONS_ADDED_8_19 = def(8_841_0_15);
    public static final TransportVersion REMOTE_EXCEPTION_8_19 = def(8_841_0_16);
    public static final TransportVersion AMAZON_BEDROCK_TASK_SETTINGS_8_19 = def(8_841_0_17);
    public static final TransportVersion BATCHED_QUERY_PHASE_VERSION_BACKPORT_8_X = def(8_841_0_19);
    public static final TransportVersion INITIAL_ELASTICSEARCH_9_0 = def(9_000_0_00);
    public static final TransportVersion REMOVE_SNAPSHOT_FAILURES_90 = def(9_000_0_01);
    public static final TransportVersion TRANSPORT_STATS_HANDLING_TIME_REQUIRED_90 = def(9_000_0_02);
    public static final TransportVersion REMOVE_DESIRED_NODE_VERSION_90 = def(9_000_0_03);
    public static final TransportVersion ESQL_DRIVER_TASK_DESCRIPTION_90 = def(9_000_0_04);
    public static final TransportVersion REMOVE_ALL_APPLICABLE_SELECTOR_9_0 = def(9_000_0_05);
    public static final TransportVersion BYTE_SIZE_VALUE_ALWAYS_USES_BYTES_90 = def(9_000_0_06);
    public static final TransportVersion RETRY_ILM_ASYNC_ACTION_REQUIRE_ERROR_90 = def(9_000_0_07);
    public static final TransportVersion RE_REMOVE_MIN_COMPATIBLE_SHARD_NODE_90 = def(9_000_0_08);
    public static final TransportVersion STORED_SCRIPT_CONTENT_LENGTH_90 = def(9_000_0_09);
    public static final TransportVersion INITIAL_ELASTICSEARCH_9_0_1 = def(9_000_0_10);
    public static final TransportVersion COHERE_BIT_EMBEDDING_TYPE_SUPPORT_ADDED = def(9_001_0_00);
    public static final TransportVersion REMOVE_SNAPSHOT_FAILURES = def(9_002_0_00);
    public static final TransportVersion TRANSPORT_STATS_HANDLING_TIME_REQUIRED = def(9_003_0_00);
    public static final TransportVersion REMOVE_DESIRED_NODE_VERSION = def(9_004_0_00);
    public static final TransportVersion ESQL_DRIVER_TASK_DESCRIPTION = def(9_005_0_00);
    public static final TransportVersion ESQL_RETRY_ON_SHARD_LEVEL_FAILURE = def(9_006_0_00);
    public static final TransportVersion ESQL_PROFILE_ASYNC_NANOS = def(9_007_00_0);
    public static final TransportVersion ESQL_LOOKUP_JOIN_SOURCE_TEXT = def(9_008_0_00);
    public static final TransportVersion REMOVE_ALL_APPLICABLE_SELECTOR = def(9_009_0_00);
    public static final TransportVersion SLM_UNHEALTHY_IF_NO_SNAPSHOT_WITHIN = def(9_010_0_00);
    public static final TransportVersion ESQL_SUPPORT_PARTIAL_RESULTS = def(9_011_0_00);
    public static final TransportVersion REMOVE_REPOSITORY_CONFLICT_MESSAGE = def(9_012_0_00);
    public static final TransportVersion RERANKER_FAILURES_ALLOWED = def(9_013_0_00);
    public static final TransportVersion VOYAGE_AI_INTEGRATION_ADDED = def(9_014_0_00);
    public static final TransportVersion BYTE_SIZE_VALUE_ALWAYS_USES_BYTES = def(9_015_0_00);
    public static final TransportVersion ESQL_SERIALIZE_SOURCE_FUNCTIONS_WARNINGS = def(9_016_0_00);
    public static final TransportVersion ESQL_DRIVER_NODE_DESCRIPTION = def(9_017_0_00);
    public static final TransportVersion MULTI_PROJECT = def(9_018_0_00);
    public static final TransportVersion STORED_SCRIPT_CONTENT_LENGTH = def(9_019_0_00);
    public static final TransportVersion JINA_AI_EMBEDDING_TYPE_SUPPORT_ADDED = def(9_020_0_00);
    public static final TransportVersion RE_REMOVE_MIN_COMPATIBLE_SHARD_NODE = def(9_021_0_00);
    public static final TransportVersion UNASSIGENEDINFO_RESHARD_ADDED = def(9_022_0_00);
    public static final TransportVersion INCLUDE_INDEX_MODE_IN_GET_DATA_STREAM = def(9_023_0_00);
    public static final TransportVersion MAX_OPERATION_SIZE_REJECTIONS_ADDED = def(9_024_0_00);
    public static final TransportVersion RETRY_ILM_ASYNC_ACTION_REQUIRE_ERROR = def(9_025_0_00);
    public static final TransportVersion ESQL_SERIALIZE_BLOCK_TYPE_CODE = def(9_026_0_00);
    public static final TransportVersion ESQL_THREAD_NAME_IN_DRIVER_PROFILE = def(9_027_0_00);
    public static final TransportVersion INFERENCE_CONTEXT = def(9_028_0_00);
    public static final TransportVersion ML_INFERENCE_DEEPSEEK = def(9_029_00_0);
    public static final TransportVersion ESQL_FAILURE_FROM_REMOTE = def(9_030_00_0);
    public static final TransportVersion INDEX_RESHARDING_METADATA = def(9_031_0_00);
    public static final TransportVersion INFERENCE_MODEL_REGISTRY_METADATA = def(9_032_0_00);
    public static final TransportVersion INTRODUCE_LIFECYCLE_TEMPLATE = def(9_033_0_00);
    public static final TransportVersion INDEXING_STATS_INCLUDES_RECENT_WRITE_LOAD = def(9_034_0_00);
    public static final TransportVersion ESQL_AGGREGATE_METRIC_DOUBLE_LITERAL = def(9_035_0_00);
    public static final TransportVersion INDEX_METADATA_INCLUDES_RECENT_WRITE_LOAD = def(9_036_0_00);
    public static final TransportVersion RERANK_COMMON_OPTIONS_ADDED = def(9_037_0_00);
    public static final TransportVersion ESQL_REPORT_ORIGINAL_TYPES = def(9_038_00_0);
    public static final TransportVersion RESCORE_VECTOR_ALLOW_ZERO = def(9_039_0_00);
    public static final TransportVersion PROJECT_ID_IN_SNAPSHOT = def(9_040_0_00);
    public static final TransportVersion INDEX_STATS_AND_METADATA_INCLUDE_PEAK_WRITE_LOAD = def(9_041_0_00);
    public static final TransportVersion REPOSITORIES_METADATA_AS_PROJECT_CUSTOM = def(9_042_0_00);
    public static final TransportVersion BATCHED_QUERY_PHASE_VERSION = def(9_043_0_00);
    public static final TransportVersion REMOTE_EXCEPTION = def(9_044_0_00);
    public static final TransportVersion ESQL_REMOVE_AGGREGATE_TYPE = def(9_045_0_00);
    public static final TransportVersion ADD_PROJECT_ID_TO_DSL_ERROR_INFO = def(9_046_0_00);
    public static final TransportVersion SEMANTIC_TEXT_CHUNKING_CONFIG = def(9_047_0_00);
    public static final TransportVersion REPO_ANALYSIS_COPY_BLOB = def(9_048_0_00);
    public static final TransportVersion AMAZON_BEDROCK_TASK_SETTINGS = def(9_049_0_00);
    public static final TransportVersion ESQL_REPORT_SHARD_PARTITIONING = def(9_050_0_00);
    public static final TransportVersion ESQL_QUERY_PLANNING_DURATION = def(9_051_0_00);
    public static final TransportVersion ESQL_DOCUMENTS_FOUND_AND_VALUES_LOADED = def(9_052_0_00);
    public static final TransportVersion BATCHED_QUERY_EXECUTION_DELAYABLE_WRITABLE = def(9_053_0_00);
<<<<<<< HEAD
    public static final TransportVersion SETTINGS_IN_DATA_STREAMS = def(9_054_00_0);
=======
    public static final TransportVersion SEARCH_INCREMENTAL_TOP_DOCS_NULL = def(9_054_0_00);
>>>>>>> afb83b75

    /*
     * STOP! READ THIS FIRST! No, really,
     *        ____ _____ ___  ____  _        ____  _____    _    ____    _____ _   _ ___ ____    _____ ___ ____  ____ _____ _
     *       / ___|_   _/ _ \|  _ \| |      |  _ \| ____|  / \  |  _ \  |_   _| | | |_ _/ ___|  |  ___|_ _|  _ \/ ___|_   _| |
     *       \___ \ | || | | | |_) | |      | |_) |  _|   / _ \ | | | |   | | | |_| || |\___ \  | |_   | || |_) \___ \ | | | |
     *        ___) || || |_| |  __/|_|      |  _ <| |___ / ___ \| |_| |   | | |  _  || | ___) | |  _|  | ||  _ < ___) || | |_|
     *       |____/ |_| \___/|_|   (_)      |_| \_\_____/_/   \_\____/    |_| |_| |_|___|____/  |_|   |___|_| \_\____/ |_| (_)
     *
     * A new transport version should be added EVERY TIME a change is made to the serialization protocol of one or more classes. Each
     * transport version should only be used in a single merged commit (apart from the BwC versions copied from o.e.Version, ≤V_8_8_1).
     *
     * More information about versions and backporting at docs/internal/Versioning.md
     *
     * ADDING A TRANSPORT VERSION
     * To add a new transport version, add a new constant at the bottom of the list, above this comment. Don't add other lines,
     * comments, etc. The version id has the following layout:
     *
     * M_NNN_S_PP
     *
     * M - The major version of Elasticsearch
     * NNN - The server version part
     * S - The subsidiary version part. It should always be 0 here, it is only used in subsidiary repositories.
     * PP - The patch version part
     *
     * To determine the id of the next TransportVersion constant, do the following:
     * - Use the same major version, unless bumping majors
     * - Bump the server version part by 1, unless creating a patch version
     * - Leave the subsidiary part as 0
     * - Bump the patch part if creating a patch version
     *
     * If a patch version is created, it should be placed sorted among the other existing constants.
     *
     * REVERTING A TRANSPORT VERSION
     *
     * If you revert a commit with a transport version change, you MUST ensure there is a NEW transport version representing the reverted
     * change. DO NOT let the transport version go backwards, it must ALWAYS be incremented.
     *
     * DETERMINING TRANSPORT VERSIONS FROM GIT HISTORY
     *
     * If your git checkout has the expected minor-version-numbered branches and the expected release-version tags then you can find the
     * transport versions known by a particular release ...
     *
     *     git show v8.11.0:server/src/main/java/org/elasticsearch/TransportVersions.java | grep '= def'
     *
     * ... or by a particular branch ...
     *
     *     git show 8.11:server/src/main/java/org/elasticsearch/TransportVersions.java | grep '= def'
     *
     * ... and you can see which versions were added in between two versions too ...
     *
     *     git diff v8.11.0..main -- server/src/main/java/org/elasticsearch/TransportVersions.java
     *
     * In branches 8.7-8.10 see server/src/main/java/org/elasticsearch/TransportVersion.java for the equivalent definitions.
     */

    /**
     * Reference to the earliest compatible transport version to this version of the codebase.
     * This should be the transport version used by the highest minor version of the previous major.
     */
    public static final TransportVersion MINIMUM_COMPATIBLE = INITIAL_ELASTICSEARCH_8_19;

    /**
     * Reference to the minimum transport version that can be used with CCS.
     * This should be the transport version used by the previous minor release.
     */
    public static final TransportVersion MINIMUM_CCS_VERSION = STORED_SCRIPT_CONTENT_LENGTH_90;

    /**
     * Sorted list of all versions defined in this class
     */
    static final List<TransportVersion> DEFINED_VERSIONS = collectAllVersionIdsDefinedInClass(TransportVersions.class);

    // the highest transport version constant defined
    static final TransportVersion LATEST_DEFINED;
    static {
        LATEST_DEFINED = DEFINED_VERSIONS.getLast();

        // see comment on IDS field
        // now we're registered all the transport versions, we can clear the map
        IDS = null;
    }

    public static List<TransportVersion> collectAllVersionIdsDefinedInClass(Class<?> cls) {
        Map<Integer, String> versionIdFields = new HashMap<>();
        List<TransportVersion> definedTransportVersions = new ArrayList<>();

        Set<String> ignore = Set.of("ZERO", "CURRENT", "MINIMUM_COMPATIBLE", "MINIMUM_CCS_VERSION");

        for (Field declaredField : cls.getFields()) {
            if (declaredField.getType().equals(TransportVersion.class)) {
                String fieldName = declaredField.getName();
                if (ignore.contains(fieldName)) {
                    continue;
                }

                TransportVersion version;
                try {
                    version = (TransportVersion) declaredField.get(null);
                } catch (IllegalAccessException e) {
                    throw new AssertionError(e);
                }
                definedTransportVersions.add(version);

                if (Assertions.ENABLED) {
                    // check the version number is unique
                    var sameVersionNumber = versionIdFields.put(version.id(), fieldName);
                    assert sameVersionNumber == null
                        : "Versions ["
                            + sameVersionNumber
                            + "] and ["
                            + fieldName
                            + "] have the same version number ["
                            + version.id()
                            + "]. Each TransportVersion should have a different version number";
                }
            }
        }

        Collections.sort(definedTransportVersions);

        return List.copyOf(definedTransportVersions);
    }

    static final IntFunction<String> VERSION_LOOKUP = ReleaseVersions.generateVersionsLookup(TransportVersions.class, LATEST_DEFINED.id());

    // no instance
    private TransportVersions() {}
}<|MERGE_RESOLUTION|>--- conflicted
+++ resolved
@@ -225,11 +225,8 @@
     public static final TransportVersion ESQL_QUERY_PLANNING_DURATION = def(9_051_0_00);
     public static final TransportVersion ESQL_DOCUMENTS_FOUND_AND_VALUES_LOADED = def(9_052_0_00);
     public static final TransportVersion BATCHED_QUERY_EXECUTION_DELAYABLE_WRITABLE = def(9_053_0_00);
-<<<<<<< HEAD
-    public static final TransportVersion SETTINGS_IN_DATA_STREAMS = def(9_054_00_0);
-=======
     public static final TransportVersion SEARCH_INCREMENTAL_TOP_DOCS_NULL = def(9_054_0_00);
->>>>>>> afb83b75
+    public static final TransportVersion SETTINGS_IN_DATA_STREAMS = def(9_055_00_0);
 
     /*
      * STOP! READ THIS FIRST! No, really,

/*
 * Copyright Elasticsearch B.V. and/or licensed to Elasticsearch B.V. under one
 * or more contributor license agreements. Licensed under the "Elastic License
 * 2.0", the "GNU Affero General Public License v3.0 only", and the "Server Side
 * Public License v 1"; you may not use this file except in compliance with, at
 * your election, the "Elastic License 2.0", the "GNU Affero General Public
 * License v3.0 only", or the "Server Side Public License, v 1".
 */

package org.elasticsearch;

import org.elasticsearch.core.Assertions;
import org.elasticsearch.core.UpdateForV9;

import java.lang.reflect.Field;
import java.util.Collection;
import java.util.Collections;
import java.util.HashMap;
import java.util.Map;
import java.util.NavigableMap;
import java.util.Set;
import java.util.TreeMap;
import java.util.TreeSet;
import java.util.function.IntFunction;

/**
 * <p>Transport version is used to coordinate compatible wire protocol communication between nodes, at a fine-grained level.  This replaces
 * and supersedes the old Version constants.</p>
 *
 * <p>Before adding a new version constant, please read the block comment at the end of the list of constants.</p>
 */
public class TransportVersions {

    /*
     * NOTE: IntelliJ lies!
     * This map is used during class construction, referenced by the registerTransportVersion method.
     * When all the transport version constants have been registered, the map is cleared & never touched again.
     */
    static TreeSet<Integer> IDS = new TreeSet<>();

    static TransportVersion def(int id) {
        if (IDS == null) throw new IllegalStateException("The IDS map needs to be present to call this method");

        if (IDS.add(id) == false) {
            throw new IllegalArgumentException("Version id " + id + " defined twice");
        }
        if (id < IDS.last()) {
            throw new IllegalArgumentException("Version id " + id + " is not defined in the right location. Keep constants sorted");
        }
        return new TransportVersion(id);
    }

    @UpdateForV9(owner = UpdateForV9.Owner.CORE_INFRA) // remove the transport versions with which v9 will not need to interact
    public static final TransportVersion ZERO = def(0);
    public static final TransportVersion V_7_0_0 = def(7_00_00_99);
    public static final TransportVersion V_7_0_1 = def(7_00_01_99);
    public static final TransportVersion V_7_1_0 = def(7_01_00_99);
    public static final TransportVersion V_7_2_0 = def(7_02_00_99);
    public static final TransportVersion V_7_2_1 = def(7_02_01_99);
    public static final TransportVersion V_7_3_0 = def(7_03_00_99);
    public static final TransportVersion V_7_3_2 = def(7_03_02_99);
    public static final TransportVersion V_7_4_0 = def(7_04_00_99);
    public static final TransportVersion V_7_5_0 = def(7_05_00_99);
    public static final TransportVersion V_7_6_0 = def(7_06_00_99);
    public static final TransportVersion V_7_7_0 = def(7_07_00_99);
    public static final TransportVersion V_7_8_0 = def(7_08_00_99);
    public static final TransportVersion V_7_8_1 = def(7_08_01_99);
    public static final TransportVersion V_7_9_0 = def(7_09_00_99);
    public static final TransportVersion V_7_10_0 = def(7_10_00_99);
    public static final TransportVersion V_7_10_1 = def(7_10_01_99);
    public static final TransportVersion V_7_11_0 = def(7_11_00_99);
    public static final TransportVersion V_7_12_0 = def(7_12_00_99);
    public static final TransportVersion V_7_13_0 = def(7_13_00_99);
    public static final TransportVersion V_7_14_0 = def(7_14_00_99);
    public static final TransportVersion V_7_15_0 = def(7_15_00_99);
    public static final TransportVersion V_7_15_1 = def(7_15_01_99);
    public static final TransportVersion V_7_16_0 = def(7_16_00_99);
    public static final TransportVersion V_7_17_0 = def(7_17_00_99);
    public static final TransportVersion V_7_17_1 = def(7_17_01_99);
    public static final TransportVersion V_7_17_8 = def(7_17_08_99);
    public static final TransportVersion V_8_0_0 = def(8_00_00_99);
    public static final TransportVersion V_8_1_0 = def(8_01_00_99);
    public static final TransportVersion V_8_2_0 = def(8_02_00_99);
    public static final TransportVersion V_8_3_0 = def(8_03_00_99);
    public static final TransportVersion V_8_4_0 = def(8_04_00_99);
    public static final TransportVersion V_8_5_0 = def(8_05_00_99);
    public static final TransportVersion V_8_6_0 = def(8_06_00_99);
    public static final TransportVersion V_8_6_1 = def(8_06_01_99);
    public static final TransportVersion V_8_7_0 = def(8_07_00_99);
    public static final TransportVersion V_8_7_1 = def(8_07_01_99);
    public static final TransportVersion V_8_8_0 = def(8_08_00_99);
    public static final TransportVersion V_8_8_1 = def(8_08_01_99);
    /*
     * READ THE COMMENT BELOW THIS BLOCK OF DECLARATIONS BEFORE ADDING NEW TRANSPORT VERSIONS
     * Detached transport versions added below here.
     */
    public static final TransportVersion V_8_9_X = def(8_500_020);
    public static final TransportVersion V_8_10_X = def(8_500_061);
    public static final TransportVersion V_8_11_X = def(8_512_00_1);
    public static final TransportVersion V_8_12_0 = def(8_560_00_0);
    public static final TransportVersion V_8_12_1 = def(8_560_00_1);
    public static final TransportVersion V_8_13_0 = def(8_595_00_0);
    public static final TransportVersion V_8_13_4 = def(8_595_00_1);
    public static final TransportVersion V_8_14_0 = def(8_636_00_1);
    public static final TransportVersion V_8_15_0 = def(8_702_00_2);
    public static final TransportVersion V_8_15_2 = def(8_702_00_3);
    public static final TransportVersion ML_INFERENCE_DONT_DELETE_WHEN_SEMANTIC_TEXT_EXISTS = def(8_703_00_0);
    public static final TransportVersion INFERENCE_ADAPTIVE_ALLOCATIONS = def(8_704_00_0);
    public static final TransportVersion INDEX_REQUEST_UPDATE_BY_SCRIPT_ORIGIN = def(8_705_00_0);
    public static final TransportVersion ML_INFERENCE_COHERE_UNUSED_RERANK_SETTINGS_REMOVED = def(8_706_00_0);
    public static final TransportVersion ENRICH_CACHE_STATS_SIZE_ADDED = def(8_707_00_0);
    public static final TransportVersion ENTERPRISE_GEOIP_DOWNLOADER = def(8_708_00_0);
    public static final TransportVersion NODES_STATS_ENUM_SET = def(8_709_00_0);
    public static final TransportVersion MASTER_NODE_METRICS = def(8_710_00_0);
    public static final TransportVersion SEGMENT_LEVEL_FIELDS_STATS = def(8_711_00_0);
    public static final TransportVersion ML_ADD_DETECTION_RULE_PARAMS = def(8_712_00_0);
    public static final TransportVersion FIX_VECTOR_SIMILARITY_INNER_HITS = def(8_713_00_0);
    public static final TransportVersion INDEX_REQUEST_UPDATE_BY_DOC_ORIGIN = def(8_714_00_0);
    public static final TransportVersion ESQL_ATTRIBUTE_CACHED_SERIALIZATION = def(8_715_00_0);
    public static final TransportVersion REGISTER_SLM_STATS = def(8_716_00_0);
    public static final TransportVersion ESQL_NESTED_UNSUPPORTED = def(8_717_00_0);
    public static final TransportVersion ESQL_SINGLE_VALUE_QUERY_SOURCE = def(8_718_00_0);
    public static final TransportVersion ESQL_ORIGINAL_INDICES = def(8_719_00_0);
    public static final TransportVersion ML_INFERENCE_EIS_INTEGRATION_ADDED = def(8_720_00_0);
    public static final TransportVersion INGEST_PIPELINE_EXCEPTION_ADDED = def(8_721_00_0);
    public static final TransportVersion ZDT_NANOS_SUPPORT_BROKEN = def(8_722_00_0);
    public static final TransportVersion REMOVE_GLOBAL_RETENTION_FROM_TEMPLATES = def(8_723_00_0);
    public static final TransportVersion RANDOM_RERANKER_RETRIEVER = def(8_724_00_0);
    public static final TransportVersion ESQL_PROFILE_SLEEPS = def(8_725_00_0);
    public static final TransportVersion ZDT_NANOS_SUPPORT = def(8_726_00_0);
    public static final TransportVersion LTR_SERVERLESS_RELEASE = def(8_727_00_0);
    public static final TransportVersion ALLOW_PARTIAL_SEARCH_RESULTS_IN_PIT = def(8_728_00_0);
    public static final TransportVersion RANK_DOCS_RETRIEVER = def(8_729_00_0);
    public static final TransportVersion ESQL_ES_FIELD_CACHED_SERIALIZATION = def(8_730_00_0);
    public static final TransportVersion ADD_MANAGE_ROLES_PRIVILEGE = def(8_731_00_0);
    public static final TransportVersion REPOSITORIES_TELEMETRY = def(8_732_00_0);
    public static final TransportVersion ML_INFERENCE_ALIBABACLOUD_SEARCH_ADDED = def(8_733_00_0);
    public static final TransportVersion FIELD_CAPS_RESPONSE_INDEX_MODE = def(8_734_00_0);
    public static final TransportVersion GET_DATA_STREAMS_VERBOSE = def(8_735_00_0);
    public static final TransportVersion ESQL_ADD_INDEX_MODE_CONCRETE_INDICES = def(8_736_00_0);
    public static final TransportVersion UNASSIGNED_PRIMARY_COUNT_ON_CLUSTER_HEALTH = def(8_737_00_0);
    public static final TransportVersion ESQL_AGGREGATE_EXEC_TRACKS_INTERMEDIATE_ATTRS = def(8_738_00_0);
    public static final TransportVersion CCS_TELEMETRY_STATS = def(8_739_00_0);
    public static final TransportVersion GLOBAL_RETENTION_TELEMETRY = def(8_740_00_0);
    public static final TransportVersion ROUTING_TABLE_VERSION_REMOVED = def(8_741_00_0);
    public static final TransportVersion ML_SCHEDULED_EVENT_TIME_SHIFT_CONFIGURATION = def(8_742_00_0);
    public static final TransportVersion SIMULATE_COMPONENT_TEMPLATES_SUBSTITUTIONS = def(8_743_00_0);
    public static final TransportVersion ML_INFERENCE_IBM_WATSONX_EMBEDDINGS_ADDED = def(8_744_00_0);
    public static final TransportVersion BULK_INCREMENTAL_STATE = def(8_745_00_0);
    public static final TransportVersion FAILURE_STORE_STATUS_IN_INDEX_RESPONSE = def(8_746_00_0);
    public static final TransportVersion ESQL_AGGREGATION_OPERATOR_STATUS_FINISH_NANOS = def(8_747_00_0);
    public static final TransportVersion ML_TELEMETRY_MEMORY_ADDED = def(8_748_00_0);
    public static final TransportVersion ILM_ADD_SEARCHABLE_SNAPSHOT_TOTAL_SHARDS_PER_NODE = def(8_749_00_0);
    public static final TransportVersion SEMANTIC_TEXT_SEARCH_INFERENCE_ID = def(8_750_00_0);
    public static final TransportVersion ML_INFERENCE_CHUNKING_SETTINGS = def(8_751_00_0);
    public static final TransportVersion SEMANTIC_QUERY_INNER_HITS = def(8_752_00_0);
    public static final TransportVersion RETAIN_ILM_STEP_INFO = def(8_753_00_0);
    public static final TransportVersion ADD_DATA_STREAM_OPTIONS = def(8_754_00_0);
    public static final TransportVersion CCS_REMOTE_TELEMETRY_STATS = def(8_755_00_0);
    public static final TransportVersion ESQL_CCS_EXECUTION_INFO = def(8_756_00_0);
    public static final TransportVersion REGEX_AND_RANGE_INTERVAL_QUERIES = def(8_757_00_0);
    public static final TransportVersion RRF_QUERY_REWRITE = def(8_758_00_0);
    public static final TransportVersion SEARCH_FAILURE_STATS = def(8_759_00_0);
    public static final TransportVersion INGEST_GEO_DATABASE_PROVIDERS = def(8_760_00_0);
    public static final TransportVersion DATE_TIME_DOC_VALUES_LOCALES = def(8_761_00_0);
    public static final TransportVersion FAST_REFRESH_RCO = def(8_762_00_0);
    public static final TransportVersion TEXT_SIMILARITY_RERANKER_QUERY_REWRITE = def(8_763_00_0);
    public static final TransportVersion SIMULATE_INDEX_TEMPLATES_SUBSTITUTIONS = def(8_764_00_0);
    public static final TransportVersion RETRIEVERS_TELEMETRY_ADDED = def(8_765_00_0);
    public static final TransportVersion ESQL_CACHED_STRING_SERIALIZATION = def(8_766_00_0);
    public static final TransportVersion CHUNK_SENTENCE_OVERLAP_SETTING_ADDED = def(8_767_00_0);
    public static final TransportVersion OPT_IN_ESQL_CCS_EXECUTION_INFO = def(8_768_00_0);
    public static final TransportVersion QUERY_RULE_TEST_API = def(8_769_00_0);
    public static final TransportVersion ESQL_PER_AGGREGATE_FILTER = def(8_770_00_0);
    public static final TransportVersion ML_INFERENCE_ATTACH_TO_EXISTSING_DEPLOYMENT = def(8_771_00_0);
    public static final TransportVersion CONVERT_FAILURE_STORE_OPTIONS_TO_SELECTOR_OPTIONS_INTERNALLY = def(8_772_00_0);
    public static final TransportVersion INFERENCE_DONT_PERSIST_ON_READ_BACKPORT_8_16 = def(8_772_00_1);
    public static final TransportVersion ADD_COMPATIBILITY_VERSIONS_TO_NODE_INFO_BACKPORT_8_16 = def(8_772_00_2);
    public static final TransportVersion REMOVE_MIN_COMPATIBLE_SHARD_NODE = def(8_773_00_0);
    public static final TransportVersion REVERT_REMOVE_MIN_COMPATIBLE_SHARD_NODE = def(8_774_00_0);
    public static final TransportVersion ESQL_FIELD_ATTRIBUTE_PARENT_SIMPLIFIED = def(8_775_00_0);
    public static final TransportVersion INFERENCE_DONT_PERSIST_ON_READ = def(8_776_00_0);
    public static final TransportVersion SIMULATE_MAPPING_ADDITION = def(8_777_00_0);
    public static final TransportVersion INTRODUCE_ALL_APPLICABLE_SELECTOR = def(8_778_00_0);
    public static final TransportVersion INDEX_MODE_LOOKUP = def(8_779_00_0);
    public static final TransportVersion INDEX_REQUEST_REMOVE_METERING = def(8_780_00_0);
    public static final TransportVersion CPU_STAT_STRING_PARSING = def(8_781_00_0);
    public static final TransportVersion QUERY_RULES_RETRIEVER = def(8_782_00_0);
    public static final TransportVersion ESQL_CCS_EXEC_INFO_WITH_FAILURES = def(8_783_00_0);
    public static final TransportVersion LOGSDB_TELEMETRY = def(8_784_00_0);
    public static final TransportVersion LOGSDB_TELEMETRY_STATS = def(8_785_00_0);
    public static final TransportVersion KQL_QUERY_ADDED = def(8_786_00_0);
    public static final TransportVersion ROLE_MONITOR_STATS = def(8_787_00_0);
    public static final TransportVersion DATA_STREAM_INDEX_VERSION_DEPRECATION_CHECK = def(8_788_00_0);
<<<<<<< HEAD
    public static final TransportVersion SKIP_INNER_HITS_SEARCH_SOURCE = def(8_789_00_0);
=======
    public static final TransportVersion ADD_COMPATIBILITY_VERSIONS_TO_NODE_INFO = def(8_789_00_0);

>>>>>>> 19291cf3
    /*
     * STOP! READ THIS FIRST! No, really,
     *        ____ _____ ___  ____  _        ____  _____    _    ____    _____ _   _ ___ ____    _____ ___ ____  ____ _____ _
     *       / ___|_   _/ _ \|  _ \| |      |  _ \| ____|  / \  |  _ \  |_   _| | | |_ _/ ___|  |  ___|_ _|  _ \/ ___|_   _| |
     *       \___ \ | || | | | |_) | |      | |_) |  _|   / _ \ | | | |   | | | |_| || |\___ \  | |_   | || |_) \___ \ | | | |
     *        ___) || || |_| |  __/|_|      |  _ <| |___ / ___ \| |_| |   | | |  _  || | ___) | |  _|  | ||  _ < ___) || | |_|
     *       |____/ |_| \___/|_|   (_)      |_| \_\_____/_/   \_\____/    |_| |_| |_|___|____/  |_|   |___|_| \_\____/ |_| (_)
     *
     * A new transport version should be added EVERY TIME a change is made to the serialization protocol of one or more classes. Each
     * transport version should only be used in a single merged commit (apart from the BwC versions copied from o.e.Version, ≤V_8_8_1).
     *
     * ADDING A TRANSPORT VERSION
     * To add a new transport version, add a new constant at the bottom of the list, above this comment. Don't add other lines,
     * comments, etc. The version id has the following layout:
     *
     * M_NNN_SS_P
     *
     * M - The major version of Elasticsearch
     * NNN - The server version part
     * SS - The serverless version part. It should always be 00 here, it is used by serverless only.
     * P - The patch version part
     *
     * To determine the id of the next TransportVersion constant, do the following:
     * - Use the same major version, unless bumping majors
     * - Bump the server version part by 1, unless creating a patch version
     * - Leave the serverless part as 00
     * - Bump the patch part if creating a patch version
     *
     * If a patch version is created, it should be placed sorted among the other existing constants.
     *
     * REVERTING A TRANSPORT VERSION
     *
     * If you revert a commit with a transport version change, you MUST ensure there is a NEW transport version representing the reverted
     * change. DO NOT let the transport version go backwards, it must ALWAYS be incremented.
     *
     * DETERMINING TRANSPORT VERSIONS FROM GIT HISTORY
     *
     * If your git checkout has the expected minor-version-numbered branches and the expected release-version tags then you can find the
     * transport versions known by a particular release ...
     *
     *     git show v8.11.0:server/src/main/java/org/elasticsearch/TransportVersions.java | grep '= def'
     *
     * ... or by a particular branch ...
     *
     *     git show 8.11:server/src/main/java/org/elasticsearch/TransportVersions.java | grep '= def'
     *
     * ... and you can see which versions were added in between two versions too ...
     *
     *     git diff v8.11.0..main -- server/src/main/java/org/elasticsearch/TransportVersions.java
     *
     * In branches 8.7-8.10 see server/src/main/java/org/elasticsearch/TransportVersion.java for the equivalent definitions.
     */

    /**
     * Reference to the earliest compatible transport version to this version of the codebase.
     * This should be the transport version used by the highest minor version of the previous major.
     */
    @UpdateForV9(owner = UpdateForV9.Owner.CORE_INFRA)
    // This needs to be bumped to the 8.last
    public static final TransportVersion MINIMUM_COMPATIBLE = V_7_17_0;

    /**
     * Reference to the minimum transport version that can be used with CCS.
     * This should be the transport version used by the previous minor release.
     */
    public static final TransportVersion MINIMUM_CCS_VERSION = V_8_15_0;

    static final NavigableMap<Integer, TransportVersion> VERSION_IDS = getAllVersionIds(TransportVersions.class);

    // the highest transport version constant defined in this file, used as a fallback for TransportVersion.current()
    static final TransportVersion LATEST_DEFINED;
    static {
        LATEST_DEFINED = VERSION_IDS.lastEntry().getValue();

        // see comment on IDS field
        // now we're registered all the transport versions, we can clear the map
        IDS = null;
    }

    public static NavigableMap<Integer, TransportVersion> getAllVersionIds(Class<?> cls) {
        Map<Integer, String> versionIdFields = new HashMap<>();
        NavigableMap<Integer, TransportVersion> builder = new TreeMap<>();

        Set<String> ignore = Set.of("ZERO", "CURRENT", "MINIMUM_COMPATIBLE", "MINIMUM_CCS_VERSION");

        for (Field declaredField : cls.getFields()) {
            if (declaredField.getType().equals(TransportVersion.class)) {
                String fieldName = declaredField.getName();
                if (ignore.contains(fieldName)) {
                    continue;
                }

                TransportVersion version;
                try {
                    version = (TransportVersion) declaredField.get(null);
                } catch (IllegalAccessException e) {
                    throw new AssertionError(e);
                }
                builder.put(version.id(), version);

                if (Assertions.ENABLED) {
                    // check the version number is unique
                    var sameVersionNumber = versionIdFields.put(version.id(), fieldName);
                    assert sameVersionNumber == null
                        : "Versions ["
                            + sameVersionNumber
                            + "] and ["
                            + fieldName
                            + "] have the same version number ["
                            + version.id()
                            + "]. Each TransportVersion should have a different version number";
                }
            }
        }

        return Collections.unmodifiableNavigableMap(builder);
    }

    static Collection<TransportVersion> getAllVersions() {
        return VERSION_IDS.values();
    }

    static final IntFunction<String> VERSION_LOOKUP = ReleaseVersions.generateVersionsLookup(TransportVersions.class, LATEST_DEFINED.id());

    // no instance
    private TransportVersions() {}
}<|MERGE_RESOLUTION|>--- conflicted
+++ resolved
@@ -192,12 +192,8 @@
     public static final TransportVersion KQL_QUERY_ADDED = def(8_786_00_0);
     public static final TransportVersion ROLE_MONITOR_STATS = def(8_787_00_0);
     public static final TransportVersion DATA_STREAM_INDEX_VERSION_DEPRECATION_CHECK = def(8_788_00_0);
-<<<<<<< HEAD
-    public static final TransportVersion SKIP_INNER_HITS_SEARCH_SOURCE = def(8_789_00_0);
-=======
     public static final TransportVersion ADD_COMPATIBILITY_VERSIONS_TO_NODE_INFO = def(8_789_00_0);
-
->>>>>>> 19291cf3
+    public static final TransportVersion SKIP_INNER_HITS_SEARCH_SOURCE = def(8_790_00_0);
     /*
      * STOP! READ THIS FIRST! No, really,
      *        ____ _____ ___  ____  _        ____  _____    _    ____    _____ _   _ ___ ____    _____ ___ ____  ____ _____ _

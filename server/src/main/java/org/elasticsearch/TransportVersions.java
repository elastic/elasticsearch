--- conflicted
+++ resolved
@@ -312,12 +312,9 @@
     public static final TransportVersion ML_INFERENCE_CUSTOM_SERVICE_EMBEDDING_BATCH_SIZE = def(9_103_0_00);
     public static final TransportVersion STREAMS_LOGS_SUPPORT = def(9_104_0_00);
     public static final TransportVersion ML_INFERENCE_CUSTOM_SERVICE_INPUT_TYPE = def(9_105_0_00);
-<<<<<<< HEAD
-    public static final TransportVersion MAPPINGS_IN_DATA_STREAMS = def(9_106_0_00);
-=======
     public static final TransportVersion ML_INFERENCE_SAGEMAKER_ELASTIC = def(9_106_0_00);
     public static final TransportVersion SPARSE_VECTOR_FIELD_PRUNING_OPTIONS = def(9_107_0_00);
->>>>>>> c3255ad7
+    public static final TransportVersion MAPPINGS_IN_DATA_STREAMS = def(9_108_0_00);
 
     /*
      * STOP! READ THIS FIRST! No, really,

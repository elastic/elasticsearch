--- conflicted
+++ resolved
@@ -365,11 +365,8 @@
     public static final TransportVersion EXTENDED_SNAPSHOT_STATS_IN_NODE_INFO = def(9_137_0_00);
     public static final TransportVersion SIMULATE_INGEST_MAPPING_MERGE_TYPE = def(9_138_0_00);
     public static final TransportVersion ESQL_LOOKUP_JOIN_ON_MANY_FIELDS = def(9_139_0_00);
-<<<<<<< HEAD
-    public static final TransportVersion MULTI_MATCH_SEMANTIC_TEXT_SUPPORT = def(9_140_0_00);
-=======
     public static final TransportVersion SIMULATE_INGEST_EFFECTIVE_MAPPING = def(9_140_0_00);
->>>>>>> d33dceb1
+    public static final TransportVersion MULTI_MATCH_SEMANTIC_TEXT_SUPPORT = def(9_141_0_00);
 
     /*
      * STOP! READ THIS FIRST! No, really,

/*
 * Copyright Elasticsearch B.V. and/or licensed to Elasticsearch B.V. under one
 * or more contributor license agreements. Licensed under the "Elastic License
 * 2.0", the "GNU Affero General Public License v3.0 only", and the "Server Side
 * Public License v 1"; you may not use this file except in compliance with, at
 * your election, the "Elastic License 2.0", the "GNU Affero General Public
 * License v3.0 only", or the "Server Side Public License, v 1".
 */

package org.elasticsearch;

import org.elasticsearch.core.Assertions;

import java.lang.reflect.Field;
import java.util.ArrayList;
import java.util.Collections;
import java.util.HashMap;
import java.util.List;
import java.util.Map;
import java.util.Set;
import java.util.TreeSet;
import java.util.function.IntFunction;

/**
 * <p>Transport version is used to coordinate compatible wire protocol communication between nodes, at a fine-grained level.  This replaces
 * and supersedes the old Version constants.</p>
 *
 * <p>Before adding a new version constant, please read the block comment at the end of the list of constants.</p>
 */
public class TransportVersions {

    /*
     * NOTE: IntelliJ lies!
     * This map is used during class construction, referenced by the registerTransportVersion method.
     * When all the transport version constants have been registered, the map is cleared & never touched again.
     */
    static TreeSet<Integer> IDS = new TreeSet<>();

    static TransportVersion def(int id) {
        if (IDS == null) throw new IllegalStateException("The IDS map needs to be present to call this method");

        if (IDS.add(id) == false) {
            throw new IllegalArgumentException("Version id " + id + " defined twice");
        }
        if (id < IDS.last()) {
            throw new IllegalArgumentException("Version id " + id + " is not defined in the right location. Keep constants sorted");
        }
        return new TransportVersion(id);
    }

    // TODO: ES-10337 we can remove all transport versions earlier than 8.18
    public static final TransportVersion ZERO = def(0);
    public static final TransportVersion V_7_0_0 = def(7_00_00_99);
    public static final TransportVersion V_7_1_0 = def(7_01_00_99);
    public static final TransportVersion V_7_2_0 = def(7_02_00_99);
    public static final TransportVersion V_7_3_0 = def(7_03_00_99);
    public static final TransportVersion V_7_3_2 = def(7_03_02_99);
    public static final TransportVersion V_7_4_0 = def(7_04_00_99);
    public static final TransportVersion V_7_8_0 = def(7_08_00_99);
    public static final TransportVersion V_7_8_1 = def(7_08_01_99);
    public static final TransportVersion V_7_9_0 = def(7_09_00_99);
    public static final TransportVersion V_7_10_0 = def(7_10_00_99);
    public static final TransportVersion V_8_0_0 = def(8_00_00_99);
    public static final TransportVersion V_8_1_0 = def(8_01_00_99);
    public static final TransportVersion V_8_2_0 = def(8_02_00_99);
    public static final TransportVersion V_8_3_0 = def(8_03_00_99);
    public static final TransportVersion V_8_4_0 = def(8_04_00_99);
    public static final TransportVersion V_8_5_0 = def(8_05_00_99);
    public static final TransportVersion V_8_6_0 = def(8_06_00_99);
    public static final TransportVersion V_8_6_1 = def(8_06_01_99);
    public static final TransportVersion V_8_7_0 = def(8_07_00_99);
    public static final TransportVersion V_8_7_1 = def(8_07_01_99);
    public static final TransportVersion V_8_8_0 = def(8_08_00_99);
    public static final TransportVersion V_8_8_1 = def(8_08_01_99);
    /*
     * READ THE COMMENT BELOW THIS BLOCK OF DECLARATIONS BEFORE ADDING NEW TRANSPORT VERSIONS
     * Detached transport versions added below here.
     */
    public static final TransportVersion V_8_9_X = def(8_500_020);
    public static final TransportVersion V_8_10_X = def(8_500_061);
    public static final TransportVersion V_8_11_X = def(8_512_0_01);
    public static final TransportVersion V_8_12_0 = def(8_560_0_00);
    public static final TransportVersion V_8_12_1 = def(8_560_0_01);
    public static final TransportVersion V_8_13_0 = def(8_595_0_00);
    public static final TransportVersion V_8_13_4 = def(8_595_0_01);
    public static final TransportVersion V_8_14_0 = def(8_636_0_01);
    public static final TransportVersion V_8_15_0 = def(8_702_0_02);
    public static final TransportVersion V_8_15_2 = def(8_702_0_03);
    public static final TransportVersion V_8_16_0 = def(8_772_0_01);
    public static final TransportVersion V_8_16_1 = def(8_772_0_04);
    public static final TransportVersion INITIAL_ELASTICSEARCH_8_16_5 = def(8_772_0_05);
    public static final TransportVersion INITIAL_ELASTICSEARCH_8_16_6 = def(8_772_0_06);
    public static final TransportVersion INITIAL_ELASTICSEARCH_8_16_7 = def(8_772_0_07);
    public static final TransportVersion V_8_17_0 = def(8_797_0_02);
    public static final TransportVersion INITIAL_ELASTICSEARCH_8_17_3 = def(8_797_0_03);
    public static final TransportVersion INITIAL_ELASTICSEARCH_8_17_4 = def(8_797_0_04);
    public static final TransportVersion INITIAL_ELASTICSEARCH_8_17_5 = def(8_797_0_05);
    public static final TransportVersion INDEXING_PRESSURE_THROTTLING_STATS = def(8_798_0_00);
    public static final TransportVersion REINDEX_DATA_STREAMS = def(8_799_0_00);
    public static final TransportVersion ESQL_REMOVE_NODE_LEVEL_PLAN = def(8_800_0_00);
    public static final TransportVersion LOGSDB_TELEMETRY_CUSTOM_CUTOFF_DATE = def(8_801_0_00);
    public static final TransportVersion SOURCE_MODE_TELEMETRY = def(8_802_0_00);
    public static final TransportVersion NEW_REFRESH_CLUSTER_BLOCK = def(8_803_0_00);
    public static final TransportVersion RETRIES_AND_OPERATIONS_IN_BLOBSTORE_STATS = def(8_804_0_00);
    public static final TransportVersion ADD_DATA_STREAM_OPTIONS_TO_TEMPLATES = def(8_805_0_00);
    public static final TransportVersion KNN_QUERY_RESCORE_OVERSAMPLE = def(8_806_0_00);
    public static final TransportVersion SEMANTIC_QUERY_LENIENT = def(8_807_0_00);
    public static final TransportVersion ESQL_QUERY_BUILDER_IN_SEARCH_FUNCTIONS = def(8_808_0_00);
    public static final TransportVersion EQL_ALLOW_PARTIAL_SEARCH_RESULTS = def(8_809_0_00);
    public static final TransportVersion NODE_VERSION_INFORMATION_WITH_MIN_READ_ONLY_INDEX_VERSION = def(8_810_0_00);
    public static final TransportVersion ERROR_TRACE_IN_TRANSPORT_HEADER = def(8_811_0_00);
    public static final TransportVersion FAILURE_STORE_ENABLED_BY_CLUSTER_SETTING = def(8_812_0_00);
    public static final TransportVersion SIMULATE_IGNORED_FIELDS = def(8_813_0_00);
    public static final TransportVersion TRANSFORMS_UPGRADE_MODE = def(8_814_0_00);
    public static final TransportVersion NODE_SHUTDOWN_EPHEMERAL_ID_ADDED = def(8_815_0_00);
    public static final TransportVersion ESQL_CCS_TELEMETRY_STATS = def(8_816_0_00);
    public static final TransportVersion TEXT_EMBEDDING_QUERY_VECTOR_BUILDER_INFER_MODEL_ID = def(8_817_0_00);
    public static final TransportVersion ESQL_ENABLE_NODE_LEVEL_REDUCTION = def(8_818_0_00);
    public static final TransportVersion JINA_AI_INTEGRATION_ADDED = def(8_819_0_00);
    public static final TransportVersion TRACK_INDEX_FAILED_DUE_TO_VERSION_CONFLICT_METRIC = def(8_820_0_00);
    public static final TransportVersion REPLACE_FAILURE_STORE_OPTIONS_WITH_SELECTOR_SYNTAX = def(8_821_0_00);
    public static final TransportVersion ELASTIC_INFERENCE_SERVICE_UNIFIED_CHAT_COMPLETIONS_INTEGRATION = def(8_822_0_00);
    public static final TransportVersion KQL_QUERY_TECH_PREVIEW = def(8_823_0_00);
    public static final TransportVersion ESQL_PROFILE_ROWS_PROCESSED = def(8_824_0_00);
    public static final TransportVersion BYTE_SIZE_VALUE_ALWAYS_USES_BYTES_1 = def(8_825_0_00);
    public static final TransportVersion REVERT_BYTE_SIZE_VALUE_ALWAYS_USES_BYTES_1 = def(8_826_0_00);
    public static final TransportVersion ESQL_SKIP_ES_INDEX_SERIALIZATION = def(8_827_0_00);
    public static final TransportVersion ADD_INDEX_BLOCK_TWO_PHASE = def(8_828_0_00);
    public static final TransportVersion RESOLVE_CLUSTER_NO_INDEX_EXPRESSION = def(8_829_0_00);
    public static final TransportVersion ML_ROLLOVER_LEGACY_INDICES = def(8_830_0_00);
    public static final TransportVersion ADD_INCLUDE_FAILURE_INDICES_OPTION = def(8_831_0_00);
    public static final TransportVersion ESQL_RESPONSE_PARTIAL = def(8_832_0_00);
    public static final TransportVersion RANK_DOC_OPTIONAL_METADATA_FOR_EXPLAIN = def(8_833_0_00);
    public static final TransportVersion ILM_ADD_SEARCHABLE_SNAPSHOT_ADD_REPLICATE_FOR = def(8_834_0_00);
    public static final TransportVersion INGEST_REQUEST_INCLUDE_SOURCE_ON_ERROR = def(8_835_0_00);
    public static final TransportVersion RESOURCE_DEPRECATION_CHECKS = def(8_836_0_00);
    public static final TransportVersion LINEAR_RETRIEVER_SUPPORT = def(8_837_0_00);
    public static final TransportVersion TIMEOUT_GET_PARAM_FOR_RESOLVE_CLUSTER = def(8_838_0_00);
    public static final TransportVersion INFERENCE_REQUEST_ADAPTIVE_RATE_LIMITING = def(8_839_0_00);
    public static final TransportVersion ML_INFERENCE_IBM_WATSONX_RERANK_ADDED = def(8_840_0_00);
    public static final TransportVersion REMOVE_ALL_APPLICABLE_SELECTOR_BACKPORT_8_18 = def(8_840_0_01);
    public static final TransportVersion RETRY_ILM_ASYNC_ACTION_REQUIRE_ERROR_8_18 = def(8_840_0_02);
    public static final TransportVersion INITIAL_ELASTICSEARCH_8_19 = def(8_841_0_00);
    public static final TransportVersion COHERE_BIT_EMBEDDING_TYPE_SUPPORT_ADDED_BACKPORT_8_X = def(8_841_0_01);
    public static final TransportVersion REMOVE_ALL_APPLICABLE_SELECTOR_BACKPORT_8_19 = def(8_841_0_02);
    public static final TransportVersion ESQL_RETRY_ON_SHARD_LEVEL_FAILURE_BACKPORT_8_19 = def(8_841_0_03);
    public static final TransportVersion ESQL_SUPPORT_PARTIAL_RESULTS_BACKPORT_8_19 = def(8_841_0_04);
    public static final TransportVersion VOYAGE_AI_INTEGRATION_ADDED_BACKPORT_8_X = def(8_841_0_05);
    public static final TransportVersion JINA_AI_EMBEDDING_TYPE_SUPPORT_ADDED_BACKPORT_8_19 = def(8_841_0_06);
    public static final TransportVersion RETRY_ILM_ASYNC_ACTION_REQUIRE_ERROR_8_19 = def(8_841_0_07);
    public static final TransportVersion INFERENCE_CONTEXT_8_X = def(8_841_0_08);
    public static final TransportVersion ML_INFERENCE_DEEPSEEK_8_19 = def(8_841_0_09);
    public static final TransportVersion ESQL_SERIALIZE_BLOCK_TYPE_CODE_8_19 = def(8_841_0_10);
    public static final TransportVersion ESQL_FAILURE_FROM_REMOTE_8_19 = def(8_841_0_11);
    public static final TransportVersion ESQL_AGGREGATE_METRIC_DOUBLE_LITERAL_8_19 = def(8_841_0_12);
    public static final TransportVersion INFERENCE_MODEL_REGISTRY_METADATA_8_19 = def(8_841_0_13);
    public static final TransportVersion INTRODUCE_LIFECYCLE_TEMPLATE_8_19 = def(8_841_0_14);
    public static final TransportVersion RERANK_COMMON_OPTIONS_ADDED_8_19 = def(8_841_0_15);
    public static final TransportVersion REMOTE_EXCEPTION_8_19 = def(8_841_0_16);
    public static final TransportVersion INITIAL_ELASTICSEARCH_9_0 = def(9_000_0_00);
    public static final TransportVersion REMOVE_SNAPSHOT_FAILURES_90 = def(9_000_0_01);
    public static final TransportVersion TRANSPORT_STATS_HANDLING_TIME_REQUIRED_90 = def(9_000_0_02);
    public static final TransportVersion REMOVE_DESIRED_NODE_VERSION_90 = def(9_000_0_03);
    public static final TransportVersion ESQL_DRIVER_TASK_DESCRIPTION_90 = def(9_000_0_04);
    public static final TransportVersion REMOVE_ALL_APPLICABLE_SELECTOR_9_0 = def(9_000_0_05);
    public static final TransportVersion BYTE_SIZE_VALUE_ALWAYS_USES_BYTES_90 = def(9_000_0_06);
    public static final TransportVersion RETRY_ILM_ASYNC_ACTION_REQUIRE_ERROR_90 = def(9_000_0_07);
    public static final TransportVersion RE_REMOVE_MIN_COMPATIBLE_SHARD_NODE_90 = def(9_000_0_08);
    public static final TransportVersion STORED_SCRIPT_CONTENT_LENGTH_90 = def(9_000_0_09);
    public static final TransportVersion COHERE_BIT_EMBEDDING_TYPE_SUPPORT_ADDED = def(9_001_0_00);
    public static final TransportVersion REMOVE_SNAPSHOT_FAILURES = def(9_002_0_00);
    public static final TransportVersion TRANSPORT_STATS_HANDLING_TIME_REQUIRED = def(9_003_0_00);
    public static final TransportVersion REMOVE_DESIRED_NODE_VERSION = def(9_004_0_00);
    public static final TransportVersion ESQL_DRIVER_TASK_DESCRIPTION = def(9_005_0_00);
    public static final TransportVersion ESQL_RETRY_ON_SHARD_LEVEL_FAILURE = def(9_006_0_00);
    public static final TransportVersion ESQL_PROFILE_ASYNC_NANOS = def(9_007_00_0);
    public static final TransportVersion ESQL_LOOKUP_JOIN_SOURCE_TEXT = def(9_008_0_00);
    public static final TransportVersion REMOVE_ALL_APPLICABLE_SELECTOR = def(9_009_0_00);
    public static final TransportVersion SLM_UNHEALTHY_IF_NO_SNAPSHOT_WITHIN = def(9_010_0_00);
    public static final TransportVersion ESQL_SUPPORT_PARTIAL_RESULTS = def(9_011_0_00);
    public static final TransportVersion REMOVE_REPOSITORY_CONFLICT_MESSAGE = def(9_012_0_00);
    public static final TransportVersion RERANKER_FAILURES_ALLOWED = def(9_013_0_00);
    public static final TransportVersion VOYAGE_AI_INTEGRATION_ADDED = def(9_014_0_00);
    public static final TransportVersion BYTE_SIZE_VALUE_ALWAYS_USES_BYTES = def(9_015_0_00);
    public static final TransportVersion ESQL_SERIALIZE_SOURCE_FUNCTIONS_WARNINGS = def(9_016_0_00);
    public static final TransportVersion ESQL_DRIVER_NODE_DESCRIPTION = def(9_017_0_00);
    public static final TransportVersion MULTI_PROJECT = def(9_018_0_00);
    public static final TransportVersion STORED_SCRIPT_CONTENT_LENGTH = def(9_019_0_00);
    public static final TransportVersion JINA_AI_EMBEDDING_TYPE_SUPPORT_ADDED = def(9_020_0_00);
    public static final TransportVersion RE_REMOVE_MIN_COMPATIBLE_SHARD_NODE = def(9_021_0_00);
    public static final TransportVersion UNASSIGENEDINFO_RESHARD_ADDED = def(9_022_0_00);
    public static final TransportVersion INCLUDE_INDEX_MODE_IN_GET_DATA_STREAM = def(9_023_0_00);
    public static final TransportVersion MAX_OPERATION_SIZE_REJECTIONS_ADDED = def(9_024_0_00);
    public static final TransportVersion RETRY_ILM_ASYNC_ACTION_REQUIRE_ERROR = def(9_025_0_00);
    public static final TransportVersion ESQL_SERIALIZE_BLOCK_TYPE_CODE = def(9_026_0_00);
    public static final TransportVersion ESQL_THREAD_NAME_IN_DRIVER_PROFILE = def(9_027_0_00);
    public static final TransportVersion INFERENCE_CONTEXT = def(9_028_0_00);
    public static final TransportVersion ML_INFERENCE_DEEPSEEK = def(9_029_00_0);
    public static final TransportVersion ESQL_FAILURE_FROM_REMOTE = def(9_030_00_0);
    public static final TransportVersion INDEX_RESHARDING_METADATA = def(9_031_0_00);
    public static final TransportVersion INFERENCE_MODEL_REGISTRY_METADATA = def(9_032_0_00);
    public static final TransportVersion INTRODUCE_LIFECYCLE_TEMPLATE = def(9_033_0_00);
    public static final TransportVersion INDEXING_STATS_INCLUDES_RECENT_WRITE_LOAD = def(9_034_0_00);
    public static final TransportVersion ESQL_AGGREGATE_METRIC_DOUBLE_LITERAL = def(9_035_0_00);
<<<<<<< HEAD
    public static final TransportVersion ML_INFERENCE_ELASTIC_RERANK = def(9_036_0_00);
=======
    public static final TransportVersion INDEX_METADATA_INCLUDES_RECENT_WRITE_LOAD = def(9_036_0_00);
    public static final TransportVersion RERANK_COMMON_OPTIONS_ADDED = def(9_037_0_00);
    public static final TransportVersion ESQL_REPORT_ORIGINAL_TYPES = def(9_038_00_0);
    public static final TransportVersion RESCORE_VECTOR_ALLOW_ZERO = def(9_039_0_00);
    public static final TransportVersion PROJECT_ID_IN_SNAPSHOT = def(9_040_0_00);
    public static final TransportVersion INDEX_STATS_AND_METADATA_INCLUDE_PEAK_WRITE_LOAD = def(9_041_0_00);
    public static final TransportVersion REPOSITORIES_METADATA_AS_PROJECT_CUSTOM = def(9_042_0_00);
    public static final TransportVersion BATCHED_QUERY_PHASE_VERSION = def(9_043_0_00);
    public static final TransportVersion REMOTE_EXCEPTION = def(9_044_0_00);
    public static final TransportVersion ESQL_REMOVE_AGGREGATE_TYPE = def(9_045_0_00);
    public static final TransportVersion ADD_PROJECT_ID_TO_DSL_ERROR_INFO = def(9_046_0_00);
    public static final TransportVersion SEMANTIC_TEXT_CHUNKING_CONFIG = def(9_047_00_0);
>>>>>>> 6e4cb814

    /*
     * STOP! READ THIS FIRST! No, really,
     *        ____ _____ ___  ____  _        ____  _____    _    ____    _____ _   _ ___ ____    _____ ___ ____  ____ _____ _
     *       / ___|_   _/ _ \|  _ \| |      |  _ \| ____|  / \  |  _ \  |_   _| | | |_ _/ ___|  |  ___|_ _|  _ \/ ___|_   _| |
     *       \___ \ | || | | | |_) | |      | |_) |  _|   / _ \ | | | |   | | | |_| || |\___ \  | |_   | || |_) \___ \ | | | |
     *        ___) || || |_| |  __/|_|      |  _ <| |___ / ___ \| |_| |   | | |  _  || | ___) | |  _|  | ||  _ < ___) || | |_|
     *       |____/ |_| \___/|_|   (_)      |_| \_\_____/_/   \_\____/    |_| |_| |_|___|____/  |_|   |___|_| \_\____/ |_| (_)
     *
     * A new transport version should be added EVERY TIME a change is made to the serialization protocol of one or more classes. Each
     * transport version should only be used in a single merged commit (apart from the BwC versions copied from o.e.Version, ≤V_8_8_1).
     *
     * More information about versions and backporting at docs/internal/Versioning.md
     *
     * ADDING A TRANSPORT VERSION
     * To add a new transport version, add a new constant at the bottom of the list, above this comment. Don't add other lines,
     * comments, etc. The version id has the following layout:
     *
     * M_NNN_S_PP
     *
     * M - The major version of Elasticsearch
     * NNN - The server version part
     * S - The subsidiary version part. It should always be 0 here, it is only used in subsidiary repositories.
     * PP - The patch version part
     *
     * To determine the id of the next TransportVersion constant, do the following:
     * - Use the same major version, unless bumping majors
     * - Bump the server version part by 1, unless creating a patch version
     * - Leave the subsidiary part as 0
     * - Bump the patch part if creating a patch version
     *
     * If a patch version is created, it should be placed sorted among the other existing constants.
     *
     * REVERTING A TRANSPORT VERSION
     *
     * If you revert a commit with a transport version change, you MUST ensure there is a NEW transport version representing the reverted
     * change. DO NOT let the transport version go backwards, it must ALWAYS be incremented.
     *
     * DETERMINING TRANSPORT VERSIONS FROM GIT HISTORY
     *
     * If your git checkout has the expected minor-version-numbered branches and the expected release-version tags then you can find the
     * transport versions known by a particular release ...
     *
     *     git show v8.11.0:server/src/main/java/org/elasticsearch/TransportVersions.java | grep '= def'
     *
     * ... or by a particular branch ...
     *
     *     git show 8.11:server/src/main/java/org/elasticsearch/TransportVersions.java | grep '= def'
     *
     * ... and you can see which versions were added in between two versions too ...
     *
     *     git diff v8.11.0..main -- server/src/main/java/org/elasticsearch/TransportVersions.java
     *
     * In branches 8.7-8.10 see server/src/main/java/org/elasticsearch/TransportVersion.java for the equivalent definitions.
     */

    /**
     * Reference to the earliest compatible transport version to this version of the codebase.
     * This should be the transport version used by the highest minor version of the previous major.
     */
    public static final TransportVersion MINIMUM_COMPATIBLE = INITIAL_ELASTICSEARCH_8_19;

    /**
     * Reference to the minimum transport version that can be used with CCS.
     * This should be the transport version used by the previous minor release.
     */
    public static final TransportVersion MINIMUM_CCS_VERSION = BYTE_SIZE_VALUE_ALWAYS_USES_BYTES_1;

    /**
     * Sorted list of all versions defined in this class
     */
    static final List<TransportVersion> DEFINED_VERSIONS = collectAllVersionIdsDefinedInClass(TransportVersions.class);

    // the highest transport version constant defined
    static final TransportVersion LATEST_DEFINED;
    static {
        LATEST_DEFINED = DEFINED_VERSIONS.getLast();

        // see comment on IDS field
        // now we're registered all the transport versions, we can clear the map
        IDS = null;
    }

    public static List<TransportVersion> collectAllVersionIdsDefinedInClass(Class<?> cls) {
        Map<Integer, String> versionIdFields = new HashMap<>();
        List<TransportVersion> definedTransportVersions = new ArrayList<>();

        Set<String> ignore = Set.of("ZERO", "CURRENT", "MINIMUM_COMPATIBLE", "MINIMUM_CCS_VERSION");

        for (Field declaredField : cls.getFields()) {
            if (declaredField.getType().equals(TransportVersion.class)) {
                String fieldName = declaredField.getName();
                if (ignore.contains(fieldName)) {
                    continue;
                }

                TransportVersion version;
                try {
                    version = (TransportVersion) declaredField.get(null);
                } catch (IllegalAccessException e) {
                    throw new AssertionError(e);
                }
                definedTransportVersions.add(version);

                if (Assertions.ENABLED) {
                    // check the version number is unique
                    var sameVersionNumber = versionIdFields.put(version.id(), fieldName);
                    assert sameVersionNumber == null
                        : "Versions ["
                            + sameVersionNumber
                            + "] and ["
                            + fieldName
                            + "] have the same version number ["
                            + version.id()
                            + "]. Each TransportVersion should have a different version number";
                }
            }
        }

        Collections.sort(definedTransportVersions);

        return List.copyOf(definedTransportVersions);
    }

    static final IntFunction<String> VERSION_LOOKUP = ReleaseVersions.generateVersionsLookup(TransportVersions.class, LATEST_DEFINED.id());

    // no instance
    private TransportVersions() {}
}<|MERGE_RESOLUTION|>--- conflicted
+++ resolved
@@ -202,9 +202,6 @@
     public static final TransportVersion INTRODUCE_LIFECYCLE_TEMPLATE = def(9_033_0_00);
     public static final TransportVersion INDEXING_STATS_INCLUDES_RECENT_WRITE_LOAD = def(9_034_0_00);
     public static final TransportVersion ESQL_AGGREGATE_METRIC_DOUBLE_LITERAL = def(9_035_0_00);
-<<<<<<< HEAD
-    public static final TransportVersion ML_INFERENCE_ELASTIC_RERANK = def(9_036_0_00);
-=======
     public static final TransportVersion INDEX_METADATA_INCLUDES_RECENT_WRITE_LOAD = def(9_036_0_00);
     public static final TransportVersion RERANK_COMMON_OPTIONS_ADDED = def(9_037_0_00);
     public static final TransportVersion ESQL_REPORT_ORIGINAL_TYPES = def(9_038_00_0);
@@ -217,7 +214,7 @@
     public static final TransportVersion ESQL_REMOVE_AGGREGATE_TYPE = def(9_045_0_00);
     public static final TransportVersion ADD_PROJECT_ID_TO_DSL_ERROR_INFO = def(9_046_0_00);
     public static final TransportVersion SEMANTIC_TEXT_CHUNKING_CONFIG = def(9_047_00_0);
->>>>>>> 6e4cb814
+    public static final TransportVersion ML_INFERENCE_ELASTIC_RERANK = def(9_048_0_00);
 
     /*
      * STOP! READ THIS FIRST! No, really,

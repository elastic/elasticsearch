/*
 * Copyright Elasticsearch B.V. and/or licensed to Elasticsearch B.V. under one
 * or more contributor license agreements. Licensed under the "Elastic License
 * 2.0", the "GNU Affero General Public License v3.0 only", and the "Server Side
 * Public License v 1"; you may not use this file except in compliance with, at
 * your election, the "Elastic License 2.0", the "GNU Affero General Public
 * License v3.0 only", or the "Server Side Public License, v 1".
 */

package org.elasticsearch;

import org.elasticsearch.core.Assertions;

import java.lang.reflect.Field;
import java.util.ArrayList;
import java.util.Collections;
import java.util.HashMap;
import java.util.List;
import java.util.Map;
import java.util.Set;
import java.util.TreeSet;
import java.util.function.IntFunction;

/**
 * <p>Transport version is used to coordinate compatible wire protocol communication between nodes, at a fine-grained level.  This replaces
 * and supersedes the old Version constants.</p>
 *
 * <p>Before adding a new version constant, please read the block comment at the end of the list of constants.</p>
 */
public class TransportVersions {

    /*
     * NOTE: IntelliJ lies!
     * This map is used during class construction, referenced by the registerTransportVersion method.
     * When all the transport version constants have been registered, the map is cleared & never touched again.
     */
    static TreeSet<Integer> IDS = new TreeSet<>();

    static TransportVersion def(int id) {
        if (IDS == null) throw new IllegalStateException("The IDS map needs to be present to call this method");

        if (IDS.add(id) == false) {
            throw new IllegalArgumentException("Version id " + id + " defined twice");
        }
        if (id < IDS.last()) {
            throw new IllegalArgumentException("Version id " + id + " is not defined in the right location. Keep constants sorted");
        }
        return new TransportVersion(id);
    }

    // TODO: ES-10337 we can remove all transport versions earlier than 8.18
    public static final TransportVersion ZERO = def(0);
    public static final TransportVersion V_7_0_0 = def(7_00_00_99);
    public static final TransportVersion V_7_1_0 = def(7_01_00_99);
    public static final TransportVersion V_7_2_0 = def(7_02_00_99);
    public static final TransportVersion V_7_3_0 = def(7_03_00_99);
    public static final TransportVersion V_7_3_2 = def(7_03_02_99);
    public static final TransportVersion V_7_4_0 = def(7_04_00_99);
    public static final TransportVersion V_7_8_0 = def(7_08_00_99);
    public static final TransportVersion V_7_8_1 = def(7_08_01_99);
    public static final TransportVersion V_7_9_0 = def(7_09_00_99);
    public static final TransportVersion V_7_10_0 = def(7_10_00_99);
    public static final TransportVersion V_8_0_0 = def(8_00_00_99);
    public static final TransportVersion V_8_1_0 = def(8_01_00_99);
    public static final TransportVersion V_8_2_0 = def(8_02_00_99);
    public static final TransportVersion V_8_3_0 = def(8_03_00_99);
    public static final TransportVersion V_8_4_0 = def(8_04_00_99);
    public static final TransportVersion V_8_5_0 = def(8_05_00_99);
    public static final TransportVersion V_8_6_0 = def(8_06_00_99);
    public static final TransportVersion V_8_6_1 = def(8_06_01_99);
    public static final TransportVersion V_8_7_0 = def(8_07_00_99);
    public static final TransportVersion V_8_7_1 = def(8_07_01_99);
    public static final TransportVersion V_8_8_0 = def(8_08_00_99);
    public static final TransportVersion V_8_8_1 = def(8_08_01_99);
    /*
     * READ THE COMMENT BELOW THIS BLOCK OF DECLARATIONS BEFORE ADDING NEW TRANSPORT VERSIONS
     * Detached transport versions added below here.
     */
    public static final TransportVersion V_8_9_X = def(8_500_0_20);
    public static final TransportVersion V_8_10_X = def(8_500_0_61);
    public static final TransportVersion V_8_11_X = def(8_512_0_01);
    public static final TransportVersion V_8_12_0 = def(8_560_0_00);
    public static final TransportVersion V_8_12_1 = def(8_560_0_01);
    public static final TransportVersion V_8_13_0 = def(8_595_0_00);
    public static final TransportVersion V_8_13_4 = def(8_595_0_01);
    public static final TransportVersion V_8_14_0 = def(8_636_0_01);
    public static final TransportVersion V_8_15_0 = def(8_702_0_02);
    public static final TransportVersion V_8_15_2 = def(8_702_0_03);
    public static final TransportVersion V_8_16_0 = def(8_772_0_01);
    public static final TransportVersion V_8_16_1 = def(8_772_0_04);
    public static final TransportVersion V_8_16_5 = def(8_772_0_05);
    public static final TransportVersion V_8_16_6 = def(8_772_0_06);
    public static final TransportVersion INITIAL_ELASTICSEARCH_8_16_7 = def(8_772_0_07);
    public static final TransportVersion V_8_17_0 = def(8_797_0_02);
    public static final TransportVersion V_8_17_3 = def(8_797_0_03);
    public static final TransportVersion V_8_17_4 = def(8_797_0_04);
    public static final TransportVersion V_8_17_5 = def(8_797_0_05);
    public static final TransportVersion INITIAL_ELASTICSEARCH_8_17_6 = def(8_797_0_06);
    public static final TransportVersion INITIAL_ELASTICSEARCH_8_17_7 = def(8_797_0_07);
    public static final TransportVersion INITIAL_ELASTICSEARCH_8_17_8 = def(8_797_0_08);
    public static final TransportVersion INITIAL_ELASTICSEARCH_8_17_9 = def(8_797_0_09);
    public static final TransportVersion INDEXING_PRESSURE_THROTTLING_STATS = def(8_798_0_00);
    public static final TransportVersion REINDEX_DATA_STREAMS = def(8_799_0_00);
    public static final TransportVersion ESQL_REMOVE_NODE_LEVEL_PLAN = def(8_800_0_00);
    public static final TransportVersion LOGSDB_TELEMETRY_CUSTOM_CUTOFF_DATE = def(8_801_0_00);
    public static final TransportVersion SOURCE_MODE_TELEMETRY = def(8_802_0_00);
    public static final TransportVersion NEW_REFRESH_CLUSTER_BLOCK = def(8_803_0_00);
    public static final TransportVersion RETRIES_AND_OPERATIONS_IN_BLOBSTORE_STATS = def(8_804_0_00);
    public static final TransportVersion ADD_DATA_STREAM_OPTIONS_TO_TEMPLATES = def(8_805_0_00);
    public static final TransportVersion KNN_QUERY_RESCORE_OVERSAMPLE = def(8_806_0_00);
    public static final TransportVersion SEMANTIC_QUERY_LENIENT = def(8_807_0_00);
    public static final TransportVersion ESQL_QUERY_BUILDER_IN_SEARCH_FUNCTIONS = def(8_808_0_00);
    public static final TransportVersion EQL_ALLOW_PARTIAL_SEARCH_RESULTS = def(8_809_0_00);
    public static final TransportVersion NODE_VERSION_INFORMATION_WITH_MIN_READ_ONLY_INDEX_VERSION = def(8_810_0_00);
    public static final TransportVersion ERROR_TRACE_IN_TRANSPORT_HEADER = def(8_811_0_00);
    public static final TransportVersion FAILURE_STORE_ENABLED_BY_CLUSTER_SETTING = def(8_812_0_00);
    public static final TransportVersion SIMULATE_IGNORED_FIELDS = def(8_813_0_00);
    public static final TransportVersion TRANSFORMS_UPGRADE_MODE = def(8_814_0_00);
    public static final TransportVersion NODE_SHUTDOWN_EPHEMERAL_ID_ADDED = def(8_815_0_00);
    public static final TransportVersion ESQL_CCS_TELEMETRY_STATS = def(8_816_0_00);
    public static final TransportVersion TEXT_EMBEDDING_QUERY_VECTOR_BUILDER_INFER_MODEL_ID = def(8_817_0_00);
    public static final TransportVersion ESQL_ENABLE_NODE_LEVEL_REDUCTION = def(8_818_0_00);
    public static final TransportVersion JINA_AI_INTEGRATION_ADDED = def(8_819_0_00);
    public static final TransportVersion TRACK_INDEX_FAILED_DUE_TO_VERSION_CONFLICT_METRIC = def(8_820_0_00);
    public static final TransportVersion REPLACE_FAILURE_STORE_OPTIONS_WITH_SELECTOR_SYNTAX = def(8_821_0_00);
    public static final TransportVersion ELASTIC_INFERENCE_SERVICE_UNIFIED_CHAT_COMPLETIONS_INTEGRATION = def(8_822_0_00);
    public static final TransportVersion KQL_QUERY_TECH_PREVIEW = def(8_823_0_00);
    public static final TransportVersion ESQL_PROFILE_ROWS_PROCESSED = def(8_824_0_00);
    public static final TransportVersion BYTE_SIZE_VALUE_ALWAYS_USES_BYTES_1 = def(8_825_0_00);
    public static final TransportVersion REVERT_BYTE_SIZE_VALUE_ALWAYS_USES_BYTES_1 = def(8_826_0_00);
    public static final TransportVersion ESQL_SKIP_ES_INDEX_SERIALIZATION = def(8_827_0_00);
    public static final TransportVersion ADD_INDEX_BLOCK_TWO_PHASE = def(8_828_0_00);
    public static final TransportVersion RESOLVE_CLUSTER_NO_INDEX_EXPRESSION = def(8_829_0_00);
    public static final TransportVersion ML_ROLLOVER_LEGACY_INDICES = def(8_830_0_00);
    public static final TransportVersion ADD_INCLUDE_FAILURE_INDICES_OPTION = def(8_831_0_00);
    public static final TransportVersion ESQL_RESPONSE_PARTIAL = def(8_832_0_00);
    public static final TransportVersion RANK_DOC_OPTIONAL_METADATA_FOR_EXPLAIN = def(8_833_0_00);
    public static final TransportVersion ILM_ADD_SEARCHABLE_SNAPSHOT_ADD_REPLICATE_FOR = def(8_834_0_00);
    public static final TransportVersion INGEST_REQUEST_INCLUDE_SOURCE_ON_ERROR = def(8_835_0_00);
    public static final TransportVersion RESOURCE_DEPRECATION_CHECKS = def(8_836_0_00);
    public static final TransportVersion LINEAR_RETRIEVER_SUPPORT = def(8_837_0_00);
    public static final TransportVersion TIMEOUT_GET_PARAM_FOR_RESOLVE_CLUSTER = def(8_838_0_00);
    public static final TransportVersion INFERENCE_REQUEST_ADAPTIVE_RATE_LIMITING = def(8_839_0_00);
    public static final TransportVersion ML_INFERENCE_IBM_WATSONX_RERANK_ADDED = def(8_840_0_00);
    public static final TransportVersion REMOVE_ALL_APPLICABLE_SELECTOR_BACKPORT_8_18 = def(8_840_0_01);
    public static final TransportVersion V_8_18_0 = def(8_840_0_02);
    public static final TransportVersion INITIAL_ELASTICSEARCH_8_18_1 = def(8_840_0_03);
    public static final TransportVersion INITIAL_ELASTICSEARCH_8_18_2 = def(8_840_0_04);
    public static final TransportVersion INITIAL_ELASTICSEARCH_8_18_3 = def(8_840_0_05);
    public static final TransportVersion INITIAL_ELASTICSEARCH_8_18_4 = def(8_840_0_06);
    public static final TransportVersion INITIAL_ELASTICSEARCH_8_19 = def(8_841_0_00);
    public static final TransportVersion COHERE_BIT_EMBEDDING_TYPE_SUPPORT_ADDED_BACKPORT_8_X = def(8_841_0_01);
    public static final TransportVersion REMOVE_ALL_APPLICABLE_SELECTOR_BACKPORT_8_19 = def(8_841_0_02);
    public static final TransportVersion ESQL_RETRY_ON_SHARD_LEVEL_FAILURE_BACKPORT_8_19 = def(8_841_0_03);
    public static final TransportVersion ESQL_SUPPORT_PARTIAL_RESULTS_BACKPORT_8_19 = def(8_841_0_04);
    public static final TransportVersion VOYAGE_AI_INTEGRATION_ADDED_BACKPORT_8_X = def(8_841_0_05);
    public static final TransportVersion JINA_AI_EMBEDDING_TYPE_SUPPORT_ADDED_BACKPORT_8_19 = def(8_841_0_06);
    public static final TransportVersion RETRY_ILM_ASYNC_ACTION_REQUIRE_ERROR_8_19 = def(8_841_0_07);
    public static final TransportVersion INFERENCE_CONTEXT_8_X = def(8_841_0_08);
    public static final TransportVersion ML_INFERENCE_DEEPSEEK_8_19 = def(8_841_0_09);
    public static final TransportVersion ESQL_SERIALIZE_BLOCK_TYPE_CODE_8_19 = def(8_841_0_10);
    public static final TransportVersion ESQL_FAILURE_FROM_REMOTE_8_19 = def(8_841_0_11);
    public static final TransportVersion ESQL_AGGREGATE_METRIC_DOUBLE_LITERAL_8_19 = def(8_841_0_12);
    public static final TransportVersion INFERENCE_MODEL_REGISTRY_METADATA_8_19 = def(8_841_0_13);
    public static final TransportVersion INTRODUCE_LIFECYCLE_TEMPLATE_8_19 = def(8_841_0_14);
    public static final TransportVersion RERANK_COMMON_OPTIONS_ADDED_8_19 = def(8_841_0_15);
    public static final TransportVersion REMOTE_EXCEPTION_8_19 = def(8_841_0_16);
    public static final TransportVersion AMAZON_BEDROCK_TASK_SETTINGS_8_19 = def(8_841_0_17);
    public static final TransportVersion SEMANTIC_TEXT_CHUNKING_CONFIG_8_19 = def(8_841_0_18);
    public static final TransportVersion BATCHED_QUERY_PHASE_VERSION_BACKPORT_8_X = def(8_841_0_19);
    public static final TransportVersion SEARCH_INCREMENTAL_TOP_DOCS_NULL_BACKPORT_8_19 = def(8_841_0_20);
    public static final TransportVersion ML_INFERENCE_SAGEMAKER_8_19 = def(8_841_0_21);
    public static final TransportVersion ESQL_REPORT_ORIGINAL_TYPES_BACKPORT_8_19 = def(8_841_0_22);
    public static final TransportVersion PINNED_RETRIEVER_8_19 = def(8_841_0_23);
    public static final TransportVersion ESQL_AGGREGATE_METRIC_DOUBLE_BLOCK_8_19 = def(8_841_0_24);
    public static final TransportVersion INTRODUCE_FAILURES_LIFECYCLE_BACKPORT_8_19 = def(8_841_0_25);
    public static final TransportVersion INTRODUCE_FAILURES_DEFAULT_RETENTION_BACKPORT_8_19 = def(8_841_0_26);
    public static final TransportVersion RESCORE_VECTOR_ALLOW_ZERO_BACKPORT_8_19 = def(8_841_0_27);
    public static final TransportVersion INFERENCE_ADD_TIMEOUT_PUT_ENDPOINT_8_19 = def(8_841_0_28);
    public static final TransportVersion ESQL_REPORT_SHARD_PARTITIONING_8_19 = def(8_841_0_29);
    public static final TransportVersion ESQL_DRIVER_TASK_DESCRIPTION_8_19 = def(8_841_0_30);
    public static final TransportVersion ML_INFERENCE_HUGGING_FACE_CHAT_COMPLETION_ADDED_8_19 = def(8_841_0_31);
    public static final TransportVersion V_8_19_FIELD_CAPS_ADD_CLUSTER_ALIAS = def(8_841_0_32);
    public static final TransportVersion ESQL_HASH_OPERATOR_STATUS_OUTPUT_TIME_8_19 = def(8_841_0_34);
    public static final TransportVersion RERANKER_FAILURES_ALLOWED_8_19 = def(8_841_0_35);
    public static final TransportVersion ML_INFERENCE_HUGGING_FACE_RERANK_ADDED_8_19 = def(8_841_0_36);
    public static final TransportVersion ML_INFERENCE_SAGEMAKER_CHAT_COMPLETION_8_19 = def(8_841_0_37);
    public static final TransportVersion ML_INFERENCE_VERTEXAI_CHATCOMPLETION_ADDED_8_19 = def(8_841_0_38);
    public static final TransportVersion INFERENCE_CUSTOM_SERVICE_ADDED_8_19 = def(8_841_0_39);
    public static final TransportVersion IDP_CUSTOM_SAML_ATTRIBUTES_ADDED_8_19 = def(8_841_0_40);
    public static final TransportVersion DATA_STREAM_OPTIONS_API_REMOVE_INCLUDE_DEFAULTS_8_19 = def(8_841_0_41);
    public static final TransportVersion JOIN_ON_ALIASES_8_19 = def(8_841_0_42);
    public static final TransportVersion ILM_ADD_SKIP_SETTING_8_19 = def(8_841_0_43);
    public static final TransportVersion ESQL_REGEX_MATCH_WITH_CASE_INSENSITIVITY_8_19 = def(8_841_0_44);
    public static final TransportVersion ESQL_QUERY_PLANNING_DURATION_8_19 = def(8_841_0_45);
    public static final TransportVersion SEARCH_SOURCE_EXCLUDE_VECTORS_PARAM_8_19 = def(8_841_0_46);
    public static final TransportVersion ML_INFERENCE_MISTRAL_CHAT_COMPLETION_ADDED_8_19 = def(8_841_0_47);
    public static final TransportVersion ML_INFERENCE_ELASTIC_RERANK_ADDED_8_19 = def(8_841_0_48);
    public static final TransportVersion NONE_CHUNKING_STRATEGY_8_19 = def(8_841_0_49);
    public static final TransportVersion IDP_CUSTOM_SAML_ATTRIBUTES_ALLOW_LIST_8_19 = def(8_841_0_50);
    public static final TransportVersion SETTINGS_IN_DATA_STREAMS_8_19 = def(8_841_0_51);
    public static final TransportVersion ML_INFERENCE_CUSTOM_SERVICE_REMOVE_ERROR_PARSING_8_19 = def(8_841_0_52);
    public static final TransportVersion ML_INFERENCE_CUSTOM_SERVICE_EMBEDDING_BATCH_SIZE_8_19 = def(8_841_0_53);
    public static final TransportVersion STREAMS_LOGS_SUPPORT_8_19 = def(8_841_0_54);
    public static final TransportVersion ML_INFERENCE_CUSTOM_SERVICE_INPUT_TYPE_8_19 = def(8_841_0_55);
    public static final TransportVersion RANDOM_SAMPLER_QUERY_BUILDER_8_19 = def(8_841_0_56);
    public static final TransportVersion ML_INFERENCE_SAGEMAKER_ELASTIC_8_19 = def(8_841_0_57);
    public static final TransportVersion SPARSE_VECTOR_FIELD_PRUNING_OPTIONS_8_19 = def(8_841_0_58);
<<<<<<< HEAD
    public static final TransportVersion ML_INFERENCE_COHERE_API_VERSION_8_19 = def(8_841_0_59);
=======
    public static final TransportVersion ML_INFERENCE_ELASTIC_DENSE_TEXT_EMBEDDINGS_ADDED_8_19 = def(8_841_0_59);
>>>>>>> 3b51dd56
    public static final TransportVersion V_9_0_0 = def(9_000_0_09);
    public static final TransportVersion INITIAL_ELASTICSEARCH_9_0_1 = def(9_000_0_10);
    public static final TransportVersion INITIAL_ELASTICSEARCH_9_0_2 = def(9_000_0_11);
    public static final TransportVersion INITIAL_ELASTICSEARCH_9_0_3 = def(9_000_0_12);
    public static final TransportVersion INITIAL_ELASTICSEARCH_9_0_4 = def(9_000_0_13);
    public static final TransportVersion COHERE_BIT_EMBEDDING_TYPE_SUPPORT_ADDED = def(9_001_0_00);
    public static final TransportVersion REMOVE_SNAPSHOT_FAILURES = def(9_002_0_00);
    public static final TransportVersion TRANSPORT_STATS_HANDLING_TIME_REQUIRED = def(9_003_0_00);
    public static final TransportVersion REMOVE_DESIRED_NODE_VERSION = def(9_004_0_00);
    public static final TransportVersion ESQL_DRIVER_TASK_DESCRIPTION = def(9_005_0_00);
    public static final TransportVersion ESQL_RETRY_ON_SHARD_LEVEL_FAILURE = def(9_006_0_00);
    public static final TransportVersion ESQL_PROFILE_ASYNC_NANOS = def(9_007_00_0);
    public static final TransportVersion ESQL_LOOKUP_JOIN_SOURCE_TEXT = def(9_008_0_00);
    public static final TransportVersion REMOVE_ALL_APPLICABLE_SELECTOR = def(9_009_0_00);
    public static final TransportVersion SLM_UNHEALTHY_IF_NO_SNAPSHOT_WITHIN = def(9_010_0_00);
    public static final TransportVersion ESQL_SUPPORT_PARTIAL_RESULTS = def(9_011_0_00);
    public static final TransportVersion REMOVE_REPOSITORY_CONFLICT_MESSAGE = def(9_012_0_00);
    public static final TransportVersion RERANKER_FAILURES_ALLOWED = def(9_013_0_00);
    public static final TransportVersion VOYAGE_AI_INTEGRATION_ADDED = def(9_014_0_00);
    public static final TransportVersion BYTE_SIZE_VALUE_ALWAYS_USES_BYTES = def(9_015_0_00);
    public static final TransportVersion ESQL_SERIALIZE_SOURCE_FUNCTIONS_WARNINGS = def(9_016_0_00);
    public static final TransportVersion ESQL_DRIVER_NODE_DESCRIPTION = def(9_017_0_00);
    public static final TransportVersion MULTI_PROJECT = def(9_018_0_00);
    public static final TransportVersion STORED_SCRIPT_CONTENT_LENGTH = def(9_019_0_00);
    public static final TransportVersion JINA_AI_EMBEDDING_TYPE_SUPPORT_ADDED = def(9_020_0_00);
    public static final TransportVersion RE_REMOVE_MIN_COMPATIBLE_SHARD_NODE = def(9_021_0_00);
    public static final TransportVersion UNASSIGENEDINFO_RESHARD_ADDED = def(9_022_0_00);
    public static final TransportVersion INCLUDE_INDEX_MODE_IN_GET_DATA_STREAM = def(9_023_0_00);
    public static final TransportVersion MAX_OPERATION_SIZE_REJECTIONS_ADDED = def(9_024_0_00);
    public static final TransportVersion RETRY_ILM_ASYNC_ACTION_REQUIRE_ERROR = def(9_025_0_00);
    public static final TransportVersion ESQL_SERIALIZE_BLOCK_TYPE_CODE = def(9_026_0_00);
    public static final TransportVersion ESQL_THREAD_NAME_IN_DRIVER_PROFILE = def(9_027_0_00);
    public static final TransportVersion INFERENCE_CONTEXT = def(9_028_0_00);
    public static final TransportVersion ML_INFERENCE_DEEPSEEK = def(9_029_00_0);
    public static final TransportVersion ESQL_FAILURE_FROM_REMOTE = def(9_030_00_0);
    public static final TransportVersion INDEX_RESHARDING_METADATA = def(9_031_0_00);
    public static final TransportVersion INFERENCE_MODEL_REGISTRY_METADATA = def(9_032_0_00);
    public static final TransportVersion INTRODUCE_LIFECYCLE_TEMPLATE = def(9_033_0_00);
    public static final TransportVersion INDEXING_STATS_INCLUDES_RECENT_WRITE_LOAD = def(9_034_0_00);
    public static final TransportVersion ESQL_AGGREGATE_METRIC_DOUBLE_LITERAL = def(9_035_0_00);
    public static final TransportVersion INDEX_METADATA_INCLUDES_RECENT_WRITE_LOAD = def(9_036_0_00);
    public static final TransportVersion RERANK_COMMON_OPTIONS_ADDED = def(9_037_0_00);
    public static final TransportVersion ESQL_REPORT_ORIGINAL_TYPES = def(9_038_00_0);
    public static final TransportVersion RESCORE_VECTOR_ALLOW_ZERO = def(9_039_0_00);
    public static final TransportVersion PROJECT_ID_IN_SNAPSHOT = def(9_040_0_00);
    public static final TransportVersion INDEX_STATS_AND_METADATA_INCLUDE_PEAK_WRITE_LOAD = def(9_041_0_00);
    public static final TransportVersion BATCHED_QUERY_PHASE_VERSION = def(9_043_0_00);
    public static final TransportVersion REMOTE_EXCEPTION = def(9_044_0_00);
    public static final TransportVersion ESQL_REMOVE_AGGREGATE_TYPE = def(9_045_0_00);
    public static final TransportVersion ADD_PROJECT_ID_TO_DSL_ERROR_INFO = def(9_046_0_00);
    public static final TransportVersion SEMANTIC_TEXT_CHUNKING_CONFIG = def(9_047_0_00);
    public static final TransportVersion REPO_ANALYSIS_COPY_BLOB = def(9_048_0_00);
    public static final TransportVersion AMAZON_BEDROCK_TASK_SETTINGS = def(9_049_0_00);
    public static final TransportVersion ESQL_REPORT_SHARD_PARTITIONING = def(9_050_0_00);
    public static final TransportVersion DEAD_ESQL_QUERY_PLANNING_DURATION = def(9_051_0_00);
    public static final TransportVersion DEAD_ESQL_DOCUMENTS_FOUND_AND_VALUES_LOADED = def(9_052_0_00);
    public static final TransportVersion DEAD_BATCHED_QUERY_EXECUTION_DELAYABLE_WRITABLE = def(9_053_0_00);
    public static final TransportVersion DEAD_SEARCH_INCREMENTAL_TOP_DOCS_NULL = def(9_054_0_00);
    public static final TransportVersion ESQL_QUERY_PLANNING_DURATION = def(9_055_0_00);
    public static final TransportVersion ESQL_DOCUMENTS_FOUND_AND_VALUES_LOADED = def(9_056_0_00);
    public static final TransportVersion BATCHED_QUERY_EXECUTION_DELAYABLE_WRITABLE = def(9_057_0_00);
    public static final TransportVersion SEARCH_INCREMENTAL_TOP_DOCS_NULL = def(9_058_0_00);
    public static final TransportVersion COMPRESS_DELAYABLE_WRITEABLE = def(9_059_0_00);
    public static final TransportVersion SYNONYMS_REFRESH_PARAM = def(9_060_0_00);
    public static final TransportVersion DOC_FIELDS_AS_LIST = def(9_061_0_00);
    public static final TransportVersion DENSE_VECTOR_OFF_HEAP_STATS = def(9_062_00_0);
    public static final TransportVersion RANDOM_SAMPLER_QUERY_BUILDER = def(9_063_0_00);
    public static final TransportVersion SETTINGS_IN_DATA_STREAMS = def(9_064_0_00);
    public static final TransportVersion INTRODUCE_FAILURES_LIFECYCLE = def(9_065_0_00);
    public static final TransportVersion PROJECT_METADATA_SETTINGS = def(9_066_0_00);
    public static final TransportVersion AGGREGATE_METRIC_DOUBLE_BLOCK = def(9_067_0_00);
    public static final TransportVersion PINNED_RETRIEVER = def(9_068_0_00);
    public static final TransportVersion ML_INFERENCE_SAGEMAKER = def(9_069_0_00);
    public static final TransportVersion WRITE_LOAD_INCLUDES_BUFFER_WRITES = def(9_070_0_00);
    public static final TransportVersion INTRODUCE_FAILURES_DEFAULT_RETENTION = def(9_071_0_00);
    public static final TransportVersion FILE_SETTINGS_HEALTH_INFO = def(9_072_0_00);
    public static final TransportVersion FIELD_CAPS_ADD_CLUSTER_ALIAS = def(9_073_0_00);
    public static final TransportVersion INFERENCE_ADD_TIMEOUT_PUT_ENDPOINT = def(9_074_0_00);
    public static final TransportVersion ESQL_FIELD_ATTRIBUTE_DROP_TYPE = def(9_075_0_00);
    public static final TransportVersion ESQL_TIME_SERIES_SOURCE_STATUS = def(9_076_0_00);
    public static final TransportVersion ESQL_HASH_OPERATOR_STATUS_OUTPUT_TIME = def(9_077_0_00);
    public static final TransportVersion ML_INFERENCE_HUGGING_FACE_CHAT_COMPLETION_ADDED = def(9_078_0_00);
    public static final TransportVersion NODES_STATS_SUPPORTS_MULTI_PROJECT = def(9_079_0_00);
    public static final TransportVersion ML_INFERENCE_HUGGING_FACE_RERANK_ADDED = def(9_080_0_00);
    public static final TransportVersion SETTINGS_IN_DATA_STREAMS_DRY_RUN = def(9_081_0_00);
    public static final TransportVersion ML_INFERENCE_SAGEMAKER_CHAT_COMPLETION = def(9_082_0_00);
    public static final TransportVersion ML_INFERENCE_VERTEXAI_CHATCOMPLETION_ADDED = def(9_083_0_00);
    public static final TransportVersion INFERENCE_CUSTOM_SERVICE_ADDED = def(9_084_0_00);
    public static final TransportVersion ESQL_LIMIT_ROW_SIZE = def(9_085_0_00);
    public static final TransportVersion ESQL_REGEX_MATCH_WITH_CASE_INSENSITIVITY = def(9_086_0_00);
    public static final TransportVersion IDP_CUSTOM_SAML_ATTRIBUTES = def(9_087_0_00);
    public static final TransportVersion JOIN_ON_ALIASES = def(9_088_0_00);
    public static final TransportVersion ILM_ADD_SKIP_SETTING = def(9_089_0_00);
    public static final TransportVersion ML_INFERENCE_MISTRAL_CHAT_COMPLETION_ADDED = def(9_090_0_00);
    public static final TransportVersion IDP_CUSTOM_SAML_ATTRIBUTES_ALLOW_LIST = def(9_091_0_00);
    public static final TransportVersion SEARCH_SOURCE_EXCLUDE_VECTORS_PARAM = def(9_092_0_00);
    public static final TransportVersion SNAPSHOT_INDEX_SHARD_STATUS_MISSING_STATS = def(9_093_0_00);
    public static final TransportVersion ML_INFERENCE_ELASTIC_RERANK = def(9_094_0_00);
    public static final TransportVersion SEARCH_LOAD_PER_INDEX_STATS = def(9_095_0_00);
    public static final TransportVersion HEAP_USAGE_IN_CLUSTER_INFO = def(9_096_0_00);
    public static final TransportVersion NONE_CHUNKING_STRATEGY = def(9_097_0_00);
    public static final TransportVersion PROJECT_DELETION_GLOBAL_BLOCK = def(9_098_0_00);
    public static final TransportVersion SECURITY_CLOUD_API_KEY_REALM_AND_TYPE = def(9_099_0_00);
    public static final TransportVersion STATE_PARAM_GET_SNAPSHOT = def(9_100_0_00);
    public static final TransportVersion PROJECT_ID_IN_SNAPSHOTS_DELETIONS_AND_REPO_CLEANUP = def(9_101_0_00);
    public static final TransportVersion ML_INFERENCE_CUSTOM_SERVICE_REMOVE_ERROR_PARSING = def(9_102_0_00);
    public static final TransportVersion ML_INFERENCE_CUSTOM_SERVICE_EMBEDDING_BATCH_SIZE = def(9_103_0_00);
    public static final TransportVersion STREAMS_LOGS_SUPPORT = def(9_104_0_00);
    public static final TransportVersion ML_INFERENCE_CUSTOM_SERVICE_INPUT_TYPE = def(9_105_0_00);
    public static final TransportVersion ML_INFERENCE_SAGEMAKER_ELASTIC = def(9_106_0_00);
    public static final TransportVersion SPARSE_VECTOR_FIELD_PRUNING_OPTIONS = def(9_107_0_00);
    public static final TransportVersion CLUSTER_STATE_PROJECTS_SETTINGS = def(9_108_0_00);
<<<<<<< HEAD
    public static final TransportVersion ML_INFERENCE_COHERE_API_VERSION = def(9_109_0_00);
=======
    public static final TransportVersion ML_INFERENCE_ELASTIC_DENSE_TEXT_EMBEDDINGS_ADDED = def(9_109_00_0);
>>>>>>> 3b51dd56

    /*
     * STOP! READ THIS FIRST! No, really,
     *        ____ _____ ___  ____  _        ____  _____    _    ____    _____ _   _ ___ ____    _____ ___ ____  ____ _____ _
     *       / ___|_   _/ _ \|  _ \| |      |  _ \| ____|  / \  |  _ \  |_   _| | | |_ _/ ___|  |  ___|_ _|  _ \/ ___|_   _| |
     *       \___ \ | || | | | |_) | |      | |_) |  _|   / _ \ | | | |   | | | |_| || |\___ \  | |_   | || |_) \___ \ | | | |
     *        ___) || || |_| |  __/|_|      |  _ <| |___ / ___ \| |_| |   | | |  _  || | ___) | |  _|  | ||  _ < ___) || | |_|
     *       |____/ |_| \___/|_|   (_)      |_| \_\_____/_/   \_\____/    |_| |_| |_|___|____/  |_|   |___|_| \_\____/ |_| (_)
     *
     * A new transport version should be added EVERY TIME a change is made to the serialization protocol of one or more classes. Each
     * transport version should only be used in a single merged commit (apart from the BwC versions copied from o.e.Version, ≤V_8_8_1).
     *
     * More information about versions and backporting at docs/internal/Versioning.md
     *
     * ADDING A TRANSPORT VERSION
     * To add a new transport version, add a new constant at the bottom of the list, above this comment. Don't add other lines,
     * comments, etc. The version id has the following layout:
     *
     * M_NNN_S_PP
     *
     * M - The major version of Elasticsearch
     * NNN - The server version part
     * S - The subsidiary version part. It should always be 0 here, it is only used in subsidiary repositories.
     * PP - The patch version part
     *
     * To determine the id of the next TransportVersion constant, do the following:
     * - Use the same major version, unless bumping majors
     * - Bump the server version part by 1, unless creating a patch version
     * - Leave the subsidiary part as 0
     * - Bump the patch part if creating a patch version
     *
     * If a patch version is created, it should be placed sorted among the other existing constants.
     *
     * REVERTING A TRANSPORT VERSION
     *
     * If you revert a commit with a transport version change, you MUST ensure there is a NEW transport version representing the reverted
     * change. DO NOT let the transport version go backwards, it must ALWAYS be incremented.
     *
     * DETERMINING TRANSPORT VERSIONS FROM GIT HISTORY
     *
     * If your git checkout has the expected minor-version-numbered branches and the expected release-version tags then you can find the
     * transport versions known by a particular release ...
     *
     *     git show v8.11.0:server/src/main/java/org/elasticsearch/TransportVersions.java | grep '= def'
     *
     * ... or by a particular branch ...
     *
     *     git show 8.11:server/src/main/java/org/elasticsearch/TransportVersions.java | grep '= def'
     *
     * ... and you can see which versions were added in between two versions too ...
     *
     *     git diff v8.11.0..main -- server/src/main/java/org/elasticsearch/TransportVersions.java
     *
     * In branches 8.7-8.10 see server/src/main/java/org/elasticsearch/TransportVersion.java for the equivalent definitions.
     */

    /**
     * Reference to the earliest compatible transport version to this version of the codebase.
     * This should be the transport version used by the highest minor version of the previous major.
     */
    public static final TransportVersion MINIMUM_COMPATIBLE = INITIAL_ELASTICSEARCH_8_19;

    /**
     * Reference to the minimum transport version that can be used with CCS.
     * This should be the transport version used by the previous minor release.
     */
    public static final TransportVersion MINIMUM_CCS_VERSION = INITIAL_ELASTICSEARCH_9_0_3;

    /**
     * Sorted list of all versions defined in this class
     */
    static final List<TransportVersion> DEFINED_VERSIONS = collectAllVersionIdsDefinedInClass(TransportVersions.class);

    // the highest transport version constant defined
    static final TransportVersion LATEST_DEFINED;
    static {
        LATEST_DEFINED = DEFINED_VERSIONS.getLast();

        // see comment on IDS field
        // now we're registered all the transport versions, we can clear the map
        IDS = null;
    }

    public static List<TransportVersion> collectAllVersionIdsDefinedInClass(Class<?> cls) {
        Map<Integer, String> versionIdFields = new HashMap<>();
        List<TransportVersion> definedTransportVersions = new ArrayList<>();

        Set<String> ignore = Set.of("ZERO", "CURRENT", "MINIMUM_COMPATIBLE", "MINIMUM_CCS_VERSION");

        for (Field declaredField : cls.getFields()) {
            if (declaredField.getType().equals(TransportVersion.class)) {
                String fieldName = declaredField.getName();
                if (ignore.contains(fieldName)) {
                    continue;
                }

                TransportVersion version;
                try {
                    version = (TransportVersion) declaredField.get(null);
                } catch (IllegalAccessException e) {
                    throw new AssertionError(e);
                }
                definedTransportVersions.add(version);

                if (Assertions.ENABLED) {
                    // check the version number is unique
                    var sameVersionNumber = versionIdFields.put(version.id(), fieldName);
                    assert sameVersionNumber == null
                        : "Versions ["
                            + sameVersionNumber
                            + "] and ["
                            + fieldName
                            + "] have the same version number ["
                            + version.id()
                            + "]. Each TransportVersion should have a different version number";
                }
            }
        }

        Collections.sort(definedTransportVersions);

        return List.copyOf(definedTransportVersions);
    }

    static final IntFunction<String> VERSION_LOOKUP = ReleaseVersions.generateVersionsLookup(TransportVersions.class, LATEST_DEFINED.id());

    // no instance
    private TransportVersions() {}
}<|MERGE_RESOLUTION|>--- conflicted
+++ resolved
@@ -206,11 +206,8 @@
     public static final TransportVersion RANDOM_SAMPLER_QUERY_BUILDER_8_19 = def(8_841_0_56);
     public static final TransportVersion ML_INFERENCE_SAGEMAKER_ELASTIC_8_19 = def(8_841_0_57);
     public static final TransportVersion SPARSE_VECTOR_FIELD_PRUNING_OPTIONS_8_19 = def(8_841_0_58);
-<<<<<<< HEAD
-    public static final TransportVersion ML_INFERENCE_COHERE_API_VERSION_8_19 = def(8_841_0_59);
-=======
     public static final TransportVersion ML_INFERENCE_ELASTIC_DENSE_TEXT_EMBEDDINGS_ADDED_8_19 = def(8_841_0_59);
->>>>>>> 3b51dd56
+    public static final TransportVersion ML_INFERENCE_COHERE_API_VERSION_8_19 = def(8_841_0_60);
     public static final TransportVersion V_9_0_0 = def(9_000_0_09);
     public static final TransportVersion INITIAL_ELASTICSEARCH_9_0_1 = def(9_000_0_10);
     public static final TransportVersion INITIAL_ELASTICSEARCH_9_0_2 = def(9_000_0_11);
@@ -323,11 +320,8 @@
     public static final TransportVersion ML_INFERENCE_SAGEMAKER_ELASTIC = def(9_106_0_00);
     public static final TransportVersion SPARSE_VECTOR_FIELD_PRUNING_OPTIONS = def(9_107_0_00);
     public static final TransportVersion CLUSTER_STATE_PROJECTS_SETTINGS = def(9_108_0_00);
-<<<<<<< HEAD
-    public static final TransportVersion ML_INFERENCE_COHERE_API_VERSION = def(9_109_0_00);
-=======
     public static final TransportVersion ML_INFERENCE_ELASTIC_DENSE_TEXT_EMBEDDINGS_ADDED = def(9_109_00_0);
->>>>>>> 3b51dd56
+    public static final TransportVersion ML_INFERENCE_COHERE_API_VERSION = def(9_110_0_00);  
 
     /*
      * STOP! READ THIS FIRST! No, really,

--- conflicted
+++ resolved
@@ -250,15 +250,11 @@
     public static final TransportVersion INTRODUCE_FAILURES_DEFAULT_RETENTION = def(9_071_0_00);
     public static final TransportVersion FILE_SETTINGS_HEALTH_INFO = def(9_072_0_00);
     public static final TransportVersion FIELD_CAPS_ADD_CLUSTER_ALIAS = def(9_073_0_00);
-<<<<<<< HEAD
-    public static final TransportVersion INFERENCE_ADD_TIMEOUT_PUT_ENDPOINT = def(9_074_00_0);
-    public static final TransportVersion NODES_STATS_SUPPORTS_MULTI_PROJECT = def(9_075_0_00);
-=======
     public static final TransportVersion INFERENCE_ADD_TIMEOUT_PUT_ENDPOINT = def(9_074_0_00);
     public static final TransportVersion ESQL_FIELD_ATTRIBUTE_DROP_TYPE = def(9_075_0_00);
     public static final TransportVersion ESQL_TIME_SERIES_SOURCE_STATUS = def(9_076_0_00);
     public static final TransportVersion ESQL_HASH_OPERATOR_STATUS_OUTPUT_TIME = def(9_077_0_00);
->>>>>>> d6c81595
+    public static final TransportVersion NODES_STATS_SUPPORTS_MULTI_PROJECT = def(9_078_0_00);
 
     /*
      * STOP! READ THIS FIRST! No, really,

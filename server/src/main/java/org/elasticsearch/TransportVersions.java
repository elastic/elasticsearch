/*
 * Copyright Elasticsearch B.V. and/or licensed to Elasticsearch B.V. under one
 * or more contributor license agreements. Licensed under the "Elastic License
 * 2.0", the "GNU Affero General Public License v3.0 only", and the "Server Side
 * Public License v 1"; you may not use this file except in compliance with, at
 * your election, the "Elastic License 2.0", the "GNU Affero General Public
 * License v3.0 only", or the "Server Side Public License, v 1".
 */

package org.elasticsearch;

import org.elasticsearch.core.Assertions;

import java.lang.reflect.Field;
import java.util.ArrayList;
import java.util.Collections;
import java.util.HashMap;
import java.util.List;
import java.util.Map;
import java.util.TreeSet;

/**
 * <p>Transport version is used to coordinate compatible wire protocol communication between nodes, at a fine-grained level.  This replaces
 * and supersedes the old Version constants.</p>
 *
 * <p>Before adding a new version constant, please read the block comment at the end of the list of constants.</p>
 */
public class TransportVersions {

    /*
     * NOTE: IntelliJ lies!
     * This map is used during class construction, referenced by the registerTransportVersion method.
     * When all the transport version constants have been registered, the map is cleared & never touched again.
     */
    static TreeSet<Integer> IDS = new TreeSet<>();

    static TransportVersion def(int id) {
        if (IDS == null) throw new IllegalStateException("The IDS map needs to be present to call this method");

        if (IDS.add(id) == false) {
            throw new IllegalArgumentException("Version id " + id + " defined twice");
        }
        if (id < IDS.last()) {
            throw new IllegalArgumentException("Version id " + id + " is not defined in the right location. Keep constants sorted");
        }
        return new TransportVersion(id);
    }

    // TODO: ES-10337 we can remove all transport versions earlier than 8.18
    public static final TransportVersion V_7_0_0 = def(7_00_00_99);
    public static final TransportVersion V_7_1_0 = def(7_01_00_99);
    public static final TransportVersion V_7_2_0 = def(7_02_00_99);
    public static final TransportVersion V_7_3_0 = def(7_03_00_99);
    public static final TransportVersion V_7_3_2 = def(7_03_02_99);
    public static final TransportVersion V_7_4_0 = def(7_04_00_99);
    public static final TransportVersion V_7_8_0 = def(7_08_00_99);
    public static final TransportVersion V_7_8_1 = def(7_08_01_99);
    public static final TransportVersion V_7_9_0 = def(7_09_00_99);
    public static final TransportVersion V_7_10_0 = def(7_10_00_99);
    public static final TransportVersion V_8_0_0 = def(8_00_00_99);
    public static final TransportVersion V_8_1_0 = def(8_01_00_99);
    public static final TransportVersion V_8_2_0 = def(8_02_00_99);
    public static final TransportVersion V_8_3_0 = def(8_03_00_99);
    public static final TransportVersion V_8_4_0 = def(8_04_00_99);
    public static final TransportVersion V_8_5_0 = def(8_05_00_99);
    public static final TransportVersion V_8_6_0 = def(8_06_00_99);
    public static final TransportVersion V_8_6_1 = def(8_06_01_99);
    public static final TransportVersion V_8_7_0 = def(8_07_00_99);
    public static final TransportVersion V_8_7_1 = def(8_07_01_99);
    public static final TransportVersion V_8_8_0 = def(8_08_00_99);
    public static final TransportVersion V_8_8_1 = def(8_08_01_99);
    /*
     * READ THE COMMENT BELOW THIS BLOCK OF DECLARATIONS BEFORE ADDING NEW TRANSPORT VERSIONS
     * Detached transport versions added below here.
     */
    public static final TransportVersion V_8_9_X = def(8_500_0_20);
    public static final TransportVersion V_8_10_X = def(8_500_0_61);
    public static final TransportVersion V_8_11_X = def(8_512_0_01);
    public static final TransportVersion V_8_12_0 = def(8_560_0_00);
    public static final TransportVersion V_8_12_1 = def(8_560_0_01);
    public static final TransportVersion V_8_13_0 = def(8_595_0_00);
    public static final TransportVersion V_8_13_4 = def(8_595_0_01);
    public static final TransportVersion V_8_14_0 = def(8_636_0_01);
    public static final TransportVersion V_8_15_0 = def(8_702_0_02);
    public static final TransportVersion V_8_15_2 = def(8_702_0_03);
    public static final TransportVersion V_8_16_0 = def(8_772_0_01);
    public static final TransportVersion V_8_16_1 = def(8_772_0_04);
    public static final TransportVersion V_8_16_5 = def(8_772_0_05);
    public static final TransportVersion V_8_16_6 = def(8_772_0_06);
    public static final TransportVersion INITIAL_ELASTICSEARCH_8_16_7 = def(8_772_0_07);
    public static final TransportVersion V_8_17_0 = def(8_797_0_02);
    public static final TransportVersion V_8_17_3 = def(8_797_0_03);
    public static final TransportVersion V_8_17_4 = def(8_797_0_04);
    public static final TransportVersion V_8_17_5 = def(8_797_0_05);
    public static final TransportVersion INITIAL_ELASTICSEARCH_8_17_6 = def(8_797_0_06);
    public static final TransportVersion INITIAL_ELASTICSEARCH_8_17_7 = def(8_797_0_07);
    public static final TransportVersion INITIAL_ELASTICSEARCH_8_17_8 = def(8_797_0_08);
    public static final TransportVersion INITIAL_ELASTICSEARCH_8_17_9 = def(8_797_0_09);
    public static final TransportVersion INITIAL_ELASTICSEARCH_8_17_10 = def(8_797_0_10);
    public static final TransportVersion INITIAL_ELASTICSEARCH_8_17_11 = def(8_797_0_11);
    public static final TransportVersion INDEXING_PRESSURE_THROTTLING_STATS = def(8_798_0_00);
    public static final TransportVersion REINDEX_DATA_STREAMS = def(8_799_0_00);
    public static final TransportVersion ESQL_REMOVE_NODE_LEVEL_PLAN = def(8_800_0_00);
    public static final TransportVersion LOGSDB_TELEMETRY_CUSTOM_CUTOFF_DATE = def(8_801_0_00);
    public static final TransportVersion SOURCE_MODE_TELEMETRY = def(8_802_0_00);
    public static final TransportVersion NEW_REFRESH_CLUSTER_BLOCK = def(8_803_0_00);
    public static final TransportVersion RETRIES_AND_OPERATIONS_IN_BLOBSTORE_STATS = def(8_804_0_00);
    public static final TransportVersion ADD_DATA_STREAM_OPTIONS_TO_TEMPLATES = def(8_805_0_00);
    public static final TransportVersion KNN_QUERY_RESCORE_OVERSAMPLE = def(8_806_0_00);
    public static final TransportVersion SEMANTIC_QUERY_LENIENT = def(8_807_0_00);
    public static final TransportVersion ESQL_QUERY_BUILDER_IN_SEARCH_FUNCTIONS = def(8_808_0_00);
    public static final TransportVersion EQL_ALLOW_PARTIAL_SEARCH_RESULTS = def(8_809_0_00);
    public static final TransportVersion NODE_VERSION_INFORMATION_WITH_MIN_READ_ONLY_INDEX_VERSION = def(8_810_0_00);
    public static final TransportVersion ERROR_TRACE_IN_TRANSPORT_HEADER = def(8_811_0_00);
    public static final TransportVersion FAILURE_STORE_ENABLED_BY_CLUSTER_SETTING = def(8_812_0_00);
    public static final TransportVersion SIMULATE_IGNORED_FIELDS = def(8_813_0_00);
    public static final TransportVersion TRANSFORMS_UPGRADE_MODE = def(8_814_0_00);
    public static final TransportVersion NODE_SHUTDOWN_EPHEMERAL_ID_ADDED = def(8_815_0_00);
    public static final TransportVersion ESQL_CCS_TELEMETRY_STATS = def(8_816_0_00);
    public static final TransportVersion TEXT_EMBEDDING_QUERY_VECTOR_BUILDER_INFER_MODEL_ID = def(8_817_0_00);
    public static final TransportVersion ESQL_ENABLE_NODE_LEVEL_REDUCTION = def(8_818_0_00);
    public static final TransportVersion JINA_AI_INTEGRATION_ADDED = def(8_819_0_00);
    public static final TransportVersion TRACK_INDEX_FAILED_DUE_TO_VERSION_CONFLICT_METRIC = def(8_820_0_00);
    public static final TransportVersion REPLACE_FAILURE_STORE_OPTIONS_WITH_SELECTOR_SYNTAX = def(8_821_0_00);
    public static final TransportVersion ELASTIC_INFERENCE_SERVICE_UNIFIED_CHAT_COMPLETIONS_INTEGRATION = def(8_822_0_00);
    public static final TransportVersion KQL_QUERY_TECH_PREVIEW = def(8_823_0_00);
    public static final TransportVersion ESQL_PROFILE_ROWS_PROCESSED = def(8_824_0_00);
    public static final TransportVersion BYTE_SIZE_VALUE_ALWAYS_USES_BYTES_1 = def(8_825_0_00);
    public static final TransportVersion REVERT_BYTE_SIZE_VALUE_ALWAYS_USES_BYTES_1 = def(8_826_0_00);
    public static final TransportVersion ESQL_SKIP_ES_INDEX_SERIALIZATION = def(8_827_0_00);
    public static final TransportVersion ADD_INDEX_BLOCK_TWO_PHASE = def(8_828_0_00);
    public static final TransportVersion RESOLVE_CLUSTER_NO_INDEX_EXPRESSION = def(8_829_0_00);
    public static final TransportVersion ADD_INCLUDE_FAILURE_INDICES_OPTION = def(8_831_0_00);
    public static final TransportVersion ESQL_RESPONSE_PARTIAL = def(8_832_0_00);
    public static final TransportVersion RANK_DOC_OPTIONAL_METADATA_FOR_EXPLAIN = def(8_833_0_00);
    public static final TransportVersion ILM_ADD_SEARCHABLE_SNAPSHOT_ADD_REPLICATE_FOR = def(8_834_0_00);
    public static final TransportVersion INGEST_REQUEST_INCLUDE_SOURCE_ON_ERROR = def(8_835_0_00);
    public static final TransportVersion RESOURCE_DEPRECATION_CHECKS = def(8_836_0_00);
    public static final TransportVersion LINEAR_RETRIEVER_SUPPORT = def(8_837_0_00);
    public static final TransportVersion TIMEOUT_GET_PARAM_FOR_RESOLVE_CLUSTER = def(8_838_0_00);
    public static final TransportVersion INFERENCE_REQUEST_ADAPTIVE_RATE_LIMITING = def(8_839_0_00);
    public static final TransportVersion ML_INFERENCE_IBM_WATSONX_RERANK_ADDED = def(8_840_0_00);
    public static final TransportVersion REMOVE_ALL_APPLICABLE_SELECTOR_BACKPORT_8_18 = def(8_840_0_01);
    public static final TransportVersion V_8_18_0 = def(8_840_0_02);
    public static final TransportVersion INITIAL_ELASTICSEARCH_8_18_1 = def(8_840_0_03);
    public static final TransportVersion INITIAL_ELASTICSEARCH_8_18_2 = def(8_840_0_04);
    public static final TransportVersion INITIAL_ELASTICSEARCH_8_18_3 = def(8_840_0_05);
    public static final TransportVersion INITIAL_ELASTICSEARCH_8_18_4 = def(8_840_0_06);
    public static final TransportVersion INITIAL_ELASTICSEARCH_8_18_6 = def(8_840_0_08);
    public static final TransportVersion INITIAL_ELASTICSEARCH_8_18_7 = def(8_840_0_09);
    public static final TransportVersion INITIAL_ELASTICSEARCH_8_19 = def(8_841_0_00);
    public static final TransportVersion COHERE_BIT_EMBEDDING_TYPE_SUPPORT_ADDED_BACKPORT_8_X = def(8_841_0_01);
    public static final TransportVersion REMOVE_ALL_APPLICABLE_SELECTOR_BACKPORT_8_19 = def(8_841_0_02);
    public static final TransportVersion ESQL_RETRY_ON_SHARD_LEVEL_FAILURE_BACKPORT_8_19 = def(8_841_0_03);
    public static final TransportVersion ESQL_SUPPORT_PARTIAL_RESULTS_BACKPORT_8_19 = def(8_841_0_04);
    public static final TransportVersion VOYAGE_AI_INTEGRATION_ADDED_BACKPORT_8_X = def(8_841_0_05);
    public static final TransportVersion JINA_AI_EMBEDDING_TYPE_SUPPORT_ADDED_BACKPORT_8_19 = def(8_841_0_06);
    public static final TransportVersion RETRY_ILM_ASYNC_ACTION_REQUIRE_ERROR_8_19 = def(8_841_0_07);
    public static final TransportVersion INFERENCE_CONTEXT_8_X = def(8_841_0_08);
    public static final TransportVersion ML_INFERENCE_DEEPSEEK_8_19 = def(8_841_0_09);
    public static final TransportVersion ESQL_SERIALIZE_BLOCK_TYPE_CODE_8_19 = def(8_841_0_10);
    public static final TransportVersion ESQL_FAILURE_FROM_REMOTE_8_19 = def(8_841_0_11);
    public static final TransportVersion ESQL_AGGREGATE_METRIC_DOUBLE_LITERAL_8_19 = def(8_841_0_12);
    public static final TransportVersion INFERENCE_MODEL_REGISTRY_METADATA_8_19 = def(8_841_0_13);
    public static final TransportVersion INTRODUCE_LIFECYCLE_TEMPLATE_8_19 = def(8_841_0_14);
    public static final TransportVersion RERANK_COMMON_OPTIONS_ADDED_8_19 = def(8_841_0_15);
    public static final TransportVersion REMOTE_EXCEPTION_8_19 = def(8_841_0_16);
    public static final TransportVersion AMAZON_BEDROCK_TASK_SETTINGS_8_19 = def(8_841_0_17);
    public static final TransportVersion SEMANTIC_TEXT_CHUNKING_CONFIG_8_19 = def(8_841_0_18);
    public static final TransportVersion BATCHED_QUERY_PHASE_VERSION_BACKPORT_8_X = def(8_841_0_19);
    public static final TransportVersion SEARCH_INCREMENTAL_TOP_DOCS_NULL_BACKPORT_8_19 = def(8_841_0_20);
    public static final TransportVersion ML_INFERENCE_SAGEMAKER_8_19 = def(8_841_0_21);
    public static final TransportVersion ESQL_REPORT_ORIGINAL_TYPES_BACKPORT_8_19 = def(8_841_0_22);
    public static final TransportVersion PINNED_RETRIEVER_8_19 = def(8_841_0_23);
    public static final TransportVersion ESQL_AGGREGATE_METRIC_DOUBLE_BLOCK_8_19 = def(8_841_0_24);
    public static final TransportVersion INTRODUCE_FAILURES_LIFECYCLE_BACKPORT_8_19 = def(8_841_0_25);
    public static final TransportVersion INTRODUCE_FAILURES_DEFAULT_RETENTION_BACKPORT_8_19 = def(8_841_0_26);
    public static final TransportVersion RESCORE_VECTOR_ALLOW_ZERO_BACKPORT_8_19 = def(8_841_0_27);
    public static final TransportVersion INFERENCE_ADD_TIMEOUT_PUT_ENDPOINT_8_19 = def(8_841_0_28);
    public static final TransportVersion ESQL_REPORT_SHARD_PARTITIONING_8_19 = def(8_841_0_29);
    public static final TransportVersion ESQL_DRIVER_TASK_DESCRIPTION_8_19 = def(8_841_0_30);
    public static final TransportVersion ML_INFERENCE_HUGGING_FACE_CHAT_COMPLETION_ADDED_8_19 = def(8_841_0_31);
    public static final TransportVersion V_8_19_FIELD_CAPS_ADD_CLUSTER_ALIAS = def(8_841_0_32);
    public static final TransportVersion ESQL_HASH_OPERATOR_STATUS_OUTPUT_TIME_8_19 = def(8_841_0_34);
    public static final TransportVersion RERANKER_FAILURES_ALLOWED_8_19 = def(8_841_0_35);
    public static final TransportVersion ML_INFERENCE_HUGGING_FACE_RERANK_ADDED_8_19 = def(8_841_0_36);
    public static final TransportVersion ML_INFERENCE_SAGEMAKER_CHAT_COMPLETION_8_19 = def(8_841_0_37);
    public static final TransportVersion ML_INFERENCE_VERTEXAI_CHATCOMPLETION_ADDED_8_19 = def(8_841_0_38);
    public static final TransportVersion INFERENCE_CUSTOM_SERVICE_ADDED_8_19 = def(8_841_0_39);
    public static final TransportVersion IDP_CUSTOM_SAML_ATTRIBUTES_ADDED_8_19 = def(8_841_0_40);
    public static final TransportVersion DATA_STREAM_OPTIONS_API_REMOVE_INCLUDE_DEFAULTS_8_19 = def(8_841_0_41);
    public static final TransportVersion JOIN_ON_ALIASES_8_19 = def(8_841_0_42);
    public static final TransportVersion ILM_ADD_SKIP_SETTING_8_19 = def(8_841_0_43);
    public static final TransportVersion ESQL_REGEX_MATCH_WITH_CASE_INSENSITIVITY_8_19 = def(8_841_0_44);
    public static final TransportVersion ESQL_QUERY_PLANNING_DURATION_8_19 = def(8_841_0_45);
    public static final TransportVersion SEARCH_SOURCE_EXCLUDE_VECTORS_PARAM_8_19 = def(8_841_0_46);
    public static final TransportVersion ML_INFERENCE_MISTRAL_CHAT_COMPLETION_ADDED_8_19 = def(8_841_0_47);
    public static final TransportVersion ML_INFERENCE_ELASTIC_RERANK_ADDED_8_19 = def(8_841_0_48);
    public static final TransportVersion NONE_CHUNKING_STRATEGY_8_19 = def(8_841_0_49);
    public static final TransportVersion IDP_CUSTOM_SAML_ATTRIBUTES_ALLOW_LIST_8_19 = def(8_841_0_50);
    public static final TransportVersion SETTINGS_IN_DATA_STREAMS_8_19 = def(8_841_0_51);
    public static final TransportVersion ML_INFERENCE_CUSTOM_SERVICE_REMOVE_ERROR_PARSING_8_19 = def(8_841_0_52);
    public static final TransportVersion ML_INFERENCE_CUSTOM_SERVICE_EMBEDDING_BATCH_SIZE_8_19 = def(8_841_0_53);
    public static final TransportVersion STREAMS_LOGS_SUPPORT_8_19 = def(8_841_0_54);
    public static final TransportVersion ML_INFERENCE_CUSTOM_SERVICE_INPUT_TYPE_8_19 = def(8_841_0_55);
    public static final TransportVersion RANDOM_SAMPLER_QUERY_BUILDER_8_19 = def(8_841_0_56);
    public static final TransportVersion ML_INFERENCE_SAGEMAKER_ELASTIC_8_19 = def(8_841_0_57);
    public static final TransportVersion SPARSE_VECTOR_FIELD_PRUNING_OPTIONS_8_19 = def(8_841_0_58);
    public static final TransportVersion ML_INFERENCE_ELASTIC_DENSE_TEXT_EMBEDDINGS_ADDED_8_19 = def(8_841_0_59);
    public static final TransportVersion ML_INFERENCE_COHERE_API_VERSION_8_19 = def(8_841_0_60);
    public static final TransportVersion ESQL_DOCUMENTS_FOUND_AND_VALUES_LOADED_8_19 = def(8_841_0_61);
    public static final TransportVersion ESQL_PROFILE_INCLUDE_PLAN_8_19 = def(8_841_0_62);
    public static final TransportVersion ESQL_FIXED_INDEX_LIKE_8_19 = def(8_841_0_64);
    public static final TransportVersion INITIAL_ELASTICSEARCH_8_19_1 = def(8_841_0_65);
    public static final TransportVersion INITIAL_ELASTICSEARCH_8_19_2 = def(8_841_0_66);
    public static final TransportVersion INITIAL_ELASTICSEARCH_8_19_3 = def(8_841_0_67);
    public static final TransportVersion INITIAL_ELASTICSEARCH_8_19_4 = def(8_841_0_68);
    public static final TransportVersion V_9_0_0 = def(9_000_0_09);
    public static final TransportVersion INITIAL_ELASTICSEARCH_9_0_1 = def(9_000_0_10);
    public static final TransportVersion INITIAL_ELASTICSEARCH_9_0_2 = def(9_000_0_11);
    public static final TransportVersion INITIAL_ELASTICSEARCH_9_0_3 = def(9_000_0_12);
    public static final TransportVersion INITIAL_ELASTICSEARCH_9_0_4 = def(9_000_0_13);
    public static final TransportVersion INITIAL_ELASTICSEARCH_9_0_6 = def(9_000_0_15);
    public static final TransportVersion INITIAL_ELASTICSEARCH_9_0_7 = def(9_000_0_16);
    public static final TransportVersion COHERE_BIT_EMBEDDING_TYPE_SUPPORT_ADDED = def(9_001_0_00);
    public static final TransportVersion REMOVE_SNAPSHOT_FAILURES = def(9_002_0_00);
    public static final TransportVersion TRANSPORT_STATS_HANDLING_TIME_REQUIRED = def(9_003_0_00);
    public static final TransportVersion REMOVE_DESIRED_NODE_VERSION = def(9_004_0_00);
    public static final TransportVersion ESQL_DRIVER_TASK_DESCRIPTION = def(9_005_0_00);
    public static final TransportVersion ESQL_RETRY_ON_SHARD_LEVEL_FAILURE = def(9_006_0_00);
    public static final TransportVersion ESQL_PROFILE_ASYNC_NANOS = def(9_007_00_0);
    public static final TransportVersion ESQL_LOOKUP_JOIN_SOURCE_TEXT = def(9_008_0_00);
    public static final TransportVersion REMOVE_ALL_APPLICABLE_SELECTOR = def(9_009_0_00);
    public static final TransportVersion SLM_UNHEALTHY_IF_NO_SNAPSHOT_WITHIN = def(9_010_0_00);
    public static final TransportVersion ESQL_SUPPORT_PARTIAL_RESULTS = def(9_011_0_00);
    public static final TransportVersion REMOVE_REPOSITORY_CONFLICT_MESSAGE = def(9_012_0_00);
    public static final TransportVersion RERANKER_FAILURES_ALLOWED = def(9_013_0_00);
    public static final TransportVersion VOYAGE_AI_INTEGRATION_ADDED = def(9_014_0_00);
    public static final TransportVersion BYTE_SIZE_VALUE_ALWAYS_USES_BYTES = def(9_015_0_00);
    public static final TransportVersion ESQL_SERIALIZE_SOURCE_FUNCTIONS_WARNINGS = def(9_016_0_00);
    public static final TransportVersion ESQL_DRIVER_NODE_DESCRIPTION = def(9_017_0_00);
    public static final TransportVersion MULTI_PROJECT = def(9_018_0_00);
    public static final TransportVersion STORED_SCRIPT_CONTENT_LENGTH = def(9_019_0_00);
    public static final TransportVersion JINA_AI_EMBEDDING_TYPE_SUPPORT_ADDED = def(9_020_0_00);
    public static final TransportVersion RE_REMOVE_MIN_COMPATIBLE_SHARD_NODE = def(9_021_0_00);
    public static final TransportVersion UNASSIGENEDINFO_RESHARD_ADDED = def(9_022_0_00);
    public static final TransportVersion INCLUDE_INDEX_MODE_IN_GET_DATA_STREAM = def(9_023_0_00);
    public static final TransportVersion MAX_OPERATION_SIZE_REJECTIONS_ADDED = def(9_024_0_00);
    public static final TransportVersion RETRY_ILM_ASYNC_ACTION_REQUIRE_ERROR = def(9_025_0_00);
    public static final TransportVersion ESQL_SERIALIZE_BLOCK_TYPE_CODE = def(9_026_0_00);
    public static final TransportVersion ESQL_THREAD_NAME_IN_DRIVER_PROFILE = def(9_027_0_00);
    public static final TransportVersion INFERENCE_CONTEXT = def(9_028_0_00);
    public static final TransportVersion ML_INFERENCE_DEEPSEEK = def(9_029_00_0);
    public static final TransportVersion ESQL_FAILURE_FROM_REMOTE = def(9_030_00_0);
    public static final TransportVersion INDEX_RESHARDING_METADATA = def(9_031_0_00);
    public static final TransportVersion INFERENCE_MODEL_REGISTRY_METADATA = def(9_032_0_00);
    public static final TransportVersion INTRODUCE_LIFECYCLE_TEMPLATE = def(9_033_0_00);
    public static final TransportVersion INDEXING_STATS_INCLUDES_RECENT_WRITE_LOAD = def(9_034_0_00);
    public static final TransportVersion ESQL_AGGREGATE_METRIC_DOUBLE_LITERAL = def(9_035_0_00);
    public static final TransportVersion INDEX_METADATA_INCLUDES_RECENT_WRITE_LOAD = def(9_036_0_00);
    public static final TransportVersion RERANK_COMMON_OPTIONS_ADDED = def(9_037_0_00);
    public static final TransportVersion ESQL_REPORT_ORIGINAL_TYPES = def(9_038_00_0);
    public static final TransportVersion RESCORE_VECTOR_ALLOW_ZERO = def(9_039_0_00);
    public static final TransportVersion PROJECT_ID_IN_SNAPSHOT = def(9_040_0_00);
    public static final TransportVersion INDEX_STATS_AND_METADATA_INCLUDE_PEAK_WRITE_LOAD = def(9_041_0_00);
    public static final TransportVersion BATCHED_QUERY_PHASE_VERSION = def(9_043_0_00);
    public static final TransportVersion REMOTE_EXCEPTION = def(9_044_0_00);
    public static final TransportVersion ESQL_REMOVE_AGGREGATE_TYPE = def(9_045_0_00);
    public static final TransportVersion ADD_PROJECT_ID_TO_DSL_ERROR_INFO = def(9_046_0_00);
    public static final TransportVersion SEMANTIC_TEXT_CHUNKING_CONFIG = def(9_047_0_00);
    public static final TransportVersion REPO_ANALYSIS_COPY_BLOB = def(9_048_0_00);
    public static final TransportVersion AMAZON_BEDROCK_TASK_SETTINGS = def(9_049_0_00);
    public static final TransportVersion ESQL_REPORT_SHARD_PARTITIONING = def(9_050_0_00);
    public static final TransportVersion DEAD_ESQL_QUERY_PLANNING_DURATION = def(9_051_0_00);
    public static final TransportVersion DEAD_ESQL_DOCUMENTS_FOUND_AND_VALUES_LOADED = def(9_052_0_00);
    public static final TransportVersion DEAD_BATCHED_QUERY_EXECUTION_DELAYABLE_WRITABLE = def(9_053_0_00);
    public static final TransportVersion DEAD_SEARCH_INCREMENTAL_TOP_DOCS_NULL = def(9_054_0_00);
    public static final TransportVersion ESQL_QUERY_PLANNING_DURATION = def(9_055_0_00);
    public static final TransportVersion ESQL_DOCUMENTS_FOUND_AND_VALUES_LOADED = def(9_056_0_00);
    public static final TransportVersion BATCHED_QUERY_EXECUTION_DELAYABLE_WRITABLE = def(9_057_0_00);
    public static final TransportVersion SEARCH_INCREMENTAL_TOP_DOCS_NULL = def(9_058_0_00);
    public static final TransportVersion COMPRESS_DELAYABLE_WRITEABLE = def(9_059_0_00);
    public static final TransportVersion SYNONYMS_REFRESH_PARAM = def(9_060_0_00);
    public static final TransportVersion DOC_FIELDS_AS_LIST = def(9_061_0_00);
    public static final TransportVersion DENSE_VECTOR_OFF_HEAP_STATS = def(9_062_00_0);
    public static final TransportVersion RANDOM_SAMPLER_QUERY_BUILDER = def(9_063_0_00);
    public static final TransportVersion SETTINGS_IN_DATA_STREAMS = def(9_064_0_00);
    public static final TransportVersion INTRODUCE_FAILURES_LIFECYCLE = def(9_065_0_00);
    public static final TransportVersion PROJECT_METADATA_SETTINGS = def(9_066_0_00);
    public static final TransportVersion AGGREGATE_METRIC_DOUBLE_BLOCK = def(9_067_0_00);
    public static final TransportVersion PINNED_RETRIEVER = def(9_068_0_00);
    public static final TransportVersion ML_INFERENCE_SAGEMAKER = def(9_069_0_00);
    public static final TransportVersion WRITE_LOAD_INCLUDES_BUFFER_WRITES = def(9_070_0_00);
    public static final TransportVersion INTRODUCE_FAILURES_DEFAULT_RETENTION = def(9_071_0_00);
    public static final TransportVersion FILE_SETTINGS_HEALTH_INFO = def(9_072_0_00);
    public static final TransportVersion FIELD_CAPS_ADD_CLUSTER_ALIAS = def(9_073_0_00);
    public static final TransportVersion INFERENCE_ADD_TIMEOUT_PUT_ENDPOINT = def(9_074_0_00);
    public static final TransportVersion ESQL_FIELD_ATTRIBUTE_DROP_TYPE = def(9_075_0_00);
    public static final TransportVersion ESQL_TIME_SERIES_SOURCE_STATUS = def(9_076_0_00);
    public static final TransportVersion ESQL_HASH_OPERATOR_STATUS_OUTPUT_TIME = def(9_077_0_00);
    public static final TransportVersion ML_INFERENCE_HUGGING_FACE_CHAT_COMPLETION_ADDED = def(9_078_0_00);
    public static final TransportVersion NODES_STATS_SUPPORTS_MULTI_PROJECT = def(9_079_0_00);
    public static final TransportVersion ML_INFERENCE_HUGGING_FACE_RERANK_ADDED = def(9_080_0_00);
    public static final TransportVersion SETTINGS_IN_DATA_STREAMS_DRY_RUN = def(9_081_0_00);
    public static final TransportVersion ML_INFERENCE_SAGEMAKER_CHAT_COMPLETION = def(9_082_0_00);
    public static final TransportVersion ML_INFERENCE_VERTEXAI_CHATCOMPLETION_ADDED = def(9_083_0_00);
    public static final TransportVersion INFERENCE_CUSTOM_SERVICE_ADDED = def(9_084_0_00);
    public static final TransportVersion ESQL_LIMIT_ROW_SIZE = def(9_085_0_00);
    public static final TransportVersion ESQL_REGEX_MATCH_WITH_CASE_INSENSITIVITY = def(9_086_0_00);
    public static final TransportVersion IDP_CUSTOM_SAML_ATTRIBUTES = def(9_087_0_00);
    public static final TransportVersion JOIN_ON_ALIASES = def(9_088_0_00);
    public static final TransportVersion ILM_ADD_SKIP_SETTING = def(9_089_0_00);
    public static final TransportVersion ML_INFERENCE_MISTRAL_CHAT_COMPLETION_ADDED = def(9_090_0_00);
    public static final TransportVersion IDP_CUSTOM_SAML_ATTRIBUTES_ALLOW_LIST = def(9_091_0_00);
    public static final TransportVersion SEARCH_SOURCE_EXCLUDE_VECTORS_PARAM = def(9_092_0_00);
    public static final TransportVersion SNAPSHOT_INDEX_SHARD_STATUS_MISSING_STATS = def(9_093_0_00);
    public static final TransportVersion ML_INFERENCE_ELASTIC_RERANK = def(9_094_0_00);
    public static final TransportVersion SEARCH_LOAD_PER_INDEX_STATS = def(9_095_0_00);
    public static final TransportVersion HEAP_USAGE_IN_CLUSTER_INFO = def(9_096_0_00);
    public static final TransportVersion NONE_CHUNKING_STRATEGY = def(9_097_0_00);
    public static final TransportVersion PROJECT_DELETION_GLOBAL_BLOCK = def(9_098_0_00);
    public static final TransportVersion SECURITY_CLOUD_API_KEY_REALM_AND_TYPE = def(9_099_0_00);
    public static final TransportVersion STATE_PARAM_GET_SNAPSHOT = def(9_100_0_00);
    public static final TransportVersion PROJECT_ID_IN_SNAPSHOTS_DELETIONS_AND_REPO_CLEANUP = def(9_101_0_00);
    public static final TransportVersion ML_INFERENCE_CUSTOM_SERVICE_REMOVE_ERROR_PARSING = def(9_102_0_00);
    public static final TransportVersion ML_INFERENCE_CUSTOM_SERVICE_EMBEDDING_BATCH_SIZE = def(9_103_0_00);
    public static final TransportVersion STREAMS_LOGS_SUPPORT = def(9_104_0_00);
    public static final TransportVersion ML_INFERENCE_CUSTOM_SERVICE_INPUT_TYPE = def(9_105_0_00);
    public static final TransportVersion ML_INFERENCE_SAGEMAKER_ELASTIC = def(9_106_0_00);
    public static final TransportVersion SPARSE_VECTOR_FIELD_PRUNING_OPTIONS = def(9_107_0_00);
    public static final TransportVersion CLUSTER_STATE_PROJECTS_SETTINGS = def(9_108_0_00);
    public static final TransportVersion ML_INFERENCE_ELASTIC_DENSE_TEXT_EMBEDDINGS_ADDED = def(9_109_00_0);
    public static final TransportVersion ML_INFERENCE_COHERE_API_VERSION = def(9_110_0_00);
    public static final TransportVersion ESQL_PROFILE_INCLUDE_PLAN = def(9_111_0_00);
    public static final TransportVersion MAPPINGS_IN_DATA_STREAMS = def(9_112_0_00);
    public static final TransportVersion ESQL_FIXED_INDEX_LIKE_9_1 = def(9_112_0_02);
    public static final TransportVersion ESQL_SAMPLE_OPERATOR_STATUS_9_1 = def(9_112_0_03);
    public static final TransportVersion INITIAL_ELASTICSEARCH_9_1_1 = def(9_112_0_04);
    public static final TransportVersion INITIAL_ELASTICSEARCH_9_1_2 = def(9_112_0_05);
    public static final TransportVersion INITIAL_ELASTICSEARCH_9_1_3 = def(9_112_0_06);
    public static final TransportVersion INITIAL_ELASTICSEARCH_9_1_4 = def(9_112_0_07);
    public static final TransportVersion PROJECT_STATE_REGISTRY_RECORDS_DELETIONS = def(9_113_0_00);
    public static final TransportVersion ESQL_SERIALIZE_TIMESERIES_FIELD_TYPE = def(9_114_0_00);
    public static final TransportVersion ML_INFERENCE_IBM_WATSONX_COMPLETION_ADDED = def(9_115_0_00);
    public static final TransportVersion ESQL_LOCAL_RELATION_WITH_NEW_BLOCKS = def(9_117_0_00);
    public static final TransportVersion ML_INFERENCE_CUSTOM_SERVICE_EMBEDDING_TYPE = def(9_118_0_00);
    public static final TransportVersion ESQL_FIXED_INDEX_LIKE = def(9_119_0_00);
    public static final TransportVersion LOOKUP_JOIN_CCS = def(9_120_0_00);
    public static final TransportVersion NODE_USAGE_STATS_FOR_THREAD_POOLS_IN_CLUSTER_INFO = def(9_121_0_00);
    public static final TransportVersion ESQL_CATEGORIZE_OPTIONS = def(9_122_0_00);
    public static final TransportVersion ML_INFERENCE_AZURE_AI_STUDIO_RERANK_ADDED = def(9_123_0_00);
    public static final TransportVersion PROJECT_STATE_REGISTRY_ENTRY = def(9_124_0_00);
    public static final TransportVersion ML_INFERENCE_LLAMA_ADDED = def(9_125_0_00);
    public static final TransportVersion SHARD_WRITE_LOAD_IN_CLUSTER_INFO = def(9_126_0_00);
    public static final TransportVersion ESQL_SAMPLE_OPERATOR_STATUS = def(9_127_0_00);
    public static final TransportVersion PROJECT_RESERVED_STATE_MOVE_TO_REGISTRY = def(9_147_0_00);
    public static final TransportVersion STREAMS_ENDPOINT_PARAM_RESTRICTIONS = def(9_148_0_00);
    public static final TransportVersion RESOLVE_INDEX_MODE_FILTER = def(9_149_0_00);
    public static final TransportVersion SEMANTIC_QUERY_MULTIPLE_INFERENCE_IDS = def(9_150_0_00);
    public static final TransportVersion ESQL_LOOKUP_JOIN_PRE_JOIN_FILTER = def(9_151_0_00);
<<<<<<< HEAD
    public static final TransportVersion SOURCE_CONTEXT = def(9_152_0_00);
=======
    public static final TransportVersion INFERENCE_API_DISABLE_EIS_RATE_LIMITING = def(9_152_0_00);
>>>>>>> fabf32c3

    /*
     * STOP! READ THIS FIRST! No, really,
     *        ____ _____ ___  ____  _        ____  _____    _    ____    _____ _   _ ___ ____    _____ ___ ____  ____ _____ _
     *       / ___|_   _/ _ \|  _ \| |      |  _ \| ____|  / \  |  _ \  |_   _| | | |_ _/ ___|  |  ___|_ _|  _ \/ ___|_   _| |
     *       \___ \ | || | | | |_) | |      | |_) |  _|   / _ \ | | | |   | | | |_| || |\___ \  | |_   | || |_) \___ \ | | | |
     *        ___) || || |_| |  __/|_|      |  _ <| |___ / ___ \| |_| |   | | |  _  || | ___) | |  _|  | ||  _ < ___) || | |_|
     *       |____/ |_| \___/|_|   (_)      |_| \_\_____/_/   \_\____/    |_| |_| |_|___|____/  |_|   |___|_| \_\____/ |_| (_)
     *
     * A new transport version should be added EVERY TIME a change is made to the serialization protocol of one or more classes. Each
     * transport version should only be used in a single merged commit (apart from the BwC versions copied from o.e.Version, ≤V_8_8_1).
     *
     * More information about versions and backporting at docs/internal/Versioning.md
     *
     * ADDING A TRANSPORT VERSION
     * To add a new transport version, add a new constant at the bottom of the list, above this comment. Don't add other lines,
     * comments, etc. The version id has the following layout:
     *
     * M_NNN_S_PP
     *
     * M - The major version of Elasticsearch
     * NNN - The server version part
     * S - The subsidiary version part. It should always be 0 here, it is only used in subsidiary repositories.
     * PP - The patch version part
     *
     * To determine the id of the next TransportVersion constant, do the following:
     * - Use the same major version, unless bumping majors
     * - Bump the server version part by 1, unless creating a patch version
     * - Leave the subsidiary part as 0
     * - Bump the patch part if creating a patch version
     *
     * If a patch version is created, it should be placed sorted among the other existing constants.
     *
     * REVERTING A TRANSPORT VERSION
     *
     * If you revert a commit with a transport version change, you MUST ensure there is a NEW transport version representing the reverted
     * change. DO NOT let the transport version go backwards, it must ALWAYS be incremented.
     *
     * DETERMINING TRANSPORT VERSIONS FROM GIT HISTORY
     *
     * If your git checkout has the expected minor-version-numbered branches and the expected release-version tags then you can find the
     * transport versions known by a particular release ...
     *
     *     git show v8.11.0:server/src/main/java/org/elasticsearch/TransportVersions.java | grep '= def'
     *
     * ... or by a particular branch ...
     *
     *     git show 8.11:server/src/main/java/org/elasticsearch/TransportVersions.java | grep '= def'
     *
     * ... and you can see which versions were added in between two versions too ...
     *
     *     git diff v8.11.0..main -- server/src/main/java/org/elasticsearch/TransportVersions.java
     *
     * In branches 8.7-8.10 see server/src/main/java/org/elasticsearch/TransportVersion.java for the equivalent definitions.
     */

    /**
     * Sorted list of all versions defined in this class
     */
    static final List<TransportVersion> DEFINED_VERSIONS = collectAllVersionIdsDefinedInClass(TransportVersions.class);

    public static List<TransportVersion> collectAllVersionIdsDefinedInClass(Class<?> cls) {
        Map<Integer, String> versionIdFields = new HashMap<>();
        List<TransportVersion> definedTransportVersions = new ArrayList<>();

        for (Field declaredField : cls.getFields()) {
            if (declaredField.getType().equals(TransportVersion.class)) {
                String fieldName = declaredField.getName();

                TransportVersion version;
                try {
                    version = (TransportVersion) declaredField.get(null);
                } catch (IllegalAccessException e) {
                    throw new AssertionError(e);
                }
                definedTransportVersions.add(version);

                if (Assertions.ENABLED) {
                    // check the version number is unique
                    var sameVersionNumber = versionIdFields.put(version.id(), fieldName);
                    assert sameVersionNumber == null
                        : "Versions ["
                            + sameVersionNumber
                            + "] and ["
                            + fieldName
                            + "] have the same version number ["
                            + version.id()
                            + "]. Each TransportVersion should have a different version number";
                }
            }
        }

        Collections.sort(definedTransportVersions);

        return List.copyOf(definedTransportVersions);
    }

    // no instance
    private TransportVersions() {}
}<|MERGE_RESOLUTION|>--- conflicted
+++ resolved
@@ -358,11 +358,8 @@
     public static final TransportVersion RESOLVE_INDEX_MODE_FILTER = def(9_149_0_00);
     public static final TransportVersion SEMANTIC_QUERY_MULTIPLE_INFERENCE_IDS = def(9_150_0_00);
     public static final TransportVersion ESQL_LOOKUP_JOIN_PRE_JOIN_FILTER = def(9_151_0_00);
-<<<<<<< HEAD
-    public static final TransportVersion SOURCE_CONTEXT = def(9_152_0_00);
-=======
     public static final TransportVersion INFERENCE_API_DISABLE_EIS_RATE_LIMITING = def(9_152_0_00);
->>>>>>> fabf32c3
+    public static final TransportVersion SOURCE_CONTEXT = def(9_153_0_00);
 
     /*
      * STOP! READ THIS FIRST! No, really,

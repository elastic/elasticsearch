--- conflicted
+++ resolved
@@ -284,9 +284,6 @@
     public static final TransportVersion INFERENCE_CUSTOM_SERVICE_ADDED = def(9_084_0_00);
     public static final TransportVersion ESQL_LIMIT_ROW_SIZE = def(9_085_0_00);
     public static final TransportVersion ESQL_REGEX_MATCH_WITH_CASE_INSENSITIVITY = def(9_086_0_00);
-<<<<<<< HEAD
-    public static final TransportVersion ESQL_TOP_N_AGGREGATES = def(9_087_0_00);
-=======
     public static final TransportVersion IDP_CUSTOM_SAML_ATTRIBUTES = def(9_087_0_00);
     public static final TransportVersion JOIN_ON_ALIASES = def(9_088_0_00);
     public static final TransportVersion ILM_ADD_SKIP_SETTING = def(9_089_0_00);
@@ -295,7 +292,6 @@
     public static final TransportVersion SEARCH_SOURCE_EXCLUDE_VECTORS_PARAM = def(9_092_0_00);
     public static final TransportVersion SNAPSHOT_INDEX_SHARD_STATUS_MISSING_STATS = def(9_093_0_00);
     public static final TransportVersion ML_INFERENCE_ELASTIC_RERANK = def(9_094_0_00);
->>>>>>> b2c42e41
 
     /*
      * STOP! READ THIS FIRST! No, really,

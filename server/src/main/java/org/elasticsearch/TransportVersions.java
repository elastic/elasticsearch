/*
 * Copyright Elasticsearch B.V. and/or licensed to Elasticsearch B.V. under one
 * or more contributor license agreements. Licensed under the "Elastic License
 * 2.0", the "GNU Affero General Public License v3.0 only", and the "Server Side
 * Public License v 1"; you may not use this file except in compliance with, at
 * your election, the "Elastic License 2.0", the "GNU Affero General Public
 * License v3.0 only", or the "Server Side Public License, v 1".
 */

package org.elasticsearch;

import org.elasticsearch.core.Assertions;
import org.elasticsearch.core.UpdateForV9;

import java.lang.reflect.Field;
import java.util.ArrayList;
import java.util.Collections;
import java.util.HashMap;
import java.util.List;
import java.util.Map;
import java.util.Set;
import java.util.TreeSet;
import java.util.function.IntFunction;

/**
 * <p>Transport version is used to coordinate compatible wire protocol communication between nodes, at a fine-grained level.  This replaces
 * and supersedes the old Version constants.</p>
 *
 * <p>Before adding a new version constant, please read the block comment at the end of the list of constants.</p>
 */
public class TransportVersions {

    /*
     * NOTE: IntelliJ lies!
     * This map is used during class construction, referenced by the registerTransportVersion method.
     * When all the transport version constants have been registered, the map is cleared & never touched again.
     */
    static TreeSet<Integer> IDS = new TreeSet<>();

    static TransportVersion def(int id) {
        if (IDS == null) throw new IllegalStateException("The IDS map needs to be present to call this method");

        if (IDS.add(id) == false) {
            throw new IllegalArgumentException("Version id " + id + " defined twice");
        }
        if (id < IDS.last()) {
            throw new IllegalArgumentException("Version id " + id + " is not defined in the right location. Keep constants sorted");
        }
        return new TransportVersion(id);
    }

    @UpdateForV9(owner = UpdateForV9.Owner.CORE_INFRA) // remove the transport versions with which v9 will not need to interact
    public static final TransportVersion ZERO = def(0);
    public static final TransportVersion V_7_0_0 = def(7_00_00_99);
    public static final TransportVersion V_7_0_1 = def(7_00_01_99);
    public static final TransportVersion V_7_2_0 = def(7_02_00_99);
    public static final TransportVersion V_7_2_1 = def(7_02_01_99);
    public static final TransportVersion V_7_3_0 = def(7_03_00_99);
    public static final TransportVersion V_7_4_0 = def(7_04_00_99);
    public static final TransportVersion V_7_5_0 = def(7_05_00_99);
    public static final TransportVersion V_7_6_0 = def(7_06_00_99);
    public static final TransportVersion V_7_7_0 = def(7_07_00_99);
    public static final TransportVersion V_7_8_0 = def(7_08_00_99);
    public static final TransportVersion V_7_8_1 = def(7_08_01_99);
    public static final TransportVersion V_7_9_0 = def(7_09_00_99);
    public static final TransportVersion V_7_10_0 = def(7_10_00_99);
    public static final TransportVersion V_7_10_1 = def(7_10_01_99);
    public static final TransportVersion V_7_11_0 = def(7_11_00_99);
    public static final TransportVersion V_7_12_0 = def(7_12_00_99);
    public static final TransportVersion V_7_13_0 = def(7_13_00_99);
    public static final TransportVersion V_7_14_0 = def(7_14_00_99);
    public static final TransportVersion V_7_15_0 = def(7_15_00_99);
    public static final TransportVersion V_7_15_1 = def(7_15_01_99);
    public static final TransportVersion V_7_16_0 = def(7_16_00_99);
    public static final TransportVersion V_7_17_0 = def(7_17_00_99);
    public static final TransportVersion V_7_17_1 = def(7_17_01_99);
    public static final TransportVersion V_7_17_8 = def(7_17_08_99);
    public static final TransportVersion V_8_0_0 = def(8_00_00_99);
    public static final TransportVersion V_8_1_0 = def(8_01_00_99);
    public static final TransportVersion V_8_2_0 = def(8_02_00_99);
    public static final TransportVersion V_8_3_0 = def(8_03_00_99);
    public static final TransportVersion V_8_4_0 = def(8_04_00_99);
    public static final TransportVersion V_8_5_0 = def(8_05_00_99);
    public static final TransportVersion V_8_6_0 = def(8_06_00_99);
    public static final TransportVersion V_8_6_1 = def(8_06_01_99);
    public static final TransportVersion V_8_7_0 = def(8_07_00_99);
    public static final TransportVersion V_8_7_1 = def(8_07_01_99);
    public static final TransportVersion V_8_8_0 = def(8_08_00_99);
    public static final TransportVersion V_8_8_1 = def(8_08_01_99);
    /*
     * READ THE COMMENT BELOW THIS BLOCK OF DECLARATIONS BEFORE ADDING NEW TRANSPORT VERSIONS
     * Detached transport versions added below here.
     */
    public static final TransportVersion V_8_9_X = def(8_500_020);
    public static final TransportVersion V_8_10_X = def(8_500_061);
    public static final TransportVersion V_8_11_X = def(8_512_00_1);
    public static final TransportVersion V_8_12_0 = def(8_560_00_0);
    public static final TransportVersion V_8_12_1 = def(8_560_00_1);
    public static final TransportVersion V_8_13_0 = def(8_595_00_0);
    public static final TransportVersion V_8_13_4 = def(8_595_00_1);
    public static final TransportVersion V_8_14_0 = def(8_636_00_1);
    public static final TransportVersion V_8_15_0 = def(8_702_00_2);
    public static final TransportVersion V_8_15_2 = def(8_702_00_3);
    public static final TransportVersion V_8_16_0 = def(8_772_00_1);
    public static final TransportVersion ADD_COMPATIBILITY_VERSIONS_TO_NODE_INFO_BACKPORT_8_16 = def(8_772_00_2);
    public static final TransportVersion SKIP_INNER_HITS_SEARCH_SOURCE_BACKPORT_8_16 = def(8_772_00_3);
    public static final TransportVersion QUERY_RULES_LIST_INCLUDES_TYPES_BACKPORT_8_16 = def(8_772_00_4);
    public static final TransportVersion REMOVE_MIN_COMPATIBLE_SHARD_NODE = def(8_773_00_0);
    public static final TransportVersion REVERT_REMOVE_MIN_COMPATIBLE_SHARD_NODE = def(8_774_00_0);
    public static final TransportVersion ESQL_FIELD_ATTRIBUTE_PARENT_SIMPLIFIED = def(8_775_00_0);
    public static final TransportVersion INFERENCE_DONT_PERSIST_ON_READ = def(8_776_00_0);
    public static final TransportVersion SIMULATE_MAPPING_ADDITION = def(8_777_00_0);
    public static final TransportVersion INTRODUCE_ALL_APPLICABLE_SELECTOR = def(8_778_00_0);
    public static final TransportVersion INDEX_MODE_LOOKUP = def(8_779_00_0);
    public static final TransportVersion INDEX_REQUEST_REMOVE_METERING = def(8_780_00_0);
    public static final TransportVersion CPU_STAT_STRING_PARSING = def(8_781_00_0);
    public static final TransportVersion QUERY_RULES_RETRIEVER = def(8_782_00_0);
    public static final TransportVersion ESQL_CCS_EXEC_INFO_WITH_FAILURES = def(8_783_00_0);
    public static final TransportVersion LOGSDB_TELEMETRY = def(8_784_00_0);
    public static final TransportVersion LOGSDB_TELEMETRY_STATS = def(8_785_00_0);
    public static final TransportVersion KQL_QUERY_ADDED = def(8_786_00_0);
    public static final TransportVersion ROLE_MONITOR_STATS = def(8_787_00_0);
    public static final TransportVersion DATA_STREAM_INDEX_VERSION_DEPRECATION_CHECK = def(8_788_00_0);
    public static final TransportVersion ADD_COMPATIBILITY_VERSIONS_TO_NODE_INFO = def(8_789_00_0);
    public static final TransportVersion VERTEX_AI_INPUT_TYPE_ADDED = def(8_790_00_0);
    public static final TransportVersion SKIP_INNER_HITS_SEARCH_SOURCE = def(8_791_00_0);
    public static final TransportVersion QUERY_RULES_LIST_INCLUDES_TYPES = def(8_792_00_0);
    public static final TransportVersion INDEX_STATS_ADDITIONAL_FIELDS = def(8_793_00_0);
    public static final TransportVersion INDEX_STATS_ADDITIONAL_FIELDS_REVERT = def(8_794_00_0);
    public static final TransportVersion FAST_REFRESH_RCO_2 = def(8_795_00_0);
    public static final TransportVersion ESQL_ENRICH_RUNTIME_WARNINGS = def(8_796_00_0);
    public static final TransportVersion INGEST_PIPELINE_CONFIGURATION_AS_MAP = def(8_797_00_0);
    public static final TransportVersion LOGSDB_TELEMETRY_CUSTOM_CUTOFF_DATE_FIX_8_17 = def(8_797_00_1);
    public static final TransportVersion SOURCE_MODE_TELEMETRY_FIX_8_17 = def(8_797_00_2);
    public static final TransportVersion INDEXING_PRESSURE_THROTTLING_STATS = def(8_798_00_0);
    public static final TransportVersion REINDEX_DATA_STREAMS = def(8_799_00_0);
    public static final TransportVersion ESQL_REMOVE_NODE_LEVEL_PLAN = def(8_800_00_0);
    public static final TransportVersion LOGSDB_TELEMETRY_CUSTOM_CUTOFF_DATE = def(8_801_00_0);
    public static final TransportVersion SOURCE_MODE_TELEMETRY = def(8_802_00_0);
    public static final TransportVersion NEW_REFRESH_CLUSTER_BLOCK = def(8_803_00_0);
    public static final TransportVersion RETRIES_AND_OPERATIONS_IN_BLOBSTORE_STATS = def(8_804_00_0);
<<<<<<< HEAD
    public static final TransportVersion SEMANTIC_QUERY_LENIENT = def(8_805_00_0);
=======
    public static final TransportVersion ADD_DATA_STREAM_OPTIONS_TO_TEMPLATES = def(8_805_00_0);
>>>>>>> bde7bff6

    /*
     * STOP! READ THIS FIRST! No, really,
     *        ____ _____ ___  ____  _        ____  _____    _    ____    _____ _   _ ___ ____    _____ ___ ____  ____ _____ _
     *       / ___|_   _/ _ \|  _ \| |      |  _ \| ____|  / \  |  _ \  |_   _| | | |_ _/ ___|  |  ___|_ _|  _ \/ ___|_   _| |
     *       \___ \ | || | | | |_) | |      | |_) |  _|   / _ \ | | | |   | | | |_| || |\___ \  | |_   | || |_) \___ \ | | | |
     *        ___) || || |_| |  __/|_|      |  _ <| |___ / ___ \| |_| |   | | |  _  || | ___) | |  _|  | ||  _ < ___) || | |_|
     *       |____/ |_| \___/|_|   (_)      |_| \_\_____/_/   \_\____/    |_| |_| |_|___|____/  |_|   |___|_| \_\____/ |_| (_)
     *
     * A new transport version should be added EVERY TIME a change is made to the serialization protocol of one or more classes. Each
     * transport version should only be used in a single merged commit (apart from the BwC versions copied from o.e.Version, ≤V_8_8_1).
     *
     * ADDING A TRANSPORT VERSION
     * To add a new transport version, add a new constant at the bottom of the list, above this comment. Don't add other lines,
     * comments, etc. The version id has the following layout:
     *
     * M_NNN_SS_P
     *
     * M - The major version of Elasticsearch
     * NNN - The server version part
     * SS - The serverless version part. It should always be 00 here, it is used by serverless only.
     * P - The patch version part
     *
     * To determine the id of the next TransportVersion constant, do the following:
     * - Use the same major version, unless bumping majors
     * - Bump the server version part by 1, unless creating a patch version
     * - Leave the serverless part as 00
     * - Bump the patch part if creating a patch version
     *
     * If a patch version is created, it should be placed sorted among the other existing constants.
     *
     * REVERTING A TRANSPORT VERSION
     *
     * If you revert a commit with a transport version change, you MUST ensure there is a NEW transport version representing the reverted
     * change. DO NOT let the transport version go backwards, it must ALWAYS be incremented.
     *
     * DETERMINING TRANSPORT VERSIONS FROM GIT HISTORY
     *
     * If your git checkout has the expected minor-version-numbered branches and the expected release-version tags then you can find the
     * transport versions known by a particular release ...
     *
     *     git show v8.11.0:server/src/main/java/org/elasticsearch/TransportVersions.java | grep '= def'
     *
     * ... or by a particular branch ...
     *
     *     git show 8.11:server/src/main/java/org/elasticsearch/TransportVersions.java | grep '= def'
     *
     * ... and you can see which versions were added in between two versions too ...
     *
     *     git diff v8.11.0..main -- server/src/main/java/org/elasticsearch/TransportVersions.java
     *
     * In branches 8.7-8.10 see server/src/main/java/org/elasticsearch/TransportVersion.java for the equivalent definitions.
     */

    /**
     * Reference to the earliest compatible transport version to this version of the codebase.
     * This should be the transport version used by the highest minor version of the previous major.
     */
    @UpdateForV9(owner = UpdateForV9.Owner.CORE_INFRA)
    // This needs to be bumped to the 8.last
    public static final TransportVersion MINIMUM_COMPATIBLE = V_7_17_0;

    /**
     * Reference to the minimum transport version that can be used with CCS.
     * This should be the transport version used by the previous minor release.
     */
    public static final TransportVersion MINIMUM_CCS_VERSION = V_8_15_0;

    /**
     * Sorted list of all versions defined in this class
     */
    static final List<TransportVersion> DEFINED_VERSIONS = collectAllVersionIdsDefinedInClass(TransportVersions.class);

    // the highest transport version constant defined
    static final TransportVersion LATEST_DEFINED;
    static {
        LATEST_DEFINED = DEFINED_VERSIONS.getLast();

        // see comment on IDS field
        // now we're registered all the transport versions, we can clear the map
        IDS = null;
    }

    public static List<TransportVersion> collectAllVersionIdsDefinedInClass(Class<?> cls) {
        Map<Integer, String> versionIdFields = new HashMap<>();
        List<TransportVersion> definedTransportVersions = new ArrayList<>();

        Set<String> ignore = Set.of("ZERO", "CURRENT", "MINIMUM_COMPATIBLE", "MINIMUM_CCS_VERSION");

        for (Field declaredField : cls.getFields()) {
            if (declaredField.getType().equals(TransportVersion.class)) {
                String fieldName = declaredField.getName();
                if (ignore.contains(fieldName)) {
                    continue;
                }

                TransportVersion version;
                try {
                    version = (TransportVersion) declaredField.get(null);
                } catch (IllegalAccessException e) {
                    throw new AssertionError(e);
                }
                definedTransportVersions.add(version);

                if (Assertions.ENABLED) {
                    // check the version number is unique
                    var sameVersionNumber = versionIdFields.put(version.id(), fieldName);
                    assert sameVersionNumber == null
                        : "Versions ["
                            + sameVersionNumber
                            + "] and ["
                            + fieldName
                            + "] have the same version number ["
                            + version.id()
                            + "]. Each TransportVersion should have a different version number";
                }
            }
        }

        Collections.sort(definedTransportVersions);

        return List.copyOf(definedTransportVersions);
    }

    static final IntFunction<String> VERSION_LOOKUP = ReleaseVersions.generateVersionsLookup(TransportVersions.class, LATEST_DEFINED.id());

    // no instance
    private TransportVersions() {}
}<|MERGE_RESOLUTION|>--- conflicted
+++ resolved
@@ -139,11 +139,8 @@
     public static final TransportVersion SOURCE_MODE_TELEMETRY = def(8_802_00_0);
     public static final TransportVersion NEW_REFRESH_CLUSTER_BLOCK = def(8_803_00_0);
     public static final TransportVersion RETRIES_AND_OPERATIONS_IN_BLOBSTORE_STATS = def(8_804_00_0);
-<<<<<<< HEAD
-    public static final TransportVersion SEMANTIC_QUERY_LENIENT = def(8_805_00_0);
-=======
     public static final TransportVersion ADD_DATA_STREAM_OPTIONS_TO_TEMPLATES = def(8_805_00_0);
->>>>>>> bde7bff6
+    public static final TransportVersion SEMANTIC_QUERY_LENIENT = def(8_806_00_0);
 
     /*
      * STOP! READ THIS FIRST! No, really,

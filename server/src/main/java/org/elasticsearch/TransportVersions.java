--- conflicted
+++ resolved
@@ -218,11 +218,8 @@
     public static final TransportVersion SEMANTIC_TEXT_CHUNKING_CONFIG = def(9_047_00_0);
     public static final TransportVersion REPO_ANALYSIS_COPY_BLOB = def(9_048_00_0);
     public static final TransportVersion AMAZON_BEDROCK_TASK_SETTINGS = def(9_049_00_0);
-<<<<<<< HEAD
-    public static final TransportVersion INTRODUCE_FAILURES_LIFECYCLE = def(9_050_0_00);
-=======
     public static final TransportVersion ESQL_REPORT_SHARD_PARTITIONING = def(9_050_00_0);
->>>>>>> b326ebb1
+    public static final TransportVersion INTRODUCE_FAILURES_LIFECYCLE = def(9_051_0_00);
 
     /*
      * STOP! READ THIS FIRST! No, really,

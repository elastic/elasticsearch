/*
 * Copyright Elasticsearch B.V. and/or licensed to Elasticsearch B.V. under one
 * or more contributor license agreements. Licensed under the "Elastic License
 * 2.0", the "GNU Affero General Public License v3.0 only", and the "Server Side
 * Public License v 1"; you may not use this file except in compliance with, at
 * your election, the "Elastic License 2.0", the "GNU Affero General Public
 * License v3.0 only", or the "Server Side Public License, v 1".
 */

package org.elasticsearch;

import org.elasticsearch.core.Assertions;

import java.lang.reflect.Field;
import java.util.ArrayList;
import java.util.Collections;
import java.util.HashMap;
import java.util.List;
import java.util.Map;
import java.util.TreeSet;

/**
 * <p>Transport version is used to coordinate compatible wire protocol communication between nodes, at a fine-grained level.  This replaces
 * and supersedes the old Version constants.</p>
 *
 * <p>Before adding a new version constant, please read the block comment at the end of the list of constants.</p>
 */
public class TransportVersions {

    /*
     * NOTE: IntelliJ lies!
     * This map is used during class construction, referenced by the registerTransportVersion method.
     * When all the transport version constants have been registered, the map is cleared & never touched again.
     */
    static TreeSet<Integer> IDS = new TreeSet<>();

    static TransportVersion def(int id) {
        if (IDS == null) throw new IllegalStateException("The IDS map needs to be present to call this method");

        if (IDS.add(id) == false) {
            throw new IllegalArgumentException("Version id " + id + " defined twice");
        }
        if (id < IDS.last()) {
            throw new IllegalArgumentException("Version id " + id + " is not defined in the right location. Keep constants sorted");
        }
        return new TransportVersion(id);
    }

    // TODO: ES-10337 we can remove all transport versions earlier than 8.18
    public static final TransportVersion V_7_0_0 = def(7_00_00_99);
    public static final TransportVersion V_7_1_0 = def(7_01_00_99);
    public static final TransportVersion V_7_2_0 = def(7_02_00_99);
    public static final TransportVersion V_7_3_0 = def(7_03_00_99);
    public static final TransportVersion V_7_3_2 = def(7_03_02_99);
    public static final TransportVersion V_7_4_0 = def(7_04_00_99);
    public static final TransportVersion V_7_8_0 = def(7_08_00_99);
    public static final TransportVersion V_7_8_1 = def(7_08_01_99);
    public static final TransportVersion V_7_9_0 = def(7_09_00_99);
    public static final TransportVersion V_7_10_0 = def(7_10_00_99);
    public static final TransportVersion V_8_0_0 = def(8_00_00_99);
    public static final TransportVersion V_8_1_0 = def(8_01_00_99);
    public static final TransportVersion V_8_2_0 = def(8_02_00_99);
    public static final TransportVersion V_8_3_0 = def(8_03_00_99);
    public static final TransportVersion V_8_4_0 = def(8_04_00_99);
    public static final TransportVersion V_8_5_0 = def(8_05_00_99);
    public static final TransportVersion V_8_6_0 = def(8_06_00_99);
    public static final TransportVersion V_8_6_1 = def(8_06_01_99);
    public static final TransportVersion V_8_7_0 = def(8_07_00_99);
    public static final TransportVersion V_8_7_1 = def(8_07_01_99);
    public static final TransportVersion V_8_8_0 = def(8_08_00_99);
    public static final TransportVersion V_8_8_1 = def(8_08_01_99);
    /*
     * READ THE COMMENT BELOW THIS BLOCK OF DECLARATIONS BEFORE ADDING NEW TRANSPORT VERSIONS
     * Detached transport versions added below here.
     */
    public static final TransportVersion V_8_9_X = def(8_500_0_20);
    public static final TransportVersion V_8_10_X = def(8_500_0_61);
    public static final TransportVersion V_8_11_X = def(8_512_0_01);
    public static final TransportVersion V_8_12_0 = def(8_560_0_00);
    public static final TransportVersion V_8_12_1 = def(8_560_0_01);
    public static final TransportVersion V_8_13_0 = def(8_595_0_00);
    public static final TransportVersion V_8_13_4 = def(8_595_0_01);
    public static final TransportVersion V_8_14_0 = def(8_636_0_01);
    public static final TransportVersion V_8_15_0 = def(8_702_0_02);
    public static final TransportVersion V_8_15_2 = def(8_702_0_03);
    public static final TransportVersion V_8_16_0 = def(8_772_0_01);
    public static final TransportVersion V_8_16_1 = def(8_772_0_04);
    public static final TransportVersion INITIAL_ELASTICSEARCH_8_16_5 = def(8_772_0_05);
    public static final TransportVersion INITIAL_ELASTICSEARCH_8_16_6 = def(8_772_0_06);
    public static final TransportVersion V_8_17_0 = def(8_797_0_02);
    public static final TransportVersion INITIAL_ELASTICSEARCH_8_17_3 = def(8_797_0_03);
    public static final TransportVersion INITIAL_ELASTICSEARCH_8_17_4 = def(8_797_0_04);
    public static final TransportVersion INITIAL_ELASTICSEARCH_8_17_5 = def(8_797_0_05);
    public static final TransportVersion INDEXING_PRESSURE_THROTTLING_STATS = def(8_798_0_00);
    public static final TransportVersion REINDEX_DATA_STREAMS = def(8_799_0_00);
    public static final TransportVersion ESQL_REMOVE_NODE_LEVEL_PLAN = def(8_800_0_00);
    public static final TransportVersion LOGSDB_TELEMETRY_CUSTOM_CUTOFF_DATE = def(8_801_0_00);
    public static final TransportVersion SOURCE_MODE_TELEMETRY = def(8_802_0_00);
    public static final TransportVersion NEW_REFRESH_CLUSTER_BLOCK = def(8_803_0_00);
    public static final TransportVersion RETRIES_AND_OPERATIONS_IN_BLOBSTORE_STATS = def(8_804_0_00);
    public static final TransportVersion ADD_DATA_STREAM_OPTIONS_TO_TEMPLATES = def(8_805_0_00);
    public static final TransportVersion KNN_QUERY_RESCORE_OVERSAMPLE = def(8_806_0_00);
    public static final TransportVersion SEMANTIC_QUERY_LENIENT = def(8_807_0_00);
    public static final TransportVersion ESQL_QUERY_BUILDER_IN_SEARCH_FUNCTIONS = def(8_808_0_00);
    public static final TransportVersion EQL_ALLOW_PARTIAL_SEARCH_RESULTS = def(8_809_0_00);
    public static final TransportVersion NODE_VERSION_INFORMATION_WITH_MIN_READ_ONLY_INDEX_VERSION = def(8_810_0_00);
    public static final TransportVersion ERROR_TRACE_IN_TRANSPORT_HEADER = def(8_811_0_00);
    public static final TransportVersion FAILURE_STORE_ENABLED_BY_CLUSTER_SETTING = def(8_812_0_00);
    public static final TransportVersion SIMULATE_IGNORED_FIELDS = def(8_813_0_00);
    public static final TransportVersion TRANSFORMS_UPGRADE_MODE = def(8_814_0_00);
    public static final TransportVersion NODE_SHUTDOWN_EPHEMERAL_ID_ADDED = def(8_815_0_00);
    public static final TransportVersion ESQL_CCS_TELEMETRY_STATS = def(8_816_0_00);
    public static final TransportVersion TEXT_EMBEDDING_QUERY_VECTOR_BUILDER_INFER_MODEL_ID = def(8_817_0_00);
    public static final TransportVersion ESQL_ENABLE_NODE_LEVEL_REDUCTION = def(8_818_0_00);
    public static final TransportVersion JINA_AI_INTEGRATION_ADDED = def(8_819_0_00);
    public static final TransportVersion TRACK_INDEX_FAILED_DUE_TO_VERSION_CONFLICT_METRIC = def(8_820_0_00);
    public static final TransportVersion REPLACE_FAILURE_STORE_OPTIONS_WITH_SELECTOR_SYNTAX = def(8_821_0_00);
    public static final TransportVersion ELASTIC_INFERENCE_SERVICE_UNIFIED_CHAT_COMPLETIONS_INTEGRATION = def(8_822_0_00);
    public static final TransportVersion KQL_QUERY_TECH_PREVIEW = def(8_823_0_00);
    public static final TransportVersion ESQL_PROFILE_ROWS_PROCESSED = def(8_824_0_00);
    public static final TransportVersion BYTE_SIZE_VALUE_ALWAYS_USES_BYTES_1 = def(8_825_0_00);
    public static final TransportVersion REVERT_BYTE_SIZE_VALUE_ALWAYS_USES_BYTES_1 = def(8_826_0_00);
    public static final TransportVersion ESQL_SKIP_ES_INDEX_SERIALIZATION = def(8_827_0_00);
    public static final TransportVersion ADD_INDEX_BLOCK_TWO_PHASE = def(8_828_0_00);
    public static final TransportVersion RESOLVE_CLUSTER_NO_INDEX_EXPRESSION = def(8_829_0_00);
    public static final TransportVersion ML_ROLLOVER_LEGACY_INDICES = def(8_830_0_00);
    public static final TransportVersion ADD_INCLUDE_FAILURE_INDICES_OPTION = def(8_831_0_00);
    public static final TransportVersion ESQL_RESPONSE_PARTIAL = def(8_832_0_00);
    public static final TransportVersion RANK_DOC_OPTIONAL_METADATA_FOR_EXPLAIN = def(8_833_0_00);
    public static final TransportVersion ILM_ADD_SEARCHABLE_SNAPSHOT_ADD_REPLICATE_FOR = def(8_834_0_00);
    public static final TransportVersion INGEST_REQUEST_INCLUDE_SOURCE_ON_ERROR = def(8_835_0_00);
    public static final TransportVersion RESOURCE_DEPRECATION_CHECKS = def(8_836_0_00);
    public static final TransportVersion LINEAR_RETRIEVER_SUPPORT = def(8_837_0_00);
    public static final TransportVersion TIMEOUT_GET_PARAM_FOR_RESOLVE_CLUSTER = def(8_838_0_00);
    public static final TransportVersion INFERENCE_REQUEST_ADAPTIVE_RATE_LIMITING = def(8_839_0_00);
    public static final TransportVersion ML_INFERENCE_IBM_WATSONX_RERANK_ADDED = def(8_840_0_00);
    public static final TransportVersion REMOVE_ALL_APPLICABLE_SELECTOR_BACKPORT_8_18 = def(8_840_0_01);
    public static final TransportVersion RETRY_ILM_ASYNC_ACTION_REQUIRE_ERROR_8_18 = def(8_840_0_02);
    public static final TransportVersion INITIAL_ELASTICSEARCH_8_18_7 = def(8_840_0_09);
    public static final TransportVersion INITIAL_ELASTICSEARCH_8_19 = def(8_841_0_00);
    public static final TransportVersion COHERE_BIT_EMBEDDING_TYPE_SUPPORT_ADDED_BACKPORT_8_X = def(8_841_0_01);
    public static final TransportVersion REMOVE_ALL_APPLICABLE_SELECTOR_BACKPORT_8_19 = def(8_841_0_02);
    public static final TransportVersion ESQL_RETRY_ON_SHARD_LEVEL_FAILURE_BACKPORT_8_19 = def(8_841_0_03);
    public static final TransportVersion ESQL_SUPPORT_PARTIAL_RESULTS_BACKPORT_8_19 = def(8_841_0_04);
    public static final TransportVersion VOYAGE_AI_INTEGRATION_ADDED_BACKPORT_8_X = def(8_841_0_05);
    public static final TransportVersion JINA_AI_EMBEDDING_TYPE_SUPPORT_ADDED_BACKPORT_8_19 = def(8_841_0_06);
    public static final TransportVersion RETRY_ILM_ASYNC_ACTION_REQUIRE_ERROR_8_19 = def(8_841_0_07);
    public static final TransportVersion INFERENCE_CONTEXT_8_X = def(8_841_0_08);
    public static final TransportVersion ML_INFERENCE_DEEPSEEK_8_19 = def(8_841_0_09);
    public static final TransportVersion ESQL_SERIALIZE_BLOCK_TYPE_CODE_8_19 = def(8_841_0_10);
    public static final TransportVersion ESQL_FAILURE_FROM_REMOTE_8_19 = def(8_841_0_11);
    public static final TransportVersion ESQL_AGGREGATE_METRIC_DOUBLE_LITERAL_8_19 = def(8_841_0_12);
    public static final TransportVersion INFERENCE_MODEL_REGISTRY_METADATA_8_19 = def(8_841_0_13);
    public static final TransportVersion INTRODUCE_LIFECYCLE_TEMPLATE_8_19 = def(8_841_0_14);
    public static final TransportVersion RERANK_COMMON_OPTIONS_ADDED_8_19 = def(8_841_0_15);
    public static final TransportVersion REMOTE_EXCEPTION_8_19 = def(8_841_0_16);
    public static final TransportVersion AMAZON_BEDROCK_TASK_SETTINGS_8_19 = def(8_841_0_17);
    public static final TransportVersion SEMANTIC_TEXT_CHUNKING_CONFIG_8_19 = def(8_841_0_18);
    public static final TransportVersion BATCHED_QUERY_PHASE_VERSION_BACKPORT_8_X = def(8_841_0_19);
    public static final TransportVersion SEARCH_INCREMENTAL_TOP_DOCS_NULL_BACKPORT_8_19 = def(8_841_0_20);
    public static final TransportVersion ML_INFERENCE_SAGEMAKER_8_19 = def(8_841_0_21);
    public static final TransportVersion ESQL_REPORT_ORIGINAL_TYPES_BACKPORT_8_19 = def(8_841_0_22);
    public static final TransportVersion PINNED_RETRIEVER_8_19 = def(8_841_0_23);
    public static final TransportVersion ESQL_AGGREGATE_METRIC_DOUBLE_BLOCK_8_19 = def(8_841_0_24);
    public static final TransportVersion INTRODUCE_FAILURES_LIFECYCLE_BACKPORT_8_19 = def(8_841_0_25);
    public static final TransportVersion INTRODUCE_FAILURES_DEFAULT_RETENTION_BACKPORT_8_19 = def(8_841_0_26);
    public static final TransportVersion RESCORE_VECTOR_ALLOW_ZERO_BACKPORT_8_19 = def(8_841_0_27);
    public static final TransportVersion INFERENCE_ADD_TIMEOUT_PUT_ENDPOINT_8_19 = def(8_841_0_28);
    public static final TransportVersion ESQL_REPORT_SHARD_PARTITIONING_8_19 = def(8_841_0_29);
    public static final TransportVersion ESQL_DRIVER_TASK_DESCRIPTION_8_19 = def(8_841_0_30);
    public static final TransportVersion ML_INFERENCE_HUGGING_FACE_CHAT_COMPLETION_ADDED_8_19 = def(8_841_0_31);
    public static final TransportVersion V_8_19_FIELD_CAPS_ADD_CLUSTER_ALIAS = def(8_841_0_32);
    public static final TransportVersion ESQL_HASH_OPERATOR_STATUS_OUTPUT_TIME_8_19 = def(8_841_0_34);
    public static final TransportVersion RERANKER_FAILURES_ALLOWED_8_19 = def(8_841_0_35);
    public static final TransportVersion ML_INFERENCE_HUGGING_FACE_RERANK_ADDED_8_19 = def(8_841_0_36);
    public static final TransportVersion ML_INFERENCE_SAGEMAKER_CHAT_COMPLETION_8_19 = def(8_841_0_37);
    public static final TransportVersion ML_INFERENCE_VERTEXAI_CHATCOMPLETION_ADDED_8_19 = def(8_841_0_38);
    public static final TransportVersion INFERENCE_CUSTOM_SERVICE_ADDED_8_19 = def(8_841_0_39);
    public static final TransportVersion IDP_CUSTOM_SAML_ATTRIBUTES_ADDED_8_19 = def(8_841_0_40);
    public static final TransportVersion DATA_STREAM_OPTIONS_API_REMOVE_INCLUDE_DEFAULTS_8_19 = def(8_841_0_41);
    public static final TransportVersion JOIN_ON_ALIASES_8_19 = def(8_841_0_42);
    public static final TransportVersion ILM_ADD_SKIP_SETTING_8_19 = def(8_841_0_43);
    public static final TransportVersion ESQL_REGEX_MATCH_WITH_CASE_INSENSITIVITY_8_19 = def(8_841_0_44);
    public static final TransportVersion ESQL_QUERY_PLANNING_DURATION_8_19 = def(8_841_0_45);
    public static final TransportVersion SEARCH_SOURCE_EXCLUDE_VECTORS_PARAM_8_19 = def(8_841_0_46);
    public static final TransportVersion ML_INFERENCE_MISTRAL_CHAT_COMPLETION_ADDED_8_19 = def(8_841_0_47);
    public static final TransportVersion ML_INFERENCE_ELASTIC_RERANK_ADDED_8_19 = def(8_841_0_48);
    public static final TransportVersion NONE_CHUNKING_STRATEGY_8_19 = def(8_841_0_49);
    public static final TransportVersion IDP_CUSTOM_SAML_ATTRIBUTES_ALLOW_LIST_8_19 = def(8_841_0_50);
    public static final TransportVersion SETTINGS_IN_DATA_STREAMS_8_19 = def(8_841_0_51);
    public static final TransportVersion ML_INFERENCE_CUSTOM_SERVICE_REMOVE_ERROR_PARSING_8_19 = def(8_841_0_52);
    public static final TransportVersion ML_INFERENCE_CUSTOM_SERVICE_EMBEDDING_BATCH_SIZE_8_19 = def(8_841_0_53);
    public static final TransportVersion STREAMS_LOGS_SUPPORT_8_19 = def(8_841_0_54);
    public static final TransportVersion ML_INFERENCE_CUSTOM_SERVICE_INPUT_TYPE_8_19 = def(8_841_0_55);
    public static final TransportVersion RANDOM_SAMPLER_QUERY_BUILDER_8_19 = def(8_841_0_56);
    public static final TransportVersion ML_INFERENCE_SAGEMAKER_ELASTIC_8_19 = def(8_841_0_57);
    public static final TransportVersion SPARSE_VECTOR_FIELD_PRUNING_OPTIONS_8_19 = def(8_841_0_58);
    public static final TransportVersion ML_INFERENCE_ELASTIC_DENSE_TEXT_EMBEDDINGS_ADDED_8_19 = def(8_841_0_59);
    public static final TransportVersion ML_INFERENCE_COHERE_API_VERSION_8_19 = def(8_841_0_60);
    public static final TransportVersion ESQL_DOCUMENTS_FOUND_AND_VALUES_LOADED_8_19 = def(8_841_0_61);
    public static final TransportVersion ESQL_PROFILE_INCLUDE_PLAN_8_19 = def(8_841_0_62);
    public static final TransportVersion ESQL_SPLIT_ON_BIG_VALUES_8_19 = def(8_841_0_63);
    public static final TransportVersion INITIAL_ELASTICSEARCH_8_19_4 = def(8_841_0_68);
    public static final TransportVersion INITIAL_ELASTICSEARCH_9_0 = def(9_000_0_00);
    public static final TransportVersion REMOVE_SNAPSHOT_FAILURES_90 = def(9_000_0_01);
    public static final TransportVersion TRANSPORT_STATS_HANDLING_TIME_REQUIRED_90 = def(9_000_0_02);
    public static final TransportVersion REMOVE_DESIRED_NODE_VERSION_90 = def(9_000_0_03);
    public static final TransportVersion ESQL_DRIVER_TASK_DESCRIPTION_90 = def(9_000_0_04);
    public static final TransportVersion REMOVE_ALL_APPLICABLE_SELECTOR_9_0 = def(9_000_0_05);
    public static final TransportVersion BYTE_SIZE_VALUE_ALWAYS_USES_BYTES_90 = def(9_000_0_06);
    public static final TransportVersion RETRY_ILM_ASYNC_ACTION_REQUIRE_ERROR_90 = def(9_000_0_07);
    public static final TransportVersion RE_REMOVE_MIN_COMPATIBLE_SHARD_NODE_90 = def(9_000_0_08);
    public static final TransportVersion STORED_SCRIPT_CONTENT_LENGTH_90 = def(9_000_0_09);
    public static final TransportVersion INITIAL_ELASTICSEARCH_9_0_7 = def(9_000_0_16);
    public static final TransportVersion COHERE_BIT_EMBEDDING_TYPE_SUPPORT_ADDED = def(9_001_0_00);
    public static final TransportVersion REMOVE_SNAPSHOT_FAILURES = def(9_002_0_00);
    public static final TransportVersion TRANSPORT_STATS_HANDLING_TIME_REQUIRED = def(9_003_0_00);
    public static final TransportVersion REMOVE_DESIRED_NODE_VERSION = def(9_004_0_00);
    public static final TransportVersion ESQL_DRIVER_TASK_DESCRIPTION = def(9_005_0_00);
    public static final TransportVersion ESQL_RETRY_ON_SHARD_LEVEL_FAILURE = def(9_006_0_00);
    public static final TransportVersion ESQL_PROFILE_ASYNC_NANOS = def(9_007_00_0);
    public static final TransportVersion ESQL_LOOKUP_JOIN_SOURCE_TEXT = def(9_008_0_00);
    public static final TransportVersion REMOVE_ALL_APPLICABLE_SELECTOR = def(9_009_0_00);
    public static final TransportVersion SLM_UNHEALTHY_IF_NO_SNAPSHOT_WITHIN = def(9_010_0_00);
    public static final TransportVersion ESQL_SUPPORT_PARTIAL_RESULTS = def(9_011_0_00);
    public static final TransportVersion REMOVE_REPOSITORY_CONFLICT_MESSAGE = def(9_012_0_00);
    public static final TransportVersion RERANKER_FAILURES_ALLOWED = def(9_013_0_00);
    public static final TransportVersion VOYAGE_AI_INTEGRATION_ADDED = def(9_014_0_00);
    public static final TransportVersion BYTE_SIZE_VALUE_ALWAYS_USES_BYTES = def(9_015_0_00);
    public static final TransportVersion ESQL_SERIALIZE_SOURCE_FUNCTIONS_WARNINGS = def(9_016_0_00);
    public static final TransportVersion ESQL_DRIVER_NODE_DESCRIPTION = def(9_017_0_00);
    public static final TransportVersion MULTI_PROJECT = def(9_018_0_00);
    public static final TransportVersion STORED_SCRIPT_CONTENT_LENGTH = def(9_019_0_00);
    public static final TransportVersion JINA_AI_EMBEDDING_TYPE_SUPPORT_ADDED = def(9_020_0_00);
    public static final TransportVersion RE_REMOVE_MIN_COMPATIBLE_SHARD_NODE = def(9_021_0_00);
    public static final TransportVersion UNASSIGENEDINFO_RESHARD_ADDED = def(9_022_0_00);
    public static final TransportVersion INCLUDE_INDEX_MODE_IN_GET_DATA_STREAM = def(9_023_0_00);
    public static final TransportVersion MAX_OPERATION_SIZE_REJECTIONS_ADDED = def(9_024_0_00);
    public static final TransportVersion RETRY_ILM_ASYNC_ACTION_REQUIRE_ERROR = def(9_025_0_00);
    public static final TransportVersion ESQL_SERIALIZE_BLOCK_TYPE_CODE = def(9_026_0_00);
    public static final TransportVersion ESQL_THREAD_NAME_IN_DRIVER_PROFILE = def(9_027_0_00);
    public static final TransportVersion INFERENCE_CONTEXT = def(9_028_0_00);
    public static final TransportVersion ML_INFERENCE_DEEPSEEK = def(9_029_00_0);
    public static final TransportVersion ESQL_FAILURE_FROM_REMOTE = def(9_030_00_0);
    public static final TransportVersion INDEX_RESHARDING_METADATA = def(9_031_0_00);
    public static final TransportVersion INFERENCE_MODEL_REGISTRY_METADATA = def(9_032_0_00);
    public static final TransportVersion INTRODUCE_LIFECYCLE_TEMPLATE = def(9_033_0_00);
    public static final TransportVersion INDEXING_STATS_INCLUDES_RECENT_WRITE_LOAD = def(9_034_0_00);
    public static final TransportVersion ESQL_AGGREGATE_METRIC_DOUBLE_LITERAL = def(9_035_0_00);
    public static final TransportVersion INDEX_METADATA_INCLUDES_RECENT_WRITE_LOAD = def(9_036_0_00);
    public static final TransportVersion RERANK_COMMON_OPTIONS_ADDED = def(9_037_0_00);
    public static final TransportVersion ESQL_REPORT_ORIGINAL_TYPES = def(9_038_00_0);
    public static final TransportVersion RESCORE_VECTOR_ALLOW_ZERO = def(9_039_0_00);
    public static final TransportVersion PROJECT_ID_IN_SNAPSHOT = def(9_040_0_00);
    public static final TransportVersion INDEX_STATS_AND_METADATA_INCLUDE_PEAK_WRITE_LOAD = def(9_041_0_00);
    public static final TransportVersion BATCHED_QUERY_PHASE_VERSION = def(9_043_0_00);
    public static final TransportVersion REMOTE_EXCEPTION = def(9_044_0_00);
    public static final TransportVersion ESQL_REMOVE_AGGREGATE_TYPE = def(9_045_0_00);
    public static final TransportVersion ADD_PROJECT_ID_TO_DSL_ERROR_INFO = def(9_046_0_00);
    public static final TransportVersion SEMANTIC_TEXT_CHUNKING_CONFIG = def(9_047_0_00);
    public static final TransportVersion REPO_ANALYSIS_COPY_BLOB = def(9_048_0_00);
    public static final TransportVersion AMAZON_BEDROCK_TASK_SETTINGS = def(9_049_0_00);
    public static final TransportVersion ESQL_REPORT_SHARD_PARTITIONING = def(9_050_0_00);
    public static final TransportVersion DEAD_ESQL_QUERY_PLANNING_DURATION = def(9_051_0_00);
    public static final TransportVersion DEAD_ESQL_DOCUMENTS_FOUND_AND_VALUES_LOADED = def(9_052_0_00);
    public static final TransportVersion DEAD_BATCHED_QUERY_EXECUTION_DELAYABLE_WRITABLE = def(9_053_0_00);
    public static final TransportVersion DEAD_SEARCH_INCREMENTAL_TOP_DOCS_NULL = def(9_054_0_00);
    public static final TransportVersion ESQL_QUERY_PLANNING_DURATION = def(9_055_0_00);
    public static final TransportVersion ESQL_DOCUMENTS_FOUND_AND_VALUES_LOADED = def(9_056_0_00);
    public static final TransportVersion BATCHED_QUERY_EXECUTION_DELAYABLE_WRITABLE = def(9_057_0_00);
    public static final TransportVersion SEARCH_INCREMENTAL_TOP_DOCS_NULL = def(9_058_0_00);
    public static final TransportVersion COMPRESS_DELAYABLE_WRITEABLE = def(9_059_0_00);
    public static final TransportVersion SYNONYMS_REFRESH_PARAM = def(9_060_0_00);
    public static final TransportVersion DOC_FIELDS_AS_LIST = def(9_061_0_00);
    public static final TransportVersion DENSE_VECTOR_OFF_HEAP_STATS = def(9_062_00_0);
    public static final TransportVersion RANDOM_SAMPLER_QUERY_BUILDER = def(9_063_0_00);
    public static final TransportVersion SETTINGS_IN_DATA_STREAMS = def(9_064_0_00);
    public static final TransportVersion INTRODUCE_FAILURES_LIFECYCLE = def(9_065_0_00);
    public static final TransportVersion PROJECT_METADATA_SETTINGS = def(9_066_0_00);
    public static final TransportVersion AGGREGATE_METRIC_DOUBLE_BLOCK = def(9_067_0_00);
    public static final TransportVersion PINNED_RETRIEVER = def(9_068_0_00);
    public static final TransportVersion ML_INFERENCE_SAGEMAKER = def(9_069_0_00);
    public static final TransportVersion WRITE_LOAD_INCLUDES_BUFFER_WRITES = def(9_070_0_00);
    public static final TransportVersion INTRODUCE_FAILURES_DEFAULT_RETENTION = def(9_071_0_00);
    public static final TransportVersion FILE_SETTINGS_HEALTH_INFO = def(9_072_0_00);
    public static final TransportVersion FIELD_CAPS_ADD_CLUSTER_ALIAS = def(9_073_0_00);
    public static final TransportVersion INFERENCE_ADD_TIMEOUT_PUT_ENDPOINT = def(9_074_0_00);
    public static final TransportVersion ESQL_FIELD_ATTRIBUTE_DROP_TYPE = def(9_075_0_00);
    public static final TransportVersion ESQL_TIME_SERIES_SOURCE_STATUS = def(9_076_0_00);
    public static final TransportVersion ESQL_HASH_OPERATOR_STATUS_OUTPUT_TIME = def(9_077_0_00);
    public static final TransportVersion ML_INFERENCE_HUGGING_FACE_CHAT_COMPLETION_ADDED = def(9_078_0_00);
    public static final TransportVersion NODES_STATS_SUPPORTS_MULTI_PROJECT = def(9_079_0_00);
    public static final TransportVersion ML_INFERENCE_HUGGING_FACE_RERANK_ADDED = def(9_080_0_00);
    public static final TransportVersion SETTINGS_IN_DATA_STREAMS_DRY_RUN = def(9_081_0_00);
    public static final TransportVersion ML_INFERENCE_SAGEMAKER_CHAT_COMPLETION = def(9_082_0_00);
    public static final TransportVersion ML_INFERENCE_VERTEXAI_CHATCOMPLETION_ADDED = def(9_083_0_00);
    public static final TransportVersion INFERENCE_CUSTOM_SERVICE_ADDED = def(9_084_0_00);
    public static final TransportVersion ESQL_LIMIT_ROW_SIZE = def(9_085_0_00);
    public static final TransportVersion ESQL_REGEX_MATCH_WITH_CASE_INSENSITIVITY = def(9_086_0_00);
    public static final TransportVersion IDP_CUSTOM_SAML_ATTRIBUTES = def(9_087_0_00);
    public static final TransportVersion JOIN_ON_ALIASES = def(9_088_0_00);
    public static final TransportVersion ILM_ADD_SKIP_SETTING = def(9_089_0_00);
    public static final TransportVersion ML_INFERENCE_MISTRAL_CHAT_COMPLETION_ADDED = def(9_090_0_00);
    public static final TransportVersion IDP_CUSTOM_SAML_ATTRIBUTES_ALLOW_LIST = def(9_091_0_00);
    public static final TransportVersion SEARCH_SOURCE_EXCLUDE_VECTORS_PARAM = def(9_092_0_00);
    public static final TransportVersion SNAPSHOT_INDEX_SHARD_STATUS_MISSING_STATS = def(9_093_0_00);
    public static final TransportVersion ML_INFERENCE_ELASTIC_RERANK = def(9_094_0_00);
    public static final TransportVersion SEARCH_LOAD_PER_INDEX_STATS = def(9_095_0_00);
    public static final TransportVersion HEAP_USAGE_IN_CLUSTER_INFO = def(9_096_0_00);
    public static final TransportVersion NONE_CHUNKING_STRATEGY = def(9_097_0_00);
    public static final TransportVersion PROJECT_DELETION_GLOBAL_BLOCK = def(9_098_0_00);
    public static final TransportVersion SECURITY_CLOUD_API_KEY_REALM_AND_TYPE = def(9_099_0_00);
    public static final TransportVersion STATE_PARAM_GET_SNAPSHOT = def(9_100_0_00);
    public static final TransportVersion PROJECT_ID_IN_SNAPSHOTS_DELETIONS_AND_REPO_CLEANUP = def(9_101_0_00);
    public static final TransportVersion ML_INFERENCE_CUSTOM_SERVICE_REMOVE_ERROR_PARSING = def(9_102_0_00);
    public static final TransportVersion ML_INFERENCE_CUSTOM_SERVICE_EMBEDDING_BATCH_SIZE = def(9_103_0_00);
    public static final TransportVersion STREAMS_LOGS_SUPPORT = def(9_104_0_00);
    public static final TransportVersion ML_INFERENCE_CUSTOM_SERVICE_INPUT_TYPE = def(9_105_0_00);
    public static final TransportVersion ML_INFERENCE_SAGEMAKER_ELASTIC = def(9_106_0_00);
    public static final TransportVersion SPARSE_VECTOR_FIELD_PRUNING_OPTIONS = def(9_107_0_00);
    public static final TransportVersion CLUSTER_STATE_PROJECTS_SETTINGS = def(9_108_0_00);
    public static final TransportVersion ML_INFERENCE_ELASTIC_DENSE_TEXT_EMBEDDINGS_ADDED = def(9_109_00_0);
    public static final TransportVersion ML_INFERENCE_COHERE_API_VERSION = def(9_110_0_00);
    public static final TransportVersion ESQL_PROFILE_INCLUDE_PLAN = def(9_111_0_00);
    public static final TransportVersion MAPPINGS_IN_DATA_STREAMS = def(9_112_0_00);
    public static final TransportVersion ESQL_SPLIT_ON_BIG_VALUES_9_1 = def(9_112_0_01);
    public static final TransportVersion PROJECT_STATE_REGISTRY_RECORDS_DELETIONS = def(9_113_0_00);
    public static final TransportVersion ESQL_SERIALIZE_TIMESERIES_FIELD_TYPE = def(9_114_0_00);
    public static final TransportVersion ML_INFERENCE_IBM_WATSONX_COMPLETION_ADDED = def(9_115_0_00);
    public static final TransportVersion ESQL_SPLIT_ON_BIG_VALUES = def(9_116_0_00);
    public static final TransportVersion ESQL_LOCAL_RELATION_WITH_NEW_BLOCKS = def(9_117_0_00);
    public static final TransportVersion ML_INFERENCE_CUSTOM_SERVICE_EMBEDDING_TYPE = def(9_118_0_00);
    public static final TransportVersion TIME_SERIES_TELEMETRY = def(9_155_0_00);
    public static final TransportVersion INFERENCE_API_EIS_DIAGNOSTICS = def(9_156_0_00);
<<<<<<< HEAD
    public static final TransportVersion SOURCE_CONTEXT = def(9_157_0_00);
=======
    public static final TransportVersion ML_INFERENCE_ENDPOINT_CACHE = def(9_157_0_00);
>>>>>>> 36181aa6

    /*
     * STOP! READ THIS FIRST! No, really,
     *        ____ _____ ___  ____  _        ____  _____    _    ____    _____ _   _ ___ ____    _____ ___ ____  ____ _____ _
     *       / ___|_   _/ _ \|  _ \| |      |  _ \| ____|  / \  |  _ \  |_   _| | | |_ _/ ___|  |  ___|_ _|  _ \/ ___|_   _| |
     *       \___ \ | || | | | |_) | |      | |_) |  _|   / _ \ | | | |   | | | |_| || |\___ \  | |_   | || |_) \___ \ | | | |
     *        ___) || || |_| |  __/|_|      |  _ <| |___ / ___ \| |_| |   | | |  _  || | ___) | |  _|  | ||  _ < ___) || | |_|
     *       |____/ |_| \___/|_|   (_)      |_| \_\_____/_/   \_\____/    |_| |_| |_|___|____/  |_|   |___|_| \_\____/ |_| (_)
     *
     * A new transport version should be added EVERY TIME a change is made to the serialization protocol of one or more classes. Each
     * transport version should only be used in a single merged commit (apart from the BwC versions copied from o.e.Version, ≤V_8_8_1).
     *
     * More information about versions and backporting at docs/internal/Versioning.md
     *
     * ADDING A TRANSPORT VERSION
     * To add a new transport version, add a new constant at the bottom of the list, above this comment. Don't add other lines,
     * comments, etc. The version id has the following layout:
     *
     * M_NNN_S_PP
     *
     * M - The major version of Elasticsearch
     * NNN - The server version part
     * S - The subsidiary version part. It should always be 0 here, it is only used in subsidiary repositories.
     * PP - The patch version part
     *
     * To determine the id of the next TransportVersion constant, do the following:
     * - Use the same major version, unless bumping majors
     * - Bump the server version part by 1, unless creating a patch version
     * - Leave the subsidiary part as 0
     * - Bump the patch part if creating a patch version
     *
     * If a patch version is created, it should be placed sorted among the other existing constants.
     *
     * REVERTING A TRANSPORT VERSION
     *
     * If you revert a commit with a transport version change, you MUST ensure there is a NEW transport version representing the reverted
     * change. DO NOT let the transport version go backwards, it must ALWAYS be incremented.
     *
     * DETERMINING TRANSPORT VERSIONS FROM GIT HISTORY
     *
     * If your git checkout has the expected minor-version-numbered branches and the expected release-version tags then you can find the
     * transport versions known by a particular release ...
     *
     *     git show v8.11.0:server/src/main/java/org/elasticsearch/TransportVersions.java | grep '= def'
     *
     * ... or by a particular branch ...
     *
     *     git show 8.11:server/src/main/java/org/elasticsearch/TransportVersions.java | grep '= def'
     *
     * ... and you can see which versions were added in between two versions too ...
     *
     *     git diff v8.11.0..main -- server/src/main/java/org/elasticsearch/TransportVersions.java
     *
     * In branches 8.7-8.10 see server/src/main/java/org/elasticsearch/TransportVersion.java for the equivalent definitions.
     */

    /**
     * Sorted list of all versions defined in this class
     */
    static final List<TransportVersion> DEFINED_VERSIONS = collectAllVersionIdsDefinedInClass(TransportVersions.class);

    public static List<TransportVersion> collectAllVersionIdsDefinedInClass(Class<?> cls) {
        Map<Integer, String> versionIdFields = new HashMap<>();
        List<TransportVersion> definedTransportVersions = new ArrayList<>();

        for (Field declaredField : cls.getFields()) {
            if (declaredField.getType().equals(TransportVersion.class)) {
                String fieldName = declaredField.getName();

                TransportVersion version;
                try {
                    version = (TransportVersion) declaredField.get(null);
                } catch (IllegalAccessException e) {
                    throw new AssertionError(e);
                }
                definedTransportVersions.add(version);

                if (Assertions.ENABLED) {
                    // check the version number is unique
                    var sameVersionNumber = versionIdFields.put(version.id(), fieldName);
                    assert sameVersionNumber == null
                        : "Versions ["
                            + sameVersionNumber
                            + "] and ["
                            + fieldName
                            + "] have the same version number ["
                            + version.id()
                            + "]. Each TransportVersion should have a different version number";
                }
            }
        }

        Collections.sort(definedTransportVersions);

        return List.copyOf(definedTransportVersions);
    }

    // no instance
    private TransportVersions() {}
}<|MERGE_RESOLUTION|>--- conflicted
+++ resolved
@@ -332,11 +332,8 @@
     public static final TransportVersion ML_INFERENCE_CUSTOM_SERVICE_EMBEDDING_TYPE = def(9_118_0_00);
     public static final TransportVersion TIME_SERIES_TELEMETRY = def(9_155_0_00);
     public static final TransportVersion INFERENCE_API_EIS_DIAGNOSTICS = def(9_156_0_00);
-<<<<<<< HEAD
-    public static final TransportVersion SOURCE_CONTEXT = def(9_157_0_00);
-=======
     public static final TransportVersion ML_INFERENCE_ENDPOINT_CACHE = def(9_157_0_00);
->>>>>>> 36181aa6
+    public static final TransportVersion SOURCE_CONTEXT = def(9_158_0_00);
 
     /*
      * STOP! READ THIS FIRST! No, really,

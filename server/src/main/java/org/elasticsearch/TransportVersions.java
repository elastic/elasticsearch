/*
 * Copyright Elasticsearch B.V. and/or licensed to Elasticsearch B.V. under one
 * or more contributor license agreements. Licensed under the "Elastic License
 * 2.0", the "GNU Affero General Public License v3.0 only", and the "Server Side
 * Public License v 1"; you may not use this file except in compliance with, at
 * your election, the "Elastic License 2.0", the "GNU Affero General Public
 * License v3.0 only", or the "Server Side Public License, v 1".
 */

package org.elasticsearch;

import org.elasticsearch.core.Assertions;
import org.elasticsearch.core.UpdateForV9;

import java.lang.reflect.Field;
import java.util.ArrayList;
import java.util.Collections;
import java.util.HashMap;
import java.util.List;
import java.util.Map;
import java.util.Set;
import java.util.TreeSet;
import java.util.function.IntFunction;

/**
 * <p>Transport version is used to coordinate compatible wire protocol communication between nodes, at a fine-grained level.  This replaces
 * and supersedes the old Version constants.</p>
 *
 * <p>Before adding a new version constant, please read the block comment at the end of the list of constants.</p>
 */
public class TransportVersions {

    /*
     * NOTE: IntelliJ lies!
     * This map is used during class construction, referenced by the registerTransportVersion method.
     * When all the transport version constants have been registered, the map is cleared & never touched again.
     */
    static TreeSet<Integer> IDS = new TreeSet<>();

    static TransportVersion def(int id) {
        if (IDS == null) throw new IllegalStateException("The IDS map needs to be present to call this method");

        if (IDS.add(id) == false) {
            throw new IllegalArgumentException("Version id " + id + " defined twice");
        }
        if (id < IDS.last()) {
            throw new IllegalArgumentException("Version id " + id + " is not defined in the right location. Keep constants sorted");
        }
        return new TransportVersion(id);
    }

    @UpdateForV9(owner = UpdateForV9.Owner.CORE_INFRA) // remove the transport versions with which v9 will not need to interact
    public static final TransportVersion ZERO = def(0);
    public static final TransportVersion V_7_0_0 = def(7_00_00_99);
    public static final TransportVersion V_7_1_0 = def(7_01_00_99);
    public static final TransportVersion V_7_2_0 = def(7_02_00_99);
    public static final TransportVersion V_7_3_0 = def(7_03_00_99);
    public static final TransportVersion V_7_3_2 = def(7_03_02_99);
    public static final TransportVersion V_7_4_0 = def(7_04_00_99);
    public static final TransportVersion V_7_6_0 = def(7_06_00_99);
    public static final TransportVersion V_7_8_0 = def(7_08_00_99);
    public static final TransportVersion V_7_8_1 = def(7_08_01_99);
    public static final TransportVersion V_7_9_0 = def(7_09_00_99);
    public static final TransportVersion V_7_10_0 = def(7_10_00_99);
    public static final TransportVersion V_7_11_0 = def(7_11_00_99);
    public static final TransportVersion V_7_12_0 = def(7_12_00_99);
    public static final TransportVersion V_7_13_0 = def(7_13_00_99);
    public static final TransportVersion V_7_14_0 = def(7_14_00_99);
    public static final TransportVersion V_7_15_0 = def(7_15_00_99);
    public static final TransportVersion V_7_15_1 = def(7_15_01_99);
    public static final TransportVersion V_7_16_0 = def(7_16_00_99);
    public static final TransportVersion V_7_17_0 = def(7_17_00_99);
    public static final TransportVersion V_7_17_1 = def(7_17_01_99);
    public static final TransportVersion V_7_17_8 = def(7_17_08_99);
    public static final TransportVersion V_8_0_0 = def(8_00_00_99);
    public static final TransportVersion V_8_1_0 = def(8_01_00_99);
    public static final TransportVersion V_8_2_0 = def(8_02_00_99);
    public static final TransportVersion V_8_3_0 = def(8_03_00_99);
    public static final TransportVersion V_8_4_0 = def(8_04_00_99);
    public static final TransportVersion V_8_5_0 = def(8_05_00_99);
    public static final TransportVersion V_8_6_0 = def(8_06_00_99);
    public static final TransportVersion V_8_6_1 = def(8_06_01_99);
    public static final TransportVersion V_8_7_0 = def(8_07_00_99);
    public static final TransportVersion V_8_7_1 = def(8_07_01_99);
    public static final TransportVersion V_8_8_0 = def(8_08_00_99);
    public static final TransportVersion V_8_8_1 = def(8_08_01_99);
    /*
     * READ THE COMMENT BELOW THIS BLOCK OF DECLARATIONS BEFORE ADDING NEW TRANSPORT VERSIONS
     * Detached transport versions added below here.
     */
    public static final TransportVersion V_8_9_X = def(8_500_020);
    public static final TransportVersion V_8_10_X = def(8_500_061);
    public static final TransportVersion V_8_11_X = def(8_512_0_01);
    public static final TransportVersion V_8_12_0 = def(8_560_0_00);
    public static final TransportVersion V_8_12_1 = def(8_560_0_01);
    public static final TransportVersion V_8_13_0 = def(8_595_0_00);
    public static final TransportVersion V_8_13_4 = def(8_595_0_01);
    public static final TransportVersion V_8_14_0 = def(8_636_0_01);
    public static final TransportVersion V_8_15_0 = def(8_702_0_02);
    public static final TransportVersion V_8_15_2 = def(8_702_0_03);
    public static final TransportVersion V_8_16_0 = def(8_772_0_01);
    public static final TransportVersion ADD_COMPATIBILITY_VERSIONS_TO_NODE_INFO_BACKPORT_8_16 = def(8_772_0_02);
    public static final TransportVersion SKIP_INNER_HITS_SEARCH_SOURCE_BACKPORT_8_16 = def(8_772_0_03);
    public static final TransportVersion QUERY_RULES_LIST_INCLUDES_TYPES_BACKPORT_8_16 = def(8_772_0_04);
    public static final TransportVersion INITIAL_ELASTICSEARCH_8_16_5 = def(8_772_0_05);
    public static final TransportVersion REMOVE_MIN_COMPATIBLE_SHARD_NODE = def(8_773_0_00);
    public static final TransportVersion REVERT_REMOVE_MIN_COMPATIBLE_SHARD_NODE = def(8_774_0_00);
    public static final TransportVersion ESQL_FIELD_ATTRIBUTE_PARENT_SIMPLIFIED = def(8_775_0_00);
    public static final TransportVersion INFERENCE_DONT_PERSIST_ON_READ = def(8_776_0_00);
    public static final TransportVersion SIMULATE_MAPPING_ADDITION = def(8_777_0_00);
    public static final TransportVersion INTRODUCE_ALL_APPLICABLE_SELECTOR = def(8_778_0_00);
    public static final TransportVersion INDEX_MODE_LOOKUP = def(8_779_0_00);
    public static final TransportVersion INDEX_REQUEST_REMOVE_METERING = def(8_780_0_00);
    public static final TransportVersion CPU_STAT_STRING_PARSING = def(8_781_0_00);
    public static final TransportVersion QUERY_RULES_RETRIEVER = def(8_782_0_00);
    public static final TransportVersion ESQL_CCS_EXEC_INFO_WITH_FAILURES = def(8_783_0_00);
    public static final TransportVersion LOGSDB_TELEMETRY = def(8_784_0_00);
    public static final TransportVersion LOGSDB_TELEMETRY_STATS = def(8_785_0_00);
    public static final TransportVersion KQL_QUERY_ADDED = def(8_786_0_00);
    public static final TransportVersion ROLE_MONITOR_STATS = def(8_787_0_00);
    public static final TransportVersion DATA_STREAM_INDEX_VERSION_DEPRECATION_CHECK = def(8_788_0_00);
    public static final TransportVersion ADD_COMPATIBILITY_VERSIONS_TO_NODE_INFO = def(8_789_0_00);
    public static final TransportVersion VERTEX_AI_INPUT_TYPE_ADDED = def(8_790_0_00);
    public static final TransportVersion SKIP_INNER_HITS_SEARCH_SOURCE = def(8_791_0_00);
    public static final TransportVersion QUERY_RULES_LIST_INCLUDES_TYPES = def(8_792_0_00);
    public static final TransportVersion INDEX_STATS_ADDITIONAL_FIELDS = def(8_793_0_00);
    public static final TransportVersion INDEX_STATS_ADDITIONAL_FIELDS_REVERT = def(8_794_0_00);
    public static final TransportVersion FAST_REFRESH_RCO_2 = def(8_795_0_00);
    public static final TransportVersion ESQL_ENRICH_RUNTIME_WARNINGS = def(8_796_0_00);
    public static final TransportVersion INGEST_PIPELINE_CONFIGURATION_AS_MAP = def(8_797_0_00);
    public static final TransportVersion LOGSDB_TELEMETRY_CUSTOM_CUTOFF_DATE_FIX_8_17 = def(8_797_0_01);
    public static final TransportVersion SOURCE_MODE_TELEMETRY_FIX_8_17 = def(8_797_0_02);
    public static final TransportVersion INITIAL_ELASTICSEARCH_8_17_3 = def(8_797_0_03);
    public static final TransportVersion INDEXING_PRESSURE_THROTTLING_STATS = def(8_798_0_00);
    public static final TransportVersion REINDEX_DATA_STREAMS = def(8_799_0_00);
    public static final TransportVersion ESQL_REMOVE_NODE_LEVEL_PLAN = def(8_800_0_00);
    public static final TransportVersion LOGSDB_TELEMETRY_CUSTOM_CUTOFF_DATE = def(8_801_0_00);
    public static final TransportVersion SOURCE_MODE_TELEMETRY = def(8_802_0_00);
    public static final TransportVersion NEW_REFRESH_CLUSTER_BLOCK = def(8_803_0_00);
    public static final TransportVersion RETRIES_AND_OPERATIONS_IN_BLOBSTORE_STATS = def(8_804_0_00);
    public static final TransportVersion ADD_DATA_STREAM_OPTIONS_TO_TEMPLATES = def(8_805_0_00);
    public static final TransportVersion KNN_QUERY_RESCORE_OVERSAMPLE = def(8_806_0_00);
    public static final TransportVersion SEMANTIC_QUERY_LENIENT = def(8_807_0_00);
    public static final TransportVersion ESQL_QUERY_BUILDER_IN_SEARCH_FUNCTIONS = def(8_808_0_00);
    public static final TransportVersion EQL_ALLOW_PARTIAL_SEARCH_RESULTS = def(8_809_0_00);
    public static final TransportVersion NODE_VERSION_INFORMATION_WITH_MIN_READ_ONLY_INDEX_VERSION = def(8_810_0_00);
    public static final TransportVersion ERROR_TRACE_IN_TRANSPORT_HEADER = def(8_811_0_00);
    public static final TransportVersion FAILURE_STORE_ENABLED_BY_CLUSTER_SETTING = def(8_812_0_00);
    public static final TransportVersion SIMULATE_IGNORED_FIELDS = def(8_813_0_00);
    public static final TransportVersion TRANSFORMS_UPGRADE_MODE = def(8_814_0_00);
    public static final TransportVersion NODE_SHUTDOWN_EPHEMERAL_ID_ADDED = def(8_815_0_00);
    public static final TransportVersion ESQL_CCS_TELEMETRY_STATS = def(8_816_0_00);
    public static final TransportVersion TEXT_EMBEDDING_QUERY_VECTOR_BUILDER_INFER_MODEL_ID = def(8_817_0_00);
    public static final TransportVersion ESQL_ENABLE_NODE_LEVEL_REDUCTION = def(8_818_0_00);
    public static final TransportVersion JINA_AI_INTEGRATION_ADDED = def(8_819_0_00);
    public static final TransportVersion TRACK_INDEX_FAILED_DUE_TO_VERSION_CONFLICT_METRIC = def(8_820_0_00);
    public static final TransportVersion REPLACE_FAILURE_STORE_OPTIONS_WITH_SELECTOR_SYNTAX = def(8_821_0_00);
    public static final TransportVersion ELASTIC_INFERENCE_SERVICE_UNIFIED_CHAT_COMPLETIONS_INTEGRATION = def(8_822_0_00);
    public static final TransportVersion KQL_QUERY_TECH_PREVIEW = def(8_823_0_00);
    public static final TransportVersion ESQL_PROFILE_ROWS_PROCESSED = def(8_824_0_00);
    public static final TransportVersion BYTE_SIZE_VALUE_ALWAYS_USES_BYTES_1 = def(8_825_0_00);
    public static final TransportVersion REVERT_BYTE_SIZE_VALUE_ALWAYS_USES_BYTES_1 = def(8_826_0_00);
    public static final TransportVersion ESQL_SKIP_ES_INDEX_SERIALIZATION = def(8_827_0_00);
    public static final TransportVersion ADD_INDEX_BLOCK_TWO_PHASE = def(8_828_0_00);
    public static final TransportVersion RESOLVE_CLUSTER_NO_INDEX_EXPRESSION = def(8_829_0_00);
    public static final TransportVersion ML_ROLLOVER_LEGACY_INDICES = def(8_830_0_00);
    public static final TransportVersion ADD_INCLUDE_FAILURE_INDICES_OPTION = def(8_831_0_00);
    public static final TransportVersion ESQL_RESPONSE_PARTIAL = def(8_832_0_00);
    public static final TransportVersion RANK_DOC_OPTIONAL_METADATA_FOR_EXPLAIN = def(8_833_0_00);
    public static final TransportVersion ILM_ADD_SEARCHABLE_SNAPSHOT_ADD_REPLICATE_FOR = def(8_834_0_00);
    public static final TransportVersion INGEST_REQUEST_INCLUDE_SOURCE_ON_ERROR = def(8_835_0_00);
    public static final TransportVersion RESOURCE_DEPRECATION_CHECKS = def(8_836_0_00);
    public static final TransportVersion LINEAR_RETRIEVER_SUPPORT = def(8_837_0_00);
    public static final TransportVersion TIMEOUT_GET_PARAM_FOR_RESOLVE_CLUSTER = def(8_838_0_00);
    public static final TransportVersion INFERENCE_REQUEST_ADAPTIVE_RATE_LIMITING = def(8_839_0_00);
    public static final TransportVersion ML_INFERENCE_IBM_WATSONX_RERANK_ADDED = def(8_840_0_00);
<<<<<<< HEAD
    public static final TransportVersion REMOVE_ALL_APPLICABLE_SELECTOR_BACKPORT_8_18 = def(8_840_0_01);
    public static final TransportVersion ELASTICSEARCH_9_0 = def(9_000_0_00);
=======
    public static final TransportVersion INITIAL_ELASTICSEARCH_8_19 = def(8_841_0_00);
    public static final TransportVersion INITIAL_ELASTICSEARCH_9_0 = def(9_000_0_00);
>>>>>>> 86234e11
    public static final TransportVersion REMOVE_SNAPSHOT_FAILURES_90 = def(9_000_0_01);
    public static final TransportVersion TRANSPORT_STATS_HANDLING_TIME_REQUIRED_90 = def(9_000_0_02);
    public static final TransportVersion REMOVE_DESIRED_NODE_VERSION_90 = def(9_000_0_03);
    public static final TransportVersion ESQL_DRIVER_TASK_DESCRIPTION_90 = def(9_000_0_04);
    public static final TransportVersion REMOVE_ALL_APPLICABLE_SELECTOR_9_0 = def(9_000_0_05);

    /*
     * STOP! READ THIS FIRST! No, really,
     *        ____ _____ ___  ____  _        ____  _____    _    ____    _____ _   _ ___ ____    _____ ___ ____  ____ _____ _
     *       / ___|_   _/ _ \|  _ \| |      |  _ \| ____|  / \  |  _ \  |_   _| | | |_ _/ ___|  |  ___|_ _|  _ \/ ___|_   _| |
     *       \___ \ | || | | | |_) | |      | |_) |  _|   / _ \ | | | |   | | | |_| || |\___ \  | |_   | || |_) \___ \ | | | |
     *        ___) || || |_| |  __/|_|      |  _ <| |___ / ___ \| |_| |   | | |  _  || | ___) | |  _|  | ||  _ < ___) || | |_|
     *       |____/ |_| \___/|_|   (_)      |_| \_\_____/_/   \_\____/    |_| |_| |_|___|____/  |_|   |___|_| \_\____/ |_| (_)
     *
     * A new transport version should be added EVERY TIME a change is made to the serialization protocol of one or more classes. Each
     * transport version should only be used in a single merged commit (apart from the BwC versions copied from o.e.Version, ≤V_8_8_1).
     *
     * ADDING A TRANSPORT VERSION
     * To add a new transport version, add a new constant at the bottom of the list, above this comment. Don't add other lines,
     * comments, etc. The version id has the following layout:
     *
     * M_NNN_S_PP
     *
     * M - The major version of Elasticsearch
     * NNN - The server version part
     * S - The subsidiary version part. It should always be 0 here, it is only used in subsidiary repositories.
     * PP - The patch version part
     *
     * To determine the id of the next TransportVersion constant, do the following:
     * - Use the same major version, unless bumping majors
     * - Bump the server version part by 1, unless creating a patch version
     * - Leave the subsidiary part as 0
     * - Bump the patch part if creating a patch version
     *
     * If a patch version is created, it should be placed sorted among the other existing constants.
     *
     * REVERTING A TRANSPORT VERSION
     *
     * If you revert a commit with a transport version change, you MUST ensure there is a NEW transport version representing the reverted
     * change. DO NOT let the transport version go backwards, it must ALWAYS be incremented.
     *
     * DETERMINING TRANSPORT VERSIONS FROM GIT HISTORY
     *
     * If your git checkout has the expected minor-version-numbered branches and the expected release-version tags then you can find the
     * transport versions known by a particular release ...
     *
     *     git show v8.11.0:server/src/main/java/org/elasticsearch/TransportVersions.java | grep '= def'
     *
     * ... or by a particular branch ...
     *
     *     git show 8.11:server/src/main/java/org/elasticsearch/TransportVersions.java | grep '= def'
     *
     * ... and you can see which versions were added in between two versions too ...
     *
     *     git diff v8.11.0..main -- server/src/main/java/org/elasticsearch/TransportVersions.java
     *
     * In branches 8.7-8.10 see server/src/main/java/org/elasticsearch/TransportVersion.java for the equivalent definitions.
     */

    /**
     * Reference to the earliest compatible transport version to this version of the codebase.
     * This should be the transport version used by the highest minor version of the previous major.
     */
    public static final TransportVersion MINIMUM_COMPATIBLE = BYTE_SIZE_VALUE_ALWAYS_USES_BYTES_1;

    /**
     * Reference to the minimum transport version that can be used with CCS.
     * This should be the transport version used by the previous minor release.
     */
    public static final TransportVersion MINIMUM_CCS_VERSION = BYTE_SIZE_VALUE_ALWAYS_USES_BYTES_1;

    /**
     * Sorted list of all versions defined in this class
     */
    static final List<TransportVersion> DEFINED_VERSIONS = collectAllVersionIdsDefinedInClass(TransportVersions.class);

    // the highest transport version constant defined
    static final TransportVersion LATEST_DEFINED;
    static {
        LATEST_DEFINED = DEFINED_VERSIONS.getLast();

        // see comment on IDS field
        // now we're registered all the transport versions, we can clear the map
        IDS = null;
    }

    public static List<TransportVersion> collectAllVersionIdsDefinedInClass(Class<?> cls) {
        Map<Integer, String> versionIdFields = new HashMap<>();
        List<TransportVersion> definedTransportVersions = new ArrayList<>();

        Set<String> ignore = Set.of("ZERO", "CURRENT", "MINIMUM_COMPATIBLE", "MINIMUM_CCS_VERSION");

        for (Field declaredField : cls.getFields()) {
            if (declaredField.getType().equals(TransportVersion.class)) {
                String fieldName = declaredField.getName();
                if (ignore.contains(fieldName)) {
                    continue;
                }

                TransportVersion version;
                try {
                    version = (TransportVersion) declaredField.get(null);
                } catch (IllegalAccessException e) {
                    throw new AssertionError(e);
                }
                definedTransportVersions.add(version);

                if (Assertions.ENABLED) {
                    // check the version number is unique
                    var sameVersionNumber = versionIdFields.put(version.id(), fieldName);
                    assert sameVersionNumber == null
                        : "Versions ["
                            + sameVersionNumber
                            + "] and ["
                            + fieldName
                            + "] have the same version number ["
                            + version.id()
                            + "]. Each TransportVersion should have a different version number";
                }
            }
        }

        Collections.sort(definedTransportVersions);

        return List.copyOf(definedTransportVersions);
    }

    static final IntFunction<String> VERSION_LOOKUP = ReleaseVersions.generateVersionsLookup(TransportVersions.class, LATEST_DEFINED.id());

    // no instance
    private TransportVersions() {}
}<|MERGE_RESOLUTION|>--- conflicted
+++ resolved
@@ -174,13 +174,8 @@
     public static final TransportVersion TIMEOUT_GET_PARAM_FOR_RESOLVE_CLUSTER = def(8_838_0_00);
     public static final TransportVersion INFERENCE_REQUEST_ADAPTIVE_RATE_LIMITING = def(8_839_0_00);
     public static final TransportVersion ML_INFERENCE_IBM_WATSONX_RERANK_ADDED = def(8_840_0_00);
-<<<<<<< HEAD
-    public static final TransportVersion REMOVE_ALL_APPLICABLE_SELECTOR_BACKPORT_8_18 = def(8_840_0_01);
-    public static final TransportVersion ELASTICSEARCH_9_0 = def(9_000_0_00);
-=======
     public static final TransportVersion INITIAL_ELASTICSEARCH_8_19 = def(8_841_0_00);
     public static final TransportVersion INITIAL_ELASTICSEARCH_9_0 = def(9_000_0_00);
->>>>>>> 86234e11
     public static final TransportVersion REMOVE_SNAPSHOT_FAILURES_90 = def(9_000_0_01);
     public static final TransportVersion TRANSPORT_STATS_HANDLING_TIME_REQUIRED_90 = def(9_000_0_02);
     public static final TransportVersion REMOVE_DESIRED_NODE_VERSION_90 = def(9_000_0_03);

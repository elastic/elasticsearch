--- conflicted
+++ resolved
@@ -194,11 +194,8 @@
     public static final TransportVersion SEARCH_SOURCE_EXCLUDE_VECTORS_PARAM_8_19 = def(8_841_0_46);
     public static final TransportVersion ML_INFERENCE_MISTRAL_CHAT_COMPLETION_ADDED_8_19 = def(8_841_0_47);
     public static final TransportVersion ML_INFERENCE_ELASTIC_RERANK_ADDED_8_19 = def(8_841_0_48);
-<<<<<<< HEAD
-    public static final TransportVersion IDP_CUSTOM_SAML_ATTRIBUTES_ALLOW_LIST_8_19 = def(8_841_0_49);
-=======
     public static final TransportVersion NONE_CHUNKING_STRATEGY_8_19 = def(8_841_0_49);
->>>>>>> 47032b5a
+    public static final TransportVersion IDP_CUSTOM_SAML_ATTRIBUTES_ALLOW_LIST_8_19 = def(8_841_0_50);
     public static final TransportVersion V_9_0_0 = def(9_000_0_09);
     public static final TransportVersion INITIAL_ELASTICSEARCH_9_0_1 = def(9_000_0_10);
     public static final TransportVersion INITIAL_ELASTICSEARCH_9_0_2 = def(9_000_0_11);

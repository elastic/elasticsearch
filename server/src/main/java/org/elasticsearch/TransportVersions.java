/*
 * Copyright Elasticsearch B.V. and/or licensed to Elasticsearch B.V. under one
 * or more contributor license agreements. Licensed under the "Elastic License
 * 2.0", the "GNU Affero General Public License v3.0 only", and the "Server Side
 * Public License v 1"; you may not use this file except in compliance with, at
 * your election, the "Elastic License 2.0", the "GNU Affero General Public
 * License v3.0 only", or the "Server Side Public License, v 1".
 */

package org.elasticsearch;

import org.elasticsearch.core.Assertions;
import org.elasticsearch.core.UpdateForV9;

import java.lang.reflect.Field;
import java.util.ArrayList;
import java.util.Collections;
import java.util.HashMap;
import java.util.List;
import java.util.Map;
import java.util.Set;
import java.util.TreeSet;
import java.util.function.IntFunction;

/**
 * <p>Transport version is used to coordinate compatible wire protocol communication between nodes, at a fine-grained level.  This replaces
 * and supersedes the old Version constants.</p>
 *
 * <p>Before adding a new version constant, please read the block comment at the end of the list of constants.</p>
 */
public class TransportVersions {

    /*
     * NOTE: IntelliJ lies!
     * This map is used during class construction, referenced by the registerTransportVersion method.
     * When all the transport version constants have been registered, the map is cleared & never touched again.
     */
    static TreeSet<Integer> IDS = new TreeSet<>();

    static TransportVersion def(int id) {
        if (IDS == null) throw new IllegalStateException("The IDS map needs to be present to call this method");

        if (IDS.add(id) == false) {
            throw new IllegalArgumentException("Version id " + id + " defined twice");
        }
        if (id < IDS.last()) {
            throw new IllegalArgumentException("Version id " + id + " is not defined in the right location. Keep constants sorted");
        }
        return new TransportVersion(id);
    }

    @UpdateForV9(owner = UpdateForV9.Owner.CORE_INFRA) // remove the transport versions with which v9 will not need to interact
    public static final TransportVersion ZERO = def(0);
    public static final TransportVersion V_7_0_0 = def(7_00_00_99);
    public static final TransportVersion V_7_1_0 = def(7_01_00_99);
    public static final TransportVersion V_7_2_0 = def(7_02_00_99);
    public static final TransportVersion V_7_3_0 = def(7_03_00_99);
    public static final TransportVersion V_7_3_2 = def(7_03_02_99);
    public static final TransportVersion V_7_4_0 = def(7_04_00_99);
    public static final TransportVersion V_7_6_0 = def(7_06_00_99);
    public static final TransportVersion V_7_8_0 = def(7_08_00_99);
    public static final TransportVersion V_7_8_1 = def(7_08_01_99);
    public static final TransportVersion V_7_9_0 = def(7_09_00_99);
    public static final TransportVersion V_7_10_0 = def(7_10_00_99);
    public static final TransportVersion V_7_11_0 = def(7_11_00_99);
    public static final TransportVersion V_7_12_0 = def(7_12_00_99);
    public static final TransportVersion V_7_13_0 = def(7_13_00_99);
    public static final TransportVersion V_7_14_0 = def(7_14_00_99);
    public static final TransportVersion V_7_15_0 = def(7_15_00_99);
    public static final TransportVersion V_7_15_1 = def(7_15_01_99);
    public static final TransportVersion V_7_16_0 = def(7_16_00_99);
    public static final TransportVersion V_7_17_0 = def(7_17_00_99);
    public static final TransportVersion V_7_17_1 = def(7_17_01_99);
    public static final TransportVersion V_7_17_8 = def(7_17_08_99);
    public static final TransportVersion V_8_0_0 = def(8_00_00_99);
    public static final TransportVersion V_8_1_0 = def(8_01_00_99);
    public static final TransportVersion V_8_2_0 = def(8_02_00_99);
    public static final TransportVersion V_8_3_0 = def(8_03_00_99);
    public static final TransportVersion V_8_4_0 = def(8_04_00_99);
    public static final TransportVersion V_8_5_0 = def(8_05_00_99);
    public static final TransportVersion V_8_6_0 = def(8_06_00_99);
    public static final TransportVersion V_8_6_1 = def(8_06_01_99);
    public static final TransportVersion V_8_7_0 = def(8_07_00_99);
    public static final TransportVersion V_8_7_1 = def(8_07_01_99);
    public static final TransportVersion V_8_8_0 = def(8_08_00_99);
    public static final TransportVersion V_8_8_1 = def(8_08_01_99);
    /*
     * READ THE COMMENT BELOW THIS BLOCK OF DECLARATIONS BEFORE ADDING NEW TRANSPORT VERSIONS
     * Detached transport versions added below here.
     */
    public static final TransportVersion V_8_9_X = def(8_500_020);
    public static final TransportVersion V_8_10_X = def(8_500_061);
    public static final TransportVersion V_8_11_X = def(8_512_0_01);
    public static final TransportVersion V_8_12_0 = def(8_560_0_00);
    public static final TransportVersion V_8_12_1 = def(8_560_0_01);
    public static final TransportVersion V_8_13_0 = def(8_595_0_00);
    public static final TransportVersion V_8_13_4 = def(8_595_0_01);
    public static final TransportVersion V_8_14_0 = def(8_636_0_01);
    public static final TransportVersion V_8_15_0 = def(8_702_0_02);
    public static final TransportVersion V_8_15_2 = def(8_702_0_03);
    public static final TransportVersion V_8_16_0 = def(8_772_0_01);
    public static final TransportVersion ADD_COMPATIBILITY_VERSIONS_TO_NODE_INFO_BACKPORT_8_16 = def(8_772_0_02);
    public static final TransportVersion SKIP_INNER_HITS_SEARCH_SOURCE_BACKPORT_8_16 = def(8_772_0_03);
    public static final TransportVersion QUERY_RULES_LIST_INCLUDES_TYPES_BACKPORT_8_16 = def(8_772_0_04);
    public static final TransportVersion REMOVE_MIN_COMPATIBLE_SHARD_NODE = def(8_773_0_00);
    public static final TransportVersion REVERT_REMOVE_MIN_COMPATIBLE_SHARD_NODE = def(8_774_0_00);
    public static final TransportVersion ESQL_FIELD_ATTRIBUTE_PARENT_SIMPLIFIED = def(8_775_0_00);
    public static final TransportVersion INFERENCE_DONT_PERSIST_ON_READ = def(8_776_0_00);
    public static final TransportVersion SIMULATE_MAPPING_ADDITION = def(8_777_0_00);
    public static final TransportVersion INTRODUCE_ALL_APPLICABLE_SELECTOR = def(8_778_0_00);
    public static final TransportVersion INDEX_MODE_LOOKUP = def(8_779_0_00);
    public static final TransportVersion INDEX_REQUEST_REMOVE_METERING = def(8_780_0_00);
    public static final TransportVersion CPU_STAT_STRING_PARSING = def(8_781_0_00);
    public static final TransportVersion QUERY_RULES_RETRIEVER = def(8_782_0_00);
    public static final TransportVersion ESQL_CCS_EXEC_INFO_WITH_FAILURES = def(8_783_0_00);
    public static final TransportVersion LOGSDB_TELEMETRY = def(8_784_0_00);
    public static final TransportVersion LOGSDB_TELEMETRY_STATS = def(8_785_0_00);
    public static final TransportVersion KQL_QUERY_ADDED = def(8_786_0_00);
    public static final TransportVersion ROLE_MONITOR_STATS = def(8_787_0_00);
    public static final TransportVersion DATA_STREAM_INDEX_VERSION_DEPRECATION_CHECK = def(8_788_0_00);
    public static final TransportVersion ADD_COMPATIBILITY_VERSIONS_TO_NODE_INFO = def(8_789_0_00);
    public static final TransportVersion VERTEX_AI_INPUT_TYPE_ADDED = def(8_790_0_00);
    public static final TransportVersion SKIP_INNER_HITS_SEARCH_SOURCE = def(8_791_0_00);
    public static final TransportVersion QUERY_RULES_LIST_INCLUDES_TYPES = def(8_792_0_00);
    public static final TransportVersion INDEX_STATS_ADDITIONAL_FIELDS = def(8_793_0_00);
    public static final TransportVersion INDEX_STATS_ADDITIONAL_FIELDS_REVERT = def(8_794_0_00);
    public static final TransportVersion FAST_REFRESH_RCO_2 = def(8_795_0_00);
    public static final TransportVersion ESQL_ENRICH_RUNTIME_WARNINGS = def(8_796_0_00);
    public static final TransportVersion INGEST_PIPELINE_CONFIGURATION_AS_MAP = def(8_797_0_00);
    public static final TransportVersion LOGSDB_TELEMETRY_CUSTOM_CUTOFF_DATE_FIX_8_17 = def(8_797_0_01);
    public static final TransportVersion SOURCE_MODE_TELEMETRY_FIX_8_17 = def(8_797_0_02);
    public static final TransportVersion INDEXING_PRESSURE_THROTTLING_STATS = def(8_798_0_00);
    public static final TransportVersion REINDEX_DATA_STREAMS = def(8_799_0_00);
    public static final TransportVersion ESQL_REMOVE_NODE_LEVEL_PLAN = def(8_800_0_00);
    public static final TransportVersion LOGSDB_TELEMETRY_CUSTOM_CUTOFF_DATE = def(8_801_0_00);
    public static final TransportVersion SOURCE_MODE_TELEMETRY = def(8_802_0_00);
    public static final TransportVersion NEW_REFRESH_CLUSTER_BLOCK = def(8_803_0_00);
    public static final TransportVersion RETRIES_AND_OPERATIONS_IN_BLOBSTORE_STATS = def(8_804_0_00);
    public static final TransportVersion ADD_DATA_STREAM_OPTIONS_TO_TEMPLATES = def(8_805_0_00);
    public static final TransportVersion KNN_QUERY_RESCORE_OVERSAMPLE = def(8_806_0_00);
    public static final TransportVersion SEMANTIC_QUERY_LENIENT = def(8_807_0_00);
    public static final TransportVersion ESQL_QUERY_BUILDER_IN_SEARCH_FUNCTIONS = def(8_808_0_00);
    public static final TransportVersion EQL_ALLOW_PARTIAL_SEARCH_RESULTS = def(8_809_0_00);
    public static final TransportVersion NODE_VERSION_INFORMATION_WITH_MIN_READ_ONLY_INDEX_VERSION = def(8_810_0_00);
    public static final TransportVersion ERROR_TRACE_IN_TRANSPORT_HEADER = def(8_811_0_00);
    public static final TransportVersion FAILURE_STORE_ENABLED_BY_CLUSTER_SETTING = def(8_812_0_00);
    public static final TransportVersion SIMULATE_IGNORED_FIELDS = def(8_813_0_00);
    public static final TransportVersion TRANSFORMS_UPGRADE_MODE = def(8_814_0_00);
    public static final TransportVersion NODE_SHUTDOWN_EPHEMERAL_ID_ADDED = def(8_815_0_00);
    public static final TransportVersion ESQL_CCS_TELEMETRY_STATS = def(8_816_0_00);
    public static final TransportVersion TEXT_EMBEDDING_QUERY_VECTOR_BUILDER_INFER_MODEL_ID = def(8_817_0_00);
    public static final TransportVersion ESQL_ENABLE_NODE_LEVEL_REDUCTION = def(8_818_0_00);
    public static final TransportVersion JINA_AI_INTEGRATION_ADDED = def(8_819_0_00);
    public static final TransportVersion TRACK_INDEX_FAILED_DUE_TO_VERSION_CONFLICT_METRIC = def(8_820_0_00);
    public static final TransportVersion REPLACE_FAILURE_STORE_OPTIONS_WITH_SELECTOR_SYNTAX = def(8_821_0_00);
    public static final TransportVersion ELASTIC_INFERENCE_SERVICE_UNIFIED_CHAT_COMPLETIONS_INTEGRATION = def(8_822_0_00);
    public static final TransportVersion KQL_QUERY_TECH_PREVIEW = def(8_823_0_00);
    public static final TransportVersion ESQL_PROFILE_ROWS_PROCESSED = def(8_824_0_00);
    public static final TransportVersion BYTE_SIZE_VALUE_ALWAYS_USES_BYTES_1 = def(8_825_0_00);
    public static final TransportVersion REVERT_BYTE_SIZE_VALUE_ALWAYS_USES_BYTES_1 = def(8_826_0_00);
    public static final TransportVersion ESQL_SKIP_ES_INDEX_SERIALIZATION = def(8_827_0_00);
    public static final TransportVersion ADD_INDEX_BLOCK_TWO_PHASE = def(8_828_0_00);
    public static final TransportVersion RESOLVE_CLUSTER_NO_INDEX_EXPRESSION = def(8_829_0_00);
    public static final TransportVersion ML_ROLLOVER_LEGACY_INDICES = def(8_830_0_00);
    public static final TransportVersion ADD_INCLUDE_FAILURE_INDICES_OPTION = def(8_831_0_00);
    public static final TransportVersion ESQL_RESPONSE_PARTIAL = def(8_832_0_00);
    public static final TransportVersion RANK_DOC_OPTIONAL_METADATA_FOR_EXPLAIN = def(8_833_0_00);
    public static final TransportVersion ILM_ADD_SEARCHABLE_SNAPSHOT_ADD_REPLICATE_FOR = def(8_834_0_00);
    public static final TransportVersion INGEST_REQUEST_INCLUDE_SOURCE_ON_ERROR = def(8_835_0_00);
    public static final TransportVersion RESOURCE_DEPRECATION_CHECKS = def(8_836_0_00);
    public static final TransportVersion LINEAR_RETRIEVER_SUPPORT = def(8_837_0_00);
    public static final TransportVersion TIMEOUT_GET_PARAM_FOR_RESOLVE_CLUSTER = def(8_838_0_00);
    public static final TransportVersion INFERENCE_REQUEST_ADAPTIVE_RATE_LIMITING = def(8_839_0_00);
    public static final TransportVersion ML_INFERENCE_IBM_WATSONX_RERANK_ADDED = def(8_840_0_00);
    public static final TransportVersion COHERE_BIT_EMBEDDING_TYPE_SUPPORT_ADDED_BACKPORT_8_X = def(8_840_0_01);
    public static final TransportVersion ELASTICSEARCH_9_0 = def(9_000_0_00);
    public static final TransportVersion REMOVE_SNAPSHOT_FAILURES_90 = def(9_000_0_01);
    public static final TransportVersion TRANSPORT_STATS_HANDLING_TIME_REQUIRED_90 = def(9_000_0_02);
    public static final TransportVersion REMOVE_DESIRED_NODE_VERSION_90 = def(9_000_0_03);
    public static final TransportVersion ESQL_DRIVER_TASK_DESCRIPTION_90 = def(9_000_0_04);
    public static final TransportVersion COHERE_BIT_EMBEDDING_TYPE_SUPPORT_ADDED = def(9_001_0_00);
    public static final TransportVersion REMOVE_SNAPSHOT_FAILURES = def(9_002_0_00);
    public static final TransportVersion TRANSPORT_STATS_HANDLING_TIME_REQUIRED = def(9_003_0_00);
    public static final TransportVersion REMOVE_DESIRED_NODE_VERSION = def(9_004_0_00);
    public static final TransportVersion ESQL_DRIVER_TASK_DESCRIPTION = def(9_005_0_00);
    public static final TransportVersion ESQL_RETRY_ON_SHARD_LEVEL_FAILURE = def(9_006_0_00);
<<<<<<< HEAD
    public static final TransportVersion BATCHED_QUERY_PHASE_VERSION = def(9_007_0_00);
=======
    public static final TransportVersion ESQL_PROFILE_ASYNC_NANOS = def(9_007_00_0);
>>>>>>> 9209341e

    /*
     * STOP! READ THIS FIRST! No, really,
     *        ____ _____ ___  ____  _        ____  _____    _    ____    _____ _   _ ___ ____    _____ ___ ____  ____ _____ _
     *       / ___|_   _/ _ \|  _ \| |      |  _ \| ____|  / \  |  _ \  |_   _| | | |_ _/ ___|  |  ___|_ _|  _ \/ ___|_   _| |
     *       \___ \ | || | | | |_) | |      | |_) |  _|   / _ \ | | | |   | | | |_| || |\___ \  | |_   | || |_) \___ \ | | | |
     *        ___) || || |_| |  __/|_|      |  _ <| |___ / ___ \| |_| |   | | |  _  || | ___) | |  _|  | ||  _ < ___) || | |_|
     *       |____/ |_| \___/|_|   (_)      |_| \_\_____/_/   \_\____/    |_| |_| |_|___|____/  |_|   |___|_| \_\____/ |_| (_)
     *
     * A new transport version should be added EVERY TIME a change is made to the serialization protocol of one or more classes. Each
     * transport version should only be used in a single merged commit (apart from the BwC versions copied from o.e.Version, ≤V_8_8_1).
     *
     * ADDING A TRANSPORT VERSION
     * To add a new transport version, add a new constant at the bottom of the list, above this comment. Don't add other lines,
     * comments, etc. The version id has the following layout:
     *
     * M_NNN_S_PP
     *
     * M - The major version of Elasticsearch
     * NNN - The server version part
     * S - The subsidiary version part. It should always be 0 here, it is only used in subsidiary repositories.
     * PP - The patch version part
     *
     * To determine the id of the next TransportVersion constant, do the following:
     * - Use the same major version, unless bumping majors
     * - Bump the server version part by 1, unless creating a patch version
     * - Leave the subsidiary part as 0
     * - Bump the patch part if creating a patch version
     *
     * If a patch version is created, it should be placed sorted among the other existing constants.
     *
     * REVERTING A TRANSPORT VERSION
     *
     * If you revert a commit with a transport version change, you MUST ensure there is a NEW transport version representing the reverted
     * change. DO NOT let the transport version go backwards, it must ALWAYS be incremented.
     *
     * DETERMINING TRANSPORT VERSIONS FROM GIT HISTORY
     *
     * If your git checkout has the expected minor-version-numbered branches and the expected release-version tags then you can find the
     * transport versions known by a particular release ...
     *
     *     git show v8.11.0:server/src/main/java/org/elasticsearch/TransportVersions.java | grep '= def'
     *
     * ... or by a particular branch ...
     *
     *     git show 8.11:server/src/main/java/org/elasticsearch/TransportVersions.java | grep '= def'
     *
     * ... and you can see which versions were added in between two versions too ...
     *
     *     git diff v8.11.0..main -- server/src/main/java/org/elasticsearch/TransportVersions.java
     *
     * In branches 8.7-8.10 see server/src/main/java/org/elasticsearch/TransportVersion.java for the equivalent definitions.
     */

    /**
     * Reference to the earliest compatible transport version to this version of the codebase.
     * This should be the transport version used by the highest minor version of the previous major.
     */
    public static final TransportVersion MINIMUM_COMPATIBLE = BYTE_SIZE_VALUE_ALWAYS_USES_BYTES_1;

    /**
     * Reference to the minimum transport version that can be used with CCS.
     * This should be the transport version used by the previous minor release.
     */
    public static final TransportVersion MINIMUM_CCS_VERSION = BYTE_SIZE_VALUE_ALWAYS_USES_BYTES_1;

    /**
     * Sorted list of all versions defined in this class
     */
    static final List<TransportVersion> DEFINED_VERSIONS = collectAllVersionIdsDefinedInClass(TransportVersions.class);

    // the highest transport version constant defined
    static final TransportVersion LATEST_DEFINED;
    static {
        LATEST_DEFINED = DEFINED_VERSIONS.getLast();

        // see comment on IDS field
        // now we're registered all the transport versions, we can clear the map
        IDS = null;
    }

    public static List<TransportVersion> collectAllVersionIdsDefinedInClass(Class<?> cls) {
        Map<Integer, String> versionIdFields = new HashMap<>();
        List<TransportVersion> definedTransportVersions = new ArrayList<>();

        Set<String> ignore = Set.of("ZERO", "CURRENT", "MINIMUM_COMPATIBLE", "MINIMUM_CCS_VERSION");

        for (Field declaredField : cls.getFields()) {
            if (declaredField.getType().equals(TransportVersion.class)) {
                String fieldName = declaredField.getName();
                if (ignore.contains(fieldName)) {
                    continue;
                }

                TransportVersion version;
                try {
                    version = (TransportVersion) declaredField.get(null);
                } catch (IllegalAccessException e) {
                    throw new AssertionError(e);
                }
                definedTransportVersions.add(version);

                if (Assertions.ENABLED) {
                    // check the version number is unique
                    var sameVersionNumber = versionIdFields.put(version.id(), fieldName);
                    assert sameVersionNumber == null
                        : "Versions ["
                            + sameVersionNumber
                            + "] and ["
                            + fieldName
                            + "] have the same version number ["
                            + version.id()
                            + "]. Each TransportVersion should have a different version number";
                }
            }
        }

        Collections.sort(definedTransportVersions);

        return List.copyOf(definedTransportVersions);
    }

    static final IntFunction<String> VERSION_LOOKUP = ReleaseVersions.generateVersionsLookup(TransportVersions.class, LATEST_DEFINED.id());

    // no instance
    private TransportVersions() {}
}<|MERGE_RESOLUTION|>--- conflicted
+++ resolved
@@ -184,11 +184,8 @@
     public static final TransportVersion REMOVE_DESIRED_NODE_VERSION = def(9_004_0_00);
     public static final TransportVersion ESQL_DRIVER_TASK_DESCRIPTION = def(9_005_0_00);
     public static final TransportVersion ESQL_RETRY_ON_SHARD_LEVEL_FAILURE = def(9_006_0_00);
-<<<<<<< HEAD
-    public static final TransportVersion BATCHED_QUERY_PHASE_VERSION = def(9_007_0_00);
-=======
     public static final TransportVersion ESQL_PROFILE_ASYNC_NANOS = def(9_007_00_0);
->>>>>>> 9209341e
+    public static final TransportVersion BATCHED_QUERY_PHASE_VERSION = def(9_008_0_00);
 
     /*
      * STOP! READ THIS FIRST! No, really,

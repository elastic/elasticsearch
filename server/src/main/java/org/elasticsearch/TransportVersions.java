/*
 * Copyright Elasticsearch B.V. and/or licensed to Elasticsearch B.V. under one
 * or more contributor license agreements. Licensed under the "Elastic License
 * 2.0", the "GNU Affero General Public License v3.0 only", and the "Server Side
 * Public License v 1"; you may not use this file except in compliance with, at
 * your election, the "Elastic License 2.0", the "GNU Affero General Public
 * License v3.0 only", or the "Server Side Public License, v 1".
 */

package org.elasticsearch;

import org.elasticsearch.core.Assertions;
import org.elasticsearch.core.UpdateForV9;

import java.lang.reflect.Field;
import java.util.Collection;
import java.util.Collections;
import java.util.HashMap;
import java.util.Map;
import java.util.NavigableMap;
import java.util.Set;
import java.util.TreeMap;
import java.util.TreeSet;
import java.util.function.IntFunction;

/**
 * <p>Transport version is used to coordinate compatible wire protocol communication between nodes, at a fine-grained level.  This replaces
 * and supersedes the old Version constants.</p>
 *
 * <p>Before adding a new version constant, please read the block comment at the end of the list of constants.</p>
 */
public class TransportVersions {

    /*
     * NOTE: IntelliJ lies!
     * This map is used during class construction, referenced by the registerTransportVersion method.
     * When all the transport version constants have been registered, the map is cleared & never touched again.
     */
    static TreeSet<Integer> IDS = new TreeSet<>();

    static TransportVersion def(int id) {
        if (IDS == null) throw new IllegalStateException("The IDS map needs to be present to call this method");

        if (IDS.add(id) == false) {
            throw new IllegalArgumentException("Version id " + id + " defined twice");
        }
        if (id < IDS.last()) {
            throw new IllegalArgumentException("Version id " + id + " is not defined in the right location. Keep constants sorted");
        }
        return new TransportVersion(id);
    }

    @UpdateForV9(owner = UpdateForV9.Owner.CORE_INFRA) // remove the transport versions with which v9 will not need to interact
    public static final TransportVersion ZERO = def(0);
    public static final TransportVersion V_7_0_0 = def(7_00_00_99);
    public static final TransportVersion V_7_0_1 = def(7_00_01_99);
    public static final TransportVersion V_7_1_0 = def(7_01_00_99);
    public static final TransportVersion V_7_2_0 = def(7_02_00_99);
    public static final TransportVersion V_7_2_1 = def(7_02_01_99);
    public static final TransportVersion V_7_3_0 = def(7_03_00_99);
    public static final TransportVersion V_7_3_2 = def(7_03_02_99);
    public static final TransportVersion V_7_4_0 = def(7_04_00_99);
    public static final TransportVersion V_7_5_0 = def(7_05_00_99);
    public static final TransportVersion V_7_6_0 = def(7_06_00_99);
    public static final TransportVersion V_7_7_0 = def(7_07_00_99);
    public static final TransportVersion V_7_8_0 = def(7_08_00_99);
    public static final TransportVersion V_7_8_1 = def(7_08_01_99);
    public static final TransportVersion V_7_9_0 = def(7_09_00_99);
    public static final TransportVersion V_7_10_0 = def(7_10_00_99);
    public static final TransportVersion V_7_10_1 = def(7_10_01_99);
    public static final TransportVersion V_7_11_0 = def(7_11_00_99);
    public static final TransportVersion V_7_12_0 = def(7_12_00_99);
    public static final TransportVersion V_7_13_0 = def(7_13_00_99);
    public static final TransportVersion V_7_14_0 = def(7_14_00_99);
    public static final TransportVersion V_7_15_0 = def(7_15_00_99);
    public static final TransportVersion V_7_15_1 = def(7_15_01_99);
    public static final TransportVersion V_7_16_0 = def(7_16_00_99);
    public static final TransportVersion V_7_17_0 = def(7_17_00_99);
    public static final TransportVersion V_7_17_1 = def(7_17_01_99);
    public static final TransportVersion V_7_17_8 = def(7_17_08_99);
    public static final TransportVersion V_8_0_0 = def(8_00_00_99);
    public static final TransportVersion V_8_1_0 = def(8_01_00_99);
    public static final TransportVersion V_8_2_0 = def(8_02_00_99);
    public static final TransportVersion V_8_3_0 = def(8_03_00_99);
    public static final TransportVersion V_8_4_0 = def(8_04_00_99);
    public static final TransportVersion V_8_5_0 = def(8_05_00_99);
    public static final TransportVersion V_8_6_0 = def(8_06_00_99);
    public static final TransportVersion V_8_6_1 = def(8_06_01_99);
    public static final TransportVersion V_8_7_0 = def(8_07_00_99);
    public static final TransportVersion V_8_7_1 = def(8_07_01_99);
    public static final TransportVersion V_8_8_0 = def(8_08_00_99);
    public static final TransportVersion V_8_8_1 = def(8_08_01_99);
    /*
     * READ THE COMMENT BELOW THIS BLOCK OF DECLARATIONS BEFORE ADDING NEW TRANSPORT VERSIONS
     * Detached transport versions added below here.
     */
    public static final TransportVersion V_8_9_X = def(8_500_020);
    public static final TransportVersion V_8_10_X = def(8_500_061);
    public static final TransportVersion V_8_11_X = def(8_512_00_1);
    public static final TransportVersion V_8_12_0 = def(8_560_00_0);
    public static final TransportVersion V_8_12_1 = def(8_560_00_1);
    public static final TransportVersion V_8_13_0 = def(8_595_00_0);
    public static final TransportVersion V_8_13_4 = def(8_595_00_1);
    public static final TransportVersion V_8_14_0 = def(8_636_00_1);
    public static final TransportVersion V_8_15_0 = def(8_702_00_2);
    public static final TransportVersion V_8_15_2 = def(8_702_00_3);
    public static final TransportVersion QUERY_RULES_LIST_INCLUDES_TYPES_BACKPORT_8_15 = def(8_702_00_4);
    public static final TransportVersion ML_INFERENCE_DONT_DELETE_WHEN_SEMANTIC_TEXT_EXISTS = def(8_703_00_0);
    public static final TransportVersion INFERENCE_ADAPTIVE_ALLOCATIONS = def(8_704_00_0);
    public static final TransportVersion INDEX_REQUEST_UPDATE_BY_SCRIPT_ORIGIN = def(8_705_00_0);
    public static final TransportVersion ML_INFERENCE_COHERE_UNUSED_RERANK_SETTINGS_REMOVED = def(8_706_00_0);
    public static final TransportVersion ENRICH_CACHE_STATS_SIZE_ADDED = def(8_707_00_0);
    public static final TransportVersion ENTERPRISE_GEOIP_DOWNLOADER = def(8_708_00_0);
    public static final TransportVersion NODES_STATS_ENUM_SET = def(8_709_00_0);
    public static final TransportVersion MASTER_NODE_METRICS = def(8_710_00_0);
    public static final TransportVersion SEGMENT_LEVEL_FIELDS_STATS = def(8_711_00_0);
    public static final TransportVersion ML_ADD_DETECTION_RULE_PARAMS = def(8_712_00_0);
    public static final TransportVersion FIX_VECTOR_SIMILARITY_INNER_HITS = def(8_713_00_0);
    public static final TransportVersion INDEX_REQUEST_UPDATE_BY_DOC_ORIGIN = def(8_714_00_0);
    public static final TransportVersion ESQL_ATTRIBUTE_CACHED_SERIALIZATION = def(8_715_00_0);
    public static final TransportVersion REGISTER_SLM_STATS = def(8_716_00_0);
    public static final TransportVersion ESQL_NESTED_UNSUPPORTED = def(8_717_00_0);
    public static final TransportVersion ESQL_SINGLE_VALUE_QUERY_SOURCE = def(8_718_00_0);
    public static final TransportVersion ESQL_ORIGINAL_INDICES = def(8_719_00_0);
    public static final TransportVersion ML_INFERENCE_EIS_INTEGRATION_ADDED = def(8_720_00_0);
    public static final TransportVersion INGEST_PIPELINE_EXCEPTION_ADDED = def(8_721_00_0);
    public static final TransportVersion ZDT_NANOS_SUPPORT_BROKEN = def(8_722_00_0);
    public static final TransportVersion REMOVE_GLOBAL_RETENTION_FROM_TEMPLATES = def(8_723_00_0);
    public static final TransportVersion RANDOM_RERANKER_RETRIEVER = def(8_724_00_0);
    public static final TransportVersion ESQL_PROFILE_SLEEPS = def(8_725_00_0);
    public static final TransportVersion ZDT_NANOS_SUPPORT = def(8_726_00_0);
    public static final TransportVersion LTR_SERVERLESS_RELEASE = def(8_727_00_0);
    public static final TransportVersion ALLOW_PARTIAL_SEARCH_RESULTS_IN_PIT = def(8_728_00_0);
    public static final TransportVersion RANK_DOCS_RETRIEVER = def(8_729_00_0);
    public static final TransportVersion ESQL_ES_FIELD_CACHED_SERIALIZATION = def(8_730_00_0);
    public static final TransportVersion ADD_MANAGE_ROLES_PRIVILEGE = def(8_731_00_0);
    public static final TransportVersion REPOSITORIES_TELEMETRY = def(8_732_00_0);
    public static final TransportVersion ML_INFERENCE_ALIBABACLOUD_SEARCH_ADDED = def(8_733_00_0);
    public static final TransportVersion FIELD_CAPS_RESPONSE_INDEX_MODE = def(8_734_00_0);
    public static final TransportVersion GET_DATA_STREAMS_VERBOSE = def(8_735_00_0);
    public static final TransportVersion ESQL_ADD_INDEX_MODE_CONCRETE_INDICES = def(8_736_00_0);
    public static final TransportVersion UNASSIGNED_PRIMARY_COUNT_ON_CLUSTER_HEALTH = def(8_737_00_0);
    public static final TransportVersion ESQL_AGGREGATE_EXEC_TRACKS_INTERMEDIATE_ATTRS = def(8_738_00_0);
    public static final TransportVersion CCS_TELEMETRY_STATS = def(8_739_00_0);
    public static final TransportVersion GLOBAL_RETENTION_TELEMETRY = def(8_740_00_0);
    public static final TransportVersion ROUTING_TABLE_VERSION_REMOVED = def(8_741_00_0);
    public static final TransportVersion ML_SCHEDULED_EVENT_TIME_SHIFT_CONFIGURATION = def(8_742_00_0);
    public static final TransportVersion SIMULATE_COMPONENT_TEMPLATES_SUBSTITUTIONS = def(8_743_00_0);
    public static final TransportVersion ML_INFERENCE_IBM_WATSONX_EMBEDDINGS_ADDED = def(8_744_00_0);
    public static final TransportVersion BULK_INCREMENTAL_STATE = def(8_745_00_0);
    public static final TransportVersion FAILURE_STORE_STATUS_IN_INDEX_RESPONSE = def(8_746_00_0);
    public static final TransportVersion ESQL_AGGREGATION_OPERATOR_STATUS_FINISH_NANOS = def(8_747_00_0);
    public static final TransportVersion ML_TELEMETRY_MEMORY_ADDED = def(8_748_00_0);
    public static final TransportVersion ILM_ADD_SEARCHABLE_SNAPSHOT_TOTAL_SHARDS_PER_NODE = def(8_749_00_0);
    public static final TransportVersion SEMANTIC_TEXT_SEARCH_INFERENCE_ID = def(8_750_00_0);
    public static final TransportVersion ML_INFERENCE_CHUNKING_SETTINGS = def(8_751_00_0);
    public static final TransportVersion SEMANTIC_QUERY_INNER_HITS = def(8_752_00_0);
    public static final TransportVersion RETAIN_ILM_STEP_INFO = def(8_753_00_0);
    public static final TransportVersion ADD_DATA_STREAM_OPTIONS = def(8_754_00_0);
    public static final TransportVersion CCS_REMOTE_TELEMETRY_STATS = def(8_755_00_0);
    public static final TransportVersion ESQL_CCS_EXECUTION_INFO = def(8_756_00_0);
    public static final TransportVersion REGEX_AND_RANGE_INTERVAL_QUERIES = def(8_757_00_0);
    public static final TransportVersion RRF_QUERY_REWRITE = def(8_758_00_0);
    public static final TransportVersion SEARCH_FAILURE_STATS = def(8_759_00_0);
    public static final TransportVersion INGEST_GEO_DATABASE_PROVIDERS = def(8_760_00_0);
    public static final TransportVersion DATE_TIME_DOC_VALUES_LOCALES = def(8_761_00_0);
    public static final TransportVersion FAST_REFRESH_RCO = def(8_762_00_0);
    public static final TransportVersion TEXT_SIMILARITY_RERANKER_QUERY_REWRITE = def(8_763_00_0);
    public static final TransportVersion SIMULATE_INDEX_TEMPLATES_SUBSTITUTIONS = def(8_764_00_0);
    public static final TransportVersion RETRIEVERS_TELEMETRY_ADDED = def(8_765_00_0);
    public static final TransportVersion ESQL_CACHED_STRING_SERIALIZATION = def(8_766_00_0);
    public static final TransportVersion CHUNK_SENTENCE_OVERLAP_SETTING_ADDED = def(8_767_00_0);
    public static final TransportVersion OPT_IN_ESQL_CCS_EXECUTION_INFO = def(8_768_00_0);
    public static final TransportVersion QUERY_RULE_TEST_API = def(8_769_00_0);
    public static final TransportVersion ESQL_PER_AGGREGATE_FILTER = def(8_770_00_0);
    public static final TransportVersion ML_INFERENCE_ATTACH_TO_EXISTSING_DEPLOYMENT = def(8_771_00_0);
    public static final TransportVersion CONVERT_FAILURE_STORE_OPTIONS_TO_SELECTOR_OPTIONS_INTERNALLY = def(8_772_00_0);
    public static final TransportVersion INFERENCE_DONT_PERSIST_ON_READ_BACKPORT_8_16 = def(8_772_00_1);
    public static final TransportVersion ADD_COMPATIBILITY_VERSIONS_TO_NODE_INFO_BACKPORT_8_16 = def(8_772_00_2);
    public static final TransportVersion SKIP_INNER_HITS_SEARCH_SOURCE_BACKPORT_8_16 = def(8_772_00_3);
    public static final TransportVersion QUERY_RULES_LIST_INCLUDES_TYPES_BACKPORT_8_16 = def(8_772_00_4);
    public static final TransportVersion REMOVE_MIN_COMPATIBLE_SHARD_NODE = def(8_773_00_0);
    public static final TransportVersion REVERT_REMOVE_MIN_COMPATIBLE_SHARD_NODE = def(8_774_00_0);
    public static final TransportVersion ESQL_FIELD_ATTRIBUTE_PARENT_SIMPLIFIED = def(8_775_00_0);
    public static final TransportVersion INFERENCE_DONT_PERSIST_ON_READ = def(8_776_00_0);
    public static final TransportVersion SIMULATE_MAPPING_ADDITION = def(8_777_00_0);
    public static final TransportVersion INTRODUCE_ALL_APPLICABLE_SELECTOR = def(8_778_00_0);
    public static final TransportVersion INDEX_MODE_LOOKUP = def(8_779_00_0);
    public static final TransportVersion INDEX_REQUEST_REMOVE_METERING = def(8_780_00_0);
    public static final TransportVersion CPU_STAT_STRING_PARSING = def(8_781_00_0);
    public static final TransportVersion QUERY_RULES_RETRIEVER = def(8_782_00_0);
    public static final TransportVersion ESQL_CCS_EXEC_INFO_WITH_FAILURES = def(8_783_00_0);
    public static final TransportVersion LOGSDB_TELEMETRY = def(8_784_00_0);
    public static final TransportVersion LOGSDB_TELEMETRY_STATS = def(8_785_00_0);
    public static final TransportVersion KQL_QUERY_ADDED = def(8_786_00_0);
    public static final TransportVersion ROLE_MONITOR_STATS = def(8_787_00_0);
    public static final TransportVersion DATA_STREAM_INDEX_VERSION_DEPRECATION_CHECK = def(8_788_00_0);
    public static final TransportVersion ADD_COMPATIBILITY_VERSIONS_TO_NODE_INFO = def(8_789_00_0);
    public static final TransportVersion VERTEX_AI_INPUT_TYPE_ADDED = def(8_790_00_0);
    public static final TransportVersion SKIP_INNER_HITS_SEARCH_SOURCE = def(8_791_00_0);
    public static final TransportVersion QUERY_RULES_LIST_INCLUDES_TYPES = def(8_792_00_0);
    public static final TransportVersion INDEX_STATS_ADDITIONAL_FIELDS = def(8_793_00_0);
    public static final TransportVersion INDEX_STATS_ADDITIONAL_FIELDS_REVERT = def(8_794_00_0);
    public static final TransportVersion FAST_REFRESH_RCO_2 = def(8_795_00_0);
<<<<<<< HEAD
    public static final TransportVersion ESQL_MATCH_WITH_SEMANTIC_TEXT = def(8_796_00_0);
=======
    public static final TransportVersion ESQL_ENRICH_RUNTIME_WARNINGS = def(8_796_00_0);
>>>>>>> b17674b4

    /*
     * STOP! READ THIS FIRST! No, really,
     *        ____ _____ ___  ____  _        ____  _____    _    ____    _____ _   _ ___ ____    _____ ___ ____  ____ _____ _
     *       / ___|_   _/ _ \|  _ \| |      |  _ \| ____|  / \  |  _ \  |_   _| | | |_ _/ ___|  |  ___|_ _|  _ \/ ___|_   _| |
     *       \___ \ | || | | | |_) | |      | |_) |  _|   / _ \ | | | |   | | | |_| || |\___ \  | |_   | || |_) \___ \ | | | |
     *        ___) || || |_| |  __/|_|      |  _ <| |___ / ___ \| |_| |   | | |  _  || | ___) | |  _|  | ||  _ < ___) || | |_|
     *       |____/ |_| \___/|_|   (_)      |_| \_\_____/_/   \_\____/    |_| |_| |_|___|____/  |_|   |___|_| \_\____/ |_| (_)
     *
     * A new transport version should be added EVERY TIME a change is made to the serialization protocol of one or more classes. Each
     * transport version should only be used in a single merged commit (apart from the BwC versions copied from o.e.Version, ≤V_8_8_1).
     *
     * ADDING A TRANSPORT VERSION
     * To add a new transport version, add a new constant at the bottom of the list, above this comment. Don't add other lines,
     * comments, etc. The version id has the following layout:
     *
     * M_NNN_SS_P
     *
     * M - The major version of Elasticsearch
     * NNN - The server version part
     * SS - The serverless version part. It should always be 00 here, it is used by serverless only.
     * P - The patch version part
     *
     * To determine the id of the next TransportVersion constant, do the following:
     * - Use the same major version, unless bumping majors
     * - Bump the server version part by 1, unless creating a patch version
     * - Leave the serverless part as 00
     * - Bump the patch part if creating a patch version
     *
     * If a patch version is created, it should be placed sorted among the other existing constants.
     *
     * REVERTING A TRANSPORT VERSION
     *
     * If you revert a commit with a transport version change, you MUST ensure there is a NEW transport version representing the reverted
     * change. DO NOT let the transport version go backwards, it must ALWAYS be incremented.
     *
     * DETERMINING TRANSPORT VERSIONS FROM GIT HISTORY
     *
     * If your git checkout has the expected minor-version-numbered branches and the expected release-version tags then you can find the
     * transport versions known by a particular release ...
     *
     *     git show v8.11.0:server/src/main/java/org/elasticsearch/TransportVersions.java | grep '= def'
     *
     * ... or by a particular branch ...
     *
     *     git show 8.11:server/src/main/java/org/elasticsearch/TransportVersions.java | grep '= def'
     *
     * ... and you can see which versions were added in between two versions too ...
     *
     *     git diff v8.11.0..main -- server/src/main/java/org/elasticsearch/TransportVersions.java
     *
     * In branches 8.7-8.10 see server/src/main/java/org/elasticsearch/TransportVersion.java for the equivalent definitions.
     */

    /**
     * Reference to the earliest compatible transport version to this version of the codebase.
     * This should be the transport version used by the highest minor version of the previous major.
     */
    @UpdateForV9(owner = UpdateForV9.Owner.CORE_INFRA)
    // This needs to be bumped to the 8.last
    public static final TransportVersion MINIMUM_COMPATIBLE = V_7_17_0;

    /**
     * Reference to the minimum transport version that can be used with CCS.
     * This should be the transport version used by the previous minor release.
     */
    public static final TransportVersion MINIMUM_CCS_VERSION = V_8_15_0;

    static final NavigableMap<Integer, TransportVersion> VERSION_IDS = getAllVersionIds(TransportVersions.class);

    // the highest transport version constant defined in this file, used as a fallback for TransportVersion.current()
    static final TransportVersion LATEST_DEFINED;
    static {
        LATEST_DEFINED = VERSION_IDS.lastEntry().getValue();

        // see comment on IDS field
        // now we're registered all the transport versions, we can clear the map
        IDS = null;
    }

    public static NavigableMap<Integer, TransportVersion> getAllVersionIds(Class<?> cls) {
        Map<Integer, String> versionIdFields = new HashMap<>();
        NavigableMap<Integer, TransportVersion> builder = new TreeMap<>();

        Set<String> ignore = Set.of("ZERO", "CURRENT", "MINIMUM_COMPATIBLE", "MINIMUM_CCS_VERSION");

        for (Field declaredField : cls.getFields()) {
            if (declaredField.getType().equals(TransportVersion.class)) {
                String fieldName = declaredField.getName();
                if (ignore.contains(fieldName)) {
                    continue;
                }

                TransportVersion version;
                try {
                    version = (TransportVersion) declaredField.get(null);
                } catch (IllegalAccessException e) {
                    throw new AssertionError(e);
                }
                builder.put(version.id(), version);

                if (Assertions.ENABLED) {
                    // check the version number is unique
                    var sameVersionNumber = versionIdFields.put(version.id(), fieldName);
                    assert sameVersionNumber == null
                        : "Versions ["
                            + sameVersionNumber
                            + "] and ["
                            + fieldName
                            + "] have the same version number ["
                            + version.id()
                            + "]. Each TransportVersion should have a different version number";
                }
            }
        }

        return Collections.unmodifiableNavigableMap(builder);
    }

    static Collection<TransportVersion> getAllVersions() {
        return VERSION_IDS.values();
    }

    static final IntFunction<String> VERSION_LOOKUP = ReleaseVersions.generateVersionsLookup(TransportVersions.class, LATEST_DEFINED.id());

    // no instance
    private TransportVersions() {}
}<|MERGE_RESOLUTION|>--- conflicted
+++ resolved
@@ -202,11 +202,8 @@
     public static final TransportVersion INDEX_STATS_ADDITIONAL_FIELDS = def(8_793_00_0);
     public static final TransportVersion INDEX_STATS_ADDITIONAL_FIELDS_REVERT = def(8_794_00_0);
     public static final TransportVersion FAST_REFRESH_RCO_2 = def(8_795_00_0);
-<<<<<<< HEAD
-    public static final TransportVersion ESQL_MATCH_WITH_SEMANTIC_TEXT = def(8_796_00_0);
-=======
     public static final TransportVersion ESQL_ENRICH_RUNTIME_WARNINGS = def(8_796_00_0);
->>>>>>> b17674b4
+    public static final TransportVersion ESQL_MATCH_WITH_SEMANTIC_TEXT = def(8_797_00_0);
 
     /*
      * STOP! READ THIS FIRST! No, really,

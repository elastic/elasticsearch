/*
 * Copyright Elasticsearch B.V. and/or licensed to Elasticsearch B.V. under one
 * or more contributor license agreements. Licensed under the "Elastic License
 * 2.0", the "GNU Affero General Public License v3.0 only", and the "Server Side
 * Public License v 1"; you may not use this file except in compliance with, at
 * your election, the "Elastic License 2.0", the "GNU Affero General Public
 * License v3.0 only", or the "Server Side Public License, v 1".
 */

package org.elasticsearch;

import org.elasticsearch.core.Assertions;

import java.lang.reflect.Field;
import java.util.ArrayList;
import java.util.Collections;
import java.util.HashMap;
import java.util.List;
import java.util.Map;
import java.util.TreeSet;

/**
 * <p>Transport version is used to coordinate compatible wire protocol communication between nodes, at a fine-grained level.  This replaces
 * and supersedes the old Version constants.</p>
 *
 * <p>Before adding a new version constant, please read the block comment at the end of the list of constants.</p>
 */
public class TransportVersions {

    /*
     * NOTE: IntelliJ lies!
     * This map is used during class construction, referenced by the registerTransportVersion method.
     * When all the transport version constants have been registered, the map is cleared & never touched again.
     */
    static TreeSet<Integer> IDS = new TreeSet<>();

    static TransportVersion def(int id) {
        if (IDS == null) throw new IllegalStateException("The IDS map needs to be present to call this method");

        if (IDS.add(id) == false) {
            throw new IllegalArgumentException("Version id " + id + " defined twice");
        }
        if (id < IDS.last()) {
            throw new IllegalArgumentException("Version id " + id + " is not defined in the right location. Keep constants sorted");
        }
        return new TransportVersion(id);
    }

    // TODO: ES-10337 we can remove all transport versions earlier than 8.18
    public static final TransportVersion V_7_0_0 = def(7_00_00_99);
    public static final TransportVersion V_7_1_0 = def(7_01_00_99);
    public static final TransportVersion V_7_2_0 = def(7_02_00_99);
    public static final TransportVersion V_7_3_0 = def(7_03_00_99);
    public static final TransportVersion V_7_3_2 = def(7_03_02_99);
    public static final TransportVersion V_7_4_0 = def(7_04_00_99);
    public static final TransportVersion V_7_8_0 = def(7_08_00_99);
    public static final TransportVersion V_7_8_1 = def(7_08_01_99);
    public static final TransportVersion V_7_9_0 = def(7_09_00_99);
    public static final TransportVersion V_7_10_0 = def(7_10_00_99);
    public static final TransportVersion V_8_0_0 = def(8_00_00_99);
    public static final TransportVersion V_8_1_0 = def(8_01_00_99);
    public static final TransportVersion V_8_2_0 = def(8_02_00_99);
    public static final TransportVersion V_8_3_0 = def(8_03_00_99);
    public static final TransportVersion V_8_4_0 = def(8_04_00_99);
    public static final TransportVersion V_8_5_0 = def(8_05_00_99);
    public static final TransportVersion V_8_6_0 = def(8_06_00_99);
    public static final TransportVersion V_8_6_1 = def(8_06_01_99);
    public static final TransportVersion V_8_7_0 = def(8_07_00_99);
    public static final TransportVersion V_8_7_1 = def(8_07_01_99);
    public static final TransportVersion V_8_8_0 = def(8_08_00_99);
    public static final TransportVersion V_8_8_1 = def(8_08_01_99);
    /*
     * READ THE COMMENT BELOW THIS BLOCK OF DECLARATIONS BEFORE ADDING NEW TRANSPORT VERSIONS
     * Detached transport versions added below here.
     */
    public static final TransportVersion V_8_9_X = def(8_500_0_20);
    public static final TransportVersion V_8_10_X = def(8_500_0_61);
    public static final TransportVersion V_8_11_X = def(8_512_0_01);
    public static final TransportVersion V_8_12_0 = def(8_560_0_00);
    public static final TransportVersion V_8_12_1 = def(8_560_0_01);
    public static final TransportVersion V_8_13_0 = def(8_595_0_00);
    public static final TransportVersion V_8_13_4 = def(8_595_0_01);
    public static final TransportVersion V_8_14_0 = def(8_636_0_01);
    public static final TransportVersion V_8_15_0 = def(8_702_0_02);
    public static final TransportVersion V_8_15_2 = def(8_702_0_03);
    public static final TransportVersion V_8_16_0 = def(8_772_0_01);
    public static final TransportVersion V_8_16_1 = def(8_772_0_04);
    public static final TransportVersion INITIAL_ELASTICSEARCH_8_16_5 = def(8_772_0_05);
    public static final TransportVersion INITIAL_ELASTICSEARCH_8_16_6 = def(8_772_0_06);
    public static final TransportVersion V_8_17_0 = def(8_797_0_02);
    public static final TransportVersion INITIAL_ELASTICSEARCH_8_17_3 = def(8_797_0_03);
    public static final TransportVersion INITIAL_ELASTICSEARCH_8_17_4 = def(8_797_0_04);
    public static final TransportVersion INITIAL_ELASTICSEARCH_8_17_5 = def(8_797_0_05);
    public static final TransportVersion INDEXING_PRESSURE_THROTTLING_STATS = def(8_798_0_00);
    public static final TransportVersion REINDEX_DATA_STREAMS = def(8_799_0_00);
    public static final TransportVersion ESQL_REMOVE_NODE_LEVEL_PLAN = def(8_800_0_00);
    public static final TransportVersion LOGSDB_TELEMETRY_CUSTOM_CUTOFF_DATE = def(8_801_0_00);
    public static final TransportVersion SOURCE_MODE_TELEMETRY = def(8_802_0_00);
    public static final TransportVersion NEW_REFRESH_CLUSTER_BLOCK = def(8_803_0_00);
    public static final TransportVersion RETRIES_AND_OPERATIONS_IN_BLOBSTORE_STATS = def(8_804_0_00);
    public static final TransportVersion ADD_DATA_STREAM_OPTIONS_TO_TEMPLATES = def(8_805_0_00);
    public static final TransportVersion KNN_QUERY_RESCORE_OVERSAMPLE = def(8_806_0_00);
    public static final TransportVersion SEMANTIC_QUERY_LENIENT = def(8_807_0_00);
    public static final TransportVersion ESQL_QUERY_BUILDER_IN_SEARCH_FUNCTIONS = def(8_808_0_00);
    public static final TransportVersion EQL_ALLOW_PARTIAL_SEARCH_RESULTS = def(8_809_0_00);
    public static final TransportVersion NODE_VERSION_INFORMATION_WITH_MIN_READ_ONLY_INDEX_VERSION = def(8_810_0_00);
    public static final TransportVersion ERROR_TRACE_IN_TRANSPORT_HEADER = def(8_811_0_00);
    public static final TransportVersion FAILURE_STORE_ENABLED_BY_CLUSTER_SETTING = def(8_812_0_00);
    public static final TransportVersion SIMULATE_IGNORED_FIELDS = def(8_813_0_00);
    public static final TransportVersion TRANSFORMS_UPGRADE_MODE = def(8_814_0_00);
    public static final TransportVersion NODE_SHUTDOWN_EPHEMERAL_ID_ADDED = def(8_815_0_00);
    public static final TransportVersion ESQL_CCS_TELEMETRY_STATS = def(8_816_0_00);
    public static final TransportVersion TEXT_EMBEDDING_QUERY_VECTOR_BUILDER_INFER_MODEL_ID = def(8_817_0_00);
    public static final TransportVersion ESQL_ENABLE_NODE_LEVEL_REDUCTION = def(8_818_0_00);
    public static final TransportVersion JINA_AI_INTEGRATION_ADDED = def(8_819_0_00);
    public static final TransportVersion TRACK_INDEX_FAILED_DUE_TO_VERSION_CONFLICT_METRIC = def(8_820_0_00);
    public static final TransportVersion REPLACE_FAILURE_STORE_OPTIONS_WITH_SELECTOR_SYNTAX = def(8_821_0_00);
    public static final TransportVersion ELASTIC_INFERENCE_SERVICE_UNIFIED_CHAT_COMPLETIONS_INTEGRATION = def(8_822_0_00);
    public static final TransportVersion KQL_QUERY_TECH_PREVIEW = def(8_823_0_00);
    public static final TransportVersion ESQL_PROFILE_ROWS_PROCESSED = def(8_824_0_00);
    public static final TransportVersion BYTE_SIZE_VALUE_ALWAYS_USES_BYTES_1 = def(8_825_0_00);
    public static final TransportVersion REVERT_BYTE_SIZE_VALUE_ALWAYS_USES_BYTES_1 = def(8_826_0_00);
    public static final TransportVersion ESQL_SKIP_ES_INDEX_SERIALIZATION = def(8_827_0_00);
    public static final TransportVersion ADD_INDEX_BLOCK_TWO_PHASE = def(8_828_0_00);
    public static final TransportVersion RESOLVE_CLUSTER_NO_INDEX_EXPRESSION = def(8_829_0_00);
    public static final TransportVersion ML_ROLLOVER_LEGACY_INDICES = def(8_830_0_00);
    public static final TransportVersion ADD_INCLUDE_FAILURE_INDICES_OPTION = def(8_831_0_00);
    public static final TransportVersion ESQL_RESPONSE_PARTIAL = def(8_832_0_00);
    public static final TransportVersion RANK_DOC_OPTIONAL_METADATA_FOR_EXPLAIN = def(8_833_0_00);
    public static final TransportVersion ILM_ADD_SEARCHABLE_SNAPSHOT_ADD_REPLICATE_FOR = def(8_834_0_00);
    public static final TransportVersion INGEST_REQUEST_INCLUDE_SOURCE_ON_ERROR = def(8_835_0_00);
    public static final TransportVersion RESOURCE_DEPRECATION_CHECKS = def(8_836_0_00);
    public static final TransportVersion LINEAR_RETRIEVER_SUPPORT = def(8_837_0_00);
    public static final TransportVersion TIMEOUT_GET_PARAM_FOR_RESOLVE_CLUSTER = def(8_838_0_00);
    public static final TransportVersion INFERENCE_REQUEST_ADAPTIVE_RATE_LIMITING = def(8_839_0_00);
    public static final TransportVersion ML_INFERENCE_IBM_WATSONX_RERANK_ADDED = def(8_840_0_00);
    public static final TransportVersion REMOVE_ALL_APPLICABLE_SELECTOR_BACKPORT_8_18 = def(8_840_0_01);
    public static final TransportVersion RETRY_ILM_ASYNC_ACTION_REQUIRE_ERROR_8_18 = def(8_840_0_02);
    public static final TransportVersion INITIAL_ELASTICSEARCH_8_18_7 = def(8_840_0_09);
    public static final TransportVersion INITIAL_ELASTICSEARCH_8_19 = def(8_841_0_00);
    public static final TransportVersion COHERE_BIT_EMBEDDING_TYPE_SUPPORT_ADDED_BACKPORT_8_X = def(8_841_0_01);
    public static final TransportVersion REMOVE_ALL_APPLICABLE_SELECTOR_BACKPORT_8_19 = def(8_841_0_02);
    public static final TransportVersion ESQL_RETRY_ON_SHARD_LEVEL_FAILURE_BACKPORT_8_19 = def(8_841_0_03);
    public static final TransportVersion ESQL_SUPPORT_PARTIAL_RESULTS_BACKPORT_8_19 = def(8_841_0_04);
    public static final TransportVersion VOYAGE_AI_INTEGRATION_ADDED_BACKPORT_8_X = def(8_841_0_05);
    public static final TransportVersion JINA_AI_EMBEDDING_TYPE_SUPPORT_ADDED_BACKPORT_8_19 = def(8_841_0_06);
    public static final TransportVersion RETRY_ILM_ASYNC_ACTION_REQUIRE_ERROR_8_19 = def(8_841_0_07);
    public static final TransportVersion INFERENCE_CONTEXT_8_X = def(8_841_0_08);
    public static final TransportVersion ML_INFERENCE_DEEPSEEK_8_19 = def(8_841_0_09);
    public static final TransportVersion ESQL_SERIALIZE_BLOCK_TYPE_CODE_8_19 = def(8_841_0_10);
    public static final TransportVersion ESQL_FAILURE_FROM_REMOTE_8_19 = def(8_841_0_11);
    public static final TransportVersion ESQL_AGGREGATE_METRIC_DOUBLE_LITERAL_8_19 = def(8_841_0_12);
    public static final TransportVersion INFERENCE_MODEL_REGISTRY_METADATA_8_19 = def(8_841_0_13);
    public static final TransportVersion INTRODUCE_LIFECYCLE_TEMPLATE_8_19 = def(8_841_0_14);
    public static final TransportVersion RERANK_COMMON_OPTIONS_ADDED_8_19 = def(8_841_0_15);
    public static final TransportVersion REMOTE_EXCEPTION_8_19 = def(8_841_0_16);
    public static final TransportVersion AMAZON_BEDROCK_TASK_SETTINGS_8_19 = def(8_841_0_17);
    public static final TransportVersion SEMANTIC_TEXT_CHUNKING_CONFIG_8_19 = def(8_841_0_18);
    public static final TransportVersion BATCHED_QUERY_PHASE_VERSION_BACKPORT_8_X = def(8_841_0_19);
    public static final TransportVersion SEARCH_INCREMENTAL_TOP_DOCS_NULL_BACKPORT_8_19 = def(8_841_0_20);
    public static final TransportVersion ML_INFERENCE_SAGEMAKER_8_19 = def(8_841_0_21);
    public static final TransportVersion ESQL_REPORT_ORIGINAL_TYPES_BACKPORT_8_19 = def(8_841_0_22);
    public static final TransportVersion PINNED_RETRIEVER_8_19 = def(8_841_0_23);
    public static final TransportVersion ESQL_AGGREGATE_METRIC_DOUBLE_BLOCK_8_19 = def(8_841_0_24);
    public static final TransportVersion INTRODUCE_FAILURES_LIFECYCLE_BACKPORT_8_19 = def(8_841_0_25);
    public static final TransportVersion INTRODUCE_FAILURES_DEFAULT_RETENTION_BACKPORT_8_19 = def(8_841_0_26);
    public static final TransportVersion RESCORE_VECTOR_ALLOW_ZERO_BACKPORT_8_19 = def(8_841_0_27);
    public static final TransportVersion INFERENCE_ADD_TIMEOUT_PUT_ENDPOINT_8_19 = def(8_841_0_28);
    public static final TransportVersion ESQL_REPORT_SHARD_PARTITIONING_8_19 = def(8_841_0_29);
    public static final TransportVersion ESQL_DRIVER_TASK_DESCRIPTION_8_19 = def(8_841_0_30);
    public static final TransportVersion ML_INFERENCE_HUGGING_FACE_CHAT_COMPLETION_ADDED_8_19 = def(8_841_0_31);
    public static final TransportVersion V_8_19_FIELD_CAPS_ADD_CLUSTER_ALIAS = def(8_841_0_32);
    public static final TransportVersion ESQL_HASH_OPERATOR_STATUS_OUTPUT_TIME_8_19 = def(8_841_0_34);
    public static final TransportVersion RERANKER_FAILURES_ALLOWED_8_19 = def(8_841_0_35);
    public static final TransportVersion ML_INFERENCE_HUGGING_FACE_RERANK_ADDED_8_19 = def(8_841_0_36);
    public static final TransportVersion ML_INFERENCE_SAGEMAKER_CHAT_COMPLETION_8_19 = def(8_841_0_37);
    public static final TransportVersion ML_INFERENCE_VERTEXAI_CHATCOMPLETION_ADDED_8_19 = def(8_841_0_38);
    public static final TransportVersion INFERENCE_CUSTOM_SERVICE_ADDED_8_19 = def(8_841_0_39);
    public static final TransportVersion IDP_CUSTOM_SAML_ATTRIBUTES_ADDED_8_19 = def(8_841_0_40);
    public static final TransportVersion DATA_STREAM_OPTIONS_API_REMOVE_INCLUDE_DEFAULTS_8_19 = def(8_841_0_41);
    public static final TransportVersion JOIN_ON_ALIASES_8_19 = def(8_841_0_42);
    public static final TransportVersion ILM_ADD_SKIP_SETTING_8_19 = def(8_841_0_43);
    public static final TransportVersion ESQL_REGEX_MATCH_WITH_CASE_INSENSITIVITY_8_19 = def(8_841_0_44);
    public static final TransportVersion ESQL_QUERY_PLANNING_DURATION_8_19 = def(8_841_0_45);
    public static final TransportVersion SEARCH_SOURCE_EXCLUDE_VECTORS_PARAM_8_19 = def(8_841_0_46);
    public static final TransportVersion ML_INFERENCE_MISTRAL_CHAT_COMPLETION_ADDED_8_19 = def(8_841_0_47);
    public static final TransportVersion ML_INFERENCE_ELASTIC_RERANK_ADDED_8_19 = def(8_841_0_48);
    public static final TransportVersion NONE_CHUNKING_STRATEGY_8_19 = def(8_841_0_49);
    public static final TransportVersion IDP_CUSTOM_SAML_ATTRIBUTES_ALLOW_LIST_8_19 = def(8_841_0_50);
    public static final TransportVersion SETTINGS_IN_DATA_STREAMS_8_19 = def(8_841_0_51);
    public static final TransportVersion ML_INFERENCE_CUSTOM_SERVICE_REMOVE_ERROR_PARSING_8_19 = def(8_841_0_52);
    public static final TransportVersion ML_INFERENCE_CUSTOM_SERVICE_EMBEDDING_BATCH_SIZE_8_19 = def(8_841_0_53);
    public static final TransportVersion STREAMS_LOGS_SUPPORT_8_19 = def(8_841_0_54);
    public static final TransportVersion ML_INFERENCE_CUSTOM_SERVICE_INPUT_TYPE_8_19 = def(8_841_0_55);
    public static final TransportVersion RANDOM_SAMPLER_QUERY_BUILDER_8_19 = def(8_841_0_56);
    public static final TransportVersion ML_INFERENCE_SAGEMAKER_ELASTIC_8_19 = def(8_841_0_57);
    public static final TransportVersion SPARSE_VECTOR_FIELD_PRUNING_OPTIONS_8_19 = def(8_841_0_58);
    public static final TransportVersion ML_INFERENCE_ELASTIC_DENSE_TEXT_EMBEDDINGS_ADDED_8_19 = def(8_841_0_59);
    public static final TransportVersion ML_INFERENCE_COHERE_API_VERSION_8_19 = def(8_841_0_60);
    public static final TransportVersion ESQL_DOCUMENTS_FOUND_AND_VALUES_LOADED_8_19 = def(8_841_0_61);
    public static final TransportVersion ESQL_PROFILE_INCLUDE_PLAN_8_19 = def(8_841_0_62);
    public static final TransportVersion INITIAL_ELASTICSEARCH_8_19_4 = def(8_841_0_68);
    public static final TransportVersion INITIAL_ELASTICSEARCH_9_0 = def(9_000_0_00);
    public static final TransportVersion REMOVE_SNAPSHOT_FAILURES_90 = def(9_000_0_01);
    public static final TransportVersion TRANSPORT_STATS_HANDLING_TIME_REQUIRED_90 = def(9_000_0_02);
    public static final TransportVersion REMOVE_DESIRED_NODE_VERSION_90 = def(9_000_0_03);
    public static final TransportVersion ESQL_DRIVER_TASK_DESCRIPTION_90 = def(9_000_0_04);
    public static final TransportVersion REMOVE_ALL_APPLICABLE_SELECTOR_9_0 = def(9_000_0_05);
    public static final TransportVersion BYTE_SIZE_VALUE_ALWAYS_USES_BYTES_90 = def(9_000_0_06);
    public static final TransportVersion RETRY_ILM_ASYNC_ACTION_REQUIRE_ERROR_90 = def(9_000_0_07);
    public static final TransportVersion RE_REMOVE_MIN_COMPATIBLE_SHARD_NODE_90 = def(9_000_0_08);
    public static final TransportVersion STORED_SCRIPT_CONTENT_LENGTH_90 = def(9_000_0_09);
    public static final TransportVersion INITIAL_ELASTICSEARCH_9_0_7 = def(9_000_0_16);
    public static final TransportVersion COHERE_BIT_EMBEDDING_TYPE_SUPPORT_ADDED = def(9_001_0_00);
    public static final TransportVersion REMOVE_SNAPSHOT_FAILURES = def(9_002_0_00);
    public static final TransportVersion TRANSPORT_STATS_HANDLING_TIME_REQUIRED = def(9_003_0_00);
    public static final TransportVersion REMOVE_DESIRED_NODE_VERSION = def(9_004_0_00);
    public static final TransportVersion ESQL_DRIVER_TASK_DESCRIPTION = def(9_005_0_00);
    public static final TransportVersion ESQL_RETRY_ON_SHARD_LEVEL_FAILURE = def(9_006_0_00);
    public static final TransportVersion ESQL_PROFILE_ASYNC_NANOS = def(9_007_00_0);
    public static final TransportVersion ESQL_LOOKUP_JOIN_SOURCE_TEXT = def(9_008_0_00);
    public static final TransportVersion REMOVE_ALL_APPLICABLE_SELECTOR = def(9_009_0_00);
    public static final TransportVersion SLM_UNHEALTHY_IF_NO_SNAPSHOT_WITHIN = def(9_010_0_00);
    public static final TransportVersion ESQL_SUPPORT_PARTIAL_RESULTS = def(9_011_0_00);
    public static final TransportVersion REMOVE_REPOSITORY_CONFLICT_MESSAGE = def(9_012_0_00);
    public static final TransportVersion RERANKER_FAILURES_ALLOWED = def(9_013_0_00);
    public static final TransportVersion VOYAGE_AI_INTEGRATION_ADDED = def(9_014_0_00);
    public static final TransportVersion BYTE_SIZE_VALUE_ALWAYS_USES_BYTES = def(9_015_0_00);
    public static final TransportVersion ESQL_SERIALIZE_SOURCE_FUNCTIONS_WARNINGS = def(9_016_0_00);
    public static final TransportVersion ESQL_DRIVER_NODE_DESCRIPTION = def(9_017_0_00);
    public static final TransportVersion MULTI_PROJECT = def(9_018_0_00);
    public static final TransportVersion STORED_SCRIPT_CONTENT_LENGTH = def(9_019_0_00);
    public static final TransportVersion JINA_AI_EMBEDDING_TYPE_SUPPORT_ADDED = def(9_020_0_00);
    public static final TransportVersion RE_REMOVE_MIN_COMPATIBLE_SHARD_NODE = def(9_021_0_00);
    public static final TransportVersion UNASSIGENEDINFO_RESHARD_ADDED = def(9_022_0_00);
    public static final TransportVersion INCLUDE_INDEX_MODE_IN_GET_DATA_STREAM = def(9_023_0_00);
    public static final TransportVersion MAX_OPERATION_SIZE_REJECTIONS_ADDED = def(9_024_0_00);
    public static final TransportVersion RETRY_ILM_ASYNC_ACTION_REQUIRE_ERROR = def(9_025_0_00);
    public static final TransportVersion ESQL_SERIALIZE_BLOCK_TYPE_CODE = def(9_026_0_00);
    public static final TransportVersion ESQL_THREAD_NAME_IN_DRIVER_PROFILE = def(9_027_0_00);
    public static final TransportVersion INFERENCE_CONTEXT = def(9_028_0_00);
    public static final TransportVersion ML_INFERENCE_DEEPSEEK = def(9_029_00_0);
    public static final TransportVersion ESQL_FAILURE_FROM_REMOTE = def(9_030_00_0);
    public static final TransportVersion INDEX_RESHARDING_METADATA = def(9_031_0_00);
    public static final TransportVersion INFERENCE_MODEL_REGISTRY_METADATA = def(9_032_0_00);
    public static final TransportVersion INTRODUCE_LIFECYCLE_TEMPLATE = def(9_033_0_00);
    public static final TransportVersion INDEXING_STATS_INCLUDES_RECENT_WRITE_LOAD = def(9_034_0_00);
    public static final TransportVersion ESQL_AGGREGATE_METRIC_DOUBLE_LITERAL = def(9_035_0_00);
    public static final TransportVersion INDEX_METADATA_INCLUDES_RECENT_WRITE_LOAD = def(9_036_0_00);
    public static final TransportVersion RERANK_COMMON_OPTIONS_ADDED = def(9_037_0_00);
    public static final TransportVersion ESQL_REPORT_ORIGINAL_TYPES = def(9_038_00_0);
    public static final TransportVersion RESCORE_VECTOR_ALLOW_ZERO = def(9_039_0_00);
    public static final TransportVersion PROJECT_ID_IN_SNAPSHOT = def(9_040_0_00);
    public static final TransportVersion INDEX_STATS_AND_METADATA_INCLUDE_PEAK_WRITE_LOAD = def(9_041_0_00);
    public static final TransportVersion BATCHED_QUERY_PHASE_VERSION = def(9_043_0_00);
    public static final TransportVersion REMOTE_EXCEPTION = def(9_044_0_00);
    public static final TransportVersion ESQL_REMOVE_AGGREGATE_TYPE = def(9_045_0_00);
    public static final TransportVersion ADD_PROJECT_ID_TO_DSL_ERROR_INFO = def(9_046_0_00);
    public static final TransportVersion SEMANTIC_TEXT_CHUNKING_CONFIG = def(9_047_0_00);
    public static final TransportVersion REPO_ANALYSIS_COPY_BLOB = def(9_048_0_00);
    public static final TransportVersion AMAZON_BEDROCK_TASK_SETTINGS = def(9_049_0_00);
    public static final TransportVersion ESQL_REPORT_SHARD_PARTITIONING = def(9_050_0_00);
    public static final TransportVersion DEAD_ESQL_QUERY_PLANNING_DURATION = def(9_051_0_00);
    public static final TransportVersion DEAD_ESQL_DOCUMENTS_FOUND_AND_VALUES_LOADED = def(9_052_0_00);
    public static final TransportVersion DEAD_BATCHED_QUERY_EXECUTION_DELAYABLE_WRITABLE = def(9_053_0_00);
    public static final TransportVersion DEAD_SEARCH_INCREMENTAL_TOP_DOCS_NULL = def(9_054_0_00);
    public static final TransportVersion ESQL_QUERY_PLANNING_DURATION = def(9_055_0_00);
    public static final TransportVersion ESQL_DOCUMENTS_FOUND_AND_VALUES_LOADED = def(9_056_0_00);
    public static final TransportVersion BATCHED_QUERY_EXECUTION_DELAYABLE_WRITABLE = def(9_057_0_00);
    public static final TransportVersion SEARCH_INCREMENTAL_TOP_DOCS_NULL = def(9_058_0_00);
    public static final TransportVersion COMPRESS_DELAYABLE_WRITEABLE = def(9_059_0_00);
    public static final TransportVersion SYNONYMS_REFRESH_PARAM = def(9_060_0_00);
    public static final TransportVersion DOC_FIELDS_AS_LIST = def(9_061_0_00);
    public static final TransportVersion DENSE_VECTOR_OFF_HEAP_STATS = def(9_062_00_0);
    public static final TransportVersion RANDOM_SAMPLER_QUERY_BUILDER = def(9_063_0_00);
    public static final TransportVersion SETTINGS_IN_DATA_STREAMS = def(9_064_0_00);
    public static final TransportVersion INTRODUCE_FAILURES_LIFECYCLE = def(9_065_0_00);
    public static final TransportVersion PROJECT_METADATA_SETTINGS = def(9_066_0_00);
    public static final TransportVersion AGGREGATE_METRIC_DOUBLE_BLOCK = def(9_067_0_00);
    public static final TransportVersion PINNED_RETRIEVER = def(9_068_0_00);
    public static final TransportVersion ML_INFERENCE_SAGEMAKER = def(9_069_0_00);
    public static final TransportVersion WRITE_LOAD_INCLUDES_BUFFER_WRITES = def(9_070_0_00);
    public static final TransportVersion INTRODUCE_FAILURES_DEFAULT_RETENTION = def(9_071_0_00);
    public static final TransportVersion FILE_SETTINGS_HEALTH_INFO = def(9_072_0_00);
    public static final TransportVersion FIELD_CAPS_ADD_CLUSTER_ALIAS = def(9_073_0_00);
    public static final TransportVersion INFERENCE_ADD_TIMEOUT_PUT_ENDPOINT = def(9_074_0_00);
    public static final TransportVersion ESQL_FIELD_ATTRIBUTE_DROP_TYPE = def(9_075_0_00);
    public static final TransportVersion ESQL_TIME_SERIES_SOURCE_STATUS = def(9_076_0_00);
    public static final TransportVersion ESQL_HASH_OPERATOR_STATUS_OUTPUT_TIME = def(9_077_0_00);
    public static final TransportVersion ML_INFERENCE_HUGGING_FACE_CHAT_COMPLETION_ADDED = def(9_078_0_00);
    public static final TransportVersion NODES_STATS_SUPPORTS_MULTI_PROJECT = def(9_079_0_00);
    public static final TransportVersion ML_INFERENCE_HUGGING_FACE_RERANK_ADDED = def(9_080_0_00);
    public static final TransportVersion SETTINGS_IN_DATA_STREAMS_DRY_RUN = def(9_081_0_00);
    public static final TransportVersion ML_INFERENCE_SAGEMAKER_CHAT_COMPLETION = def(9_082_0_00);
    public static final TransportVersion ML_INFERENCE_VERTEXAI_CHATCOMPLETION_ADDED = def(9_083_0_00);
    public static final TransportVersion INFERENCE_CUSTOM_SERVICE_ADDED = def(9_084_0_00);
    public static final TransportVersion ESQL_LIMIT_ROW_SIZE = def(9_085_0_00);
    public static final TransportVersion ESQL_REGEX_MATCH_WITH_CASE_INSENSITIVITY = def(9_086_0_00);
    public static final TransportVersion IDP_CUSTOM_SAML_ATTRIBUTES = def(9_087_0_00);
    public static final TransportVersion JOIN_ON_ALIASES = def(9_088_0_00);
    public static final TransportVersion ILM_ADD_SKIP_SETTING = def(9_089_0_00);
    public static final TransportVersion ML_INFERENCE_MISTRAL_CHAT_COMPLETION_ADDED = def(9_090_0_00);
    public static final TransportVersion IDP_CUSTOM_SAML_ATTRIBUTES_ALLOW_LIST = def(9_091_0_00);
    public static final TransportVersion SEARCH_SOURCE_EXCLUDE_VECTORS_PARAM = def(9_092_0_00);
    public static final TransportVersion SNAPSHOT_INDEX_SHARD_STATUS_MISSING_STATS = def(9_093_0_00);
    public static final TransportVersion ML_INFERENCE_ELASTIC_RERANK = def(9_094_0_00);
    public static final TransportVersion SEARCH_LOAD_PER_INDEX_STATS = def(9_095_0_00);
    public static final TransportVersion HEAP_USAGE_IN_CLUSTER_INFO = def(9_096_0_00);
    public static final TransportVersion NONE_CHUNKING_STRATEGY = def(9_097_0_00);
    public static final TransportVersion PROJECT_DELETION_GLOBAL_BLOCK = def(9_098_0_00);
    public static final TransportVersion SECURITY_CLOUD_API_KEY_REALM_AND_TYPE = def(9_099_0_00);
    public static final TransportVersion STATE_PARAM_GET_SNAPSHOT = def(9_100_0_00);
    public static final TransportVersion PROJECT_ID_IN_SNAPSHOTS_DELETIONS_AND_REPO_CLEANUP = def(9_101_0_00);
    public static final TransportVersion ML_INFERENCE_CUSTOM_SERVICE_REMOVE_ERROR_PARSING = def(9_102_0_00);
    public static final TransportVersion ML_INFERENCE_CUSTOM_SERVICE_EMBEDDING_BATCH_SIZE = def(9_103_0_00);
    public static final TransportVersion STREAMS_LOGS_SUPPORT = def(9_104_0_00);
    public static final TransportVersion ML_INFERENCE_CUSTOM_SERVICE_INPUT_TYPE = def(9_105_0_00);
    public static final TransportVersion ML_INFERENCE_SAGEMAKER_ELASTIC = def(9_106_0_00);
    public static final TransportVersion SPARSE_VECTOR_FIELD_PRUNING_OPTIONS = def(9_107_0_00);
    public static final TransportVersion CLUSTER_STATE_PROJECTS_SETTINGS = def(9_108_0_00);
    public static final TransportVersion ML_INFERENCE_ELASTIC_DENSE_TEXT_EMBEDDINGS_ADDED = def(9_109_00_0);
    public static final TransportVersion ML_INFERENCE_COHERE_API_VERSION = def(9_110_0_00);
    public static final TransportVersion ESQL_PROFILE_INCLUDE_PLAN = def(9_111_0_00);
<<<<<<< HEAD
    public static final TransportVersion MAPPINGS_IN_DATA_STREAMS = def(9_112_0_00);
    public static final TransportVersion INFERENCE_API_EIS_DIAGNOSTICS = def(9_156_0_00);
    public static final TransportVersion ML_INFERENCE_ENDPOINT_CACHE = def(9_157_0_00);
    public static final TransportVersion INFERENCE_API_OPENAI_HEADERS = def(9_158_0_00);
=======
    public static final TransportVersion INDEX_SOURCE = def(9_158_0_00);
    public static final TransportVersion MAX_HEAP_SIZE_PER_NODE_IN_CLUSTER_INFO = def(9_159_0_00);
    public static final TransportVersion TIMESERIES_DEFAULT_LIMIT = def(9_160_0_00);
>>>>>>> a2b77548

    /*
     * STOP! READ THIS FIRST! No, really,
     *        ____ _____ ___  ____  _        ____  _____    _    ____    _____ _   _ ___ ____    _____ ___ ____  ____ _____ _
     *       / ___|_   _/ _ \|  _ \| |      |  _ \| ____|  / \  |  _ \  |_   _| | | |_ _/ ___|  |  ___|_ _|  _ \/ ___|_   _| |
     *       \___ \ | || | | | |_) | |      | |_) |  _|   / _ \ | | | |   | | | |_| || |\___ \  | |_   | || |_) \___ \ | | | |
     *        ___) || || |_| |  __/|_|      |  _ <| |___ / ___ \| |_| |   | | |  _  || | ___) | |  _|  | ||  _ < ___) || | |_|
     *       |____/ |_| \___/|_|   (_)      |_| \_\_____/_/   \_\____/    |_| |_| |_|___|____/  |_|   |___|_| \_\____/ |_| (_)
     *
     * A new transport version should be added EVERY TIME a change is made to the serialization protocol of one or more classes. Each
     * transport version should only be used in a single merged commit (apart from the BwC versions copied from o.e.Version, ≤V_8_8_1).
     *
     * More information about versions and backporting at docs/internal/Versioning.md
     *
     * ADDING A TRANSPORT VERSION
     * To add a new transport version, add a new constant at the bottom of the list, above this comment. Don't add other lines,
     * comments, etc. The version id has the following layout:
     *
     * M_NNN_S_PP
     *
     * M - The major version of Elasticsearch
     * NNN - The server version part
     * S - The subsidiary version part. It should always be 0 here, it is only used in subsidiary repositories.
     * PP - The patch version part
     *
     * To determine the id of the next TransportVersion constant, do the following:
     * - Use the same major version, unless bumping majors
     * - Bump the server version part by 1, unless creating a patch version
     * - Leave the subsidiary part as 0
     * - Bump the patch part if creating a patch version
     *
     * If a patch version is created, it should be placed sorted among the other existing constants.
     *
     * REVERTING A TRANSPORT VERSION
     *
     * If you revert a commit with a transport version change, you MUST ensure there is a NEW transport version representing the reverted
     * change. DO NOT let the transport version go backwards, it must ALWAYS be incremented.
     *
     * DETERMINING TRANSPORT VERSIONS FROM GIT HISTORY
     *
     * If your git checkout has the expected minor-version-numbered branches and the expected release-version tags then you can find the
     * transport versions known by a particular release ...
     *
     *     git show v8.11.0:server/src/main/java/org/elasticsearch/TransportVersions.java | grep '= def'
     *
     * ... or by a particular branch ...
     *
     *     git show 8.11:server/src/main/java/org/elasticsearch/TransportVersions.java | grep '= def'
     *
     * ... and you can see which versions were added in between two versions too ...
     *
     *     git diff v8.11.0..main -- server/src/main/java/org/elasticsearch/TransportVersions.java
     *
     * In branches 8.7-8.10 see server/src/main/java/org/elasticsearch/TransportVersion.java for the equivalent definitions.
     */

    /**
     * Sorted list of all versions defined in this class
     */
    static final List<TransportVersion> DEFINED_VERSIONS = collectAllVersionIdsDefinedInClass(TransportVersions.class);

    public static List<TransportVersion> collectAllVersionIdsDefinedInClass(Class<?> cls) {
        Map<Integer, String> versionIdFields = new HashMap<>();
        List<TransportVersion> definedTransportVersions = new ArrayList<>();

        for (Field declaredField : cls.getFields()) {
            if (declaredField.getType().equals(TransportVersion.class)) {
                String fieldName = declaredField.getName();

                TransportVersion version;
                try {
                    version = (TransportVersion) declaredField.get(null);
                } catch (IllegalAccessException e) {
                    throw new AssertionError(e);
                }
                definedTransportVersions.add(version);

                if (Assertions.ENABLED) {
                    // check the version number is unique
                    var sameVersionNumber = versionIdFields.put(version.id(), fieldName);
                    assert sameVersionNumber == null
                        : "Versions ["
                            + sameVersionNumber
                            + "] and ["
                            + fieldName
                            + "] have the same version number ["
                            + version.id()
                            + "]. Each TransportVersion should have a different version number";
                }
            }
        }

        Collections.sort(definedTransportVersions);

        return List.copyOf(definedTransportVersions);
    }

    // no instance
    private TransportVersions() {}
}<|MERGE_RESOLUTION|>--- conflicted
+++ resolved
@@ -321,16 +321,9 @@
     public static final TransportVersion ML_INFERENCE_ELASTIC_DENSE_TEXT_EMBEDDINGS_ADDED = def(9_109_00_0);
     public static final TransportVersion ML_INFERENCE_COHERE_API_VERSION = def(9_110_0_00);
     public static final TransportVersion ESQL_PROFILE_INCLUDE_PLAN = def(9_111_0_00);
-<<<<<<< HEAD
-    public static final TransportVersion MAPPINGS_IN_DATA_STREAMS = def(9_112_0_00);
-    public static final TransportVersion INFERENCE_API_EIS_DIAGNOSTICS = def(9_156_0_00);
-    public static final TransportVersion ML_INFERENCE_ENDPOINT_CACHE = def(9_157_0_00);
-    public static final TransportVersion INFERENCE_API_OPENAI_HEADERS = def(9_158_0_00);
-=======
     public static final TransportVersion INDEX_SOURCE = def(9_158_0_00);
     public static final TransportVersion MAX_HEAP_SIZE_PER_NODE_IN_CLUSTER_INFO = def(9_159_0_00);
     public static final TransportVersion TIMESERIES_DEFAULT_LIMIT = def(9_160_0_00);
->>>>>>> a2b77548
 
     /*
      * STOP! READ THIS FIRST! No, really,

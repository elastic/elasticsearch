/*
 * Copyright Elasticsearch B.V. and/or licensed to Elasticsearch B.V. under one
 * or more contributor license agreements. Licensed under the "Elastic License
 * 2.0", the "GNU Affero General Public License v3.0 only", and the "Server Side
 * Public License v 1"; you may not use this file except in compliance with, at
 * your election, the "Elastic License 2.0", the "GNU Affero General Public
 * License v3.0 only", or the "Server Side Public License, v 1".
 */

package org.elasticsearch;

import org.elasticsearch.core.Assertions;

import java.lang.reflect.Field;
import java.util.ArrayList;
import java.util.Collections;
import java.util.HashMap;
import java.util.List;
import java.util.Map;
import java.util.Set;
import java.util.TreeSet;
import java.util.function.IntFunction;

/**
 * <p>Transport version is used to coordinate compatible wire protocol communication between nodes, at a fine-grained level.  This replaces
 * and supersedes the old Version constants.</p>
 *
 * <p>Before adding a new version constant, please read the block comment at the end of the list of constants.</p>
 */
public class TransportVersions {

    /*
     * NOTE: IntelliJ lies!
     * This map is used during class construction, referenced by the registerTransportVersion method.
     * When all the transport version constants have been registered, the map is cleared & never touched again.
     */
    static TreeSet<Integer> IDS = new TreeSet<>();

    static TransportVersion def(int id) {
        if (IDS == null) throw new IllegalStateException("The IDS map needs to be present to call this method");

        if (IDS.add(id) == false) {
            throw new IllegalArgumentException("Version id " + id + " defined twice");
        }
        if (id < IDS.last()) {
            throw new IllegalArgumentException("Version id " + id + " is not defined in the right location. Keep constants sorted");
        }
        return new TransportVersion(id);
    }

    // TODO: ES-10337 we can remove all transport versions earlier than 8.18
    public static final TransportVersion ZERO = def(0);
    public static final TransportVersion V_7_0_0 = def(7_00_00_99);
    public static final TransportVersion V_7_1_0 = def(7_01_00_99);
    public static final TransportVersion V_7_2_0 = def(7_02_00_99);
    public static final TransportVersion V_7_3_0 = def(7_03_00_99);
    public static final TransportVersion V_7_3_2 = def(7_03_02_99);
    public static final TransportVersion V_7_4_0 = def(7_04_00_99);
    public static final TransportVersion V_7_8_0 = def(7_08_00_99);
    public static final TransportVersion V_7_8_1 = def(7_08_01_99);
    public static final TransportVersion V_7_9_0 = def(7_09_00_99);
    public static final TransportVersion V_7_10_0 = def(7_10_00_99);
    public static final TransportVersion V_8_0_0 = def(8_00_00_99);
    public static final TransportVersion V_8_1_0 = def(8_01_00_99);
    public static final TransportVersion V_8_2_0 = def(8_02_00_99);
    public static final TransportVersion V_8_3_0 = def(8_03_00_99);
    public static final TransportVersion V_8_4_0 = def(8_04_00_99);
    public static final TransportVersion V_8_5_0 = def(8_05_00_99);
    public static final TransportVersion V_8_6_0 = def(8_06_00_99);
    public static final TransportVersion V_8_6_1 = def(8_06_01_99);
    public static final TransportVersion V_8_7_0 = def(8_07_00_99);
    public static final TransportVersion V_8_7_1 = def(8_07_01_99);
    public static final TransportVersion V_8_8_0 = def(8_08_00_99);
    public static final TransportVersion V_8_8_1 = def(8_08_01_99);
    /*
     * READ THE COMMENT BELOW THIS BLOCK OF DECLARATIONS BEFORE ADDING NEW TRANSPORT VERSIONS
     * Detached transport versions added below here.
     */
    public static final TransportVersion V_8_9_X = def(8_500_0_20);
    public static final TransportVersion V_8_10_X = def(8_500_0_61);
    public static final TransportVersion V_8_11_X = def(8_512_0_01);
    public static final TransportVersion V_8_12_0 = def(8_560_0_00);
    public static final TransportVersion V_8_12_1 = def(8_560_0_01);
    public static final TransportVersion V_8_13_0 = def(8_595_0_00);
    public static final TransportVersion V_8_13_4 = def(8_595_0_01);
    public static final TransportVersion V_8_14_0 = def(8_636_0_01);
    public static final TransportVersion V_8_15_0 = def(8_702_0_02);
    public static final TransportVersion V_8_15_2 = def(8_702_0_03);
    public static final TransportVersion V_8_16_0 = def(8_772_0_01);
    public static final TransportVersion V_8_16_1 = def(8_772_0_04);
    public static final TransportVersion V_8_16_5 = def(8_772_0_05);
    public static final TransportVersion V_8_16_6 = def(8_772_0_06);
    public static final TransportVersion INITIAL_ELASTICSEARCH_8_16_7 = def(8_772_0_07);
    public static final TransportVersion V_8_17_0 = def(8_797_0_02);
    public static final TransportVersion V_8_17_3 = def(8_797_0_03);
    public static final TransportVersion V_8_17_4 = def(8_797_0_04);
    public static final TransportVersion V_8_17_5 = def(8_797_0_05);
    public static final TransportVersion INITIAL_ELASTICSEARCH_8_17_6 = def(8_797_0_06);
    public static final TransportVersion INITIAL_ELASTICSEARCH_8_17_7 = def(8_797_0_07);
    public static final TransportVersion INITIAL_ELASTICSEARCH_8_17_8 = def(8_797_0_08);
    public static final TransportVersion INDEXING_PRESSURE_THROTTLING_STATS = def(8_798_0_00);
    public static final TransportVersion REINDEX_DATA_STREAMS = def(8_799_0_00);
    public static final TransportVersion ESQL_REMOVE_NODE_LEVEL_PLAN = def(8_800_0_00);
    public static final TransportVersion LOGSDB_TELEMETRY_CUSTOM_CUTOFF_DATE = def(8_801_0_00);
    public static final TransportVersion SOURCE_MODE_TELEMETRY = def(8_802_0_00);
    public static final TransportVersion NEW_REFRESH_CLUSTER_BLOCK = def(8_803_0_00);
    public static final TransportVersion RETRIES_AND_OPERATIONS_IN_BLOBSTORE_STATS = def(8_804_0_00);
    public static final TransportVersion ADD_DATA_STREAM_OPTIONS_TO_TEMPLATES = def(8_805_0_00);
    public static final TransportVersion KNN_QUERY_RESCORE_OVERSAMPLE = def(8_806_0_00);
    public static final TransportVersion SEMANTIC_QUERY_LENIENT = def(8_807_0_00);
    public static final TransportVersion ESQL_QUERY_BUILDER_IN_SEARCH_FUNCTIONS = def(8_808_0_00);
    public static final TransportVersion EQL_ALLOW_PARTIAL_SEARCH_RESULTS = def(8_809_0_00);
    public static final TransportVersion NODE_VERSION_INFORMATION_WITH_MIN_READ_ONLY_INDEX_VERSION = def(8_810_0_00);
    public static final TransportVersion ERROR_TRACE_IN_TRANSPORT_HEADER = def(8_811_0_00);
    public static final TransportVersion FAILURE_STORE_ENABLED_BY_CLUSTER_SETTING = def(8_812_0_00);
    public static final TransportVersion SIMULATE_IGNORED_FIELDS = def(8_813_0_00);
    public static final TransportVersion TRANSFORMS_UPGRADE_MODE = def(8_814_0_00);
    public static final TransportVersion NODE_SHUTDOWN_EPHEMERAL_ID_ADDED = def(8_815_0_00);
    public static final TransportVersion ESQL_CCS_TELEMETRY_STATS = def(8_816_0_00);
    public static final TransportVersion TEXT_EMBEDDING_QUERY_VECTOR_BUILDER_INFER_MODEL_ID = def(8_817_0_00);
    public static final TransportVersion ESQL_ENABLE_NODE_LEVEL_REDUCTION = def(8_818_0_00);
    public static final TransportVersion JINA_AI_INTEGRATION_ADDED = def(8_819_0_00);
    public static final TransportVersion TRACK_INDEX_FAILED_DUE_TO_VERSION_CONFLICT_METRIC = def(8_820_0_00);
    public static final TransportVersion REPLACE_FAILURE_STORE_OPTIONS_WITH_SELECTOR_SYNTAX = def(8_821_0_00);
    public static final TransportVersion ELASTIC_INFERENCE_SERVICE_UNIFIED_CHAT_COMPLETIONS_INTEGRATION = def(8_822_0_00);
    public static final TransportVersion KQL_QUERY_TECH_PREVIEW = def(8_823_0_00);
    public static final TransportVersion ESQL_PROFILE_ROWS_PROCESSED = def(8_824_0_00);
    public static final TransportVersion BYTE_SIZE_VALUE_ALWAYS_USES_BYTES_1 = def(8_825_0_00);
    public static final TransportVersion REVERT_BYTE_SIZE_VALUE_ALWAYS_USES_BYTES_1 = def(8_826_0_00);
    public static final TransportVersion ESQL_SKIP_ES_INDEX_SERIALIZATION = def(8_827_0_00);
    public static final TransportVersion ADD_INDEX_BLOCK_TWO_PHASE = def(8_828_0_00);
    public static final TransportVersion RESOLVE_CLUSTER_NO_INDEX_EXPRESSION = def(8_829_0_00);
    public static final TransportVersion ML_ROLLOVER_LEGACY_INDICES = def(8_830_0_00);
    public static final TransportVersion ADD_INCLUDE_FAILURE_INDICES_OPTION = def(8_831_0_00);
    public static final TransportVersion ESQL_RESPONSE_PARTIAL = def(8_832_0_00);
    public static final TransportVersion RANK_DOC_OPTIONAL_METADATA_FOR_EXPLAIN = def(8_833_0_00);
    public static final TransportVersion ILM_ADD_SEARCHABLE_SNAPSHOT_ADD_REPLICATE_FOR = def(8_834_0_00);
    public static final TransportVersion INGEST_REQUEST_INCLUDE_SOURCE_ON_ERROR = def(8_835_0_00);
    public static final TransportVersion RESOURCE_DEPRECATION_CHECKS = def(8_836_0_00);
    public static final TransportVersion LINEAR_RETRIEVER_SUPPORT = def(8_837_0_00);
    public static final TransportVersion TIMEOUT_GET_PARAM_FOR_RESOLVE_CLUSTER = def(8_838_0_00);
    public static final TransportVersion INFERENCE_REQUEST_ADAPTIVE_RATE_LIMITING = def(8_839_0_00);
    public static final TransportVersion ML_INFERENCE_IBM_WATSONX_RERANK_ADDED = def(8_840_0_00);
    public static final TransportVersion REMOVE_ALL_APPLICABLE_SELECTOR_BACKPORT_8_18 = def(8_840_0_01);
    public static final TransportVersion V_8_18_0 = def(8_840_0_02);
    public static final TransportVersion INITIAL_ELASTICSEARCH_8_18_1 = def(8_840_0_03);
    public static final TransportVersion INITIAL_ELASTICSEARCH_8_18_2 = def(8_840_0_04);
    public static final TransportVersion INITIAL_ELASTICSEARCH_8_18_3 = def(8_840_0_05);
    public static final TransportVersion INITIAL_ELASTICSEARCH_8_19 = def(8_841_0_00);
    public static final TransportVersion COHERE_BIT_EMBEDDING_TYPE_SUPPORT_ADDED_BACKPORT_8_X = def(8_841_0_01);
    public static final TransportVersion REMOVE_ALL_APPLICABLE_SELECTOR_BACKPORT_8_19 = def(8_841_0_02);
    public static final TransportVersion ESQL_RETRY_ON_SHARD_LEVEL_FAILURE_BACKPORT_8_19 = def(8_841_0_03);
    public static final TransportVersion ESQL_SUPPORT_PARTIAL_RESULTS_BACKPORT_8_19 = def(8_841_0_04);
    public static final TransportVersion VOYAGE_AI_INTEGRATION_ADDED_BACKPORT_8_X = def(8_841_0_05);
    public static final TransportVersion JINA_AI_EMBEDDING_TYPE_SUPPORT_ADDED_BACKPORT_8_19 = def(8_841_0_06);
    public static final TransportVersion RETRY_ILM_ASYNC_ACTION_REQUIRE_ERROR_8_19 = def(8_841_0_07);
    public static final TransportVersion INFERENCE_CONTEXT_8_X = def(8_841_0_08);
    public static final TransportVersion ML_INFERENCE_DEEPSEEK_8_19 = def(8_841_0_09);
    public static final TransportVersion ESQL_SERIALIZE_BLOCK_TYPE_CODE_8_19 = def(8_841_0_10);
    public static final TransportVersion ESQL_FAILURE_FROM_REMOTE_8_19 = def(8_841_0_11);
    public static final TransportVersion ESQL_AGGREGATE_METRIC_DOUBLE_LITERAL_8_19 = def(8_841_0_12);
    public static final TransportVersion INFERENCE_MODEL_REGISTRY_METADATA_8_19 = def(8_841_0_13);
    public static final TransportVersion INTRODUCE_LIFECYCLE_TEMPLATE_8_19 = def(8_841_0_14);
    public static final TransportVersion RERANK_COMMON_OPTIONS_ADDED_8_19 = def(8_841_0_15);
    public static final TransportVersion REMOTE_EXCEPTION_8_19 = def(8_841_0_16);
    public static final TransportVersion AMAZON_BEDROCK_TASK_SETTINGS_8_19 = def(8_841_0_17);
    public static final TransportVersion SEMANTIC_TEXT_CHUNKING_CONFIG_8_19 = def(8_841_0_18);
    public static final TransportVersion BATCHED_QUERY_PHASE_VERSION_BACKPORT_8_X = def(8_841_0_19);
    public static final TransportVersion SEARCH_INCREMENTAL_TOP_DOCS_NULL_BACKPORT_8_19 = def(8_841_0_20);
    public static final TransportVersion ML_INFERENCE_SAGEMAKER_8_19 = def(8_841_0_21);
    public static final TransportVersion ESQL_REPORT_ORIGINAL_TYPES_BACKPORT_8_19 = def(8_841_0_22);
    public static final TransportVersion PINNED_RETRIEVER_8_19 = def(8_841_0_23);
    public static final TransportVersion ESQL_AGGREGATE_METRIC_DOUBLE_BLOCK_8_19 = def(8_841_0_24);
    public static final TransportVersion INTRODUCE_FAILURES_LIFECYCLE_BACKPORT_8_19 = def(8_841_0_25);
    public static final TransportVersion INTRODUCE_FAILURES_DEFAULT_RETENTION_BACKPORT_8_19 = def(8_841_0_26);
    public static final TransportVersion RESCORE_VECTOR_ALLOW_ZERO_BACKPORT_8_19 = def(8_841_0_27);
    public static final TransportVersion INFERENCE_ADD_TIMEOUT_PUT_ENDPOINT_8_19 = def(8_841_0_28);
    public static final TransportVersion ESQL_REPORT_SHARD_PARTITIONING_8_19 = def(8_841_0_29);
    public static final TransportVersion ESQL_DRIVER_TASK_DESCRIPTION_8_19 = def(8_841_0_30);
    public static final TransportVersion ML_INFERENCE_HUGGING_FACE_CHAT_COMPLETION_ADDED_8_19 = def(8_841_0_31);
    public static final TransportVersion V_8_19_FIELD_CAPS_ADD_CLUSTER_ALIAS = def(8_841_0_32);
    public static final TransportVersion ESQL_HASH_OPERATOR_STATUS_OUTPUT_TIME_8_19 = def(8_841_0_34);
    public static final TransportVersion RERANKER_FAILURES_ALLOWED_8_19 = def(8_841_0_35);
    public static final TransportVersion ML_INFERENCE_HUGGING_FACE_RERANK_ADDED_8_19 = def(8_841_0_36);
    public static final TransportVersion ML_INFERENCE_SAGEMAKER_CHAT_COMPLETION_8_19 = def(8_841_0_37);
    public static final TransportVersion ML_INFERENCE_VERTEXAI_CHATCOMPLETION_ADDED_8_19 = def(8_841_0_38);
    public static final TransportVersion INFERENCE_CUSTOM_SERVICE_ADDED_8_19 = def(8_841_0_39);
    public static final TransportVersion IDP_CUSTOM_SAML_ATTRIBUTES_ADDED_8_19 = def(8_841_0_40);
    public static final TransportVersion DATA_STREAM_OPTIONS_API_REMOVE_INCLUDE_DEFAULTS_8_19 = def(8_841_0_41);
<<<<<<< HEAD
    public static final TransportVersion SPARSE_VECTOR_FIELD_PRUNING_OPTIONS_8_19 = def(8_841_0_42);
=======
    public static final TransportVersion JOIN_ON_ALIASES_8_19 = def(8_841_0_42);
>>>>>>> 36828e2f
    public static final TransportVersion V_9_0_0 = def(9_000_0_09);
    public static final TransportVersion INITIAL_ELASTICSEARCH_9_0_1 = def(9_000_0_10);
    public static final TransportVersion INITIAL_ELASTICSEARCH_9_0_2 = def(9_000_0_11);
    public static final TransportVersion INITIAL_ELASTICSEARCH_9_0_3 = def(9_000_0_12);
    public static final TransportVersion COHERE_BIT_EMBEDDING_TYPE_SUPPORT_ADDED = def(9_001_0_00);
    public static final TransportVersion REMOVE_SNAPSHOT_FAILURES = def(9_002_0_00);
    public static final TransportVersion TRANSPORT_STATS_HANDLING_TIME_REQUIRED = def(9_003_0_00);
    public static final TransportVersion REMOVE_DESIRED_NODE_VERSION = def(9_004_0_00);
    public static final TransportVersion ESQL_DRIVER_TASK_DESCRIPTION = def(9_005_0_00);
    public static final TransportVersion ESQL_RETRY_ON_SHARD_LEVEL_FAILURE = def(9_006_0_00);
    public static final TransportVersion ESQL_PROFILE_ASYNC_NANOS = def(9_007_00_0);
    public static final TransportVersion ESQL_LOOKUP_JOIN_SOURCE_TEXT = def(9_008_0_00);
    public static final TransportVersion REMOVE_ALL_APPLICABLE_SELECTOR = def(9_009_0_00);
    public static final TransportVersion SLM_UNHEALTHY_IF_NO_SNAPSHOT_WITHIN = def(9_010_0_00);
    public static final TransportVersion ESQL_SUPPORT_PARTIAL_RESULTS = def(9_011_0_00);
    public static final TransportVersion REMOVE_REPOSITORY_CONFLICT_MESSAGE = def(9_012_0_00);
    public static final TransportVersion RERANKER_FAILURES_ALLOWED = def(9_013_0_00);
    public static final TransportVersion VOYAGE_AI_INTEGRATION_ADDED = def(9_014_0_00);
    public static final TransportVersion BYTE_SIZE_VALUE_ALWAYS_USES_BYTES = def(9_015_0_00);
    public static final TransportVersion ESQL_SERIALIZE_SOURCE_FUNCTIONS_WARNINGS = def(9_016_0_00);
    public static final TransportVersion ESQL_DRIVER_NODE_DESCRIPTION = def(9_017_0_00);
    public static final TransportVersion MULTI_PROJECT = def(9_018_0_00);
    public static final TransportVersion STORED_SCRIPT_CONTENT_LENGTH = def(9_019_0_00);
    public static final TransportVersion JINA_AI_EMBEDDING_TYPE_SUPPORT_ADDED = def(9_020_0_00);
    public static final TransportVersion RE_REMOVE_MIN_COMPATIBLE_SHARD_NODE = def(9_021_0_00);
    public static final TransportVersion UNASSIGENEDINFO_RESHARD_ADDED = def(9_022_0_00);
    public static final TransportVersion INCLUDE_INDEX_MODE_IN_GET_DATA_STREAM = def(9_023_0_00);
    public static final TransportVersion MAX_OPERATION_SIZE_REJECTIONS_ADDED = def(9_024_0_00);
    public static final TransportVersion RETRY_ILM_ASYNC_ACTION_REQUIRE_ERROR = def(9_025_0_00);
    public static final TransportVersion ESQL_SERIALIZE_BLOCK_TYPE_CODE = def(9_026_0_00);
    public static final TransportVersion ESQL_THREAD_NAME_IN_DRIVER_PROFILE = def(9_027_0_00);
    public static final TransportVersion INFERENCE_CONTEXT = def(9_028_0_00);
    public static final TransportVersion ML_INFERENCE_DEEPSEEK = def(9_029_00_0);
    public static final TransportVersion ESQL_FAILURE_FROM_REMOTE = def(9_030_00_0);
    public static final TransportVersion INDEX_RESHARDING_METADATA = def(9_031_0_00);
    public static final TransportVersion INFERENCE_MODEL_REGISTRY_METADATA = def(9_032_0_00);
    public static final TransportVersion INTRODUCE_LIFECYCLE_TEMPLATE = def(9_033_0_00);
    public static final TransportVersion INDEXING_STATS_INCLUDES_RECENT_WRITE_LOAD = def(9_034_0_00);
    public static final TransportVersion ESQL_AGGREGATE_METRIC_DOUBLE_LITERAL = def(9_035_0_00);
    public static final TransportVersion INDEX_METADATA_INCLUDES_RECENT_WRITE_LOAD = def(9_036_0_00);
    public static final TransportVersion RERANK_COMMON_OPTIONS_ADDED = def(9_037_0_00);
    public static final TransportVersion ESQL_REPORT_ORIGINAL_TYPES = def(9_038_00_0);
    public static final TransportVersion RESCORE_VECTOR_ALLOW_ZERO = def(9_039_0_00);
    public static final TransportVersion PROJECT_ID_IN_SNAPSHOT = def(9_040_0_00);
    public static final TransportVersion INDEX_STATS_AND_METADATA_INCLUDE_PEAK_WRITE_LOAD = def(9_041_0_00);
    public static final TransportVersion REPOSITORIES_METADATA_AS_PROJECT_CUSTOM = def(9_042_0_00);
    public static final TransportVersion BATCHED_QUERY_PHASE_VERSION = def(9_043_0_00);
    public static final TransportVersion REMOTE_EXCEPTION = def(9_044_0_00);
    public static final TransportVersion ESQL_REMOVE_AGGREGATE_TYPE = def(9_045_0_00);
    public static final TransportVersion ADD_PROJECT_ID_TO_DSL_ERROR_INFO = def(9_046_0_00);
    public static final TransportVersion SEMANTIC_TEXT_CHUNKING_CONFIG = def(9_047_0_00);
    public static final TransportVersion REPO_ANALYSIS_COPY_BLOB = def(9_048_0_00);
    public static final TransportVersion AMAZON_BEDROCK_TASK_SETTINGS = def(9_049_0_00);
    public static final TransportVersion ESQL_REPORT_SHARD_PARTITIONING = def(9_050_0_00);
    public static final TransportVersion DEAD_ESQL_QUERY_PLANNING_DURATION = def(9_051_0_00);
    public static final TransportVersion DEAD_ESQL_DOCUMENTS_FOUND_AND_VALUES_LOADED = def(9_052_0_00);
    public static final TransportVersion DEAD_BATCHED_QUERY_EXECUTION_DELAYABLE_WRITABLE = def(9_053_0_00);
    public static final TransportVersion DEAD_SEARCH_INCREMENTAL_TOP_DOCS_NULL = def(9_054_0_00);
    public static final TransportVersion ESQL_QUERY_PLANNING_DURATION = def(9_055_0_00);
    public static final TransportVersion ESQL_DOCUMENTS_FOUND_AND_VALUES_LOADED = def(9_056_0_00);
    public static final TransportVersion BATCHED_QUERY_EXECUTION_DELAYABLE_WRITABLE = def(9_057_0_00);
    public static final TransportVersion SEARCH_INCREMENTAL_TOP_DOCS_NULL = def(9_058_0_00);
    public static final TransportVersion COMPRESS_DELAYABLE_WRITEABLE = def(9_059_0_00);
    public static final TransportVersion SYNONYMS_REFRESH_PARAM = def(9_060_0_00);
    public static final TransportVersion DOC_FIELDS_AS_LIST = def(9_061_0_00);
    public static final TransportVersion DENSE_VECTOR_OFF_HEAP_STATS = def(9_062_00_0);
    public static final TransportVersion RANDOM_SAMPLER_QUERY_BUILDER = def(9_063_0_00);
    public static final TransportVersion SETTINGS_IN_DATA_STREAMS = def(9_064_0_00);
    public static final TransportVersion INTRODUCE_FAILURES_LIFECYCLE = def(9_065_0_00);
    public static final TransportVersion PROJECT_METADATA_SETTINGS = def(9_066_0_00);
    public static final TransportVersion AGGREGATE_METRIC_DOUBLE_BLOCK = def(9_067_0_00);
    public static final TransportVersion PINNED_RETRIEVER = def(9_068_0_00);
    public static final TransportVersion ML_INFERENCE_SAGEMAKER = def(9_069_0_00);
    public static final TransportVersion WRITE_LOAD_INCLUDES_BUFFER_WRITES = def(9_070_0_00);
    public static final TransportVersion INTRODUCE_FAILURES_DEFAULT_RETENTION = def(9_071_0_00);
    public static final TransportVersion FILE_SETTINGS_HEALTH_INFO = def(9_072_0_00);
    public static final TransportVersion FIELD_CAPS_ADD_CLUSTER_ALIAS = def(9_073_0_00);
    public static final TransportVersion INFERENCE_ADD_TIMEOUT_PUT_ENDPOINT = def(9_074_0_00);
    public static final TransportVersion ESQL_FIELD_ATTRIBUTE_DROP_TYPE = def(9_075_0_00);
    public static final TransportVersion ESQL_TIME_SERIES_SOURCE_STATUS = def(9_076_0_00);
    public static final TransportVersion ESQL_HASH_OPERATOR_STATUS_OUTPUT_TIME = def(9_077_0_00);
    public static final TransportVersion ML_INFERENCE_HUGGING_FACE_CHAT_COMPLETION_ADDED = def(9_078_0_00);
    public static final TransportVersion NODES_STATS_SUPPORTS_MULTI_PROJECT = def(9_079_0_00);
    public static final TransportVersion ML_INFERENCE_HUGGING_FACE_RERANK_ADDED = def(9_080_0_00);
    public static final TransportVersion SETTINGS_IN_DATA_STREAMS_DRY_RUN = def(9_081_0_00);
    public static final TransportVersion ML_INFERENCE_SAGEMAKER_CHAT_COMPLETION = def(9_082_0_00);
    public static final TransportVersion ML_INFERENCE_VERTEXAI_CHATCOMPLETION_ADDED = def(9_083_0_00);
    public static final TransportVersion INFERENCE_CUSTOM_SERVICE_ADDED = def(9_084_0_00);
    public static final TransportVersion ESQL_LIMIT_ROW_SIZE = def(9_085_0_00);
    public static final TransportVersion ESQL_REGEX_MATCH_WITH_CASE_INSENSITIVITY = def(9_086_0_00);
    public static final TransportVersion IDP_CUSTOM_SAML_ATTRIBUTES = def(9_087_0_00);
    public static final TransportVersion JOIN_ON_ALIASES = def(9_088_0_00);
<<<<<<< HEAD
    public static final TransportVersion SPARSE_VECTOR_FIELD_PRUNING_OPTIONS = def(9_089_0_00);
=======
    public static final TransportVersion ILM_ADD_SKIP_SETTING = def(9_089_0_00);
>>>>>>> 36828e2f

    /*
     * STOP! READ THIS FIRST! No, really,
     *        ____ _____ ___  ____  _        ____  _____    _    ____    _____ _   _ ___ ____    _____ ___ ____  ____ _____ _
     *       / ___|_   _/ _ \|  _ \| |      |  _ \| ____|  / \  |  _ \  |_   _| | | |_ _/ ___|  |  ___|_ _|  _ \/ ___|_   _| |
     *       \___ \ | || | | | |_) | |      | |_) |  _|   / _ \ | | | |   | | | |_| || |\___ \  | |_   | || |_) \___ \ | | | |
     *        ___) || || |_| |  __/|_|      |  _ <| |___ / ___ \| |_| |   | | |  _  || | ___) | |  _|  | ||  _ < ___) || | |_|
     *       |____/ |_| \___/|_|   (_)      |_| \_\_____/_/   \_\____/    |_| |_| |_|___|____/  |_|   |___|_| \_\____/ |_| (_)
     *
     * A new transport version should be added EVERY TIME a change is made to the serialization protocol of one or more classes. Each
     * transport version should only be used in a single merged commit (apart from the BwC versions copied from o.e.Version, ≤V_8_8_1).
     *
     * More information about versions and backporting at docs/internal/Versioning.md
     *
     * ADDING A TRANSPORT VERSION
     * To add a new transport version, add a new constant at the bottom of the list, above this comment. Don't add other lines,
     * comments, etc. The version id has the following layout:
     *
     * M_NNN_S_PP
     *
     * M - The major version of Elasticsearch
     * NNN - The server version part
     * S - The subsidiary version part. It should always be 0 here, it is only used in subsidiary repositories.
     * PP - The patch version part
     *
     * To determine the id of the next TransportVersion constant, do the following:
     * - Use the same major version, unless bumping majors
     * - Bump the server version part by 1, unless creating a patch version
     * - Leave the subsidiary part as 0
     * - Bump the patch part if creating a patch version
     *
     * If a patch version is created, it should be placed sorted among the other existing constants.
     *
     * REVERTING A TRANSPORT VERSION
     *
     * If you revert a commit with a transport version change, you MUST ensure there is a NEW transport version representing the reverted
     * change. DO NOT let the transport version go backwards, it must ALWAYS be incremented.
     *
     * DETERMINING TRANSPORT VERSIONS FROM GIT HISTORY
     *
     * If your git checkout has the expected minor-version-numbered branches and the expected release-version tags then you can find the
     * transport versions known by a particular release ...
     *
     *     git show v8.11.0:server/src/main/java/org/elasticsearch/TransportVersions.java | grep '= def'
     *
     * ... or by a particular branch ...
     *
     *     git show 8.11:server/src/main/java/org/elasticsearch/TransportVersions.java | grep '= def'
     *
     * ... and you can see which versions were added in between two versions too ...
     *
     *     git diff v8.11.0..main -- server/src/main/java/org/elasticsearch/TransportVersions.java
     *
     * In branches 8.7-8.10 see server/src/main/java/org/elasticsearch/TransportVersion.java for the equivalent definitions.
     */

    /**
     * Reference to the earliest compatible transport version to this version of the codebase.
     * This should be the transport version used by the highest minor version of the previous major.
     */
    public static final TransportVersion MINIMUM_COMPATIBLE = INITIAL_ELASTICSEARCH_8_19;

    /**
     * Reference to the minimum transport version that can be used with CCS.
     * This should be the transport version used by the previous minor release.
     */
    public static final TransportVersion MINIMUM_CCS_VERSION = INITIAL_ELASTICSEARCH_9_0_2;

    /**
     * Sorted list of all versions defined in this class
     */
    static final List<TransportVersion> DEFINED_VERSIONS = collectAllVersionIdsDefinedInClass(TransportVersions.class);

    // the highest transport version constant defined
    static final TransportVersion LATEST_DEFINED;
    static {
        LATEST_DEFINED = DEFINED_VERSIONS.getLast();

        // see comment on IDS field
        // now we're registered all the transport versions, we can clear the map
        IDS = null;
    }

    public static List<TransportVersion> collectAllVersionIdsDefinedInClass(Class<?> cls) {
        Map<Integer, String> versionIdFields = new HashMap<>();
        List<TransportVersion> definedTransportVersions = new ArrayList<>();

        Set<String> ignore = Set.of("ZERO", "CURRENT", "MINIMUM_COMPATIBLE", "MINIMUM_CCS_VERSION");

        for (Field declaredField : cls.getFields()) {
            if (declaredField.getType().equals(TransportVersion.class)) {
                String fieldName = declaredField.getName();
                if (ignore.contains(fieldName)) {
                    continue;
                }

                TransportVersion version;
                try {
                    version = (TransportVersion) declaredField.get(null);
                } catch (IllegalAccessException e) {
                    throw new AssertionError(e);
                }
                definedTransportVersions.add(version);

                if (Assertions.ENABLED) {
                    // check the version number is unique
                    var sameVersionNumber = versionIdFields.put(version.id(), fieldName);
                    assert sameVersionNumber == null
                        : "Versions ["
                            + sameVersionNumber
                            + "] and ["
                            + fieldName
                            + "] have the same version number ["
                            + version.id()
                            + "]. Each TransportVersion should have a different version number";
                }
            }
        }

        Collections.sort(definedTransportVersions);

        return List.copyOf(definedTransportVersions);
    }

    static final IntFunction<String> VERSION_LOOKUP = ReleaseVersions.generateVersionsLookup(TransportVersions.class, LATEST_DEFINED.id());

    // no instance
    private TransportVersions() {}
}<|MERGE_RESOLUTION|>--- conflicted
+++ resolved
@@ -187,11 +187,8 @@
     public static final TransportVersion INFERENCE_CUSTOM_SERVICE_ADDED_8_19 = def(8_841_0_39);
     public static final TransportVersion IDP_CUSTOM_SAML_ATTRIBUTES_ADDED_8_19 = def(8_841_0_40);
     public static final TransportVersion DATA_STREAM_OPTIONS_API_REMOVE_INCLUDE_DEFAULTS_8_19 = def(8_841_0_41);
-<<<<<<< HEAD
-    public static final TransportVersion SPARSE_VECTOR_FIELD_PRUNING_OPTIONS_8_19 = def(8_841_0_42);
-=======
     public static final TransportVersion JOIN_ON_ALIASES_8_19 = def(8_841_0_42);
->>>>>>> 36828e2f
+    public static final TransportVersion SPARSE_VECTOR_FIELD_PRUNING_OPTIONS_8_19 = def(8_841_0_43);
     public static final TransportVersion V_9_0_0 = def(9_000_0_09);
     public static final TransportVersion INITIAL_ELASTICSEARCH_9_0_1 = def(9_000_0_10);
     public static final TransportVersion INITIAL_ELASTICSEARCH_9_0_2 = def(9_000_0_11);
@@ -284,11 +281,8 @@
     public static final TransportVersion ESQL_REGEX_MATCH_WITH_CASE_INSENSITIVITY = def(9_086_0_00);
     public static final TransportVersion IDP_CUSTOM_SAML_ATTRIBUTES = def(9_087_0_00);
     public static final TransportVersion JOIN_ON_ALIASES = def(9_088_0_00);
-<<<<<<< HEAD
-    public static final TransportVersion SPARSE_VECTOR_FIELD_PRUNING_OPTIONS = def(9_089_0_00);
-=======
     public static final TransportVersion ILM_ADD_SKIP_SETTING = def(9_089_0_00);
->>>>>>> 36828e2f
+    public static final TransportVersion SPARSE_VECTOR_FIELD_PRUNING_OPTIONS = def(9_090_0_00);
 
     /*
      * STOP! READ THIS FIRST! No, really,

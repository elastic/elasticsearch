--- conflicted
+++ resolved
@@ -199,11 +199,8 @@
     public static final TransportVersion SNAPSHOT_REQUEST_TIMEOUTS = def(8_690_00_0);
     public static final TransportVersion INDEX_METADATA_MAPPINGS_UPDATED_VERSION = def(8_691_00_0);
     public static final TransportVersion ML_INFERENCE_ELAND_SETTINGS_ADDED = def(8_692_00_0);
-<<<<<<< HEAD
-    public static final TransportVersion ESQL_ADD_AGGREGATE_TYPE = def(8_693_00_0);
-=======
     public static final TransportVersion ML_ANTHROPIC_INTEGRATION_ADDED = def(8_693_00_0);
->>>>>>> e6150de6
+    public static final TransportVersion ESQL_ADD_AGGREGATE_TYPE = def(8_694_00_0);
 
     /*
      * STOP! READ THIS FIRST! No, really,

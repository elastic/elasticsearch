--- conflicted
+++ resolved
@@ -165,13 +165,11 @@
     public static final TransportVersion ADD_INCLUDE_FAILURE_INDICES_OPTION = def(8_831_00_0);
     public static final TransportVersion ESQL_RESPONSE_PARTIAL = def(8_832_00_0);
     public static final TransportVersion RANK_DOC_OPTIONAL_METADATA_FOR_EXPLAIN = def(8_833_00_0);
-<<<<<<< HEAD
-    public static final TransportVersion ELASTICSEARCH_9_0 = def(9_000_00_0);
-=======
     public static final TransportVersion ILM_ADD_SEARCHABLE_SNAPSHOT_ADD_REPLICATE_FOR = def(8_834_00_0);
     public static final TransportVersion INGEST_REQUEST_INCLUDE_SOURCE_ON_ERROR = def(8_835_00_0);
     public static final TransportVersion RESOURCE_DEPRECATION_CHECKS = def(8_836_00_0);
->>>>>>> 560ecf02
+
+    public static final TransportVersion ELASTICSEARCH_9_0 = def(9_000_00_0);
 
     /*
      * STOP! READ THIS FIRST! No, really,
@@ -230,13 +228,13 @@
      * Reference to the earliest compatible transport version to this version of the codebase.
      * This should be the transport version used by the highest minor version of the previous major.
      */
-    public static final TransportVersion MINIMUM_COMPATIBLE = ESQL_RESPONSE_PARTIAL;
+    public static final TransportVersion MINIMUM_COMPATIBLE = INGEST_REQUEST_INCLUDE_SOURCE_ON_ERROR;
 
     /**
      * Reference to the minimum transport version that can be used with CCS.
      * This should be the transport version used by the previous minor release.
      */
-    public static final TransportVersion MINIMUM_CCS_VERSION = ESQL_RESPONSE_PARTIAL;
+    public static final TransportVersion MINIMUM_CCS_VERSION = INGEST_REQUEST_INCLUDE_SOURCE_ON_ERROR;
 
     /**
      * Sorted list of all versions defined in this class

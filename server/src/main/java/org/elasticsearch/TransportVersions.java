/*
 * Copyright Elasticsearch B.V. and/or licensed to Elasticsearch B.V. under one
 * or more contributor license agreements. Licensed under the "Elastic License
 * 2.0", the "GNU Affero General Public License v3.0 only", and the "Server Side
 * Public License v 1"; you may not use this file except in compliance with, at
 * your election, the "Elastic License 2.0", the "GNU Affero General Public
 * License v3.0 only", or the "Server Side Public License, v 1".
 */

package org.elasticsearch;

import org.elasticsearch.core.Assertions;

import java.lang.reflect.Field;
import java.util.ArrayList;
import java.util.Collections;
import java.util.HashMap;
import java.util.List;
import java.util.Map;
import java.util.Set;
import java.util.TreeSet;
import java.util.function.IntFunction;

/**
 * <p>Transport version is used to coordinate compatible wire protocol communication between nodes, at a fine-grained level.  This replaces
 * and supersedes the old Version constants.</p>
 *
 * <p>Before adding a new version constant, please read the block comment at the end of the list of constants.</p>
 */
public class TransportVersions {

    /*
     * NOTE: IntelliJ lies!
     * This map is used during class construction, referenced by the registerTransportVersion method.
     * When all the transport version constants have been registered, the map is cleared & never touched again.
     */
    static TreeSet<Integer> IDS = new TreeSet<>();

    static TransportVersion def(int id) {
        if (IDS == null) throw new IllegalStateException("The IDS map needs to be present to call this method");

        if (IDS.add(id) == false) {
            throw new IllegalArgumentException("Version id " + id + " defined twice");
        }
        if (id < IDS.last()) {
            throw new IllegalArgumentException("Version id " + id + " is not defined in the right location. Keep constants sorted");
        }
        return new TransportVersion(id);
    }

    // TODO: ES-10337 we can remove all transport versions earlier than 8.18
    public static final TransportVersion ZERO = def(0);
    public static final TransportVersion V_7_0_0 = def(7_00_00_99);
    public static final TransportVersion V_7_1_0 = def(7_01_00_99);
    public static final TransportVersion V_7_2_0 = def(7_02_00_99);
    public static final TransportVersion V_7_3_0 = def(7_03_00_99);
    public static final TransportVersion V_7_3_2 = def(7_03_02_99);
    public static final TransportVersion V_7_4_0 = def(7_04_00_99);
    public static final TransportVersion V_7_8_0 = def(7_08_00_99);
    public static final TransportVersion V_7_8_1 = def(7_08_01_99);
    public static final TransportVersion V_7_9_0 = def(7_09_00_99);
    public static final TransportVersion V_7_10_0 = def(7_10_00_99);
    public static final TransportVersion V_8_0_0 = def(8_00_00_99);
    public static final TransportVersion V_8_1_0 = def(8_01_00_99);
    public static final TransportVersion V_8_2_0 = def(8_02_00_99);
    public static final TransportVersion V_8_3_0 = def(8_03_00_99);
    public static final TransportVersion V_8_4_0 = def(8_04_00_99);
    public static final TransportVersion V_8_5_0 = def(8_05_00_99);
    public static final TransportVersion V_8_6_0 = def(8_06_00_99);
    public static final TransportVersion V_8_6_1 = def(8_06_01_99);
    public static final TransportVersion V_8_7_0 = def(8_07_00_99);
    public static final TransportVersion V_8_7_1 = def(8_07_01_99);
    public static final TransportVersion V_8_8_0 = def(8_08_00_99);
    public static final TransportVersion V_8_8_1 = def(8_08_01_99);
    /*
     * READ THE COMMENT BELOW THIS BLOCK OF DECLARATIONS BEFORE ADDING NEW TRANSPORT VERSIONS
     * Detached transport versions added below here.
     */
    public static final TransportVersion V_8_9_X = def(8_500_0_20);
    public static final TransportVersion V_8_10_X = def(8_500_0_61);
    public static final TransportVersion V_8_11_X = def(8_512_0_01);
    public static final TransportVersion V_8_12_0 = def(8_560_0_00);
    public static final TransportVersion V_8_12_1 = def(8_560_0_01);
    public static final TransportVersion V_8_13_0 = def(8_595_0_00);
    public static final TransportVersion V_8_13_4 = def(8_595_0_01);
    public static final TransportVersion V_8_14_0 = def(8_636_0_01);
    public static final TransportVersion V_8_15_0 = def(8_702_0_02);
    public static final TransportVersion V_8_15_2 = def(8_702_0_03);
    public static final TransportVersion V_8_16_0 = def(8_772_0_01);
    public static final TransportVersion V_8_16_1 = def(8_772_0_04);
    public static final TransportVersion V_8_16_5 = def(8_772_0_05);
    public static final TransportVersion V_8_16_6 = def(8_772_0_06);
    public static final TransportVersion INITIAL_ELASTICSEARCH_8_16_7 = def(8_772_0_07);
    public static final TransportVersion V_8_17_0 = def(8_797_0_02);
    public static final TransportVersion V_8_17_3 = def(8_797_0_03);
    public static final TransportVersion V_8_17_4 = def(8_797_0_04);
    public static final TransportVersion V_8_17_5 = def(8_797_0_05);
    public static final TransportVersion INITIAL_ELASTICSEARCH_8_17_6 = def(8_797_0_06);
    public static final TransportVersion INITIAL_ELASTICSEARCH_8_17_7 = def(8_797_0_07);
    public static final TransportVersion INITIAL_ELASTICSEARCH_8_17_8 = def(8_797_0_08);
    public static final TransportVersion INDEXING_PRESSURE_THROTTLING_STATS = def(8_798_0_00);
    public static final TransportVersion REINDEX_DATA_STREAMS = def(8_799_0_00);
    public static final TransportVersion ESQL_REMOVE_NODE_LEVEL_PLAN = def(8_800_0_00);
    public static final TransportVersion LOGSDB_TELEMETRY_CUSTOM_CUTOFF_DATE = def(8_801_0_00);
    public static final TransportVersion SOURCE_MODE_TELEMETRY = def(8_802_0_00);
    public static final TransportVersion NEW_REFRESH_CLUSTER_BLOCK = def(8_803_0_00);
    public static final TransportVersion RETRIES_AND_OPERATIONS_IN_BLOBSTORE_STATS = def(8_804_0_00);
    public static final TransportVersion ADD_DATA_STREAM_OPTIONS_TO_TEMPLATES = def(8_805_0_00);
    public static final TransportVersion KNN_QUERY_RESCORE_OVERSAMPLE = def(8_806_0_00);
    public static final TransportVersion SEMANTIC_QUERY_LENIENT = def(8_807_0_00);
    public static final TransportVersion ESQL_QUERY_BUILDER_IN_SEARCH_FUNCTIONS = def(8_808_0_00);
    public static final TransportVersion EQL_ALLOW_PARTIAL_SEARCH_RESULTS = def(8_809_0_00);
    public static final TransportVersion NODE_VERSION_INFORMATION_WITH_MIN_READ_ONLY_INDEX_VERSION = def(8_810_0_00);
    public static final TransportVersion ERROR_TRACE_IN_TRANSPORT_HEADER = def(8_811_0_00);
    public static final TransportVersion FAILURE_STORE_ENABLED_BY_CLUSTER_SETTING = def(8_812_0_00);
    public static final TransportVersion SIMULATE_IGNORED_FIELDS = def(8_813_0_00);
    public static final TransportVersion TRANSFORMS_UPGRADE_MODE = def(8_814_0_00);
    public static final TransportVersion NODE_SHUTDOWN_EPHEMERAL_ID_ADDED = def(8_815_0_00);
    public static final TransportVersion ESQL_CCS_TELEMETRY_STATS = def(8_816_0_00);
    public static final TransportVersion TEXT_EMBEDDING_QUERY_VECTOR_BUILDER_INFER_MODEL_ID = def(8_817_0_00);
    public static final TransportVersion ESQL_ENABLE_NODE_LEVEL_REDUCTION = def(8_818_0_00);
    public static final TransportVersion JINA_AI_INTEGRATION_ADDED = def(8_819_0_00);
    public static final TransportVersion TRACK_INDEX_FAILED_DUE_TO_VERSION_CONFLICT_METRIC = def(8_820_0_00);
    public static final TransportVersion REPLACE_FAILURE_STORE_OPTIONS_WITH_SELECTOR_SYNTAX = def(8_821_0_00);
    public static final TransportVersion ELASTIC_INFERENCE_SERVICE_UNIFIED_CHAT_COMPLETIONS_INTEGRATION = def(8_822_0_00);
    public static final TransportVersion KQL_QUERY_TECH_PREVIEW = def(8_823_0_00);
    public static final TransportVersion ESQL_PROFILE_ROWS_PROCESSED = def(8_824_0_00);
    public static final TransportVersion BYTE_SIZE_VALUE_ALWAYS_USES_BYTES_1 = def(8_825_0_00);
    public static final TransportVersion REVERT_BYTE_SIZE_VALUE_ALWAYS_USES_BYTES_1 = def(8_826_0_00);
    public static final TransportVersion ESQL_SKIP_ES_INDEX_SERIALIZATION = def(8_827_0_00);
    public static final TransportVersion ADD_INDEX_BLOCK_TWO_PHASE = def(8_828_0_00);
    public static final TransportVersion RESOLVE_CLUSTER_NO_INDEX_EXPRESSION = def(8_829_0_00);
    public static final TransportVersion ML_ROLLOVER_LEGACY_INDICES = def(8_830_0_00);
    public static final TransportVersion ADD_INCLUDE_FAILURE_INDICES_OPTION = def(8_831_0_00);
    public static final TransportVersion ESQL_RESPONSE_PARTIAL = def(8_832_0_00);
    public static final TransportVersion RANK_DOC_OPTIONAL_METADATA_FOR_EXPLAIN = def(8_833_0_00);
    public static final TransportVersion ILM_ADD_SEARCHABLE_SNAPSHOT_ADD_REPLICATE_FOR = def(8_834_0_00);
    public static final TransportVersion INGEST_REQUEST_INCLUDE_SOURCE_ON_ERROR = def(8_835_0_00);
    public static final TransportVersion RESOURCE_DEPRECATION_CHECKS = def(8_836_0_00);
    public static final TransportVersion LINEAR_RETRIEVER_SUPPORT = def(8_837_0_00);
    public static final TransportVersion TIMEOUT_GET_PARAM_FOR_RESOLVE_CLUSTER = def(8_838_0_00);
    public static final TransportVersion INFERENCE_REQUEST_ADAPTIVE_RATE_LIMITING = def(8_839_0_00);
    public static final TransportVersion ML_INFERENCE_IBM_WATSONX_RERANK_ADDED = def(8_840_0_00);
    public static final TransportVersion REMOVE_ALL_APPLICABLE_SELECTOR_BACKPORT_8_18 = def(8_840_0_01);
    public static final TransportVersion V_8_18_0 = def(8_840_0_02);
    public static final TransportVersion INITIAL_ELASTICSEARCH_8_18_1 = def(8_840_0_03);
    public static final TransportVersion INITIAL_ELASTICSEARCH_8_18_2 = def(8_840_0_04);
    public static final TransportVersion INITIAL_ELASTICSEARCH_8_18_3 = def(8_840_0_05);
    public static final TransportVersion INITIAL_ELASTICSEARCH_8_19 = def(8_841_0_00);
    public static final TransportVersion COHERE_BIT_EMBEDDING_TYPE_SUPPORT_ADDED_BACKPORT_8_X = def(8_841_0_01);
    public static final TransportVersion REMOVE_ALL_APPLICABLE_SELECTOR_BACKPORT_8_19 = def(8_841_0_02);
    public static final TransportVersion ESQL_RETRY_ON_SHARD_LEVEL_FAILURE_BACKPORT_8_19 = def(8_841_0_03);
    public static final TransportVersion ESQL_SUPPORT_PARTIAL_RESULTS_BACKPORT_8_19 = def(8_841_0_04);
    public static final TransportVersion VOYAGE_AI_INTEGRATION_ADDED_BACKPORT_8_X = def(8_841_0_05);
    public static final TransportVersion JINA_AI_EMBEDDING_TYPE_SUPPORT_ADDED_BACKPORT_8_19 = def(8_841_0_06);
    public static final TransportVersion RETRY_ILM_ASYNC_ACTION_REQUIRE_ERROR_8_19 = def(8_841_0_07);
    public static final TransportVersion INFERENCE_CONTEXT_8_X = def(8_841_0_08);
    public static final TransportVersion ML_INFERENCE_DEEPSEEK_8_19 = def(8_841_0_09);
    public static final TransportVersion ESQL_SERIALIZE_BLOCK_TYPE_CODE_8_19 = def(8_841_0_10);
    public static final TransportVersion ESQL_FAILURE_FROM_REMOTE_8_19 = def(8_841_0_11);
    public static final TransportVersion ESQL_AGGREGATE_METRIC_DOUBLE_LITERAL_8_19 = def(8_841_0_12);
    public static final TransportVersion INFERENCE_MODEL_REGISTRY_METADATA_8_19 = def(8_841_0_13);
    public static final TransportVersion INTRODUCE_LIFECYCLE_TEMPLATE_8_19 = def(8_841_0_14);
    public static final TransportVersion RERANK_COMMON_OPTIONS_ADDED_8_19 = def(8_841_0_15);
    public static final TransportVersion REMOTE_EXCEPTION_8_19 = def(8_841_0_16);
    public static final TransportVersion AMAZON_BEDROCK_TASK_SETTINGS_8_19 = def(8_841_0_17);
    public static final TransportVersion SEMANTIC_TEXT_CHUNKING_CONFIG_8_19 = def(8_841_0_18);
    public static final TransportVersion BATCHED_QUERY_PHASE_VERSION_BACKPORT_8_X = def(8_841_0_19);
    public static final TransportVersion SEARCH_INCREMENTAL_TOP_DOCS_NULL_BACKPORT_8_19 = def(8_841_0_20);
    public static final TransportVersion ML_INFERENCE_SAGEMAKER_8_19 = def(8_841_0_21);
    public static final TransportVersion ESQL_REPORT_ORIGINAL_TYPES_BACKPORT_8_19 = def(8_841_0_22);
    public static final TransportVersion PINNED_RETRIEVER_8_19 = def(8_841_0_23);
    public static final TransportVersion ESQL_AGGREGATE_METRIC_DOUBLE_BLOCK_8_19 = def(8_841_0_24);
    public static final TransportVersion INTRODUCE_FAILURES_LIFECYCLE_BACKPORT_8_19 = def(8_841_0_25);
    public static final TransportVersion INTRODUCE_FAILURES_DEFAULT_RETENTION_BACKPORT_8_19 = def(8_841_0_26);
    public static final TransportVersion RESCORE_VECTOR_ALLOW_ZERO_BACKPORT_8_19 = def(8_841_0_27);
    public static final TransportVersion INFERENCE_ADD_TIMEOUT_PUT_ENDPOINT_8_19 = def(8_841_0_28);
    public static final TransportVersion ESQL_REPORT_SHARD_PARTITIONING_8_19 = def(8_841_0_29);
    public static final TransportVersion ESQL_DRIVER_TASK_DESCRIPTION_8_19 = def(8_841_0_30);
    public static final TransportVersion ML_INFERENCE_HUGGING_FACE_CHAT_COMPLETION_ADDED_8_19 = def(8_841_0_31);
    public static final TransportVersion V_8_19_FIELD_CAPS_ADD_CLUSTER_ALIAS = def(8_841_0_32);
    public static final TransportVersion ESQL_HASH_OPERATOR_STATUS_OUTPUT_TIME_8_19 = def(8_841_0_34);
    public static final TransportVersion RERANKER_FAILURES_ALLOWED_8_19 = def(8_841_0_35);
    public static final TransportVersion ML_INFERENCE_HUGGING_FACE_RERANK_ADDED_8_19 = def(8_841_0_36);
    public static final TransportVersion ML_INFERENCE_SAGEMAKER_CHAT_COMPLETION_8_19 = def(8_841_0_37);
    public static final TransportVersion ML_INFERENCE_VERTEXAI_CHATCOMPLETION_ADDED_8_19 = def(8_841_0_38);
    public static final TransportVersion INFERENCE_CUSTOM_SERVICE_ADDED_8_19 = def(8_841_0_39);
    public static final TransportVersion IDP_CUSTOM_SAML_ATTRIBUTES_ADDED_8_19 = def(8_841_0_40);
    public static final TransportVersion DATA_STREAM_OPTIONS_API_REMOVE_INCLUDE_DEFAULTS_8_19 = def(8_841_0_41);
    public static final TransportVersion JOIN_ON_ALIASES_8_19 = def(8_841_0_42);
    public static final TransportVersion ILM_ADD_SKIP_SETTING_8_19 = def(8_841_0_43);
    public static final TransportVersion ESQL_REGEX_MATCH_WITH_CASE_INSENSITIVITY_8_19 = def(8_841_0_44);
    public static final TransportVersion ESQL_QUERY_PLANNING_DURATION_8_19 = def(8_841_0_45);
    public static final TransportVersion SEARCH_SOURCE_EXCLUDE_VECTORS_PARAM_8_19 = def(8_841_0_46);
    public static final TransportVersion ML_INFERENCE_MISTRAL_CHAT_COMPLETION_ADDED_8_19 = def(8_841_0_47);
    public static final TransportVersion ML_INFERENCE_ELASTIC_RERANK_ADDED_8_19 = def(8_841_0_48);
    public static final TransportVersion NONE_CHUNKING_STRATEGY_8_19 = def(8_841_0_49);
    public static final TransportVersion IDP_CUSTOM_SAML_ATTRIBUTES_ALLOW_LIST_8_19 = def(8_841_0_50);
    public static final TransportVersion V_9_0_0 = def(9_000_0_09);
    public static final TransportVersion INITIAL_ELASTICSEARCH_9_0_1 = def(9_000_0_10);
    public static final TransportVersion INITIAL_ELASTICSEARCH_9_0_2 = def(9_000_0_11);
    public static final TransportVersion INITIAL_ELASTICSEARCH_9_0_3 = def(9_000_0_12);
    public static final TransportVersion COHERE_BIT_EMBEDDING_TYPE_SUPPORT_ADDED = def(9_001_0_00);
    public static final TransportVersion REMOVE_SNAPSHOT_FAILURES = def(9_002_0_00);
    public static final TransportVersion TRANSPORT_STATS_HANDLING_TIME_REQUIRED = def(9_003_0_00);
    public static final TransportVersion REMOVE_DESIRED_NODE_VERSION = def(9_004_0_00);
    public static final TransportVersion ESQL_DRIVER_TASK_DESCRIPTION = def(9_005_0_00);
    public static final TransportVersion ESQL_RETRY_ON_SHARD_LEVEL_FAILURE = def(9_006_0_00);
    public static final TransportVersion ESQL_PROFILE_ASYNC_NANOS = def(9_007_00_0);
    public static final TransportVersion ESQL_LOOKUP_JOIN_SOURCE_TEXT = def(9_008_0_00);
    public static final TransportVersion REMOVE_ALL_APPLICABLE_SELECTOR = def(9_009_0_00);
    public static final TransportVersion SLM_UNHEALTHY_IF_NO_SNAPSHOT_WITHIN = def(9_010_0_00);
    public static final TransportVersion ESQL_SUPPORT_PARTIAL_RESULTS = def(9_011_0_00);
    public static final TransportVersion REMOVE_REPOSITORY_CONFLICT_MESSAGE = def(9_012_0_00);
    public static final TransportVersion RERANKER_FAILURES_ALLOWED = def(9_013_0_00);
    public static final TransportVersion VOYAGE_AI_INTEGRATION_ADDED = def(9_014_0_00);
    public static final TransportVersion BYTE_SIZE_VALUE_ALWAYS_USES_BYTES = def(9_015_0_00);
    public static final TransportVersion ESQL_SERIALIZE_SOURCE_FUNCTIONS_WARNINGS = def(9_016_0_00);
    public static final TransportVersion ESQL_DRIVER_NODE_DESCRIPTION = def(9_017_0_00);
    public static final TransportVersion MULTI_PROJECT = def(9_018_0_00);
    public static final TransportVersion STORED_SCRIPT_CONTENT_LENGTH = def(9_019_0_00);
    public static final TransportVersion JINA_AI_EMBEDDING_TYPE_SUPPORT_ADDED = def(9_020_0_00);
    public static final TransportVersion RE_REMOVE_MIN_COMPATIBLE_SHARD_NODE = def(9_021_0_00);
    public static final TransportVersion UNASSIGENEDINFO_RESHARD_ADDED = def(9_022_0_00);
    public static final TransportVersion INCLUDE_INDEX_MODE_IN_GET_DATA_STREAM = def(9_023_0_00);
    public static final TransportVersion MAX_OPERATION_SIZE_REJECTIONS_ADDED = def(9_024_0_00);
    public static final TransportVersion RETRY_ILM_ASYNC_ACTION_REQUIRE_ERROR = def(9_025_0_00);
    public static final TransportVersion ESQL_SERIALIZE_BLOCK_TYPE_CODE = def(9_026_0_00);
    public static final TransportVersion ESQL_THREAD_NAME_IN_DRIVER_PROFILE = def(9_027_0_00);
    public static final TransportVersion INFERENCE_CONTEXT = def(9_028_0_00);
    public static final TransportVersion ML_INFERENCE_DEEPSEEK = def(9_029_00_0);
    public static final TransportVersion ESQL_FAILURE_FROM_REMOTE = def(9_030_00_0);
    public static final TransportVersion INDEX_RESHARDING_METADATA = def(9_031_0_00);
    public static final TransportVersion INFERENCE_MODEL_REGISTRY_METADATA = def(9_032_0_00);
    public static final TransportVersion INTRODUCE_LIFECYCLE_TEMPLATE = def(9_033_0_00);
    public static final TransportVersion INDEXING_STATS_INCLUDES_RECENT_WRITE_LOAD = def(9_034_0_00);
    public static final TransportVersion ESQL_AGGREGATE_METRIC_DOUBLE_LITERAL = def(9_035_0_00);
    public static final TransportVersion INDEX_METADATA_INCLUDES_RECENT_WRITE_LOAD = def(9_036_0_00);
    public static final TransportVersion RERANK_COMMON_OPTIONS_ADDED = def(9_037_0_00);
    public static final TransportVersion ESQL_REPORT_ORIGINAL_TYPES = def(9_038_00_0);
    public static final TransportVersion RESCORE_VECTOR_ALLOW_ZERO = def(9_039_0_00);
    public static final TransportVersion PROJECT_ID_IN_SNAPSHOT = def(9_040_0_00);
    public static final TransportVersion INDEX_STATS_AND_METADATA_INCLUDE_PEAK_WRITE_LOAD = def(9_041_0_00);
    public static final TransportVersion REPOSITORIES_METADATA_AS_PROJECT_CUSTOM = def(9_042_0_00);
    public static final TransportVersion BATCHED_QUERY_PHASE_VERSION = def(9_043_0_00);
    public static final TransportVersion REMOTE_EXCEPTION = def(9_044_0_00);
    public static final TransportVersion ESQL_REMOVE_AGGREGATE_TYPE = def(9_045_0_00);
    public static final TransportVersion ADD_PROJECT_ID_TO_DSL_ERROR_INFO = def(9_046_0_00);
    public static final TransportVersion SEMANTIC_TEXT_CHUNKING_CONFIG = def(9_047_0_00);
    public static final TransportVersion REPO_ANALYSIS_COPY_BLOB = def(9_048_0_00);
    public static final TransportVersion AMAZON_BEDROCK_TASK_SETTINGS = def(9_049_0_00);
    public static final TransportVersion ESQL_REPORT_SHARD_PARTITIONING = def(9_050_0_00);
    public static final TransportVersion DEAD_ESQL_QUERY_PLANNING_DURATION = def(9_051_0_00);
    public static final TransportVersion DEAD_ESQL_DOCUMENTS_FOUND_AND_VALUES_LOADED = def(9_052_0_00);
    public static final TransportVersion DEAD_BATCHED_QUERY_EXECUTION_DELAYABLE_WRITABLE = def(9_053_0_00);
    public static final TransportVersion DEAD_SEARCH_INCREMENTAL_TOP_DOCS_NULL = def(9_054_0_00);
    public static final TransportVersion ESQL_QUERY_PLANNING_DURATION = def(9_055_0_00);
    public static final TransportVersion ESQL_DOCUMENTS_FOUND_AND_VALUES_LOADED = def(9_056_0_00);
    public static final TransportVersion BATCHED_QUERY_EXECUTION_DELAYABLE_WRITABLE = def(9_057_0_00);
    public static final TransportVersion SEARCH_INCREMENTAL_TOP_DOCS_NULL = def(9_058_0_00);
    public static final TransportVersion COMPRESS_DELAYABLE_WRITEABLE = def(9_059_0_00);
    public static final TransportVersion SYNONYMS_REFRESH_PARAM = def(9_060_0_00);
    public static final TransportVersion DOC_FIELDS_AS_LIST = def(9_061_0_00);
    public static final TransportVersion DENSE_VECTOR_OFF_HEAP_STATS = def(9_062_00_0);
    public static final TransportVersion RANDOM_SAMPLER_QUERY_BUILDER = def(9_063_0_00);
    public static final TransportVersion SETTINGS_IN_DATA_STREAMS = def(9_064_0_00);
    public static final TransportVersion INTRODUCE_FAILURES_LIFECYCLE = def(9_065_0_00);
    public static final TransportVersion PROJECT_METADATA_SETTINGS = def(9_066_0_00);
    public static final TransportVersion AGGREGATE_METRIC_DOUBLE_BLOCK = def(9_067_0_00);
    public static final TransportVersion PINNED_RETRIEVER = def(9_068_0_00);
    public static final TransportVersion ML_INFERENCE_SAGEMAKER = def(9_069_0_00);
    public static final TransportVersion WRITE_LOAD_INCLUDES_BUFFER_WRITES = def(9_070_0_00);
    public static final TransportVersion INTRODUCE_FAILURES_DEFAULT_RETENTION = def(9_071_0_00);
    public static final TransportVersion FILE_SETTINGS_HEALTH_INFO = def(9_072_0_00);
    public static final TransportVersion FIELD_CAPS_ADD_CLUSTER_ALIAS = def(9_073_0_00);
    public static final TransportVersion INFERENCE_ADD_TIMEOUT_PUT_ENDPOINT = def(9_074_0_00);
    public static final TransportVersion ESQL_FIELD_ATTRIBUTE_DROP_TYPE = def(9_075_0_00);
    public static final TransportVersion ESQL_TIME_SERIES_SOURCE_STATUS = def(9_076_0_00);
    public static final TransportVersion ESQL_HASH_OPERATOR_STATUS_OUTPUT_TIME = def(9_077_0_00);
    public static final TransportVersion ML_INFERENCE_HUGGING_FACE_CHAT_COMPLETION_ADDED = def(9_078_0_00);
    public static final TransportVersion NODES_STATS_SUPPORTS_MULTI_PROJECT = def(9_079_0_00);
    public static final TransportVersion ML_INFERENCE_HUGGING_FACE_RERANK_ADDED = def(9_080_0_00);
    public static final TransportVersion SETTINGS_IN_DATA_STREAMS_DRY_RUN = def(9_081_0_00);
    public static final TransportVersion ML_INFERENCE_SAGEMAKER_CHAT_COMPLETION = def(9_082_0_00);
    public static final TransportVersion ML_INFERENCE_VERTEXAI_CHATCOMPLETION_ADDED = def(9_083_0_00);
    public static final TransportVersion INFERENCE_CUSTOM_SERVICE_ADDED = def(9_084_0_00);
    public static final TransportVersion ESQL_LIMIT_ROW_SIZE = def(9_085_0_00);
    public static final TransportVersion ESQL_REGEX_MATCH_WITH_CASE_INSENSITIVITY = def(9_086_0_00);
    public static final TransportVersion IDP_CUSTOM_SAML_ATTRIBUTES = def(9_087_0_00);
    public static final TransportVersion JOIN_ON_ALIASES = def(9_088_0_00);
    public static final TransportVersion ILM_ADD_SKIP_SETTING = def(9_089_0_00);
    public static final TransportVersion ML_INFERENCE_MISTRAL_CHAT_COMPLETION_ADDED = def(9_090_0_00);
    public static final TransportVersion IDP_CUSTOM_SAML_ATTRIBUTES_ALLOW_LIST = def(9_091_0_00);
    public static final TransportVersion SEARCH_SOURCE_EXCLUDE_VECTORS_PARAM = def(9_092_0_00);
    public static final TransportVersion SNAPSHOT_INDEX_SHARD_STATUS_MISSING_STATS = def(9_093_0_00);
    public static final TransportVersion ML_INFERENCE_ELASTIC_RERANK = def(9_094_0_00);
    public static final TransportVersion SEARCH_LOAD_PER_INDEX_STATS = def(9_095_0_00);
    public static final TransportVersion HEAP_USAGE_IN_CLUSTER_INFO = def(9_096_0_00);
    public static final TransportVersion NONE_CHUNKING_STRATEGY = def(9_097_0_00);
<<<<<<< HEAD
    public static final TransportVersion RERANK_SNIPPETS = def(9_098_0_00);
=======
    public static final TransportVersion PROJECT_DELETION_GLOBAL_BLOCK = def(9_098_0_00);
>>>>>>> 4656a53b

    /*
     * STOP! READ THIS FIRST! No, really,
     *        ____ _____ ___  ____  _        ____  _____    _    ____    _____ _   _ ___ ____    _____ ___ ____  ____ _____ _
     *       / ___|_   _/ _ \|  _ \| |      |  _ \| ____|  / \  |  _ \  |_   _| | | |_ _/ ___|  |  ___|_ _|  _ \/ ___|_   _| |
     *       \___ \ | || | | | |_) | |      | |_) |  _|   / _ \ | | | |   | | | |_| || |\___ \  | |_   | || |_) \___ \ | | | |
     *        ___) || || |_| |  __/|_|      |  _ <| |___ / ___ \| |_| |   | | |  _  || | ___) | |  _|  | ||  _ < ___) || | |_|
     *       |____/ |_| \___/|_|   (_)      |_| \_\_____/_/   \_\____/    |_| |_| |_|___|____/  |_|   |___|_| \_\____/ |_| (_)
     *
     * A new transport version should be added EVERY TIME a change is made to the serialization protocol of one or more classes. Each
     * transport version should only be used in a single merged commit (apart from the BwC versions copied from o.e.Version, ≤V_8_8_1).
     *
     * More information about versions and backporting at docs/internal/Versioning.md
     *
     * ADDING A TRANSPORT VERSION
     * To add a new transport version, add a new constant at the bottom of the list, above this comment. Don't add other lines,
     * comments, etc. The version id has the following layout:
     *
     * M_NNN_S_PP
     *
     * M - The major version of Elasticsearch
     * NNN - The server version part
     * S - The subsidiary version part. It should always be 0 here, it is only used in subsidiary repositories.
     * PP - The patch version part
     *
     * To determine the id of the next TransportVersion constant, do the following:
     * - Use the same major version, unless bumping majors
     * - Bump the server version part by 1, unless creating a patch version
     * - Leave the subsidiary part as 0
     * - Bump the patch part if creating a patch version
     *
     * If a patch version is created, it should be placed sorted among the other existing constants.
     *
     * REVERTING A TRANSPORT VERSION
     *
     * If you revert a commit with a transport version change, you MUST ensure there is a NEW transport version representing the reverted
     * change. DO NOT let the transport version go backwards, it must ALWAYS be incremented.
     *
     * DETERMINING TRANSPORT VERSIONS FROM GIT HISTORY
     *
     * If your git checkout has the expected minor-version-numbered branches and the expected release-version tags then you can find the
     * transport versions known by a particular release ...
     *
     *     git show v8.11.0:server/src/main/java/org/elasticsearch/TransportVersions.java | grep '= def'
     *
     * ... or by a particular branch ...
     *
     *     git show 8.11:server/src/main/java/org/elasticsearch/TransportVersions.java | grep '= def'
     *
     * ... and you can see which versions were added in between two versions too ...
     *
     *     git diff v8.11.0..main -- server/src/main/java/org/elasticsearch/TransportVersions.java
     *
     * In branches 8.7-8.10 see server/src/main/java/org/elasticsearch/TransportVersion.java for the equivalent definitions.
     */

    /**
     * Reference to the earliest compatible transport version to this version of the codebase.
     * This should be the transport version used by the highest minor version of the previous major.
     */
    public static final TransportVersion MINIMUM_COMPATIBLE = INITIAL_ELASTICSEARCH_8_19;

    /**
     * Reference to the minimum transport version that can be used with CCS.
     * This should be the transport version used by the previous minor release.
     */
    public static final TransportVersion MINIMUM_CCS_VERSION = INITIAL_ELASTICSEARCH_9_0_2;

    /**
     * Sorted list of all versions defined in this class
     */
    static final List<TransportVersion> DEFINED_VERSIONS = collectAllVersionIdsDefinedInClass(TransportVersions.class);

    // the highest transport version constant defined
    static final TransportVersion LATEST_DEFINED;
    static {
        LATEST_DEFINED = DEFINED_VERSIONS.getLast();

        // see comment on IDS field
        // now we're registered all the transport versions, we can clear the map
        IDS = null;
    }

    public static List<TransportVersion> collectAllVersionIdsDefinedInClass(Class<?> cls) {
        Map<Integer, String> versionIdFields = new HashMap<>();
        List<TransportVersion> definedTransportVersions = new ArrayList<>();

        Set<String> ignore = Set.of("ZERO", "CURRENT", "MINIMUM_COMPATIBLE", "MINIMUM_CCS_VERSION");

        for (Field declaredField : cls.getFields()) {
            if (declaredField.getType().equals(TransportVersion.class)) {
                String fieldName = declaredField.getName();
                if (ignore.contains(fieldName)) {
                    continue;
                }

                TransportVersion version;
                try {
                    version = (TransportVersion) declaredField.get(null);
                } catch (IllegalAccessException e) {
                    throw new AssertionError(e);
                }
                definedTransportVersions.add(version);

                if (Assertions.ENABLED) {
                    // check the version number is unique
                    var sameVersionNumber = versionIdFields.put(version.id(), fieldName);
                    assert sameVersionNumber == null
                        : "Versions ["
                            + sameVersionNumber
                            + "] and ["
                            + fieldName
                            + "] have the same version number ["
                            + version.id()
                            + "]. Each TransportVersion should have a different version number";
                }
            }
        }

        Collections.sort(definedTransportVersions);

        return List.copyOf(definedTransportVersions);
    }

    static final IntFunction<String> VERSION_LOOKUP = ReleaseVersions.generateVersionsLookup(TransportVersions.class, LATEST_DEFINED.id());

    // no instance
    private TransportVersions() {}
}<|MERGE_RESOLUTION|>--- conflicted
+++ resolved
@@ -297,11 +297,8 @@
     public static final TransportVersion SEARCH_LOAD_PER_INDEX_STATS = def(9_095_0_00);
     public static final TransportVersion HEAP_USAGE_IN_CLUSTER_INFO = def(9_096_0_00);
     public static final TransportVersion NONE_CHUNKING_STRATEGY = def(9_097_0_00);
-<<<<<<< HEAD
-    public static final TransportVersion RERANK_SNIPPETS = def(9_098_0_00);
-=======
     public static final TransportVersion PROJECT_DELETION_GLOBAL_BLOCK = def(9_098_0_00);
->>>>>>> 4656a53b
+    public static final TransportVersion RERANK_SNIPPETS = def(9_099_0_00);
 
     /*
      * STOP! READ THIS FIRST! No, really,

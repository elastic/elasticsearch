--- conflicted
+++ resolved
@@ -199,11 +199,8 @@
     public static final TransportVersion RANK_DOCS_RETRIEVER = def(8_729_00_0);
     public static final TransportVersion ESQL_ES_FIELD_CACHED_SERIALIZATION = def(8_730_00_0);
     public static final TransportVersion ADD_MANAGE_ROLES_PRIVILEGE = def(8_731_00_0);
-<<<<<<< HEAD
-    public static final TransportVersion UNASSIGNED_PRIMARY_COUNT_ON_CLUSTER_HEALTH = def(8_732_00_0);
-=======
     public static final TransportVersion REPOSITORIES_TELEMETRY = def(8_732_00_0);
->>>>>>> b7e1d559
+    public static final TransportVersion UNASSIGNED_PRIMARY_COUNT_ON_CLUSTER_HEALTH = def(8_733_00_0);
 
     /*
      * STOP! READ THIS FIRST! No, really,

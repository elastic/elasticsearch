--- conflicted
+++ resolved
@@ -169,11 +169,8 @@
     public static final TransportVersion INGEST_REQUEST_INCLUDE_SOURCE_ON_ERROR = def(8_835_00_0);
     public static final TransportVersion RESOURCE_DEPRECATION_CHECKS = def(8_836_00_0);
     public static final TransportVersion LINEAR_RETRIEVER_SUPPORT = def(8_837_00_0);
-<<<<<<< HEAD
-    public static final TransportVersion INFERENCE_MODEL_REGISTRY_METADATA = def(8_838_00_0);
-=======
     public static final TransportVersion TIMEOUT_GET_PARAM_FOR_RESOLVE_CLUSTER = def(8_838_00_0);
->>>>>>> d27a8e0b
+    public static final TransportVersion INFERENCE_MODEL_REGISTRY_METADATA = def(8_839_00_0);
 
     /*
      * STOP! READ THIS FIRST! No, really,

--- conflicted
+++ resolved
@@ -369,11 +369,8 @@
     public static final TransportVersion SCRIPT_RESCORER = def(9_143_0_00);
     public static final TransportVersion ESQL_LOOKUP_OPERATOR_EMITTED_ROWS = def(9_144_0_00);
     public static final TransportVersion ALLOCATION_DECISION_NOT_PREFERRED = def(9_145_0_00);
-<<<<<<< HEAD
-    public static final TransportVersion ESQL_LOOKUP_JOIN_PRE_JOIN_FILTER = def(9_146_0_00);
-=======
     public static final TransportVersion ESQL_QUALIFIERS_IN_ATTRIBUTES = def(9_146_0_00);
->>>>>>> 0e447c7c
+    public static final TransportVersion ESQL_LOOKUP_JOIN_PRE_JOIN_FILTER = def(9_147_0_00);
 
     /*
      * STOP! READ THIS FIRST! No, really,

/*
 * Copyright Elasticsearch B.V. and/or licensed to Elasticsearch B.V. under one
 * or more contributor license agreements. Licensed under the "Elastic License
 * 2.0", the "GNU Affero General Public License v3.0 only", and the "Server Side
 * Public License v 1"; you may not use this file except in compliance with, at
 * your election, the "Elastic License 2.0", the "GNU Affero General Public
 * License v3.0 only", or the "Server Side Public License, v 1".
 */

package org.elasticsearch;

import org.elasticsearch.core.Assertions;

import java.lang.reflect.Field;
import java.util.ArrayList;
import java.util.Collections;
import java.util.HashMap;
import java.util.List;
import java.util.Map;
import java.util.Set;
import java.util.TreeSet;
import java.util.function.IntFunction;

/**
 * <p>Transport version is used to coordinate compatible wire protocol communication between nodes, at a fine-grained level.  This replaces
 * and supersedes the old Version constants.</p>
 *
 * <p>Before adding a new version constant, please read the block comment at the end of the list of constants.</p>
 */
public class TransportVersions {

    /*
     * NOTE: IntelliJ lies!
     * This map is used during class construction, referenced by the registerTransportVersion method.
     * When all the transport version constants have been registered, the map is cleared & never touched again.
     */
    static TreeSet<Integer> IDS = new TreeSet<>();

    static TransportVersion def(int id) {
        if (IDS == null) throw new IllegalStateException("The IDS map needs to be present to call this method");

        if (IDS.add(id) == false) {
            throw new IllegalArgumentException("Version id " + id + " defined twice");
        }
        if (id < IDS.last()) {
            throw new IllegalArgumentException("Version id " + id + " is not defined in the right location. Keep constants sorted");
        }
        return new TransportVersion(id);
    }

    // TODO: ES-10337 we can remove all transport versions earlier than 8.18
    public static final TransportVersion ZERO = def(0);
    public static final TransportVersion V_7_0_0 = def(7_00_00_99);
    public static final TransportVersion V_7_1_0 = def(7_01_00_99);
    public static final TransportVersion V_7_2_0 = def(7_02_00_99);
    public static final TransportVersion V_7_3_0 = def(7_03_00_99);
    public static final TransportVersion V_7_3_2 = def(7_03_02_99);
    public static final TransportVersion V_7_4_0 = def(7_04_00_99);
    public static final TransportVersion V_7_8_0 = def(7_08_00_99);
    public static final TransportVersion V_7_8_1 = def(7_08_01_99);
    public static final TransportVersion V_7_9_0 = def(7_09_00_99);
    public static final TransportVersion V_7_10_0 = def(7_10_00_99);
    public static final TransportVersion V_8_0_0 = def(8_00_00_99);
    public static final TransportVersion V_8_1_0 = def(8_01_00_99);
    public static final TransportVersion V_8_2_0 = def(8_02_00_99);
    public static final TransportVersion V_8_3_0 = def(8_03_00_99);
    public static final TransportVersion V_8_4_0 = def(8_04_00_99);
    public static final TransportVersion V_8_5_0 = def(8_05_00_99);
    public static final TransportVersion V_8_6_0 = def(8_06_00_99);
    public static final TransportVersion V_8_6_1 = def(8_06_01_99);
    public static final TransportVersion V_8_7_0 = def(8_07_00_99);
    public static final TransportVersion V_8_7_1 = def(8_07_01_99);
    public static final TransportVersion V_8_8_0 = def(8_08_00_99);
    public static final TransportVersion V_8_8_1 = def(8_08_01_99);
    /*
     * READ THE COMMENT BELOW THIS BLOCK OF DECLARATIONS BEFORE ADDING NEW TRANSPORT VERSIONS
     * Detached transport versions added below here.
     */
    public static final TransportVersion V_8_9_X = def(8_500_0_20);
    public static final TransportVersion V_8_10_X = def(8_500_0_61);
    public static final TransportVersion V_8_11_X = def(8_512_0_01);
    public static final TransportVersion V_8_12_0 = def(8_560_0_00);
    public static final TransportVersion V_8_12_1 = def(8_560_0_01);
    public static final TransportVersion V_8_13_0 = def(8_595_0_00);
    public static final TransportVersion V_8_13_4 = def(8_595_0_01);
    public static final TransportVersion V_8_14_0 = def(8_636_0_01);
    public static final TransportVersion V_8_15_0 = def(8_702_0_02);
    public static final TransportVersion V_8_15_2 = def(8_702_0_03);
    public static final TransportVersion V_8_16_0 = def(8_772_0_01);
    public static final TransportVersion V_8_16_1 = def(8_772_0_04);
    public static final TransportVersion V_8_16_5 = def(8_772_0_05);
    public static final TransportVersion V_8_16_6 = def(8_772_0_06);
    public static final TransportVersion INITIAL_ELASTICSEARCH_8_16_7 = def(8_772_0_07);
    public static final TransportVersion V_8_17_0 = def(8_797_0_02);
    public static final TransportVersion V_8_17_3 = def(8_797_0_03);
    public static final TransportVersion V_8_17_4 = def(8_797_0_04);
    public static final TransportVersion V_8_17_5 = def(8_797_0_05);
    public static final TransportVersion INITIAL_ELASTICSEARCH_8_17_6 = def(8_797_0_06);
    public static final TransportVersion INITIAL_ELASTICSEARCH_8_17_7 = def(8_797_0_07);
    public static final TransportVersion INITIAL_ELASTICSEARCH_8_17_8 = def(8_797_0_08);
    public static final TransportVersion INDEXING_PRESSURE_THROTTLING_STATS = def(8_798_0_00);
    public static final TransportVersion REINDEX_DATA_STREAMS = def(8_799_0_00);
    public static final TransportVersion ESQL_REMOVE_NODE_LEVEL_PLAN = def(8_800_0_00);
    public static final TransportVersion LOGSDB_TELEMETRY_CUSTOM_CUTOFF_DATE = def(8_801_0_00);
    public static final TransportVersion SOURCE_MODE_TELEMETRY = def(8_802_0_00);
    public static final TransportVersion NEW_REFRESH_CLUSTER_BLOCK = def(8_803_0_00);
    public static final TransportVersion RETRIES_AND_OPERATIONS_IN_BLOBSTORE_STATS = def(8_804_0_00);
    public static final TransportVersion ADD_DATA_STREAM_OPTIONS_TO_TEMPLATES = def(8_805_0_00);
    public static final TransportVersion KNN_QUERY_RESCORE_OVERSAMPLE = def(8_806_0_00);
    public static final TransportVersion SEMANTIC_QUERY_LENIENT = def(8_807_0_00);
    public static final TransportVersion ESQL_QUERY_BUILDER_IN_SEARCH_FUNCTIONS = def(8_808_0_00);
    public static final TransportVersion EQL_ALLOW_PARTIAL_SEARCH_RESULTS = def(8_809_0_00);
    public static final TransportVersion NODE_VERSION_INFORMATION_WITH_MIN_READ_ONLY_INDEX_VERSION = def(8_810_0_00);
    public static final TransportVersion ERROR_TRACE_IN_TRANSPORT_HEADER = def(8_811_0_00);
    public static final TransportVersion FAILURE_STORE_ENABLED_BY_CLUSTER_SETTING = def(8_812_0_00);
    public static final TransportVersion SIMULATE_IGNORED_FIELDS = def(8_813_0_00);
    public static final TransportVersion TRANSFORMS_UPGRADE_MODE = def(8_814_0_00);
    public static final TransportVersion NODE_SHUTDOWN_EPHEMERAL_ID_ADDED = def(8_815_0_00);
    public static final TransportVersion ESQL_CCS_TELEMETRY_STATS = def(8_816_0_00);
    public static final TransportVersion TEXT_EMBEDDING_QUERY_VECTOR_BUILDER_INFER_MODEL_ID = def(8_817_0_00);
    public static final TransportVersion ESQL_ENABLE_NODE_LEVEL_REDUCTION = def(8_818_0_00);
    public static final TransportVersion JINA_AI_INTEGRATION_ADDED = def(8_819_0_00);
    public static final TransportVersion TRACK_INDEX_FAILED_DUE_TO_VERSION_CONFLICT_METRIC = def(8_820_0_00);
    public static final TransportVersion REPLACE_FAILURE_STORE_OPTIONS_WITH_SELECTOR_SYNTAX = def(8_821_0_00);
    public static final TransportVersion ELASTIC_INFERENCE_SERVICE_UNIFIED_CHAT_COMPLETIONS_INTEGRATION = def(8_822_0_00);
    public static final TransportVersion KQL_QUERY_TECH_PREVIEW = def(8_823_0_00);
    public static final TransportVersion ESQL_PROFILE_ROWS_PROCESSED = def(8_824_0_00);
    public static final TransportVersion BYTE_SIZE_VALUE_ALWAYS_USES_BYTES_1 = def(8_825_0_00);
    public static final TransportVersion REVERT_BYTE_SIZE_VALUE_ALWAYS_USES_BYTES_1 = def(8_826_0_00);
    public static final TransportVersion ESQL_SKIP_ES_INDEX_SERIALIZATION = def(8_827_0_00);
    public static final TransportVersion ADD_INDEX_BLOCK_TWO_PHASE = def(8_828_0_00);
    public static final TransportVersion RESOLVE_CLUSTER_NO_INDEX_EXPRESSION = def(8_829_0_00);
    public static final TransportVersion ML_ROLLOVER_LEGACY_INDICES = def(8_830_0_00);
    public static final TransportVersion ADD_INCLUDE_FAILURE_INDICES_OPTION = def(8_831_0_00);
    public static final TransportVersion ESQL_RESPONSE_PARTIAL = def(8_832_0_00);
    public static final TransportVersion RANK_DOC_OPTIONAL_METADATA_FOR_EXPLAIN = def(8_833_0_00);
    public static final TransportVersion ILM_ADD_SEARCHABLE_SNAPSHOT_ADD_REPLICATE_FOR = def(8_834_0_00);
    public static final TransportVersion INGEST_REQUEST_INCLUDE_SOURCE_ON_ERROR = def(8_835_0_00);
    public static final TransportVersion RESOURCE_DEPRECATION_CHECKS = def(8_836_0_00);
    public static final TransportVersion LINEAR_RETRIEVER_SUPPORT = def(8_837_0_00);
    public static final TransportVersion TIMEOUT_GET_PARAM_FOR_RESOLVE_CLUSTER = def(8_838_0_00);
    public static final TransportVersion INFERENCE_REQUEST_ADAPTIVE_RATE_LIMITING = def(8_839_0_00);
    public static final TransportVersion ML_INFERENCE_IBM_WATSONX_RERANK_ADDED = def(8_840_0_00);
    public static final TransportVersion REMOVE_ALL_APPLICABLE_SELECTOR_BACKPORT_8_18 = def(8_840_0_01);
    public static final TransportVersion V_8_18_0 = def(8_840_0_02);
    public static final TransportVersion INITIAL_ELASTICSEARCH_8_18_1 = def(8_840_0_03);
    public static final TransportVersion INITIAL_ELASTICSEARCH_8_18_2 = def(8_840_0_04);
    public static final TransportVersion INITIAL_ELASTICSEARCH_8_18_3 = def(8_840_0_05);
    public static final TransportVersion INITIAL_ELASTICSEARCH_8_19 = def(8_841_0_00);
    public static final TransportVersion COHERE_BIT_EMBEDDING_TYPE_SUPPORT_ADDED_BACKPORT_8_X = def(8_841_0_01);
    public static final TransportVersion REMOVE_ALL_APPLICABLE_SELECTOR_BACKPORT_8_19 = def(8_841_0_02);
    public static final TransportVersion ESQL_RETRY_ON_SHARD_LEVEL_FAILURE_BACKPORT_8_19 = def(8_841_0_03);
    public static final TransportVersion ESQL_SUPPORT_PARTIAL_RESULTS_BACKPORT_8_19 = def(8_841_0_04);
    public static final TransportVersion VOYAGE_AI_INTEGRATION_ADDED_BACKPORT_8_X = def(8_841_0_05);
    public static final TransportVersion JINA_AI_EMBEDDING_TYPE_SUPPORT_ADDED_BACKPORT_8_19 = def(8_841_0_06);
    public static final TransportVersion RETRY_ILM_ASYNC_ACTION_REQUIRE_ERROR_8_19 = def(8_841_0_07);
    public static final TransportVersion INFERENCE_CONTEXT_8_X = def(8_841_0_08);
    public static final TransportVersion ML_INFERENCE_DEEPSEEK_8_19 = def(8_841_0_09);
    public static final TransportVersion ESQL_SERIALIZE_BLOCK_TYPE_CODE_8_19 = def(8_841_0_10);
    public static final TransportVersion ESQL_FAILURE_FROM_REMOTE_8_19 = def(8_841_0_11);
    public static final TransportVersion ESQL_AGGREGATE_METRIC_DOUBLE_LITERAL_8_19 = def(8_841_0_12);
    public static final TransportVersion INFERENCE_MODEL_REGISTRY_METADATA_8_19 = def(8_841_0_13);
    public static final TransportVersion INTRODUCE_LIFECYCLE_TEMPLATE_8_19 = def(8_841_0_14);
    public static final TransportVersion RERANK_COMMON_OPTIONS_ADDED_8_19 = def(8_841_0_15);
    public static final TransportVersion REMOTE_EXCEPTION_8_19 = def(8_841_0_16);
    public static final TransportVersion AMAZON_BEDROCK_TASK_SETTINGS_8_19 = def(8_841_0_17);
    public static final TransportVersion SEMANTIC_TEXT_CHUNKING_CONFIG_8_19 = def(8_841_0_18);
    public static final TransportVersion BATCHED_QUERY_PHASE_VERSION_BACKPORT_8_X = def(8_841_0_19);
    public static final TransportVersion SEARCH_INCREMENTAL_TOP_DOCS_NULL_BACKPORT_8_19 = def(8_841_0_20);
    public static final TransportVersion ML_INFERENCE_SAGEMAKER_8_19 = def(8_841_0_21);
    public static final TransportVersion ESQL_REPORT_ORIGINAL_TYPES_BACKPORT_8_19 = def(8_841_0_22);
    public static final TransportVersion PINNED_RETRIEVER_8_19 = def(8_841_0_23);
    public static final TransportVersion ESQL_AGGREGATE_METRIC_DOUBLE_BLOCK_8_19 = def(8_841_0_24);
    public static final TransportVersion INTRODUCE_FAILURES_LIFECYCLE_BACKPORT_8_19 = def(8_841_0_25);
    public static final TransportVersion INTRODUCE_FAILURES_DEFAULT_RETENTION_BACKPORT_8_19 = def(8_841_0_26);
    public static final TransportVersion RESCORE_VECTOR_ALLOW_ZERO_BACKPORT_8_19 = def(8_841_0_27);
    public static final TransportVersion INFERENCE_ADD_TIMEOUT_PUT_ENDPOINT_8_19 = def(8_841_0_28);
    public static final TransportVersion ESQL_REPORT_SHARD_PARTITIONING_8_19 = def(8_841_0_29);
    public static final TransportVersion ESQL_DRIVER_TASK_DESCRIPTION_8_19 = def(8_841_0_30);
    public static final TransportVersion ML_INFERENCE_HUGGING_FACE_CHAT_COMPLETION_ADDED_8_19 = def(8_841_0_31);
    public static final TransportVersion V_8_19_FIELD_CAPS_ADD_CLUSTER_ALIAS = def(8_841_0_32);
    public static final TransportVersion ESQL_HASH_OPERATOR_STATUS_OUTPUT_TIME_8_19 = def(8_841_0_34);
    public static final TransportVersion RERANKER_FAILURES_ALLOWED_8_19 = def(8_841_0_35);
    public static final TransportVersion ML_INFERENCE_HUGGING_FACE_RERANK_ADDED_8_19 = def(8_841_0_36);
    public static final TransportVersion ML_INFERENCE_SAGEMAKER_CHAT_COMPLETION_8_19 = def(8_841_0_37);
    public static final TransportVersion ML_INFERENCE_VERTEXAI_CHATCOMPLETION_ADDED_8_19 = def(8_841_0_38);
    public static final TransportVersion INFERENCE_CUSTOM_SERVICE_ADDED_8_19 = def(8_841_0_39);
    public static final TransportVersion IDP_CUSTOM_SAML_ATTRIBUTES_ADDED_8_19 = def(8_841_0_40);
    public static final TransportVersion DATA_STREAM_OPTIONS_API_REMOVE_INCLUDE_DEFAULTS_8_19 = def(8_841_0_41);
    public static final TransportVersion JOIN_ON_ALIASES_8_19 = def(8_841_0_42);
    public static final TransportVersion ILM_ADD_SKIP_SETTING_8_19 = def(8_841_0_43);
    public static final TransportVersion ESQL_REGEX_MATCH_WITH_CASE_INSENSITIVITY_8_19 = def(8_841_0_44);
    public static final TransportVersion ESQL_QUERY_PLANNING_DURATION_8_19 = def(8_841_0_45);
    public static final TransportVersion SEARCH_SOURCE_EXCLUDE_VECTORS_PARAM_8_19 = def(8_841_0_46);
    public static final TransportVersion ML_INFERENCE_MISTRAL_CHAT_COMPLETION_ADDED_8_19 = def(8_841_0_47);
    public static final TransportVersion ML_INFERENCE_ELASTIC_RERANK_ADDED_8_19 = def(8_841_0_48);
    public static final TransportVersion NONE_CHUNKING_STRATEGY_8_19 = def(8_841_0_49);
    public static final TransportVersion IDP_CUSTOM_SAML_ATTRIBUTES_ALLOW_LIST_8_19 = def(8_841_0_50);
    public static final TransportVersion SETTINGS_IN_DATA_STREAMS_8_19 = def(8_841_0_51);
    public static final TransportVersion ML_INFERENCE_CUSTOM_SERVICE_REMOVE_ERROR_PARSING_8_19 = def(8_841_0_52);
    public static final TransportVersion ML_INFERENCE_CUSTOM_SERVICE_EMBEDDING_BATCH_SIZE_8_19 = def(8_841_0_53);
    public static final TransportVersion V_9_0_0 = def(9_000_0_09);
    public static final TransportVersion INITIAL_ELASTICSEARCH_9_0_1 = def(9_000_0_10);
    public static final TransportVersion INITIAL_ELASTICSEARCH_9_0_2 = def(9_000_0_11);
    public static final TransportVersion INITIAL_ELASTICSEARCH_9_0_3 = def(9_000_0_12);
    public static final TransportVersion COHERE_BIT_EMBEDDING_TYPE_SUPPORT_ADDED = def(9_001_0_00);
    public static final TransportVersion REMOVE_SNAPSHOT_FAILURES = def(9_002_0_00);
    public static final TransportVersion TRANSPORT_STATS_HANDLING_TIME_REQUIRED = def(9_003_0_00);
    public static final TransportVersion REMOVE_DESIRED_NODE_VERSION = def(9_004_0_00);
    public static final TransportVersion ESQL_DRIVER_TASK_DESCRIPTION = def(9_005_0_00);
    public static final TransportVersion ESQL_RETRY_ON_SHARD_LEVEL_FAILURE = def(9_006_0_00);
    public static final TransportVersion ESQL_PROFILE_ASYNC_NANOS = def(9_007_00_0);
    public static final TransportVersion ESQL_LOOKUP_JOIN_SOURCE_TEXT = def(9_008_0_00);
    public static final TransportVersion REMOVE_ALL_APPLICABLE_SELECTOR = def(9_009_0_00);
    public static final TransportVersion SLM_UNHEALTHY_IF_NO_SNAPSHOT_WITHIN = def(9_010_0_00);
    public static final TransportVersion ESQL_SUPPORT_PARTIAL_RESULTS = def(9_011_0_00);
    public static final TransportVersion REMOVE_REPOSITORY_CONFLICT_MESSAGE = def(9_012_0_00);
    public static final TransportVersion RERANKER_FAILURES_ALLOWED = def(9_013_0_00);
    public static final TransportVersion VOYAGE_AI_INTEGRATION_ADDED = def(9_014_0_00);
    public static final TransportVersion BYTE_SIZE_VALUE_ALWAYS_USES_BYTES = def(9_015_0_00);
    public static final TransportVersion ESQL_SERIALIZE_SOURCE_FUNCTIONS_WARNINGS = def(9_016_0_00);
    public static final TransportVersion ESQL_DRIVER_NODE_DESCRIPTION = def(9_017_0_00);
    public static final TransportVersion MULTI_PROJECT = def(9_018_0_00);
    public static final TransportVersion STORED_SCRIPT_CONTENT_LENGTH = def(9_019_0_00);
    public static final TransportVersion JINA_AI_EMBEDDING_TYPE_SUPPORT_ADDED = def(9_020_0_00);
    public static final TransportVersion RE_REMOVE_MIN_COMPATIBLE_SHARD_NODE = def(9_021_0_00);
    public static final TransportVersion UNASSIGENEDINFO_RESHARD_ADDED = def(9_022_0_00);
    public static final TransportVersion INCLUDE_INDEX_MODE_IN_GET_DATA_STREAM = def(9_023_0_00);
    public static final TransportVersion MAX_OPERATION_SIZE_REJECTIONS_ADDED = def(9_024_0_00);
    public static final TransportVersion RETRY_ILM_ASYNC_ACTION_REQUIRE_ERROR = def(9_025_0_00);
    public static final TransportVersion ESQL_SERIALIZE_BLOCK_TYPE_CODE = def(9_026_0_00);
    public static final TransportVersion ESQL_THREAD_NAME_IN_DRIVER_PROFILE = def(9_027_0_00);
    public static final TransportVersion INFERENCE_CONTEXT = def(9_028_0_00);
    public static final TransportVersion ML_INFERENCE_DEEPSEEK = def(9_029_00_0);
    public static final TransportVersion ESQL_FAILURE_FROM_REMOTE = def(9_030_00_0);
    public static final TransportVersion INDEX_RESHARDING_METADATA = def(9_031_0_00);
    public static final TransportVersion INFERENCE_MODEL_REGISTRY_METADATA = def(9_032_0_00);
    public static final TransportVersion INTRODUCE_LIFECYCLE_TEMPLATE = def(9_033_0_00);
    public static final TransportVersion INDEXING_STATS_INCLUDES_RECENT_WRITE_LOAD = def(9_034_0_00);
    public static final TransportVersion ESQL_AGGREGATE_METRIC_DOUBLE_LITERAL = def(9_035_0_00);
    public static final TransportVersion INDEX_METADATA_INCLUDES_RECENT_WRITE_LOAD = def(9_036_0_00);
    public static final TransportVersion RERANK_COMMON_OPTIONS_ADDED = def(9_037_0_00);
    public static final TransportVersion ESQL_REPORT_ORIGINAL_TYPES = def(9_038_00_0);
    public static final TransportVersion RESCORE_VECTOR_ALLOW_ZERO = def(9_039_0_00);
    public static final TransportVersion PROJECT_ID_IN_SNAPSHOT = def(9_040_0_00);
    public static final TransportVersion INDEX_STATS_AND_METADATA_INCLUDE_PEAK_WRITE_LOAD = def(9_041_0_00);
    public static final TransportVersion REPOSITORIES_METADATA_AS_PROJECT_CUSTOM = def(9_042_0_00);
    public static final TransportVersion BATCHED_QUERY_PHASE_VERSION = def(9_043_0_00);
    public static final TransportVersion REMOTE_EXCEPTION = def(9_044_0_00);
    public static final TransportVersion ESQL_REMOVE_AGGREGATE_TYPE = def(9_045_0_00);
    public static final TransportVersion ADD_PROJECT_ID_TO_DSL_ERROR_INFO = def(9_046_0_00);
    public static final TransportVersion SEMANTIC_TEXT_CHUNKING_CONFIG = def(9_047_0_00);
    public static final TransportVersion REPO_ANALYSIS_COPY_BLOB = def(9_048_0_00);
    public static final TransportVersion AMAZON_BEDROCK_TASK_SETTINGS = def(9_049_0_00);
    public static final TransportVersion ESQL_REPORT_SHARD_PARTITIONING = def(9_050_0_00);
    public static final TransportVersion DEAD_ESQL_QUERY_PLANNING_DURATION = def(9_051_0_00);
    public static final TransportVersion DEAD_ESQL_DOCUMENTS_FOUND_AND_VALUES_LOADED = def(9_052_0_00);
    public static final TransportVersion DEAD_BATCHED_QUERY_EXECUTION_DELAYABLE_WRITABLE = def(9_053_0_00);
    public static final TransportVersion DEAD_SEARCH_INCREMENTAL_TOP_DOCS_NULL = def(9_054_0_00);
    public static final TransportVersion ESQL_QUERY_PLANNING_DURATION = def(9_055_0_00);
    public static final TransportVersion ESQL_DOCUMENTS_FOUND_AND_VALUES_LOADED = def(9_056_0_00);
    public static final TransportVersion BATCHED_QUERY_EXECUTION_DELAYABLE_WRITABLE = def(9_057_0_00);
    public static final TransportVersion SEARCH_INCREMENTAL_TOP_DOCS_NULL = def(9_058_0_00);
    public static final TransportVersion COMPRESS_DELAYABLE_WRITEABLE = def(9_059_0_00);
    public static final TransportVersion SYNONYMS_REFRESH_PARAM = def(9_060_0_00);
    public static final TransportVersion DOC_FIELDS_AS_LIST = def(9_061_0_00);
    public static final TransportVersion DENSE_VECTOR_OFF_HEAP_STATS = def(9_062_00_0);
    public static final TransportVersion RANDOM_SAMPLER_QUERY_BUILDER = def(9_063_0_00);
    public static final TransportVersion SETTINGS_IN_DATA_STREAMS = def(9_064_0_00);
    public static final TransportVersion INTRODUCE_FAILURES_LIFECYCLE = def(9_065_0_00);
    public static final TransportVersion PROJECT_METADATA_SETTINGS = def(9_066_0_00);
    public static final TransportVersion AGGREGATE_METRIC_DOUBLE_BLOCK = def(9_067_0_00);
    public static final TransportVersion PINNED_RETRIEVER = def(9_068_0_00);
    public static final TransportVersion ML_INFERENCE_SAGEMAKER = def(9_069_0_00);
    public static final TransportVersion WRITE_LOAD_INCLUDES_BUFFER_WRITES = def(9_070_0_00);
    public static final TransportVersion INTRODUCE_FAILURES_DEFAULT_RETENTION = def(9_071_0_00);
    public static final TransportVersion FILE_SETTINGS_HEALTH_INFO = def(9_072_0_00);
    public static final TransportVersion FIELD_CAPS_ADD_CLUSTER_ALIAS = def(9_073_0_00);
    public static final TransportVersion INFERENCE_ADD_TIMEOUT_PUT_ENDPOINT = def(9_074_0_00);
    public static final TransportVersion ESQL_FIELD_ATTRIBUTE_DROP_TYPE = def(9_075_0_00);
    public static final TransportVersion ESQL_TIME_SERIES_SOURCE_STATUS = def(9_076_0_00);
    public static final TransportVersion ESQL_HASH_OPERATOR_STATUS_OUTPUT_TIME = def(9_077_0_00);
    public static final TransportVersion ML_INFERENCE_HUGGING_FACE_CHAT_COMPLETION_ADDED = def(9_078_0_00);
    public static final TransportVersion NODES_STATS_SUPPORTS_MULTI_PROJECT = def(9_079_0_00);
    public static final TransportVersion ML_INFERENCE_HUGGING_FACE_RERANK_ADDED = def(9_080_0_00);
    public static final TransportVersion SETTINGS_IN_DATA_STREAMS_DRY_RUN = def(9_081_0_00);
    public static final TransportVersion ML_INFERENCE_SAGEMAKER_CHAT_COMPLETION = def(9_082_0_00);
    public static final TransportVersion ML_INFERENCE_VERTEXAI_CHATCOMPLETION_ADDED = def(9_083_0_00);
    public static final TransportVersion INFERENCE_CUSTOM_SERVICE_ADDED = def(9_084_0_00);
    public static final TransportVersion ESQL_LIMIT_ROW_SIZE = def(9_085_0_00);
    public static final TransportVersion ESQL_REGEX_MATCH_WITH_CASE_INSENSITIVITY = def(9_086_0_00);
    public static final TransportVersion IDP_CUSTOM_SAML_ATTRIBUTES = def(9_087_0_00);
    public static final TransportVersion JOIN_ON_ALIASES = def(9_088_0_00);
    public static final TransportVersion ILM_ADD_SKIP_SETTING = def(9_089_0_00);
    public static final TransportVersion ML_INFERENCE_MISTRAL_CHAT_COMPLETION_ADDED = def(9_090_0_00);
    public static final TransportVersion IDP_CUSTOM_SAML_ATTRIBUTES_ALLOW_LIST = def(9_091_0_00);
    public static final TransportVersion SEARCH_SOURCE_EXCLUDE_VECTORS_PARAM = def(9_092_0_00);
    public static final TransportVersion SNAPSHOT_INDEX_SHARD_STATUS_MISSING_STATS = def(9_093_0_00);
    public static final TransportVersion ML_INFERENCE_ELASTIC_RERANK = def(9_094_0_00);
    public static final TransportVersion SEARCH_LOAD_PER_INDEX_STATS = def(9_095_0_00);
    public static final TransportVersion HEAP_USAGE_IN_CLUSTER_INFO = def(9_096_0_00);
    public static final TransportVersion NONE_CHUNKING_STRATEGY = def(9_097_0_00);
    public static final TransportVersion PROJECT_DELETION_GLOBAL_BLOCK = def(9_098_0_00);
    public static final TransportVersion SECURITY_CLOUD_API_KEY_REALM_AND_TYPE = def(9_099_0_00);
    public static final TransportVersion STATE_PARAM_GET_SNAPSHOT = def(9_100_0_00);
    public static final TransportVersion PROJECT_ID_IN_SNAPSHOTS_DELETIONS_AND_REPO_CLEANUP = def(9_101_0_00);
    public static final TransportVersion ML_INFERENCE_CUSTOM_SERVICE_REMOVE_ERROR_PARSING = def(9_102_0_00);
<<<<<<< HEAD
    public static final TransportVersion CLUSTER_STATE_PROJECTS_SETTINGS = def(9_103_0_00);
=======
    public static final TransportVersion ML_INFERENCE_CUSTOM_SERVICE_EMBEDDING_BATCH_SIZE = def(9_103_0_00);
>>>>>>> daf4fca1

    /*
     * STOP! READ THIS FIRST! No, really,
     *        ____ _____ ___  ____  _        ____  _____    _    ____    _____ _   _ ___ ____    _____ ___ ____  ____ _____ _
     *       / ___|_   _/ _ \|  _ \| |      |  _ \| ____|  / \  |  _ \  |_   _| | | |_ _/ ___|  |  ___|_ _|  _ \/ ___|_   _| |
     *       \___ \ | || | | | |_) | |      | |_) |  _|   / _ \ | | | |   | | | |_| || |\___ \  | |_   | || |_) \___ \ | | | |
     *        ___) || || |_| |  __/|_|      |  _ <| |___ / ___ \| |_| |   | | |  _  || | ___) | |  _|  | ||  _ < ___) || | |_|
     *       |____/ |_| \___/|_|   (_)      |_| \_\_____/_/   \_\____/    |_| |_| |_|___|____/  |_|   |___|_| \_\____/ |_| (_)
     *
     * A new transport version should be added EVERY TIME a change is made to the serialization protocol of one or more classes. Each
     * transport version should only be used in a single merged commit (apart from the BwC versions copied from o.e.Version, ≤V_8_8_1).
     *
     * More information about versions and backporting at docs/internal/Versioning.md
     *
     * ADDING A TRANSPORT VERSION
     * To add a new transport version, add a new constant at the bottom of the list, above this comment. Don't add other lines,
     * comments, etc. The version id has the following layout:
     *
     * M_NNN_S_PP
     *
     * M - The major version of Elasticsearch
     * NNN - The server version part
     * S - The subsidiary version part. It should always be 0 here, it is only used in subsidiary repositories.
     * PP - The patch version part
     *
     * To determine the id of the next TransportVersion constant, do the following:
     * - Use the same major version, unless bumping majors
     * - Bump the server version part by 1, unless creating a patch version
     * - Leave the subsidiary part as 0
     * - Bump the patch part if creating a patch version
     *
     * If a patch version is created, it should be placed sorted among the other existing constants.
     *
     * REVERTING A TRANSPORT VERSION
     *
     * If you revert a commit with a transport version change, you MUST ensure there is a NEW transport version representing the reverted
     * change. DO NOT let the transport version go backwards, it must ALWAYS be incremented.
     *
     * DETERMINING TRANSPORT VERSIONS FROM GIT HISTORY
     *
     * If your git checkout has the expected minor-version-numbered branches and the expected release-version tags then you can find the
     * transport versions known by a particular release ...
     *
     *     git show v8.11.0:server/src/main/java/org/elasticsearch/TransportVersions.java | grep '= def'
     *
     * ... or by a particular branch ...
     *
     *     git show 8.11:server/src/main/java/org/elasticsearch/TransportVersions.java | grep '= def'
     *
     * ... and you can see which versions were added in between two versions too ...
     *
     *     git diff v8.11.0..main -- server/src/main/java/org/elasticsearch/TransportVersions.java
     *
     * In branches 8.7-8.10 see server/src/main/java/org/elasticsearch/TransportVersion.java for the equivalent definitions.
     */

    /**
     * Reference to the earliest compatible transport version to this version of the codebase.
     * This should be the transport version used by the highest minor version of the previous major.
     */
    public static final TransportVersion MINIMUM_COMPATIBLE = INITIAL_ELASTICSEARCH_8_19;

    /**
     * Reference to the minimum transport version that can be used with CCS.
     * This should be the transport version used by the previous minor release.
     */
    public static final TransportVersion MINIMUM_CCS_VERSION = INITIAL_ELASTICSEARCH_9_0_2;

    /**
     * Sorted list of all versions defined in this class
     */
    static final List<TransportVersion> DEFINED_VERSIONS = collectAllVersionIdsDefinedInClass(TransportVersions.class);

    // the highest transport version constant defined
    static final TransportVersion LATEST_DEFINED;
    static {
        LATEST_DEFINED = DEFINED_VERSIONS.getLast();

        // see comment on IDS field
        // now we're registered all the transport versions, we can clear the map
        IDS = null;
    }

    public static List<TransportVersion> collectAllVersionIdsDefinedInClass(Class<?> cls) {
        Map<Integer, String> versionIdFields = new HashMap<>();
        List<TransportVersion> definedTransportVersions = new ArrayList<>();

        Set<String> ignore = Set.of("ZERO", "CURRENT", "MINIMUM_COMPATIBLE", "MINIMUM_CCS_VERSION");

        for (Field declaredField : cls.getFields()) {
            if (declaredField.getType().equals(TransportVersion.class)) {
                String fieldName = declaredField.getName();
                if (ignore.contains(fieldName)) {
                    continue;
                }

                TransportVersion version;
                try {
                    version = (TransportVersion) declaredField.get(null);
                } catch (IllegalAccessException e) {
                    throw new AssertionError(e);
                }
                definedTransportVersions.add(version);

                if (Assertions.ENABLED) {
                    // check the version number is unique
                    var sameVersionNumber = versionIdFields.put(version.id(), fieldName);
                    assert sameVersionNumber == null
                        : "Versions ["
                            + sameVersionNumber
                            + "] and ["
                            + fieldName
                            + "] have the same version number ["
                            + version.id()
                            + "]. Each TransportVersion should have a different version number";
                }
            }
        }

        Collections.sort(definedTransportVersions);

        return List.copyOf(definedTransportVersions);
    }

    static final IntFunction<String> VERSION_LOOKUP = ReleaseVersions.generateVersionsLookup(TransportVersions.class, LATEST_DEFINED.id());

    // no instance
    private TransportVersions() {}
}<|MERGE_RESOLUTION|>--- conflicted
+++ resolved
@@ -305,11 +305,8 @@
     public static final TransportVersion STATE_PARAM_GET_SNAPSHOT = def(9_100_0_00);
     public static final TransportVersion PROJECT_ID_IN_SNAPSHOTS_DELETIONS_AND_REPO_CLEANUP = def(9_101_0_00);
     public static final TransportVersion ML_INFERENCE_CUSTOM_SERVICE_REMOVE_ERROR_PARSING = def(9_102_0_00);
-<<<<<<< HEAD
-    public static final TransportVersion CLUSTER_STATE_PROJECTS_SETTINGS = def(9_103_0_00);
-=======
     public static final TransportVersion ML_INFERENCE_CUSTOM_SERVICE_EMBEDDING_BATCH_SIZE = def(9_103_0_00);
->>>>>>> daf4fca1
+    public static final TransportVersion CLUSTER_STATE_PROJECTS_SETTINGS = def(9_104_0_00);
 
     /*
      * STOP! READ THIS FIRST! No, really,

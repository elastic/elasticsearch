--- conflicted
+++ resolved
@@ -76,97 +76,6 @@
      * READ THE COMMENT BELOW THIS BLOCK OF DECLARATIONS BEFORE ADDING NEW TRANSPORT VERSIONS
      * Detached transport versions added below here.
      */
-<<<<<<< HEAD
-    public static final TransportVersion V_8_9_X = def(8_500_020);
-    public static final TransportVersion V_8_10_X = def(8_500_061);
-    public static final TransportVersion V_8_11_X = def(8_512_00_1);
-    public static final TransportVersion V_8_12_0 = def(8_560_00_0);
-    public static final TransportVersion V_8_12_1 = def(8_560_00_1);
-    public static final TransportVersion V_8_13_0 = def(8_595_00_0);
-    public static final TransportVersion V_8_13_4 = def(8_595_00_1);
-    public static final TransportVersion V_8_14_0 = def(8_636_00_1);
-    public static final TransportVersion V_8_15_0 = def(8_702_00_2);
-    public static final TransportVersion V_8_15_2 = def(8_702_00_3);
-    public static final TransportVersion ML_INFERENCE_DONT_DELETE_WHEN_SEMANTIC_TEXT_EXISTS = def(8_703_00_0);
-    public static final TransportVersion INFERENCE_ADAPTIVE_ALLOCATIONS = def(8_704_00_0);
-    public static final TransportVersion INDEX_REQUEST_UPDATE_BY_SCRIPT_ORIGIN = def(8_705_00_0);
-    public static final TransportVersion ML_INFERENCE_COHERE_UNUSED_RERANK_SETTINGS_REMOVED = def(8_706_00_0);
-    public static final TransportVersion ENRICH_CACHE_STATS_SIZE_ADDED = def(8_707_00_0);
-    public static final TransportVersion ENTERPRISE_GEOIP_DOWNLOADER = def(8_708_00_0);
-    public static final TransportVersion NODES_STATS_ENUM_SET = def(8_709_00_0);
-    public static final TransportVersion MASTER_NODE_METRICS = def(8_710_00_0);
-    public static final TransportVersion SEGMENT_LEVEL_FIELDS_STATS = def(8_711_00_0);
-    public static final TransportVersion ML_ADD_DETECTION_RULE_PARAMS = def(8_712_00_0);
-    public static final TransportVersion FIX_VECTOR_SIMILARITY_INNER_HITS = def(8_713_00_0);
-    public static final TransportVersion INDEX_REQUEST_UPDATE_BY_DOC_ORIGIN = def(8_714_00_0);
-    public static final TransportVersion ESQL_ATTRIBUTE_CACHED_SERIALIZATION = def(8_715_00_0);
-    public static final TransportVersion REGISTER_SLM_STATS = def(8_716_00_0);
-    public static final TransportVersion ESQL_NESTED_UNSUPPORTED = def(8_717_00_0);
-    public static final TransportVersion ESQL_SINGLE_VALUE_QUERY_SOURCE = def(8_718_00_0);
-    public static final TransportVersion ESQL_ORIGINAL_INDICES = def(8_719_00_0);
-    public static final TransportVersion ML_INFERENCE_EIS_INTEGRATION_ADDED = def(8_720_00_0);
-    public static final TransportVersion INGEST_PIPELINE_EXCEPTION_ADDED = def(8_721_00_0);
-    public static final TransportVersion ZDT_NANOS_SUPPORT_BROKEN = def(8_722_00_0);
-    public static final TransportVersion REMOVE_GLOBAL_RETENTION_FROM_TEMPLATES = def(8_723_00_0);
-    public static final TransportVersion RANDOM_RERANKER_RETRIEVER = def(8_724_00_0);
-    public static final TransportVersion ESQL_PROFILE_SLEEPS = def(8_725_00_0);
-    public static final TransportVersion ZDT_NANOS_SUPPORT = def(8_726_00_0);
-    public static final TransportVersion LTR_SERVERLESS_RELEASE = def(8_727_00_0);
-    public static final TransportVersion ALLOW_PARTIAL_SEARCH_RESULTS_IN_PIT = def(8_728_00_0);
-    public static final TransportVersion RANK_DOCS_RETRIEVER = def(8_729_00_0);
-    public static final TransportVersion ESQL_ES_FIELD_CACHED_SERIALIZATION = def(8_730_00_0);
-    public static final TransportVersion ADD_MANAGE_ROLES_PRIVILEGE = def(8_731_00_0);
-    public static final TransportVersion REPOSITORIES_TELEMETRY = def(8_732_00_0);
-    public static final TransportVersion ML_INFERENCE_ALIBABACLOUD_SEARCH_ADDED = def(8_733_00_0);
-    public static final TransportVersion FIELD_CAPS_RESPONSE_INDEX_MODE = def(8_734_00_0);
-    public static final TransportVersion GET_DATA_STREAMS_VERBOSE = def(8_735_00_0);
-    public static final TransportVersion ESQL_ADD_INDEX_MODE_CONCRETE_INDICES = def(8_736_00_0);
-    public static final TransportVersion UNASSIGNED_PRIMARY_COUNT_ON_CLUSTER_HEALTH = def(8_737_00_0);
-    public static final TransportVersion ESQL_AGGREGATE_EXEC_TRACKS_INTERMEDIATE_ATTRS = def(8_738_00_0);
-    public static final TransportVersion CCS_TELEMETRY_STATS = def(8_739_00_0);
-    public static final TransportVersion GLOBAL_RETENTION_TELEMETRY = def(8_740_00_0);
-    public static final TransportVersion ROUTING_TABLE_VERSION_REMOVED = def(8_741_00_0);
-    public static final TransportVersion ML_SCHEDULED_EVENT_TIME_SHIFT_CONFIGURATION = def(8_742_00_0);
-    public static final TransportVersion SIMULATE_COMPONENT_TEMPLATES_SUBSTITUTIONS = def(8_743_00_0);
-    public static final TransportVersion ML_INFERENCE_IBM_WATSONX_EMBEDDINGS_ADDED = def(8_744_00_0);
-    public static final TransportVersion BULK_INCREMENTAL_STATE = def(8_745_00_0);
-    public static final TransportVersion FAILURE_STORE_STATUS_IN_INDEX_RESPONSE = def(8_746_00_0);
-    public static final TransportVersion ESQL_AGGREGATION_OPERATOR_STATUS_FINISH_NANOS = def(8_747_00_0);
-    public static final TransportVersion ML_TELEMETRY_MEMORY_ADDED = def(8_748_00_0);
-    public static final TransportVersion ILM_ADD_SEARCHABLE_SNAPSHOT_TOTAL_SHARDS_PER_NODE = def(8_749_00_0);
-    public static final TransportVersion SEMANTIC_TEXT_SEARCH_INFERENCE_ID = def(8_750_00_0);
-    public static final TransportVersion ML_INFERENCE_CHUNKING_SETTINGS = def(8_751_00_0);
-    public static final TransportVersion SEMANTIC_QUERY_INNER_HITS = def(8_752_00_0);
-    public static final TransportVersion RETAIN_ILM_STEP_INFO = def(8_753_00_0);
-    public static final TransportVersion ADD_DATA_STREAM_OPTIONS = def(8_754_00_0);
-    public static final TransportVersion CCS_REMOTE_TELEMETRY_STATS = def(8_755_00_0);
-    public static final TransportVersion ESQL_CCS_EXECUTION_INFO = def(8_756_00_0);
-    public static final TransportVersion REGEX_AND_RANGE_INTERVAL_QUERIES = def(8_757_00_0);
-    public static final TransportVersion RRF_QUERY_REWRITE = def(8_758_00_0);
-    public static final TransportVersion SEARCH_FAILURE_STATS = def(8_759_00_0);
-    public static final TransportVersion INGEST_GEO_DATABASE_PROVIDERS = def(8_760_00_0);
-    public static final TransportVersion DATE_TIME_DOC_VALUES_LOCALES = def(8_761_00_0);
-    public static final TransportVersion FAST_REFRESH_RCO = def(8_762_00_0);
-    public static final TransportVersion TEXT_SIMILARITY_RERANKER_QUERY_REWRITE = def(8_763_00_0);
-    public static final TransportVersion SIMULATE_INDEX_TEMPLATES_SUBSTITUTIONS = def(8_764_00_0);
-    public static final TransportVersion RETRIEVERS_TELEMETRY_ADDED = def(8_765_00_0);
-    public static final TransportVersion ESQL_CACHED_STRING_SERIALIZATION = def(8_766_00_0);
-    public static final TransportVersion CHUNK_SENTENCE_OVERLAP_SETTING_ADDED = def(8_767_00_0);
-    public static final TransportVersion OPT_IN_ESQL_CCS_EXECUTION_INFO = def(8_768_00_0);
-    public static final TransportVersion QUERY_RULE_TEST_API = def(8_769_00_0);
-    public static final TransportVersion ESQL_PER_AGGREGATE_FILTER = def(8_770_00_0);
-    public static final TransportVersion ML_INFERENCE_ATTACH_TO_EXISTSING_DEPLOYMENT = def(8_771_00_0);
-    public static final TransportVersion CONVERT_FAILURE_STORE_OPTIONS_TO_SELECTOR_OPTIONS_INTERNALLY = def(8_772_00_0);
-    public static final TransportVersion INFERENCE_DONT_PERSIST_ON_READ_BACKPORT_8_16 = def(8_772_00_1);
-    public static final TransportVersion REMOVE_MIN_COMPATIBLE_SHARD_NODE = def(8_773_00_0);
-    public static final TransportVersion REVERT_REMOVE_MIN_COMPATIBLE_SHARD_NODE = def(8_774_00_0);
-    public static final TransportVersion ESQL_FIELD_ATTRIBUTE_PARENT_SIMPLIFIED = def(8_775_00_0);
-    public static final TransportVersion INFERENCE_DONT_PERSIST_ON_READ = def(8_776_00_0);
-    public static final TransportVersion SIMULATE_MAPPING_ADDITION = def(8_777_00_0);
-    public static final TransportVersion INTRODUCE_ALL_APPLICABLE_SELECTOR = def(8_778_00_0);
-    public static final TransportVersion INDEX_MODE_LOOKUP = def(8_779_00_0);
-    public static final TransportVersion TO_CHILD_BLOCK_JOIN_QUERY = def(8_7780_00_0);
-=======
     public static final TransportVersion V_8_9_X = def(8_500_0_20);
     public static final TransportVersion V_8_10_X = def(8_500_0_61);
     public static final TransportVersion V_8_11_X = def(8_512_0_01);
@@ -426,7 +335,7 @@
     public static final TransportVersion ESQL_SPLIT_ON_BIG_VALUES = def(9_116_0_00);
     public static final TransportVersion ESQL_LOCAL_RELATION_WITH_NEW_BLOCKS = def(9_117_0_00);
     public static final TransportVersion ML_INFERENCE_CUSTOM_SERVICE_EMBEDDING_TYPE = def(9_118_0_00);
->>>>>>> 31c2594b
+    public static final TransportVersion TO_CHILD_BLOCK_JOIN_QUERY = def(9_119_0_00);
 
     /*
      * STOP! READ THIS FIRST! No, really,

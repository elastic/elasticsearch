/*
 * Copyright Elasticsearch B.V. and/or licensed to Elasticsearch B.V. under one
 * or more contributor license agreements. Licensed under the Elastic License
 * 2.0 and the Server Side Public License, v 1; you may not use this file except
 * in compliance with, at your election, the Elastic License 2.0 or the Server
 * Side Public License, v 1.
 */

package org.elasticsearch;

import org.elasticsearch.core.Assertions;

import java.lang.reflect.Field;
import java.util.Collection;
import java.util.Collections;
import java.util.HashMap;
import java.util.Map;
import java.util.NavigableMap;
import java.util.Set;
import java.util.TreeMap;
import java.util.TreeSet;

/**
 * <p>Transport version is used to coordinate compatible wire protocol communication between nodes, at a fine-grained level.  This replaces
 * and supersedes the old Version constants.</p>
 *
 * <p>Before adding a new version constant, please read the block comment at the end of the list of constants.</p>
 */
public class TransportVersions {

    /*
     * NOTE: IntelliJ lies!
     * This map is used during class construction, referenced by the registerTransportVersion method.
     * When all the transport version constants have been registered, the map is cleared & never touched again.
     */
    static TreeSet<Integer> IDS = new TreeSet<>();

    static TransportVersion def(int id) {
        if (IDS == null) throw new IllegalStateException("The IDS map needs to be present to call this method");

        if (IDS.add(id) == false) {
            throw new IllegalArgumentException("Version id " + id + " defined twice");
        }
        if (id < IDS.last()) {
            throw new IllegalArgumentException("Version id " + id + " is not defined in the right location. Keep constants sorted");
        }
        return new TransportVersion(id);
    }

    public static final TransportVersion ZERO = def(0);
    public static final TransportVersion V_7_0_0 = def(7_00_00_99);
    public static final TransportVersion V_7_0_1 = def(7_00_01_99);
    public static final TransportVersion V_7_1_0 = def(7_01_00_99);
    public static final TransportVersion V_7_2_0 = def(7_02_00_99);
    public static final TransportVersion V_7_2_1 = def(7_02_01_99);
    public static final TransportVersion V_7_3_0 = def(7_03_00_99);
    public static final TransportVersion V_7_3_2 = def(7_03_02_99);
    public static final TransportVersion V_7_4_0 = def(7_04_00_99);
    public static final TransportVersion V_7_5_0 = def(7_05_00_99);
    public static final TransportVersion V_7_6_0 = def(7_06_00_99);
    public static final TransportVersion V_7_7_0 = def(7_07_00_99);
    public static final TransportVersion V_7_8_0 = def(7_08_00_99);
    public static final TransportVersion V_7_8_1 = def(7_08_01_99);
    public static final TransportVersion V_7_9_0 = def(7_09_00_99);
    public static final TransportVersion V_7_10_0 = def(7_10_00_99);
    public static final TransportVersion V_7_10_1 = def(7_10_01_99);
    public static final TransportVersion V_7_11_0 = def(7_11_00_99);
    public static final TransportVersion V_7_12_0 = def(7_12_00_99);
    public static final TransportVersion V_7_13_0 = def(7_13_00_99);
    public static final TransportVersion V_7_14_0 = def(7_14_00_99);
    public static final TransportVersion V_7_15_0 = def(7_15_00_99);
    public static final TransportVersion V_7_15_1 = def(7_15_01_99);
    public static final TransportVersion V_7_16_0 = def(7_16_00_99);
    public static final TransportVersion V_7_17_0 = def(7_17_00_99);
    public static final TransportVersion V_7_17_1 = def(7_17_01_99);
    public static final TransportVersion V_7_17_8 = def(7_17_08_99);
    public static final TransportVersion V_8_0_0 = def(8_00_00_99);
    public static final TransportVersion V_8_1_0 = def(8_01_00_99);
    public static final TransportVersion V_8_2_0 = def(8_02_00_99);
    public static final TransportVersion V_8_3_0 = def(8_03_00_99);
    public static final TransportVersion V_8_4_0 = def(8_04_00_99);
    public static final TransportVersion V_8_5_0 = def(8_05_00_99);
    public static final TransportVersion V_8_6_0 = def(8_06_00_99);
    public static final TransportVersion V_8_6_1 = def(8_06_01_99);
    public static final TransportVersion V_8_7_0 = def(8_07_00_99);
    public static final TransportVersion V_8_7_1 = def(8_07_01_99);
    public static final TransportVersion V_8_8_0 = def(8_08_00_99);
    public static final TransportVersion V_8_8_1 = def(8_08_01_99);
    /*
     * READ THE COMMENT BELOW THIS BLOCK OF DECLARATIONS BEFORE ADDING NEW TRANSPORT VERSIONS
     * Detached transport versions added below here.
     */
    public static final TransportVersion V_8_500_020 = def(8_500_020);
    public static final TransportVersion V_8_500_040 = def(8_500_040);
    public static final TransportVersion V_8_500_041 = def(8_500_041);
    public static final TransportVersion V_8_500_042 = def(8_500_042);
    public static final TransportVersion V_8_500_043 = def(8_500_043);
    public static final TransportVersion V_8_500_044 = def(8_500_044);
    public static final TransportVersion V_8_500_045 = def(8_500_045);
    public static final TransportVersion V_8_500_046 = def(8_500_046);
    public static final TransportVersion V_8_500_047 = def(8_500_047);
    public static final TransportVersion V_8_500_048 = def(8_500_048);
    public static final TransportVersion V_8_500_049 = def(8_500_049);
    public static final TransportVersion V_8_500_050 = def(8_500_050);
    public static final TransportVersion V_8_500_051 = def(8_500_051);
    public static final TransportVersion V_8_500_052 = def(8_500_052);
    public static final TransportVersion V_8_500_053 = def(8_500_053);
    public static final TransportVersion V_8_500_054 = def(8_500_054);
    public static final TransportVersion V_8_500_055 = def(8_500_055);
    public static final TransportVersion V_8_500_056 = def(8_500_056);
    public static final TransportVersion V_8_500_057 = def(8_500_057);
    public static final TransportVersion V_8_500_058 = def(8_500_058);
    public static final TransportVersion V_8_500_059 = def(8_500_059);
    public static final TransportVersion V_8_500_060 = def(8_500_060);
    public static final TransportVersion V_8_500_061 = def(8_500_061);
    public static final TransportVersion V_8_500_062 = def(8_500_062);
    public static final TransportVersion V_8_500_063 = def(8_500_063);
    public static final TransportVersion V_8_500_064 = def(8_500_064);
    public static final TransportVersion V_8_500_065 = def(8_500_065);
    public static final TransportVersion V_8_500_066 = def(8_500_066);
    public static final TransportVersion SEARCH_RESP_SKIP_UNAVAILABLE_ADDED = def(8_500_067);
    public static final TransportVersion ML_TRAINED_MODEL_FINISH_PENDING_WORK_ADDED = def(8_500_068);
    public static final TransportVersion SEARCH_APP_INDICES_REMOVED = def(8_500_069);
    public static final TransportVersion GENERIC_NAMED_WRITABLE_ADDED = def(8_500_070);
    public static final TransportVersion PINNED_QUERY_OPTIONAL_INDEX = def(8_500_071);
    public static final TransportVersion SHARD_SIZE_PRIMARY_TERM_GEN_ADDED = def(8_500_072);
    public static final TransportVersion COMPAT_VERSIONS_MAPPING_VERSION_ADDED = def(8_500_073);
    public static final TransportVersion V_8_500_074 = def(8_500_074);
    public static final TransportVersion NODE_INFO_INDEX_VERSION_ADDED = def(8_500_075);
    public static final TransportVersion FIRST_NEW_ID_LAYOUT = def(8_501_00_0);
    public static final TransportVersion COMMIT_PRIMARY_TERM_GENERATION = def(8_501_00_1);
    public static final TransportVersion WAIT_FOR_CLUSTER_STATE_IN_RECOVERY_ADDED = def(8_502_00_0);
    public static final TransportVersion RECOVERY_COMMIT_TOO_NEW_EXCEPTION_ADDED = def(8_503_00_0);
    public static final TransportVersion NODE_INFO_COMPONENT_VERSIONS_ADDED = def(8_504_00_0);
    public static final TransportVersion COMPACT_FIELD_CAPS_ADDED = def(8_505_00_0);
    public static final TransportVersion DATA_STREAM_RESPONSE_INDEX_PROPERTIES = def(8_506_00_0);
    public static final TransportVersion ML_TRAINED_MODEL_CONFIG_PLATFORM_ADDED = def(8_507_00_0);
    public static final TransportVersion LONG_COUNT_IN_HISTOGRAM_ADDED = def(8_508_00_0);
    public static final TransportVersion INFERENCE_MODEL_SECRETS_ADDED = def(8_509_00_0);
    public static final TransportVersion NODE_INFO_REQUEST_SIMPLIFIED = def(8_510_00_0);
    public static final TransportVersion NESTED_KNN_VECTOR_QUERY_V = def(8_511_00_0);
    public static final TransportVersion ML_PACKAGE_LOADER_PLATFORM_ADDED = def(8_512_00_0);
    public static final TransportVersion ELSER_SERVICE_MODEL_VERSION_ADDED_PATCH = def(8_512_00_1);
    public static final TransportVersion PLUGIN_DESCRIPTOR_OPTIONAL_CLASSNAME = def(8_513_00_0);
    public static final TransportVersion UNIVERSAL_PROFILING_LICENSE_ADDED = def(8_514_00_0);
    public static final TransportVersion ELSER_SERVICE_MODEL_VERSION_ADDED = def(8_515_00_0);
    public static final TransportVersion NODE_STATS_HTTP_ROUTE_STATS_ADDED = def(8_516_00_0);
    public static final TransportVersion INCLUDE_SHARDS_STATS_ADDED = def(8_517_00_0);
    public static final TransportVersion BUILD_QUALIFIER_SEPARATED = def(8_518_00_0);
    public static final TransportVersion PIPELINES_IN_BULK_RESPONSE_ADDED = def(8_519_00_0);
    public static final TransportVersion PLUGIN_DESCRIPTOR_STRING_VERSION = def(8_520_00_0);
    public static final TransportVersion TOO_MANY_SCROLL_CONTEXTS_EXCEPTION_ADDED = def(8_521_00_0);
    public static final TransportVersion UNCONTENDED_REGISTER_ANALYSIS_ADDED = def(8_522_00_0);
    public static final TransportVersion TRANSFORM_GET_CHECKPOINT_TIMEOUT_ADDED = def(8_523_00_0);
<<<<<<< HEAD
    public static final TransportVersion DEPRECATED_COMPONENT_TEMPLATES_ADDED = def(8_524_00_0);
=======
    public static final TransportVersion IP_ADDRESS_WRITEABLE = def(8_524_00_0);
    public static final TransportVersion PRIMARY_TERM_ADDED = def(8_525_00_0);
    public static final TransportVersion CLUSTER_FEATURES_ADDED = def(8_526_00_0);
    public static final TransportVersion DSL_ERROR_STORE_INFORMATION_ENHANCED = def(8_527_00_0);
    public static final TransportVersion INVALID_BUCKET_PATH_EXCEPTION_INTRODUCED = def(8_528_00_0);
    public static final TransportVersion KNN_AS_QUERY_ADDED = def(8_529_00_0);
    public static final TransportVersion UNDESIRED_SHARD_ALLOCATIONS_COUNT_ADDED = def(8_530_00_0);
>>>>>>> 07a68f2f

    /*
     * STOP! READ THIS FIRST! No, really,
     *        ____ _____ ___  ____  _        ____  _____    _    ____    _____ _   _ ___ ____    _____ ___ ____  ____ _____ _
     *       / ___|_   _/ _ \|  _ \| |      |  _ \| ____|  / \  |  _ \  |_   _| | | |_ _/ ___|  |  ___|_ _|  _ \/ ___|_   _| |
     *       \___ \ | || | | | |_) | |      | |_) |  _|   / _ \ | | | |   | | | |_| || |\___ \  | |_   | || |_) \___ \ | | | |
     *        ___) || || |_| |  __/|_|      |  _ <| |___ / ___ \| |_| |   | | |  _  || | ___) | |  _|  | ||  _ < ___) || | |_|
     *       |____/ |_| \___/|_|   (_)      |_| \_\_____/_/   \_\____/    |_| |_| |_|___|____/  |_|   |___|_| \_\____/ |_| (_)
     *
     * A new transport version should be added EVERY TIME a change is made to the serialization protocol of one or more classes. Each
     * transport version should only be used in a single merged commit (apart from the BwC versions copied from o.e.Version, ≤V_8_8_1).
     *
     * ADDING A TRANSPORT VERSION
     * To add a new transport version, add a new constant at the bottom of the list, above this comment. Don't add other lines,
     * comments, etc. The version id has the following layout:
     *
     * M_NNN_SS_P
     *
     * M - The major version of Elasticsearch
     * NNN - The server version part
     * SS - The serverless version part. It should always be 00 here, it is used by serverless only.
     * P - The patch version part
     *
     * To determine the id of the next TransportVersion constant, do the following:
     * - Use the same major version, unless bumping majors
     * - Bump the server version part by 1, unless creating a patch version
     * - Leave the serverless part as 00
     * - Bump the patch part if creating a patch version
     *
     * If a patch version is created, it should be placed sorted among the other existing constants.
     *
     * REVERTING A TRANSPORT VERSION
     *
     * If you revert a commit with a transport version change, you MUST ensure there is a NEW transport version representing the reverted
     * change. DO NOT let the transport version go backwards, it must ALWAYS be incremented.
     *
     * DETERMINING TRANSPORT VERSIONS FROM GIT HISTORY
     *
     * If your git checkout has the expected minor-version-numbered branches and the expected release-version tags then you can find the
     * transport versions known by a particular release ...
     *
     *     git show v8.9.1:server/src/main/java/org/elasticsearch/TransportVersions.java | grep def
     *
     * ... or by a particular branch ...
     *
     *     git show 8.10:server/src/main/java/org/elasticsearch/TransportVersions.java | grep def
     *
     * ... and you can see which versions were added in between two versions too ...
     *
     *     git diff 8.10..main -- server/src/main/java/org/elasticsearch/TransportVersions.java
     */

    /**
     * Reference to the earliest compatible transport version to this version of the codebase.
     * This should be the transport version used by the highest minor version of the previous major.
     */
    public static final TransportVersion MINIMUM_COMPATIBLE = V_7_17_0;

    /**
     * Reference to the minimum transport version that can be used with CCS.
     * This should be the transport version used by the previous minor release.
     */
    public static final TransportVersion MINIMUM_CCS_VERSION = ML_PACKAGE_LOADER_PLATFORM_ADDED;

    static final NavigableMap<Integer, TransportVersion> VERSION_IDS = getAllVersionIds(TransportVersions.class);

    // the highest transport version constant defined in this file, used as a fallback for TransportVersion.current()
    static final TransportVersion LATEST_DEFINED;
    static {
        LATEST_DEFINED = VERSION_IDS.lastEntry().getValue();

        // see comment on IDS field
        // now we're registered all the transport versions, we can clear the map
        IDS = null;
    }

    public static NavigableMap<Integer, TransportVersion> getAllVersionIds(Class<?> cls) {
        Map<Integer, String> versionIdFields = new HashMap<>();
        NavigableMap<Integer, TransportVersion> builder = new TreeMap<>();

        Set<String> ignore = Set.of("ZERO", "CURRENT", "MINIMUM_COMPATIBLE", "MINIMUM_CCS_VERSION");

        for (Field declaredField : cls.getFields()) {
            if (declaredField.getType().equals(TransportVersion.class)) {
                String fieldName = declaredField.getName();
                if (ignore.contains(fieldName)) {
                    continue;
                }

                TransportVersion version;
                try {
                    version = (TransportVersion) declaredField.get(null);
                } catch (IllegalAccessException e) {
                    throw new AssertionError(e);
                }
                builder.put(version.id(), version);

                if (Assertions.ENABLED) {
                    // check the version number is unique
                    var sameVersionNumber = versionIdFields.put(version.id(), fieldName);
                    assert sameVersionNumber == null
                        : "Versions ["
                            + sameVersionNumber
                            + "] and ["
                            + fieldName
                            + "] have the same version number ["
                            + version.id()
                            + "]. Each TransportVersion should have a different version number";
                }
            }
        }

        return Collections.unmodifiableNavigableMap(builder);
    }

    static Collection<TransportVersion> getAllVersions() {
        return VERSION_IDS.values();
    }

    // no instance
    private TransportVersions() {}
}<|MERGE_RESOLUTION|>--- conflicted
+++ resolved
@@ -152,9 +152,6 @@
     public static final TransportVersion TOO_MANY_SCROLL_CONTEXTS_EXCEPTION_ADDED = def(8_521_00_0);
     public static final TransportVersion UNCONTENDED_REGISTER_ANALYSIS_ADDED = def(8_522_00_0);
     public static final TransportVersion TRANSFORM_GET_CHECKPOINT_TIMEOUT_ADDED = def(8_523_00_0);
-<<<<<<< HEAD
-    public static final TransportVersion DEPRECATED_COMPONENT_TEMPLATES_ADDED = def(8_524_00_0);
-=======
     public static final TransportVersion IP_ADDRESS_WRITEABLE = def(8_524_00_0);
     public static final TransportVersion PRIMARY_TERM_ADDED = def(8_525_00_0);
     public static final TransportVersion CLUSTER_FEATURES_ADDED = def(8_526_00_0);
@@ -162,7 +159,7 @@
     public static final TransportVersion INVALID_BUCKET_PATH_EXCEPTION_INTRODUCED = def(8_528_00_0);
     public static final TransportVersion KNN_AS_QUERY_ADDED = def(8_529_00_0);
     public static final TransportVersion UNDESIRED_SHARD_ALLOCATIONS_COUNT_ADDED = def(8_530_00_0);
->>>>>>> 07a68f2f
+    public static final TransportVersion DEPRECATED_COMPONENT_TEMPLATES_ADDED = def(8_531_00_0);
 
     /*
      * STOP! READ THIS FIRST! No, really,

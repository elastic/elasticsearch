/*
 * Copyright Elasticsearch B.V. and/or licensed to Elasticsearch B.V. under one
 * or more contributor license agreements. Licensed under the "Elastic License
 * 2.0", the "GNU Affero General Public License v3.0 only", and the "Server Side
 * Public License v 1"; you may not use this file except in compliance with, at
 * your election, the "Elastic License 2.0", the "GNU Affero General Public
 * License v3.0 only", or the "Server Side Public License, v 1".
 */

package org.elasticsearch;

import org.elasticsearch.core.Assertions;

import java.lang.reflect.Field;
import java.util.ArrayList;
import java.util.Collections;
import java.util.HashMap;
import java.util.List;
import java.util.Map;
import java.util.Set;
import java.util.TreeSet;
import java.util.function.IntFunction;

/**
 * <p>Transport version is used to coordinate compatible wire protocol communication between nodes, at a fine-grained level.  This replaces
 * and supersedes the old Version constants.</p>
 *
 * <p>Before adding a new version constant, please read the block comment at the end of the list of constants.</p>
 */
public class TransportVersions {

    /*
     * NOTE: IntelliJ lies!
     * This map is used during class construction, referenced by the registerTransportVersion method.
     * When all the transport version constants have been registered, the map is cleared & never touched again.
     */
    static TreeSet<Integer> IDS = new TreeSet<>();

    static TransportVersion def(int id) {
        if (IDS == null) throw new IllegalStateException("The IDS map needs to be present to call this method");

        if (IDS.add(id) == false) {
            throw new IllegalArgumentException("Version id " + id + " defined twice");
        }
        if (id < IDS.last()) {
            throw new IllegalArgumentException("Version id " + id + " is not defined in the right location. Keep constants sorted");
        }
        return new TransportVersion(id);
    }

    // TODO: ES-10337 we can remove all transport versions earlier than 8.18
    public static final TransportVersion ZERO = def(0);
    public static final TransportVersion V_7_0_0 = def(7_00_00_99);
    public static final TransportVersion V_7_1_0 = def(7_01_00_99);
    public static final TransportVersion V_7_2_0 = def(7_02_00_99);
    public static final TransportVersion V_7_3_0 = def(7_03_00_99);
    public static final TransportVersion V_7_3_2 = def(7_03_02_99);
    public static final TransportVersion V_7_4_0 = def(7_04_00_99);
    public static final TransportVersion V_7_8_0 = def(7_08_00_99);
    public static final TransportVersion V_7_8_1 = def(7_08_01_99);
    public static final TransportVersion V_7_9_0 = def(7_09_00_99);
    public static final TransportVersion V_7_10_0 = def(7_10_00_99);
    public static final TransportVersion V_8_0_0 = def(8_00_00_99);
    public static final TransportVersion V_8_1_0 = def(8_01_00_99);
    public static final TransportVersion V_8_2_0 = def(8_02_00_99);
    public static final TransportVersion V_8_3_0 = def(8_03_00_99);
    public static final TransportVersion V_8_4_0 = def(8_04_00_99);
    public static final TransportVersion V_8_5_0 = def(8_05_00_99);
    public static final TransportVersion V_8_6_0 = def(8_06_00_99);
    public static final TransportVersion V_8_6_1 = def(8_06_01_99);
    public static final TransportVersion V_8_7_0 = def(8_07_00_99);
    public static final TransportVersion V_8_7_1 = def(8_07_01_99);
    public static final TransportVersion V_8_8_0 = def(8_08_00_99);
    public static final TransportVersion V_8_8_1 = def(8_08_01_99);
    /*
     * READ THE COMMENT BELOW THIS BLOCK OF DECLARATIONS BEFORE ADDING NEW TRANSPORT VERSIONS
     * Detached transport versions added below here.
     */
    public static final TransportVersion V_8_9_X = def(8_500_0_20);
    public static final TransportVersion V_8_10_X = def(8_500_0_61);
    public static final TransportVersion V_8_11_X = def(8_512_0_01);
    public static final TransportVersion V_8_12_0 = def(8_560_0_00);
    public static final TransportVersion V_8_12_1 = def(8_560_0_01);
    public static final TransportVersion V_8_13_0 = def(8_595_0_00);
    public static final TransportVersion V_8_13_4 = def(8_595_0_01);
    public static final TransportVersion V_8_14_0 = def(8_636_0_01);
    public static final TransportVersion V_8_15_0 = def(8_702_0_02);
    public static final TransportVersion V_8_15_2 = def(8_702_0_03);
    public static final TransportVersion V_8_16_0 = def(8_772_0_01);
    public static final TransportVersion V_8_16_1 = def(8_772_0_04);
    public static final TransportVersion V_8_16_5 = def(8_772_0_05);
    public static final TransportVersion V_8_16_6 = def(8_772_0_06);
    public static final TransportVersion INITIAL_ELASTICSEARCH_8_16_7 = def(8_772_0_07);
    public static final TransportVersion V_8_17_0 = def(8_797_0_02);
    public static final TransportVersion V_8_17_3 = def(8_797_0_03);
    public static final TransportVersion V_8_17_4 = def(8_797_0_04);
    public static final TransportVersion V_8_17_5 = def(8_797_0_05);
    public static final TransportVersion INITIAL_ELASTICSEARCH_8_17_6 = def(8_797_0_06);
    public static final TransportVersion INITIAL_ELASTICSEARCH_8_17_7 = def(8_797_0_07);
    public static final TransportVersion INDEXING_PRESSURE_THROTTLING_STATS = def(8_798_0_00);
    public static final TransportVersion REINDEX_DATA_STREAMS = def(8_799_0_00);
    public static final TransportVersion ESQL_REMOVE_NODE_LEVEL_PLAN = def(8_800_0_00);
    public static final TransportVersion LOGSDB_TELEMETRY_CUSTOM_CUTOFF_DATE = def(8_801_0_00);
    public static final TransportVersion SOURCE_MODE_TELEMETRY = def(8_802_0_00);
    public static final TransportVersion NEW_REFRESH_CLUSTER_BLOCK = def(8_803_0_00);
    public static final TransportVersion RETRIES_AND_OPERATIONS_IN_BLOBSTORE_STATS = def(8_804_0_00);
    public static final TransportVersion ADD_DATA_STREAM_OPTIONS_TO_TEMPLATES = def(8_805_0_00);
    public static final TransportVersion KNN_QUERY_RESCORE_OVERSAMPLE = def(8_806_0_00);
    public static final TransportVersion SEMANTIC_QUERY_LENIENT = def(8_807_0_00);
    public static final TransportVersion ESQL_QUERY_BUILDER_IN_SEARCH_FUNCTIONS = def(8_808_0_00);
    public static final TransportVersion EQL_ALLOW_PARTIAL_SEARCH_RESULTS = def(8_809_0_00);
    public static final TransportVersion NODE_VERSION_INFORMATION_WITH_MIN_READ_ONLY_INDEX_VERSION = def(8_810_0_00);
    public static final TransportVersion ERROR_TRACE_IN_TRANSPORT_HEADER = def(8_811_0_00);
    public static final TransportVersion FAILURE_STORE_ENABLED_BY_CLUSTER_SETTING = def(8_812_0_00);
    public static final TransportVersion SIMULATE_IGNORED_FIELDS = def(8_813_0_00);
    public static final TransportVersion TRANSFORMS_UPGRADE_MODE = def(8_814_0_00);
    public static final TransportVersion NODE_SHUTDOWN_EPHEMERAL_ID_ADDED = def(8_815_0_00);
    public static final TransportVersion ESQL_CCS_TELEMETRY_STATS = def(8_816_0_00);
    public static final TransportVersion TEXT_EMBEDDING_QUERY_VECTOR_BUILDER_INFER_MODEL_ID = def(8_817_0_00);
    public static final TransportVersion ESQL_ENABLE_NODE_LEVEL_REDUCTION = def(8_818_0_00);
    public static final TransportVersion JINA_AI_INTEGRATION_ADDED = def(8_819_0_00);
    public static final TransportVersion TRACK_INDEX_FAILED_DUE_TO_VERSION_CONFLICT_METRIC = def(8_820_0_00);
    public static final TransportVersion REPLACE_FAILURE_STORE_OPTIONS_WITH_SELECTOR_SYNTAX = def(8_821_0_00);
    public static final TransportVersion ELASTIC_INFERENCE_SERVICE_UNIFIED_CHAT_COMPLETIONS_INTEGRATION = def(8_822_0_00);
    public static final TransportVersion KQL_QUERY_TECH_PREVIEW = def(8_823_0_00);
    public static final TransportVersion ESQL_PROFILE_ROWS_PROCESSED = def(8_824_0_00);
    public static final TransportVersion BYTE_SIZE_VALUE_ALWAYS_USES_BYTES_1 = def(8_825_0_00);
    public static final TransportVersion REVERT_BYTE_SIZE_VALUE_ALWAYS_USES_BYTES_1 = def(8_826_0_00);
    public static final TransportVersion ESQL_SKIP_ES_INDEX_SERIALIZATION = def(8_827_0_00);
    public static final TransportVersion ADD_INDEX_BLOCK_TWO_PHASE = def(8_828_0_00);
    public static final TransportVersion RESOLVE_CLUSTER_NO_INDEX_EXPRESSION = def(8_829_0_00);
    public static final TransportVersion ML_ROLLOVER_LEGACY_INDICES = def(8_830_0_00);
    public static final TransportVersion ADD_INCLUDE_FAILURE_INDICES_OPTION = def(8_831_0_00);
    public static final TransportVersion ESQL_RESPONSE_PARTIAL = def(8_832_0_00);
    public static final TransportVersion RANK_DOC_OPTIONAL_METADATA_FOR_EXPLAIN = def(8_833_0_00);
    public static final TransportVersion ILM_ADD_SEARCHABLE_SNAPSHOT_ADD_REPLICATE_FOR = def(8_834_0_00);
    public static final TransportVersion INGEST_REQUEST_INCLUDE_SOURCE_ON_ERROR = def(8_835_0_00);
    public static final TransportVersion RESOURCE_DEPRECATION_CHECKS = def(8_836_0_00);
    public static final TransportVersion LINEAR_RETRIEVER_SUPPORT = def(8_837_0_00);
    public static final TransportVersion TIMEOUT_GET_PARAM_FOR_RESOLVE_CLUSTER = def(8_838_0_00);
    public static final TransportVersion INFERENCE_REQUEST_ADAPTIVE_RATE_LIMITING = def(8_839_0_00);
    public static final TransportVersion ML_INFERENCE_IBM_WATSONX_RERANK_ADDED = def(8_840_0_00);
    public static final TransportVersion REMOVE_ALL_APPLICABLE_SELECTOR_BACKPORT_8_18 = def(8_840_0_01);
    public static final TransportVersion V_8_18_0 = def(8_840_0_02);
    public static final TransportVersion INITIAL_ELASTICSEARCH_8_18_1 = def(8_840_0_03);
    public static final TransportVersion INITIAL_ELASTICSEARCH_8_18_2 = def(8_840_0_04);
    public static final TransportVersion INITIAL_ELASTICSEARCH_8_18_3 = def(8_840_0_05);
    public static final TransportVersion INITIAL_ELASTICSEARCH_8_19 = def(8_841_0_00);
    public static final TransportVersion COHERE_BIT_EMBEDDING_TYPE_SUPPORT_ADDED_BACKPORT_8_X = def(8_841_0_01);
    public static final TransportVersion REMOVE_ALL_APPLICABLE_SELECTOR_BACKPORT_8_19 = def(8_841_0_02);
    public static final TransportVersion ESQL_RETRY_ON_SHARD_LEVEL_FAILURE_BACKPORT_8_19 = def(8_841_0_03);
    public static final TransportVersion ESQL_SUPPORT_PARTIAL_RESULTS_BACKPORT_8_19 = def(8_841_0_04);
    public static final TransportVersion VOYAGE_AI_INTEGRATION_ADDED_BACKPORT_8_X = def(8_841_0_05);
    public static final TransportVersion JINA_AI_EMBEDDING_TYPE_SUPPORT_ADDED_BACKPORT_8_19 = def(8_841_0_06);
    public static final TransportVersion RETRY_ILM_ASYNC_ACTION_REQUIRE_ERROR_8_19 = def(8_841_0_07);
    public static final TransportVersion INFERENCE_CONTEXT_8_X = def(8_841_0_08);
    public static final TransportVersion ML_INFERENCE_DEEPSEEK_8_19 = def(8_841_0_09);
    public static final TransportVersion ESQL_SERIALIZE_BLOCK_TYPE_CODE_8_19 = def(8_841_0_10);
    public static final TransportVersion ESQL_FAILURE_FROM_REMOTE_8_19 = def(8_841_0_11);
    public static final TransportVersion ESQL_AGGREGATE_METRIC_DOUBLE_LITERAL_8_19 = def(8_841_0_12);
    public static final TransportVersion INFERENCE_MODEL_REGISTRY_METADATA_8_19 = def(8_841_0_13);
    public static final TransportVersion INTRODUCE_LIFECYCLE_TEMPLATE_8_19 = def(8_841_0_14);
    public static final TransportVersion RERANK_COMMON_OPTIONS_ADDED_8_19 = def(8_841_0_15);
    public static final TransportVersion REMOTE_EXCEPTION_8_19 = def(8_841_0_16);
    public static final TransportVersion AMAZON_BEDROCK_TASK_SETTINGS_8_19 = def(8_841_0_17);
    public static final TransportVersion SEMANTIC_TEXT_CHUNKING_CONFIG_8_19 = def(8_841_0_18);
    public static final TransportVersion BATCHED_QUERY_PHASE_VERSION_BACKPORT_8_X = def(8_841_0_19);
    public static final TransportVersion SEARCH_INCREMENTAL_TOP_DOCS_NULL_BACKPORT_8_19 = def(8_841_0_20);
    public static final TransportVersion ML_INFERENCE_SAGEMAKER_8_19 = def(8_841_0_21);
    public static final TransportVersion ESQL_REPORT_ORIGINAL_TYPES_BACKPORT_8_19 = def(8_841_0_22);
    public static final TransportVersion PINNED_RETRIEVER_8_19 = def(8_841_0_23);
    public static final TransportVersion ESQL_AGGREGATE_METRIC_DOUBLE_BLOCK_8_19 = def(8_841_0_24);
    public static final TransportVersion INTRODUCE_FAILURES_LIFECYCLE_BACKPORT_8_19 = def(8_841_0_25);
    public static final TransportVersion INTRODUCE_FAILURES_DEFAULT_RETENTION_BACKPORT_8_19 = def(8_841_0_26);
    public static final TransportVersion RESCORE_VECTOR_ALLOW_ZERO_BACKPORT_8_19 = def(8_841_0_27);
    public static final TransportVersion INFERENCE_ADD_TIMEOUT_PUT_ENDPOINT_8_19 = def(8_841_0_28);
    public static final TransportVersion ESQL_REPORT_SHARD_PARTITIONING_8_19 = def(8_841_0_29);
    public static final TransportVersion ESQL_DRIVER_TASK_DESCRIPTION_8_19 = def(8_841_0_30);
    public static final TransportVersion ML_INFERENCE_HUGGING_FACE_CHAT_COMPLETION_ADDED_8_19 = def(8_841_0_31);
    public static final TransportVersion V_8_19_FIELD_CAPS_ADD_CLUSTER_ALIAS = def(8_841_0_32);
    public static final TransportVersion ESQL_HASH_OPERATOR_STATUS_OUTPUT_TIME_8_19 = def(8_841_0_34);
    public static final TransportVersion RERANKER_FAILURES_ALLOWED_8_19 = def(8_841_0_35);
    public static final TransportVersion ML_INFERENCE_HUGGING_FACE_RERANK_ADDED_8_19 = def(8_841_0_36);
    public static final TransportVersion ML_INFERENCE_SAGEMAKER_CHAT_COMPLETION_8_19 = def(8_841_0_37);
    public static final TransportVersion ML_INFERENCE_VERTEXAI_CHATCOMPLETION_ADDED_8_19 = def(8_841_0_38);
    public static final TransportVersion INFERENCE_CUSTOM_SERVICE_ADDED_8_19 = def(8_841_0_39);
    public static final TransportVersion V_9_0_0 = def(9_000_0_09);
    public static final TransportVersion INITIAL_ELASTICSEARCH_9_0_1 = def(9_000_0_10);
    public static final TransportVersion INITIAL_ELASTICSEARCH_9_0_2 = def(9_000_0_11);
    public static final TransportVersion COHERE_BIT_EMBEDDING_TYPE_SUPPORT_ADDED = def(9_001_0_00);
    public static final TransportVersion REMOVE_SNAPSHOT_FAILURES = def(9_002_0_00);
    public static final TransportVersion TRANSPORT_STATS_HANDLING_TIME_REQUIRED = def(9_003_0_00);
    public static final TransportVersion REMOVE_DESIRED_NODE_VERSION = def(9_004_0_00);
    public static final TransportVersion ESQL_DRIVER_TASK_DESCRIPTION = def(9_005_0_00);
    public static final TransportVersion ESQL_RETRY_ON_SHARD_LEVEL_FAILURE = def(9_006_0_00);
    public static final TransportVersion ESQL_PROFILE_ASYNC_NANOS = def(9_007_00_0);
    public static final TransportVersion ESQL_LOOKUP_JOIN_SOURCE_TEXT = def(9_008_0_00);
    public static final TransportVersion REMOVE_ALL_APPLICABLE_SELECTOR = def(9_009_0_00);
    public static final TransportVersion SLM_UNHEALTHY_IF_NO_SNAPSHOT_WITHIN = def(9_010_0_00);
    public static final TransportVersion ESQL_SUPPORT_PARTIAL_RESULTS = def(9_011_0_00);
    public static final TransportVersion REMOVE_REPOSITORY_CONFLICT_MESSAGE = def(9_012_0_00);
    public static final TransportVersion RERANKER_FAILURES_ALLOWED = def(9_013_0_00);
    public static final TransportVersion VOYAGE_AI_INTEGRATION_ADDED = def(9_014_0_00);
    public static final TransportVersion BYTE_SIZE_VALUE_ALWAYS_USES_BYTES = def(9_015_0_00);
    public static final TransportVersion ESQL_SERIALIZE_SOURCE_FUNCTIONS_WARNINGS = def(9_016_0_00);
    public static final TransportVersion ESQL_DRIVER_NODE_DESCRIPTION = def(9_017_0_00);
    public static final TransportVersion MULTI_PROJECT = def(9_018_0_00);
    public static final TransportVersion STORED_SCRIPT_CONTENT_LENGTH = def(9_019_0_00);
    public static final TransportVersion JINA_AI_EMBEDDING_TYPE_SUPPORT_ADDED = def(9_020_0_00);
    public static final TransportVersion RE_REMOVE_MIN_COMPATIBLE_SHARD_NODE = def(9_021_0_00);
    public static final TransportVersion UNASSIGENEDINFO_RESHARD_ADDED = def(9_022_0_00);
    public static final TransportVersion INCLUDE_INDEX_MODE_IN_GET_DATA_STREAM = def(9_023_0_00);
    public static final TransportVersion MAX_OPERATION_SIZE_REJECTIONS_ADDED = def(9_024_0_00);
    public static final TransportVersion RETRY_ILM_ASYNC_ACTION_REQUIRE_ERROR = def(9_025_0_00);
    public static final TransportVersion ESQL_SERIALIZE_BLOCK_TYPE_CODE = def(9_026_0_00);
    public static final TransportVersion ESQL_THREAD_NAME_IN_DRIVER_PROFILE = def(9_027_0_00);
    public static final TransportVersion INFERENCE_CONTEXT = def(9_028_0_00);
    public static final TransportVersion ML_INFERENCE_DEEPSEEK = def(9_029_00_0);
    public static final TransportVersion ESQL_FAILURE_FROM_REMOTE = def(9_030_00_0);
    public static final TransportVersion INDEX_RESHARDING_METADATA = def(9_031_0_00);
    public static final TransportVersion INFERENCE_MODEL_REGISTRY_METADATA = def(9_032_0_00);
    public static final TransportVersion INTRODUCE_LIFECYCLE_TEMPLATE = def(9_033_0_00);
    public static final TransportVersion INDEXING_STATS_INCLUDES_RECENT_WRITE_LOAD = def(9_034_0_00);
    public static final TransportVersion ESQL_AGGREGATE_METRIC_DOUBLE_LITERAL = def(9_035_0_00);
    public static final TransportVersion INDEX_METADATA_INCLUDES_RECENT_WRITE_LOAD = def(9_036_0_00);
    public static final TransportVersion RERANK_COMMON_OPTIONS_ADDED = def(9_037_0_00);
    public static final TransportVersion ESQL_REPORT_ORIGINAL_TYPES = def(9_038_00_0);
    public static final TransportVersion RESCORE_VECTOR_ALLOW_ZERO = def(9_039_0_00);
    public static final TransportVersion PROJECT_ID_IN_SNAPSHOT = def(9_040_0_00);
    public static final TransportVersion INDEX_STATS_AND_METADATA_INCLUDE_PEAK_WRITE_LOAD = def(9_041_0_00);
    public static final TransportVersion REPOSITORIES_METADATA_AS_PROJECT_CUSTOM = def(9_042_0_00);
    public static final TransportVersion BATCHED_QUERY_PHASE_VERSION = def(9_043_0_00);
    public static final TransportVersion REMOTE_EXCEPTION = def(9_044_0_00);
    public static final TransportVersion ESQL_REMOVE_AGGREGATE_TYPE = def(9_045_0_00);
    public static final TransportVersion ADD_PROJECT_ID_TO_DSL_ERROR_INFO = def(9_046_0_00);
    public static final TransportVersion SEMANTIC_TEXT_CHUNKING_CONFIG = def(9_047_0_00);
    public static final TransportVersion REPO_ANALYSIS_COPY_BLOB = def(9_048_0_00);
    public static final TransportVersion AMAZON_BEDROCK_TASK_SETTINGS = def(9_049_0_00);
    public static final TransportVersion ESQL_REPORT_SHARD_PARTITIONING = def(9_050_0_00);
    public static final TransportVersion DEAD_ESQL_QUERY_PLANNING_DURATION = def(9_051_0_00);
    public static final TransportVersion DEAD_ESQL_DOCUMENTS_FOUND_AND_VALUES_LOADED = def(9_052_0_00);
    public static final TransportVersion DEAD_BATCHED_QUERY_EXECUTION_DELAYABLE_WRITABLE = def(9_053_0_00);
    public static final TransportVersion DEAD_SEARCH_INCREMENTAL_TOP_DOCS_NULL = def(9_054_0_00);
    public static final TransportVersion ESQL_QUERY_PLANNING_DURATION = def(9_055_0_00);
    public static final TransportVersion ESQL_DOCUMENTS_FOUND_AND_VALUES_LOADED = def(9_056_0_00);
    public static final TransportVersion BATCHED_QUERY_EXECUTION_DELAYABLE_WRITABLE = def(9_057_0_00);
    public static final TransportVersion SEARCH_INCREMENTAL_TOP_DOCS_NULL = def(9_058_0_00);
    public static final TransportVersion COMPRESS_DELAYABLE_WRITEABLE = def(9_059_0_00);
    public static final TransportVersion SYNONYMS_REFRESH_PARAM = def(9_060_0_00);
    public static final TransportVersion DOC_FIELDS_AS_LIST = def(9_061_0_00);
    public static final TransportVersion DENSE_VECTOR_OFF_HEAP_STATS = def(9_062_00_0);
    public static final TransportVersion RANDOM_SAMPLER_QUERY_BUILDER = def(9_063_0_00);
    public static final TransportVersion SETTINGS_IN_DATA_STREAMS = def(9_064_0_00);
    public static final TransportVersion INTRODUCE_FAILURES_LIFECYCLE = def(9_065_0_00);
    public static final TransportVersion PROJECT_METADATA_SETTINGS = def(9_066_0_00);
    public static final TransportVersion AGGREGATE_METRIC_DOUBLE_BLOCK = def(9_067_0_00);
    public static final TransportVersion PINNED_RETRIEVER = def(9_068_0_00);
    public static final TransportVersion ML_INFERENCE_SAGEMAKER = def(9_069_0_00);
    public static final TransportVersion WRITE_LOAD_INCLUDES_BUFFER_WRITES = def(9_070_0_00);
    public static final TransportVersion INTRODUCE_FAILURES_DEFAULT_RETENTION = def(9_071_0_00);
    public static final TransportVersion FILE_SETTINGS_HEALTH_INFO = def(9_072_0_00);
    public static final TransportVersion FIELD_CAPS_ADD_CLUSTER_ALIAS = def(9_073_0_00);
    public static final TransportVersion INFERENCE_ADD_TIMEOUT_PUT_ENDPOINT = def(9_074_0_00);
    public static final TransportVersion ESQL_FIELD_ATTRIBUTE_DROP_TYPE = def(9_075_0_00);
    public static final TransportVersion ESQL_TIME_SERIES_SOURCE_STATUS = def(9_076_0_00);
    public static final TransportVersion ESQL_HASH_OPERATOR_STATUS_OUTPUT_TIME = def(9_077_0_00);
    public static final TransportVersion ML_INFERENCE_HUGGING_FACE_CHAT_COMPLETION_ADDED = def(9_078_0_00);
    public static final TransportVersion NODES_STATS_SUPPORTS_MULTI_PROJECT = def(9_079_0_00);
    public static final TransportVersion ML_INFERENCE_HUGGING_FACE_RERANK_ADDED = def(9_080_0_00);
    public static final TransportVersion SETTINGS_IN_DATA_STREAMS_DRY_RUN = def(9_081_0_00);
    public static final TransportVersion ML_INFERENCE_SAGEMAKER_CHAT_COMPLETION = def(9_082_0_00);
<<<<<<< HEAD
    public static final TransportVersion ML_INFERENCE_ELASTIC_RERANK = def(9_083_0_00);
=======
    public static final TransportVersion ML_INFERENCE_VERTEXAI_CHATCOMPLETION_ADDED = def(9_083_0_00);
    public static final TransportVersion INFERENCE_CUSTOM_SERVICE_ADDED = def(9_084_0_00);
    public static final TransportVersion ESQL_LIMIT_ROW_SIZE = def(9_085_0_00);
    public static final TransportVersion ESQL_REGEX_MATCH_WITH_CASE_INSENSITIVITY = def(9_086_0_00);
>>>>>>> 81fba27b

    /*
     * STOP! READ THIS FIRST! No, really,
     *        ____ _____ ___  ____  _        ____  _____    _    ____    _____ _   _ ___ ____    _____ ___ ____  ____ _____ _
     *       / ___|_   _/ _ \|  _ \| |      |  _ \| ____|  / \  |  _ \  |_   _| | | |_ _/ ___|  |  ___|_ _|  _ \/ ___|_   _| |
     *       \___ \ | || | | | |_) | |      | |_) |  _|   / _ \ | | | |   | | | |_| || |\___ \  | |_   | || |_) \___ \ | | | |
     *        ___) || || |_| |  __/|_|      |  _ <| |___ / ___ \| |_| |   | | |  _  || | ___) | |  _|  | ||  _ < ___) || | |_|
     *       |____/ |_| \___/|_|   (_)      |_| \_\_____/_/   \_\____/    |_| |_| |_|___|____/  |_|   |___|_| \_\____/ |_| (_)
     *
     * A new transport version should be added EVERY TIME a change is made to the serialization protocol of one or more classes. Each
     * transport version should only be used in a single merged commit (apart from the BwC versions copied from o.e.Version, ≤V_8_8_1).
     *
     * More information about versions and backporting at docs/internal/Versioning.md
     *
     * ADDING A TRANSPORT VERSION
     * To add a new transport version, add a new constant at the bottom of the list, above this comment. Don't add other lines,
     * comments, etc. The version id has the following layout:
     *
     * M_NNN_S_PP
     *
     * M - The major version of Elasticsearch
     * NNN - The server version part
     * S - The subsidiary version part. It should always be 0 here, it is only used in subsidiary repositories.
     * PP - The patch version part
     *
     * To determine the id of the next TransportVersion constant, do the following:
     * - Use the same major version, unless bumping majors
     * - Bump the server version part by 1, unless creating a patch version
     * - Leave the subsidiary part as 0
     * - Bump the patch part if creating a patch version
     *
     * If a patch version is created, it should be placed sorted among the other existing constants.
     *
     * REVERTING A TRANSPORT VERSION
     *
     * If you revert a commit with a transport version change, you MUST ensure there is a NEW transport version representing the reverted
     * change. DO NOT let the transport version go backwards, it must ALWAYS be incremented.
     *
     * DETERMINING TRANSPORT VERSIONS FROM GIT HISTORY
     *
     * If your git checkout has the expected minor-version-numbered branches and the expected release-version tags then you can find the
     * transport versions known by a particular release ...
     *
     *     git show v8.11.0:server/src/main/java/org/elasticsearch/TransportVersions.java | grep '= def'
     *
     * ... or by a particular branch ...
     *
     *     git show 8.11:server/src/main/java/org/elasticsearch/TransportVersions.java | grep '= def'
     *
     * ... and you can see which versions were added in between two versions too ...
     *
     *     git diff v8.11.0..main -- server/src/main/java/org/elasticsearch/TransportVersions.java
     *
     * In branches 8.7-8.10 see server/src/main/java/org/elasticsearch/TransportVersion.java for the equivalent definitions.
     */

    /**
     * Reference to the earliest compatible transport version to this version of the codebase.
     * This should be the transport version used by the highest minor version of the previous major.
     */
    public static final TransportVersion MINIMUM_COMPATIBLE = INITIAL_ELASTICSEARCH_8_19;

    /**
     * Reference to the minimum transport version that can be used with CCS.
     * This should be the transport version used by the previous minor release.
     */
    public static final TransportVersion MINIMUM_CCS_VERSION = INITIAL_ELASTICSEARCH_9_0_1;

    /**
     * Sorted list of all versions defined in this class
     */
    static final List<TransportVersion> DEFINED_VERSIONS = collectAllVersionIdsDefinedInClass(TransportVersions.class);

    // the highest transport version constant defined
    static final TransportVersion LATEST_DEFINED;
    static {
        LATEST_DEFINED = DEFINED_VERSIONS.getLast();

        // see comment on IDS field
        // now we're registered all the transport versions, we can clear the map
        IDS = null;
    }

    public static List<TransportVersion> collectAllVersionIdsDefinedInClass(Class<?> cls) {
        Map<Integer, String> versionIdFields = new HashMap<>();
        List<TransportVersion> definedTransportVersions = new ArrayList<>();

        Set<String> ignore = Set.of("ZERO", "CURRENT", "MINIMUM_COMPATIBLE", "MINIMUM_CCS_VERSION");

        for (Field declaredField : cls.getFields()) {
            if (declaredField.getType().equals(TransportVersion.class)) {
                String fieldName = declaredField.getName();
                if (ignore.contains(fieldName)) {
                    continue;
                }

                TransportVersion version;
                try {
                    version = (TransportVersion) declaredField.get(null);
                } catch (IllegalAccessException e) {
                    throw new AssertionError(e);
                }
                definedTransportVersions.add(version);

                if (Assertions.ENABLED) {
                    // check the version number is unique
                    var sameVersionNumber = versionIdFields.put(version.id(), fieldName);
                    assert sameVersionNumber == null
                        : "Versions ["
                            + sameVersionNumber
                            + "] and ["
                            + fieldName
                            + "] have the same version number ["
                            + version.id()
                            + "]. Each TransportVersion should have a different version number";
                }
            }
        }

        Collections.sort(definedTransportVersions);

        return List.copyOf(definedTransportVersions);
    }

    static final IntFunction<String> VERSION_LOOKUP = ReleaseVersions.generateVersionsLookup(TransportVersions.class, LATEST_DEFINED.id());

    // no instance
    private TransportVersions() {}
}<|MERGE_RESOLUTION|>--- conflicted
+++ resolved
@@ -269,14 +269,11 @@
     public static final TransportVersion ML_INFERENCE_HUGGING_FACE_RERANK_ADDED = def(9_080_0_00);
     public static final TransportVersion SETTINGS_IN_DATA_STREAMS_DRY_RUN = def(9_081_0_00);
     public static final TransportVersion ML_INFERENCE_SAGEMAKER_CHAT_COMPLETION = def(9_082_0_00);
-<<<<<<< HEAD
-    public static final TransportVersion ML_INFERENCE_ELASTIC_RERANK = def(9_083_0_00);
-=======
     public static final TransportVersion ML_INFERENCE_VERTEXAI_CHATCOMPLETION_ADDED = def(9_083_0_00);
     public static final TransportVersion INFERENCE_CUSTOM_SERVICE_ADDED = def(9_084_0_00);
     public static final TransportVersion ESQL_LIMIT_ROW_SIZE = def(9_085_0_00);
     public static final TransportVersion ESQL_REGEX_MATCH_WITH_CASE_INSENSITIVITY = def(9_086_0_00);
->>>>>>> 81fba27b
+    public static final TransportVersion ML_INFERENCE_ELASTIC_RERANK = def(9_087_0_00);
 
     /*
      * STOP! READ THIS FIRST! No, really,

/*
 * Copyright Elasticsearch B.V. and/or licensed to Elasticsearch B.V. under one
 * or more contributor license agreements. Licensed under the "Elastic License
 * 2.0", the "GNU Affero General Public License v3.0 only", and the "Server Side
 * Public License v 1"; you may not use this file except in compliance with, at
 * your election, the "Elastic License 2.0", the "GNU Affero General Public
 * License v3.0 only", or the "Server Side Public License, v 1".
 */

package org.elasticsearch;

import org.elasticsearch.core.Assertions;
import org.elasticsearch.core.UpdateForV9;

import java.lang.reflect.Field;
import java.util.Collection;
import java.util.Collections;
import java.util.HashMap;
import java.util.Map;
import java.util.NavigableMap;
import java.util.Set;
import java.util.TreeMap;
import java.util.TreeSet;
import java.util.function.IntFunction;

/**
 * <p>Transport version is used to coordinate compatible wire protocol communication between nodes, at a fine-grained level.  This replaces
 * and supersedes the old Version constants.</p>
 *
 * <p>Before adding a new version constant, please read the block comment at the end of the list of constants.</p>
 */
public class TransportVersions {

    /*
     * NOTE: IntelliJ lies!
     * This map is used during class construction, referenced by the registerTransportVersion method.
     * When all the transport version constants have been registered, the map is cleared & never touched again.
     */
    static TreeSet<Integer> IDS = new TreeSet<>();

    static TransportVersion def(int id) {
        if (IDS == null) throw new IllegalStateException("The IDS map needs to be present to call this method");

        if (IDS.add(id) == false) {
            throw new IllegalArgumentException("Version id " + id + " defined twice");
        }
        if (id < IDS.last()) {
            throw new IllegalArgumentException("Version id " + id + " is not defined in the right location. Keep constants sorted");
        }
        return new TransportVersion(id);
    }

    @UpdateForV9(owner = UpdateForV9.Owner.CORE_INFRA) // remove the transport versions with which v9 will not need to interact
    public static final TransportVersion ZERO = def(0);
    public static final TransportVersion V_7_0_0 = def(7_00_00_99);
    public static final TransportVersion V_7_0_1 = def(7_00_01_99);
    public static final TransportVersion V_7_1_0 = def(7_01_00_99);
    public static final TransportVersion V_7_2_0 = def(7_02_00_99);
    public static final TransportVersion V_7_2_1 = def(7_02_01_99);
    public static final TransportVersion V_7_3_0 = def(7_03_00_99);
    public static final TransportVersion V_7_3_2 = def(7_03_02_99);
    public static final TransportVersion V_7_4_0 = def(7_04_00_99);
    public static final TransportVersion V_7_5_0 = def(7_05_00_99);
    public static final TransportVersion V_7_6_0 = def(7_06_00_99);
    public static final TransportVersion V_7_7_0 = def(7_07_00_99);
    public static final TransportVersion V_7_8_0 = def(7_08_00_99);
    public static final TransportVersion V_7_8_1 = def(7_08_01_99);
    public static final TransportVersion V_7_9_0 = def(7_09_00_99);
    public static final TransportVersion V_7_10_0 = def(7_10_00_99);
    public static final TransportVersion V_7_10_1 = def(7_10_01_99);
    public static final TransportVersion V_7_11_0 = def(7_11_00_99);
    public static final TransportVersion V_7_12_0 = def(7_12_00_99);
    public static final TransportVersion V_7_13_0 = def(7_13_00_99);
    public static final TransportVersion V_7_14_0 = def(7_14_00_99);
    public static final TransportVersion V_7_15_0 = def(7_15_00_99);
    public static final TransportVersion V_7_15_1 = def(7_15_01_99);
    public static final TransportVersion V_7_16_0 = def(7_16_00_99);
    public static final TransportVersion V_7_17_0 = def(7_17_00_99);
    public static final TransportVersion V_7_17_1 = def(7_17_01_99);
    public static final TransportVersion V_7_17_8 = def(7_17_08_99);
    public static final TransportVersion V_8_0_0 = def(8_00_00_99);
    public static final TransportVersion V_8_1_0 = def(8_01_00_99);
    public static final TransportVersion V_8_2_0 = def(8_02_00_99);
    public static final TransportVersion V_8_3_0 = def(8_03_00_99);
    public static final TransportVersion V_8_4_0 = def(8_04_00_99);
    public static final TransportVersion V_8_5_0 = def(8_05_00_99);
    public static final TransportVersion V_8_6_0 = def(8_06_00_99);
    public static final TransportVersion V_8_6_1 = def(8_06_01_99);
    public static final TransportVersion V_8_7_0 = def(8_07_00_99);
    public static final TransportVersion V_8_7_1 = def(8_07_01_99);
    public static final TransportVersion V_8_8_0 = def(8_08_00_99);
    public static final TransportVersion V_8_8_1 = def(8_08_01_99);
    /*
     * READ THE COMMENT BELOW THIS BLOCK OF DECLARATIONS BEFORE ADDING NEW TRANSPORT VERSIONS
     * Detached transport versions added below here.
     */
    public static final TransportVersion V_8_9_X = def(8_500_020);
    public static final TransportVersion V_8_10_X = def(8_500_061);
    public static final TransportVersion V_8_11_X = def(8_512_00_1);
    public static final TransportVersion V_8_12_0 = def(8_560_00_0);
    public static final TransportVersion V_8_12_1 = def(8_560_00_1);
    public static final TransportVersion V_8_13_0 = def(8_595_00_0);
    public static final TransportVersion V_8_13_4 = def(8_595_00_1);
    public static final TransportVersion V_8_14_0 = def(8_636_00_1);
    public static final TransportVersion V_8_15_0 = def(8_702_00_2);
    public static final TransportVersion V_8_15_2 = def(8_702_00_3);
    public static final TransportVersion QUERY_RULES_LIST_INCLUDES_TYPES_BACKPORT_8_15 = def(8_702_00_4);
    public static final TransportVersion ML_INFERENCE_DONT_DELETE_WHEN_SEMANTIC_TEXT_EXISTS = def(8_703_00_0);
    public static final TransportVersion INFERENCE_ADAPTIVE_ALLOCATIONS = def(8_704_00_0);
    public static final TransportVersion INDEX_REQUEST_UPDATE_BY_SCRIPT_ORIGIN = def(8_705_00_0);
    public static final TransportVersion ML_INFERENCE_COHERE_UNUSED_RERANK_SETTINGS_REMOVED = def(8_706_00_0);
    public static final TransportVersion ENRICH_CACHE_STATS_SIZE_ADDED = def(8_707_00_0);
    public static final TransportVersion ENTERPRISE_GEOIP_DOWNLOADER = def(8_708_00_0);
    public static final TransportVersion NODES_STATS_ENUM_SET = def(8_709_00_0);
    public static final TransportVersion MASTER_NODE_METRICS = def(8_710_00_0);
    public static final TransportVersion SEGMENT_LEVEL_FIELDS_STATS = def(8_711_00_0);
    public static final TransportVersion ML_ADD_DETECTION_RULE_PARAMS = def(8_712_00_0);
    public static final TransportVersion FIX_VECTOR_SIMILARITY_INNER_HITS = def(8_713_00_0);
    public static final TransportVersion INDEX_REQUEST_UPDATE_BY_DOC_ORIGIN = def(8_714_00_0);
    public static final TransportVersion ESQL_ATTRIBUTE_CACHED_SERIALIZATION = def(8_715_00_0);
    public static final TransportVersion REGISTER_SLM_STATS = def(8_716_00_0);
    public static final TransportVersion ESQL_NESTED_UNSUPPORTED = def(8_717_00_0);
    public static final TransportVersion ESQL_SINGLE_VALUE_QUERY_SOURCE = def(8_718_00_0);
    public static final TransportVersion ESQL_ORIGINAL_INDICES = def(8_719_00_0);
    public static final TransportVersion ML_INFERENCE_EIS_INTEGRATION_ADDED = def(8_720_00_0);
    public static final TransportVersion INGEST_PIPELINE_EXCEPTION_ADDED = def(8_721_00_0);
    public static final TransportVersion ZDT_NANOS_SUPPORT_BROKEN = def(8_722_00_0);
    public static final TransportVersion REMOVE_GLOBAL_RETENTION_FROM_TEMPLATES = def(8_723_00_0);
    public static final TransportVersion RANDOM_RERANKER_RETRIEVER = def(8_724_00_0);
    public static final TransportVersion ESQL_PROFILE_SLEEPS = def(8_725_00_0);
    public static final TransportVersion ZDT_NANOS_SUPPORT = def(8_726_00_0);
    public static final TransportVersion LTR_SERVERLESS_RELEASE = def(8_727_00_0);
    public static final TransportVersion ALLOW_PARTIAL_SEARCH_RESULTS_IN_PIT = def(8_728_00_0);
    public static final TransportVersion RANK_DOCS_RETRIEVER = def(8_729_00_0);
    public static final TransportVersion ESQL_ES_FIELD_CACHED_SERIALIZATION = def(8_730_00_0);
    public static final TransportVersion ADD_MANAGE_ROLES_PRIVILEGE = def(8_731_00_0);
    public static final TransportVersion REPOSITORIES_TELEMETRY = def(8_732_00_0);
    public static final TransportVersion ML_INFERENCE_ALIBABACLOUD_SEARCH_ADDED = def(8_733_00_0);
    public static final TransportVersion FIELD_CAPS_RESPONSE_INDEX_MODE = def(8_734_00_0);
    public static final TransportVersion GET_DATA_STREAMS_VERBOSE = def(8_735_00_0);
    public static final TransportVersion ESQL_ADD_INDEX_MODE_CONCRETE_INDICES = def(8_736_00_0);
    public static final TransportVersion UNASSIGNED_PRIMARY_COUNT_ON_CLUSTER_HEALTH = def(8_737_00_0);
    public static final TransportVersion ESQL_AGGREGATE_EXEC_TRACKS_INTERMEDIATE_ATTRS = def(8_738_00_0);
    public static final TransportVersion CCS_TELEMETRY_STATS = def(8_739_00_0);
    public static final TransportVersion GLOBAL_RETENTION_TELEMETRY = def(8_740_00_0);
    public static final TransportVersion ROUTING_TABLE_VERSION_REMOVED = def(8_741_00_0);
    public static final TransportVersion ML_SCHEDULED_EVENT_TIME_SHIFT_CONFIGURATION = def(8_742_00_0);
    public static final TransportVersion SIMULATE_COMPONENT_TEMPLATES_SUBSTITUTIONS = def(8_743_00_0);
    public static final TransportVersion ML_INFERENCE_IBM_WATSONX_EMBEDDINGS_ADDED = def(8_744_00_0);
    public static final TransportVersion BULK_INCREMENTAL_STATE = def(8_745_00_0);
    public static final TransportVersion FAILURE_STORE_STATUS_IN_INDEX_RESPONSE = def(8_746_00_0);
    public static final TransportVersion ESQL_AGGREGATION_OPERATOR_STATUS_FINISH_NANOS = def(8_747_00_0);
    public static final TransportVersion ML_TELEMETRY_MEMORY_ADDED = def(8_748_00_0);
    public static final TransportVersion ILM_ADD_SEARCHABLE_SNAPSHOT_TOTAL_SHARDS_PER_NODE = def(8_749_00_0);
    public static final TransportVersion SEMANTIC_TEXT_SEARCH_INFERENCE_ID = def(8_750_00_0);
    public static final TransportVersion ML_INFERENCE_CHUNKING_SETTINGS = def(8_751_00_0);
    public static final TransportVersion SEMANTIC_QUERY_INNER_HITS = def(8_752_00_0);
    public static final TransportVersion RETAIN_ILM_STEP_INFO = def(8_753_00_0);
    public static final TransportVersion ADD_DATA_STREAM_OPTIONS = def(8_754_00_0);
    public static final TransportVersion CCS_REMOTE_TELEMETRY_STATS = def(8_755_00_0);
    public static final TransportVersion ESQL_CCS_EXECUTION_INFO = def(8_756_00_0);
    public static final TransportVersion REGEX_AND_RANGE_INTERVAL_QUERIES = def(8_757_00_0);
    public static final TransportVersion RRF_QUERY_REWRITE = def(8_758_00_0);
    public static final TransportVersion SEARCH_FAILURE_STATS = def(8_759_00_0);
    public static final TransportVersion INGEST_GEO_DATABASE_PROVIDERS = def(8_760_00_0);
    public static final TransportVersion DATE_TIME_DOC_VALUES_LOCALES = def(8_761_00_0);
    public static final TransportVersion FAST_REFRESH_RCO = def(8_762_00_0);
    public static final TransportVersion TEXT_SIMILARITY_RERANKER_QUERY_REWRITE = def(8_763_00_0);
    public static final TransportVersion SIMULATE_INDEX_TEMPLATES_SUBSTITUTIONS = def(8_764_00_0);
    public static final TransportVersion RETRIEVERS_TELEMETRY_ADDED = def(8_765_00_0);
    public static final TransportVersion ESQL_CACHED_STRING_SERIALIZATION = def(8_766_00_0);
    public static final TransportVersion CHUNK_SENTENCE_OVERLAP_SETTING_ADDED = def(8_767_00_0);
    public static final TransportVersion OPT_IN_ESQL_CCS_EXECUTION_INFO = def(8_768_00_0);
    public static final TransportVersion QUERY_RULE_TEST_API = def(8_769_00_0);
    public static final TransportVersion ESQL_PER_AGGREGATE_FILTER = def(8_770_00_0);
    public static final TransportVersion ML_INFERENCE_ATTACH_TO_EXISTSING_DEPLOYMENT = def(8_771_00_0);
    public static final TransportVersion CONVERT_FAILURE_STORE_OPTIONS_TO_SELECTOR_OPTIONS_INTERNALLY = def(8_772_00_0);
    public static final TransportVersion INFERENCE_DONT_PERSIST_ON_READ_BACKPORT_8_16 = def(8_772_00_1);
    public static final TransportVersion ADD_COMPATIBILITY_VERSIONS_TO_NODE_INFO_BACKPORT_8_16 = def(8_772_00_2);
    public static final TransportVersion SKIP_INNER_HITS_SEARCH_SOURCE_BACKPORT_8_16 = def(8_772_00_3);
    public static final TransportVersion QUERY_RULES_LIST_INCLUDES_TYPES_BACKPORT_8_16 = def(8_772_00_4);
    public static final TransportVersion REMOVE_MIN_COMPATIBLE_SHARD_NODE = def(8_773_00_0);
    public static final TransportVersion REVERT_REMOVE_MIN_COMPATIBLE_SHARD_NODE = def(8_774_00_0);
    public static final TransportVersion ESQL_FIELD_ATTRIBUTE_PARENT_SIMPLIFIED = def(8_775_00_0);
    public static final TransportVersion INFERENCE_DONT_PERSIST_ON_READ = def(8_776_00_0);
    public static final TransportVersion SIMULATE_MAPPING_ADDITION = def(8_777_00_0);
    public static final TransportVersion INTRODUCE_ALL_APPLICABLE_SELECTOR = def(8_778_00_0);
    public static final TransportVersion INDEX_MODE_LOOKUP = def(8_779_00_0);
    public static final TransportVersion INDEX_REQUEST_REMOVE_METERING = def(8_780_00_0);
    public static final TransportVersion CPU_STAT_STRING_PARSING = def(8_781_00_0);
    public static final TransportVersion QUERY_RULES_RETRIEVER = def(8_782_00_0);
    public static final TransportVersion ESQL_CCS_EXEC_INFO_WITH_FAILURES = def(8_783_00_0);
    public static final TransportVersion LOGSDB_TELEMETRY = def(8_784_00_0);
    public static final TransportVersion LOGSDB_TELEMETRY_STATS = def(8_785_00_0);
    public static final TransportVersion KQL_QUERY_ADDED = def(8_786_00_0);
    public static final TransportVersion ROLE_MONITOR_STATS = def(8_787_00_0);
    public static final TransportVersion DATA_STREAM_INDEX_VERSION_DEPRECATION_CHECK = def(8_788_00_0);
    public static final TransportVersion ADD_COMPATIBILITY_VERSIONS_TO_NODE_INFO = def(8_789_00_0);
    public static final TransportVersion VERTEX_AI_INPUT_TYPE_ADDED = def(8_790_00_0);
    public static final TransportVersion SKIP_INNER_HITS_SEARCH_SOURCE = def(8_791_00_0);
    public static final TransportVersion QUERY_RULES_LIST_INCLUDES_TYPES = def(8_792_00_0);
    public static final TransportVersion INDEX_STATS_ADDITIONAL_FIELDS = def(8_793_00_0);
    public static final TransportVersion INDEX_STATS_ADDITIONAL_FIELDS_REVERT = def(8_794_00_0);
    public static final TransportVersion FAST_REFRESH_RCO_2 = def(8_795_00_0);
    public static final TransportVersion ESQL_ENRICH_RUNTIME_WARNINGS = def(8_796_00_0);
    public static final TransportVersion INGEST_PIPELINE_CONFIGURATION_AS_MAP = def(8_797_00_0);
    public static final TransportVersion LOGSDB_TELEMETRY_CUSTOM_CUTOFF_DATE_FIX_8_17 = def(8_797_00_1);
    public static final TransportVersion SOURCE_MODE_TELEMETRY_FIX_8_17 = def(8_797_00_2);
    public static final TransportVersion INDEXING_PRESSURE_THROTTLING_STATS = def(8_798_00_0);
    public static final TransportVersion REINDEX_DATA_STREAMS = def(8_799_00_0);
    public static final TransportVersion ESQL_REMOVE_NODE_LEVEL_PLAN = def(8_800_00_0);
    public static final TransportVersion LOGSDB_TELEMETRY_CUSTOM_CUTOFF_DATE = def(8_801_00_0);
    public static final TransportVersion SOURCE_MODE_TELEMETRY = def(8_802_00_0);
<<<<<<< HEAD
    public static final TransportVersion USE_SELECTORS = def(8_803_00_0);
=======
    public static final TransportVersion NEW_REFRESH_CLUSTER_BLOCK = def(8_803_00_0);
>>>>>>> 045f6a31

    /*
     * STOP! READ THIS FIRST! No, really,
     *        ____ _____ ___  ____  _        ____  _____    _    ____    _____ _   _ ___ ____    _____ ___ ____  ____ _____ _
     *       / ___|_   _/ _ \|  _ \| |      |  _ \| ____|  / \  |  _ \  |_   _| | | |_ _/ ___|  |  ___|_ _|  _ \/ ___|_   _| |
     *       \___ \ | || | | | |_) | |      | |_) |  _|   / _ \ | | | |   | | | |_| || |\___ \  | |_   | || |_) \___ \ | | | |
     *        ___) || || |_| |  __/|_|      |  _ <| |___ / ___ \| |_| |   | | |  _  || | ___) | |  _|  | ||  _ < ___) || | |_|
     *       |____/ |_| \___/|_|   (_)      |_| \_\_____/_/   \_\____/    |_| |_| |_|___|____/  |_|   |___|_| \_\____/ |_| (_)
     *
     * A new transport version should be added EVERY TIME a change is made to the serialization protocol of one or more classes. Each
     * transport version should only be used in a single merged commit (apart from the BwC versions copied from o.e.Version, ≤V_8_8_1).
     *
     * ADDING A TRANSPORT VERSION
     * To add a new transport version, add a new constant at the bottom of the list, above this comment. Don't add other lines,
     * comments, etc. The version id has the following layout:
     *
     * M_NNN_SS_P
     *
     * M - The major version of Elasticsearch
     * NNN - The server version part
     * SS - The serverless version part. It should always be 00 here, it is used by serverless only.
     * P - The patch version part
     *
     * To determine the id of the next TransportVersion constant, do the following:
     * - Use the same major version, unless bumping majors
     * - Bump the server version part by 1, unless creating a patch version
     * - Leave the serverless part as 00
     * - Bump the patch part if creating a patch version
     *
     * If a patch version is created, it should be placed sorted among the other existing constants.
     *
     * REVERTING A TRANSPORT VERSION
     *
     * If you revert a commit with a transport version change, you MUST ensure there is a NEW transport version representing the reverted
     * change. DO NOT let the transport version go backwards, it must ALWAYS be incremented.
     *
     * DETERMINING TRANSPORT VERSIONS FROM GIT HISTORY
     *
     * If your git checkout has the expected minor-version-numbered branches and the expected release-version tags then you can find the
     * transport versions known by a particular release ...
     *
     *     git show v8.11.0:server/src/main/java/org/elasticsearch/TransportVersions.java | grep '= def'
     *
     * ... or by a particular branch ...
     *
     *     git show 8.11:server/src/main/java/org/elasticsearch/TransportVersions.java | grep '= def'
     *
     * ... and you can see which versions were added in between two versions too ...
     *
     *     git diff v8.11.0..main -- server/src/main/java/org/elasticsearch/TransportVersions.java
     *
     * In branches 8.7-8.10 see server/src/main/java/org/elasticsearch/TransportVersion.java for the equivalent definitions.
     */

    /**
     * Reference to the earliest compatible transport version to this version of the codebase.
     * This should be the transport version used by the highest minor version of the previous major.
     */
    @UpdateForV9(owner = UpdateForV9.Owner.CORE_INFRA)
    // This needs to be bumped to the 8.last
    public static final TransportVersion MINIMUM_COMPATIBLE = V_7_17_0;

    /**
     * Reference to the minimum transport version that can be used with CCS.
     * This should be the transport version used by the previous minor release.
     */
    public static final TransportVersion MINIMUM_CCS_VERSION = V_8_15_0;

    static final NavigableMap<Integer, TransportVersion> VERSION_IDS = getAllVersionIds(TransportVersions.class);

    // the highest transport version constant defined in this file, used as a fallback for TransportVersion.current()
    static final TransportVersion LATEST_DEFINED;
    static {
        LATEST_DEFINED = VERSION_IDS.lastEntry().getValue();

        // see comment on IDS field
        // now we're registered all the transport versions, we can clear the map
        IDS = null;
    }

    public static NavigableMap<Integer, TransportVersion> getAllVersionIds(Class<?> cls) {
        Map<Integer, String> versionIdFields = new HashMap<>();
        NavigableMap<Integer, TransportVersion> builder = new TreeMap<>();

        Set<String> ignore = Set.of("ZERO", "CURRENT", "MINIMUM_COMPATIBLE", "MINIMUM_CCS_VERSION");

        for (Field declaredField : cls.getFields()) {
            if (declaredField.getType().equals(TransportVersion.class)) {
                String fieldName = declaredField.getName();
                if (ignore.contains(fieldName)) {
                    continue;
                }

                TransportVersion version;
                try {
                    version = (TransportVersion) declaredField.get(null);
                } catch (IllegalAccessException e) {
                    throw new AssertionError(e);
                }
                builder.put(version.id(), version);

                if (Assertions.ENABLED) {
                    // check the version number is unique
                    var sameVersionNumber = versionIdFields.put(version.id(), fieldName);
                    assert sameVersionNumber == null
                        : "Versions ["
                            + sameVersionNumber
                            + "] and ["
                            + fieldName
                            + "] have the same version number ["
                            + version.id()
                            + "]. Each TransportVersion should have a different version number";
                }
            }
        }

        return Collections.unmodifiableNavigableMap(builder);
    }

    static Collection<TransportVersion> getAllVersions() {
        return VERSION_IDS.values();
    }

    static final IntFunction<String> VERSION_LOOKUP = ReleaseVersions.generateVersionsLookup(TransportVersions.class, LATEST_DEFINED.id());

    // no instance
    private TransportVersions() {}
}<|MERGE_RESOLUTION|>--- conflicted
+++ resolved
@@ -211,11 +211,8 @@
     public static final TransportVersion ESQL_REMOVE_NODE_LEVEL_PLAN = def(8_800_00_0);
     public static final TransportVersion LOGSDB_TELEMETRY_CUSTOM_CUTOFF_DATE = def(8_801_00_0);
     public static final TransportVersion SOURCE_MODE_TELEMETRY = def(8_802_00_0);
-<<<<<<< HEAD
-    public static final TransportVersion USE_SELECTORS = def(8_803_00_0);
-=======
     public static final TransportVersion NEW_REFRESH_CLUSTER_BLOCK = def(8_803_00_0);
->>>>>>> 045f6a31
+    public static final TransportVersion USE_SELECTORS = def(8_804_00_0);
 
     /*
      * STOP! READ THIS FIRST! No, really,

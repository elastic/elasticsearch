/*
 * Copyright Elasticsearch B.V. and/or licensed to Elasticsearch B.V. under one
 * or more contributor license agreements. Licensed under the "Elastic License
 * 2.0", the "GNU Affero General Public License v3.0 only", and the "Server Side
 * Public License v 1"; you may not use this file except in compliance with, at
 * your election, the "Elastic License 2.0", the "GNU Affero General Public
 * License v3.0 only", or the "Server Side Public License, v 1".
 */

package org.elasticsearch;

import org.elasticsearch.core.Assertions;

import java.lang.reflect.Field;
import java.util.ArrayList;
import java.util.Collections;
import java.util.HashMap;
import java.util.List;
import java.util.Map;
import java.util.TreeSet;

/**
 * <p>Transport version is used to coordinate compatible wire protocol communication between nodes, at a fine-grained level.  This replaces
 * and supersedes the old Version constants.</p>
 *
 * <p>Before adding a new version constant, please read the block comment at the end of the list of constants.</p>
 */
public class TransportVersions {

    /*
     * NOTE: IntelliJ lies!
     * This map is used during class construction, referenced by the registerTransportVersion method.
     * When all the transport version constants have been registered, the map is cleared & never touched again.
     */
    static TreeSet<Integer> IDS = new TreeSet<>();

    static TransportVersion def(int id) {
        if (IDS == null) throw new IllegalStateException("The IDS map needs to be present to call this method");

        if (IDS.add(id) == false) {
            throw new IllegalArgumentException("Version id " + id + " defined twice");
        }
        if (id < IDS.last()) {
            throw new IllegalArgumentException("Version id " + id + " is not defined in the right location. Keep constants sorted");
        }
        return new TransportVersion(id);
    }

    // TODO: ES-10337 we can remove all transport versions earlier than 8.18
    public static final TransportVersion V_7_0_0 = def(7_00_00_99);
    public static final TransportVersion V_7_1_0 = def(7_01_00_99);
    public static final TransportVersion V_7_2_0 = def(7_02_00_99);
    public static final TransportVersion V_7_3_0 = def(7_03_00_99);
    public static final TransportVersion V_7_3_2 = def(7_03_02_99);
    public static final TransportVersion V_7_4_0 = def(7_04_00_99);
    public static final TransportVersion V_7_8_0 = def(7_08_00_99);
    public static final TransportVersion V_7_8_1 = def(7_08_01_99);
    public static final TransportVersion V_7_9_0 = def(7_09_00_99);
    public static final TransportVersion V_7_10_0 = def(7_10_00_99);
    public static final TransportVersion V_8_0_0 = def(8_00_00_99);
    public static final TransportVersion V_8_1_0 = def(8_01_00_99);
    public static final TransportVersion V_8_2_0 = def(8_02_00_99);
    public static final TransportVersion V_8_3_0 = def(8_03_00_99);
    public static final TransportVersion V_8_4_0 = def(8_04_00_99);
    public static final TransportVersion V_8_5_0 = def(8_05_00_99);
    public static final TransportVersion V_8_6_0 = def(8_06_00_99);
    public static final TransportVersion V_8_6_1 = def(8_06_01_99);
    public static final TransportVersion V_8_7_0 = def(8_07_00_99);
    public static final TransportVersion V_8_7_1 = def(8_07_01_99);
    public static final TransportVersion V_8_8_0 = def(8_08_00_99);
    public static final TransportVersion V_8_8_1 = def(8_08_01_99);
    /*
     * READ THE COMMENT BELOW THIS BLOCK OF DECLARATIONS BEFORE ADDING NEW TRANSPORT VERSIONS
     * Detached transport versions added below here.
     */
    public static final TransportVersion V_8_9_X = def(8_500_0_20);
    public static final TransportVersion V_8_10_X = def(8_500_0_61);
    public static final TransportVersion V_8_11_X = def(8_512_0_01);
    public static final TransportVersion V_8_12_0 = def(8_560_0_00);
    public static final TransportVersion V_8_12_1 = def(8_560_0_01);
    public static final TransportVersion V_8_13_0 = def(8_595_0_00);
    public static final TransportVersion V_8_13_4 = def(8_595_0_01);
    public static final TransportVersion V_8_14_0 = def(8_636_0_01);
    public static final TransportVersion V_8_15_0 = def(8_702_0_02);
    public static final TransportVersion V_8_15_2 = def(8_702_0_03);
    public static final TransportVersion V_8_16_0 = def(8_772_0_01);
    public static final TransportVersion V_8_16_1 = def(8_772_0_04);
    public static final TransportVersion INITIAL_ELASTICSEARCH_8_16_5 = def(8_772_0_05);
    public static final TransportVersion INITIAL_ELASTICSEARCH_8_16_6 = def(8_772_0_06);
    public static final TransportVersion V_8_17_0 = def(8_797_0_02);
    public static final TransportVersion INITIAL_ELASTICSEARCH_8_17_3 = def(8_797_0_03);
    public static final TransportVersion INITIAL_ELASTICSEARCH_8_17_4 = def(8_797_0_04);
    public static final TransportVersion INITIAL_ELASTICSEARCH_8_17_5 = def(8_797_0_05);
    public static final TransportVersion INDEXING_PRESSURE_THROTTLING_STATS = def(8_798_0_00);
    public static final TransportVersion REINDEX_DATA_STREAMS = def(8_799_0_00);
    public static final TransportVersion ESQL_REMOVE_NODE_LEVEL_PLAN = def(8_800_0_00);
    public static final TransportVersion LOGSDB_TELEMETRY_CUSTOM_CUTOFF_DATE = def(8_801_0_00);
    public static final TransportVersion SOURCE_MODE_TELEMETRY = def(8_802_0_00);
    public static final TransportVersion NEW_REFRESH_CLUSTER_BLOCK = def(8_803_0_00);
    public static final TransportVersion RETRIES_AND_OPERATIONS_IN_BLOBSTORE_STATS = def(8_804_0_00);
    public static final TransportVersion ADD_DATA_STREAM_OPTIONS_TO_TEMPLATES = def(8_805_0_00);
    public static final TransportVersion KNN_QUERY_RESCORE_OVERSAMPLE = def(8_806_0_00);
    public static final TransportVersion SEMANTIC_QUERY_LENIENT = def(8_807_0_00);
    public static final TransportVersion ESQL_QUERY_BUILDER_IN_SEARCH_FUNCTIONS = def(8_808_0_00);
    public static final TransportVersion EQL_ALLOW_PARTIAL_SEARCH_RESULTS = def(8_809_0_00);
    public static final TransportVersion NODE_VERSION_INFORMATION_WITH_MIN_READ_ONLY_INDEX_VERSION = def(8_810_0_00);
    public static final TransportVersion ERROR_TRACE_IN_TRANSPORT_HEADER = def(8_811_0_00);
    public static final TransportVersion FAILURE_STORE_ENABLED_BY_CLUSTER_SETTING = def(8_812_0_00);
    public static final TransportVersion SIMULATE_IGNORED_FIELDS = def(8_813_0_00);
    public static final TransportVersion TRANSFORMS_UPGRADE_MODE = def(8_814_0_00);
    public static final TransportVersion NODE_SHUTDOWN_EPHEMERAL_ID_ADDED = def(8_815_0_00);
    public static final TransportVersion ESQL_CCS_TELEMETRY_STATS = def(8_816_0_00);
    public static final TransportVersion TEXT_EMBEDDING_QUERY_VECTOR_BUILDER_INFER_MODEL_ID = def(8_817_0_00);
    public static final TransportVersion ESQL_ENABLE_NODE_LEVEL_REDUCTION = def(8_818_0_00);
    public static final TransportVersion JINA_AI_INTEGRATION_ADDED = def(8_819_0_00);
    public static final TransportVersion TRACK_INDEX_FAILED_DUE_TO_VERSION_CONFLICT_METRIC = def(8_820_0_00);
    public static final TransportVersion REPLACE_FAILURE_STORE_OPTIONS_WITH_SELECTOR_SYNTAX = def(8_821_0_00);
    public static final TransportVersion ELASTIC_INFERENCE_SERVICE_UNIFIED_CHAT_COMPLETIONS_INTEGRATION = def(8_822_0_00);
    public static final TransportVersion KQL_QUERY_TECH_PREVIEW = def(8_823_0_00);
    public static final TransportVersion ESQL_PROFILE_ROWS_PROCESSED = def(8_824_0_00);
    public static final TransportVersion BYTE_SIZE_VALUE_ALWAYS_USES_BYTES_1 = def(8_825_0_00);
    public static final TransportVersion REVERT_BYTE_SIZE_VALUE_ALWAYS_USES_BYTES_1 = def(8_826_0_00);
    public static final TransportVersion ESQL_SKIP_ES_INDEX_SERIALIZATION = def(8_827_0_00);
    public static final TransportVersion ADD_INDEX_BLOCK_TWO_PHASE = def(8_828_0_00);
    public static final TransportVersion RESOLVE_CLUSTER_NO_INDEX_EXPRESSION = def(8_829_0_00);
    public static final TransportVersion ML_ROLLOVER_LEGACY_INDICES = def(8_830_0_00);
    public static final TransportVersion ADD_INCLUDE_FAILURE_INDICES_OPTION = def(8_831_0_00);
    public static final TransportVersion ESQL_RESPONSE_PARTIAL = def(8_832_0_00);
    public static final TransportVersion RANK_DOC_OPTIONAL_METADATA_FOR_EXPLAIN = def(8_833_0_00);
    public static final TransportVersion ILM_ADD_SEARCHABLE_SNAPSHOT_ADD_REPLICATE_FOR = def(8_834_0_00);
    public static final TransportVersion INGEST_REQUEST_INCLUDE_SOURCE_ON_ERROR = def(8_835_0_00);
    public static final TransportVersion RESOURCE_DEPRECATION_CHECKS = def(8_836_0_00);
    public static final TransportVersion LINEAR_RETRIEVER_SUPPORT = def(8_837_0_00);
    public static final TransportVersion TIMEOUT_GET_PARAM_FOR_RESOLVE_CLUSTER = def(8_838_0_00);
    public static final TransportVersion INFERENCE_REQUEST_ADAPTIVE_RATE_LIMITING = def(8_839_0_00);
    public static final TransportVersion ML_INFERENCE_IBM_WATSONX_RERANK_ADDED = def(8_840_0_00);
    public static final TransportVersion REMOVE_ALL_APPLICABLE_SELECTOR_BACKPORT_8_18 = def(8_840_0_01);
    public static final TransportVersion RETRY_ILM_ASYNC_ACTION_REQUIRE_ERROR_8_18 = def(8_840_0_02);
    public static final TransportVersion INITIAL_ELASTICSEARCH_8_18_7 = def(8_840_0_09);
    public static final TransportVersion INITIAL_ELASTICSEARCH_8_19 = def(8_841_0_00);
    public static final TransportVersion COHERE_BIT_EMBEDDING_TYPE_SUPPORT_ADDED_BACKPORT_8_X = def(8_841_0_01);
    public static final TransportVersion REMOVE_ALL_APPLICABLE_SELECTOR_BACKPORT_8_19 = def(8_841_0_02);
    public static final TransportVersion ESQL_RETRY_ON_SHARD_LEVEL_FAILURE_BACKPORT_8_19 = def(8_841_0_03);
    public static final TransportVersion ESQL_SUPPORT_PARTIAL_RESULTS_BACKPORT_8_19 = def(8_841_0_04);
    public static final TransportVersion VOYAGE_AI_INTEGRATION_ADDED_BACKPORT_8_X = def(8_841_0_05);
    public static final TransportVersion JINA_AI_EMBEDDING_TYPE_SUPPORT_ADDED_BACKPORT_8_19 = def(8_841_0_06);
    public static final TransportVersion RETRY_ILM_ASYNC_ACTION_REQUIRE_ERROR_8_19 = def(8_841_0_07);
    public static final TransportVersion INFERENCE_CONTEXT_8_X = def(8_841_0_08);
    public static final TransportVersion ML_INFERENCE_DEEPSEEK_8_19 = def(8_841_0_09);
    public static final TransportVersion ESQL_SERIALIZE_BLOCK_TYPE_CODE_8_19 = def(8_841_0_10);
    public static final TransportVersion ESQL_FAILURE_FROM_REMOTE_8_19 = def(8_841_0_11);
    public static final TransportVersion ESQL_AGGREGATE_METRIC_DOUBLE_LITERAL_8_19 = def(8_841_0_12);
    public static final TransportVersion INFERENCE_MODEL_REGISTRY_METADATA_8_19 = def(8_841_0_13);
    public static final TransportVersion INTRODUCE_LIFECYCLE_TEMPLATE_8_19 = def(8_841_0_14);
    public static final TransportVersion RERANK_COMMON_OPTIONS_ADDED_8_19 = def(8_841_0_15);
    public static final TransportVersion REMOTE_EXCEPTION_8_19 = def(8_841_0_16);
    public static final TransportVersion AMAZON_BEDROCK_TASK_SETTINGS_8_19 = def(8_841_0_17);
    public static final TransportVersion SEMANTIC_TEXT_CHUNKING_CONFIG_8_19 = def(8_841_0_18);
    public static final TransportVersion BATCHED_QUERY_PHASE_VERSION_BACKPORT_8_X = def(8_841_0_19);
    public static final TransportVersion SEARCH_INCREMENTAL_TOP_DOCS_NULL_BACKPORT_8_19 = def(8_841_0_20);
    public static final TransportVersion ML_INFERENCE_SAGEMAKER_8_19 = def(8_841_0_21);
    public static final TransportVersion ESQL_REPORT_ORIGINAL_TYPES_BACKPORT_8_19 = def(8_841_0_22);
    public static final TransportVersion PINNED_RETRIEVER_8_19 = def(8_841_0_23);
    public static final TransportVersion ESQL_AGGREGATE_METRIC_DOUBLE_BLOCK_8_19 = def(8_841_0_24);
    public static final TransportVersion INTRODUCE_FAILURES_LIFECYCLE_BACKPORT_8_19 = def(8_841_0_25);
    public static final TransportVersion INTRODUCE_FAILURES_DEFAULT_RETENTION_BACKPORT_8_19 = def(8_841_0_26);
    public static final TransportVersion RESCORE_VECTOR_ALLOW_ZERO_BACKPORT_8_19 = def(8_841_0_27);
    public static final TransportVersion INFERENCE_ADD_TIMEOUT_PUT_ENDPOINT_8_19 = def(8_841_0_28);
    public static final TransportVersion ESQL_REPORT_SHARD_PARTITIONING_8_19 = def(8_841_0_29);
    public static final TransportVersion ESQL_DRIVER_TASK_DESCRIPTION_8_19 = def(8_841_0_30);
    public static final TransportVersion ML_INFERENCE_HUGGING_FACE_CHAT_COMPLETION_ADDED_8_19 = def(8_841_0_31);
    public static final TransportVersion V_8_19_FIELD_CAPS_ADD_CLUSTER_ALIAS = def(8_841_0_32);
    public static final TransportVersion ESQL_HASH_OPERATOR_STATUS_OUTPUT_TIME_8_19 = def(8_841_0_34);
    public static final TransportVersion RERANKER_FAILURES_ALLOWED_8_19 = def(8_841_0_35);
    public static final TransportVersion ML_INFERENCE_HUGGING_FACE_RERANK_ADDED_8_19 = def(8_841_0_36);
    public static final TransportVersion ML_INFERENCE_SAGEMAKER_CHAT_COMPLETION_8_19 = def(8_841_0_37);
    public static final TransportVersion ML_INFERENCE_VERTEXAI_CHATCOMPLETION_ADDED_8_19 = def(8_841_0_38);
    public static final TransportVersion INFERENCE_CUSTOM_SERVICE_ADDED_8_19 = def(8_841_0_39);
    public static final TransportVersion IDP_CUSTOM_SAML_ATTRIBUTES_ADDED_8_19 = def(8_841_0_40);
    public static final TransportVersion DATA_STREAM_OPTIONS_API_REMOVE_INCLUDE_DEFAULTS_8_19 = def(8_841_0_41);
    public static final TransportVersion JOIN_ON_ALIASES_8_19 = def(8_841_0_42);
    public static final TransportVersion ILM_ADD_SKIP_SETTING_8_19 = def(8_841_0_43);
    public static final TransportVersion ESQL_REGEX_MATCH_WITH_CASE_INSENSITIVITY_8_19 = def(8_841_0_44);
    public static final TransportVersion ESQL_QUERY_PLANNING_DURATION_8_19 = def(8_841_0_45);
    public static final TransportVersion SEARCH_SOURCE_EXCLUDE_VECTORS_PARAM_8_19 = def(8_841_0_46);
    public static final TransportVersion ML_INFERENCE_MISTRAL_CHAT_COMPLETION_ADDED_8_19 = def(8_841_0_47);
    public static final TransportVersion ML_INFERENCE_ELASTIC_RERANK_ADDED_8_19 = def(8_841_0_48);
    public static final TransportVersion NONE_CHUNKING_STRATEGY_8_19 = def(8_841_0_49);
    public static final TransportVersion IDP_CUSTOM_SAML_ATTRIBUTES_ALLOW_LIST_8_19 = def(8_841_0_50);
    public static final TransportVersion SETTINGS_IN_DATA_STREAMS_8_19 = def(8_841_0_51);
    public static final TransportVersion ML_INFERENCE_CUSTOM_SERVICE_REMOVE_ERROR_PARSING_8_19 = def(8_841_0_52);
    public static final TransportVersion ML_INFERENCE_CUSTOM_SERVICE_EMBEDDING_BATCH_SIZE_8_19 = def(8_841_0_53);
    public static final TransportVersion STREAMS_LOGS_SUPPORT_8_19 = def(8_841_0_54);
    public static final TransportVersion ML_INFERENCE_CUSTOM_SERVICE_INPUT_TYPE_8_19 = def(8_841_0_55);
    public static final TransportVersion RANDOM_SAMPLER_QUERY_BUILDER_8_19 = def(8_841_0_56);
    public static final TransportVersion ML_INFERENCE_SAGEMAKER_ELASTIC_8_19 = def(8_841_0_57);
    public static final TransportVersion SPARSE_VECTOR_FIELD_PRUNING_OPTIONS_8_19 = def(8_841_0_58);
    public static final TransportVersion ML_INFERENCE_ELASTIC_DENSE_TEXT_EMBEDDINGS_ADDED_8_19 = def(8_841_0_59);
    public static final TransportVersion ML_INFERENCE_COHERE_API_VERSION_8_19 = def(8_841_0_60);
    public static final TransportVersion ESQL_DOCUMENTS_FOUND_AND_VALUES_LOADED_8_19 = def(8_841_0_61);
    public static final TransportVersion ESQL_PROFILE_INCLUDE_PLAN_8_19 = def(8_841_0_62);
    public static final TransportVersion ESQL_SPLIT_ON_BIG_VALUES_8_19 = def(8_841_0_63);
    public static final TransportVersion ESQL_FIXED_INDEX_LIKE_8_19 = def(8_841_0_64);
    public static final TransportVersion INITIAL_ELASTICSEARCH_8_19_4 = def(8_841_0_68);
    public static final TransportVersion INITIAL_ELASTICSEARCH_9_0 = def(9_000_0_00);
    public static final TransportVersion REMOVE_SNAPSHOT_FAILURES_90 = def(9_000_0_01);
    public static final TransportVersion TRANSPORT_STATS_HANDLING_TIME_REQUIRED_90 = def(9_000_0_02);
    public static final TransportVersion REMOVE_DESIRED_NODE_VERSION_90 = def(9_000_0_03);
    public static final TransportVersion ESQL_DRIVER_TASK_DESCRIPTION_90 = def(9_000_0_04);
    public static final TransportVersion REMOVE_ALL_APPLICABLE_SELECTOR_9_0 = def(9_000_0_05);
    public static final TransportVersion BYTE_SIZE_VALUE_ALWAYS_USES_BYTES_90 = def(9_000_0_06);
    public static final TransportVersion RETRY_ILM_ASYNC_ACTION_REQUIRE_ERROR_90 = def(9_000_0_07);
    public static final TransportVersion RE_REMOVE_MIN_COMPATIBLE_SHARD_NODE_90 = def(9_000_0_08);
    public static final TransportVersion STORED_SCRIPT_CONTENT_LENGTH_90 = def(9_000_0_09);
    public static final TransportVersion INITIAL_ELASTICSEARCH_9_0_7 = def(9_000_0_16);
    public static final TransportVersion COHERE_BIT_EMBEDDING_TYPE_SUPPORT_ADDED = def(9_001_0_00);
    public static final TransportVersion REMOVE_SNAPSHOT_FAILURES = def(9_002_0_00);
    public static final TransportVersion TRANSPORT_STATS_HANDLING_TIME_REQUIRED = def(9_003_0_00);
    public static final TransportVersion REMOVE_DESIRED_NODE_VERSION = def(9_004_0_00);
    public static final TransportVersion ESQL_DRIVER_TASK_DESCRIPTION = def(9_005_0_00);
    public static final TransportVersion ESQL_RETRY_ON_SHARD_LEVEL_FAILURE = def(9_006_0_00);
    public static final TransportVersion ESQL_PROFILE_ASYNC_NANOS = def(9_007_00_0);
    public static final TransportVersion ESQL_LOOKUP_JOIN_SOURCE_TEXT = def(9_008_0_00);
    public static final TransportVersion REMOVE_ALL_APPLICABLE_SELECTOR = def(9_009_0_00);
    public static final TransportVersion SLM_UNHEALTHY_IF_NO_SNAPSHOT_WITHIN = def(9_010_0_00);
    public static final TransportVersion ESQL_SUPPORT_PARTIAL_RESULTS = def(9_011_0_00);
    public static final TransportVersion REMOVE_REPOSITORY_CONFLICT_MESSAGE = def(9_012_0_00);
    public static final TransportVersion RERANKER_FAILURES_ALLOWED = def(9_013_0_00);
    public static final TransportVersion VOYAGE_AI_INTEGRATION_ADDED = def(9_014_0_00);
    public static final TransportVersion BYTE_SIZE_VALUE_ALWAYS_USES_BYTES = def(9_015_0_00);
    public static final TransportVersion ESQL_SERIALIZE_SOURCE_FUNCTIONS_WARNINGS = def(9_016_0_00);
    public static final TransportVersion ESQL_DRIVER_NODE_DESCRIPTION = def(9_017_0_00);
    public static final TransportVersion MULTI_PROJECT = def(9_018_0_00);
    public static final TransportVersion STORED_SCRIPT_CONTENT_LENGTH = def(9_019_0_00);
    public static final TransportVersion JINA_AI_EMBEDDING_TYPE_SUPPORT_ADDED = def(9_020_0_00);
    public static final TransportVersion RE_REMOVE_MIN_COMPATIBLE_SHARD_NODE = def(9_021_0_00);
    public static final TransportVersion UNASSIGENEDINFO_RESHARD_ADDED = def(9_022_0_00);
    public static final TransportVersion INCLUDE_INDEX_MODE_IN_GET_DATA_STREAM = def(9_023_0_00);
    public static final TransportVersion MAX_OPERATION_SIZE_REJECTIONS_ADDED = def(9_024_0_00);
    public static final TransportVersion RETRY_ILM_ASYNC_ACTION_REQUIRE_ERROR = def(9_025_0_00);
    public static final TransportVersion ESQL_SERIALIZE_BLOCK_TYPE_CODE = def(9_026_0_00);
    public static final TransportVersion ESQL_THREAD_NAME_IN_DRIVER_PROFILE = def(9_027_0_00);
    public static final TransportVersion INFERENCE_CONTEXT = def(9_028_0_00);
    public static final TransportVersion ML_INFERENCE_DEEPSEEK = def(9_029_00_0);
    public static final TransportVersion ESQL_FAILURE_FROM_REMOTE = def(9_030_00_0);
    public static final TransportVersion INDEX_RESHARDING_METADATA = def(9_031_0_00);
    public static final TransportVersion INFERENCE_MODEL_REGISTRY_METADATA = def(9_032_0_00);
    public static final TransportVersion INTRODUCE_LIFECYCLE_TEMPLATE = def(9_033_0_00);
    public static final TransportVersion INDEXING_STATS_INCLUDES_RECENT_WRITE_LOAD = def(9_034_0_00);
    public static final TransportVersion ESQL_AGGREGATE_METRIC_DOUBLE_LITERAL = def(9_035_0_00);
    public static final TransportVersion INDEX_METADATA_INCLUDES_RECENT_WRITE_LOAD = def(9_036_0_00);
    public static final TransportVersion RERANK_COMMON_OPTIONS_ADDED = def(9_037_0_00);
    public static final TransportVersion ESQL_REPORT_ORIGINAL_TYPES = def(9_038_00_0);
    public static final TransportVersion RESCORE_VECTOR_ALLOW_ZERO = def(9_039_0_00);
    public static final TransportVersion PROJECT_ID_IN_SNAPSHOT = def(9_040_0_00);
    public static final TransportVersion INDEX_STATS_AND_METADATA_INCLUDE_PEAK_WRITE_LOAD = def(9_041_0_00);
    public static final TransportVersion BATCHED_QUERY_PHASE_VERSION = def(9_043_0_00);
    public static final TransportVersion REMOTE_EXCEPTION = def(9_044_0_00);
    public static final TransportVersion ESQL_REMOVE_AGGREGATE_TYPE = def(9_045_0_00);
    public static final TransportVersion ADD_PROJECT_ID_TO_DSL_ERROR_INFO = def(9_046_0_00);
    public static final TransportVersion SEMANTIC_TEXT_CHUNKING_CONFIG = def(9_047_0_00);
    public static final TransportVersion REPO_ANALYSIS_COPY_BLOB = def(9_048_0_00);
    public static final TransportVersion AMAZON_BEDROCK_TASK_SETTINGS = def(9_049_0_00);
    public static final TransportVersion ESQL_REPORT_SHARD_PARTITIONING = def(9_050_0_00);
    public static final TransportVersion DEAD_ESQL_QUERY_PLANNING_DURATION = def(9_051_0_00);
    public static final TransportVersion DEAD_ESQL_DOCUMENTS_FOUND_AND_VALUES_LOADED = def(9_052_0_00);
    public static final TransportVersion DEAD_BATCHED_QUERY_EXECUTION_DELAYABLE_WRITABLE = def(9_053_0_00);
    public static final TransportVersion DEAD_SEARCH_INCREMENTAL_TOP_DOCS_NULL = def(9_054_0_00);
    public static final TransportVersion ESQL_QUERY_PLANNING_DURATION = def(9_055_0_00);
    public static final TransportVersion ESQL_DOCUMENTS_FOUND_AND_VALUES_LOADED = def(9_056_0_00);
    public static final TransportVersion BATCHED_QUERY_EXECUTION_DELAYABLE_WRITABLE = def(9_057_0_00);
    public static final TransportVersion SEARCH_INCREMENTAL_TOP_DOCS_NULL = def(9_058_0_00);
    public static final TransportVersion COMPRESS_DELAYABLE_WRITEABLE = def(9_059_0_00);
    public static final TransportVersion SYNONYMS_REFRESH_PARAM = def(9_060_0_00);
    public static final TransportVersion DOC_FIELDS_AS_LIST = def(9_061_0_00);
    public static final TransportVersion DENSE_VECTOR_OFF_HEAP_STATS = def(9_062_00_0);
    public static final TransportVersion RANDOM_SAMPLER_QUERY_BUILDER = def(9_063_0_00);
    public static final TransportVersion SETTINGS_IN_DATA_STREAMS = def(9_064_0_00);
    public static final TransportVersion INTRODUCE_FAILURES_LIFECYCLE = def(9_065_0_00);
    public static final TransportVersion PROJECT_METADATA_SETTINGS = def(9_066_0_00);
    public static final TransportVersion AGGREGATE_METRIC_DOUBLE_BLOCK = def(9_067_0_00);
    public static final TransportVersion PINNED_RETRIEVER = def(9_068_0_00);
    public static final TransportVersion ML_INFERENCE_SAGEMAKER = def(9_069_0_00);
    public static final TransportVersion WRITE_LOAD_INCLUDES_BUFFER_WRITES = def(9_070_0_00);
    public static final TransportVersion INTRODUCE_FAILURES_DEFAULT_RETENTION = def(9_071_0_00);
    public static final TransportVersion FILE_SETTINGS_HEALTH_INFO = def(9_072_0_00);
    public static final TransportVersion FIELD_CAPS_ADD_CLUSTER_ALIAS = def(9_073_0_00);
    public static final TransportVersion INFERENCE_ADD_TIMEOUT_PUT_ENDPOINT = def(9_074_0_00);
    public static final TransportVersion ESQL_FIELD_ATTRIBUTE_DROP_TYPE = def(9_075_0_00);
    public static final TransportVersion ESQL_TIME_SERIES_SOURCE_STATUS = def(9_076_0_00);
    public static final TransportVersion ESQL_HASH_OPERATOR_STATUS_OUTPUT_TIME = def(9_077_0_00);
    public static final TransportVersion ML_INFERENCE_HUGGING_FACE_CHAT_COMPLETION_ADDED = def(9_078_0_00);
    public static final TransportVersion NODES_STATS_SUPPORTS_MULTI_PROJECT = def(9_079_0_00);
    public static final TransportVersion ML_INFERENCE_HUGGING_FACE_RERANK_ADDED = def(9_080_0_00);
    public static final TransportVersion SETTINGS_IN_DATA_STREAMS_DRY_RUN = def(9_081_0_00);
    public static final TransportVersion ML_INFERENCE_SAGEMAKER_CHAT_COMPLETION = def(9_082_0_00);
    public static final TransportVersion ML_INFERENCE_VERTEXAI_CHATCOMPLETION_ADDED = def(9_083_0_00);
    public static final TransportVersion INFERENCE_CUSTOM_SERVICE_ADDED = def(9_084_0_00);
    public static final TransportVersion ESQL_LIMIT_ROW_SIZE = def(9_085_0_00);
    public static final TransportVersion ESQL_REGEX_MATCH_WITH_CASE_INSENSITIVITY = def(9_086_0_00);
    public static final TransportVersion IDP_CUSTOM_SAML_ATTRIBUTES = def(9_087_0_00);
    public static final TransportVersion JOIN_ON_ALIASES = def(9_088_0_00);
    public static final TransportVersion ILM_ADD_SKIP_SETTING = def(9_089_0_00);
    public static final TransportVersion ML_INFERENCE_MISTRAL_CHAT_COMPLETION_ADDED = def(9_090_0_00);
    public static final TransportVersion IDP_CUSTOM_SAML_ATTRIBUTES_ALLOW_LIST = def(9_091_0_00);
    public static final TransportVersion SEARCH_SOURCE_EXCLUDE_VECTORS_PARAM = def(9_092_0_00);
    public static final TransportVersion SNAPSHOT_INDEX_SHARD_STATUS_MISSING_STATS = def(9_093_0_00);
    public static final TransportVersion ML_INFERENCE_ELASTIC_RERANK = def(9_094_0_00);
    public static final TransportVersion SEARCH_LOAD_PER_INDEX_STATS = def(9_095_0_00);
    public static final TransportVersion HEAP_USAGE_IN_CLUSTER_INFO = def(9_096_0_00);
    public static final TransportVersion NONE_CHUNKING_STRATEGY = def(9_097_0_00);
    public static final TransportVersion PROJECT_DELETION_GLOBAL_BLOCK = def(9_098_0_00);
    public static final TransportVersion SECURITY_CLOUD_API_KEY_REALM_AND_TYPE = def(9_099_0_00);
    public static final TransportVersion STATE_PARAM_GET_SNAPSHOT = def(9_100_0_00);
    public static final TransportVersion PROJECT_ID_IN_SNAPSHOTS_DELETIONS_AND_REPO_CLEANUP = def(9_101_0_00);
    public static final TransportVersion ML_INFERENCE_CUSTOM_SERVICE_REMOVE_ERROR_PARSING = def(9_102_0_00);
    public static final TransportVersion ML_INFERENCE_CUSTOM_SERVICE_EMBEDDING_BATCH_SIZE = def(9_103_0_00);
    public static final TransportVersion STREAMS_LOGS_SUPPORT = def(9_104_0_00);
    public static final TransportVersion ML_INFERENCE_CUSTOM_SERVICE_INPUT_TYPE = def(9_105_0_00);
    public static final TransportVersion ML_INFERENCE_SAGEMAKER_ELASTIC = def(9_106_0_00);
    public static final TransportVersion SPARSE_VECTOR_FIELD_PRUNING_OPTIONS = def(9_107_0_00);
    public static final TransportVersion CLUSTER_STATE_PROJECTS_SETTINGS = def(9_108_0_00);
    public static final TransportVersion ML_INFERENCE_ELASTIC_DENSE_TEXT_EMBEDDINGS_ADDED = def(9_109_00_0);
    public static final TransportVersion ML_INFERENCE_COHERE_API_VERSION = def(9_110_0_00);
    public static final TransportVersion ESQL_PROFILE_INCLUDE_PLAN = def(9_111_0_00);
    public static final TransportVersion MAPPINGS_IN_DATA_STREAMS = def(9_112_0_00);
    public static final TransportVersion ESQL_SPLIT_ON_BIG_VALUES_9_1 = def(9_112_0_01);
    public static final TransportVersion ESQL_FIXED_INDEX_LIKE_9_1 = def(9_112_0_02);
<<<<<<< HEAD
    public static final TransportVersion ESQL_SAMPLE_OPERATOR_STATUS_9_1 = def(9_112_0_03);
=======
    public static final TransportVersion INITIAL_ELASTICSEARCH_9_1_4 = def(9_112_0_07);
>>>>>>> 63a11de8
    public static final TransportVersion PROJECT_STATE_REGISTRY_RECORDS_DELETIONS = def(9_113_0_00);
    public static final TransportVersion ESQL_SERIALIZE_TIMESERIES_FIELD_TYPE = def(9_114_0_00);
    public static final TransportVersion ML_INFERENCE_IBM_WATSONX_COMPLETION_ADDED = def(9_115_0_00);
    public static final TransportVersion ESQL_SPLIT_ON_BIG_VALUES = def(9_116_0_00);
    public static final TransportVersion ESQL_LOCAL_RELATION_WITH_NEW_BLOCKS = def(9_117_0_00);
    public static final TransportVersion ML_INFERENCE_CUSTOM_SERVICE_EMBEDDING_TYPE = def(9_118_0_00);
    public static final TransportVersion ESQL_FIXED_INDEX_LIKE = def(9_119_0_00);
    public static final TransportVersion LOOKUP_JOIN_CCS = def(9_120_0_00);
    public static final TransportVersion NODE_USAGE_STATS_FOR_THREAD_POOLS_IN_CLUSTER_INFO = def(9_121_0_00);
    public static final TransportVersion ESQL_CATEGORIZE_OPTIONS = def(9_122_0_00);
    public static final TransportVersion ML_INFERENCE_AZURE_AI_STUDIO_RERANK_ADDED = def(9_123_0_00);
    public static final TransportVersion PROJECT_STATE_REGISTRY_ENTRY = def(9_124_0_00);
    public static final TransportVersion ML_INFERENCE_LLAMA_ADDED = def(9_125_0_00);
    public static final TransportVersion SHARD_WRITE_LOAD_IN_CLUSTER_INFO = def(9_126_0_00);
    public static final TransportVersion TIME_SERIES_TELEMETRY = def(9_155_0_00);
    public static final TransportVersion INFERENCE_API_EIS_DIAGNOSTICS = def(9_156_0_00);

    /*
     * STOP! READ THIS FIRST! No, really,
     *        ____ _____ ___  ____  _        ____  _____    _    ____    _____ _   _ ___ ____    _____ ___ ____  ____ _____ _
     *       / ___|_   _/ _ \|  _ \| |      |  _ \| ____|  / \  |  _ \  |_   _| | | |_ _/ ___|  |  ___|_ _|  _ \/ ___|_   _| |
     *       \___ \ | || | | | |_) | |      | |_) |  _|   / _ \ | | | |   | | | |_| || |\___ \  | |_   | || |_) \___ \ | | | |
     *        ___) || || |_| |  __/|_|      |  _ <| |___ / ___ \| |_| |   | | |  _  || | ___) | |  _|  | ||  _ < ___) || | |_|
     *       |____/ |_| \___/|_|   (_)      |_| \_\_____/_/   \_\____/    |_| |_| |_|___|____/  |_|   |___|_| \_\____/ |_| (_)
     *
     * A new transport version should be added EVERY TIME a change is made to the serialization protocol of one or more classes. Each
     * transport version should only be used in a single merged commit (apart from the BwC versions copied from o.e.Version, ≤V_8_8_1).
     *
     * More information about versions and backporting at docs/internal/Versioning.md
     *
     * ADDING A TRANSPORT VERSION
     * To add a new transport version, add a new constant at the bottom of the list, above this comment. Don't add other lines,
     * comments, etc. The version id has the following layout:
     *
     * M_NNN_S_PP
     *
     * M - The major version of Elasticsearch
     * NNN - The server version part
     * S - The subsidiary version part. It should always be 0 here, it is only used in subsidiary repositories.
     * PP - The patch version part
     *
     * To determine the id of the next TransportVersion constant, do the following:
     * - Use the same major version, unless bumping majors
     * - Bump the server version part by 1, unless creating a patch version
     * - Leave the subsidiary part as 0
     * - Bump the patch part if creating a patch version
     *
     * If a patch version is created, it should be placed sorted among the other existing constants.
     *
     * REVERTING A TRANSPORT VERSION
     *
     * If you revert a commit with a transport version change, you MUST ensure there is a NEW transport version representing the reverted
     * change. DO NOT let the transport version go backwards, it must ALWAYS be incremented.
     *
     * DETERMINING TRANSPORT VERSIONS FROM GIT HISTORY
     *
     * If your git checkout has the expected minor-version-numbered branches and the expected release-version tags then you can find the
     * transport versions known by a particular release ...
     *
     *     git show v8.11.0:server/src/main/java/org/elasticsearch/TransportVersions.java | grep '= def'
     *
     * ... or by a particular branch ...
     *
     *     git show 8.11:server/src/main/java/org/elasticsearch/TransportVersions.java | grep '= def'
     *
     * ... and you can see which versions were added in between two versions too ...
     *
     *     git diff v8.11.0..main -- server/src/main/java/org/elasticsearch/TransportVersions.java
     *
     * In branches 8.7-8.10 see server/src/main/java/org/elasticsearch/TransportVersion.java for the equivalent definitions.
     */

    /**
     * Sorted list of all versions defined in this class
     */
    static final List<TransportVersion> DEFINED_VERSIONS = collectAllVersionIdsDefinedInClass(TransportVersions.class);

    public static List<TransportVersion> collectAllVersionIdsDefinedInClass(Class<?> cls) {
        Map<Integer, String> versionIdFields = new HashMap<>();
        List<TransportVersion> definedTransportVersions = new ArrayList<>();

        for (Field declaredField : cls.getFields()) {
            if (declaredField.getType().equals(TransportVersion.class)) {
                String fieldName = declaredField.getName();

                TransportVersion version;
                try {
                    version = (TransportVersion) declaredField.get(null);
                } catch (IllegalAccessException e) {
                    throw new AssertionError(e);
                }
                definedTransportVersions.add(version);

                if (Assertions.ENABLED) {
                    // check the version number is unique
                    var sameVersionNumber = versionIdFields.put(version.id(), fieldName);
                    assert sameVersionNumber == null
                        : "Versions ["
                            + sameVersionNumber
                            + "] and ["
                            + fieldName
                            + "] have the same version number ["
                            + version.id()
                            + "]. Each TransportVersion should have a different version number";
                }
            }
        }

        Collections.sort(definedTransportVersions);

        return List.copyOf(definedTransportVersions);
    }

    // no instance
    private TransportVersions() {}
}<|MERGE_RESOLUTION|>--- conflicted
+++ resolved
@@ -326,11 +326,6 @@
     public static final TransportVersion MAPPINGS_IN_DATA_STREAMS = def(9_112_0_00);
     public static final TransportVersion ESQL_SPLIT_ON_BIG_VALUES_9_1 = def(9_112_0_01);
     public static final TransportVersion ESQL_FIXED_INDEX_LIKE_9_1 = def(9_112_0_02);
-<<<<<<< HEAD
-    public static final TransportVersion ESQL_SAMPLE_OPERATOR_STATUS_9_1 = def(9_112_0_03);
-=======
-    public static final TransportVersion INITIAL_ELASTICSEARCH_9_1_4 = def(9_112_0_07);
->>>>>>> 63a11de8
     public static final TransportVersion PROJECT_STATE_REGISTRY_RECORDS_DELETIONS = def(9_113_0_00);
     public static final TransportVersion ESQL_SERIALIZE_TIMESERIES_FIELD_TYPE = def(9_114_0_00);
     public static final TransportVersion ML_INFERENCE_IBM_WATSONX_COMPLETION_ADDED = def(9_115_0_00);

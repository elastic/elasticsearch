--- conflicted
+++ resolved
@@ -168,13 +168,10 @@
     public static final TransportVersion ESQL_AGGREGATE_METRIC_DOUBLE_BLOCK_8_19 = def(8_841_0_24);
     public static final TransportVersion INTRODUCE_FAILURES_LIFECYCLE_BACKPORT_8_19 = def(8_841_0_25);
     public static final TransportVersion INTRODUCE_FAILURES_DEFAULT_RETENTION_BACKPORT_8_19 = def(8_841_0_26);
-<<<<<<< HEAD
-    public static final TransportVersion ADD_INFERENCE_CUSTOM_MODEL_8_X = def(8_841_0_27);
-=======
     public static final TransportVersion RESCORE_VECTOR_ALLOW_ZERO_BACKPORT_8_19 = def(8_841_0_27);
     public static final TransportVersion INFERENCE_ADD_TIMEOUT_PUT_ENDPOINT_8_19 = def(8_841_0_28);
     public static final TransportVersion ESQL_REPORT_SHARD_PARTITIONING_8_19 = def(8_841_0_29);
->>>>>>> dbfaf309
+    public static final TransportVersion ADD_INFERENCE_CUSTOM_MODEL_8_X = def(8_841_0_30);
     public static final TransportVersion V_9_0_0 = def(9_000_0_09);
     public static final TransportVersion INITIAL_ELASTICSEARCH_9_0_1 = def(9_000_0_10);
     public static final TransportVersion COHERE_BIT_EMBEDDING_TYPE_SUPPORT_ADDED = def(9_001_0_00);
@@ -249,13 +246,10 @@
     public static final TransportVersion WRITE_LOAD_INCLUDES_BUFFER_WRITES = def(9_070_0_00);
     public static final TransportVersion INTRODUCE_FAILURES_DEFAULT_RETENTION = def(9_071_0_00);
     public static final TransportVersion FILE_SETTINGS_HEALTH_INFO = def(9_072_0_00);
-<<<<<<< HEAD
-    public static final TransportVersion ADD_INFERENCE_CUSTOM_MODEL = def(9_073_0_00);
-=======
     public static final TransportVersion FIELD_CAPS_ADD_CLUSTER_ALIAS = def(9_073_0_00);
     public static final TransportVersion INFERENCE_ADD_TIMEOUT_PUT_ENDPOINT = def(9_074_0_00);
     public static final TransportVersion ESQL_FIELD_ATTRIBUTE_DROP_TYPE = def(9_075_0_00);
->>>>>>> dbfaf309
+    public static final TransportVersion ADD_INFERENCE_CUSTOM_MODEL = def(9_076_0_00);
 
     /*
      * STOP! READ THIS FIRST! No, really,

--- conflicted
+++ resolved
@@ -363,12 +363,9 @@
     public static final TransportVersion INDEX_TEMPLATE_TRACKING_INFO = def(9_136_0_00);
     public static final TransportVersion EXTENDED_SNAPSHOT_STATS_IN_NODE_INFO = def(9_137_0_00);
     public static final TransportVersion SIMULATE_INGEST_MAPPING_MERGE_TYPE = def(9_138_0_00);
-<<<<<<< HEAD
-    public static final TransportVersion INGEST_REQUEST_INCLUDE_TSID = def(9_139_0_00);
-=======
     public static final TransportVersion ESQL_LOOKUP_JOIN_ON_MANY_FIELDS = def(9_139_0_00);
     public static final TransportVersion SIMULATE_INGEST_EFFECTIVE_MAPPING = def(9_140_0_00);
->>>>>>> aaeb10fe
+    public static final TransportVersion INGEST_REQUEST_INCLUDE_TSID = def(9_141_0_00);
 
     /*
      * STOP! READ THIS FIRST! No, really,

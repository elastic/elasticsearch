--- conflicted
+++ resolved
@@ -322,12 +322,9 @@
     public static final TransportVersion ML_INFERENCE_COHERE_API_VERSION = def(9_110_0_00);
     public static final TransportVersion ESQL_PROFILE_INCLUDE_PLAN = def(9_111_0_00);
     public static final TransportVersion INFERENCE_API_EIS_DIAGNOSTICS = def(9_156_0_00);
-<<<<<<< HEAD
-    public static final TransportVersion MAX_HEAP_SIZE_PER_NODE_IN_CLUSTER_INFO = def(9_157_0_00);
-=======
     public static final TransportVersion ML_INFERENCE_ENDPOINT_CACHE = def(9_157_0_00);
     public static final TransportVersion INDEX_SOURCE = def(9_158_0_00);
->>>>>>> 79e578b2
+    public static final TransportVersion MAX_HEAP_SIZE_PER_NODE_IN_CLUSTER_INFO = def(9_159_0_00);
 
     /*
      * STOP! READ THIS FIRST! No, really,

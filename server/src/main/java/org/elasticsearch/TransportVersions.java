--- conflicted
+++ resolved
@@ -231,11 +231,8 @@
     public static final TransportVersion ESQL_DOCUMENTS_FOUND_AND_VALUES_LOADED = def(9_056_0_00);
     public static final TransportVersion BATCHED_QUERY_EXECUTION_DELAYABLE_WRITABLE = def(9_057_0_00);
     public static final TransportVersion SEARCH_INCREMENTAL_TOP_DOCS_NULL = def(9_058_0_00);
-<<<<<<< HEAD
-    public static final TransportVersion SETTINGS_IN_DATA_STREAMS = def(9_059_00_0);
-=======
     public static final TransportVersion COMPRESS_DELAYABLE_WRITEABLE = def(9_059_0_00);
->>>>>>> bc0e1d06
+    public static final TransportVersion SETTINGS_IN_DATA_STREAMS = def(9_060_00_0);
 
     /*
      * STOP! READ THIS FIRST! No, really,

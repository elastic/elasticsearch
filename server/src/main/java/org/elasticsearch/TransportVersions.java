--- conflicted
+++ resolved
@@ -351,11 +351,8 @@
     public static final TransportVersion SHARD_WRITE_LOAD_IN_CLUSTER_INFO = def(9_126_0_00);
     public static final TransportVersion ESQL_SAMPLE_OPERATOR_STATUS = def(9_127_0_00);
     public static final TransportVersion ESQL_TOPN_TIMINGS = def(9_128_0_00);
-<<<<<<< HEAD
-    public static final TransportVersion ML_INFERENCE_AI21_COMPLETION_ADDED = def(9_129_0_00);
-=======
     public static final TransportVersion NODE_WEIGHTS_ADDED_TO_NODE_BALANCE_STATS = def(9_129_0_00);
->>>>>>> 9481860b
+    public static final TransportVersion ML_INFERENCE_AI21_COMPLETION_ADDED = def(9_130_0_00);
 
     /*
      * STOP! READ THIS FIRST! No, really,

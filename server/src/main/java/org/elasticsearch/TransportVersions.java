/*
 * Copyright Elasticsearch B.V. and/or licensed to Elasticsearch B.V. under one
 * or more contributor license agreements. Licensed under the "Elastic License
 * 2.0", the "GNU Affero General Public License v3.0 only", and the "Server Side
 * Public License v 1"; you may not use this file except in compliance with, at
 * your election, the "Elastic License 2.0", the "GNU Affero General Public
 * License v3.0 only", or the "Server Side Public License, v 1".
 */

package org.elasticsearch;

import org.elasticsearch.core.Assertions;
import org.elasticsearch.core.UpdateForV9;

import java.lang.reflect.Field;
import java.util.ArrayList;
import java.util.Collections;
import java.util.HashMap;
import java.util.List;
import java.util.Map;
import java.util.Set;
import java.util.TreeSet;
import java.util.function.IntFunction;

/**
 * <p>Transport version is used to coordinate compatible wire protocol communication between nodes, at a fine-grained level.  This replaces
 * and supersedes the old Version constants.</p>
 *
 * <p>Before adding a new version constant, please read the block comment at the end of the list of constants.</p>
 */
public class TransportVersions {

    /*
     * NOTE: IntelliJ lies!
     * This map is used during class construction, referenced by the registerTransportVersion method.
     * When all the transport version constants have been registered, the map is cleared & never touched again.
     */
    static TreeSet<Integer> IDS = new TreeSet<>();

    static TransportVersion def(int id) {
        if (IDS == null) throw new IllegalStateException("The IDS map needs to be present to call this method");

        if (IDS.add(id) == false) {
            throw new IllegalArgumentException("Version id " + id + " defined twice");
        }
        if (id < IDS.last()) {
            throw new IllegalArgumentException("Version id " + id + " is not defined in the right location. Keep constants sorted");
        }
        return new TransportVersion(id);
    }

    @UpdateForV9(owner = UpdateForV9.Owner.CORE_INFRA) // remove the transport versions with which v9 will not need to interact
    public static final TransportVersion ZERO = def(0);
    public static final TransportVersion V_7_0_0 = def(7_00_00_99);
    public static final TransportVersion V_7_1_0 = def(7_01_00_99);
    public static final TransportVersion V_7_2_0 = def(7_02_00_99);
    public static final TransportVersion V_7_3_0 = def(7_03_00_99);
    public static final TransportVersion V_7_3_2 = def(7_03_02_99);
    public static final TransportVersion V_7_4_0 = def(7_04_00_99);
    public static final TransportVersion V_7_6_0 = def(7_06_00_99);
    public static final TransportVersion V_7_8_0 = def(7_08_00_99);
    public static final TransportVersion V_7_8_1 = def(7_08_01_99);
    public static final TransportVersion V_7_9_0 = def(7_09_00_99);
    public static final TransportVersion V_7_10_0 = def(7_10_00_99);
    public static final TransportVersion V_7_11_0 = def(7_11_00_99);
    public static final TransportVersion V_7_12_0 = def(7_12_00_99);
    public static final TransportVersion V_7_13_0 = def(7_13_00_99);
    public static final TransportVersion V_7_14_0 = def(7_14_00_99);
    public static final TransportVersion V_7_15_0 = def(7_15_00_99);
    public static final TransportVersion V_7_15_1 = def(7_15_01_99);
    public static final TransportVersion V_7_16_0 = def(7_16_00_99);
    public static final TransportVersion V_7_17_0 = def(7_17_00_99);
    public static final TransportVersion V_7_17_1 = def(7_17_01_99);
    public static final TransportVersion V_7_17_8 = def(7_17_08_99);
    public static final TransportVersion V_8_0_0 = def(8_00_00_99);
    public static final TransportVersion V_8_1_0 = def(8_01_00_99);
    public static final TransportVersion V_8_2_0 = def(8_02_00_99);
    public static final TransportVersion V_8_3_0 = def(8_03_00_99);
    public static final TransportVersion V_8_4_0 = def(8_04_00_99);
    public static final TransportVersion V_8_5_0 = def(8_05_00_99);
    public static final TransportVersion V_8_6_0 = def(8_06_00_99);
    public static final TransportVersion V_8_6_1 = def(8_06_01_99);
    public static final TransportVersion V_8_7_0 = def(8_07_00_99);
    public static final TransportVersion V_8_7_1 = def(8_07_01_99);
    public static final TransportVersion V_8_8_0 = def(8_08_00_99);
    public static final TransportVersion V_8_8_1 = def(8_08_01_99);
    /*
     * READ THE COMMENT BELOW THIS BLOCK OF DECLARATIONS BEFORE ADDING NEW TRANSPORT VERSIONS
     * Detached transport versions added below here.
     */
    public static final TransportVersion V_8_9_X = def(8_500_020);
    public static final TransportVersion V_8_10_X = def(8_500_061);
    public static final TransportVersion V_8_11_X = def(8_512_0_01);
    public static final TransportVersion V_8_12_0 = def(8_560_0_00);
    public static final TransportVersion V_8_12_1 = def(8_560_0_01);
    public static final TransportVersion V_8_13_0 = def(8_595_0_00);
    public static final TransportVersion V_8_13_4 = def(8_595_0_01);
    public static final TransportVersion V_8_14_0 = def(8_636_0_01);
    public static final TransportVersion V_8_15_0 = def(8_702_0_02);
    public static final TransportVersion V_8_15_2 = def(8_702_0_03);
    public static final TransportVersion V_8_16_0 = def(8_772_0_01);
    public static final TransportVersion ADD_COMPATIBILITY_VERSIONS_TO_NODE_INFO_BACKPORT_8_16 = def(8_772_0_02);
    public static final TransportVersion SKIP_INNER_HITS_SEARCH_SOURCE_BACKPORT_8_16 = def(8_772_0_03);
    public static final TransportVersion QUERY_RULES_LIST_INCLUDES_TYPES_BACKPORT_8_16 = def(8_772_0_04);
    public static final TransportVersion REMOVE_MIN_COMPATIBLE_SHARD_NODE = def(8_773_0_00);
    public static final TransportVersion REVERT_REMOVE_MIN_COMPATIBLE_SHARD_NODE = def(8_774_0_00);
    public static final TransportVersion ESQL_FIELD_ATTRIBUTE_PARENT_SIMPLIFIED = def(8_775_0_00);
    public static final TransportVersion INFERENCE_DONT_PERSIST_ON_READ = def(8_776_0_00);
    public static final TransportVersion SIMULATE_MAPPING_ADDITION = def(8_777_0_00);
    public static final TransportVersion INTRODUCE_ALL_APPLICABLE_SELECTOR = def(8_778_0_00);
    public static final TransportVersion INDEX_MODE_LOOKUP = def(8_779_0_00);
    public static final TransportVersion INDEX_REQUEST_REMOVE_METERING = def(8_780_0_00);
    public static final TransportVersion CPU_STAT_STRING_PARSING = def(8_781_0_00);
    public static final TransportVersion QUERY_RULES_RETRIEVER = def(8_782_0_00);
    public static final TransportVersion ESQL_CCS_EXEC_INFO_WITH_FAILURES = def(8_783_0_00);
    public static final TransportVersion LOGSDB_TELEMETRY = def(8_784_0_00);
    public static final TransportVersion LOGSDB_TELEMETRY_STATS = def(8_785_0_00);
    public static final TransportVersion KQL_QUERY_ADDED = def(8_786_0_00);
    public static final TransportVersion ROLE_MONITOR_STATS = def(8_787_0_00);
    public static final TransportVersion DATA_STREAM_INDEX_VERSION_DEPRECATION_CHECK = def(8_788_0_00);
    public static final TransportVersion ADD_COMPATIBILITY_VERSIONS_TO_NODE_INFO = def(8_789_0_00);
    public static final TransportVersion VERTEX_AI_INPUT_TYPE_ADDED = def(8_790_0_00);
    public static final TransportVersion SKIP_INNER_HITS_SEARCH_SOURCE = def(8_791_0_00);
    public static final TransportVersion QUERY_RULES_LIST_INCLUDES_TYPES = def(8_792_0_00);
    public static final TransportVersion INDEX_STATS_ADDITIONAL_FIELDS = def(8_793_0_00);
    public static final TransportVersion INDEX_STATS_ADDITIONAL_FIELDS_REVERT = def(8_794_0_00);
    public static final TransportVersion FAST_REFRESH_RCO_2 = def(8_795_0_00);
    public static final TransportVersion ESQL_ENRICH_RUNTIME_WARNINGS = def(8_796_0_00);
    public static final TransportVersion INGEST_PIPELINE_CONFIGURATION_AS_MAP = def(8_797_0_00);
    public static final TransportVersion LOGSDB_TELEMETRY_CUSTOM_CUTOFF_DATE_FIX_8_17 = def(8_797_0_01);
    public static final TransportVersion SOURCE_MODE_TELEMETRY_FIX_8_17 = def(8_797_0_02);
    public static final TransportVersion INDEXING_PRESSURE_THROTTLING_STATS = def(8_798_0_00);
    public static final TransportVersion REINDEX_DATA_STREAMS = def(8_799_0_00);
    public static final TransportVersion ESQL_REMOVE_NODE_LEVEL_PLAN = def(8_800_0_00);
    public static final TransportVersion LOGSDB_TELEMETRY_CUSTOM_CUTOFF_DATE = def(8_801_0_00);
    public static final TransportVersion SOURCE_MODE_TELEMETRY = def(8_802_0_00);
    public static final TransportVersion NEW_REFRESH_CLUSTER_BLOCK = def(8_803_0_00);
    public static final TransportVersion RETRIES_AND_OPERATIONS_IN_BLOBSTORE_STATS = def(8_804_0_00);
    public static final TransportVersion ADD_DATA_STREAM_OPTIONS_TO_TEMPLATES = def(8_805_0_00);
    public static final TransportVersion KNN_QUERY_RESCORE_OVERSAMPLE = def(8_806_0_00);
    public static final TransportVersion SEMANTIC_QUERY_LENIENT = def(8_807_0_00);
    public static final TransportVersion ESQL_QUERY_BUILDER_IN_SEARCH_FUNCTIONS = def(8_808_0_00);
    public static final TransportVersion EQL_ALLOW_PARTIAL_SEARCH_RESULTS = def(8_809_0_00);
    public static final TransportVersion NODE_VERSION_INFORMATION_WITH_MIN_READ_ONLY_INDEX_VERSION = def(8_810_0_00);
    public static final TransportVersion ERROR_TRACE_IN_TRANSPORT_HEADER = def(8_811_0_00);
    public static final TransportVersion FAILURE_STORE_ENABLED_BY_CLUSTER_SETTING = def(8_812_0_00);
    public static final TransportVersion SIMULATE_IGNORED_FIELDS = def(8_813_0_00);
    public static final TransportVersion TRANSFORMS_UPGRADE_MODE = def(8_814_0_00);
    public static final TransportVersion NODE_SHUTDOWN_EPHEMERAL_ID_ADDED = def(8_815_0_00);
    public static final TransportVersion ESQL_CCS_TELEMETRY_STATS = def(8_816_0_00);
    public static final TransportVersion TEXT_EMBEDDING_QUERY_VECTOR_BUILDER_INFER_MODEL_ID = def(8_817_0_00);
    public static final TransportVersion ESQL_ENABLE_NODE_LEVEL_REDUCTION = def(8_818_0_00);
    public static final TransportVersion JINA_AI_INTEGRATION_ADDED = def(8_819_0_00);
    public static final TransportVersion TRACK_INDEX_FAILED_DUE_TO_VERSION_CONFLICT_METRIC = def(8_820_0_00);
    public static final TransportVersion REPLACE_FAILURE_STORE_OPTIONS_WITH_SELECTOR_SYNTAX = def(8_821_0_00);
    public static final TransportVersion ELASTIC_INFERENCE_SERVICE_UNIFIED_CHAT_COMPLETIONS_INTEGRATION = def(8_822_0_00);
    public static final TransportVersion KQL_QUERY_TECH_PREVIEW = def(8_823_0_00);
    public static final TransportVersion ESQL_PROFILE_ROWS_PROCESSED = def(8_824_0_00);
    public static final TransportVersion BYTE_SIZE_VALUE_ALWAYS_USES_BYTES_1 = def(8_825_0_00);
    public static final TransportVersion REVERT_BYTE_SIZE_VALUE_ALWAYS_USES_BYTES_1 = def(8_826_0_00);
    public static final TransportVersion ESQL_SKIP_ES_INDEX_SERIALIZATION = def(8_827_0_00);
    public static final TransportVersion ADD_INDEX_BLOCK_TWO_PHASE = def(8_828_0_00);
    public static final TransportVersion RESOLVE_CLUSTER_NO_INDEX_EXPRESSION = def(8_829_0_00);
    public static final TransportVersion ML_ROLLOVER_LEGACY_INDICES = def(8_830_0_00);
    public static final TransportVersion ADD_INCLUDE_FAILURE_INDICES_OPTION = def(8_831_0_00);
    public static final TransportVersion ESQL_RESPONSE_PARTIAL = def(8_832_0_00);
    public static final TransportVersion RANK_DOC_OPTIONAL_METADATA_FOR_EXPLAIN = def(8_833_0_00);
    public static final TransportVersion ILM_ADD_SEARCHABLE_SNAPSHOT_ADD_REPLICATE_FOR = def(8_834_0_00);
    public static final TransportVersion INGEST_REQUEST_INCLUDE_SOURCE_ON_ERROR = def(8_835_0_00);
    public static final TransportVersion RESOURCE_DEPRECATION_CHECKS = def(8_836_0_00);
    public static final TransportVersion LINEAR_RETRIEVER_SUPPORT = def(8_837_0_00);
    public static final TransportVersion TIMEOUT_GET_PARAM_FOR_RESOLVE_CLUSTER = def(8_838_0_00);
    public static final TransportVersion INFERENCE_REQUEST_ADAPTIVE_RATE_LIMITING = def(8_839_0_00);
    public static final TransportVersion ML_INFERENCE_IBM_WATSONX_RERANK_ADDED = def(8_840_0_00);
    public static final TransportVersion COHERE_BIT_EMBEDDING_TYPE_SUPPORT_ADDED_BACKPORT_8_X = def(8_840_0_01);
    public static final TransportVersion ELASTICSEARCH_9_0 = def(9_000_0_00);
    public static final TransportVersion COHERE_BIT_EMBEDDING_TYPE_SUPPORT_ADDED = def(9_001_0_00);
    public static final TransportVersion REMOVE_SNAPSHOT_FAILURES = def(9_002_0_00);
    public static final TransportVersion TRANSPORT_STATS_HANDLING_TIME_REQUIRED = def(9_003_0_00);
    public static final TransportVersion REMOVE_DESIRED_NODE_VERSION = def(9_004_0_00);
<<<<<<< HEAD
    public static final TransportVersion LENIENT_RERANKERS = def(9_005_0_00);
=======
    public static final TransportVersion ESQL_DRIVER_TASK_DESCRIPTION = def(9_005_0_00);
    public static final TransportVersion ESQL_RETRY_ON_SHARD_LEVEL_FAILURE = def(9_006_0_00);
>>>>>>> a33708df

    /*
     * STOP! READ THIS FIRST! No, really,
     *        ____ _____ ___  ____  _        ____  _____    _    ____    _____ _   _ ___ ____    _____ ___ ____  ____ _____ _
     *       / ___|_   _/ _ \|  _ \| |      |  _ \| ____|  / \  |  _ \  |_   _| | | |_ _/ ___|  |  ___|_ _|  _ \/ ___|_   _| |
     *       \___ \ | || | | | |_) | |      | |_) |  _|   / _ \ | | | |   | | | |_| || |\___ \  | |_   | || |_) \___ \ | | | |
     *        ___) || || |_| |  __/|_|      |  _ <| |___ / ___ \| |_| |   | | |  _  || | ___) | |  _|  | ||  _ < ___) || | |_|
     *       |____/ |_| \___/|_|   (_)      |_| \_\_____/_/   \_\____/    |_| |_| |_|___|____/  |_|   |___|_| \_\____/ |_| (_)
     *
     * A new transport version should be added EVERY TIME a change is made to the serialization protocol of one or more classes. Each
     * transport version should only be used in a single merged commit (apart from the BwC versions copied from o.e.Version, ≤V_8_8_1).
     *
     * ADDING A TRANSPORT VERSION
     * To add a new transport version, add a new constant at the bottom of the list, above this comment. Don't add other lines,
     * comments, etc. The version id has the following layout:
     *
     * M_NNN_S_PP
     *
     * M - The major version of Elasticsearch
     * NNN - The server version part
     * S - The subsidiary version part. It should always be 0 here, it is only used in subsidiary repositories.
     * PP - The patch version part
     *
     * To determine the id of the next TransportVersion constant, do the following:
     * - Use the same major version, unless bumping majors
     * - Bump the server version part by 1, unless creating a patch version
     * - Leave the subsidiary part as 0
     * - Bump the patch part if creating a patch version
     *
     * If a patch version is created, it should be placed sorted among the other existing constants.
     *
     * REVERTING A TRANSPORT VERSION
     *
     * If you revert a commit with a transport version change, you MUST ensure there is a NEW transport version representing the reverted
     * change. DO NOT let the transport version go backwards, it must ALWAYS be incremented.
     *
     * DETERMINING TRANSPORT VERSIONS FROM GIT HISTORY
     *
     * If your git checkout has the expected minor-version-numbered branches and the expected release-version tags then you can find the
     * transport versions known by a particular release ...
     *
     *     git show v8.11.0:server/src/main/java/org/elasticsearch/TransportVersions.java | grep '= def'
     *
     * ... or by a particular branch ...
     *
     *     git show 8.11:server/src/main/java/org/elasticsearch/TransportVersions.java | grep '= def'
     *
     * ... and you can see which versions were added in between two versions too ...
     *
     *     git diff v8.11.0..main -- server/src/main/java/org/elasticsearch/TransportVersions.java
     *
     * In branches 8.7-8.10 see server/src/main/java/org/elasticsearch/TransportVersion.java for the equivalent definitions.
     */

    /**
     * Reference to the earliest compatible transport version to this version of the codebase.
     * This should be the transport version used by the highest minor version of the previous major.
     */
    public static final TransportVersion MINIMUM_COMPATIBLE = BYTE_SIZE_VALUE_ALWAYS_USES_BYTES_1;

    /**
     * Reference to the minimum transport version that can be used with CCS.
     * This should be the transport version used by the previous minor release.
     */
    public static final TransportVersion MINIMUM_CCS_VERSION = BYTE_SIZE_VALUE_ALWAYS_USES_BYTES_1;

    /**
     * Sorted list of all versions defined in this class
     */
    static final List<TransportVersion> DEFINED_VERSIONS = collectAllVersionIdsDefinedInClass(TransportVersions.class);

    // the highest transport version constant defined
    static final TransportVersion LATEST_DEFINED;
    static {
        LATEST_DEFINED = DEFINED_VERSIONS.getLast();

        // see comment on IDS field
        // now we're registered all the transport versions, we can clear the map
        IDS = null;
    }

    public static List<TransportVersion> collectAllVersionIdsDefinedInClass(Class<?> cls) {
        Map<Integer, String> versionIdFields = new HashMap<>();
        List<TransportVersion> definedTransportVersions = new ArrayList<>();

        Set<String> ignore = Set.of("ZERO", "CURRENT", "MINIMUM_COMPATIBLE", "MINIMUM_CCS_VERSION");

        for (Field declaredField : cls.getFields()) {
            if (declaredField.getType().equals(TransportVersion.class)) {
                String fieldName = declaredField.getName();
                if (ignore.contains(fieldName)) {
                    continue;
                }

                TransportVersion version;
                try {
                    version = (TransportVersion) declaredField.get(null);
                } catch (IllegalAccessException e) {
                    throw new AssertionError(e);
                }
                definedTransportVersions.add(version);

                if (Assertions.ENABLED) {
                    // check the version number is unique
                    var sameVersionNumber = versionIdFields.put(version.id(), fieldName);
                    assert sameVersionNumber == null
                        : "Versions ["
                            + sameVersionNumber
                            + "] and ["
                            + fieldName
                            + "] have the same version number ["
                            + version.id()
                            + "]. Each TransportVersion should have a different version number";
                }
            }
        }

        Collections.sort(definedTransportVersions);

        return List.copyOf(definedTransportVersions);
    }

    static final IntFunction<String> VERSION_LOOKUP = ReleaseVersions.generateVersionsLookup(TransportVersions.class, LATEST_DEFINED.id());

    // no instance
    private TransportVersions() {}
}<|MERGE_RESOLUTION|>--- conflicted
+++ resolved
@@ -178,12 +178,9 @@
     public static final TransportVersion REMOVE_SNAPSHOT_FAILURES = def(9_002_0_00);
     public static final TransportVersion TRANSPORT_STATS_HANDLING_TIME_REQUIRED = def(9_003_0_00);
     public static final TransportVersion REMOVE_DESIRED_NODE_VERSION = def(9_004_0_00);
-<<<<<<< HEAD
-    public static final TransportVersion LENIENT_RERANKERS = def(9_005_0_00);
-=======
     public static final TransportVersion ESQL_DRIVER_TASK_DESCRIPTION = def(9_005_0_00);
     public static final TransportVersion ESQL_RETRY_ON_SHARD_LEVEL_FAILURE = def(9_006_0_00);
->>>>>>> a33708df
+    public static final TransportVersion LENIENT_RERANKERS = def(9_007_0_00);
 
     /*
      * STOP! READ THIS FIRST! No, really,

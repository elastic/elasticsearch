--- conflicted
+++ resolved
@@ -159,11 +159,8 @@
     public static final TransportVersion JINA_AI_INTEGRATION_ADDED = def(8_819_00_0);
     public static final TransportVersion TRACK_INDEX_FAILED_DUE_TO_VERSION_CONFLICT_METRIC = def(8_820_00_0);
     public static final TransportVersion REPLACE_FAILURE_STORE_OPTIONS_WITH_SELECTOR_SYNTAX = def(8_821_00_0);
-<<<<<<< HEAD
-=======
     public static final TransportVersion ELASTIC_INFERENCE_SERVICE_UNIFIED_CHAT_COMPLETIONS_INTEGRATION = def(8_822_00_0);
     public static final TransportVersion KQL_QUERY_TECH_PREVIEW = def(8_823_00_0);
->>>>>>> 3b012c04
 
     /*
      * STOP! READ THIS FIRST! No, really,

--- conflicted
+++ resolved
@@ -319,11 +319,8 @@
     public static final TransportVersion ML_INFERENCE_SAGEMAKER_ELASTIC = def(9_106_0_00);
     public static final TransportVersion SPARSE_VECTOR_FIELD_PRUNING_OPTIONS = def(9_107_0_00);
     public static final TransportVersion CLUSTER_STATE_PROJECTS_SETTINGS = def(9_108_0_00);
-<<<<<<< HEAD
-    public static final TransportVersion MAPPINGS_IN_DATA_STREAMS = def(9_109_0_00);
-=======
     public static final TransportVersion ML_INFERENCE_ELASTIC_DENSE_TEXT_EMBEDDINGS_ADDED = def(9_109_00_0);
->>>>>>> d16271b7
+    public static final TransportVersion MAPPINGS_IN_DATA_STREAMS = def(9_110_0_00);
 
     /*
      * STOP! READ THIS FIRST! No, really,

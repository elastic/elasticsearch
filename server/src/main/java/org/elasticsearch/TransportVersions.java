--- conflicted
+++ resolved
@@ -138,12 +138,9 @@
     public static final TransportVersion DATA_STREAM_AUTO_SHARDING_EVENT = def(8_598_00_0);
     public static final TransportVersion ADD_FAILURE_STORE_INDICES_OPTIONS = def(8_599_00_0);
     public static final TransportVersion ESQL_ENRICH_OPERATOR_STATUS = def(8_600_00_0);
-<<<<<<< HEAD
-    public static final TransportVersion ALLOCATION_STATS = def(8_601_00_0);
-=======
     public static final TransportVersion ESQL_SERIALIZE_ARRAY_VECTOR = def(8_601_00_0);
     public static final TransportVersion ESQL_SERIALIZE_ARRAY_BLOCK = def(8_602_00_0);
->>>>>>> 713f5216
+    public static final TransportVersion ALLOCATION_STATS = def(8_603_00_0);
 
     /*
      * STOP! READ THIS FIRST! No, really,

--- conflicted
+++ resolved
@@ -185,11 +185,8 @@
     public static final TransportVersion ESQL_DRIVER_TASK_DESCRIPTION = def(9_005_0_00);
     public static final TransportVersion ESQL_RETRY_ON_SHARD_LEVEL_FAILURE = def(9_006_0_00);
     public static final TransportVersion ESQL_PROFILE_ASYNC_NANOS = def(9_007_00_0);
-<<<<<<< HEAD
-    public static final TransportVersion REMOVE_ALL_APPLICABLE_SELECTOR = def(9_008_0_00);
-=======
     public static final TransportVersion ESQL_LOOKUP_JOIN_SOURCE_TEXT = def(9_008_0_00);
->>>>>>> 2c846e73
+    public static final TransportVersion REMOVE_ALL_APPLICABLE_SELECTOR = def(9_009_0_00);
 
     /*
      * STOP! READ THIS FIRST! No, really,

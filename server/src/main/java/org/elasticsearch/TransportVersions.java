--- conflicted
+++ resolved
@@ -180,13 +180,10 @@
     public static final TransportVersion ESQL_SERIALIZE_SOURCE_FUNCTIONS_WARNINGS = def(9_016_0_00);
     public static final TransportVersion ESQL_DRIVER_NODE_DESCRIPTION = def(9_017_0_00);
     public static final TransportVersion MULTI_PROJECT = def(9_018_0_00);
-<<<<<<< HEAD
-    public static final TransportVersion RANDOM_SAMPLER_QUERY_BUILDER = def(9_019_0_00);
-=======
     public static final TransportVersion STORED_SCRIPT_CONTENT_LENGTH = def(9_019_0_00);
     public static final TransportVersion JINA_AI_EMBEDDING_TYPE_SUPPORT_ADDED = def(9_020_0_00);
     public static final TransportVersion RE_REMOVE_MIN_COMPATIBLE_SHARD_NODE = def(9_021_0_00);
->>>>>>> a92b1d68
+    public static final TransportVersion RANDOM_SAMPLER_QUERY_BUILDER = def(9_022_0_00);
 
     /*
      * STOP! READ THIS FIRST! No, really,

--- conflicted
+++ resolved
@@ -147,11 +147,8 @@
     public static final TransportVersion JINA_AI_EMBEDDING_TYPE_SUPPORT_ADDED_BACKPORT_8_19 = def(8_841_0_06);
     public static final TransportVersion RETRY_ILM_ASYNC_ACTION_REQUIRE_ERROR_8_19 = def(8_841_0_07);
     public static final TransportVersion INFERENCE_CONTEXT_8_X = def(8_841_0_08);
-<<<<<<< HEAD
-    public static final TransportVersion INTRODUCE_LIFECYCLE_TEMPLATE_8_19 = def(8_841_0_09);
-=======
     public static final TransportVersion ML_INFERENCE_DEEPSEEK_8_19 = def(8_841_0_09);
->>>>>>> 9f89a3b3
+    public static final TransportVersion INTRODUCE_LIFECYCLE_TEMPLATE_8_19 = def(8_841_0_10);
     public static final TransportVersion INITIAL_ELASTICSEARCH_9_0 = def(9_000_0_00);
     public static final TransportVersion REMOVE_SNAPSHOT_FAILURES_90 = def(9_000_0_01);
     public static final TransportVersion TRANSPORT_STATS_HANDLING_TIME_REQUIRED_90 = def(9_000_0_02);
@@ -188,11 +185,8 @@
     public static final TransportVersion ESQL_SERIALIZE_BLOCK_TYPE_CODE = def(9_026_0_00);
     public static final TransportVersion ESQL_THREAD_NAME_IN_DRIVER_PROFILE = def(9_027_0_00);
     public static final TransportVersion INFERENCE_CONTEXT = def(9_028_0_00);
-<<<<<<< HEAD
-    public static final TransportVersion INTRODUCE_LIFECYCLE_TEMPLATE = def(9_029_0_00);
-=======
     public static final TransportVersion ML_INFERENCE_DEEPSEEK = def(9_029_00_0);
->>>>>>> 9f89a3b3
+    public static final TransportVersion INTRODUCE_LIFECYCLE_TEMPLATE = def(9_030_0_00);
 
     /*
      * STOP! READ THIS FIRST! No, really,

/*
 * Copyright Elasticsearch B.V. and/or licensed to Elasticsearch B.V. under one
 * or more contributor license agreements. Licensed under the "Elastic License
 * 2.0", the "GNU Affero General Public License v3.0 only", and the "Server Side
 * Public License v 1"; you may not use this file except in compliance with, at
 * your election, the "Elastic License 2.0", the "GNU Affero General Public
 * License v3.0 only", or the "Server Side Public License, v 1".
 */

package org.elasticsearch;

import org.elasticsearch.core.Assertions;

import java.lang.reflect.Field;
import java.util.ArrayList;
import java.util.Collections;
import java.util.HashMap;
import java.util.List;
import java.util.Map;
import java.util.TreeSet;

/**
 * Legacy container for transport version constants.
 *
 *   ____   ___    _   _  ___ _____   _____ ____ ___ _____   _____ _   _ ___ ____    _____ ___ _     _____
 *  |  _ \ / _ \  | \ | |/ _ \_   _| | ____|  _ \_ _|_   _| |_   _| | | |_ _/ ___|  |  ___|_ _| |   | ____|
 *  | | | | | | | |  \| | | | || |   |  _| | | | | |  | |     | | | |_| || |\___ \  | |_   | || |   |  _|
 *  | |_| | |_| | | |\  | |_| || |   | |___| |_| | |  | |     | | |  _  || | ___) | |  _|  | || |___| |___
 *  |____/ \___/  |_| \_|\___/ |_|   |_____|____/___| |_|     |_| |_| |_|___|____/  |_|   |___|_____|_____|
 *
 * DO NOT EDIT THIS FILE! New transport versions should be added using the new transport version system.
 * See docs/internal/Versioning.md.
 */
public class TransportVersions {

    /*
     * NOTE: IntelliJ lies!
     * This map is used during class construction, referenced by the registerTransportVersion method.
     * When all the transport version constants have been registered, the map is cleared & never touched again.
     */
    static TreeSet<Integer> IDS = new TreeSet<>();

    static TransportVersion def(int id) {
        if (IDS == null) throw new IllegalStateException("The IDS map needs to be present to call this method");

        if (IDS.add(id) == false) {
            throw new IllegalArgumentException("Version id " + id + " defined twice");
        }
        if (id < IDS.last()) {
            throw new IllegalArgumentException("Version id " + id + " is not defined in the right location. Keep constants sorted");
        }
        return new TransportVersion(id);
    }

    // TODO: ES-10337 we can remove all transport versions earlier than 8.18
    public static final TransportVersion V_7_3_0 = def(7_03_00_99);
    public static final TransportVersion V_7_3_2 = def(7_03_02_99);
    public static final TransportVersion V_7_4_0 = def(7_04_00_99);
    public static final TransportVersion V_7_8_0 = def(7_08_00_99);
    public static final TransportVersion V_7_8_1 = def(7_08_01_99);
    public static final TransportVersion V_7_9_0 = def(7_09_00_99);
    public static final TransportVersion V_7_10_0 = def(7_10_00_99);
    public static final TransportVersion V_8_0_0 = def(8_00_00_99);
<<<<<<< HEAD
    public static final TransportVersion V_8_6_0 = def(8_06_00_99);
    public static final TransportVersion V_8_6_1 = def(8_06_01_99);
=======
    public static final TransportVersion V_8_7_0 = def(8_07_00_99);
    public static final TransportVersion V_8_7_1 = def(8_07_01_99);
>>>>>>> c71ffe59
    public static final TransportVersion V_8_8_0 = def(8_08_00_99);
    public static final TransportVersion V_8_8_1 = def(8_08_01_99);
    /*
     * READ THE COMMENT BELOW THIS BLOCK OF DECLARATIONS BEFORE ADDING NEW TRANSPORT VERSIONS
     * Detached transport versions added below here.
     */
    public static final TransportVersion V_8_9_X = def(8_500_0_20);
    public static final TransportVersion V_8_10_X = def(8_500_0_61);
    public static final TransportVersion V_8_11_X = def(8_512_0_01);
    public static final TransportVersion V_8_12_0 = def(8_560_0_00);
    public static final TransportVersion V_8_12_1 = def(8_560_0_01);
    public static final TransportVersion V_8_13_0 = def(8_595_0_00);
    public static final TransportVersion V_8_13_4 = def(8_595_0_01);
    public static final TransportVersion V_8_14_0 = def(8_636_0_01);
    public static final TransportVersion V_8_15_0 = def(8_702_0_02);
    public static final TransportVersion V_8_15_2 = def(8_702_0_03);
    public static final TransportVersion V_8_16_0 = def(8_772_0_01);
    // TODO: leave this version until the very end to satisfy max transport version test
    public static final TransportVersion INITIAL_ELASTICSEARCH_8_17_5 = def(8_797_0_05);

    /*
     * STOP! READ THIS FIRST! No, really,
     *        ____ _____ ___  ____  _        ____  _____    _    ____    _____ _   _ ___ ____    _____ ___ ____  ____ _____ _
     *       / ___|_   _/ _ \|  _ \| |      |  _ \| ____|  / \  |  _ \  |_   _| | | |_ _/ ___|  |  ___|_ _|  _ \/ ___|_   _| |
     *       \___ \ | || | | | |_) | |      | |_) |  _|   / _ \ | | | |   | | | |_| || |\___ \  | |_   | || |_) \___ \ | | | |
     *        ___) || || |_| |  __/|_|      |  _ <| |___ / ___ \| |_| |   | | |  _  || | ___) | |  _|  | ||  _ < ___) || | |_|
     *       |____/ |_| \___/|_|   (_)      |_| \_\_____/_/   \_\____/    |_| |_| |_|___|____/  |_|   |___|_| \_\____/ |_| (_)
     *
     * DO NOT EDIT THIS FILE.
     *
     * Transport version must now be added with the new transport version system. See docs/internal/Versioning.md
     */

    /**
     * Sorted list of all versions defined in this class
     */
    static final List<TransportVersion> DEFINED_VERSIONS = collectAllVersionIdsDefinedInClass(TransportVersions.class);

    public static List<TransportVersion> collectAllVersionIdsDefinedInClass(Class<?> cls) {
        Map<Integer, String> versionIdFields = new HashMap<>();
        List<TransportVersion> definedTransportVersions = new ArrayList<>();

        for (Field declaredField : cls.getFields()) {
            if (declaredField.getType().equals(TransportVersion.class)) {
                String fieldName = declaredField.getName();

                TransportVersion version;
                try {
                    version = (TransportVersion) declaredField.get(null);
                } catch (IllegalAccessException e) {
                    throw new AssertionError(e);
                }
                definedTransportVersions.add(version);

                if (Assertions.ENABLED) {
                    // check the version number is unique
                    var sameVersionNumber = versionIdFields.put(version.id(), fieldName);
                    assert sameVersionNumber == null
                        : "Versions ["
                            + sameVersionNumber
                            + "] and ["
                            + fieldName
                            + "] have the same version number ["
                            + version.id()
                            + "]. Each TransportVersion should have a different version number";
                }
            }
        }

        Collections.sort(definedTransportVersions);

        return List.copyOf(definedTransportVersions);
    }

    // no instance
    private TransportVersions() {}
}<|MERGE_RESOLUTION|>--- conflicted
+++ resolved
@@ -61,13 +61,6 @@
     public static final TransportVersion V_7_9_0 = def(7_09_00_99);
     public static final TransportVersion V_7_10_0 = def(7_10_00_99);
     public static final TransportVersion V_8_0_0 = def(8_00_00_99);
-<<<<<<< HEAD
-    public static final TransportVersion V_8_6_0 = def(8_06_00_99);
-    public static final TransportVersion V_8_6_1 = def(8_06_01_99);
-=======
-    public static final TransportVersion V_8_7_0 = def(8_07_00_99);
-    public static final TransportVersion V_8_7_1 = def(8_07_01_99);
->>>>>>> c71ffe59
     public static final TransportVersion V_8_8_0 = def(8_08_00_99);
     public static final TransportVersion V_8_8_1 = def(8_08_01_99);
     /*

--- conflicted
+++ resolved
@@ -210,11 +210,7 @@
     public static final TransportVersion ML_INFERENCE_COHERE_API_VERSION_8_19 = def(8_841_0_60);
     public static final TransportVersion ESQL_DOCUMENTS_FOUND_AND_VALUES_LOADED_8_19 = def(8_841_0_61);
     public static final TransportVersion ESQL_PROFILE_INCLUDE_PLAN_8_19 = def(8_841_0_62);
-<<<<<<< HEAD
-
-=======
     public static final TransportVersion ESQL_SPLIT_ON_BIG_VALUES_8_19 = def(8_841_0_63);
->>>>>>> 31c2594b
     public static final TransportVersion V_9_0_0 = def(9_000_0_09);
     public static final TransportVersion INITIAL_ELASTICSEARCH_9_0_1 = def(9_000_0_10);
     public static final TransportVersion INITIAL_ELASTICSEARCH_9_0_2 = def(9_000_0_11);
@@ -336,13 +332,10 @@
     public static final TransportVersion PROJECT_STATE_REGISTRY_RECORDS_DELETIONS = def(9_113_0_00);
     public static final TransportVersion ESQL_SERIALIZE_TIMESERIES_FIELD_TYPE = def(9_114_0_00);
     public static final TransportVersion ML_INFERENCE_IBM_WATSONX_COMPLETION_ADDED = def(9_115_0_00);
-<<<<<<< HEAD
-    public static final TransportVersion ML_INFERENCE_AZURE_AI_STUDIO_ADDED = def(9_116_0_00);
-=======
     public static final TransportVersion ESQL_SPLIT_ON_BIG_VALUES = def(9_116_0_00);
     public static final TransportVersion ESQL_LOCAL_RELATION_WITH_NEW_BLOCKS = def(9_117_0_00);
     public static final TransportVersion ML_INFERENCE_CUSTOM_SERVICE_EMBEDDING_TYPE = def(9_118_0_00);
->>>>>>> 31c2594b
+    public static final TransportVersion ML_INFERENCE_AZURE_AI_STUDIO_ADDED = def(9_119_0_00);
 
     /*
      * STOP! READ THIS FIRST! No, really,

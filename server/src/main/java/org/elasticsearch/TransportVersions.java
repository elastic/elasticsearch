--- conflicted
+++ resolved
@@ -218,11 +218,8 @@
     public static final TransportVersion RESCORE_VECTOR_ALLOW_ZERO_BACKPORT_8_19 = def(8_841_0_27);
     public static final TransportVersion INFERENCE_ADD_TIMEOUT_PUT_ENDPOINT_8_19 = def(8_841_0_28);
     public static final TransportVersion ESQL_REPORT_SHARD_PARTITIONING_8_19 = def(8_841_0_29);
-<<<<<<< HEAD
-    public static final TransportVersion INCLUDE_INDEX_MODE_IN_GET_DATA_STREAM_BACKPORT_8_19 = def(8_841_0_30);
-=======
     public static final TransportVersion ESQL_DRIVER_TASK_DESCRIPTION_8_19 = def(8_841_0_30);
->>>>>>> 8580981d
+    public static final TransportVersion INCLUDE_INDEX_MODE_IN_GET_DATA_STREAM_BACKPORT_8_19 = def(8_841_0_31);
 
     /*
      * STOP! READ THIS FIRST! No, really,

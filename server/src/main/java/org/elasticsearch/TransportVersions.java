--- conflicted
+++ resolved
@@ -181,12 +181,9 @@
     public static final TransportVersion SEGMENT_LEVEL_FIELDS_STATS = def(8_711_00_0);
     public static final TransportVersion ML_ADD_DETECTION_RULE_PARAMS = def(8_712_00_0);
     public static final TransportVersion FIX_VECTOR_SIMILARITY_INNER_HITS = def(8_713_00_0);
-<<<<<<< HEAD
-    public static final TransportVersion SLM_SCHEDULE_BY_INTERVAL = def(8_714_00_0);
-=======
     public static final TransportVersion INDEX_REQUEST_UPDATE_BY_DOC_ORIGIN = def(8_714_00_0);
     public static final TransportVersion ESQL_ATTRIBUTE_CACHED_SERIALIZATION = def(8_715_00_0);
->>>>>>> a0480ce1
+    public static final TransportVersion SLM_SCHEDULE_BY_INTERVAL = def(8_716_00_0);
 
     /*
      * STOP! READ THIS FIRST! No, really,

/*
 * Copyright Elasticsearch B.V. and/or licensed to Elasticsearch B.V. under one
 * or more contributor license agreements. Licensed under the "Elastic License
 * 2.0", the "GNU Affero General Public License v3.0 only", and the "Server Side
 * Public License v 1"; you may not use this file except in compliance with, at
 * your election, the "Elastic License 2.0", the "GNU Affero General Public
 * License v3.0 only", or the "Server Side Public License, v 1".
 */

package org.elasticsearch;

import org.elasticsearch.core.Assertions;

import java.lang.reflect.Field;
import java.util.ArrayList;
import java.util.Collections;
import java.util.HashMap;
import java.util.List;
import java.util.Map;
import java.util.Set;
import java.util.TreeSet;

/**
 * <p>Transport version is used to coordinate compatible wire protocol communication between nodes, at a fine-grained level.  This replaces
 * and supersedes the old Version constants.</p>
 *
 * <p>Before adding a new version constant, please read the block comment at the end of the list of constants.</p>
 */
public class TransportVersions {

    /*
     * NOTE: IntelliJ lies!
     * This map is used during class construction, referenced by the registerTransportVersion method.
     * When all the transport version constants have been registered, the map is cleared & never touched again.
     */
    static TreeSet<Integer> IDS = new TreeSet<>();

    static TransportVersion def(int id) {
        if (IDS == null) throw new IllegalStateException("The IDS map needs to be present to call this method");

        if (IDS.add(id) == false) {
            throw new IllegalArgumentException("Version id " + id + " defined twice");
        }
        if (id < IDS.last()) {
            throw new IllegalArgumentException("Version id " + id + " is not defined in the right location. Keep constants sorted");
        }
        return new TransportVersion(id);
    }

    // TODO: ES-10337 we can remove all transport versions earlier than 8.18
    public static final TransportVersion ZERO = def(0);
    public static final TransportVersion V_7_0_0 = def(7_00_00_99);
    public static final TransportVersion V_7_1_0 = def(7_01_00_99);
    public static final TransportVersion V_7_2_0 = def(7_02_00_99);
    public static final TransportVersion V_7_3_0 = def(7_03_00_99);
    public static final TransportVersion V_7_3_2 = def(7_03_02_99);
    public static final TransportVersion V_7_4_0 = def(7_04_00_99);
    public static final TransportVersion V_7_8_0 = def(7_08_00_99);
    public static final TransportVersion V_7_8_1 = def(7_08_01_99);
    public static final TransportVersion V_7_9_0 = def(7_09_00_99);
    public static final TransportVersion V_7_10_0 = def(7_10_00_99);
    public static final TransportVersion V_8_0_0 = def(8_00_00_99);
    public static final TransportVersion V_8_1_0 = def(8_01_00_99);
    public static final TransportVersion V_8_2_0 = def(8_02_00_99);
    public static final TransportVersion V_8_3_0 = def(8_03_00_99);
    public static final TransportVersion V_8_4_0 = def(8_04_00_99);
    public static final TransportVersion V_8_5_0 = def(8_05_00_99);
    public static final TransportVersion V_8_6_0 = def(8_06_00_99);
    public static final TransportVersion V_8_6_1 = def(8_06_01_99);
    public static final TransportVersion V_8_7_0 = def(8_07_00_99);
    public static final TransportVersion V_8_7_1 = def(8_07_01_99);
    public static final TransportVersion V_8_8_0 = def(8_08_00_99);
    public static final TransportVersion V_8_8_1 = def(8_08_01_99);
    /*
     * READ THE COMMENT BELOW THIS BLOCK OF DECLARATIONS BEFORE ADDING NEW TRANSPORT VERSIONS
     * Detached transport versions added below here.
     */
    public static final TransportVersion V_8_9_X = def(8_500_0_20);
    public static final TransportVersion V_8_10_X = def(8_500_0_61);
    public static final TransportVersion V_8_11_X = def(8_512_0_01);
    public static final TransportVersion V_8_12_0 = def(8_560_0_00);
    public static final TransportVersion V_8_12_1 = def(8_560_0_01);
    public static final TransportVersion V_8_13_0 = def(8_595_0_00);
    public static final TransportVersion V_8_13_4 = def(8_595_0_01);
    public static final TransportVersion V_8_14_0 = def(8_636_0_01);
    public static final TransportVersion V_8_15_0 = def(8_702_0_02);
    public static final TransportVersion V_8_15_2 = def(8_702_0_03);
    public static final TransportVersion V_8_16_0 = def(8_772_0_01);
    public static final TransportVersion V_8_16_1 = def(8_772_0_04);
    public static final TransportVersion V_8_16_5 = def(8_772_0_05);
    public static final TransportVersion V_8_16_6 = def(8_772_0_06);
    public static final TransportVersion INITIAL_ELASTICSEARCH_8_16_7 = def(8_772_0_07);
    public static final TransportVersion V_8_17_0 = def(8_797_0_02);
    public static final TransportVersion V_8_17_3 = def(8_797_0_03);
    public static final TransportVersion V_8_17_4 = def(8_797_0_04);
    public static final TransportVersion V_8_17_5 = def(8_797_0_05);
    public static final TransportVersion INITIAL_ELASTICSEARCH_8_17_6 = def(8_797_0_06);
    public static final TransportVersion INITIAL_ELASTICSEARCH_8_17_7 = def(8_797_0_07);
    public static final TransportVersion INITIAL_ELASTICSEARCH_8_17_8 = def(8_797_0_08);
    public static final TransportVersion INITIAL_ELASTICSEARCH_8_17_9 = def(8_797_0_09);
    public static final TransportVersion INITIAL_ELASTICSEARCH_8_17_10 = def(8_797_0_10);
    public static final TransportVersion INITIAL_ELASTICSEARCH_8_17_11 = def(8_797_0_11);
    public static final TransportVersion INDEXING_PRESSURE_THROTTLING_STATS = def(8_798_0_00);
    public static final TransportVersion REINDEX_DATA_STREAMS = def(8_799_0_00);
    public static final TransportVersion ESQL_REMOVE_NODE_LEVEL_PLAN = def(8_800_0_00);
    public static final TransportVersion LOGSDB_TELEMETRY_CUSTOM_CUTOFF_DATE = def(8_801_0_00);
    public static final TransportVersion SOURCE_MODE_TELEMETRY = def(8_802_0_00);
    public static final TransportVersion NEW_REFRESH_CLUSTER_BLOCK = def(8_803_0_00);
    public static final TransportVersion RETRIES_AND_OPERATIONS_IN_BLOBSTORE_STATS = def(8_804_0_00);
    public static final TransportVersion ADD_DATA_STREAM_OPTIONS_TO_TEMPLATES = def(8_805_0_00);
    public static final TransportVersion KNN_QUERY_RESCORE_OVERSAMPLE = def(8_806_0_00);
    public static final TransportVersion SEMANTIC_QUERY_LENIENT = def(8_807_0_00);
    public static final TransportVersion ESQL_QUERY_BUILDER_IN_SEARCH_FUNCTIONS = def(8_808_0_00);
    public static final TransportVersion EQL_ALLOW_PARTIAL_SEARCH_RESULTS = def(8_809_0_00);
    public static final TransportVersion NODE_VERSION_INFORMATION_WITH_MIN_READ_ONLY_INDEX_VERSION = def(8_810_0_00);
    public static final TransportVersion ERROR_TRACE_IN_TRANSPORT_HEADER = def(8_811_0_00);
    public static final TransportVersion FAILURE_STORE_ENABLED_BY_CLUSTER_SETTING = def(8_812_0_00);
    public static final TransportVersion SIMULATE_IGNORED_FIELDS = def(8_813_0_00);
    public static final TransportVersion TRANSFORMS_UPGRADE_MODE = def(8_814_0_00);
    public static final TransportVersion NODE_SHUTDOWN_EPHEMERAL_ID_ADDED = def(8_815_0_00);
    public static final TransportVersion ESQL_CCS_TELEMETRY_STATS = def(8_816_0_00);
    public static final TransportVersion TEXT_EMBEDDING_QUERY_VECTOR_BUILDER_INFER_MODEL_ID = def(8_817_0_00);
    public static final TransportVersion ESQL_ENABLE_NODE_LEVEL_REDUCTION = def(8_818_0_00);
    public static final TransportVersion JINA_AI_INTEGRATION_ADDED = def(8_819_0_00);
    public static final TransportVersion TRACK_INDEX_FAILED_DUE_TO_VERSION_CONFLICT_METRIC = def(8_820_0_00);
    public static final TransportVersion REPLACE_FAILURE_STORE_OPTIONS_WITH_SELECTOR_SYNTAX = def(8_821_0_00);
    public static final TransportVersion ELASTIC_INFERENCE_SERVICE_UNIFIED_CHAT_COMPLETIONS_INTEGRATION = def(8_822_0_00);
    public static final TransportVersion KQL_QUERY_TECH_PREVIEW = def(8_823_0_00);
    public static final TransportVersion ESQL_PROFILE_ROWS_PROCESSED = def(8_824_0_00);
    public static final TransportVersion BYTE_SIZE_VALUE_ALWAYS_USES_BYTES_1 = def(8_825_0_00);
    public static final TransportVersion REVERT_BYTE_SIZE_VALUE_ALWAYS_USES_BYTES_1 = def(8_826_0_00);
    public static final TransportVersion ESQL_SKIP_ES_INDEX_SERIALIZATION = def(8_827_0_00);
    public static final TransportVersion ADD_INDEX_BLOCK_TWO_PHASE = def(8_828_0_00);
    public static final TransportVersion RESOLVE_CLUSTER_NO_INDEX_EXPRESSION = def(8_829_0_00);
    public static final TransportVersion ADD_INCLUDE_FAILURE_INDICES_OPTION = def(8_831_0_00);
    public static final TransportVersion ESQL_RESPONSE_PARTIAL = def(8_832_0_00);
    public static final TransportVersion RANK_DOC_OPTIONAL_METADATA_FOR_EXPLAIN = def(8_833_0_00);
    public static final TransportVersion ILM_ADD_SEARCHABLE_SNAPSHOT_ADD_REPLICATE_FOR = def(8_834_0_00);
    public static final TransportVersion INGEST_REQUEST_INCLUDE_SOURCE_ON_ERROR = def(8_835_0_00);
    public static final TransportVersion RESOURCE_DEPRECATION_CHECKS = def(8_836_0_00);
    public static final TransportVersion LINEAR_RETRIEVER_SUPPORT = def(8_837_0_00);
    public static final TransportVersion TIMEOUT_GET_PARAM_FOR_RESOLVE_CLUSTER = def(8_838_0_00);
    public static final TransportVersion INFERENCE_REQUEST_ADAPTIVE_RATE_LIMITING = def(8_839_0_00);
    public static final TransportVersion ML_INFERENCE_IBM_WATSONX_RERANK_ADDED = def(8_840_0_00);
    public static final TransportVersion REMOVE_ALL_APPLICABLE_SELECTOR_BACKPORT_8_18 = def(8_840_0_01);
    public static final TransportVersion V_8_18_0 = def(8_840_0_02);
    public static final TransportVersion INITIAL_ELASTICSEARCH_8_18_1 = def(8_840_0_03);
    public static final TransportVersion INITIAL_ELASTICSEARCH_8_18_2 = def(8_840_0_04);
    public static final TransportVersion INITIAL_ELASTICSEARCH_8_18_3 = def(8_840_0_05);
    public static final TransportVersion INITIAL_ELASTICSEARCH_8_18_4 = def(8_840_0_06);
    public static final TransportVersion INITIAL_ELASTICSEARCH_8_18_6 = def(8_840_0_08);
    public static final TransportVersion INITIAL_ELASTICSEARCH_8_19 = def(8_841_0_00);
    public static final TransportVersion COHERE_BIT_EMBEDDING_TYPE_SUPPORT_ADDED_BACKPORT_8_X = def(8_841_0_01);
    public static final TransportVersion REMOVE_ALL_APPLICABLE_SELECTOR_BACKPORT_8_19 = def(8_841_0_02);
    public static final TransportVersion ESQL_RETRY_ON_SHARD_LEVEL_FAILURE_BACKPORT_8_19 = def(8_841_0_03);
    public static final TransportVersion ESQL_SUPPORT_PARTIAL_RESULTS_BACKPORT_8_19 = def(8_841_0_04);
    public static final TransportVersion VOYAGE_AI_INTEGRATION_ADDED_BACKPORT_8_X = def(8_841_0_05);
    public static final TransportVersion JINA_AI_EMBEDDING_TYPE_SUPPORT_ADDED_BACKPORT_8_19 = def(8_841_0_06);
    public static final TransportVersion RETRY_ILM_ASYNC_ACTION_REQUIRE_ERROR_8_19 = def(8_841_0_07);
    public static final TransportVersion INFERENCE_CONTEXT_8_X = def(8_841_0_08);
    public static final TransportVersion ML_INFERENCE_DEEPSEEK_8_19 = def(8_841_0_09);
    public static final TransportVersion ESQL_SERIALIZE_BLOCK_TYPE_CODE_8_19 = def(8_841_0_10);
    public static final TransportVersion ESQL_FAILURE_FROM_REMOTE_8_19 = def(8_841_0_11);
    public static final TransportVersion ESQL_AGGREGATE_METRIC_DOUBLE_LITERAL_8_19 = def(8_841_0_12);
    public static final TransportVersion INFERENCE_MODEL_REGISTRY_METADATA_8_19 = def(8_841_0_13);
    public static final TransportVersion INTRODUCE_LIFECYCLE_TEMPLATE_8_19 = def(8_841_0_14);
    public static final TransportVersion RERANK_COMMON_OPTIONS_ADDED_8_19 = def(8_841_0_15);
    public static final TransportVersion REMOTE_EXCEPTION_8_19 = def(8_841_0_16);
    public static final TransportVersion AMAZON_BEDROCK_TASK_SETTINGS_8_19 = def(8_841_0_17);
    public static final TransportVersion SEMANTIC_TEXT_CHUNKING_CONFIG_8_19 = def(8_841_0_18);
    public static final TransportVersion BATCHED_QUERY_PHASE_VERSION_BACKPORT_8_X = def(8_841_0_19);
    public static final TransportVersion SEARCH_INCREMENTAL_TOP_DOCS_NULL_BACKPORT_8_19 = def(8_841_0_20);
    public static final TransportVersion ML_INFERENCE_SAGEMAKER_8_19 = def(8_841_0_21);
    public static final TransportVersion ESQL_REPORT_ORIGINAL_TYPES_BACKPORT_8_19 = def(8_841_0_22);
    public static final TransportVersion PINNED_RETRIEVER_8_19 = def(8_841_0_23);
    public static final TransportVersion ESQL_AGGREGATE_METRIC_DOUBLE_BLOCK_8_19 = def(8_841_0_24);
    public static final TransportVersion INTRODUCE_FAILURES_LIFECYCLE_BACKPORT_8_19 = def(8_841_0_25);
    public static final TransportVersion INTRODUCE_FAILURES_DEFAULT_RETENTION_BACKPORT_8_19 = def(8_841_0_26);
    public static final TransportVersion RESCORE_VECTOR_ALLOW_ZERO_BACKPORT_8_19 = def(8_841_0_27);
    public static final TransportVersion INFERENCE_ADD_TIMEOUT_PUT_ENDPOINT_8_19 = def(8_841_0_28);
    public static final TransportVersion ESQL_REPORT_SHARD_PARTITIONING_8_19 = def(8_841_0_29);
    public static final TransportVersion ESQL_DRIVER_TASK_DESCRIPTION_8_19 = def(8_841_0_30);
    public static final TransportVersion ML_INFERENCE_HUGGING_FACE_CHAT_COMPLETION_ADDED_8_19 = def(8_841_0_31);
    public static final TransportVersion V_8_19_FIELD_CAPS_ADD_CLUSTER_ALIAS = def(8_841_0_32);
    public static final TransportVersion ESQL_HASH_OPERATOR_STATUS_OUTPUT_TIME_8_19 = def(8_841_0_34);
    public static final TransportVersion RERANKER_FAILURES_ALLOWED_8_19 = def(8_841_0_35);
    public static final TransportVersion ML_INFERENCE_HUGGING_FACE_RERANK_ADDED_8_19 = def(8_841_0_36);
    public static final TransportVersion ML_INFERENCE_SAGEMAKER_CHAT_COMPLETION_8_19 = def(8_841_0_37);
    public static final TransportVersion ML_INFERENCE_VERTEXAI_CHATCOMPLETION_ADDED_8_19 = def(8_841_0_38);
    public static final TransportVersion INFERENCE_CUSTOM_SERVICE_ADDED_8_19 = def(8_841_0_39);
    public static final TransportVersion IDP_CUSTOM_SAML_ATTRIBUTES_ADDED_8_19 = def(8_841_0_40);
    public static final TransportVersion DATA_STREAM_OPTIONS_API_REMOVE_INCLUDE_DEFAULTS_8_19 = def(8_841_0_41);
    public static final TransportVersion JOIN_ON_ALIASES_8_19 = def(8_841_0_42);
    public static final TransportVersion ILM_ADD_SKIP_SETTING_8_19 = def(8_841_0_43);
    public static final TransportVersion ESQL_REGEX_MATCH_WITH_CASE_INSENSITIVITY_8_19 = def(8_841_0_44);
    public static final TransportVersion ESQL_QUERY_PLANNING_DURATION_8_19 = def(8_841_0_45);
    public static final TransportVersion SEARCH_SOURCE_EXCLUDE_VECTORS_PARAM_8_19 = def(8_841_0_46);
    public static final TransportVersion ML_INFERENCE_MISTRAL_CHAT_COMPLETION_ADDED_8_19 = def(8_841_0_47);
    public static final TransportVersion ML_INFERENCE_ELASTIC_RERANK_ADDED_8_19 = def(8_841_0_48);
    public static final TransportVersion NONE_CHUNKING_STRATEGY_8_19 = def(8_841_0_49);
    public static final TransportVersion IDP_CUSTOM_SAML_ATTRIBUTES_ALLOW_LIST_8_19 = def(8_841_0_50);
    public static final TransportVersion SETTINGS_IN_DATA_STREAMS_8_19 = def(8_841_0_51);
    public static final TransportVersion ML_INFERENCE_CUSTOM_SERVICE_REMOVE_ERROR_PARSING_8_19 = def(8_841_0_52);
    public static final TransportVersion ML_INFERENCE_CUSTOM_SERVICE_EMBEDDING_BATCH_SIZE_8_19 = def(8_841_0_53);
    public static final TransportVersion STREAMS_LOGS_SUPPORT_8_19 = def(8_841_0_54);
    public static final TransportVersion ML_INFERENCE_CUSTOM_SERVICE_INPUT_TYPE_8_19 = def(8_841_0_55);
    public static final TransportVersion RANDOM_SAMPLER_QUERY_BUILDER_8_19 = def(8_841_0_56);
    public static final TransportVersion ML_INFERENCE_SAGEMAKER_ELASTIC_8_19 = def(8_841_0_57);
    public static final TransportVersion SPARSE_VECTOR_FIELD_PRUNING_OPTIONS_8_19 = def(8_841_0_58);
    public static final TransportVersion ML_INFERENCE_ELASTIC_DENSE_TEXT_EMBEDDINGS_ADDED_8_19 = def(8_841_0_59);
    public static final TransportVersion ML_INFERENCE_COHERE_API_VERSION_8_19 = def(8_841_0_60);
    public static final TransportVersion ESQL_DOCUMENTS_FOUND_AND_VALUES_LOADED_8_19 = def(8_841_0_61);
    public static final TransportVersion ESQL_PROFILE_INCLUDE_PLAN_8_19 = def(8_841_0_62);
    public static final TransportVersion ESQL_FIXED_INDEX_LIKE_8_19 = def(8_841_0_64);
    public static final TransportVersion INITIAL_ELASTICSEARCH_8_19_1 = def(8_841_0_65);
    public static final TransportVersion INITIAL_ELASTICSEARCH_8_19_2 = def(8_841_0_66);
    public static final TransportVersion INITIAL_ELASTICSEARCH_8_19_3 = def(8_841_0_67);
    public static final TransportVersion V_9_0_0 = def(9_000_0_09);
    public static final TransportVersion INITIAL_ELASTICSEARCH_9_0_1 = def(9_000_0_10);
    public static final TransportVersion INITIAL_ELASTICSEARCH_9_0_2 = def(9_000_0_11);
    public static final TransportVersion INITIAL_ELASTICSEARCH_9_0_3 = def(9_000_0_12);
    public static final TransportVersion INITIAL_ELASTICSEARCH_9_0_4 = def(9_000_0_13);
    public static final TransportVersion INITIAL_ELASTICSEARCH_9_0_6 = def(9_000_0_15);
    public static final TransportVersion COHERE_BIT_EMBEDDING_TYPE_SUPPORT_ADDED = def(9_001_0_00);
    public static final TransportVersion REMOVE_SNAPSHOT_FAILURES = def(9_002_0_00);
    public static final TransportVersion TRANSPORT_STATS_HANDLING_TIME_REQUIRED = def(9_003_0_00);
    public static final TransportVersion REMOVE_DESIRED_NODE_VERSION = def(9_004_0_00);
    public static final TransportVersion ESQL_DRIVER_TASK_DESCRIPTION = def(9_005_0_00);
    public static final TransportVersion ESQL_RETRY_ON_SHARD_LEVEL_FAILURE = def(9_006_0_00);
    public static final TransportVersion ESQL_PROFILE_ASYNC_NANOS = def(9_007_00_0);
    public static final TransportVersion ESQL_LOOKUP_JOIN_SOURCE_TEXT = def(9_008_0_00);
    public static final TransportVersion REMOVE_ALL_APPLICABLE_SELECTOR = def(9_009_0_00);
    public static final TransportVersion SLM_UNHEALTHY_IF_NO_SNAPSHOT_WITHIN = def(9_010_0_00);
    public static final TransportVersion ESQL_SUPPORT_PARTIAL_RESULTS = def(9_011_0_00);
    public static final TransportVersion REMOVE_REPOSITORY_CONFLICT_MESSAGE = def(9_012_0_00);
    public static final TransportVersion RERANKER_FAILURES_ALLOWED = def(9_013_0_00);
    public static final TransportVersion VOYAGE_AI_INTEGRATION_ADDED = def(9_014_0_00);
    public static final TransportVersion BYTE_SIZE_VALUE_ALWAYS_USES_BYTES = def(9_015_0_00);
    public static final TransportVersion ESQL_SERIALIZE_SOURCE_FUNCTIONS_WARNINGS = def(9_016_0_00);
    public static final TransportVersion ESQL_DRIVER_NODE_DESCRIPTION = def(9_017_0_00);
    public static final TransportVersion MULTI_PROJECT = def(9_018_0_00);
    public static final TransportVersion STORED_SCRIPT_CONTENT_LENGTH = def(9_019_0_00);
    public static final TransportVersion JINA_AI_EMBEDDING_TYPE_SUPPORT_ADDED = def(9_020_0_00);
    public static final TransportVersion RE_REMOVE_MIN_COMPATIBLE_SHARD_NODE = def(9_021_0_00);
    public static final TransportVersion UNASSIGENEDINFO_RESHARD_ADDED = def(9_022_0_00);
    public static final TransportVersion INCLUDE_INDEX_MODE_IN_GET_DATA_STREAM = def(9_023_0_00);
    public static final TransportVersion MAX_OPERATION_SIZE_REJECTIONS_ADDED = def(9_024_0_00);
    public static final TransportVersion RETRY_ILM_ASYNC_ACTION_REQUIRE_ERROR = def(9_025_0_00);
    public static final TransportVersion ESQL_SERIALIZE_BLOCK_TYPE_CODE = def(9_026_0_00);
    public static final TransportVersion ESQL_THREAD_NAME_IN_DRIVER_PROFILE = def(9_027_0_00);
    public static final TransportVersion INFERENCE_CONTEXT = def(9_028_0_00);
    public static final TransportVersion ML_INFERENCE_DEEPSEEK = def(9_029_00_0);
    public static final TransportVersion ESQL_FAILURE_FROM_REMOTE = def(9_030_00_0);
    public static final TransportVersion INDEX_RESHARDING_METADATA = def(9_031_0_00);
    public static final TransportVersion INFERENCE_MODEL_REGISTRY_METADATA = def(9_032_0_00);
    public static final TransportVersion INTRODUCE_LIFECYCLE_TEMPLATE = def(9_033_0_00);
    public static final TransportVersion INDEXING_STATS_INCLUDES_RECENT_WRITE_LOAD = def(9_034_0_00);
    public static final TransportVersion ESQL_AGGREGATE_METRIC_DOUBLE_LITERAL = def(9_035_0_00);
    public static final TransportVersion INDEX_METADATA_INCLUDES_RECENT_WRITE_LOAD = def(9_036_0_00);
    public static final TransportVersion RERANK_COMMON_OPTIONS_ADDED = def(9_037_0_00);
    public static final TransportVersion ESQL_REPORT_ORIGINAL_TYPES = def(9_038_00_0);
    public static final TransportVersion RESCORE_VECTOR_ALLOW_ZERO = def(9_039_0_00);
    public static final TransportVersion PROJECT_ID_IN_SNAPSHOT = def(9_040_0_00);
    public static final TransportVersion INDEX_STATS_AND_METADATA_INCLUDE_PEAK_WRITE_LOAD = def(9_041_0_00);
    public static final TransportVersion BATCHED_QUERY_PHASE_VERSION = def(9_043_0_00);
    public static final TransportVersion REMOTE_EXCEPTION = def(9_044_0_00);
    public static final TransportVersion ESQL_REMOVE_AGGREGATE_TYPE = def(9_045_0_00);
    public static final TransportVersion ADD_PROJECT_ID_TO_DSL_ERROR_INFO = def(9_046_0_00);
    public static final TransportVersion SEMANTIC_TEXT_CHUNKING_CONFIG = def(9_047_0_00);
    public static final TransportVersion REPO_ANALYSIS_COPY_BLOB = def(9_048_0_00);
    public static final TransportVersion AMAZON_BEDROCK_TASK_SETTINGS = def(9_049_0_00);
    public static final TransportVersion ESQL_REPORT_SHARD_PARTITIONING = def(9_050_0_00);
    public static final TransportVersion DEAD_ESQL_QUERY_PLANNING_DURATION = def(9_051_0_00);
    public static final TransportVersion DEAD_ESQL_DOCUMENTS_FOUND_AND_VALUES_LOADED = def(9_052_0_00);
    public static final TransportVersion DEAD_BATCHED_QUERY_EXECUTION_DELAYABLE_WRITABLE = def(9_053_0_00);
    public static final TransportVersion DEAD_SEARCH_INCREMENTAL_TOP_DOCS_NULL = def(9_054_0_00);
    public static final TransportVersion ESQL_QUERY_PLANNING_DURATION = def(9_055_0_00);
    public static final TransportVersion ESQL_DOCUMENTS_FOUND_AND_VALUES_LOADED = def(9_056_0_00);
    public static final TransportVersion BATCHED_QUERY_EXECUTION_DELAYABLE_WRITABLE = def(9_057_0_00);
    public static final TransportVersion SEARCH_INCREMENTAL_TOP_DOCS_NULL = def(9_058_0_00);
    public static final TransportVersion COMPRESS_DELAYABLE_WRITEABLE = def(9_059_0_00);
    public static final TransportVersion SYNONYMS_REFRESH_PARAM = def(9_060_0_00);
    public static final TransportVersion DOC_FIELDS_AS_LIST = def(9_061_0_00);
    public static final TransportVersion DENSE_VECTOR_OFF_HEAP_STATS = def(9_062_00_0);
    public static final TransportVersion RANDOM_SAMPLER_QUERY_BUILDER = def(9_063_0_00);
    public static final TransportVersion SETTINGS_IN_DATA_STREAMS = def(9_064_0_00);
    public static final TransportVersion INTRODUCE_FAILURES_LIFECYCLE = def(9_065_0_00);
    public static final TransportVersion PROJECT_METADATA_SETTINGS = def(9_066_0_00);
    public static final TransportVersion AGGREGATE_METRIC_DOUBLE_BLOCK = def(9_067_0_00);
    public static final TransportVersion PINNED_RETRIEVER = def(9_068_0_00);
    public static final TransportVersion ML_INFERENCE_SAGEMAKER = def(9_069_0_00);
    public static final TransportVersion WRITE_LOAD_INCLUDES_BUFFER_WRITES = def(9_070_0_00);
    public static final TransportVersion INTRODUCE_FAILURES_DEFAULT_RETENTION = def(9_071_0_00);
    public static final TransportVersion FILE_SETTINGS_HEALTH_INFO = def(9_072_0_00);
    public static final TransportVersion FIELD_CAPS_ADD_CLUSTER_ALIAS = def(9_073_0_00);
    public static final TransportVersion INFERENCE_ADD_TIMEOUT_PUT_ENDPOINT = def(9_074_0_00);
    public static final TransportVersion ESQL_FIELD_ATTRIBUTE_DROP_TYPE = def(9_075_0_00);
    public static final TransportVersion ESQL_TIME_SERIES_SOURCE_STATUS = def(9_076_0_00);
    public static final TransportVersion ESQL_HASH_OPERATOR_STATUS_OUTPUT_TIME = def(9_077_0_00);
    public static final TransportVersion ML_INFERENCE_HUGGING_FACE_CHAT_COMPLETION_ADDED = def(9_078_0_00);
    public static final TransportVersion NODES_STATS_SUPPORTS_MULTI_PROJECT = def(9_079_0_00);
    public static final TransportVersion ML_INFERENCE_HUGGING_FACE_RERANK_ADDED = def(9_080_0_00);
    public static final TransportVersion SETTINGS_IN_DATA_STREAMS_DRY_RUN = def(9_081_0_00);
    public static final TransportVersion ML_INFERENCE_SAGEMAKER_CHAT_COMPLETION = def(9_082_0_00);
    public static final TransportVersion ML_INFERENCE_VERTEXAI_CHATCOMPLETION_ADDED = def(9_083_0_00);
    public static final TransportVersion INFERENCE_CUSTOM_SERVICE_ADDED = def(9_084_0_00);
    public static final TransportVersion ESQL_LIMIT_ROW_SIZE = def(9_085_0_00);
    public static final TransportVersion ESQL_REGEX_MATCH_WITH_CASE_INSENSITIVITY = def(9_086_0_00);
    public static final TransportVersion IDP_CUSTOM_SAML_ATTRIBUTES = def(9_087_0_00);
    public static final TransportVersion JOIN_ON_ALIASES = def(9_088_0_00);
    public static final TransportVersion ILM_ADD_SKIP_SETTING = def(9_089_0_00);
    public static final TransportVersion ML_INFERENCE_MISTRAL_CHAT_COMPLETION_ADDED = def(9_090_0_00);
    public static final TransportVersion IDP_CUSTOM_SAML_ATTRIBUTES_ALLOW_LIST = def(9_091_0_00);
    public static final TransportVersion SEARCH_SOURCE_EXCLUDE_VECTORS_PARAM = def(9_092_0_00);
    public static final TransportVersion SNAPSHOT_INDEX_SHARD_STATUS_MISSING_STATS = def(9_093_0_00);
    public static final TransportVersion ML_INFERENCE_ELASTIC_RERANK = def(9_094_0_00);
    public static final TransportVersion SEARCH_LOAD_PER_INDEX_STATS = def(9_095_0_00);
    public static final TransportVersion HEAP_USAGE_IN_CLUSTER_INFO = def(9_096_0_00);
    public static final TransportVersion NONE_CHUNKING_STRATEGY = def(9_097_0_00);
    public static final TransportVersion PROJECT_DELETION_GLOBAL_BLOCK = def(9_098_0_00);
    public static final TransportVersion SECURITY_CLOUD_API_KEY_REALM_AND_TYPE = def(9_099_0_00);
    public static final TransportVersion STATE_PARAM_GET_SNAPSHOT = def(9_100_0_00);
    public static final TransportVersion PROJECT_ID_IN_SNAPSHOTS_DELETIONS_AND_REPO_CLEANUP = def(9_101_0_00);
    public static final TransportVersion ML_INFERENCE_CUSTOM_SERVICE_REMOVE_ERROR_PARSING = def(9_102_0_00);
    public static final TransportVersion ML_INFERENCE_CUSTOM_SERVICE_EMBEDDING_BATCH_SIZE = def(9_103_0_00);
    public static final TransportVersion STREAMS_LOGS_SUPPORT = def(9_104_0_00);
    public static final TransportVersion ML_INFERENCE_CUSTOM_SERVICE_INPUT_TYPE = def(9_105_0_00);
    public static final TransportVersion ML_INFERENCE_SAGEMAKER_ELASTIC = def(9_106_0_00);
    public static final TransportVersion SPARSE_VECTOR_FIELD_PRUNING_OPTIONS = def(9_107_0_00);
    public static final TransportVersion CLUSTER_STATE_PROJECTS_SETTINGS = def(9_108_0_00);
    public static final TransportVersion ML_INFERENCE_ELASTIC_DENSE_TEXT_EMBEDDINGS_ADDED = def(9_109_00_0);
    public static final TransportVersion ML_INFERENCE_COHERE_API_VERSION = def(9_110_0_00);
    public static final TransportVersion ESQL_PROFILE_INCLUDE_PLAN = def(9_111_0_00);
    public static final TransportVersion MAPPINGS_IN_DATA_STREAMS = def(9_112_0_00);
    public static final TransportVersion ESQL_FIXED_INDEX_LIKE_9_1 = def(9_112_0_02);
    public static final TransportVersion ESQL_SAMPLE_OPERATOR_STATUS_9_1 = def(9_112_0_03);
    public static final TransportVersion INITIAL_ELASTICSEARCH_9_1_1 = def(9_112_0_04);
    public static final TransportVersion INITIAL_ELASTICSEARCH_9_1_2 = def(9_112_0_05);
    public static final TransportVersion INITIAL_ELASTICSEARCH_9_1_3 = def(9_112_0_06);
    public static final TransportVersion PROJECT_STATE_REGISTRY_RECORDS_DELETIONS = def(9_113_0_00);
    public static final TransportVersion ESQL_SERIALIZE_TIMESERIES_FIELD_TYPE = def(9_114_0_00);
    public static final TransportVersion ML_INFERENCE_IBM_WATSONX_COMPLETION_ADDED = def(9_115_0_00);
    public static final TransportVersion ESQL_LOCAL_RELATION_WITH_NEW_BLOCKS = def(9_117_0_00);
    public static final TransportVersion ML_INFERENCE_CUSTOM_SERVICE_EMBEDDING_TYPE = def(9_118_0_00);
    public static final TransportVersion ESQL_FIXED_INDEX_LIKE = def(9_119_0_00);
    public static final TransportVersion LOOKUP_JOIN_CCS = def(9_120_0_00);
    public static final TransportVersion NODE_USAGE_STATS_FOR_THREAD_POOLS_IN_CLUSTER_INFO = def(9_121_0_00);
    public static final TransportVersion ESQL_CATEGORIZE_OPTIONS = def(9_122_0_00);
    public static final TransportVersion ML_INFERENCE_AZURE_AI_STUDIO_RERANK_ADDED = def(9_123_0_00);
    public static final TransportVersion PROJECT_STATE_REGISTRY_ENTRY = def(9_124_0_00);
    public static final TransportVersion ML_INFERENCE_LLAMA_ADDED = def(9_125_0_00);
    public static final TransportVersion SHARD_WRITE_LOAD_IN_CLUSTER_INFO = def(9_126_0_00);
    public static final TransportVersion ESQL_SAMPLE_OPERATOR_STATUS = def(9_127_0_00);
    public static final TransportVersion ESQL_TOPN_TIMINGS = def(9_128_0_00);
    public static final TransportVersion NODE_WEIGHTS_ADDED_TO_NODE_BALANCE_STATS = def(9_129_0_00);
    public static final TransportVersion RERANK_SNIPPETS = def(9_130_0_00);
    public static final TransportVersion PIPELINE_TRACKING_INFO = def(9_131_0_00);
    public static final TransportVersion COMPONENT_TEMPLATE_TRACKING_INFO = def(9_132_0_00);
    public static final TransportVersion TO_CHILD_BLOCK_JOIN_QUERY = def(9_133_0_00);
    public static final TransportVersion ML_INFERENCE_AI21_COMPLETION_ADDED = def(9_134_0_00);
    public static final TransportVersion TRANSPORT_NODE_USAGE_STATS_FOR_THREAD_POOLS_ACTION = def(9_135_0_00);
    public static final TransportVersion INDEX_TEMPLATE_TRACKING_INFO = def(9_136_0_00);
<<<<<<< HEAD
    public static final TransportVersion PROJECT_RESERVED_STATE_MOVE_TO_REGISTRY = def(9_137_0_00);
=======
    public static final TransportVersion EXTENDED_SNAPSHOT_STATS_IN_NODE_INFO = def(9_137_0_00);
    public static final TransportVersion SIMULATE_INGEST_MAPPING_MERGE_TYPE = def(9_138_0_00);
    public static final TransportVersion ESQL_LOOKUP_JOIN_ON_MANY_FIELDS = def(9_139_0_00);
    public static final TransportVersion SIMULATE_INGEST_EFFECTIVE_MAPPING = def(9_140_0_00);
    public static final TransportVersion RESOLVE_INDEX_MODE_ADDED = def(9_141_0_00);
    public static final TransportVersion DATA_STREAM_WRITE_INDEX_ONLY_SETTINGS = def(9_142_0_00);
    public static final TransportVersion SCRIPT_RESCORER = def(9_143_0_00);
    public static final TransportVersion ESQL_LOOKUP_OPERATOR_EMITTED_ROWS = def(9_144_0_00);
>>>>>>> 328fed87

    /*
     * STOP! READ THIS FIRST! No, really,
     *        ____ _____ ___  ____  _        ____  _____    _    ____    _____ _   _ ___ ____    _____ ___ ____  ____ _____ _
     *       / ___|_   _/ _ \|  _ \| |      |  _ \| ____|  / \  |  _ \  |_   _| | | |_ _/ ___|  |  ___|_ _|  _ \/ ___|_   _| |
     *       \___ \ | || | | | |_) | |      | |_) |  _|   / _ \ | | | |   | | | |_| || |\___ \  | |_   | || |_) \___ \ | | | |
     *        ___) || || |_| |  __/|_|      |  _ <| |___ / ___ \| |_| |   | | |  _  || | ___) | |  _|  | ||  _ < ___) || | |_|
     *       |____/ |_| \___/|_|   (_)      |_| \_\_____/_/   \_\____/    |_| |_| |_|___|____/  |_|   |___|_| \_\____/ |_| (_)
     *
     * A new transport version should be added EVERY TIME a change is made to the serialization protocol of one or more classes. Each
     * transport version should only be used in a single merged commit (apart from the BwC versions copied from o.e.Version, ≤V_8_8_1).
     *
     * More information about versions and backporting at docs/internal/Versioning.md
     *
     * ADDING A TRANSPORT VERSION
     * To add a new transport version, add a new constant at the bottom of the list, above this comment. Don't add other lines,
     * comments, etc. The version id has the following layout:
     *
     * M_NNN_S_PP
     *
     * M - The major version of Elasticsearch
     * NNN - The server version part
     * S - The subsidiary version part. It should always be 0 here, it is only used in subsidiary repositories.
     * PP - The patch version part
     *
     * To determine the id of the next TransportVersion constant, do the following:
     * - Use the same major version, unless bumping majors
     * - Bump the server version part by 1, unless creating a patch version
     * - Leave the subsidiary part as 0
     * - Bump the patch part if creating a patch version
     *
     * If a patch version is created, it should be placed sorted among the other existing constants.
     *
     * REVERTING A TRANSPORT VERSION
     *
     * If you revert a commit with a transport version change, you MUST ensure there is a NEW transport version representing the reverted
     * change. DO NOT let the transport version go backwards, it must ALWAYS be incremented.
     *
     * DETERMINING TRANSPORT VERSIONS FROM GIT HISTORY
     *
     * If your git checkout has the expected minor-version-numbered branches and the expected release-version tags then you can find the
     * transport versions known by a particular release ...
     *
     *     git show v8.11.0:server/src/main/java/org/elasticsearch/TransportVersions.java | grep '= def'
     *
     * ... or by a particular branch ...
     *
     *     git show 8.11:server/src/main/java/org/elasticsearch/TransportVersions.java | grep '= def'
     *
     * ... and you can see which versions were added in between two versions too ...
     *
     *     git diff v8.11.0..main -- server/src/main/java/org/elasticsearch/TransportVersions.java
     *
     * In branches 8.7-8.10 see server/src/main/java/org/elasticsearch/TransportVersion.java for the equivalent definitions.
     */

    /**
     * Reference to the earliest compatible transport version to this version of the codebase.
     * This should be the transport version used by the highest minor version of the previous major.
     */
    public static final TransportVersion MINIMUM_COMPATIBLE = INITIAL_ELASTICSEARCH_8_19;

    /**
     * Reference to the minimum transport version that can be used with CCS.
     * This should be the transport version used by the previous minor release.
     */
    public static final TransportVersion MINIMUM_CCS_VERSION = INITIAL_ELASTICSEARCH_9_1_2;

    /**
     * Sorted list of all versions defined in this class
     */
    static final List<TransportVersion> DEFINED_VERSIONS = collectAllVersionIdsDefinedInClass(TransportVersions.class);

    public static List<TransportVersion> collectAllVersionIdsDefinedInClass(Class<?> cls) {
        Map<Integer, String> versionIdFields = new HashMap<>();
        List<TransportVersion> definedTransportVersions = new ArrayList<>();

        Set<String> ignore = Set.of("ZERO", "CURRENT", "MINIMUM_COMPATIBLE", "MINIMUM_CCS_VERSION");

        for (Field declaredField : cls.getFields()) {
            if (declaredField.getType().equals(TransportVersion.class)) {
                String fieldName = declaredField.getName();
                if (ignore.contains(fieldName)) {
                    continue;
                }

                TransportVersion version;
                try {
                    version = (TransportVersion) declaredField.get(null);
                } catch (IllegalAccessException e) {
                    throw new AssertionError(e);
                }
                definedTransportVersions.add(version);

                if (Assertions.ENABLED) {
                    // check the version number is unique
                    var sameVersionNumber = versionIdFields.put(version.id(), fieldName);
                    assert sameVersionNumber == null
                        : "Versions ["
                            + sameVersionNumber
                            + "] and ["
                            + fieldName
                            + "] have the same version number ["
                            + version.id()
                            + "]. Each TransportVersion should have a different version number";
                }
            }
        }

        Collections.sort(definedTransportVersions);

        return List.copyOf(definedTransportVersions);
    }

    // no instance
    private TransportVersions() {}
}<|MERGE_RESOLUTION|>--- conflicted
+++ resolved
@@ -360,9 +360,6 @@
     public static final TransportVersion ML_INFERENCE_AI21_COMPLETION_ADDED = def(9_134_0_00);
     public static final TransportVersion TRANSPORT_NODE_USAGE_STATS_FOR_THREAD_POOLS_ACTION = def(9_135_0_00);
     public static final TransportVersion INDEX_TEMPLATE_TRACKING_INFO = def(9_136_0_00);
-<<<<<<< HEAD
-    public static final TransportVersion PROJECT_RESERVED_STATE_MOVE_TO_REGISTRY = def(9_137_0_00);
-=======
     public static final TransportVersion EXTENDED_SNAPSHOT_STATS_IN_NODE_INFO = def(9_137_0_00);
     public static final TransportVersion SIMULATE_INGEST_MAPPING_MERGE_TYPE = def(9_138_0_00);
     public static final TransportVersion ESQL_LOOKUP_JOIN_ON_MANY_FIELDS = def(9_139_0_00);
@@ -371,7 +368,7 @@
     public static final TransportVersion DATA_STREAM_WRITE_INDEX_ONLY_SETTINGS = def(9_142_0_00);
     public static final TransportVersion SCRIPT_RESCORER = def(9_143_0_00);
     public static final TransportVersion ESQL_LOOKUP_OPERATOR_EMITTED_ROWS = def(9_144_0_00);
->>>>>>> 328fed87
+    public static final TransportVersion PROJECT_RESERVED_STATE_MOVE_TO_REGISTRY = def(9_145_0_00);
 
     /*
      * STOP! READ THIS FIRST! No, really,

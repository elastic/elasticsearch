--- conflicted
+++ resolved
@@ -148,7 +148,7 @@
     public static final TransportVersion RETRY_ILM_ASYNC_ACTION_REQUIRE_ERROR_8_19 = def(8_841_0_07);
     public static final TransportVersion INFERENCE_CONTEXT_8_X = def(8_841_0_08);
     public static final TransportVersion ML_INFERENCE_DEEPSEEK_8_19 = def(8_841_0_09);
-    public static final TransportVersion INTRODUCE_LIFECYCLE_TEMPLATE_8_19 = def(8_841_0_10);
+    public static final TransportVersion INTRODUCE_LIFECYCLE_TEMPLATE_8_19 = def(8_841_0_12);
     public static final TransportVersion INITIAL_ELASTICSEARCH_9_0 = def(9_000_0_00);
     public static final TransportVersion REMOVE_SNAPSHOT_FAILURES_90 = def(9_000_0_01);
     public static final TransportVersion TRANSPORT_STATS_HANDLING_TIME_REQUIRED_90 = def(9_000_0_02);
@@ -186,12 +186,9 @@
     public static final TransportVersion ESQL_THREAD_NAME_IN_DRIVER_PROFILE = def(9_027_0_00);
     public static final TransportVersion INFERENCE_CONTEXT = def(9_028_0_00);
     public static final TransportVersion ML_INFERENCE_DEEPSEEK = def(9_029_00_0);
-<<<<<<< HEAD
-    public static final TransportVersion INTRODUCE_LIFECYCLE_TEMPLATE = def(9_030_0_00);
-=======
     public static final TransportVersion ESQL_FAILURE_FROM_REMOTE = def(9_030_00_0);
     public static final TransportVersion INDEX_RESHARDING_METADATA = def(9_031_0_00);
->>>>>>> b1e878fe
+    public static final TransportVersion INTRODUCE_LIFECYCLE_TEMPLATE = def(9_032_0_00);
 
     /*
      * STOP! READ THIS FIRST! No, really,

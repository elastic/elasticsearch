--- conflicted
+++ resolved
@@ -189,17 +189,14 @@
     public static final TransportVersion ESQL_CCS_EXEC_INFO_WITH_FAILURES = def(8_783_00_0);
     public static final TransportVersion LOGSDB_TELEMETRY = def(8_784_00_0);
     public static final TransportVersion LOGSDB_TELEMETRY_STATS = def(8_785_00_0);
-<<<<<<< HEAD
-    public static final TransportVersion QUERY_RULES_LIST_INCLUDES_TYPES = def(8_786_00_0);
-
-=======
     public static final TransportVersion KQL_QUERY_ADDED = def(8_786_00_0);
     public static final TransportVersion ROLE_MONITOR_STATS = def(8_787_00_0);
     public static final TransportVersion DATA_STREAM_INDEX_VERSION_DEPRECATION_CHECK = def(8_788_00_0);
     public static final TransportVersion ADD_COMPATIBILITY_VERSIONS_TO_NODE_INFO = def(8_789_00_0);
     public static final TransportVersion VERTEX_AI_INPUT_TYPE_ADDED = def(8_790_00_0);
     public static final TransportVersion SKIP_INNER_HITS_SEARCH_SOURCE = def(8_791_00_0);
->>>>>>> b2360110
+    public static final TransportVersion QUERY_RULES_LIST_INCLUDES_TYPES = def(8_792_00_0);
+
     /*
      * STOP! READ THIS FIRST! No, really,
      *        ____ _____ ___  ____  _        ____  _____    _    ____    _____ _   _ ___ ____    _____ ___ ____  ____ _____ _

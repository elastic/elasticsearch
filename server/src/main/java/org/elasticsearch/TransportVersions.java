/*
 * Copyright Elasticsearch B.V. and/or licensed to Elasticsearch B.V. under one
 * or more contributor license agreements. Licensed under the "Elastic License
 * 2.0", the "GNU Affero General Public License v3.0 only", and the "Server Side
 * Public License v 1"; you may not use this file except in compliance with, at
 * your election, the "Elastic License 2.0", the "GNU Affero General Public
 * License v3.0 only", or the "Server Side Public License, v 1".
 */

package org.elasticsearch;

import org.elasticsearch.core.Assertions;

import java.lang.reflect.Field;
import java.util.ArrayList;
import java.util.Collections;
import java.util.HashMap;
import java.util.List;
import java.util.Map;
import java.util.Set;
import java.util.TreeSet;

/**
 * <p>Transport version is used to coordinate compatible wire protocol communication between nodes, at a fine-grained level.  This replaces
 * and supersedes the old Version constants.</p>
 *
 * <p>Before adding a new version constant, please read the block comment at the end of the list of constants.</p>
 */
public class TransportVersions {

    /*
     * NOTE: IntelliJ lies!
     * This map is used during class construction, referenced by the registerTransportVersion method.
     * When all the transport version constants have been registered, the map is cleared & never touched again.
     */
    static TreeSet<Integer> IDS = new TreeSet<>();

    static TransportVersion def(int id) {
        if (IDS == null) throw new IllegalStateException("The IDS map needs to be present to call this method");

        if (IDS.add(id) == false) {
            throw new IllegalArgumentException("Version id " + id + " defined twice");
        }
        if (id < IDS.last()) {
            throw new IllegalArgumentException("Version id " + id + " is not defined in the right location. Keep constants sorted");
        }
        return new TransportVersion(id);
    }

    // TODO: ES-10337 we can remove all transport versions earlier than 8.18
    public static final TransportVersion ZERO = def(0);
    public static final TransportVersion V_7_0_0 = def(7_00_00_99);
    public static final TransportVersion V_7_1_0 = def(7_01_00_99);
    public static final TransportVersion V_7_2_0 = def(7_02_00_99);
    public static final TransportVersion V_7_3_0 = def(7_03_00_99);
    public static final TransportVersion V_7_3_2 = def(7_03_02_99);
    public static final TransportVersion V_7_4_0 = def(7_04_00_99);
    public static final TransportVersion V_7_8_0 = def(7_08_00_99);
    public static final TransportVersion V_7_8_1 = def(7_08_01_99);
    public static final TransportVersion V_7_9_0 = def(7_09_00_99);
    public static final TransportVersion V_7_10_0 = def(7_10_00_99);
    public static final TransportVersion V_8_0_0 = def(8_00_00_99);
    public static final TransportVersion V_8_1_0 = def(8_01_00_99);
    public static final TransportVersion V_8_2_0 = def(8_02_00_99);
    public static final TransportVersion V_8_3_0 = def(8_03_00_99);
    public static final TransportVersion V_8_4_0 = def(8_04_00_99);
    public static final TransportVersion V_8_5_0 = def(8_05_00_99);
    public static final TransportVersion V_8_6_0 = def(8_06_00_99);
    public static final TransportVersion V_8_6_1 = def(8_06_01_99);
    public static final TransportVersion V_8_7_0 = def(8_07_00_99);
    public static final TransportVersion V_8_7_1 = def(8_07_01_99);
    public static final TransportVersion V_8_8_0 = def(8_08_00_99);
    public static final TransportVersion V_8_8_1 = def(8_08_01_99);
    /*
     * READ THE COMMENT BELOW THIS BLOCK OF DECLARATIONS BEFORE ADDING NEW TRANSPORT VERSIONS
     * Detached transport versions added below here.
     */
    public static final TransportVersion V_8_9_X = def(8_500_0_20);
    public static final TransportVersion V_8_10_X = def(8_500_0_61);
    public static final TransportVersion V_8_11_X = def(8_512_0_01);
    public static final TransportVersion V_8_12_0 = def(8_560_0_00);
    public static final TransportVersion V_8_12_1 = def(8_560_0_01);
    public static final TransportVersion V_8_13_0 = def(8_595_0_00);
    public static final TransportVersion V_8_13_4 = def(8_595_0_01);
    public static final TransportVersion V_8_14_0 = def(8_636_0_01);
    public static final TransportVersion V_8_15_0 = def(8_702_0_02);
    public static final TransportVersion V_8_15_2 = def(8_702_0_03);
    public static final TransportVersion V_8_16_0 = def(8_772_0_01);
    public static final TransportVersion V_8_16_1 = def(8_772_0_04);
    public static final TransportVersion V_8_16_5 = def(8_772_0_05);
    public static final TransportVersion V_8_16_6 = def(8_772_0_06);
    public static final TransportVersion INITIAL_ELASTICSEARCH_8_16_7 = def(8_772_0_07);
    public static final TransportVersion V_8_17_0 = def(8_797_0_02);
    public static final TransportVersion V_8_17_3 = def(8_797_0_03);
    public static final TransportVersion V_8_17_4 = def(8_797_0_04);
    public static final TransportVersion V_8_17_5 = def(8_797_0_05);
    public static final TransportVersion INITIAL_ELASTICSEARCH_8_17_6 = def(8_797_0_06);
    public static final TransportVersion INITIAL_ELASTICSEARCH_8_17_7 = def(8_797_0_07);
    public static final TransportVersion INITIAL_ELASTICSEARCH_8_17_8 = def(8_797_0_08);
    public static final TransportVersion INITIAL_ELASTICSEARCH_8_17_9 = def(8_797_0_09);
    public static final TransportVersion INITIAL_ELASTICSEARCH_8_17_10 = def(8_797_0_10);
    public static final TransportVersion INDEXING_PRESSURE_THROTTLING_STATS = def(8_798_0_00);
    public static final TransportVersion REINDEX_DATA_STREAMS = def(8_799_0_00);
    public static final TransportVersion ESQL_REMOVE_NODE_LEVEL_PLAN = def(8_800_0_00);
    public static final TransportVersion LOGSDB_TELEMETRY_CUSTOM_CUTOFF_DATE = def(8_801_0_00);
    public static final TransportVersion SOURCE_MODE_TELEMETRY = def(8_802_0_00);
    public static final TransportVersion NEW_REFRESH_CLUSTER_BLOCK = def(8_803_0_00);
    public static final TransportVersion RETRIES_AND_OPERATIONS_IN_BLOBSTORE_STATS = def(8_804_0_00);
    public static final TransportVersion ADD_DATA_STREAM_OPTIONS_TO_TEMPLATES = def(8_805_0_00);
    public static final TransportVersion KNN_QUERY_RESCORE_OVERSAMPLE = def(8_806_0_00);
    public static final TransportVersion SEMANTIC_QUERY_LENIENT = def(8_807_0_00);
    public static final TransportVersion ESQL_QUERY_BUILDER_IN_SEARCH_FUNCTIONS = def(8_808_0_00);
    public static final TransportVersion EQL_ALLOW_PARTIAL_SEARCH_RESULTS = def(8_809_0_00);
    public static final TransportVersion NODE_VERSION_INFORMATION_WITH_MIN_READ_ONLY_INDEX_VERSION = def(8_810_0_00);
    public static final TransportVersion ERROR_TRACE_IN_TRANSPORT_HEADER = def(8_811_0_00);
    public static final TransportVersion FAILURE_STORE_ENABLED_BY_CLUSTER_SETTING = def(8_812_0_00);
    public static final TransportVersion SIMULATE_IGNORED_FIELDS = def(8_813_0_00);
    public static final TransportVersion TRANSFORMS_UPGRADE_MODE = def(8_814_0_00);
    public static final TransportVersion NODE_SHUTDOWN_EPHEMERAL_ID_ADDED = def(8_815_0_00);
    public static final TransportVersion ESQL_CCS_TELEMETRY_STATS = def(8_816_0_00);
    public static final TransportVersion TEXT_EMBEDDING_QUERY_VECTOR_BUILDER_INFER_MODEL_ID = def(8_817_0_00);
    public static final TransportVersion ESQL_ENABLE_NODE_LEVEL_REDUCTION = def(8_818_0_00);
    public static final TransportVersion JINA_AI_INTEGRATION_ADDED = def(8_819_0_00);
    public static final TransportVersion TRACK_INDEX_FAILED_DUE_TO_VERSION_CONFLICT_METRIC = def(8_820_0_00);
    public static final TransportVersion REPLACE_FAILURE_STORE_OPTIONS_WITH_SELECTOR_SYNTAX = def(8_821_0_00);
    public static final TransportVersion ELASTIC_INFERENCE_SERVICE_UNIFIED_CHAT_COMPLETIONS_INTEGRATION = def(8_822_0_00);
    public static final TransportVersion KQL_QUERY_TECH_PREVIEW = def(8_823_0_00);
    public static final TransportVersion ESQL_PROFILE_ROWS_PROCESSED = def(8_824_0_00);
    public static final TransportVersion BYTE_SIZE_VALUE_ALWAYS_USES_BYTES_1 = def(8_825_0_00);
    public static final TransportVersion REVERT_BYTE_SIZE_VALUE_ALWAYS_USES_BYTES_1 = def(8_826_0_00);
    public static final TransportVersion ESQL_SKIP_ES_INDEX_SERIALIZATION = def(8_827_0_00);
    public static final TransportVersion ADD_INDEX_BLOCK_TWO_PHASE = def(8_828_0_00);
    public static final TransportVersion RESOLVE_CLUSTER_NO_INDEX_EXPRESSION = def(8_829_0_00);
    public static final TransportVersion ML_ROLLOVER_LEGACY_INDICES = def(8_830_0_00);
    public static final TransportVersion ADD_INCLUDE_FAILURE_INDICES_OPTION = def(8_831_0_00);
    public static final TransportVersion ESQL_RESPONSE_PARTIAL = def(8_832_0_00);
    public static final TransportVersion RANK_DOC_OPTIONAL_METADATA_FOR_EXPLAIN = def(8_833_0_00);
    public static final TransportVersion ILM_ADD_SEARCHABLE_SNAPSHOT_ADD_REPLICATE_FOR = def(8_834_0_00);
    public static final TransportVersion INGEST_REQUEST_INCLUDE_SOURCE_ON_ERROR = def(8_835_0_00);
    public static final TransportVersion RESOURCE_DEPRECATION_CHECKS = def(8_836_0_00);
    public static final TransportVersion LINEAR_RETRIEVER_SUPPORT = def(8_837_0_00);
    public static final TransportVersion TIMEOUT_GET_PARAM_FOR_RESOLVE_CLUSTER = def(8_838_0_00);
    public static final TransportVersion INFERENCE_REQUEST_ADAPTIVE_RATE_LIMITING = def(8_839_0_00);
    public static final TransportVersion ML_INFERENCE_IBM_WATSONX_RERANK_ADDED = def(8_840_0_00);
    public static final TransportVersion REMOVE_ALL_APPLICABLE_SELECTOR_BACKPORT_8_18 = def(8_840_0_01);
    public static final TransportVersion V_8_18_0 = def(8_840_0_02);
    public static final TransportVersion INITIAL_ELASTICSEARCH_8_18_1 = def(8_840_0_03);
    public static final TransportVersion INITIAL_ELASTICSEARCH_8_18_2 = def(8_840_0_04);
    public static final TransportVersion INITIAL_ELASTICSEARCH_8_18_3 = def(8_840_0_05);
    public static final TransportVersion INITIAL_ELASTICSEARCH_8_18_4 = def(8_840_0_06);
    public static final TransportVersion INITIAL_ELASTICSEARCH_8_18_5 = def(8_840_0_07);
    public static final TransportVersion INITIAL_ELASTICSEARCH_8_19 = def(8_841_0_00);
    public static final TransportVersion COHERE_BIT_EMBEDDING_TYPE_SUPPORT_ADDED_BACKPORT_8_X = def(8_841_0_01);
    public static final TransportVersion REMOVE_ALL_APPLICABLE_SELECTOR_BACKPORT_8_19 = def(8_841_0_02);
    public static final TransportVersion ESQL_RETRY_ON_SHARD_LEVEL_FAILURE_BACKPORT_8_19 = def(8_841_0_03);
    public static final TransportVersion ESQL_SUPPORT_PARTIAL_RESULTS_BACKPORT_8_19 = def(8_841_0_04);
    public static final TransportVersion VOYAGE_AI_INTEGRATION_ADDED_BACKPORT_8_X = def(8_841_0_05);
    public static final TransportVersion JINA_AI_EMBEDDING_TYPE_SUPPORT_ADDED_BACKPORT_8_19 = def(8_841_0_06);
    public static final TransportVersion RETRY_ILM_ASYNC_ACTION_REQUIRE_ERROR_8_19 = def(8_841_0_07);
    public static final TransportVersion INFERENCE_CONTEXT_8_X = def(8_841_0_08);
    public static final TransportVersion ML_INFERENCE_DEEPSEEK_8_19 = def(8_841_0_09);
    public static final TransportVersion ESQL_SERIALIZE_BLOCK_TYPE_CODE_8_19 = def(8_841_0_10);
    public static final TransportVersion ESQL_FAILURE_FROM_REMOTE_8_19 = def(8_841_0_11);
    public static final TransportVersion ESQL_AGGREGATE_METRIC_DOUBLE_LITERAL_8_19 = def(8_841_0_12);
    public static final TransportVersion INFERENCE_MODEL_REGISTRY_METADATA_8_19 = def(8_841_0_13);
    public static final TransportVersion INTRODUCE_LIFECYCLE_TEMPLATE_8_19 = def(8_841_0_14);
    public static final TransportVersion RERANK_COMMON_OPTIONS_ADDED_8_19 = def(8_841_0_15);
    public static final TransportVersion REMOTE_EXCEPTION_8_19 = def(8_841_0_16);
    public static final TransportVersion AMAZON_BEDROCK_TASK_SETTINGS_8_19 = def(8_841_0_17);
    public static final TransportVersion SEMANTIC_TEXT_CHUNKING_CONFIG_8_19 = def(8_841_0_18);
    public static final TransportVersion BATCHED_QUERY_PHASE_VERSION_BACKPORT_8_X = def(8_841_0_19);
    public static final TransportVersion SEARCH_INCREMENTAL_TOP_DOCS_NULL_BACKPORT_8_19 = def(8_841_0_20);
    public static final TransportVersion ML_INFERENCE_SAGEMAKER_8_19 = def(8_841_0_21);
    public static final TransportVersion ESQL_REPORT_ORIGINAL_TYPES_BACKPORT_8_19 = def(8_841_0_22);
    public static final TransportVersion PINNED_RETRIEVER_8_19 = def(8_841_0_23);
    public static final TransportVersion ESQL_AGGREGATE_METRIC_DOUBLE_BLOCK_8_19 = def(8_841_0_24);
    public static final TransportVersion INTRODUCE_FAILURES_LIFECYCLE_BACKPORT_8_19 = def(8_841_0_25);
    public static final TransportVersion INTRODUCE_FAILURES_DEFAULT_RETENTION_BACKPORT_8_19 = def(8_841_0_26);
    public static final TransportVersion RESCORE_VECTOR_ALLOW_ZERO_BACKPORT_8_19 = def(8_841_0_27);
    public static final TransportVersion INFERENCE_ADD_TIMEOUT_PUT_ENDPOINT_8_19 = def(8_841_0_28);
    public static final TransportVersion ESQL_REPORT_SHARD_PARTITIONING_8_19 = def(8_841_0_29);
    public static final TransportVersion ESQL_DRIVER_TASK_DESCRIPTION_8_19 = def(8_841_0_30);
    public static final TransportVersion ML_INFERENCE_HUGGING_FACE_CHAT_COMPLETION_ADDED_8_19 = def(8_841_0_31);
    public static final TransportVersion V_8_19_FIELD_CAPS_ADD_CLUSTER_ALIAS = def(8_841_0_32);
    public static final TransportVersion ESQL_HASH_OPERATOR_STATUS_OUTPUT_TIME_8_19 = def(8_841_0_34);
    public static final TransportVersion RERANKER_FAILURES_ALLOWED_8_19 = def(8_841_0_35);
    public static final TransportVersion ML_INFERENCE_HUGGING_FACE_RERANK_ADDED_8_19 = def(8_841_0_36);
    public static final TransportVersion ML_INFERENCE_SAGEMAKER_CHAT_COMPLETION_8_19 = def(8_841_0_37);
    public static final TransportVersion ML_INFERENCE_VERTEXAI_CHATCOMPLETION_ADDED_8_19 = def(8_841_0_38);
    public static final TransportVersion INFERENCE_CUSTOM_SERVICE_ADDED_8_19 = def(8_841_0_39);
    public static final TransportVersion IDP_CUSTOM_SAML_ATTRIBUTES_ADDED_8_19 = def(8_841_0_40);
    public static final TransportVersion DATA_STREAM_OPTIONS_API_REMOVE_INCLUDE_DEFAULTS_8_19 = def(8_841_0_41);
    public static final TransportVersion JOIN_ON_ALIASES_8_19 = def(8_841_0_42);
    public static final TransportVersion ILM_ADD_SKIP_SETTING_8_19 = def(8_841_0_43);
    public static final TransportVersion ESQL_REGEX_MATCH_WITH_CASE_INSENSITIVITY_8_19 = def(8_841_0_44);
    public static final TransportVersion ESQL_QUERY_PLANNING_DURATION_8_19 = def(8_841_0_45);
    public static final TransportVersion SEARCH_SOURCE_EXCLUDE_VECTORS_PARAM_8_19 = def(8_841_0_46);
    public static final TransportVersion ML_INFERENCE_MISTRAL_CHAT_COMPLETION_ADDED_8_19 = def(8_841_0_47);
    public static final TransportVersion ML_INFERENCE_ELASTIC_RERANK_ADDED_8_19 = def(8_841_0_48);
    public static final TransportVersion NONE_CHUNKING_STRATEGY_8_19 = def(8_841_0_49);
    public static final TransportVersion IDP_CUSTOM_SAML_ATTRIBUTES_ALLOW_LIST_8_19 = def(8_841_0_50);
    public static final TransportVersion SETTINGS_IN_DATA_STREAMS_8_19 = def(8_841_0_51);
    public static final TransportVersion ML_INFERENCE_CUSTOM_SERVICE_REMOVE_ERROR_PARSING_8_19 = def(8_841_0_52);
    public static final TransportVersion ML_INFERENCE_CUSTOM_SERVICE_EMBEDDING_BATCH_SIZE_8_19 = def(8_841_0_53);
    public static final TransportVersion STREAMS_LOGS_SUPPORT_8_19 = def(8_841_0_54);
    public static final TransportVersion ML_INFERENCE_CUSTOM_SERVICE_INPUT_TYPE_8_19 = def(8_841_0_55);
    public static final TransportVersion RANDOM_SAMPLER_QUERY_BUILDER_8_19 = def(8_841_0_56);
    public static final TransportVersion ML_INFERENCE_SAGEMAKER_ELASTIC_8_19 = def(8_841_0_57);
    public static final TransportVersion SPARSE_VECTOR_FIELD_PRUNING_OPTIONS_8_19 = def(8_841_0_58);
    public static final TransportVersion ML_INFERENCE_ELASTIC_DENSE_TEXT_EMBEDDINGS_ADDED_8_19 = def(8_841_0_59);
    public static final TransportVersion ML_INFERENCE_COHERE_API_VERSION_8_19 = def(8_841_0_60);
    public static final TransportVersion ESQL_DOCUMENTS_FOUND_AND_VALUES_LOADED_8_19 = def(8_841_0_61);
    public static final TransportVersion ESQL_PROFILE_INCLUDE_PLAN_8_19 = def(8_841_0_62);
    public static final TransportVersion ESQL_SPLIT_ON_BIG_VALUES_8_19 = def(8_841_0_63);
    public static final TransportVersion ESQL_FIXED_INDEX_LIKE_8_19 = def(8_841_0_64);
    public static final TransportVersion V_9_0_0 = def(9_000_0_09);
    public static final TransportVersion INITIAL_ELASTICSEARCH_9_0_1 = def(9_000_0_10);
    public static final TransportVersion INITIAL_ELASTICSEARCH_9_0_2 = def(9_000_0_11);
    public static final TransportVersion INITIAL_ELASTICSEARCH_9_0_3 = def(9_000_0_12);
    public static final TransportVersion INITIAL_ELASTICSEARCH_9_0_4 = def(9_000_0_13);
    public static final TransportVersion INITIAL_ELASTICSEARCH_9_0_5 = def(9_000_0_14);
    public static final TransportVersion COHERE_BIT_EMBEDDING_TYPE_SUPPORT_ADDED = def(9_001_0_00);
    public static final TransportVersion REMOVE_SNAPSHOT_FAILURES = def(9_002_0_00);
    public static final TransportVersion TRANSPORT_STATS_HANDLING_TIME_REQUIRED = def(9_003_0_00);
    public static final TransportVersion REMOVE_DESIRED_NODE_VERSION = def(9_004_0_00);
    public static final TransportVersion ESQL_DRIVER_TASK_DESCRIPTION = def(9_005_0_00);
    public static final TransportVersion ESQL_RETRY_ON_SHARD_LEVEL_FAILURE = def(9_006_0_00);
    public static final TransportVersion ESQL_PROFILE_ASYNC_NANOS = def(9_007_00_0);
    public static final TransportVersion ESQL_LOOKUP_JOIN_SOURCE_TEXT = def(9_008_0_00);
    public static final TransportVersion REMOVE_ALL_APPLICABLE_SELECTOR = def(9_009_0_00);
    public static final TransportVersion SLM_UNHEALTHY_IF_NO_SNAPSHOT_WITHIN = def(9_010_0_00);
    public static final TransportVersion ESQL_SUPPORT_PARTIAL_RESULTS = def(9_011_0_00);
    public static final TransportVersion REMOVE_REPOSITORY_CONFLICT_MESSAGE = def(9_012_0_00);
    public static final TransportVersion RERANKER_FAILURES_ALLOWED = def(9_013_0_00);
    public static final TransportVersion VOYAGE_AI_INTEGRATION_ADDED = def(9_014_0_00);
    public static final TransportVersion BYTE_SIZE_VALUE_ALWAYS_USES_BYTES = def(9_015_0_00);
    public static final TransportVersion ESQL_SERIALIZE_SOURCE_FUNCTIONS_WARNINGS = def(9_016_0_00);
    public static final TransportVersion ESQL_DRIVER_NODE_DESCRIPTION = def(9_017_0_00);
    public static final TransportVersion MULTI_PROJECT = def(9_018_0_00);
    public static final TransportVersion STORED_SCRIPT_CONTENT_LENGTH = def(9_019_0_00);
    public static final TransportVersion JINA_AI_EMBEDDING_TYPE_SUPPORT_ADDED = def(9_020_0_00);
    public static final TransportVersion RE_REMOVE_MIN_COMPATIBLE_SHARD_NODE = def(9_021_0_00);
    public static final TransportVersion UNASSIGENEDINFO_RESHARD_ADDED = def(9_022_0_00);
    public static final TransportVersion INCLUDE_INDEX_MODE_IN_GET_DATA_STREAM = def(9_023_0_00);
    public static final TransportVersion MAX_OPERATION_SIZE_REJECTIONS_ADDED = def(9_024_0_00);
    public static final TransportVersion RETRY_ILM_ASYNC_ACTION_REQUIRE_ERROR = def(9_025_0_00);
    public static final TransportVersion ESQL_SERIALIZE_BLOCK_TYPE_CODE = def(9_026_0_00);
    public static final TransportVersion ESQL_THREAD_NAME_IN_DRIVER_PROFILE = def(9_027_0_00);
    public static final TransportVersion INFERENCE_CONTEXT = def(9_028_0_00);
    public static final TransportVersion ML_INFERENCE_DEEPSEEK = def(9_029_00_0);
    public static final TransportVersion ESQL_FAILURE_FROM_REMOTE = def(9_030_00_0);
    public static final TransportVersion INDEX_RESHARDING_METADATA = def(9_031_0_00);
    public static final TransportVersion INFERENCE_MODEL_REGISTRY_METADATA = def(9_032_0_00);
    public static final TransportVersion INTRODUCE_LIFECYCLE_TEMPLATE = def(9_033_0_00);
    public static final TransportVersion INDEXING_STATS_INCLUDES_RECENT_WRITE_LOAD = def(9_034_0_00);
    public static final TransportVersion ESQL_AGGREGATE_METRIC_DOUBLE_LITERAL = def(9_035_0_00);
    public static final TransportVersion INDEX_METADATA_INCLUDES_RECENT_WRITE_LOAD = def(9_036_0_00);
    public static final TransportVersion RERANK_COMMON_OPTIONS_ADDED = def(9_037_0_00);
    public static final TransportVersion ESQL_REPORT_ORIGINAL_TYPES = def(9_038_00_0);
    public static final TransportVersion RESCORE_VECTOR_ALLOW_ZERO = def(9_039_0_00);
    public static final TransportVersion PROJECT_ID_IN_SNAPSHOT = def(9_040_0_00);
    public static final TransportVersion INDEX_STATS_AND_METADATA_INCLUDE_PEAK_WRITE_LOAD = def(9_041_0_00);
    public static final TransportVersion BATCHED_QUERY_PHASE_VERSION = def(9_043_0_00);
    public static final TransportVersion REMOTE_EXCEPTION = def(9_044_0_00);
    public static final TransportVersion ESQL_REMOVE_AGGREGATE_TYPE = def(9_045_0_00);
    public static final TransportVersion ADD_PROJECT_ID_TO_DSL_ERROR_INFO = def(9_046_0_00);
    public static final TransportVersion SEMANTIC_TEXT_CHUNKING_CONFIG = def(9_047_0_00);
    public static final TransportVersion REPO_ANALYSIS_COPY_BLOB = def(9_048_0_00);
    public static final TransportVersion AMAZON_BEDROCK_TASK_SETTINGS = def(9_049_0_00);
    public static final TransportVersion ESQL_REPORT_SHARD_PARTITIONING = def(9_050_0_00);
    public static final TransportVersion DEAD_ESQL_QUERY_PLANNING_DURATION = def(9_051_0_00);
    public static final TransportVersion DEAD_ESQL_DOCUMENTS_FOUND_AND_VALUES_LOADED = def(9_052_0_00);
    public static final TransportVersion DEAD_BATCHED_QUERY_EXECUTION_DELAYABLE_WRITABLE = def(9_053_0_00);
    public static final TransportVersion DEAD_SEARCH_INCREMENTAL_TOP_DOCS_NULL = def(9_054_0_00);
    public static final TransportVersion ESQL_QUERY_PLANNING_DURATION = def(9_055_0_00);
    public static final TransportVersion ESQL_DOCUMENTS_FOUND_AND_VALUES_LOADED = def(9_056_0_00);
    public static final TransportVersion BATCHED_QUERY_EXECUTION_DELAYABLE_WRITABLE = def(9_057_0_00);
    public static final TransportVersion SEARCH_INCREMENTAL_TOP_DOCS_NULL = def(9_058_0_00);
    public static final TransportVersion COMPRESS_DELAYABLE_WRITEABLE = def(9_059_0_00);
    public static final TransportVersion SYNONYMS_REFRESH_PARAM = def(9_060_0_00);
    public static final TransportVersion DOC_FIELDS_AS_LIST = def(9_061_0_00);
    public static final TransportVersion DENSE_VECTOR_OFF_HEAP_STATS = def(9_062_00_0);
    public static final TransportVersion RANDOM_SAMPLER_QUERY_BUILDER = def(9_063_0_00);
    public static final TransportVersion SETTINGS_IN_DATA_STREAMS = def(9_064_0_00);
    public static final TransportVersion INTRODUCE_FAILURES_LIFECYCLE = def(9_065_0_00);
    public static final TransportVersion PROJECT_METADATA_SETTINGS = def(9_066_0_00);
    public static final TransportVersion AGGREGATE_METRIC_DOUBLE_BLOCK = def(9_067_0_00);
    public static final TransportVersion PINNED_RETRIEVER = def(9_068_0_00);
    public static final TransportVersion ML_INFERENCE_SAGEMAKER = def(9_069_0_00);
    public static final TransportVersion WRITE_LOAD_INCLUDES_BUFFER_WRITES = def(9_070_0_00);
    public static final TransportVersion INTRODUCE_FAILURES_DEFAULT_RETENTION = def(9_071_0_00);
    public static final TransportVersion FILE_SETTINGS_HEALTH_INFO = def(9_072_0_00);
    public static final TransportVersion FIELD_CAPS_ADD_CLUSTER_ALIAS = def(9_073_0_00);
    public static final TransportVersion INFERENCE_ADD_TIMEOUT_PUT_ENDPOINT = def(9_074_0_00);
    public static final TransportVersion ESQL_FIELD_ATTRIBUTE_DROP_TYPE = def(9_075_0_00);
    public static final TransportVersion ESQL_TIME_SERIES_SOURCE_STATUS = def(9_076_0_00);
    public static final TransportVersion ESQL_HASH_OPERATOR_STATUS_OUTPUT_TIME = def(9_077_0_00);
    public static final TransportVersion ML_INFERENCE_HUGGING_FACE_CHAT_COMPLETION_ADDED = def(9_078_0_00);
    public static final TransportVersion NODES_STATS_SUPPORTS_MULTI_PROJECT = def(9_079_0_00);
    public static final TransportVersion ML_INFERENCE_HUGGING_FACE_RERANK_ADDED = def(9_080_0_00);
    public static final TransportVersion SETTINGS_IN_DATA_STREAMS_DRY_RUN = def(9_081_0_00);
    public static final TransportVersion ML_INFERENCE_SAGEMAKER_CHAT_COMPLETION = def(9_082_0_00);
    public static final TransportVersion ML_INFERENCE_VERTEXAI_CHATCOMPLETION_ADDED = def(9_083_0_00);
    public static final TransportVersion INFERENCE_CUSTOM_SERVICE_ADDED = def(9_084_0_00);
    public static final TransportVersion ESQL_LIMIT_ROW_SIZE = def(9_085_0_00);
    public static final TransportVersion ESQL_REGEX_MATCH_WITH_CASE_INSENSITIVITY = def(9_086_0_00);
    public static final TransportVersion IDP_CUSTOM_SAML_ATTRIBUTES = def(9_087_0_00);
    public static final TransportVersion JOIN_ON_ALIASES = def(9_088_0_00);
    public static final TransportVersion ILM_ADD_SKIP_SETTING = def(9_089_0_00);
    public static final TransportVersion ML_INFERENCE_MISTRAL_CHAT_COMPLETION_ADDED = def(9_090_0_00);
    public static final TransportVersion IDP_CUSTOM_SAML_ATTRIBUTES_ALLOW_LIST = def(9_091_0_00);
    public static final TransportVersion SEARCH_SOURCE_EXCLUDE_VECTORS_PARAM = def(9_092_0_00);
    public static final TransportVersion SNAPSHOT_INDEX_SHARD_STATUS_MISSING_STATS = def(9_093_0_00);
    public static final TransportVersion ML_INFERENCE_ELASTIC_RERANK = def(9_094_0_00);
    public static final TransportVersion SEARCH_LOAD_PER_INDEX_STATS = def(9_095_0_00);
    public static final TransportVersion HEAP_USAGE_IN_CLUSTER_INFO = def(9_096_0_00);
    public static final TransportVersion NONE_CHUNKING_STRATEGY = def(9_097_0_00);
    public static final TransportVersion PROJECT_DELETION_GLOBAL_BLOCK = def(9_098_0_00);
    public static final TransportVersion SECURITY_CLOUD_API_KEY_REALM_AND_TYPE = def(9_099_0_00);
    public static final TransportVersion STATE_PARAM_GET_SNAPSHOT = def(9_100_0_00);
    public static final TransportVersion PROJECT_ID_IN_SNAPSHOTS_DELETIONS_AND_REPO_CLEANUP = def(9_101_0_00);
    public static final TransportVersion ML_INFERENCE_CUSTOM_SERVICE_REMOVE_ERROR_PARSING = def(9_102_0_00);
    public static final TransportVersion ML_INFERENCE_CUSTOM_SERVICE_EMBEDDING_BATCH_SIZE = def(9_103_0_00);
    public static final TransportVersion STREAMS_LOGS_SUPPORT = def(9_104_0_00);
    public static final TransportVersion ML_INFERENCE_CUSTOM_SERVICE_INPUT_TYPE = def(9_105_0_00);
    public static final TransportVersion ML_INFERENCE_SAGEMAKER_ELASTIC = def(9_106_0_00);
    public static final TransportVersion SPARSE_VECTOR_FIELD_PRUNING_OPTIONS = def(9_107_0_00);
    public static final TransportVersion CLUSTER_STATE_PROJECTS_SETTINGS = def(9_108_0_00);
    public static final TransportVersion ML_INFERENCE_ELASTIC_DENSE_TEXT_EMBEDDINGS_ADDED = def(9_109_00_0);
    public static final TransportVersion ML_INFERENCE_COHERE_API_VERSION = def(9_110_0_00);
    public static final TransportVersion ESQL_PROFILE_INCLUDE_PLAN = def(9_111_0_00);
    public static final TransportVersion MAPPINGS_IN_DATA_STREAMS = def(9_112_0_00);
    public static final TransportVersion ESQL_SPLIT_ON_BIG_VALUES_9_1 = def(9_112_0_01);
    public static final TransportVersion ESQL_FIXED_INDEX_LIKE_9_1 = def(9_112_0_02);
    public static final TransportVersion ESQL_SAMPLE_OPERATOR_STATUS_9_1 = def(9_112_0_03);
    public static final TransportVersion INITIAL_ELASTICSEARCH_9_1_1 = def(9_112_0_04);
    public static final TransportVersion PROJECT_STATE_REGISTRY_RECORDS_DELETIONS = def(9_113_0_00);
    public static final TransportVersion ESQL_SERIALIZE_TIMESERIES_FIELD_TYPE = def(9_114_0_00);
    public static final TransportVersion ML_INFERENCE_IBM_WATSONX_COMPLETION_ADDED = def(9_115_0_00);
    public static final TransportVersion ESQL_SPLIT_ON_BIG_VALUES = def(9_116_0_00);
    public static final TransportVersion ESQL_LOCAL_RELATION_WITH_NEW_BLOCKS = def(9_117_0_00);
    public static final TransportVersion ML_INFERENCE_CUSTOM_SERVICE_EMBEDDING_TYPE = def(9_118_0_00);
    public static final TransportVersion ESQL_FIXED_INDEX_LIKE = def(9_119_0_00);
    public static final TransportVersion LOOKUP_JOIN_CCS = def(9_120_0_00);
    public static final TransportVersion NODE_USAGE_STATS_FOR_THREAD_POOLS_IN_CLUSTER_INFO = def(9_121_0_00);
    public static final TransportVersion ESQL_CATEGORIZE_OPTIONS = def(9_122_0_00);
    public static final TransportVersion ML_INFERENCE_AZURE_AI_STUDIO_RERANK_ADDED = def(9_123_0_00);
    public static final TransportVersion PROJECT_STATE_REGISTRY_ENTRY = def(9_124_0_00);
    public static final TransportVersion ML_INFERENCE_LLAMA_ADDED = def(9_125_0_00);
    public static final TransportVersion SHARD_WRITE_LOAD_IN_CLUSTER_INFO = def(9_126_0_00);
    public static final TransportVersion ESQL_SAMPLE_OPERATOR_STATUS = def(9_127_0_00);
    public static final TransportVersion ESQL_TOPN_TIMINGS = def(9_128_0_00);
    public static final TransportVersion NODE_WEIGHTS_ADDED_TO_NODE_BALANCE_STATS = def(9_129_0_00);
    public static final TransportVersion RERANK_SNIPPETS = def(9_130_0_00);
    public static final TransportVersion PIPELINE_TRACKING_INFO = def(9_131_0_00);
    public static final TransportVersion COMPONENT_TEMPLATE_TRACKING_INFO = def(9_132_0_00);
<<<<<<< HEAD
    public static final TransportVersion UTILIZATION_IN_THREAD_POOL_NODE_STATS = def(9_133_0_00);
=======
    public static final TransportVersion TO_CHILD_BLOCK_JOIN_QUERY = def(9_133_0_00);
>>>>>>> 321b1065

    /*
     * STOP! READ THIS FIRST! No, really,
     *        ____ _____ ___  ____  _        ____  _____    _    ____    _____ _   _ ___ ____    _____ ___ ____  ____ _____ _
     *       / ___|_   _/ _ \|  _ \| |      |  _ \| ____|  / \  |  _ \  |_   _| | | |_ _/ ___|  |  ___|_ _|  _ \/ ___|_   _| |
     *       \___ \ | || | | | |_) | |      | |_) |  _|   / _ \ | | | |   | | | |_| || |\___ \  | |_   | || |_) \___ \ | | | |
     *        ___) || || |_| |  __/|_|      |  _ <| |___ / ___ \| |_| |   | | |  _  || | ___) | |  _|  | ||  _ < ___) || | |_|
     *       |____/ |_| \___/|_|   (_)      |_| \_\_____/_/   \_\____/    |_| |_| |_|___|____/  |_|   |___|_| \_\____/ |_| (_)
     *
     * A new transport version should be added EVERY TIME a change is made to the serialization protocol of one or more classes. Each
     * transport version should only be used in a single merged commit (apart from the BwC versions copied from o.e.Version, ≤V_8_8_1).
     *
     * More information about versions and backporting at docs/internal/Versioning.md
     *
     * ADDING A TRANSPORT VERSION
     * To add a new transport version, add a new constant at the bottom of the list, above this comment. Don't add other lines,
     * comments, etc. The version id has the following layout:
     *
     * M_NNN_S_PP
     *
     * M - The major version of Elasticsearch
     * NNN - The server version part
     * S - The subsidiary version part. It should always be 0 here, it is only used in subsidiary repositories.
     * PP - The patch version part
     *
     * To determine the id of the next TransportVersion constant, do the following:
     * - Use the same major version, unless bumping majors
     * - Bump the server version part by 1, unless creating a patch version
     * - Leave the subsidiary part as 0
     * - Bump the patch part if creating a patch version
     *
     * If a patch version is created, it should be placed sorted among the other existing constants.
     *
     * REVERTING A TRANSPORT VERSION
     *
     * If you revert a commit with a transport version change, you MUST ensure there is a NEW transport version representing the reverted
     * change. DO NOT let the transport version go backwards, it must ALWAYS be incremented.
     *
     * DETERMINING TRANSPORT VERSIONS FROM GIT HISTORY
     *
     * If your git checkout has the expected minor-version-numbered branches and the expected release-version tags then you can find the
     * transport versions known by a particular release ...
     *
     *     git show v8.11.0:server/src/main/java/org/elasticsearch/TransportVersions.java | grep '= def'
     *
     * ... or by a particular branch ...
     *
     *     git show 8.11:server/src/main/java/org/elasticsearch/TransportVersions.java | grep '= def'
     *
     * ... and you can see which versions were added in between two versions too ...
     *
     *     git diff v8.11.0..main -- server/src/main/java/org/elasticsearch/TransportVersions.java
     *
     * In branches 8.7-8.10 see server/src/main/java/org/elasticsearch/TransportVersion.java for the equivalent definitions.
     */

    /**
     * Reference to the earliest compatible transport version to this version of the codebase.
     * This should be the transport version used by the highest minor version of the previous major.
     */
    public static final TransportVersion MINIMUM_COMPATIBLE = INITIAL_ELASTICSEARCH_8_19;

    /**
     * Reference to the minimum transport version that can be used with CCS.
     * This should be the transport version used by the previous minor release.
     */
    public static final TransportVersion MINIMUM_CCS_VERSION = ESQL_SAMPLE_OPERATOR_STATUS_9_1;

    /**
     * Sorted list of all versions defined in this class
     */
    static final List<TransportVersion> DEFINED_VERSIONS = collectAllVersionIdsDefinedInClass(TransportVersions.class);

    public static List<TransportVersion> collectAllVersionIdsDefinedInClass(Class<?> cls) {
        Map<Integer, String> versionIdFields = new HashMap<>();
        List<TransportVersion> definedTransportVersions = new ArrayList<>();

        Set<String> ignore = Set.of("ZERO", "CURRENT", "MINIMUM_COMPATIBLE", "MINIMUM_CCS_VERSION");

        for (Field declaredField : cls.getFields()) {
            if (declaredField.getType().equals(TransportVersion.class)) {
                String fieldName = declaredField.getName();
                if (ignore.contains(fieldName)) {
                    continue;
                }

                TransportVersion version;
                try {
                    version = (TransportVersion) declaredField.get(null);
                } catch (IllegalAccessException e) {
                    throw new AssertionError(e);
                }
                definedTransportVersions.add(version);

                if (Assertions.ENABLED) {
                    // check the version number is unique
                    var sameVersionNumber = versionIdFields.put(version.id(), fieldName);
                    assert sameVersionNumber == null
                        : "Versions ["
                            + sameVersionNumber
                            + "] and ["
                            + fieldName
                            + "] have the same version number ["
                            + version.id()
                            + "]. Each TransportVersion should have a different version number";
                }
            }
        }

        Collections.sort(definedTransportVersions);

        return List.copyOf(definedTransportVersions);
    }

    // no instance
    private TransportVersions() {}
}<|MERGE_RESOLUTION|>--- conflicted
+++ resolved
@@ -354,11 +354,8 @@
     public static final TransportVersion RERANK_SNIPPETS = def(9_130_0_00);
     public static final TransportVersion PIPELINE_TRACKING_INFO = def(9_131_0_00);
     public static final TransportVersion COMPONENT_TEMPLATE_TRACKING_INFO = def(9_132_0_00);
-<<<<<<< HEAD
-    public static final TransportVersion UTILIZATION_IN_THREAD_POOL_NODE_STATS = def(9_133_0_00);
-=======
     public static final TransportVersion TO_CHILD_BLOCK_JOIN_QUERY = def(9_133_0_00);
->>>>>>> 321b1065
+    public static final TransportVersion UTILIZATION_IN_THREAD_POOL_NODE_STATS = def(9_134_0_00);
 
     /*
      * STOP! READ THIS FIRST! No, really,

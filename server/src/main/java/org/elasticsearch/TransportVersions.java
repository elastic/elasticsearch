--- conflicted
+++ resolved
@@ -234,12 +234,9 @@
     public static final TransportVersion PROJECT_METADATA_SETTINGS = def(9_066_00_0);
     public static final TransportVersion AGGREGATE_METRIC_DOUBLE_BLOCK = def(9_067_00_0);
     public static final TransportVersion PINNED_RETRIEVER = def(9_068_0_00);
-<<<<<<< HEAD
-    public static final TransportVersion NODES_STATS_SUPPORTS_MULTI_PROJECT = def(9_069_0_00);
-=======
     public static final TransportVersion ML_INFERENCE_SAGEMAKER = def(9_069_0_00);
     public static final TransportVersion WRITE_LOAD_INCLUDES_BUFFER_WRITES = def(9_070_00_0);
->>>>>>> 5f256ccb
+    public static final TransportVersion NODES_STATS_SUPPORTS_MULTI_PROJECT = def(9_071_0_00);
 
     /*
      * STOP! READ THIS FIRST! No, really,

/*
 * Copyright Elasticsearch B.V. and/or licensed to Elasticsearch B.V. under one
 * or more contributor license agreements. Licensed under the "Elastic License
 * 2.0", the "GNU Affero General Public License v3.0 only", and the "Server Side
 * Public License v 1"; you may not use this file except in compliance with, at
 * your election, the "Elastic License 2.0", the "GNU Affero General Public
 * License v3.0 only", or the "Server Side Public License, v 1".
 */

package org.elasticsearch;

import org.elasticsearch.core.Assertions;
import org.elasticsearch.core.UpdateForV9;

import java.lang.reflect.Field;
import java.util.ArrayList;
import java.util.Collections;
import java.util.HashMap;
import java.util.List;
import java.util.Map;
import java.util.Set;
import java.util.TreeSet;
import java.util.function.IntFunction;

/**
 * <p>Transport version is used to coordinate compatible wire protocol communication between nodes, at a fine-grained level.  This replaces
 * and supersedes the old Version constants.</p>
 *
 * <p>Before adding a new version constant, please read the block comment at the end of the list of constants.</p>
 */
public class TransportVersions {

    /*
     * NOTE: IntelliJ lies!
     * This map is used during class construction, referenced by the registerTransportVersion method.
     * When all the transport version constants have been registered, the map is cleared & never touched again.
     */
    static TreeSet<Integer> IDS = new TreeSet<>();

    static TransportVersion def(int id) {
        if (IDS == null) throw new IllegalStateException("The IDS map needs to be present to call this method");

        if (IDS.add(id) == false) {
            throw new IllegalArgumentException("Version id " + id + " defined twice");
        }
        if (id < IDS.last()) {
            throw new IllegalArgumentException("Version id " + id + " is not defined in the right location. Keep constants sorted");
        }
        return new TransportVersion(id);
    }

    @UpdateForV9(owner = UpdateForV9.Owner.CORE_INFRA) // remove the transport versions with which v9 will not need to interact
    public static final TransportVersion ZERO = def(0);
    public static final TransportVersion V_7_0_0 = def(7_00_00_99);
    public static final TransportVersion V_7_1_0 = def(7_01_00_99);
    public static final TransportVersion V_7_2_0 = def(7_02_00_99);
    public static final TransportVersion V_7_3_0 = def(7_03_00_99);
    public static final TransportVersion V_7_3_2 = def(7_03_02_99);
    public static final TransportVersion V_7_4_0 = def(7_04_00_99);
    public static final TransportVersion V_7_6_0 = def(7_06_00_99);
    public static final TransportVersion V_7_8_0 = def(7_08_00_99);
    public static final TransportVersion V_7_8_1 = def(7_08_01_99);
    public static final TransportVersion V_7_9_0 = def(7_09_00_99);
    public static final TransportVersion V_7_10_0 = def(7_10_00_99);
    public static final TransportVersion V_7_10_1 = def(7_10_01_99);
    public static final TransportVersion V_7_11_0 = def(7_11_00_99);
    public static final TransportVersion V_7_12_0 = def(7_12_00_99);
    public static final TransportVersion V_7_13_0 = def(7_13_00_99);
    public static final TransportVersion V_7_14_0 = def(7_14_00_99);
    public static final TransportVersion V_7_15_0 = def(7_15_00_99);
    public static final TransportVersion V_7_15_1 = def(7_15_01_99);
    public static final TransportVersion V_7_16_0 = def(7_16_00_99);
    public static final TransportVersion V_7_17_0 = def(7_17_00_99);
    public static final TransportVersion V_7_17_1 = def(7_17_01_99);
    public static final TransportVersion V_7_17_8 = def(7_17_08_99);
    public static final TransportVersion V_8_0_0 = def(8_00_00_99);
    public static final TransportVersion V_8_1_0 = def(8_01_00_99);
    public static final TransportVersion V_8_2_0 = def(8_02_00_99);
    public static final TransportVersion V_8_3_0 = def(8_03_00_99);
    public static final TransportVersion V_8_4_0 = def(8_04_00_99);
    public static final TransportVersion V_8_5_0 = def(8_05_00_99);
    public static final TransportVersion V_8_6_0 = def(8_06_00_99);
    public static final TransportVersion V_8_6_1 = def(8_06_01_99);
    public static final TransportVersion V_8_7_0 = def(8_07_00_99);
    public static final TransportVersion V_8_7_1 = def(8_07_01_99);
    public static final TransportVersion V_8_8_0 = def(8_08_00_99);
    public static final TransportVersion V_8_8_1 = def(8_08_01_99);
    /*
     * READ THE COMMENT BELOW THIS BLOCK OF DECLARATIONS BEFORE ADDING NEW TRANSPORT VERSIONS
     * Detached transport versions added below here.
     */
    public static final TransportVersion V_8_9_X = def(8_500_020);
    public static final TransportVersion V_8_10_X = def(8_500_061);
    public static final TransportVersion V_8_11_X = def(8_512_00_1);
    public static final TransportVersion V_8_12_0 = def(8_560_00_0);
    public static final TransportVersion V_8_12_1 = def(8_560_00_1);
    public static final TransportVersion V_8_13_0 = def(8_595_00_0);
    public static final TransportVersion V_8_13_4 = def(8_595_00_1);
    public static final TransportVersion V_8_14_0 = def(8_636_00_1);
    public static final TransportVersion V_8_15_0 = def(8_702_00_2);
    public static final TransportVersion V_8_15_2 = def(8_702_00_3);
    public static final TransportVersion V_8_16_0 = def(8_772_00_1);
    public static final TransportVersion ADD_COMPATIBILITY_VERSIONS_TO_NODE_INFO_BACKPORT_8_16 = def(8_772_00_2);
    public static final TransportVersion SKIP_INNER_HITS_SEARCH_SOURCE_BACKPORT_8_16 = def(8_772_00_3);
    public static final TransportVersion QUERY_RULES_LIST_INCLUDES_TYPES_BACKPORT_8_16 = def(8_772_00_4);
    public static final TransportVersion REMOVE_MIN_COMPATIBLE_SHARD_NODE = def(8_773_00_0);
    public static final TransportVersion REVERT_REMOVE_MIN_COMPATIBLE_SHARD_NODE = def(8_774_00_0);
    public static final TransportVersion ESQL_FIELD_ATTRIBUTE_PARENT_SIMPLIFIED = def(8_775_00_0);
    public static final TransportVersion INFERENCE_DONT_PERSIST_ON_READ = def(8_776_00_0);
    public static final TransportVersion SIMULATE_MAPPING_ADDITION = def(8_777_00_0);
    public static final TransportVersion INTRODUCE_ALL_APPLICABLE_SELECTOR = def(8_778_00_0);
    public static final TransportVersion INDEX_MODE_LOOKUP = def(8_779_00_0);
    public static final TransportVersion INDEX_REQUEST_REMOVE_METERING = def(8_780_00_0);
    public static final TransportVersion CPU_STAT_STRING_PARSING = def(8_781_00_0);
    public static final TransportVersion QUERY_RULES_RETRIEVER = def(8_782_00_0);
    public static final TransportVersion ESQL_CCS_EXEC_INFO_WITH_FAILURES = def(8_783_00_0);
    public static final TransportVersion LOGSDB_TELEMETRY = def(8_784_00_0);
    public static final TransportVersion LOGSDB_TELEMETRY_STATS = def(8_785_00_0);
    public static final TransportVersion KQL_QUERY_ADDED = def(8_786_00_0);
    public static final TransportVersion ROLE_MONITOR_STATS = def(8_787_00_0);
    public static final TransportVersion DATA_STREAM_INDEX_VERSION_DEPRECATION_CHECK = def(8_788_00_0);
    public static final TransportVersion ADD_COMPATIBILITY_VERSIONS_TO_NODE_INFO = def(8_789_00_0);
    public static final TransportVersion VERTEX_AI_INPUT_TYPE_ADDED = def(8_790_00_0);
    public static final TransportVersion SKIP_INNER_HITS_SEARCH_SOURCE = def(8_791_00_0);
    public static final TransportVersion QUERY_RULES_LIST_INCLUDES_TYPES = def(8_792_00_0);
    public static final TransportVersion INDEX_STATS_ADDITIONAL_FIELDS = def(8_793_00_0);
    public static final TransportVersion INDEX_STATS_ADDITIONAL_FIELDS_REVERT = def(8_794_00_0);
    public static final TransportVersion FAST_REFRESH_RCO_2 = def(8_795_00_0);
    public static final TransportVersion ESQL_ENRICH_RUNTIME_WARNINGS = def(8_796_00_0);
    public static final TransportVersion INGEST_PIPELINE_CONFIGURATION_AS_MAP = def(8_797_00_0);
    public static final TransportVersion LOGSDB_TELEMETRY_CUSTOM_CUTOFF_DATE_FIX_8_17 = def(8_797_00_1);
    public static final TransportVersion SOURCE_MODE_TELEMETRY_FIX_8_17 = def(8_797_00_2);
    public static final TransportVersion INDEXING_PRESSURE_THROTTLING_STATS = def(8_798_00_0);
    public static final TransportVersion REINDEX_DATA_STREAMS = def(8_799_00_0);
    public static final TransportVersion ESQL_REMOVE_NODE_LEVEL_PLAN = def(8_800_00_0);
    public static final TransportVersion LOGSDB_TELEMETRY_CUSTOM_CUTOFF_DATE = def(8_801_00_0);
    public static final TransportVersion SOURCE_MODE_TELEMETRY = def(8_802_00_0);
    public static final TransportVersion NEW_REFRESH_CLUSTER_BLOCK = def(8_803_00_0);
    public static final TransportVersion RETRIES_AND_OPERATIONS_IN_BLOBSTORE_STATS = def(8_804_00_0);
    public static final TransportVersion ADD_DATA_STREAM_OPTIONS_TO_TEMPLATES = def(8_805_00_0);
    public static final TransportVersion KNN_QUERY_RESCORE_OVERSAMPLE = def(8_806_00_0);
    public static final TransportVersion SEMANTIC_QUERY_LENIENT = def(8_807_00_0);
    public static final TransportVersion ESQL_QUERY_BUILDER_IN_SEARCH_FUNCTIONS = def(8_808_00_0);
    public static final TransportVersion EQL_ALLOW_PARTIAL_SEARCH_RESULTS = def(8_809_00_0);
    public static final TransportVersion NODE_VERSION_INFORMATION_WITH_MIN_READ_ONLY_INDEX_VERSION = def(8_810_00_0);
    public static final TransportVersion ERROR_TRACE_IN_TRANSPORT_HEADER = def(8_811_00_0);
<<<<<<< HEAD
    public static final TransportVersion COMPUTE_RESPONSE_PARTIAL = def(8_812_00_0);
=======
    public static final TransportVersion FAILURE_STORE_ENABLED_BY_CLUSTER_SETTING = def(8_812_00_0);
>>>>>>> 73044185

    /*
     * STOP! READ THIS FIRST! No, really,
     *        ____ _____ ___  ____  _        ____  _____    _    ____    _____ _   _ ___ ____    _____ ___ ____  ____ _____ _
     *       / ___|_   _/ _ \|  _ \| |      |  _ \| ____|  / \  |  _ \  |_   _| | | |_ _/ ___|  |  ___|_ _|  _ \/ ___|_   _| |
     *       \___ \ | || | | | |_) | |      | |_) |  _|   / _ \ | | | |   | | | |_| || |\___ \  | |_   | || |_) \___ \ | | | |
     *        ___) || || |_| |  __/|_|      |  _ <| |___ / ___ \| |_| |   | | |  _  || | ___) | |  _|  | ||  _ < ___) || | |_|
     *       |____/ |_| \___/|_|   (_)      |_| \_\_____/_/   \_\____/    |_| |_| |_|___|____/  |_|   |___|_| \_\____/ |_| (_)
     *
     * A new transport version should be added EVERY TIME a change is made to the serialization protocol of one or more classes. Each
     * transport version should only be used in a single merged commit (apart from the BwC versions copied from o.e.Version, ≤V_8_8_1).
     *
     * ADDING A TRANSPORT VERSION
     * To add a new transport version, add a new constant at the bottom of the list, above this comment. Don't add other lines,
     * comments, etc. The version id has the following layout:
     *
     * M_NNN_SS_P
     *
     * M - The major version of Elasticsearch
     * NNN - The server version part
     * SS - The serverless version part. It should always be 00 here, it is used by serverless only.
     * P - The patch version part
     *
     * To determine the id of the next TransportVersion constant, do the following:
     * - Use the same major version, unless bumping majors
     * - Bump the server version part by 1, unless creating a patch version
     * - Leave the serverless part as 00
     * - Bump the patch part if creating a patch version
     *
     * If a patch version is created, it should be placed sorted among the other existing constants.
     *
     * REVERTING A TRANSPORT VERSION
     *
     * If you revert a commit with a transport version change, you MUST ensure there is a NEW transport version representing the reverted
     * change. DO NOT let the transport version go backwards, it must ALWAYS be incremented.
     *
     * DETERMINING TRANSPORT VERSIONS FROM GIT HISTORY
     *
     * If your git checkout has the expected minor-version-numbered branches and the expected release-version tags then you can find the
     * transport versions known by a particular release ...
     *
     *     git show v8.11.0:server/src/main/java/org/elasticsearch/TransportVersions.java | grep '= def'
     *
     * ... or by a particular branch ...
     *
     *     git show 8.11:server/src/main/java/org/elasticsearch/TransportVersions.java | grep '= def'
     *
     * ... and you can see which versions were added in between two versions too ...
     *
     *     git diff v8.11.0..main -- server/src/main/java/org/elasticsearch/TransportVersions.java
     *
     * In branches 8.7-8.10 see server/src/main/java/org/elasticsearch/TransportVersion.java for the equivalent definitions.
     */

    /**
     * Reference to the earliest compatible transport version to this version of the codebase.
     * This should be the transport version used by the highest minor version of the previous major.
     */
    @UpdateForV9(owner = UpdateForV9.Owner.CORE_INFRA)
    // This needs to be bumped to the 8.last
    public static final TransportVersion MINIMUM_COMPATIBLE = V_7_17_0;

    /**
     * Reference to the minimum transport version that can be used with CCS.
     * This should be the transport version used by the previous minor release.
     */
    public static final TransportVersion MINIMUM_CCS_VERSION = V_8_15_0;

    /**
     * Sorted list of all versions defined in this class
     */
    static final List<TransportVersion> DEFINED_VERSIONS = collectAllVersionIdsDefinedInClass(TransportVersions.class);

    // the highest transport version constant defined
    static final TransportVersion LATEST_DEFINED;
    static {
        LATEST_DEFINED = DEFINED_VERSIONS.getLast();

        // see comment on IDS field
        // now we're registered all the transport versions, we can clear the map
        IDS = null;
    }

    public static List<TransportVersion> collectAllVersionIdsDefinedInClass(Class<?> cls) {
        Map<Integer, String> versionIdFields = new HashMap<>();
        List<TransportVersion> definedTransportVersions = new ArrayList<>();

        Set<String> ignore = Set.of("ZERO", "CURRENT", "MINIMUM_COMPATIBLE", "MINIMUM_CCS_VERSION");

        for (Field declaredField : cls.getFields()) {
            if (declaredField.getType().equals(TransportVersion.class)) {
                String fieldName = declaredField.getName();
                if (ignore.contains(fieldName)) {
                    continue;
                }

                TransportVersion version;
                try {
                    version = (TransportVersion) declaredField.get(null);
                } catch (IllegalAccessException e) {
                    throw new AssertionError(e);
                }
                definedTransportVersions.add(version);

                if (Assertions.ENABLED) {
                    // check the version number is unique
                    var sameVersionNumber = versionIdFields.put(version.id(), fieldName);
                    assert sameVersionNumber == null
                        : "Versions ["
                            + sameVersionNumber
                            + "] and ["
                            + fieldName
                            + "] have the same version number ["
                            + version.id()
                            + "]. Each TransportVersion should have a different version number";
                }
            }
        }

        Collections.sort(definedTransportVersions);

        return List.copyOf(definedTransportVersions);
    }

    static final IntFunction<String> VERSION_LOOKUP = ReleaseVersions.generateVersionsLookup(TransportVersions.class, LATEST_DEFINED.id());

    // no instance
    private TransportVersions() {}
}<|MERGE_RESOLUTION|>--- conflicted
+++ resolved
@@ -144,11 +144,8 @@
     public static final TransportVersion EQL_ALLOW_PARTIAL_SEARCH_RESULTS = def(8_809_00_0);
     public static final TransportVersion NODE_VERSION_INFORMATION_WITH_MIN_READ_ONLY_INDEX_VERSION = def(8_810_00_0);
     public static final TransportVersion ERROR_TRACE_IN_TRANSPORT_HEADER = def(8_811_00_0);
-<<<<<<< HEAD
-    public static final TransportVersion COMPUTE_RESPONSE_PARTIAL = def(8_812_00_0);
-=======
     public static final TransportVersion FAILURE_STORE_ENABLED_BY_CLUSTER_SETTING = def(8_812_00_0);
->>>>>>> 73044185
+    public static final TransportVersion COMPUTE_RESPONSE_PARTIAL = def(8_813_00_0);
 
     /*
      * STOP! READ THIS FIRST! No, really,

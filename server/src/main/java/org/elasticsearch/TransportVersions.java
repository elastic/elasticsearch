/*
 * Copyright Elasticsearch B.V. and/or licensed to Elasticsearch B.V. under one
 * or more contributor license agreements. Licensed under the "Elastic License
 * 2.0", the "GNU Affero General Public License v3.0 only", and the "Server Side
 * Public License v 1"; you may not use this file except in compliance with, at
 * your election, the "Elastic License 2.0", the "GNU Affero General Public
 * License v3.0 only", or the "Server Side Public License, v 1".
 */

package org.elasticsearch;

import org.elasticsearch.core.Assertions;

import java.lang.reflect.Field;
import java.util.ArrayList;
import java.util.Collections;
import java.util.HashMap;
import java.util.List;
import java.util.Map;
import java.util.Set;
import java.util.TreeSet;
import java.util.function.IntFunction;

/**
 * <p>Transport version is used to coordinate compatible wire protocol communication between nodes, at a fine-grained level.  This replaces
 * and supersedes the old Version constants.</p>
 *
 * <p>Before adding a new version constant, please read the block comment at the end of the list of constants.</p>
 */
public class TransportVersions {

    /*
     * NOTE: IntelliJ lies!
     * This map is used during class construction, referenced by the registerTransportVersion method.
     * When all the transport version constants have been registered, the map is cleared & never touched again.
     */
    static TreeSet<Integer> IDS = new TreeSet<>();

    static TransportVersion def(int id) {
        if (IDS == null) throw new IllegalStateException("The IDS map needs to be present to call this method");

        if (IDS.add(id) == false) {
            throw new IllegalArgumentException("Version id " + id + " defined twice");
        }
        if (id < IDS.last()) {
            throw new IllegalArgumentException("Version id " + id + " is not defined in the right location. Keep constants sorted");
        }
        return new TransportVersion(id);
    }

    // TODO: ES-10337 we can remove all transport versions earlier than 8.18
    public static final TransportVersion ZERO = def(0);
    public static final TransportVersion V_7_0_0 = def(7_00_00_99);
    public static final TransportVersion V_7_1_0 = def(7_01_00_99);
    public static final TransportVersion V_7_2_0 = def(7_02_00_99);
    public static final TransportVersion V_7_3_0 = def(7_03_00_99);
    public static final TransportVersion V_7_3_2 = def(7_03_02_99);
    public static final TransportVersion V_7_4_0 = def(7_04_00_99);
    public static final TransportVersion V_7_8_0 = def(7_08_00_99);
    public static final TransportVersion V_7_8_1 = def(7_08_01_99);
    public static final TransportVersion V_7_9_0 = def(7_09_00_99);
    public static final TransportVersion V_7_10_0 = def(7_10_00_99);
    public static final TransportVersion V_8_0_0 = def(8_00_00_99);
    public static final TransportVersion V_8_1_0 = def(8_01_00_99);
    public static final TransportVersion V_8_2_0 = def(8_02_00_99);
    public static final TransportVersion V_8_3_0 = def(8_03_00_99);
    public static final TransportVersion V_8_4_0 = def(8_04_00_99);
    public static final TransportVersion V_8_5_0 = def(8_05_00_99);
    public static final TransportVersion V_8_6_0 = def(8_06_00_99);
    public static final TransportVersion V_8_6_1 = def(8_06_01_99);
    public static final TransportVersion V_8_7_0 = def(8_07_00_99);
    public static final TransportVersion V_8_7_1 = def(8_07_01_99);
    public static final TransportVersion V_8_8_0 = def(8_08_00_99);
    public static final TransportVersion V_8_8_1 = def(8_08_01_99);
    /*
     * READ THE COMMENT BELOW THIS BLOCK OF DECLARATIONS BEFORE ADDING NEW TRANSPORT VERSIONS
     * Detached transport versions added below here.
     */
    public static final TransportVersion V_8_9_X = def(8_500_0_20);
    public static final TransportVersion V_8_10_X = def(8_500_0_61);
    public static final TransportVersion V_8_11_X = def(8_512_0_01);
    public static final TransportVersion V_8_12_0 = def(8_560_0_00);
    public static final TransportVersion V_8_12_1 = def(8_560_0_01);
    public static final TransportVersion V_8_13_0 = def(8_595_0_00);
    public static final TransportVersion V_8_13_4 = def(8_595_0_01);
    public static final TransportVersion V_8_14_0 = def(8_636_0_01);
    public static final TransportVersion V_8_15_0 = def(8_702_0_02);
    public static final TransportVersion V_8_15_2 = def(8_702_0_03);
    public static final TransportVersion V_8_16_0 = def(8_772_0_01);
    public static final TransportVersion V_8_16_1 = def(8_772_0_04);
    public static final TransportVersion V_8_16_5 = def(8_772_0_05);
    public static final TransportVersion V_8_16_6 = def(8_772_0_06);
    public static final TransportVersion INITIAL_ELASTICSEARCH_8_16_7 = def(8_772_0_07);
    public static final TransportVersion V_8_17_0 = def(8_797_0_02);
    public static final TransportVersion V_8_17_3 = def(8_797_0_03);
    public static final TransportVersion V_8_17_4 = def(8_797_0_04);
    public static final TransportVersion V_8_17_5 = def(8_797_0_05);
    public static final TransportVersion INITIAL_ELASTICSEARCH_8_17_6 = def(8_797_0_06);
    public static final TransportVersion INITIAL_ELASTICSEARCH_8_17_7 = def(8_797_0_07);
    public static final TransportVersion INITIAL_ELASTICSEARCH_8_17_8 = def(8_797_0_08);
    public static final TransportVersion INDEXING_PRESSURE_THROTTLING_STATS = def(8_798_0_00);
    public static final TransportVersion REINDEX_DATA_STREAMS = def(8_799_0_00);
    public static final TransportVersion ESQL_REMOVE_NODE_LEVEL_PLAN = def(8_800_0_00);
    public static final TransportVersion LOGSDB_TELEMETRY_CUSTOM_CUTOFF_DATE = def(8_801_0_00);
    public static final TransportVersion SOURCE_MODE_TELEMETRY = def(8_802_0_00);
    public static final TransportVersion NEW_REFRESH_CLUSTER_BLOCK = def(8_803_0_00);
    public static final TransportVersion RETRIES_AND_OPERATIONS_IN_BLOBSTORE_STATS = def(8_804_0_00);
    public static final TransportVersion ADD_DATA_STREAM_OPTIONS_TO_TEMPLATES = def(8_805_0_00);
    public static final TransportVersion KNN_QUERY_RESCORE_OVERSAMPLE = def(8_806_0_00);
    public static final TransportVersion SEMANTIC_QUERY_LENIENT = def(8_807_0_00);
    public static final TransportVersion ESQL_QUERY_BUILDER_IN_SEARCH_FUNCTIONS = def(8_808_0_00);
    public static final TransportVersion EQL_ALLOW_PARTIAL_SEARCH_RESULTS = def(8_809_0_00);
    public static final TransportVersion NODE_VERSION_INFORMATION_WITH_MIN_READ_ONLY_INDEX_VERSION = def(8_810_0_00);
    public static final TransportVersion ERROR_TRACE_IN_TRANSPORT_HEADER = def(8_811_0_00);
    public static final TransportVersion FAILURE_STORE_ENABLED_BY_CLUSTER_SETTING = def(8_812_0_00);
    public static final TransportVersion SIMULATE_IGNORED_FIELDS = def(8_813_0_00);
    public static final TransportVersion TRANSFORMS_UPGRADE_MODE = def(8_814_0_00);
    public static final TransportVersion NODE_SHUTDOWN_EPHEMERAL_ID_ADDED = def(8_815_0_00);
    public static final TransportVersion ESQL_CCS_TELEMETRY_STATS = def(8_816_0_00);
    public static final TransportVersion TEXT_EMBEDDING_QUERY_VECTOR_BUILDER_INFER_MODEL_ID = def(8_817_0_00);
    public static final TransportVersion ESQL_ENABLE_NODE_LEVEL_REDUCTION = def(8_818_0_00);
    public static final TransportVersion JINA_AI_INTEGRATION_ADDED = def(8_819_0_00);
    public static final TransportVersion TRACK_INDEX_FAILED_DUE_TO_VERSION_CONFLICT_METRIC = def(8_820_0_00);
    public static final TransportVersion REPLACE_FAILURE_STORE_OPTIONS_WITH_SELECTOR_SYNTAX = def(8_821_0_00);
    public static final TransportVersion ELASTIC_INFERENCE_SERVICE_UNIFIED_CHAT_COMPLETIONS_INTEGRATION = def(8_822_0_00);
    public static final TransportVersion KQL_QUERY_TECH_PREVIEW = def(8_823_0_00);
    public static final TransportVersion ESQL_PROFILE_ROWS_PROCESSED = def(8_824_0_00);
    public static final TransportVersion BYTE_SIZE_VALUE_ALWAYS_USES_BYTES_1 = def(8_825_0_00);
    public static final TransportVersion REVERT_BYTE_SIZE_VALUE_ALWAYS_USES_BYTES_1 = def(8_826_0_00);
    public static final TransportVersion ESQL_SKIP_ES_INDEX_SERIALIZATION = def(8_827_0_00);
    public static final TransportVersion ADD_INDEX_BLOCK_TWO_PHASE = def(8_828_0_00);
    public static final TransportVersion RESOLVE_CLUSTER_NO_INDEX_EXPRESSION = def(8_829_0_00);
    public static final TransportVersion ML_ROLLOVER_LEGACY_INDICES = def(8_830_0_00);
    public static final TransportVersion ADD_INCLUDE_FAILURE_INDICES_OPTION = def(8_831_0_00);
    public static final TransportVersion ESQL_RESPONSE_PARTIAL = def(8_832_0_00);
    public static final TransportVersion RANK_DOC_OPTIONAL_METADATA_FOR_EXPLAIN = def(8_833_0_00);
    public static final TransportVersion ILM_ADD_SEARCHABLE_SNAPSHOT_ADD_REPLICATE_FOR = def(8_834_0_00);
    public static final TransportVersion INGEST_REQUEST_INCLUDE_SOURCE_ON_ERROR = def(8_835_0_00);
    public static final TransportVersion RESOURCE_DEPRECATION_CHECKS = def(8_836_0_00);
    public static final TransportVersion LINEAR_RETRIEVER_SUPPORT = def(8_837_0_00);
    public static final TransportVersion TIMEOUT_GET_PARAM_FOR_RESOLVE_CLUSTER = def(8_838_0_00);
    public static final TransportVersion INFERENCE_REQUEST_ADAPTIVE_RATE_LIMITING = def(8_839_0_00);
    public static final TransportVersion ML_INFERENCE_IBM_WATSONX_RERANK_ADDED = def(8_840_0_00);
    public static final TransportVersion REMOVE_ALL_APPLICABLE_SELECTOR_BACKPORT_8_18 = def(8_840_0_01);
    public static final TransportVersion V_8_18_0 = def(8_840_0_02);
    public static final TransportVersion INITIAL_ELASTICSEARCH_8_18_1 = def(8_840_0_03);
    public static final TransportVersion INITIAL_ELASTICSEARCH_8_18_2 = def(8_840_0_04);
    public static final TransportVersion INITIAL_ELASTICSEARCH_8_18_3 = def(8_840_0_05);
    public static final TransportVersion INITIAL_ELASTICSEARCH_8_19 = def(8_841_0_00);
    public static final TransportVersion COHERE_BIT_EMBEDDING_TYPE_SUPPORT_ADDED_BACKPORT_8_X = def(8_841_0_01);
    public static final TransportVersion REMOVE_ALL_APPLICABLE_SELECTOR_BACKPORT_8_19 = def(8_841_0_02);
    public static final TransportVersion ESQL_RETRY_ON_SHARD_LEVEL_FAILURE_BACKPORT_8_19 = def(8_841_0_03);
    public static final TransportVersion ESQL_SUPPORT_PARTIAL_RESULTS_BACKPORT_8_19 = def(8_841_0_04);
    public static final TransportVersion VOYAGE_AI_INTEGRATION_ADDED_BACKPORT_8_X = def(8_841_0_05);
    public static final TransportVersion JINA_AI_EMBEDDING_TYPE_SUPPORT_ADDED_BACKPORT_8_19 = def(8_841_0_06);
    public static final TransportVersion RETRY_ILM_ASYNC_ACTION_REQUIRE_ERROR_8_19 = def(8_841_0_07);
    public static final TransportVersion INFERENCE_CONTEXT_8_X = def(8_841_0_08);
    public static final TransportVersion ML_INFERENCE_DEEPSEEK_8_19 = def(8_841_0_09);
    public static final TransportVersion ESQL_SERIALIZE_BLOCK_TYPE_CODE_8_19 = def(8_841_0_10);
    public static final TransportVersion ESQL_FAILURE_FROM_REMOTE_8_19 = def(8_841_0_11);
    public static final TransportVersion ESQL_AGGREGATE_METRIC_DOUBLE_LITERAL_8_19 = def(8_841_0_12);
    public static final TransportVersion INFERENCE_MODEL_REGISTRY_METADATA_8_19 = def(8_841_0_13);
    public static final TransportVersion INTRODUCE_LIFECYCLE_TEMPLATE_8_19 = def(8_841_0_14);
    public static final TransportVersion RERANK_COMMON_OPTIONS_ADDED_8_19 = def(8_841_0_15);
    public static final TransportVersion REMOTE_EXCEPTION_8_19 = def(8_841_0_16);
    public static final TransportVersion AMAZON_BEDROCK_TASK_SETTINGS_8_19 = def(8_841_0_17);
    public static final TransportVersion SEMANTIC_TEXT_CHUNKING_CONFIG_8_19 = def(8_841_0_18);
    public static final TransportVersion BATCHED_QUERY_PHASE_VERSION_BACKPORT_8_X = def(8_841_0_19);
    public static final TransportVersion SEARCH_INCREMENTAL_TOP_DOCS_NULL_BACKPORT_8_19 = def(8_841_0_20);
    public static final TransportVersion ML_INFERENCE_SAGEMAKER_8_19 = def(8_841_0_21);
    public static final TransportVersion ESQL_REPORT_ORIGINAL_TYPES_BACKPORT_8_19 = def(8_841_0_22);
    public static final TransportVersion PINNED_RETRIEVER_8_19 = def(8_841_0_23);
    public static final TransportVersion ESQL_AGGREGATE_METRIC_DOUBLE_BLOCK_8_19 = def(8_841_0_24);
    public static final TransportVersion INTRODUCE_FAILURES_LIFECYCLE_BACKPORT_8_19 = def(8_841_0_25);
    public static final TransportVersion INTRODUCE_FAILURES_DEFAULT_RETENTION_BACKPORT_8_19 = def(8_841_0_26);
    public static final TransportVersion RESCORE_VECTOR_ALLOW_ZERO_BACKPORT_8_19 = def(8_841_0_27);
    public static final TransportVersion INFERENCE_ADD_TIMEOUT_PUT_ENDPOINT_8_19 = def(8_841_0_28);
    public static final TransportVersion ESQL_REPORT_SHARD_PARTITIONING_8_19 = def(8_841_0_29);
    public static final TransportVersion ESQL_DRIVER_TASK_DESCRIPTION_8_19 = def(8_841_0_30);
    public static final TransportVersion ML_INFERENCE_HUGGING_FACE_CHAT_COMPLETION_ADDED_8_19 = def(8_841_0_31);
    public static final TransportVersion V_8_19_FIELD_CAPS_ADD_CLUSTER_ALIAS = def(8_841_0_32);
    public static final TransportVersion ESQL_HASH_OPERATOR_STATUS_OUTPUT_TIME_8_19 = def(8_841_0_34);
    public static final TransportVersion RERANKER_FAILURES_ALLOWED_8_19 = def(8_841_0_35);
    public static final TransportVersion ML_INFERENCE_HUGGING_FACE_RERANK_ADDED_8_19 = def(8_841_0_36);
    public static final TransportVersion ML_INFERENCE_SAGEMAKER_CHAT_COMPLETION_8_19 = def(8_841_0_37);
    public static final TransportVersion ML_INFERENCE_VERTEXAI_CHATCOMPLETION_ADDED_8_19 = def(8_841_0_38);
    public static final TransportVersion INFERENCE_CUSTOM_SERVICE_ADDED_8_19 = def(8_841_0_39);
    public static final TransportVersion IDP_CUSTOM_SAML_ATTRIBUTES_ADDED_8_19 = def(8_841_0_40);
    public static final TransportVersion DATA_STREAM_OPTIONS_API_REMOVE_INCLUDE_DEFAULTS_8_19 = def(8_841_0_41);
    public static final TransportVersion JOIN_ON_ALIASES_8_19 = def(8_841_0_42);
    public static final TransportVersion ILM_ADD_SKIP_SETTING_8_19 = def(8_841_0_43);
    public static final TransportVersion ML_INFERENCE_MISTRAL_CHAT_COMPLETION_ADDED_8_19 = def(8_841_0_44);
    public static final TransportVersion V_9_0_0 = def(9_000_0_09);
    public static final TransportVersion INITIAL_ELASTICSEARCH_9_0_1 = def(9_000_0_10);
    public static final TransportVersion INITIAL_ELASTICSEARCH_9_0_2 = def(9_000_0_11);
    public static final TransportVersion INITIAL_ELASTICSEARCH_9_0_3 = def(9_000_0_12);
    public static final TransportVersion COHERE_BIT_EMBEDDING_TYPE_SUPPORT_ADDED = def(9_001_0_00);
    public static final TransportVersion REMOVE_SNAPSHOT_FAILURES = def(9_002_0_00);
    public static final TransportVersion TRANSPORT_STATS_HANDLING_TIME_REQUIRED = def(9_003_0_00);
    public static final TransportVersion REMOVE_DESIRED_NODE_VERSION = def(9_004_0_00);
    public static final TransportVersion ESQL_DRIVER_TASK_DESCRIPTION = def(9_005_0_00);
    public static final TransportVersion ESQL_RETRY_ON_SHARD_LEVEL_FAILURE = def(9_006_0_00);
    public static final TransportVersion ESQL_PROFILE_ASYNC_NANOS = def(9_007_00_0);
    public static final TransportVersion ESQL_LOOKUP_JOIN_SOURCE_TEXT = def(9_008_0_00);
    public static final TransportVersion REMOVE_ALL_APPLICABLE_SELECTOR = def(9_009_0_00);
    public static final TransportVersion SLM_UNHEALTHY_IF_NO_SNAPSHOT_WITHIN = def(9_010_0_00);
    public static final TransportVersion ESQL_SUPPORT_PARTIAL_RESULTS = def(9_011_0_00);
    public static final TransportVersion REMOVE_REPOSITORY_CONFLICT_MESSAGE = def(9_012_0_00);
    public static final TransportVersion RERANKER_FAILURES_ALLOWED = def(9_013_0_00);
    public static final TransportVersion VOYAGE_AI_INTEGRATION_ADDED = def(9_014_0_00);
    public static final TransportVersion BYTE_SIZE_VALUE_ALWAYS_USES_BYTES = def(9_015_0_00);
    public static final TransportVersion ESQL_SERIALIZE_SOURCE_FUNCTIONS_WARNINGS = def(9_016_0_00);
    public static final TransportVersion ESQL_DRIVER_NODE_DESCRIPTION = def(9_017_0_00);
    public static final TransportVersion MULTI_PROJECT = def(9_018_0_00);
    public static final TransportVersion STORED_SCRIPT_CONTENT_LENGTH = def(9_019_0_00);
    public static final TransportVersion JINA_AI_EMBEDDING_TYPE_SUPPORT_ADDED = def(9_020_0_00);
    public static final TransportVersion RE_REMOVE_MIN_COMPATIBLE_SHARD_NODE = def(9_021_0_00);
    public static final TransportVersion UNASSIGENEDINFO_RESHARD_ADDED = def(9_022_0_00);
    public static final TransportVersion INCLUDE_INDEX_MODE_IN_GET_DATA_STREAM = def(9_023_0_00);
    public static final TransportVersion MAX_OPERATION_SIZE_REJECTIONS_ADDED = def(9_024_0_00);
    public static final TransportVersion RETRY_ILM_ASYNC_ACTION_REQUIRE_ERROR = def(9_025_0_00);
    public static final TransportVersion ESQL_SERIALIZE_BLOCK_TYPE_CODE = def(9_026_0_00);
    public static final TransportVersion ESQL_THREAD_NAME_IN_DRIVER_PROFILE = def(9_027_0_00);
    public static final TransportVersion INFERENCE_CONTEXT = def(9_028_0_00);
    public static final TransportVersion ML_INFERENCE_DEEPSEEK = def(9_029_00_0);
    public static final TransportVersion ESQL_FAILURE_FROM_REMOTE = def(9_030_00_0);
    public static final TransportVersion INDEX_RESHARDING_METADATA = def(9_031_0_00);
    public static final TransportVersion INFERENCE_MODEL_REGISTRY_METADATA = def(9_032_0_00);
    public static final TransportVersion INTRODUCE_LIFECYCLE_TEMPLATE = def(9_033_0_00);
    public static final TransportVersion INDEXING_STATS_INCLUDES_RECENT_WRITE_LOAD = def(9_034_0_00);
    public static final TransportVersion ESQL_AGGREGATE_METRIC_DOUBLE_LITERAL = def(9_035_0_00);
    public static final TransportVersion INDEX_METADATA_INCLUDES_RECENT_WRITE_LOAD = def(9_036_0_00);
    public static final TransportVersion RERANK_COMMON_OPTIONS_ADDED = def(9_037_0_00);
    public static final TransportVersion ESQL_REPORT_ORIGINAL_TYPES = def(9_038_00_0);
    public static final TransportVersion RESCORE_VECTOR_ALLOW_ZERO = def(9_039_0_00);
    public static final TransportVersion PROJECT_ID_IN_SNAPSHOT = def(9_040_0_00);
    public static final TransportVersion INDEX_STATS_AND_METADATA_INCLUDE_PEAK_WRITE_LOAD = def(9_041_0_00);
    public static final TransportVersion REPOSITORIES_METADATA_AS_PROJECT_CUSTOM = def(9_042_0_00);
    public static final TransportVersion BATCHED_QUERY_PHASE_VERSION = def(9_043_0_00);
    public static final TransportVersion REMOTE_EXCEPTION = def(9_044_0_00);
    public static final TransportVersion ESQL_REMOVE_AGGREGATE_TYPE = def(9_045_0_00);
    public static final TransportVersion ADD_PROJECT_ID_TO_DSL_ERROR_INFO = def(9_046_0_00);
    public static final TransportVersion SEMANTIC_TEXT_CHUNKING_CONFIG = def(9_047_0_00);
    public static final TransportVersion REPO_ANALYSIS_COPY_BLOB = def(9_048_0_00);
    public static final TransportVersion AMAZON_BEDROCK_TASK_SETTINGS = def(9_049_0_00);
    public static final TransportVersion ESQL_REPORT_SHARD_PARTITIONING = def(9_050_0_00);
    public static final TransportVersion DEAD_ESQL_QUERY_PLANNING_DURATION = def(9_051_0_00);
    public static final TransportVersion DEAD_ESQL_DOCUMENTS_FOUND_AND_VALUES_LOADED = def(9_052_0_00);
    public static final TransportVersion DEAD_BATCHED_QUERY_EXECUTION_DELAYABLE_WRITABLE = def(9_053_0_00);
    public static final TransportVersion DEAD_SEARCH_INCREMENTAL_TOP_DOCS_NULL = def(9_054_0_00);
    public static final TransportVersion ESQL_QUERY_PLANNING_DURATION = def(9_055_0_00);
    public static final TransportVersion ESQL_DOCUMENTS_FOUND_AND_VALUES_LOADED = def(9_056_0_00);
    public static final TransportVersion BATCHED_QUERY_EXECUTION_DELAYABLE_WRITABLE = def(9_057_0_00);
    public static final TransportVersion SEARCH_INCREMENTAL_TOP_DOCS_NULL = def(9_058_0_00);
    public static final TransportVersion COMPRESS_DELAYABLE_WRITEABLE = def(9_059_0_00);
    public static final TransportVersion SYNONYMS_REFRESH_PARAM = def(9_060_0_00);
    public static final TransportVersion DOC_FIELDS_AS_LIST = def(9_061_0_00);
    public static final TransportVersion DENSE_VECTOR_OFF_HEAP_STATS = def(9_062_00_0);
    public static final TransportVersion RANDOM_SAMPLER_QUERY_BUILDER = def(9_063_0_00);
    public static final TransportVersion SETTINGS_IN_DATA_STREAMS = def(9_064_0_00);
    public static final TransportVersion INTRODUCE_FAILURES_LIFECYCLE = def(9_065_0_00);
    public static final TransportVersion PROJECT_METADATA_SETTINGS = def(9_066_0_00);
    public static final TransportVersion AGGREGATE_METRIC_DOUBLE_BLOCK = def(9_067_0_00);
    public static final TransportVersion PINNED_RETRIEVER = def(9_068_0_00);
    public static final TransportVersion ML_INFERENCE_SAGEMAKER = def(9_069_0_00);
    public static final TransportVersion WRITE_LOAD_INCLUDES_BUFFER_WRITES = def(9_070_0_00);
    public static final TransportVersion INTRODUCE_FAILURES_DEFAULT_RETENTION = def(9_071_0_00);
    public static final TransportVersion FILE_SETTINGS_HEALTH_INFO = def(9_072_0_00);
    public static final TransportVersion FIELD_CAPS_ADD_CLUSTER_ALIAS = def(9_073_0_00);
    public static final TransportVersion INFERENCE_ADD_TIMEOUT_PUT_ENDPOINT = def(9_074_0_00);
    public static final TransportVersion ESQL_FIELD_ATTRIBUTE_DROP_TYPE = def(9_075_0_00);
    public static final TransportVersion ESQL_TIME_SERIES_SOURCE_STATUS = def(9_076_0_00);
    public static final TransportVersion ESQL_HASH_OPERATOR_STATUS_OUTPUT_TIME = def(9_077_0_00);
    public static final TransportVersion ML_INFERENCE_HUGGING_FACE_CHAT_COMPLETION_ADDED = def(9_078_0_00);
    public static final TransportVersion NODES_STATS_SUPPORTS_MULTI_PROJECT = def(9_079_0_00);
    public static final TransportVersion ML_INFERENCE_HUGGING_FACE_RERANK_ADDED = def(9_080_0_00);
    public static final TransportVersion SETTINGS_IN_DATA_STREAMS_DRY_RUN = def(9_081_0_00);
    public static final TransportVersion ML_INFERENCE_SAGEMAKER_CHAT_COMPLETION = def(9_082_0_00);
    public static final TransportVersion ML_INFERENCE_VERTEXAI_CHATCOMPLETION_ADDED = def(9_083_0_00);
    public static final TransportVersion INFERENCE_CUSTOM_SERVICE_ADDED = def(9_084_0_00);
    public static final TransportVersion ESQL_LIMIT_ROW_SIZE = def(9_085_0_00);
<<<<<<< HEAD
    public static final TransportVersion ML_AD_SYSTEM_MEMORY_USAGE = def(9_086_0_00);
=======
    public static final TransportVersion ESQL_REGEX_MATCH_WITH_CASE_INSENSITIVITY = def(9_086_0_00);
    public static final TransportVersion IDP_CUSTOM_SAML_ATTRIBUTES = def(9_087_0_00);
    public static final TransportVersion JOIN_ON_ALIASES = def(9_088_0_00);
    public static final TransportVersion ILM_ADD_SKIP_SETTING = def(9_089_0_00);
    public static final TransportVersion ML_INFERENCE_MISTRAL_CHAT_COMPLETION_ADDED = def(9_090_0_00);
>>>>>>> 64460dfd

    /*
     * STOP! READ THIS FIRST! No, really,
     *        ____ _____ ___  ____  _        ____  _____    _    ____    _____ _   _ ___ ____    _____ ___ ____  ____ _____ _
     *       / ___|_   _/ _ \|  _ \| |      |  _ \| ____|  / \  |  _ \  |_   _| | | |_ _/ ___|  |  ___|_ _|  _ \/ ___|_   _| |
     *       \___ \ | || | | | |_) | |      | |_) |  _|   / _ \ | | | |   | | | |_| || |\___ \  | |_   | || |_) \___ \ | | | |
     *        ___) || || |_| |  __/|_|      |  _ <| |___ / ___ \| |_| |   | | |  _  || | ___) | |  _|  | ||  _ < ___) || | |_|
     *       |____/ |_| \___/|_|   (_)      |_| \_\_____/_/   \_\____/    |_| |_| |_|___|____/  |_|   |___|_| \_\____/ |_| (_)
     *
     * A new transport version should be added EVERY TIME a change is made to the serialization protocol of one or more classes. Each
     * transport version should only be used in a single merged commit (apart from the BwC versions copied from o.e.Version, ≤V_8_8_1).
     *
     * More information about versions and backporting at docs/internal/Versioning.md
     *
     * ADDING A TRANSPORT VERSION
     * To add a new transport version, add a new constant at the bottom of the list, above this comment. Don't add other lines,
     * comments, etc. The version id has the following layout:
     *
     * M_NNN_S_PP
     *
     * M - The major version of Elasticsearch
     * NNN - The server version part
     * S - The subsidiary version part. It should always be 0 here, it is only used in subsidiary repositories.
     * PP - The patch version part
     *
     * To determine the id of the next TransportVersion constant, do the following:
     * - Use the same major version, unless bumping majors
     * - Bump the server version part by 1, unless creating a patch version
     * - Leave the subsidiary part as 0
     * - Bump the patch part if creating a patch version
     *
     * If a patch version is created, it should be placed sorted among the other existing constants.
     *
     * REVERTING A TRANSPORT VERSION
     *
     * If you revert a commit with a transport version change, you MUST ensure there is a NEW transport version representing the reverted
     * change. DO NOT let the transport version go backwards, it must ALWAYS be incremented.
     *
     * DETERMINING TRANSPORT VERSIONS FROM GIT HISTORY
     *
     * If your git checkout has the expected minor-version-numbered branches and the expected release-version tags then you can find the
     * transport versions known by a particular release ...
     *
     *     git show v8.11.0:server/src/main/java/org/elasticsearch/TransportVersions.java | grep '= def'
     *
     * ... or by a particular branch ...
     *
     *     git show 8.11:server/src/main/java/org/elasticsearch/TransportVersions.java | grep '= def'
     *
     * ... and you can see which versions were added in between two versions too ...
     *
     *     git diff v8.11.0..main -- server/src/main/java/org/elasticsearch/TransportVersions.java
     *
     * In branches 8.7-8.10 see server/src/main/java/org/elasticsearch/TransportVersion.java for the equivalent definitions.
     */

    /**
     * Reference to the earliest compatible transport version to this version of the codebase.
     * This should be the transport version used by the highest minor version of the previous major.
     */
    public static final TransportVersion MINIMUM_COMPATIBLE = INITIAL_ELASTICSEARCH_8_19;

    /**
     * Reference to the minimum transport version that can be used with CCS.
     * This should be the transport version used by the previous minor release.
     */
    public static final TransportVersion MINIMUM_CCS_VERSION = INITIAL_ELASTICSEARCH_9_0_2;

    /**
     * Sorted list of all versions defined in this class
     */
    static final List<TransportVersion> DEFINED_VERSIONS = collectAllVersionIdsDefinedInClass(TransportVersions.class);

    // the highest transport version constant defined
    static final TransportVersion LATEST_DEFINED;
    static {
        LATEST_DEFINED = DEFINED_VERSIONS.getLast();

        // see comment on IDS field
        // now we're registered all the transport versions, we can clear the map
        IDS = null;
    }

    public static List<TransportVersion> collectAllVersionIdsDefinedInClass(Class<?> cls) {
        Map<Integer, String> versionIdFields = new HashMap<>();
        List<TransportVersion> definedTransportVersions = new ArrayList<>();

        Set<String> ignore = Set.of("ZERO", "CURRENT", "MINIMUM_COMPATIBLE", "MINIMUM_CCS_VERSION");

        for (Field declaredField : cls.getFields()) {
            if (declaredField.getType().equals(TransportVersion.class)) {
                String fieldName = declaredField.getName();
                if (ignore.contains(fieldName)) {
                    continue;
                }

                TransportVersion version;
                try {
                    version = (TransportVersion) declaredField.get(null);
                } catch (IllegalAccessException e) {
                    throw new AssertionError(e);
                }
                definedTransportVersions.add(version);

                if (Assertions.ENABLED) {
                    // check the version number is unique
                    var sameVersionNumber = versionIdFields.put(version.id(), fieldName);
                    assert sameVersionNumber == null
                        : "Versions ["
                            + sameVersionNumber
                            + "] and ["
                            + fieldName
                            + "] have the same version number ["
                            + version.id()
                            + "]. Each TransportVersion should have a different version number";
                }
            }
        }

        Collections.sort(definedTransportVersions);

        return List.copyOf(definedTransportVersions);
    }

    static final IntFunction<String> VERSION_LOOKUP = ReleaseVersions.generateVersionsLookup(TransportVersions.class, LATEST_DEFINED.id());

    // no instance
    private TransportVersions() {}
}<|MERGE_RESOLUTION|>--- conflicted
+++ resolved
@@ -279,15 +279,12 @@
     public static final TransportVersion ML_INFERENCE_VERTEXAI_CHATCOMPLETION_ADDED = def(9_083_0_00);
     public static final TransportVersion INFERENCE_CUSTOM_SERVICE_ADDED = def(9_084_0_00);
     public static final TransportVersion ESQL_LIMIT_ROW_SIZE = def(9_085_0_00);
-<<<<<<< HEAD
-    public static final TransportVersion ML_AD_SYSTEM_MEMORY_USAGE = def(9_086_0_00);
-=======
     public static final TransportVersion ESQL_REGEX_MATCH_WITH_CASE_INSENSITIVITY = def(9_086_0_00);
     public static final TransportVersion IDP_CUSTOM_SAML_ATTRIBUTES = def(9_087_0_00);
     public static final TransportVersion JOIN_ON_ALIASES = def(9_088_0_00);
     public static final TransportVersion ILM_ADD_SKIP_SETTING = def(9_089_0_00);
     public static final TransportVersion ML_INFERENCE_MISTRAL_CHAT_COMPLETION_ADDED = def(9_090_0_00);
->>>>>>> 64460dfd
+    public static final TransportVersion ML_AD_SYSTEM_MEMORY_USAGE = def(9_091_0_00);
 
     /*
      * STOP! READ THIS FIRST! No, really,

/*
 * Copyright Elasticsearch B.V. and/or licensed to Elasticsearch B.V. under one
 * or more contributor license agreements. Licensed under the "Elastic License
 * 2.0", the "GNU Affero General Public License v3.0 only", and the "Server Side
 * Public License v 1"; you may not use this file except in compliance with, at
 * your election, the "Elastic License 2.0", the "GNU Affero General Public
 * License v3.0 only", or the "Server Side Public License, v 1".
 */

package org.elasticsearch;

import org.elasticsearch.core.Assertions;
import org.elasticsearch.core.UpdateForV9;

import java.lang.reflect.Field;
import java.util.ArrayList;
import java.util.Collections;
import java.util.HashMap;
import java.util.List;
import java.util.Map;
import java.util.Set;
import java.util.TreeSet;
import java.util.function.IntFunction;

/**
 * <p>Transport version is used to coordinate compatible wire protocol communication between nodes, at a fine-grained level.  This replaces
 * and supersedes the old Version constants.</p>
 *
 * <p>Before adding a new version constant, please read the block comment at the end of the list of constants.</p>
 */
public class TransportVersions {

    /*
     * NOTE: IntelliJ lies!
     * This map is used during class construction, referenced by the registerTransportVersion method.
     * When all the transport version constants have been registered, the map is cleared & never touched again.
     */
    static TreeSet<Integer> IDS = new TreeSet<>();

    static TransportVersion def(int id) {
        if (IDS == null) throw new IllegalStateException("The IDS map needs to be present to call this method");

        if (IDS.add(id) == false) {
            throw new IllegalArgumentException("Version id " + id + " defined twice");
        }
        if (id < IDS.last()) {
            throw new IllegalArgumentException("Version id " + id + " is not defined in the right location. Keep constants sorted");
        }
        return new TransportVersion(id);
    }

    @UpdateForV9(owner = UpdateForV9.Owner.CORE_INFRA) // remove the transport versions with which v9 will not need to interact
    public static final TransportVersion ZERO = def(0);
    public static final TransportVersion V_7_0_0 = def(7_00_00_99);
    public static final TransportVersion V_7_1_0 = def(7_01_00_99);
    public static final TransportVersion V_7_2_0 = def(7_02_00_99);
    public static final TransportVersion V_7_3_0 = def(7_03_00_99);
    public static final TransportVersion V_7_3_2 = def(7_03_02_99);
    public static final TransportVersion V_7_4_0 = def(7_04_00_99);
    public static final TransportVersion V_7_6_0 = def(7_06_00_99);
    public static final TransportVersion V_7_8_0 = def(7_08_00_99);
    public static final TransportVersion V_7_8_1 = def(7_08_01_99);
    public static final TransportVersion V_7_9_0 = def(7_09_00_99);
    public static final TransportVersion V_7_10_0 = def(7_10_00_99);
    public static final TransportVersion V_7_11_0 = def(7_11_00_99);
    public static final TransportVersion V_7_12_0 = def(7_12_00_99);
    public static final TransportVersion V_7_13_0 = def(7_13_00_99);
    public static final TransportVersion V_7_14_0 = def(7_14_00_99);
    public static final TransportVersion V_7_15_0 = def(7_15_00_99);
    public static final TransportVersion V_7_15_1 = def(7_15_01_99);
    public static final TransportVersion V_7_16_0 = def(7_16_00_99);
    public static final TransportVersion V_7_17_0 = def(7_17_00_99);
    public static final TransportVersion V_7_17_1 = def(7_17_01_99);
    public static final TransportVersion V_7_17_8 = def(7_17_08_99);
    public static final TransportVersion V_8_0_0 = def(8_00_00_99);
    public static final TransportVersion V_8_1_0 = def(8_01_00_99);
    public static final TransportVersion V_8_2_0 = def(8_02_00_99);
    public static final TransportVersion V_8_3_0 = def(8_03_00_99);
    public static final TransportVersion V_8_4_0 = def(8_04_00_99);
    public static final TransportVersion V_8_5_0 = def(8_05_00_99);
    public static final TransportVersion V_8_6_0 = def(8_06_00_99);
    public static final TransportVersion V_8_6_1 = def(8_06_01_99);
    public static final TransportVersion V_8_7_0 = def(8_07_00_99);
    public static final TransportVersion V_8_7_1 = def(8_07_01_99);
    public static final TransportVersion V_8_8_0 = def(8_08_00_99);
    public static final TransportVersion V_8_8_1 = def(8_08_01_99);
    /*
     * READ THE COMMENT BELOW THIS BLOCK OF DECLARATIONS BEFORE ADDING NEW TRANSPORT VERSIONS
     * Detached transport versions added below here.
     */
    public static final TransportVersion V_8_9_X = def(8_500_020);
    public static final TransportVersion V_8_10_X = def(8_500_061);
    public static final TransportVersion V_8_11_X = def(8_512_00_1);
    public static final TransportVersion V_8_12_0 = def(8_560_00_0);
    public static final TransportVersion V_8_12_1 = def(8_560_00_1);
    public static final TransportVersion V_8_13_0 = def(8_595_00_0);
    public static final TransportVersion V_8_13_4 = def(8_595_00_1);
    public static final TransportVersion V_8_14_0 = def(8_636_00_1);
    public static final TransportVersion V_8_15_0 = def(8_702_00_2);
    public static final TransportVersion V_8_15_2 = def(8_702_00_3);
    public static final TransportVersion V_8_16_0 = def(8_772_00_1);
    public static final TransportVersion ADD_COMPATIBILITY_VERSIONS_TO_NODE_INFO_BACKPORT_8_16 = def(8_772_00_2);
    public static final TransportVersion SKIP_INNER_HITS_SEARCH_SOURCE_BACKPORT_8_16 = def(8_772_00_3);
    public static final TransportVersion QUERY_RULES_LIST_INCLUDES_TYPES_BACKPORT_8_16 = def(8_772_00_4);
    public static final TransportVersion REMOVE_MIN_COMPATIBLE_SHARD_NODE = def(8_773_00_0);
    public static final TransportVersion REVERT_REMOVE_MIN_COMPATIBLE_SHARD_NODE = def(8_774_00_0);
    public static final TransportVersion ESQL_FIELD_ATTRIBUTE_PARENT_SIMPLIFIED = def(8_775_00_0);
    public static final TransportVersion INFERENCE_DONT_PERSIST_ON_READ = def(8_776_00_0);
    public static final TransportVersion SIMULATE_MAPPING_ADDITION = def(8_777_00_0);
    public static final TransportVersion INTRODUCE_ALL_APPLICABLE_SELECTOR = def(8_778_00_0);
    public static final TransportVersion INDEX_MODE_LOOKUP = def(8_779_00_0);
    public static final TransportVersion INDEX_REQUEST_REMOVE_METERING = def(8_780_00_0);
    public static final TransportVersion CPU_STAT_STRING_PARSING = def(8_781_00_0);
    public static final TransportVersion QUERY_RULES_RETRIEVER = def(8_782_00_0);
    public static final TransportVersion ESQL_CCS_EXEC_INFO_WITH_FAILURES = def(8_783_00_0);
    public static final TransportVersion LOGSDB_TELEMETRY = def(8_784_00_0);
    public static final TransportVersion LOGSDB_TELEMETRY_STATS = def(8_785_00_0);
    public static final TransportVersion KQL_QUERY_ADDED = def(8_786_00_0);
    public static final TransportVersion ROLE_MONITOR_STATS = def(8_787_00_0);
    public static final TransportVersion DATA_STREAM_INDEX_VERSION_DEPRECATION_CHECK = def(8_788_00_0);
    public static final TransportVersion ADD_COMPATIBILITY_VERSIONS_TO_NODE_INFO = def(8_789_00_0);
    public static final TransportVersion VERTEX_AI_INPUT_TYPE_ADDED = def(8_790_00_0);
    public static final TransportVersion SKIP_INNER_HITS_SEARCH_SOURCE = def(8_791_00_0);
    public static final TransportVersion QUERY_RULES_LIST_INCLUDES_TYPES = def(8_792_00_0);
    public static final TransportVersion INDEX_STATS_ADDITIONAL_FIELDS = def(8_793_00_0);
    public static final TransportVersion INDEX_STATS_ADDITIONAL_FIELDS_REVERT = def(8_794_00_0);
    public static final TransportVersion FAST_REFRESH_RCO_2 = def(8_795_00_0);
    public static final TransportVersion ESQL_ENRICH_RUNTIME_WARNINGS = def(8_796_00_0);
    public static final TransportVersion INGEST_PIPELINE_CONFIGURATION_AS_MAP = def(8_797_00_0);
    public static final TransportVersion LOGSDB_TELEMETRY_CUSTOM_CUTOFF_DATE_FIX_8_17 = def(8_797_00_1);
    public static final TransportVersion SOURCE_MODE_TELEMETRY_FIX_8_17 = def(8_797_00_2);
    public static final TransportVersion INDEXING_PRESSURE_THROTTLING_STATS = def(8_798_00_0);
    public static final TransportVersion REINDEX_DATA_STREAMS = def(8_799_00_0);
    public static final TransportVersion ESQL_REMOVE_NODE_LEVEL_PLAN = def(8_800_00_0);
    public static final TransportVersion LOGSDB_TELEMETRY_CUSTOM_CUTOFF_DATE = def(8_801_00_0);
    public static final TransportVersion SOURCE_MODE_TELEMETRY = def(8_802_00_0);
    public static final TransportVersion NEW_REFRESH_CLUSTER_BLOCK = def(8_803_00_0);
    public static final TransportVersion RETRIES_AND_OPERATIONS_IN_BLOBSTORE_STATS = def(8_804_00_0);
    public static final TransportVersion ADD_DATA_STREAM_OPTIONS_TO_TEMPLATES = def(8_805_00_0);
    public static final TransportVersion KNN_QUERY_RESCORE_OVERSAMPLE = def(8_806_00_0);
    public static final TransportVersion SEMANTIC_QUERY_LENIENT = def(8_807_00_0);
    public static final TransportVersion ESQL_QUERY_BUILDER_IN_SEARCH_FUNCTIONS = def(8_808_00_0);
    public static final TransportVersion EQL_ALLOW_PARTIAL_SEARCH_RESULTS = def(8_809_00_0);
    public static final TransportVersion NODE_VERSION_INFORMATION_WITH_MIN_READ_ONLY_INDEX_VERSION = def(8_810_00_0);
    public static final TransportVersion ERROR_TRACE_IN_TRANSPORT_HEADER = def(8_811_00_0);
    public static final TransportVersion FAILURE_STORE_ENABLED_BY_CLUSTER_SETTING = def(8_812_00_0);
    public static final TransportVersion SIMULATE_IGNORED_FIELDS = def(8_813_00_0);
    public static final TransportVersion TRANSFORMS_UPGRADE_MODE = def(8_814_00_0);
    public static final TransportVersion NODE_SHUTDOWN_EPHEMERAL_ID_ADDED = def(8_815_00_0);
    public static final TransportVersion ESQL_CCS_TELEMETRY_STATS = def(8_816_00_0);
    public static final TransportVersion TEXT_EMBEDDING_QUERY_VECTOR_BUILDER_INFER_MODEL_ID = def(8_817_00_0);
    public static final TransportVersion ESQL_ENABLE_NODE_LEVEL_REDUCTION = def(8_818_00_0);
    public static final TransportVersion JINA_AI_INTEGRATION_ADDED = def(8_819_00_0);
    public static final TransportVersion TRACK_INDEX_FAILED_DUE_TO_VERSION_CONFLICT_METRIC = def(8_820_00_0);
    public static final TransportVersion REPLACE_FAILURE_STORE_OPTIONS_WITH_SELECTOR_SYNTAX = def(8_821_00_0);
    public static final TransportVersion ELASTIC_INFERENCE_SERVICE_UNIFIED_CHAT_COMPLETIONS_INTEGRATION = def(8_822_00_0);
    public static final TransportVersion KQL_QUERY_TECH_PREVIEW = def(8_823_00_0);
    public static final TransportVersion ESQL_PROFILE_ROWS_PROCESSED = def(8_824_00_0);
    public static final TransportVersion BYTE_SIZE_VALUE_ALWAYS_USES_BYTES_1 = def(8_825_00_0);
    public static final TransportVersion REVERT_BYTE_SIZE_VALUE_ALWAYS_USES_BYTES_1 = def(8_826_00_0);
    public static final TransportVersion ESQL_SKIP_ES_INDEX_SERIALIZATION = def(8_827_00_0);
    public static final TransportVersion ADD_INDEX_BLOCK_TWO_PHASE = def(8_828_00_0);
    public static final TransportVersion RESOLVE_CLUSTER_NO_INDEX_EXPRESSION = def(8_829_00_0);
    public static final TransportVersion ML_ROLLOVER_LEGACY_INDICES = def(8_830_00_0);
    public static final TransportVersion ADD_INCLUDE_FAILURE_INDICES_OPTION = def(8_831_00_0);
    public static final TransportVersion ESQL_RESPONSE_PARTIAL = def(8_832_00_0);
<<<<<<< HEAD
    public static final TransportVersion RESOURCE_DEPRECATION_CHECKS = def(8_833_00_0);
=======
    public static final TransportVersion RANK_DOC_OPTIONAL_METADATA_FOR_EXPLAIN = def(8_833_00_0);
>>>>>>> efc18fec

    /*
     * STOP! READ THIS FIRST! No, really,
     *        ____ _____ ___  ____  _        ____  _____    _    ____    _____ _   _ ___ ____    _____ ___ ____  ____ _____ _
     *       / ___|_   _/ _ \|  _ \| |      |  _ \| ____|  / \  |  _ \  |_   _| | | |_ _/ ___|  |  ___|_ _|  _ \/ ___|_   _| |
     *       \___ \ | || | | | |_) | |      | |_) |  _|   / _ \ | | | |   | | | |_| || |\___ \  | |_   | || |_) \___ \ | | | |
     *        ___) || || |_| |  __/|_|      |  _ <| |___ / ___ \| |_| |   | | |  _  || | ___) | |  _|  | ||  _ < ___) || | |_|
     *       |____/ |_| \___/|_|   (_)      |_| \_\_____/_/   \_\____/    |_| |_| |_|___|____/  |_|   |___|_| \_\____/ |_| (_)
     *
     * A new transport version should be added EVERY TIME a change is made to the serialization protocol of one or more classes. Each
     * transport version should only be used in a single merged commit (apart from the BwC versions copied from o.e.Version, ≤V_8_8_1).
     *
     * ADDING A TRANSPORT VERSION
     * To add a new transport version, add a new constant at the bottom of the list, above this comment. Don't add other lines,
     * comments, etc. The version id has the following layout:
     *
     * M_NNN_SS_P
     *
     * M - The major version of Elasticsearch
     * NNN - The server version part
     * SS - The serverless version part. It should always be 00 here, it is used by serverless only.
     * P - The patch version part
     *
     * To determine the id of the next TransportVersion constant, do the following:
     * - Use the same major version, unless bumping majors
     * - Bump the server version part by 1, unless creating a patch version
     * - Leave the serverless part as 00
     * - Bump the patch part if creating a patch version
     *
     * If a patch version is created, it should be placed sorted among the other existing constants.
     *
     * REVERTING A TRANSPORT VERSION
     *
     * If you revert a commit with a transport version change, you MUST ensure there is a NEW transport version representing the reverted
     * change. DO NOT let the transport version go backwards, it must ALWAYS be incremented.
     *
     * DETERMINING TRANSPORT VERSIONS FROM GIT HISTORY
     *
     * If your git checkout has the expected minor-version-numbered branches and the expected release-version tags then you can find the
     * transport versions known by a particular release ...
     *
     *     git show v8.11.0:server/src/main/java/org/elasticsearch/TransportVersions.java | grep '= def'
     *
     * ... or by a particular branch ...
     *
     *     git show 8.11:server/src/main/java/org/elasticsearch/TransportVersions.java | grep '= def'
     *
     * ... and you can see which versions were added in between two versions too ...
     *
     *     git diff v8.11.0..main -- server/src/main/java/org/elasticsearch/TransportVersions.java
     *
     * In branches 8.7-8.10 see server/src/main/java/org/elasticsearch/TransportVersion.java for the equivalent definitions.
     */

    /**
     * Reference to the earliest compatible transport version to this version of the codebase.
     * This should be the transport version used by the highest minor version of the previous major.
     */
    @UpdateForV9(owner = UpdateForV9.Owner.CORE_INFRA)
    // This needs to be bumped to the 8.last
    public static final TransportVersion MINIMUM_COMPATIBLE = V_7_17_0;

    /**
     * Reference to the minimum transport version that can be used with CCS.
     * This should be the transport version used by the previous minor release.
     */
    public static final TransportVersion MINIMUM_CCS_VERSION = V_8_15_0;

    /**
     * Sorted list of all versions defined in this class
     */
    static final List<TransportVersion> DEFINED_VERSIONS = collectAllVersionIdsDefinedInClass(TransportVersions.class);

    // the highest transport version constant defined
    static final TransportVersion LATEST_DEFINED;
    static {
        LATEST_DEFINED = DEFINED_VERSIONS.getLast();

        // see comment on IDS field
        // now we're registered all the transport versions, we can clear the map
        IDS = null;
    }

    public static List<TransportVersion> collectAllVersionIdsDefinedInClass(Class<?> cls) {
        Map<Integer, String> versionIdFields = new HashMap<>();
        List<TransportVersion> definedTransportVersions = new ArrayList<>();

        Set<String> ignore = Set.of("ZERO", "CURRENT", "MINIMUM_COMPATIBLE", "MINIMUM_CCS_VERSION");

        for (Field declaredField : cls.getFields()) {
            if (declaredField.getType().equals(TransportVersion.class)) {
                String fieldName = declaredField.getName();
                if (ignore.contains(fieldName)) {
                    continue;
                }

                TransportVersion version;
                try {
                    version = (TransportVersion) declaredField.get(null);
                } catch (IllegalAccessException e) {
                    throw new AssertionError(e);
                }
                definedTransportVersions.add(version);

                if (Assertions.ENABLED) {
                    // check the version number is unique
                    var sameVersionNumber = versionIdFields.put(version.id(), fieldName);
                    assert sameVersionNumber == null
                        : "Versions ["
                            + sameVersionNumber
                            + "] and ["
                            + fieldName
                            + "] have the same version number ["
                            + version.id()
                            + "]. Each TransportVersion should have a different version number";
                }
            }
        }

        Collections.sort(definedTransportVersions);

        return List.copyOf(definedTransportVersions);
    }

    static final IntFunction<String> VERSION_LOOKUP = ReleaseVersions.generateVersionsLookup(TransportVersions.class, LATEST_DEFINED.id());

    // no instance
    private TransportVersions() {}
}<|MERGE_RESOLUTION|>--- conflicted
+++ resolved
@@ -164,11 +164,8 @@
     public static final TransportVersion ML_ROLLOVER_LEGACY_INDICES = def(8_830_00_0);
     public static final TransportVersion ADD_INCLUDE_FAILURE_INDICES_OPTION = def(8_831_00_0);
     public static final TransportVersion ESQL_RESPONSE_PARTIAL = def(8_832_00_0);
-<<<<<<< HEAD
-    public static final TransportVersion RESOURCE_DEPRECATION_CHECKS = def(8_833_00_0);
-=======
     public static final TransportVersion RANK_DOC_OPTIONAL_METADATA_FOR_EXPLAIN = def(8_833_00_0);
->>>>>>> efc18fec
+    public static final TransportVersion RESOURCE_DEPRECATION_CHECKS = def(8_834_00_0);
 
     /*
      * STOP! READ THIS FIRST! No, really,

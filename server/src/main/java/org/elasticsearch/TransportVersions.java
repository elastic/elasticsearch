/*
 * Copyright Elasticsearch B.V. and/or licensed to Elasticsearch B.V. under one
 * or more contributor license agreements. Licensed under the "Elastic License
 * 2.0", the "GNU Affero General Public License v3.0 only", and the "Server Side
 * Public License v 1"; you may not use this file except in compliance with, at
 * your election, the "Elastic License 2.0", the "GNU Affero General Public
 * License v3.0 only", or the "Server Side Public License, v 1".
 */

package org.elasticsearch;

import org.elasticsearch.core.Assertions;

import java.lang.reflect.Field;
import java.util.ArrayList;
import java.util.Collections;
import java.util.HashMap;
import java.util.List;
import java.util.Map;
import java.util.TreeSet;

/**
 * <p>Transport version is used to coordinate compatible wire protocol communication between nodes, at a fine-grained level.  This replaces
 * and supersedes the old Version constants.</p>
 *
 * <p>Before adding a new version constant, please read the block comment at the end of the list of constants.</p>
 */
public class TransportVersions {

    /*
     * NOTE: IntelliJ lies!
     * This map is used during class construction, referenced by the registerTransportVersion method.
     * When all the transport version constants have been registered, the map is cleared & never touched again.
     */
    static TreeSet<Integer> IDS = new TreeSet<>();

    static TransportVersion def(int id) {
        if (IDS == null) throw new IllegalStateException("The IDS map needs to be present to call this method");

        if (IDS.add(id) == false) {
            throw new IllegalArgumentException("Version id " + id + " defined twice");
        }
        if (id < IDS.last()) {
            throw new IllegalArgumentException("Version id " + id + " is not defined in the right location. Keep constants sorted");
        }
        return new TransportVersion(id);
    }

    // TODO: ES-10337 we can remove all transport versions earlier than 8.18
    public static final TransportVersion V_7_0_0 = def(7_00_00_99);
    public static final TransportVersion V_7_1_0 = def(7_01_00_99);
    public static final TransportVersion V_7_2_0 = def(7_02_00_99);
    public static final TransportVersion V_7_3_0 = def(7_03_00_99);
    public static final TransportVersion V_7_3_2 = def(7_03_02_99);
    public static final TransportVersion V_7_4_0 = def(7_04_00_99);
    public static final TransportVersion V_7_8_0 = def(7_08_00_99);
    public static final TransportVersion V_7_8_1 = def(7_08_01_99);
    public static final TransportVersion V_7_9_0 = def(7_09_00_99);
    public static final TransportVersion V_7_10_0 = def(7_10_00_99);
    public static final TransportVersion V_8_0_0 = def(8_00_00_99);
    public static final TransportVersion V_8_1_0 = def(8_01_00_99);
    public static final TransportVersion V_8_2_0 = def(8_02_00_99);
    public static final TransportVersion V_8_3_0 = def(8_03_00_99);
    public static final TransportVersion V_8_4_0 = def(8_04_00_99);
    public static final TransportVersion V_8_5_0 = def(8_05_00_99);
    public static final TransportVersion V_8_6_0 = def(8_06_00_99);
    public static final TransportVersion V_8_6_1 = def(8_06_01_99);
    public static final TransportVersion V_8_7_0 = def(8_07_00_99);
    public static final TransportVersion V_8_7_1 = def(8_07_01_99);
    public static final TransportVersion V_8_8_0 = def(8_08_00_99);
    public static final TransportVersion V_8_8_1 = def(8_08_01_99);
    /*
     * READ THE COMMENT BELOW THIS BLOCK OF DECLARATIONS BEFORE ADDING NEW TRANSPORT VERSIONS
     * Detached transport versions added below here.
     */
    public static final TransportVersion V_8_9_X = def(8_500_0_20);
    public static final TransportVersion V_8_10_X = def(8_500_0_61);
    public static final TransportVersion V_8_11_X = def(8_512_0_01);
    public static final TransportVersion V_8_12_0 = def(8_560_0_00);
    public static final TransportVersion V_8_12_1 = def(8_560_0_01);
    public static final TransportVersion V_8_13_0 = def(8_595_0_00);
    public static final TransportVersion V_8_13_4 = def(8_595_0_01);
    public static final TransportVersion V_8_14_0 = def(8_636_0_01);
    public static final TransportVersion V_8_15_0 = def(8_702_0_02);
    public static final TransportVersion V_8_15_2 = def(8_702_0_03);
    public static final TransportVersion V_8_16_0 = def(8_772_0_01);
    public static final TransportVersion V_8_16_1 = def(8_772_0_04);
    public static final TransportVersion INITIAL_ELASTICSEARCH_8_16_5 = def(8_772_0_05);
    public static final TransportVersion INITIAL_ELASTICSEARCH_8_16_6 = def(8_772_0_06);
    public static final TransportVersion V_8_17_0 = def(8_797_0_02);
    public static final TransportVersion INITIAL_ELASTICSEARCH_8_17_3 = def(8_797_0_03);
    public static final TransportVersion INITIAL_ELASTICSEARCH_8_17_4 = def(8_797_0_04);
    public static final TransportVersion INITIAL_ELASTICSEARCH_8_17_5 = def(8_797_0_05);
    public static final TransportVersion INDEXING_PRESSURE_THROTTLING_STATS = def(8_798_0_00);
    public static final TransportVersion REINDEX_DATA_STREAMS = def(8_799_0_00);
    public static final TransportVersion ESQL_REMOVE_NODE_LEVEL_PLAN = def(8_800_0_00);
    public static final TransportVersion LOGSDB_TELEMETRY_CUSTOM_CUTOFF_DATE = def(8_801_0_00);
    public static final TransportVersion SOURCE_MODE_TELEMETRY = def(8_802_0_00);
    public static final TransportVersion NEW_REFRESH_CLUSTER_BLOCK = def(8_803_0_00);
    public static final TransportVersion RETRIES_AND_OPERATIONS_IN_BLOBSTORE_STATS = def(8_804_0_00);
    public static final TransportVersion ADD_DATA_STREAM_OPTIONS_TO_TEMPLATES = def(8_805_0_00);
    public static final TransportVersion KNN_QUERY_RESCORE_OVERSAMPLE = def(8_806_0_00);
    public static final TransportVersion SEMANTIC_QUERY_LENIENT = def(8_807_0_00);
    public static final TransportVersion ESQL_QUERY_BUILDER_IN_SEARCH_FUNCTIONS = def(8_808_0_00);
    public static final TransportVersion EQL_ALLOW_PARTIAL_SEARCH_RESULTS = def(8_809_0_00);
    public static final TransportVersion NODE_VERSION_INFORMATION_WITH_MIN_READ_ONLY_INDEX_VERSION = def(8_810_0_00);
    public static final TransportVersion ERROR_TRACE_IN_TRANSPORT_HEADER = def(8_811_0_00);
    public static final TransportVersion FAILURE_STORE_ENABLED_BY_CLUSTER_SETTING = def(8_812_0_00);
    public static final TransportVersion SIMULATE_IGNORED_FIELDS = def(8_813_0_00);
    public static final TransportVersion TRANSFORMS_UPGRADE_MODE = def(8_814_0_00);
    public static final TransportVersion NODE_SHUTDOWN_EPHEMERAL_ID_ADDED = def(8_815_0_00);
    public static final TransportVersion ESQL_CCS_TELEMETRY_STATS = def(8_816_0_00);
    public static final TransportVersion TEXT_EMBEDDING_QUERY_VECTOR_BUILDER_INFER_MODEL_ID = def(8_817_0_00);
    public static final TransportVersion ESQL_ENABLE_NODE_LEVEL_REDUCTION = def(8_818_0_00);
    public static final TransportVersion JINA_AI_INTEGRATION_ADDED = def(8_819_0_00);
    public static final TransportVersion TRACK_INDEX_FAILED_DUE_TO_VERSION_CONFLICT_METRIC = def(8_820_0_00);
    public static final TransportVersion REPLACE_FAILURE_STORE_OPTIONS_WITH_SELECTOR_SYNTAX = def(8_821_0_00);
    public static final TransportVersion ELASTIC_INFERENCE_SERVICE_UNIFIED_CHAT_COMPLETIONS_INTEGRATION = def(8_822_0_00);
    public static final TransportVersion KQL_QUERY_TECH_PREVIEW = def(8_823_0_00);
    public static final TransportVersion ESQL_PROFILE_ROWS_PROCESSED = def(8_824_0_00);
    public static final TransportVersion BYTE_SIZE_VALUE_ALWAYS_USES_BYTES_1 = def(8_825_0_00);
    public static final TransportVersion REVERT_BYTE_SIZE_VALUE_ALWAYS_USES_BYTES_1 = def(8_826_0_00);
    public static final TransportVersion ESQL_SKIP_ES_INDEX_SERIALIZATION = def(8_827_0_00);
    public static final TransportVersion ADD_INDEX_BLOCK_TWO_PHASE = def(8_828_0_00);
    public static final TransportVersion RESOLVE_CLUSTER_NO_INDEX_EXPRESSION = def(8_829_0_00);
    public static final TransportVersion ML_ROLLOVER_LEGACY_INDICES = def(8_830_0_00);
    public static final TransportVersion ADD_INCLUDE_FAILURE_INDICES_OPTION = def(8_831_0_00);
    public static final TransportVersion ESQL_RESPONSE_PARTIAL = def(8_832_0_00);
    public static final TransportVersion RANK_DOC_OPTIONAL_METADATA_FOR_EXPLAIN = def(8_833_0_00);
    public static final TransportVersion ILM_ADD_SEARCHABLE_SNAPSHOT_ADD_REPLICATE_FOR = def(8_834_0_00);
    public static final TransportVersion INGEST_REQUEST_INCLUDE_SOURCE_ON_ERROR = def(8_835_0_00);
    public static final TransportVersion RESOURCE_DEPRECATION_CHECKS = def(8_836_0_00);
    public static final TransportVersion LINEAR_RETRIEVER_SUPPORT = def(8_837_0_00);
    public static final TransportVersion TIMEOUT_GET_PARAM_FOR_RESOLVE_CLUSTER = def(8_838_0_00);
    public static final TransportVersion INFERENCE_REQUEST_ADAPTIVE_RATE_LIMITING = def(8_839_0_00);
    public static final TransportVersion ML_INFERENCE_IBM_WATSONX_RERANK_ADDED = def(8_840_0_00);
    public static final TransportVersion REMOVE_ALL_APPLICABLE_SELECTOR_BACKPORT_8_18 = def(8_840_0_01);
    public static final TransportVersion RETRY_ILM_ASYNC_ACTION_REQUIRE_ERROR_8_18 = def(8_840_0_02);
    public static final TransportVersion INITIAL_ELASTICSEARCH_8_18_7 = def(8_840_0_09);
    public static final TransportVersion INITIAL_ELASTICSEARCH_8_19 = def(8_841_0_00);
    public static final TransportVersion COHERE_BIT_EMBEDDING_TYPE_SUPPORT_ADDED_BACKPORT_8_X = def(8_841_0_01);
    public static final TransportVersion REMOVE_ALL_APPLICABLE_SELECTOR_BACKPORT_8_19 = def(8_841_0_02);
    public static final TransportVersion ESQL_RETRY_ON_SHARD_LEVEL_FAILURE_BACKPORT_8_19 = def(8_841_0_03);
    public static final TransportVersion ESQL_SUPPORT_PARTIAL_RESULTS_BACKPORT_8_19 = def(8_841_0_04);
    public static final TransportVersion VOYAGE_AI_INTEGRATION_ADDED_BACKPORT_8_X = def(8_841_0_05);
    public static final TransportVersion JINA_AI_EMBEDDING_TYPE_SUPPORT_ADDED_BACKPORT_8_19 = def(8_841_0_06);
    public static final TransportVersion RETRY_ILM_ASYNC_ACTION_REQUIRE_ERROR_8_19 = def(8_841_0_07);
    public static final TransportVersion INFERENCE_CONTEXT_8_X = def(8_841_0_08);
    public static final TransportVersion ML_INFERENCE_DEEPSEEK_8_19 = def(8_841_0_09);
    public static final TransportVersion ESQL_SERIALIZE_BLOCK_TYPE_CODE_8_19 = def(8_841_0_10);
    public static final TransportVersion ESQL_FAILURE_FROM_REMOTE_8_19 = def(8_841_0_11);
    public static final TransportVersion ESQL_AGGREGATE_METRIC_DOUBLE_LITERAL_8_19 = def(8_841_0_12);
    public static final TransportVersion INFERENCE_MODEL_REGISTRY_METADATA_8_19 = def(8_841_0_13);
    public static final TransportVersion INTRODUCE_LIFECYCLE_TEMPLATE_8_19 = def(8_841_0_14);
    public static final TransportVersion RERANK_COMMON_OPTIONS_ADDED_8_19 = def(8_841_0_15);
    public static final TransportVersion REMOTE_EXCEPTION_8_19 = def(8_841_0_16);
    public static final TransportVersion AMAZON_BEDROCK_TASK_SETTINGS_8_19 = def(8_841_0_17);
    public static final TransportVersion SEMANTIC_TEXT_CHUNKING_CONFIG_8_19 = def(8_841_0_18);
    public static final TransportVersion BATCHED_QUERY_PHASE_VERSION_BACKPORT_8_X = def(8_841_0_19);
    public static final TransportVersion SEARCH_INCREMENTAL_TOP_DOCS_NULL_BACKPORT_8_19 = def(8_841_0_20);
    public static final TransportVersion ML_INFERENCE_SAGEMAKER_8_19 = def(8_841_0_21);
    public static final TransportVersion ESQL_REPORT_ORIGINAL_TYPES_BACKPORT_8_19 = def(8_841_0_22);
    public static final TransportVersion PINNED_RETRIEVER_8_19 = def(8_841_0_23);
    public static final TransportVersion ESQL_AGGREGATE_METRIC_DOUBLE_BLOCK_8_19 = def(8_841_0_24);
    public static final TransportVersion INTRODUCE_FAILURES_LIFECYCLE_BACKPORT_8_19 = def(8_841_0_25);
    public static final TransportVersion INTRODUCE_FAILURES_DEFAULT_RETENTION_BACKPORT_8_19 = def(8_841_0_26);
    public static final TransportVersion RESCORE_VECTOR_ALLOW_ZERO_BACKPORT_8_19 = def(8_841_0_27);
    public static final TransportVersion INFERENCE_ADD_TIMEOUT_PUT_ENDPOINT_8_19 = def(8_841_0_28);
    public static final TransportVersion ESQL_REPORT_SHARD_PARTITIONING_8_19 = def(8_841_0_29);
    public static final TransportVersion ESQL_DRIVER_TASK_DESCRIPTION_8_19 = def(8_841_0_30);
    public static final TransportVersion ML_INFERENCE_HUGGING_FACE_CHAT_COMPLETION_ADDED_8_19 = def(8_841_0_31);
    public static final TransportVersion V_8_19_FIELD_CAPS_ADD_CLUSTER_ALIAS = def(8_841_0_32);
    public static final TransportVersion ESQL_HASH_OPERATOR_STATUS_OUTPUT_TIME_8_19 = def(8_841_0_34);
    public static final TransportVersion RERANKER_FAILURES_ALLOWED_8_19 = def(8_841_0_35);
    public static final TransportVersion ML_INFERENCE_HUGGING_FACE_RERANK_ADDED_8_19 = def(8_841_0_36);
    public static final TransportVersion ML_INFERENCE_SAGEMAKER_CHAT_COMPLETION_8_19 = def(8_841_0_37);
    public static final TransportVersion ML_INFERENCE_VERTEXAI_CHATCOMPLETION_ADDED_8_19 = def(8_841_0_38);
    public static final TransportVersion INFERENCE_CUSTOM_SERVICE_ADDED_8_19 = def(8_841_0_39);
    public static final TransportVersion IDP_CUSTOM_SAML_ATTRIBUTES_ADDED_8_19 = def(8_841_0_40);
    public static final TransportVersion DATA_STREAM_OPTIONS_API_REMOVE_INCLUDE_DEFAULTS_8_19 = def(8_841_0_41);
    public static final TransportVersion JOIN_ON_ALIASES_8_19 = def(8_841_0_42);
    public static final TransportVersion ILM_ADD_SKIP_SETTING_8_19 = def(8_841_0_43);
    public static final TransportVersion ESQL_REGEX_MATCH_WITH_CASE_INSENSITIVITY_8_19 = def(8_841_0_44);
    public static final TransportVersion ESQL_QUERY_PLANNING_DURATION_8_19 = def(8_841_0_45);
    public static final TransportVersion SEARCH_SOURCE_EXCLUDE_VECTORS_PARAM_8_19 = def(8_841_0_46);
    public static final TransportVersion ML_INFERENCE_MISTRAL_CHAT_COMPLETION_ADDED_8_19 = def(8_841_0_47);
    public static final TransportVersion ML_INFERENCE_ELASTIC_RERANK_ADDED_8_19 = def(8_841_0_48);
    public static final TransportVersion NONE_CHUNKING_STRATEGY_8_19 = def(8_841_0_49);
    public static final TransportVersion IDP_CUSTOM_SAML_ATTRIBUTES_ALLOW_LIST_8_19 = def(8_841_0_50);
    public static final TransportVersion SETTINGS_IN_DATA_STREAMS_8_19 = def(8_841_0_51);
    public static final TransportVersion ML_INFERENCE_CUSTOM_SERVICE_REMOVE_ERROR_PARSING_8_19 = def(8_841_0_52);
    public static final TransportVersion ML_INFERENCE_CUSTOM_SERVICE_EMBEDDING_BATCH_SIZE_8_19 = def(8_841_0_53);
    public static final TransportVersion STREAMS_LOGS_SUPPORT_8_19 = def(8_841_0_54);
    public static final TransportVersion ML_INFERENCE_CUSTOM_SERVICE_INPUT_TYPE_8_19 = def(8_841_0_55);
    public static final TransportVersion RANDOM_SAMPLER_QUERY_BUILDER_8_19 = def(8_841_0_56);
    public static final TransportVersion ML_INFERENCE_SAGEMAKER_ELASTIC_8_19 = def(8_841_0_57);
    public static final TransportVersion SPARSE_VECTOR_FIELD_PRUNING_OPTIONS_8_19 = def(8_841_0_58);
    public static final TransportVersion ML_INFERENCE_ELASTIC_DENSE_TEXT_EMBEDDINGS_ADDED_8_19 = def(8_841_0_59);
    public static final TransportVersion ML_INFERENCE_COHERE_API_VERSION_8_19 = def(8_841_0_60);
    public static final TransportVersion ESQL_DOCUMENTS_FOUND_AND_VALUES_LOADED_8_19 = def(8_841_0_61);
    public static final TransportVersion ESQL_PROFILE_INCLUDE_PLAN_8_19 = def(8_841_0_62);
    public static final TransportVersion INITIAL_ELASTICSEARCH_8_19_4 = def(8_841_0_68);
    public static final TransportVersion INITIAL_ELASTICSEARCH_9_0 = def(9_000_0_00);
    public static final TransportVersion REMOVE_SNAPSHOT_FAILURES_90 = def(9_000_0_01);
    public static final TransportVersion TRANSPORT_STATS_HANDLING_TIME_REQUIRED_90 = def(9_000_0_02);
    public static final TransportVersion REMOVE_DESIRED_NODE_VERSION_90 = def(9_000_0_03);
    public static final TransportVersion ESQL_DRIVER_TASK_DESCRIPTION_90 = def(9_000_0_04);
    public static final TransportVersion REMOVE_ALL_APPLICABLE_SELECTOR_9_0 = def(9_000_0_05);
    public static final TransportVersion BYTE_SIZE_VALUE_ALWAYS_USES_BYTES_90 = def(9_000_0_06);
    public static final TransportVersion RETRY_ILM_ASYNC_ACTION_REQUIRE_ERROR_90 = def(9_000_0_07);
    public static final TransportVersion RE_REMOVE_MIN_COMPATIBLE_SHARD_NODE_90 = def(9_000_0_08);
    public static final TransportVersion STORED_SCRIPT_CONTENT_LENGTH_90 = def(9_000_0_09);
    public static final TransportVersion INITIAL_ELASTICSEARCH_9_0_7 = def(9_000_0_16);
    public static final TransportVersion COHERE_BIT_EMBEDDING_TYPE_SUPPORT_ADDED = def(9_001_0_00);
    public static final TransportVersion REMOVE_SNAPSHOT_FAILURES = def(9_002_0_00);
    public static final TransportVersion TRANSPORT_STATS_HANDLING_TIME_REQUIRED = def(9_003_0_00);
    public static final TransportVersion REMOVE_DESIRED_NODE_VERSION = def(9_004_0_00);
    public static final TransportVersion ESQL_DRIVER_TASK_DESCRIPTION = def(9_005_0_00);
    public static final TransportVersion ESQL_RETRY_ON_SHARD_LEVEL_FAILURE = def(9_006_0_00);
    public static final TransportVersion ESQL_PROFILE_ASYNC_NANOS = def(9_007_00_0);
    public static final TransportVersion ESQL_LOOKUP_JOIN_SOURCE_TEXT = def(9_008_0_00);
    public static final TransportVersion REMOVE_ALL_APPLICABLE_SELECTOR = def(9_009_0_00);
    public static final TransportVersion SLM_UNHEALTHY_IF_NO_SNAPSHOT_WITHIN = def(9_010_0_00);
    public static final TransportVersion ESQL_SUPPORT_PARTIAL_RESULTS = def(9_011_0_00);
    public static final TransportVersion REMOVE_REPOSITORY_CONFLICT_MESSAGE = def(9_012_0_00);
    public static final TransportVersion RERANKER_FAILURES_ALLOWED = def(9_013_0_00);
    public static final TransportVersion VOYAGE_AI_INTEGRATION_ADDED = def(9_014_0_00);
    public static final TransportVersion BYTE_SIZE_VALUE_ALWAYS_USES_BYTES = def(9_015_0_00);
    public static final TransportVersion ESQL_SERIALIZE_SOURCE_FUNCTIONS_WARNINGS = def(9_016_0_00);
    public static final TransportVersion ESQL_DRIVER_NODE_DESCRIPTION = def(9_017_0_00);
    public static final TransportVersion MULTI_PROJECT = def(9_018_0_00);
    public static final TransportVersion STORED_SCRIPT_CONTENT_LENGTH = def(9_019_0_00);
    public static final TransportVersion JINA_AI_EMBEDDING_TYPE_SUPPORT_ADDED = def(9_020_0_00);
    public static final TransportVersion RE_REMOVE_MIN_COMPATIBLE_SHARD_NODE = def(9_021_0_00);
    public static final TransportVersion UNASSIGENEDINFO_RESHARD_ADDED = def(9_022_0_00);
    public static final TransportVersion INCLUDE_INDEX_MODE_IN_GET_DATA_STREAM = def(9_023_0_00);
    public static final TransportVersion MAX_OPERATION_SIZE_REJECTIONS_ADDED = def(9_024_0_00);
    public static final TransportVersion RETRY_ILM_ASYNC_ACTION_REQUIRE_ERROR = def(9_025_0_00);
    public static final TransportVersion ESQL_SERIALIZE_BLOCK_TYPE_CODE = def(9_026_0_00);
    public static final TransportVersion ESQL_THREAD_NAME_IN_DRIVER_PROFILE = def(9_027_0_00);
    public static final TransportVersion INFERENCE_CONTEXT = def(9_028_0_00);
    public static final TransportVersion ML_INFERENCE_DEEPSEEK = def(9_029_00_0);
    public static final TransportVersion ESQL_FAILURE_FROM_REMOTE = def(9_030_00_0);
    public static final TransportVersion INDEX_RESHARDING_METADATA = def(9_031_0_00);
    public static final TransportVersion INFERENCE_MODEL_REGISTRY_METADATA = def(9_032_0_00);
    public static final TransportVersion INTRODUCE_LIFECYCLE_TEMPLATE = def(9_033_0_00);
    public static final TransportVersion INDEXING_STATS_INCLUDES_RECENT_WRITE_LOAD = def(9_034_0_00);
    public static final TransportVersion ESQL_AGGREGATE_METRIC_DOUBLE_LITERAL = def(9_035_0_00);
    public static final TransportVersion INDEX_METADATA_INCLUDES_RECENT_WRITE_LOAD = def(9_036_0_00);
    public static final TransportVersion RERANK_COMMON_OPTIONS_ADDED = def(9_037_0_00);
    public static final TransportVersion ESQL_REPORT_ORIGINAL_TYPES = def(9_038_00_0);
    public static final TransportVersion RESCORE_VECTOR_ALLOW_ZERO = def(9_039_0_00);
    public static final TransportVersion PROJECT_ID_IN_SNAPSHOT = def(9_040_0_00);
    public static final TransportVersion INDEX_STATS_AND_METADATA_INCLUDE_PEAK_WRITE_LOAD = def(9_041_0_00);
    public static final TransportVersion BATCHED_QUERY_PHASE_VERSION = def(9_043_0_00);
    public static final TransportVersion REMOTE_EXCEPTION = def(9_044_0_00);
    public static final TransportVersion ESQL_REMOVE_AGGREGATE_TYPE = def(9_045_0_00);
    public static final TransportVersion ADD_PROJECT_ID_TO_DSL_ERROR_INFO = def(9_046_0_00);
    public static final TransportVersion SEMANTIC_TEXT_CHUNKING_CONFIG = def(9_047_0_00);
    public static final TransportVersion REPO_ANALYSIS_COPY_BLOB = def(9_048_0_00);
    public static final TransportVersion AMAZON_BEDROCK_TASK_SETTINGS = def(9_049_0_00);
    public static final TransportVersion ESQL_REPORT_SHARD_PARTITIONING = def(9_050_0_00);
    public static final TransportVersion DEAD_ESQL_QUERY_PLANNING_DURATION = def(9_051_0_00);
    public static final TransportVersion DEAD_ESQL_DOCUMENTS_FOUND_AND_VALUES_LOADED = def(9_052_0_00);
    public static final TransportVersion DEAD_BATCHED_QUERY_EXECUTION_DELAYABLE_WRITABLE = def(9_053_0_00);
    public static final TransportVersion DEAD_SEARCH_INCREMENTAL_TOP_DOCS_NULL = def(9_054_0_00);
    public static final TransportVersion ESQL_QUERY_PLANNING_DURATION = def(9_055_0_00);
    public static final TransportVersion ESQL_DOCUMENTS_FOUND_AND_VALUES_LOADED = def(9_056_0_00);
    public static final TransportVersion BATCHED_QUERY_EXECUTION_DELAYABLE_WRITABLE = def(9_057_0_00);
    public static final TransportVersion SEARCH_INCREMENTAL_TOP_DOCS_NULL = def(9_058_0_00);
    public static final TransportVersion COMPRESS_DELAYABLE_WRITEABLE = def(9_059_0_00);
    public static final TransportVersion SYNONYMS_REFRESH_PARAM = def(9_060_0_00);
    public static final TransportVersion DOC_FIELDS_AS_LIST = def(9_061_0_00);
    public static final TransportVersion DENSE_VECTOR_OFF_HEAP_STATS = def(9_062_00_0);
    public static final TransportVersion RANDOM_SAMPLER_QUERY_BUILDER = def(9_063_0_00);
    public static final TransportVersion SETTINGS_IN_DATA_STREAMS = def(9_064_0_00);
    public static final TransportVersion INTRODUCE_FAILURES_LIFECYCLE = def(9_065_0_00);
    public static final TransportVersion PROJECT_METADATA_SETTINGS = def(9_066_0_00);
    public static final TransportVersion AGGREGATE_METRIC_DOUBLE_BLOCK = def(9_067_0_00);
    public static final TransportVersion PINNED_RETRIEVER = def(9_068_0_00);
    public static final TransportVersion ML_INFERENCE_SAGEMAKER = def(9_069_0_00);
    public static final TransportVersion WRITE_LOAD_INCLUDES_BUFFER_WRITES = def(9_070_0_00);
    public static final TransportVersion INTRODUCE_FAILURES_DEFAULT_RETENTION = def(9_071_0_00);
    public static final TransportVersion FILE_SETTINGS_HEALTH_INFO = def(9_072_0_00);
    public static final TransportVersion FIELD_CAPS_ADD_CLUSTER_ALIAS = def(9_073_0_00);
    public static final TransportVersion INFERENCE_ADD_TIMEOUT_PUT_ENDPOINT = def(9_074_0_00);
    public static final TransportVersion ESQL_FIELD_ATTRIBUTE_DROP_TYPE = def(9_075_0_00);
    public static final TransportVersion ESQL_TIME_SERIES_SOURCE_STATUS = def(9_076_0_00);
    public static final TransportVersion ESQL_HASH_OPERATOR_STATUS_OUTPUT_TIME = def(9_077_0_00);
    public static final TransportVersion ML_INFERENCE_HUGGING_FACE_CHAT_COMPLETION_ADDED = def(9_078_0_00);
    public static final TransportVersion NODES_STATS_SUPPORTS_MULTI_PROJECT = def(9_079_0_00);
    public static final TransportVersion ML_INFERENCE_HUGGING_FACE_RERANK_ADDED = def(9_080_0_00);
    public static final TransportVersion SETTINGS_IN_DATA_STREAMS_DRY_RUN = def(9_081_0_00);
    public static final TransportVersion ML_INFERENCE_SAGEMAKER_CHAT_COMPLETION = def(9_082_0_00);
    public static final TransportVersion ML_INFERENCE_VERTEXAI_CHATCOMPLETION_ADDED = def(9_083_0_00);
    public static final TransportVersion INFERENCE_CUSTOM_SERVICE_ADDED = def(9_084_0_00);
    public static final TransportVersion ESQL_LIMIT_ROW_SIZE = def(9_085_0_00);
    public static final TransportVersion ESQL_REGEX_MATCH_WITH_CASE_INSENSITIVITY = def(9_086_0_00);
    public static final TransportVersion IDP_CUSTOM_SAML_ATTRIBUTES = def(9_087_0_00);
    public static final TransportVersion JOIN_ON_ALIASES = def(9_088_0_00);
    public static final TransportVersion ILM_ADD_SKIP_SETTING = def(9_089_0_00);
    public static final TransportVersion ML_INFERENCE_MISTRAL_CHAT_COMPLETION_ADDED = def(9_090_0_00);
    public static final TransportVersion IDP_CUSTOM_SAML_ATTRIBUTES_ALLOW_LIST = def(9_091_0_00);
    public static final TransportVersion SEARCH_SOURCE_EXCLUDE_VECTORS_PARAM = def(9_092_0_00);
    public static final TransportVersion SNAPSHOT_INDEX_SHARD_STATUS_MISSING_STATS = def(9_093_0_00);
    public static final TransportVersion ML_INFERENCE_ELASTIC_RERANK = def(9_094_0_00);
    public static final TransportVersion SEARCH_LOAD_PER_INDEX_STATS = def(9_095_0_00);
    public static final TransportVersion HEAP_USAGE_IN_CLUSTER_INFO = def(9_096_0_00);
    public static final TransportVersion NONE_CHUNKING_STRATEGY = def(9_097_0_00);
    public static final TransportVersion PROJECT_DELETION_GLOBAL_BLOCK = def(9_098_0_00);
    public static final TransportVersion SECURITY_CLOUD_API_KEY_REALM_AND_TYPE = def(9_099_0_00);
    public static final TransportVersion STATE_PARAM_GET_SNAPSHOT = def(9_100_0_00);
    public static final TransportVersion PROJECT_ID_IN_SNAPSHOTS_DELETIONS_AND_REPO_CLEANUP = def(9_101_0_00);
    public static final TransportVersion ML_INFERENCE_CUSTOM_SERVICE_REMOVE_ERROR_PARSING = def(9_102_0_00);
    public static final TransportVersion ML_INFERENCE_CUSTOM_SERVICE_EMBEDDING_BATCH_SIZE = def(9_103_0_00);
    public static final TransportVersion STREAMS_LOGS_SUPPORT = def(9_104_0_00);
    public static final TransportVersion ML_INFERENCE_CUSTOM_SERVICE_INPUT_TYPE = def(9_105_0_00);
    public static final TransportVersion ML_INFERENCE_SAGEMAKER_ELASTIC = def(9_106_0_00);
    public static final TransportVersion SPARSE_VECTOR_FIELD_PRUNING_OPTIONS = def(9_107_0_00);
    public static final TransportVersion CLUSTER_STATE_PROJECTS_SETTINGS = def(9_108_0_00);
    public static final TransportVersion ML_INFERENCE_ELASTIC_DENSE_TEXT_EMBEDDINGS_ADDED = def(9_109_00_0);
    public static final TransportVersion ML_INFERENCE_COHERE_API_VERSION = def(9_110_0_00);
    public static final TransportVersion ESQL_PROFILE_INCLUDE_PLAN = def(9_111_0_00);
    public static final TransportVersion INFERENCE_API_EIS_DIAGNOSTICS = def(9_156_0_00);
    public static final TransportVersion ML_INFERENCE_ENDPOINT_CACHE = def(9_157_0_00);
    public static final TransportVersion INDEX_SOURCE = def(9_158_0_00);
    public static final TransportVersion MAX_HEAP_SIZE_PER_NODE_IN_CLUSTER_INFO = def(9_159_0_00);
<<<<<<< HEAD
    // public static final TransportVersion INDEX_RESHARD_SHARDCOUNT_REPLICATION_REQUEST = def(9_160_0_00);
=======
    public static final TransportVersion TIMESERIES_DEFAULT_LIMIT = def(9_160_0_00);
>>>>>>> aa3f196f

    /*
     * STOP! READ THIS FIRST! No, really,
     *        ____ _____ ___  ____  _        ____  _____    _    ____    _____ _   _ ___ ____    _____ ___ ____  ____ _____ _
     *       / ___|_   _/ _ \|  _ \| |      |  _ \| ____|  / \  |  _ \  |_   _| | | |_ _/ ___|  |  ___|_ _|  _ \/ ___|_   _| |
     *       \___ \ | || | | | |_) | |      | |_) |  _|   / _ \ | | | |   | | | |_| || |\___ \  | |_   | || |_) \___ \ | | | |
     *        ___) || || |_| |  __/|_|      |  _ <| |___ / ___ \| |_| |   | | |  _  || | ___) | |  _|  | ||  _ < ___) || | |_|
     *       |____/ |_| \___/|_|   (_)      |_| \_\_____/_/   \_\____/    |_| |_| |_|___|____/  |_|   |___|_| \_\____/ |_| (_)
     *
     * A new transport version should be added EVERY TIME a change is made to the serialization protocol of one or more classes. Each
     * transport version should only be used in a single merged commit (apart from the BwC versions copied from o.e.Version, ≤V_8_8_1).
     *
     * More information about versions and backporting at docs/internal/Versioning.md
     *
     * ADDING A TRANSPORT VERSION
     * To add a new transport version, add a new constant at the bottom of the list, above this comment. Don't add other lines,
     * comments, etc. The version id has the following layout:
     *
     * M_NNN_S_PP
     *
     * M - The major version of Elasticsearch
     * NNN - The server version part
     * S - The subsidiary version part. It should always be 0 here, it is only used in subsidiary repositories.
     * PP - The patch version part
     *
     * To determine the id of the next TransportVersion constant, do the following:
     * - Use the same major version, unless bumping majors
     * - Bump the server version part by 1, unless creating a patch version
     * - Leave the subsidiary part as 0
     * - Bump the patch part if creating a patch version
     *
     * If a patch version is created, it should be placed sorted among the other existing constants.
     *
     * REVERTING A TRANSPORT VERSION
     *
     * If you revert a commit with a transport version change, you MUST ensure there is a NEW transport version representing the reverted
     * change. DO NOT let the transport version go backwards, it must ALWAYS be incremented.
     *
     * DETERMINING TRANSPORT VERSIONS FROM GIT HISTORY
     *
     * If your git checkout has the expected minor-version-numbered branches and the expected release-version tags then you can find the
     * transport versions known by a particular release ...
     *
     *     git show v8.11.0:server/src/main/java/org/elasticsearch/TransportVersions.java | grep '= def'
     *
     * ... or by a particular branch ...
     *
     *     git show 8.11:server/src/main/java/org/elasticsearch/TransportVersions.java | grep '= def'
     *
     * ... and you can see which versions were added in between two versions too ...
     *
     *     git diff v8.11.0..main -- server/src/main/java/org/elasticsearch/TransportVersions.java
     *
     * In branches 8.7-8.10 see server/src/main/java/org/elasticsearch/TransportVersion.java for the equivalent definitions.
     */

    /**
     * Sorted list of all versions defined in this class
     */
    static final List<TransportVersion> DEFINED_VERSIONS = collectAllVersionIdsDefinedInClass(TransportVersions.class);

    public static List<TransportVersion> collectAllVersionIdsDefinedInClass(Class<?> cls) {
        Map<Integer, String> versionIdFields = new HashMap<>();
        List<TransportVersion> definedTransportVersions = new ArrayList<>();

        for (Field declaredField : cls.getFields()) {
            if (declaredField.getType().equals(TransportVersion.class)) {
                String fieldName = declaredField.getName();

                TransportVersion version;
                try {
                    version = (TransportVersion) declaredField.get(null);
                } catch (IllegalAccessException e) {
                    throw new AssertionError(e);
                }
                definedTransportVersions.add(version);

                if (Assertions.ENABLED) {
                    // check the version number is unique
                    var sameVersionNumber = versionIdFields.put(version.id(), fieldName);
                    assert sameVersionNumber == null
                        : "Versions ["
                            + sameVersionNumber
                            + "] and ["
                            + fieldName
                            + "] have the same version number ["
                            + version.id()
                            + "]. Each TransportVersion should have a different version number";
                }
            }
        }

        Collections.sort(definedTransportVersions);

        return List.copyOf(definedTransportVersions);
    }

    // no instance
    private TransportVersions() {}
}<|MERGE_RESOLUTION|>--- conflicted
+++ resolved
@@ -325,11 +325,8 @@
     public static final TransportVersion ML_INFERENCE_ENDPOINT_CACHE = def(9_157_0_00);
     public static final TransportVersion INDEX_SOURCE = def(9_158_0_00);
     public static final TransportVersion MAX_HEAP_SIZE_PER_NODE_IN_CLUSTER_INFO = def(9_159_0_00);
-<<<<<<< HEAD
-    // public static final TransportVersion INDEX_RESHARD_SHARDCOUNT_REPLICATION_REQUEST = def(9_160_0_00);
-=======
     public static final TransportVersion TIMESERIES_DEFAULT_LIMIT = def(9_160_0_00);
->>>>>>> aa3f196f
+    // public static final TransportVersion INDEX_RESHARD_SHARDCOUNT_REPLICATION_REQUEST = def(9_170_0_00);
 
     /*
      * STOP! READ THIS FIRST! No, really,

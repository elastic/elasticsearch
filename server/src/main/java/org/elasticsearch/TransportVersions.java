--- conflicted
+++ resolved
@@ -92,13 +92,8 @@
      * READ THE COMMENT BELOW THIS BLOCK OF DECLARATIONS BEFORE ADDING NEW TRANSPORT VERSIONS
      * Detached transport versions added below here.
      */
-<<<<<<< HEAD
-    public static final TransportVersion V_8_500_020 = def(8_500_020);
+    public static final TransportVersion V_8_9_X = def(8_500_020);
     public static final TransportVersion V_8_10_X = def(8_500_061);
-=======
-    public static final TransportVersion V_8_9_X = def(8_500_020);
-    public static final TransportVersion V_8_500_061 = def(8_500_061);
->>>>>>> c2138932
     public static final TransportVersion V_8_500_062 = def(8_500_062);
     public static final TransportVersion V_8_500_063 = def(8_500_063);
     public static final TransportVersion V_8_500_064 = def(8_500_064);

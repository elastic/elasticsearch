/*
 * Copyright Elasticsearch B.V. and/or licensed to Elasticsearch B.V. under one
 * or more contributor license agreements. Licensed under the "Elastic License
 * 2.0", the "GNU Affero General Public License v3.0 only", and the "Server Side
 * Public License v 1"; you may not use this file except in compliance with, at
 * your election, the "Elastic License 2.0", the "GNU Affero General Public
 * License v3.0 only", or the "Server Side Public License, v 1".
 */

package org.elasticsearch;

import org.elasticsearch.core.Assertions;

import java.lang.reflect.Field;
import java.util.ArrayList;
import java.util.Collections;
import java.util.HashMap;
import java.util.List;
import java.util.Map;
import java.util.Set;
import java.util.TreeSet;
import java.util.function.IntFunction;

/**
 * <p>Transport version is used to coordinate compatible wire protocol communication between nodes, at a fine-grained level.  This replaces
 * and supersedes the old Version constants.</p>
 *
 * <p>Before adding a new version constant, please read the block comment at the end of the list of constants.</p>
 */
public class TransportVersions {

    /*
     * NOTE: IntelliJ lies!
     * This map is used during class construction, referenced by the registerTransportVersion method.
     * When all the transport version constants have been registered, the map is cleared & never touched again.
     */
    static TreeSet<Integer> IDS = new TreeSet<>();

    static TransportVersion def(int id) {
        if (IDS == null) throw new IllegalStateException("The IDS map needs to be present to call this method");

        if (IDS.add(id) == false) {
            throw new IllegalArgumentException("Version id " + id + " defined twice");
        }
        if (id < IDS.last()) {
            throw new IllegalArgumentException("Version id " + id + " is not defined in the right location. Keep constants sorted");
        }
        return new TransportVersion(id);
    }

    // TODO: ES-10337 we can remove all transport versions earlier than 8.18
    public static final TransportVersion ZERO = def(0);
    public static final TransportVersion V_7_0_0 = def(7_00_00_99);
    public static final TransportVersion V_7_1_0 = def(7_01_00_99);
    public static final TransportVersion V_7_2_0 = def(7_02_00_99);
    public static final TransportVersion V_7_3_0 = def(7_03_00_99);
    public static final TransportVersion V_7_3_2 = def(7_03_02_99);
    public static final TransportVersion V_7_4_0 = def(7_04_00_99);
    public static final TransportVersion V_7_8_0 = def(7_08_00_99);
    public static final TransportVersion V_7_8_1 = def(7_08_01_99);
    public static final TransportVersion V_7_9_0 = def(7_09_00_99);
    public static final TransportVersion V_7_10_0 = def(7_10_00_99);
    public static final TransportVersion V_8_0_0 = def(8_00_00_99);
    public static final TransportVersion V_8_1_0 = def(8_01_00_99);
    public static final TransportVersion V_8_2_0 = def(8_02_00_99);
    public static final TransportVersion V_8_3_0 = def(8_03_00_99);
    public static final TransportVersion V_8_4_0 = def(8_04_00_99);
    public static final TransportVersion V_8_5_0 = def(8_05_00_99);
    public static final TransportVersion V_8_6_0 = def(8_06_00_99);
    public static final TransportVersion V_8_6_1 = def(8_06_01_99);
    public static final TransportVersion V_8_7_0 = def(8_07_00_99);
    public static final TransportVersion V_8_7_1 = def(8_07_01_99);
    public static final TransportVersion V_8_8_0 = def(8_08_00_99);
    public static final TransportVersion V_8_8_1 = def(8_08_01_99);
    /*
     * READ THE COMMENT BELOW THIS BLOCK OF DECLARATIONS BEFORE ADDING NEW TRANSPORT VERSIONS
     * Detached transport versions added below here.
     */
    public static final TransportVersion V_8_9_X = def(8_500_0_20);
    public static final TransportVersion V_8_10_X = def(8_500_0_61);
    public static final TransportVersion V_8_11_X = def(8_512_0_01);
    public static final TransportVersion V_8_12_0 = def(8_560_0_00);
    public static final TransportVersion V_8_12_1 = def(8_560_0_01);
    public static final TransportVersion V_8_13_0 = def(8_595_0_00);
    public static final TransportVersion V_8_13_4 = def(8_595_0_01);
    public static final TransportVersion V_8_14_0 = def(8_636_0_01);
    public static final TransportVersion V_8_15_0 = def(8_702_0_02);
    public static final TransportVersion V_8_15_2 = def(8_702_0_03);
    public static final TransportVersion V_8_16_0 = def(8_772_0_01);
    public static final TransportVersion V_8_16_1 = def(8_772_0_04);
    public static final TransportVersion V_8_16_5 = def(8_772_0_05);
    public static final TransportVersion V_8_16_6 = def(8_772_0_06);
    public static final TransportVersion INITIAL_ELASTICSEARCH_8_16_7 = def(8_772_0_07);
    public static final TransportVersion V_8_17_0 = def(8_797_0_02);
    public static final TransportVersion V_8_17_3 = def(8_797_0_03);
    public static final TransportVersion V_8_17_4 = def(8_797_0_04);
    public static final TransportVersion V_8_17_5 = def(8_797_0_05);
    public static final TransportVersion INITIAL_ELASTICSEARCH_8_17_6 = def(8_797_0_06);
    public static final TransportVersion INITIAL_ELASTICSEARCH_8_17_7 = def(8_797_0_07);
    public static final TransportVersion INITIAL_ELASTICSEARCH_8_17_8 = def(8_797_0_08);
    public static final TransportVersion INDEXING_PRESSURE_THROTTLING_STATS = def(8_798_0_00);
    public static final TransportVersion REINDEX_DATA_STREAMS = def(8_799_0_00);
    public static final TransportVersion ESQL_REMOVE_NODE_LEVEL_PLAN = def(8_800_0_00);
    public static final TransportVersion LOGSDB_TELEMETRY_CUSTOM_CUTOFF_DATE = def(8_801_0_00);
    public static final TransportVersion SOURCE_MODE_TELEMETRY = def(8_802_0_00);
    public static final TransportVersion NEW_REFRESH_CLUSTER_BLOCK = def(8_803_0_00);
    public static final TransportVersion RETRIES_AND_OPERATIONS_IN_BLOBSTORE_STATS = def(8_804_0_00);
    public static final TransportVersion ADD_DATA_STREAM_OPTIONS_TO_TEMPLATES = def(8_805_0_00);
    public static final TransportVersion KNN_QUERY_RESCORE_OVERSAMPLE = def(8_806_0_00);
    public static final TransportVersion SEMANTIC_QUERY_LENIENT = def(8_807_0_00);
    public static final TransportVersion ESQL_QUERY_BUILDER_IN_SEARCH_FUNCTIONS = def(8_808_0_00);
    public static final TransportVersion EQL_ALLOW_PARTIAL_SEARCH_RESULTS = def(8_809_0_00);
    public static final TransportVersion NODE_VERSION_INFORMATION_WITH_MIN_READ_ONLY_INDEX_VERSION = def(8_810_0_00);
    public static final TransportVersion ERROR_TRACE_IN_TRANSPORT_HEADER = def(8_811_0_00);
    public static final TransportVersion FAILURE_STORE_ENABLED_BY_CLUSTER_SETTING = def(8_812_0_00);
    public static final TransportVersion SIMULATE_IGNORED_FIELDS = def(8_813_0_00);
    public static final TransportVersion TRANSFORMS_UPGRADE_MODE = def(8_814_0_00);
    public static final TransportVersion NODE_SHUTDOWN_EPHEMERAL_ID_ADDED = def(8_815_0_00);
    public static final TransportVersion ESQL_CCS_TELEMETRY_STATS = def(8_816_0_00);
    public static final TransportVersion TEXT_EMBEDDING_QUERY_VECTOR_BUILDER_INFER_MODEL_ID = def(8_817_0_00);
    public static final TransportVersion ESQL_ENABLE_NODE_LEVEL_REDUCTION = def(8_818_0_00);
    public static final TransportVersion JINA_AI_INTEGRATION_ADDED = def(8_819_0_00);
    public static final TransportVersion TRACK_INDEX_FAILED_DUE_TO_VERSION_CONFLICT_METRIC = def(8_820_0_00);
    public static final TransportVersion REPLACE_FAILURE_STORE_OPTIONS_WITH_SELECTOR_SYNTAX = def(8_821_0_00);
    public static final TransportVersion ELASTIC_INFERENCE_SERVICE_UNIFIED_CHAT_COMPLETIONS_INTEGRATION = def(8_822_0_00);
    public static final TransportVersion KQL_QUERY_TECH_PREVIEW = def(8_823_0_00);
    public static final TransportVersion ESQL_PROFILE_ROWS_PROCESSED = def(8_824_0_00);
    public static final TransportVersion BYTE_SIZE_VALUE_ALWAYS_USES_BYTES_1 = def(8_825_0_00);
    public static final TransportVersion REVERT_BYTE_SIZE_VALUE_ALWAYS_USES_BYTES_1 = def(8_826_0_00);
    public static final TransportVersion ESQL_SKIP_ES_INDEX_SERIALIZATION = def(8_827_0_00);
    public static final TransportVersion ADD_INDEX_BLOCK_TWO_PHASE = def(8_828_0_00);
    public static final TransportVersion RESOLVE_CLUSTER_NO_INDEX_EXPRESSION = def(8_829_0_00);
    public static final TransportVersion ML_ROLLOVER_LEGACY_INDICES = def(8_830_0_00);
    public static final TransportVersion ADD_INCLUDE_FAILURE_INDICES_OPTION = def(8_831_0_00);
    public static final TransportVersion ESQL_RESPONSE_PARTIAL = def(8_832_0_00);
    public static final TransportVersion RANK_DOC_OPTIONAL_METADATA_FOR_EXPLAIN = def(8_833_0_00);
    public static final TransportVersion ILM_ADD_SEARCHABLE_SNAPSHOT_ADD_REPLICATE_FOR = def(8_834_0_00);
    public static final TransportVersion INGEST_REQUEST_INCLUDE_SOURCE_ON_ERROR = def(8_835_0_00);
    public static final TransportVersion RESOURCE_DEPRECATION_CHECKS = def(8_836_0_00);
    public static final TransportVersion LINEAR_RETRIEVER_SUPPORT = def(8_837_0_00);
    public static final TransportVersion TIMEOUT_GET_PARAM_FOR_RESOLVE_CLUSTER = def(8_838_0_00);
    public static final TransportVersion INFERENCE_REQUEST_ADAPTIVE_RATE_LIMITING = def(8_839_0_00);
    public static final TransportVersion ML_INFERENCE_IBM_WATSONX_RERANK_ADDED = def(8_840_0_00);
    public static final TransportVersion REMOVE_ALL_APPLICABLE_SELECTOR_BACKPORT_8_18 = def(8_840_0_01);
    public static final TransportVersion V_8_18_0 = def(8_840_0_02);
    public static final TransportVersion INITIAL_ELASTICSEARCH_8_18_1 = def(8_840_0_03);
    public static final TransportVersion INITIAL_ELASTICSEARCH_8_18_2 = def(8_840_0_04);
    public static final TransportVersion INITIAL_ELASTICSEARCH_8_18_3 = def(8_840_0_05);
    public static final TransportVersion INITIAL_ELASTICSEARCH_8_19 = def(8_841_0_00);
    public static final TransportVersion COHERE_BIT_EMBEDDING_TYPE_SUPPORT_ADDED_BACKPORT_8_X = def(8_841_0_01);
    public static final TransportVersion REMOVE_ALL_APPLICABLE_SELECTOR_BACKPORT_8_19 = def(8_841_0_02);
    public static final TransportVersion ESQL_RETRY_ON_SHARD_LEVEL_FAILURE_BACKPORT_8_19 = def(8_841_0_03);
    public static final TransportVersion ESQL_SUPPORT_PARTIAL_RESULTS_BACKPORT_8_19 = def(8_841_0_04);
    public static final TransportVersion VOYAGE_AI_INTEGRATION_ADDED_BACKPORT_8_X = def(8_841_0_05);
    public static final TransportVersion JINA_AI_EMBEDDING_TYPE_SUPPORT_ADDED_BACKPORT_8_19 = def(8_841_0_06);
    public static final TransportVersion RETRY_ILM_ASYNC_ACTION_REQUIRE_ERROR_8_19 = def(8_841_0_07);
    public static final TransportVersion INFERENCE_CONTEXT_8_X = def(8_841_0_08);
    public static final TransportVersion ML_INFERENCE_DEEPSEEK_8_19 = def(8_841_0_09);
    public static final TransportVersion ESQL_SERIALIZE_BLOCK_TYPE_CODE_8_19 = def(8_841_0_10);
    public static final TransportVersion ESQL_FAILURE_FROM_REMOTE_8_19 = def(8_841_0_11);
    public static final TransportVersion ESQL_AGGREGATE_METRIC_DOUBLE_LITERAL_8_19 = def(8_841_0_12);
    public static final TransportVersion INFERENCE_MODEL_REGISTRY_METADATA_8_19 = def(8_841_0_13);
    public static final TransportVersion INTRODUCE_LIFECYCLE_TEMPLATE_8_19 = def(8_841_0_14);
    public static final TransportVersion RERANK_COMMON_OPTIONS_ADDED_8_19 = def(8_841_0_15);
    public static final TransportVersion REMOTE_EXCEPTION_8_19 = def(8_841_0_16);
    public static final TransportVersion AMAZON_BEDROCK_TASK_SETTINGS_8_19 = def(8_841_0_17);
    public static final TransportVersion SEMANTIC_TEXT_CHUNKING_CONFIG_8_19 = def(8_841_0_18);
    public static final TransportVersion BATCHED_QUERY_PHASE_VERSION_BACKPORT_8_X = def(8_841_0_19);
    public static final TransportVersion SEARCH_INCREMENTAL_TOP_DOCS_NULL_BACKPORT_8_19 = def(8_841_0_20);
    public static final TransportVersion ML_INFERENCE_SAGEMAKER_8_19 = def(8_841_0_21);
    public static final TransportVersion ESQL_REPORT_ORIGINAL_TYPES_BACKPORT_8_19 = def(8_841_0_22);
    public static final TransportVersion PINNED_RETRIEVER_8_19 = def(8_841_0_23);
    public static final TransportVersion ESQL_AGGREGATE_METRIC_DOUBLE_BLOCK_8_19 = def(8_841_0_24);
    public static final TransportVersion INTRODUCE_FAILURES_LIFECYCLE_BACKPORT_8_19 = def(8_841_0_25);
    public static final TransportVersion INTRODUCE_FAILURES_DEFAULT_RETENTION_BACKPORT_8_19 = def(8_841_0_26);
    public static final TransportVersion RESCORE_VECTOR_ALLOW_ZERO_BACKPORT_8_19 = def(8_841_0_27);
    public static final TransportVersion INFERENCE_ADD_TIMEOUT_PUT_ENDPOINT_8_19 = def(8_841_0_28);
    public static final TransportVersion ESQL_REPORT_SHARD_PARTITIONING_8_19 = def(8_841_0_29);
    public static final TransportVersion ESQL_DRIVER_TASK_DESCRIPTION_8_19 = def(8_841_0_30);
    public static final TransportVersion ML_INFERENCE_HUGGING_FACE_CHAT_COMPLETION_ADDED_8_19 = def(8_841_0_31);
    public static final TransportVersion V_8_19_FIELD_CAPS_ADD_CLUSTER_ALIAS = def(8_841_0_32);
    public static final TransportVersion ESQL_HASH_OPERATOR_STATUS_OUTPUT_TIME_8_19 = def(8_841_0_34);
    public static final TransportVersion RERANKER_FAILURES_ALLOWED_8_19 = def(8_841_0_35);
    public static final TransportVersion ML_INFERENCE_HUGGING_FACE_RERANK_ADDED_8_19 = def(8_841_0_36);
    public static final TransportVersion ML_INFERENCE_SAGEMAKER_CHAT_COMPLETION_8_19 = def(8_841_0_37);
    public static final TransportVersion ML_INFERENCE_VERTEXAI_CHATCOMPLETION_ADDED_8_19 = def(8_841_0_38);
    public static final TransportVersion INFERENCE_CUSTOM_SERVICE_ADDED_8_19 = def(8_841_0_39);
    public static final TransportVersion IDP_CUSTOM_SAML_ATTRIBUTES_ADDED_8_19 = def(8_841_0_40);
    public static final TransportVersion DATA_STREAM_OPTIONS_API_REMOVE_INCLUDE_DEFAULTS_8_19 = def(8_841_0_41);
    public static final TransportVersion JOIN_ON_ALIASES_8_19 = def(8_841_0_42);
    public static final TransportVersion ILM_ADD_SKIP_SETTING_8_19 = def(8_841_0_43);
    public static final TransportVersion ESQL_REGEX_MATCH_WITH_CASE_INSENSITIVITY_8_19 = def(8_841_0_44);
    public static final TransportVersion ESQL_QUERY_PLANNING_DURATION_8_19 = def(8_841_0_45);
    public static final TransportVersion SEARCH_SOURCE_EXCLUDE_VECTORS_PARAM_8_19 = def(8_841_0_46);
    public static final TransportVersion ML_INFERENCE_MISTRAL_CHAT_COMPLETION_ADDED_8_19 = def(8_841_0_47);
    public static final TransportVersion ML_INFERENCE_ELASTIC_RERANK_ADDED_8_19 = def(8_841_0_48);
    public static final TransportVersion NONE_CHUNKING_STRATEGY_8_19 = def(8_841_0_49);
    public static final TransportVersion IDP_CUSTOM_SAML_ATTRIBUTES_ALLOW_LIST_8_19 = def(8_841_0_50);
    public static final TransportVersion V_9_0_0 = def(9_000_0_09);
    public static final TransportVersion INITIAL_ELASTICSEARCH_9_0_1 = def(9_000_0_10);
    public static final TransportVersion INITIAL_ELASTICSEARCH_9_0_2 = def(9_000_0_11);
    public static final TransportVersion INITIAL_ELASTICSEARCH_9_0_3 = def(9_000_0_12);
    public static final TransportVersion COHERE_BIT_EMBEDDING_TYPE_SUPPORT_ADDED = def(9_001_0_00);
    public static final TransportVersion REMOVE_SNAPSHOT_FAILURES = def(9_002_0_00);
    public static final TransportVersion TRANSPORT_STATS_HANDLING_TIME_REQUIRED = def(9_003_0_00);
    public static final TransportVersion REMOVE_DESIRED_NODE_VERSION = def(9_004_0_00);
    public static final TransportVersion ESQL_DRIVER_TASK_DESCRIPTION = def(9_005_0_00);
    public static final TransportVersion ESQL_RETRY_ON_SHARD_LEVEL_FAILURE = def(9_006_0_00);
    public static final TransportVersion ESQL_PROFILE_ASYNC_NANOS = def(9_007_00_0);
    public static final TransportVersion ESQL_LOOKUP_JOIN_SOURCE_TEXT = def(9_008_0_00);
    public static final TransportVersion REMOVE_ALL_APPLICABLE_SELECTOR = def(9_009_0_00);
    public static final TransportVersion SLM_UNHEALTHY_IF_NO_SNAPSHOT_WITHIN = def(9_010_0_00);
    public static final TransportVersion ESQL_SUPPORT_PARTIAL_RESULTS = def(9_011_0_00);
    public static final TransportVersion REMOVE_REPOSITORY_CONFLICT_MESSAGE = def(9_012_0_00);
    public static final TransportVersion RERANKER_FAILURES_ALLOWED = def(9_013_0_00);
    public static final TransportVersion VOYAGE_AI_INTEGRATION_ADDED = def(9_014_0_00);
    public static final TransportVersion BYTE_SIZE_VALUE_ALWAYS_USES_BYTES = def(9_015_0_00);
    public static final TransportVersion ESQL_SERIALIZE_SOURCE_FUNCTIONS_WARNINGS = def(9_016_0_00);
    public static final TransportVersion ESQL_DRIVER_NODE_DESCRIPTION = def(9_017_0_00);
    public static final TransportVersion MULTI_PROJECT = def(9_018_0_00);
    public static final TransportVersion STORED_SCRIPT_CONTENT_LENGTH = def(9_019_0_00);
    public static final TransportVersion JINA_AI_EMBEDDING_TYPE_SUPPORT_ADDED = def(9_020_0_00);
    public static final TransportVersion RE_REMOVE_MIN_COMPATIBLE_SHARD_NODE = def(9_021_0_00);
    public static final TransportVersion UNASSIGENEDINFO_RESHARD_ADDED = def(9_022_0_00);
    public static final TransportVersion INCLUDE_INDEX_MODE_IN_GET_DATA_STREAM = def(9_023_0_00);
    public static final TransportVersion MAX_OPERATION_SIZE_REJECTIONS_ADDED = def(9_024_0_00);
    public static final TransportVersion RETRY_ILM_ASYNC_ACTION_REQUIRE_ERROR = def(9_025_0_00);
    public static final TransportVersion ESQL_SERIALIZE_BLOCK_TYPE_CODE = def(9_026_0_00);
    public static final TransportVersion ESQL_THREAD_NAME_IN_DRIVER_PROFILE = def(9_027_0_00);
    public static final TransportVersion INFERENCE_CONTEXT = def(9_028_0_00);
    public static final TransportVersion ML_INFERENCE_DEEPSEEK = def(9_029_00_0);
    public static final TransportVersion ESQL_FAILURE_FROM_REMOTE = def(9_030_00_0);
    public static final TransportVersion INDEX_RESHARDING_METADATA = def(9_031_0_00);
    public static final TransportVersion INFERENCE_MODEL_REGISTRY_METADATA = def(9_032_0_00);
    public static final TransportVersion INTRODUCE_LIFECYCLE_TEMPLATE = def(9_033_0_00);
    public static final TransportVersion INDEXING_STATS_INCLUDES_RECENT_WRITE_LOAD = def(9_034_0_00);
    public static final TransportVersion ESQL_AGGREGATE_METRIC_DOUBLE_LITERAL = def(9_035_0_00);
    public static final TransportVersion INDEX_METADATA_INCLUDES_RECENT_WRITE_LOAD = def(9_036_0_00);
    public static final TransportVersion RERANK_COMMON_OPTIONS_ADDED = def(9_037_0_00);
    public static final TransportVersion ESQL_REPORT_ORIGINAL_TYPES = def(9_038_00_0);
    public static final TransportVersion RESCORE_VECTOR_ALLOW_ZERO = def(9_039_0_00);
    public static final TransportVersion PROJECT_ID_IN_SNAPSHOT = def(9_040_0_00);
    public static final TransportVersion INDEX_STATS_AND_METADATA_INCLUDE_PEAK_WRITE_LOAD = def(9_041_0_00);
    public static final TransportVersion REPOSITORIES_METADATA_AS_PROJECT_CUSTOM = def(9_042_0_00);
    public static final TransportVersion BATCHED_QUERY_PHASE_VERSION = def(9_043_0_00);
    public static final TransportVersion REMOTE_EXCEPTION = def(9_044_0_00);
    public static final TransportVersion ESQL_REMOVE_AGGREGATE_TYPE = def(9_045_0_00);
    public static final TransportVersion ADD_PROJECT_ID_TO_DSL_ERROR_INFO = def(9_046_0_00);
    public static final TransportVersion SEMANTIC_TEXT_CHUNKING_CONFIG = def(9_047_0_00);
    public static final TransportVersion REPO_ANALYSIS_COPY_BLOB = def(9_048_0_00);
    public static final TransportVersion AMAZON_BEDROCK_TASK_SETTINGS = def(9_049_0_00);
    public static final TransportVersion ESQL_REPORT_SHARD_PARTITIONING = def(9_050_0_00);
    public static final TransportVersion DEAD_ESQL_QUERY_PLANNING_DURATION = def(9_051_0_00);
    public static final TransportVersion DEAD_ESQL_DOCUMENTS_FOUND_AND_VALUES_LOADED = def(9_052_0_00);
    public static final TransportVersion DEAD_BATCHED_QUERY_EXECUTION_DELAYABLE_WRITABLE = def(9_053_0_00);
    public static final TransportVersion DEAD_SEARCH_INCREMENTAL_TOP_DOCS_NULL = def(9_054_0_00);
    public static final TransportVersion ESQL_QUERY_PLANNING_DURATION = def(9_055_0_00);
    public static final TransportVersion ESQL_DOCUMENTS_FOUND_AND_VALUES_LOADED = def(9_056_0_00);
    public static final TransportVersion BATCHED_QUERY_EXECUTION_DELAYABLE_WRITABLE = def(9_057_0_00);
    public static final TransportVersion SEARCH_INCREMENTAL_TOP_DOCS_NULL = def(9_058_0_00);
    public static final TransportVersion COMPRESS_DELAYABLE_WRITEABLE = def(9_059_0_00);
    public static final TransportVersion SYNONYMS_REFRESH_PARAM = def(9_060_0_00);
    public static final TransportVersion DOC_FIELDS_AS_LIST = def(9_061_0_00);
    public static final TransportVersion DENSE_VECTOR_OFF_HEAP_STATS = def(9_062_00_0);
    public static final TransportVersion RANDOM_SAMPLER_QUERY_BUILDER = def(9_063_0_00);
    public static final TransportVersion SETTINGS_IN_DATA_STREAMS = def(9_064_0_00);
    public static final TransportVersion INTRODUCE_FAILURES_LIFECYCLE = def(9_065_0_00);
    public static final TransportVersion PROJECT_METADATA_SETTINGS = def(9_066_0_00);
    public static final TransportVersion AGGREGATE_METRIC_DOUBLE_BLOCK = def(9_067_0_00);
    public static final TransportVersion PINNED_RETRIEVER = def(9_068_0_00);
    public static final TransportVersion ML_INFERENCE_SAGEMAKER = def(9_069_0_00);
    public static final TransportVersion WRITE_LOAD_INCLUDES_BUFFER_WRITES = def(9_070_0_00);
    public static final TransportVersion INTRODUCE_FAILURES_DEFAULT_RETENTION = def(9_071_0_00);
    public static final TransportVersion FILE_SETTINGS_HEALTH_INFO = def(9_072_0_00);
    public static final TransportVersion FIELD_CAPS_ADD_CLUSTER_ALIAS = def(9_073_0_00);
    public static final TransportVersion INFERENCE_ADD_TIMEOUT_PUT_ENDPOINT = def(9_074_0_00);
    public static final TransportVersion ESQL_FIELD_ATTRIBUTE_DROP_TYPE = def(9_075_0_00);
    public static final TransportVersion ESQL_TIME_SERIES_SOURCE_STATUS = def(9_076_0_00);
    public static final TransportVersion ESQL_HASH_OPERATOR_STATUS_OUTPUT_TIME = def(9_077_0_00);
    public static final TransportVersion ML_INFERENCE_HUGGING_FACE_CHAT_COMPLETION_ADDED = def(9_078_0_00);
    public static final TransportVersion NODES_STATS_SUPPORTS_MULTI_PROJECT = def(9_079_0_00);
    public static final TransportVersion ML_INFERENCE_HUGGING_FACE_RERANK_ADDED = def(9_080_0_00);
    public static final TransportVersion SETTINGS_IN_DATA_STREAMS_DRY_RUN = def(9_081_0_00);
    public static final TransportVersion ML_INFERENCE_SAGEMAKER_CHAT_COMPLETION = def(9_082_0_00);
    public static final TransportVersion ML_INFERENCE_VERTEXAI_CHATCOMPLETION_ADDED = def(9_083_0_00);
    public static final TransportVersion INFERENCE_CUSTOM_SERVICE_ADDED = def(9_084_0_00);
    public static final TransportVersion ESQL_LIMIT_ROW_SIZE = def(9_085_0_00);
    public static final TransportVersion ESQL_REGEX_MATCH_WITH_CASE_INSENSITIVITY = def(9_086_0_00);
    public static final TransportVersion IDP_CUSTOM_SAML_ATTRIBUTES = def(9_087_0_00);
    public static final TransportVersion JOIN_ON_ALIASES = def(9_088_0_00);
    public static final TransportVersion ILM_ADD_SKIP_SETTING = def(9_089_0_00);
    public static final TransportVersion ML_INFERENCE_MISTRAL_CHAT_COMPLETION_ADDED = def(9_090_0_00);
    public static final TransportVersion IDP_CUSTOM_SAML_ATTRIBUTES_ALLOW_LIST = def(9_091_0_00);
    public static final TransportVersion SEARCH_SOURCE_EXCLUDE_VECTORS_PARAM = def(9_092_0_00);
    public static final TransportVersion SNAPSHOT_INDEX_SHARD_STATUS_MISSING_STATS = def(9_093_0_00);
    public static final TransportVersion ML_INFERENCE_ELASTIC_RERANK = def(9_094_0_00);
    public static final TransportVersion SEARCH_LOAD_PER_INDEX_STATS = def(9_095_0_00);
    public static final TransportVersion HEAP_USAGE_IN_CLUSTER_INFO = def(9_096_0_00);
    public static final TransportVersion NONE_CHUNKING_STRATEGY = def(9_097_0_00);
    public static final TransportVersion PROJECT_DELETION_GLOBAL_BLOCK = def(9_098_0_00);
<<<<<<< HEAD
    public static final TransportVersion STREAMS_LOGS_SUPPORT = def(9_099_0_00);
=======
    public static final TransportVersion SECURITY_CLOUD_API_KEY_REALM_AND_TYPE = def(9_099_0_00);
    public static final TransportVersion STATE_PARAM_GET_SNAPSHOT = def(9_100_0_00);
    public static final TransportVersion PROJECT_ID_IN_SNAPSHOTS_DELETIONS_AND_REPO_CLEANUP = def(9_101_0_00);
>>>>>>> 9f78d116

    /*
     * STOP! READ THIS FIRST! No, really,
     *        ____ _____ ___  ____  _        ____  _____    _    ____    _____ _   _ ___ ____    _____ ___ ____  ____ _____ _
     *       / ___|_   _/ _ \|  _ \| |      |  _ \| ____|  / \  |  _ \  |_   _| | | |_ _/ ___|  |  ___|_ _|  _ \/ ___|_   _| |
     *       \___ \ | || | | | |_) | |      | |_) |  _|   / _ \ | | | |   | | | |_| || |\___ \  | |_   | || |_) \___ \ | | | |
     *        ___) || || |_| |  __/|_|      |  _ <| |___ / ___ \| |_| |   | | |  _  || | ___) | |  _|  | ||  _ < ___) || | |_|
     *       |____/ |_| \___/|_|   (_)      |_| \_\_____/_/   \_\____/    |_| |_| |_|___|____/  |_|   |___|_| \_\____/ |_| (_)
     *
     * A new transport version should be added EVERY TIME a change is made to the serialization protocol of one or more classes. Each
     * transport version should only be used in a single merged commit (apart from the BwC versions copied from o.e.Version, ≤V_8_8_1).
     *
     * More information about versions and backporting at docs/internal/Versioning.md
     *
     * ADDING A TRANSPORT VERSION
     * To add a new transport version, add a new constant at the bottom of the list, above this comment. Don't add other lines,
     * comments, etc. The version id has the following layout:
     *
     * M_NNN_S_PP
     *
     * M - The major version of Elasticsearch
     * NNN - The server version part
     * S - The subsidiary version part. It should always be 0 here, it is only used in subsidiary repositories.
     * PP - The patch version part
     *
     * To determine the id of the next TransportVersion constant, do the following:
     * - Use the same major version, unless bumping majors
     * - Bump the server version part by 1, unless creating a patch version
     * - Leave the subsidiary part as 0
     * - Bump the patch part if creating a patch version
     *
     * If a patch version is created, it should be placed sorted among the other existing constants.
     *
     * REVERTING A TRANSPORT VERSION
     *
     * If you revert a commit with a transport version change, you MUST ensure there is a NEW transport version representing the reverted
     * change. DO NOT let the transport version go backwards, it must ALWAYS be incremented.
     *
     * DETERMINING TRANSPORT VERSIONS FROM GIT HISTORY
     *
     * If your git checkout has the expected minor-version-numbered branches and the expected release-version tags then you can find the
     * transport versions known by a particular release ...
     *
     *     git show v8.11.0:server/src/main/java/org/elasticsearch/TransportVersions.java | grep '= def'
     *
     * ... or by a particular branch ...
     *
     *     git show 8.11:server/src/main/java/org/elasticsearch/TransportVersions.java | grep '= def'
     *
     * ... and you can see which versions were added in between two versions too ...
     *
     *     git diff v8.11.0..main -- server/src/main/java/org/elasticsearch/TransportVersions.java
     *
     * In branches 8.7-8.10 see server/src/main/java/org/elasticsearch/TransportVersion.java for the equivalent definitions.
     */

    /**
     * Reference to the earliest compatible transport version to this version of the codebase.
     * This should be the transport version used by the highest minor version of the previous major.
     */
    public static final TransportVersion MINIMUM_COMPATIBLE = INITIAL_ELASTICSEARCH_8_19;

    /**
     * Reference to the minimum transport version that can be used with CCS.
     * This should be the transport version used by the previous minor release.
     */
    public static final TransportVersion MINIMUM_CCS_VERSION = INITIAL_ELASTICSEARCH_9_0_2;

    /**
     * Sorted list of all versions defined in this class
     */
    static final List<TransportVersion> DEFINED_VERSIONS = collectAllVersionIdsDefinedInClass(TransportVersions.class);

    // the highest transport version constant defined
    static final TransportVersion LATEST_DEFINED;
    static {
        LATEST_DEFINED = DEFINED_VERSIONS.getLast();

        // see comment on IDS field
        // now we're registered all the transport versions, we can clear the map
        IDS = null;
    }

    public static List<TransportVersion> collectAllVersionIdsDefinedInClass(Class<?> cls) {
        Map<Integer, String> versionIdFields = new HashMap<>();
        List<TransportVersion> definedTransportVersions = new ArrayList<>();

        Set<String> ignore = Set.of("ZERO", "CURRENT", "MINIMUM_COMPATIBLE", "MINIMUM_CCS_VERSION");

        for (Field declaredField : cls.getFields()) {
            if (declaredField.getType().equals(TransportVersion.class)) {
                String fieldName = declaredField.getName();
                if (ignore.contains(fieldName)) {
                    continue;
                }

                TransportVersion version;
                try {
                    version = (TransportVersion) declaredField.get(null);
                } catch (IllegalAccessException e) {
                    throw new AssertionError(e);
                }
                definedTransportVersions.add(version);

                if (Assertions.ENABLED) {
                    // check the version number is unique
                    var sameVersionNumber = versionIdFields.put(version.id(), fieldName);
                    assert sameVersionNumber == null
                        : "Versions ["
                            + sameVersionNumber
                            + "] and ["
                            + fieldName
                            + "] have the same version number ["
                            + version.id()
                            + "]. Each TransportVersion should have a different version number";
                }
            }
        }

        Collections.sort(definedTransportVersions);

        return List.copyOf(definedTransportVersions);
    }

    static final IntFunction<String> VERSION_LOOKUP = ReleaseVersions.generateVersionsLookup(TransportVersions.class, LATEST_DEFINED.id());

    // no instance
    private TransportVersions() {}
}<|MERGE_RESOLUTION|>--- conflicted
+++ resolved
@@ -298,13 +298,10 @@
     public static final TransportVersion HEAP_USAGE_IN_CLUSTER_INFO = def(9_096_0_00);
     public static final TransportVersion NONE_CHUNKING_STRATEGY = def(9_097_0_00);
     public static final TransportVersion PROJECT_DELETION_GLOBAL_BLOCK = def(9_098_0_00);
-<<<<<<< HEAD
-    public static final TransportVersion STREAMS_LOGS_SUPPORT = def(9_099_0_00);
-=======
     public static final TransportVersion SECURITY_CLOUD_API_KEY_REALM_AND_TYPE = def(9_099_0_00);
     public static final TransportVersion STATE_PARAM_GET_SNAPSHOT = def(9_100_0_00);
     public static final TransportVersion PROJECT_ID_IN_SNAPSHOTS_DELETIONS_AND_REPO_CLEANUP = def(9_101_0_00);
->>>>>>> 9f78d116
+    public static final TransportVersion STREAMS_LOGS_SUPPORT = def(9_102_0_00);
 
     /*
      * STOP! READ THIS FIRST! No, really,

/*
 * Copyright Elasticsearch B.V. and/or licensed to Elasticsearch B.V. under one
 * or more contributor license agreements. Licensed under the Elastic License
 * 2.0 and the Server Side Public License, v 1; you may not use this file except
 * in compliance with, at your election, the Elastic License 2.0 or the Server
 * Side Public License, v 1.
 */

package org.elasticsearch;

import org.elasticsearch.core.Assertions;
import org.elasticsearch.core.UpdateForV9;

import java.lang.reflect.Field;
import java.util.Collection;
import java.util.Collections;
import java.util.HashMap;
import java.util.Map;
import java.util.NavigableMap;
import java.util.Set;
import java.util.TreeMap;
import java.util.TreeSet;

/**
 * <p>Transport version is used to coordinate compatible wire protocol communication between nodes, at a fine-grained level.  This replaces
 * and supersedes the old Version constants.</p>
 *
 * <p>Before adding a new version constant, please read the block comment at the end of the list of constants.</p>
 */
public class TransportVersions {

    /*
     * NOTE: IntelliJ lies!
     * This map is used during class construction, referenced by the registerTransportVersion method.
     * When all the transport version constants have been registered, the map is cleared & never touched again.
     */
    static TreeSet<Integer> IDS = new TreeSet<>();

    static TransportVersion def(int id) {
        if (IDS == null) throw new IllegalStateException("The IDS map needs to be present to call this method");

        if (IDS.add(id) == false) {
            throw new IllegalArgumentException("Version id " + id + " defined twice");
        }
        if (id < IDS.last()) {
            throw new IllegalArgumentException("Version id " + id + " is not defined in the right location. Keep constants sorted");
        }
        return new TransportVersion(id);
    }

    @UpdateForV9 // remove the transport versions with which v9 will not need to interact
    public static final TransportVersion ZERO = def(0);
    public static final TransportVersion V_7_0_0 = def(7_00_00_99);
    public static final TransportVersion V_7_0_1 = def(7_00_01_99);
    public static final TransportVersion V_7_1_0 = def(7_01_00_99);
    public static final TransportVersion V_7_2_0 = def(7_02_00_99);
    public static final TransportVersion V_7_2_1 = def(7_02_01_99);
    public static final TransportVersion V_7_3_0 = def(7_03_00_99);
    public static final TransportVersion V_7_3_2 = def(7_03_02_99);
    public static final TransportVersion V_7_4_0 = def(7_04_00_99);
    public static final TransportVersion V_7_5_0 = def(7_05_00_99);
    public static final TransportVersion V_7_6_0 = def(7_06_00_99);
    public static final TransportVersion V_7_7_0 = def(7_07_00_99);
    public static final TransportVersion V_7_8_0 = def(7_08_00_99);
    public static final TransportVersion V_7_8_1 = def(7_08_01_99);
    public static final TransportVersion V_7_9_0 = def(7_09_00_99);
    public static final TransportVersion V_7_10_0 = def(7_10_00_99);
    public static final TransportVersion V_7_10_1 = def(7_10_01_99);
    public static final TransportVersion V_7_11_0 = def(7_11_00_99);
    public static final TransportVersion V_7_12_0 = def(7_12_00_99);
    public static final TransportVersion V_7_13_0 = def(7_13_00_99);
    public static final TransportVersion V_7_14_0 = def(7_14_00_99);
    public static final TransportVersion V_7_15_0 = def(7_15_00_99);
    public static final TransportVersion V_7_15_1 = def(7_15_01_99);
    public static final TransportVersion V_7_16_0 = def(7_16_00_99);
    public static final TransportVersion V_7_17_0 = def(7_17_00_99);
    public static final TransportVersion V_7_17_1 = def(7_17_01_99);
    public static final TransportVersion V_7_17_8 = def(7_17_08_99);
    public static final TransportVersion V_8_0_0 = def(8_00_00_99);
    public static final TransportVersion V_8_1_0 = def(8_01_00_99);
    public static final TransportVersion V_8_2_0 = def(8_02_00_99);
    public static final TransportVersion V_8_3_0 = def(8_03_00_99);
    public static final TransportVersion V_8_4_0 = def(8_04_00_99);
    public static final TransportVersion V_8_5_0 = def(8_05_00_99);
    public static final TransportVersion V_8_6_0 = def(8_06_00_99);
    public static final TransportVersion V_8_6_1 = def(8_06_01_99);
    public static final TransportVersion V_8_7_0 = def(8_07_00_99);
    public static final TransportVersion V_8_7_1 = def(8_07_01_99);
    public static final TransportVersion V_8_8_0 = def(8_08_00_99);
    public static final TransportVersion V_8_8_1 = def(8_08_01_99);
    /*
     * READ THE COMMENT BELOW THIS BLOCK OF DECLARATIONS BEFORE ADDING NEW TRANSPORT VERSIONS
     * Detached transport versions added below here.
     */
    public static final TransportVersion V_8_500_020 = def(8_500_020);
    public static final TransportVersion V_8_500_061 = def(8_500_061);
    public static final TransportVersion V_8_500_062 = def(8_500_062);
    public static final TransportVersion V_8_500_063 = def(8_500_063);
    public static final TransportVersion V_8_500_064 = def(8_500_064);
    public static final TransportVersion V_8_500_065 = def(8_500_065);
    public static final TransportVersion V_8_500_066 = def(8_500_066);
    public static final TransportVersion SEARCH_RESP_SKIP_UNAVAILABLE_ADDED = def(8_500_067);
    public static final TransportVersion ML_TRAINED_MODEL_FINISH_PENDING_WORK_ADDED = def(8_500_068);
    public static final TransportVersion SEARCH_APP_INDICES_REMOVED = def(8_500_069);
    public static final TransportVersion GENERIC_NAMED_WRITABLE_ADDED = def(8_500_070);
    public static final TransportVersion PINNED_QUERY_OPTIONAL_INDEX = def(8_500_071);
    public static final TransportVersion SHARD_SIZE_PRIMARY_TERM_GEN_ADDED = def(8_500_072);
    public static final TransportVersion COMPAT_VERSIONS_MAPPING_VERSION_ADDED = def(8_500_073);
    public static final TransportVersion V_8_500_074 = def(8_500_074);
    public static final TransportVersion NODE_INFO_INDEX_VERSION_ADDED = def(8_500_075);
    public static final TransportVersion FIRST_NEW_ID_LAYOUT = def(8_501_00_0);
    public static final TransportVersion COMMIT_PRIMARY_TERM_GENERATION = def(8_501_00_1);
    public static final TransportVersion WAIT_FOR_CLUSTER_STATE_IN_RECOVERY_ADDED = def(8_502_00_0);
    public static final TransportVersion RECOVERY_COMMIT_TOO_NEW_EXCEPTION_ADDED = def(8_503_00_0);
    public static final TransportVersion NODE_INFO_COMPONENT_VERSIONS_ADDED = def(8_504_00_0);
    public static final TransportVersion COMPACT_FIELD_CAPS_ADDED = def(8_505_00_0);
    public static final TransportVersion DATA_STREAM_RESPONSE_INDEX_PROPERTIES = def(8_506_00_0);
    public static final TransportVersion ML_TRAINED_MODEL_CONFIG_PLATFORM_ADDED = def(8_507_00_0);
    public static final TransportVersion LONG_COUNT_IN_HISTOGRAM_ADDED = def(8_508_00_0);
    public static final TransportVersion INFERENCE_MODEL_SECRETS_ADDED = def(8_509_00_0);
    public static final TransportVersion NODE_INFO_REQUEST_SIMPLIFIED = def(8_510_00_0);
    public static final TransportVersion NESTED_KNN_VECTOR_QUERY_V = def(8_511_00_0);
    public static final TransportVersion ML_PACKAGE_LOADER_PLATFORM_ADDED = def(8_512_00_0);
    public static final TransportVersion ELSER_SERVICE_MODEL_VERSION_ADDED_PATCH = def(8_512_00_1);
    public static final TransportVersion PLUGIN_DESCRIPTOR_OPTIONAL_CLASSNAME = def(8_513_00_0);
    public static final TransportVersion UNIVERSAL_PROFILING_LICENSE_ADDED = def(8_514_00_0);
    public static final TransportVersion ELSER_SERVICE_MODEL_VERSION_ADDED = def(8_515_00_0);
    public static final TransportVersion NODE_STATS_HTTP_ROUTE_STATS_ADDED = def(8_516_00_0);
    public static final TransportVersion INCLUDE_SHARDS_STATS_ADDED = def(8_517_00_0);
    public static final TransportVersion BUILD_QUALIFIER_SEPARATED = def(8_518_00_0);
    public static final TransportVersion PIPELINES_IN_BULK_RESPONSE_ADDED = def(8_519_00_0);
    public static final TransportVersion PLUGIN_DESCRIPTOR_STRING_VERSION = def(8_520_00_0);
    public static final TransportVersion TOO_MANY_SCROLL_CONTEXTS_EXCEPTION_ADDED = def(8_521_00_0);
    public static final TransportVersion UNCONTENDED_REGISTER_ANALYSIS_ADDED = def(8_522_00_0);
    public static final TransportVersion TRANSFORM_GET_CHECKPOINT_TIMEOUT_ADDED = def(8_523_00_0);
    public static final TransportVersion IP_ADDRESS_WRITEABLE = def(8_524_00_0);
    public static final TransportVersion PRIMARY_TERM_ADDED = def(8_525_00_0);
    public static final TransportVersion CLUSTER_FEATURES_ADDED = def(8_526_00_0);
    public static final TransportVersion DSL_ERROR_STORE_INFORMATION_ENHANCED = def(8_527_00_0);
    public static final TransportVersion INVALID_BUCKET_PATH_EXCEPTION_INTRODUCED = def(8_528_00_0);
    public static final TransportVersion KNN_AS_QUERY_ADDED = def(8_529_00_0);
    public static final TransportVersion UNDESIRED_SHARD_ALLOCATIONS_COUNT_ADDED = def(8_530_00_0);
    public static final TransportVersion ML_INFERENCE_TASK_SETTINGS_OPTIONAL_ADDED = def(8_531_00_0);
    public static final TransportVersion DEPRECATED_COMPONENT_TEMPLATES_ADDED = def(8_532_00_0);
    public static final TransportVersion UPDATE_NON_DYNAMIC_SETTINGS_ADDED = def(8_533_00_0);
    public static final TransportVersion REPO_ANALYSIS_REGISTER_OP_COUNT_ADDED = def(8_534_00_0);
    public static final TransportVersion ML_TRAINED_MODEL_PREFIX_STRINGS_ADDED = def(8_535_00_0);
    public static final TransportVersion COUNTED_KEYWORD_ADDED = def(8_536_00_0);
    public static final TransportVersion SHAPE_VALUE_SERIALIZATION_ADDED = def(8_537_00_0);
    public static final TransportVersion INFERENCE_MULTIPLE_INPUTS = def(8_538_00_0);
    public static final TransportVersion ADDITIONAL_DESIRED_BALANCE_RECONCILIATION_STATS = def(8_539_00_0);
    public static final TransportVersion ML_STATE_CHANGE_TIMESTAMPS = def(8_540_00_0);
    public static final TransportVersion DATA_STREAM_FAILURE_STORE_ADDED = def(8_541_00_0);
    public static final TransportVersion ML_INFERENCE_OPENAI_ADDED = def(8_542_00_0);
    public static final TransportVersion SHUTDOWN_MIGRATION_STATUS_INCLUDE_COUNTS = def(8_543_00_0);
    public static final TransportVersion TRANSFORM_GET_CHECKPOINT_QUERY_AND_CLUSTER_ADDED = def(8_544_00_0);
    public static final TransportVersion GRANT_API_KEY_CLIENT_AUTHENTICATION_ADDED = def(8_545_00_0);
    public static final TransportVersion PIT_WITH_INDEX_FILTER = def(8_546_00_0);
    public static final TransportVersion NODE_INFO_VERSION_AS_STRING = def(8_547_00_0);
    public static final TransportVersion GET_API_KEY_INVALIDATION_TIME_ADDED = def(8_548_00_0);
    public static final TransportVersion ML_INFERENCE_GET_MULTIPLE_MODELS = def(8_549_00_0);
    public static final TransportVersion INFERENCE_SERVICE_RESULTS_ADDED = def(8_550_00_0);
    public static final TransportVersion ESQL_PROFILE = def(8_551_00_0);
    public static final TransportVersion CLUSTER_STATS_RESCORER_USAGE_ADDED = def(8_552_00_0);
    public static final TransportVersion ML_INFERENCE_HF_SERVICE_ADDED = def(8_553_00_0);
    public static final TransportVersion INFERENCE_USAGE_ADDED = def(8_554_00_0);
    public static final TransportVersion UPGRADE_TO_LUCENE_9_9 = def(8_555_00_0);
    public static final TransportVersion HEALTH_INFO_ENRICHED_WITH_DSL_STATUS = def(8_556_00_0);
    public static final TransportVersion SOURCE_IN_SINGLE_VALUE_QUERY_ADDED = def(8_557_00_0);
    public static final TransportVersion MISSED_INDICES_UPDATE_EXCEPTION_ADDED = def(8_558_00_0);
    public static final TransportVersion INFERENCE_SERVICE_EMBEDDING_SIZE_ADDED = def(8_559_00_0);
    public static final TransportVersion ENRICH_ELASTICSEARCH_VERSION_REMOVED = def(8_560_00_0);
    public static final TransportVersion NODE_STATS_REQUEST_SIMPLIFIED = def(8_561_00_0);
    public static final TransportVersion TEXT_EXPANSION_TOKEN_PRUNING_CONFIG_ADDED = def(8_562_00_0);
    public static final TransportVersion ESQL_ASYNC_QUERY = def(8_563_00_0);
    public static final TransportVersion ESQL_STATUS_INCLUDE_LUCENE_QUERIES = def(8_564_00_0);
    public static final TransportVersion ESQL_CLUSTER_ALIAS = def(8_565_00_0);
<<<<<<< HEAD
    public static final TransportVersion FIELD_CAPS_FIELD_HAS_VALUE = def(8_566_00_0);
=======
    public static final TransportVersion SNAPSHOTS_IN_PROGRESS_TRACKING_REMOVING_NODES_ADDED = def(8_566_00_0);
>>>>>>> 28362cd9

    /*
     * STOP! READ THIS FIRST! No, really,
     *        ____ _____ ___  ____  _        ____  _____    _    ____    _____ _   _ ___ ____    _____ ___ ____  ____ _____ _
     *       / ___|_   _/ _ \|  _ \| |      |  _ \| ____|  / \  |  _ \  |_   _| | | |_ _/ ___|  |  ___|_ _|  _ \/ ___|_   _| |
     *       \___ \ | || | | | |_) | |      | |_) |  _|   / _ \ | | | |   | | | |_| || |\___ \  | |_   | || |_) \___ \ | | | |
     *        ___) || || |_| |  __/|_|      |  _ <| |___ / ___ \| |_| |   | | |  _  || | ___) | |  _|  | ||  _ < ___) || | |_|
     *       |____/ |_| \___/|_|   (_)      |_| \_\_____/_/   \_\____/    |_| |_| |_|___|____/  |_|   |___|_| \_\____/ |_| (_)
     *
     * A new transport version should be added EVERY TIME a change is made to the serialization protocol of one or more classes. Each
     * transport version should only be used in a single merged commit (apart from the BwC versions copied from o.e.Version, ≤V_8_8_1).
     *
     * ADDING A TRANSPORT VERSION
     * To add a new transport version, add a new constant at the bottom of the list, above this comment. Don't add other lines,
     * comments, etc. The version id has the following layout:
     *
     * M_NNN_SS_P
     *
     * M - The major version of Elasticsearch
     * NNN - The server version part
     * SS - The serverless version part. It should always be 00 here, it is used by serverless only.
     * P - The patch version part
     *
     * To determine the id of the next TransportVersion constant, do the following:
     * - Use the same major version, unless bumping majors
     * - Bump the server version part by 1, unless creating a patch version
     * - Leave the serverless part as 00
     * - Bump the patch part if creating a patch version
     *
     * If a patch version is created, it should be placed sorted among the other existing constants.
     *
     * REVERTING A TRANSPORT VERSION
     *
     * If you revert a commit with a transport version change, you MUST ensure there is a NEW transport version representing the reverted
     * change. DO NOT let the transport version go backwards, it must ALWAYS be incremented.
     *
     * DETERMINING TRANSPORT VERSIONS FROM GIT HISTORY
     *
     * If your git checkout has the expected minor-version-numbered branches and the expected release-version tags then you can find the
     * transport versions known by a particular release ...
     *
     *     git show v8.11.0:server/src/main/java/org/elasticsearch/TransportVersions.java | grep '= def'
     *
     * ... or by a particular branch ...
     *
     *     git show 8.11:server/src/main/java/org/elasticsearch/TransportVersions.java | grep '= def'
     *
     * ... and you can see which versions were added in between two versions too ...
     *
     *     git diff v8.11.0..main -- server/src/main/java/org/elasticsearch/TransportVersions.java
     *
     * In branches 8.7-8.10 see server/src/main/java/org/elasticsearch/TransportVersion.java for the equivalent definitions.
     */

    /**
     * Reference to the earliest compatible transport version to this version of the codebase.
     * This should be the transport version used by the highest minor version of the previous major.
     */
    public static final TransportVersion MINIMUM_COMPATIBLE = V_7_17_0;

    /**
     * Reference to the minimum transport version that can be used with CCS.
     * This should be the transport version used by the previous minor release.
     */
    public static final TransportVersion MINIMUM_CCS_VERSION = ML_PACKAGE_LOADER_PLATFORM_ADDED;

    static final NavigableMap<Integer, TransportVersion> VERSION_IDS = getAllVersionIds(TransportVersions.class);

    // the highest transport version constant defined in this file, used as a fallback for TransportVersion.current()
    static final TransportVersion LATEST_DEFINED;
    static {
        LATEST_DEFINED = VERSION_IDS.lastEntry().getValue();

        // see comment on IDS field
        // now we're registered all the transport versions, we can clear the map
        IDS = null;
    }

    public static NavigableMap<Integer, TransportVersion> getAllVersionIds(Class<?> cls) {
        Map<Integer, String> versionIdFields = new HashMap<>();
        NavigableMap<Integer, TransportVersion> builder = new TreeMap<>();

        Set<String> ignore = Set.of("ZERO", "CURRENT", "MINIMUM_COMPATIBLE", "MINIMUM_CCS_VERSION");

        for (Field declaredField : cls.getFields()) {
            if (declaredField.getType().equals(TransportVersion.class)) {
                String fieldName = declaredField.getName();
                if (ignore.contains(fieldName)) {
                    continue;
                }

                TransportVersion version;
                try {
                    version = (TransportVersion) declaredField.get(null);
                } catch (IllegalAccessException e) {
                    throw new AssertionError(e);
                }
                builder.put(version.id(), version);

                if (Assertions.ENABLED) {
                    // check the version number is unique
                    var sameVersionNumber = versionIdFields.put(version.id(), fieldName);
                    assert sameVersionNumber == null
                        : "Versions ["
                            + sameVersionNumber
                            + "] and ["
                            + fieldName
                            + "] have the same version number ["
                            + version.id()
                            + "]. Each TransportVersion should have a different version number";
                }
            }
        }

        return Collections.unmodifiableNavigableMap(builder);
    }

    static Collection<TransportVersion> getAllVersions() {
        return VERSION_IDS.values();
    }

    // no instance
    private TransportVersions() {}
}<|MERGE_RESOLUTION|>--- conflicted
+++ resolved
@@ -175,11 +175,8 @@
     public static final TransportVersion ESQL_ASYNC_QUERY = def(8_563_00_0);
     public static final TransportVersion ESQL_STATUS_INCLUDE_LUCENE_QUERIES = def(8_564_00_0);
     public static final TransportVersion ESQL_CLUSTER_ALIAS = def(8_565_00_0);
-<<<<<<< HEAD
-    public static final TransportVersion FIELD_CAPS_FIELD_HAS_VALUE = def(8_566_00_0);
-=======
     public static final TransportVersion SNAPSHOTS_IN_PROGRESS_TRACKING_REMOVING_NODES_ADDED = def(8_566_00_0);
->>>>>>> 28362cd9
+    public static final TransportVersion FIELD_CAPS_FIELD_HAS_VALUE = def(8_567_00_0);
 
     /*
      * STOP! READ THIS FIRST! No, really,

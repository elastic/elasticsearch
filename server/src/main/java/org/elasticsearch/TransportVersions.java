--- conflicted
+++ resolved
@@ -185,11 +185,8 @@
     public static final TransportVersion ESQL_THREAD_NAME_IN_DRIVER_PROFILE = def(9_027_0_00);
     public static final TransportVersion INFERENCE_CONTEXT = def(9_028_0_00);
     public static final TransportVersion ML_INFERENCE_DEEPSEEK = def(9_029_00_0);
-<<<<<<< HEAD
-    public static final TransportVersion INFERENCE_MODEL_REGISTRY_METADATA = def(9_030_0_00);
-=======
     public static final TransportVersion ESQL_FAILURE_FROM_REMOTE = def(9_030_00_0);
->>>>>>> 51877bb3
+    public static final TransportVersion INFERENCE_MODEL_REGISTRY_METADATA = def(9_031_0_00);
 
     /*
      * STOP! READ THIS FIRST! No, really,

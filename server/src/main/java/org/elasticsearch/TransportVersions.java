/*
 * Copyright Elasticsearch B.V. and/or licensed to Elasticsearch B.V. under one
 * or more contributor license agreements. Licensed under the Elastic License
 * 2.0 and the Server Side Public License, v 1; you may not use this file except
 * in compliance with, at your election, the Elastic License 2.0 or the Server
 * Side Public License, v 1.
 */

package org.elasticsearch;

import org.elasticsearch.core.Assertions;

import java.lang.reflect.Field;
import java.util.Collection;
import java.util.Collections;
import java.util.HashMap;
import java.util.Map;
import java.util.NavigableMap;
import java.util.Set;
import java.util.TreeMap;
import java.util.TreeSet;

/**
 * <p>Transport version is used to coordinate compatible wire protocol communication between nodes, at a fine-grained level.  This replaces
 * and supersedes the old Version constants.</p>
 *
 * <p>Before adding a new version constant, please read the block comment at the end of the list of constants.</p>
 */
public class TransportVersions {

    /*
     * NOTE: IntelliJ lies!
     * This map is used during class construction, referenced by the registerTransportVersion method.
     * When all the transport version constants have been registered, the map is cleared & never touched again.
     */
    static TreeSet<Integer> IDS = new TreeSet<>();

    static TransportVersion def(int id) {
        if (IDS == null) throw new IllegalStateException("The IDS map needs to be present to call this method");

        if (IDS.add(id) == false) {
            throw new IllegalArgumentException("Version id " + id + " defined twice");
        }
        if (id < IDS.last()) {
            throw new IllegalArgumentException("Version id " + id + " is not defined in the right location. Keep constants sorted");
        }
        return new TransportVersion(id);
    }

    public static final TransportVersion ZERO = def(0);
    public static final TransportVersion V_7_0_0 = def(7_00_00_99);
    public static final TransportVersion V_7_0_1 = def(7_00_01_99);
    public static final TransportVersion V_7_1_0 = def(7_01_00_99);
    public static final TransportVersion V_7_2_0 = def(7_02_00_99);
    public static final TransportVersion V_7_2_1 = def(7_02_01_99);
    public static final TransportVersion V_7_3_0 = def(7_03_00_99);
    public static final TransportVersion V_7_3_2 = def(7_03_02_99);
    public static final TransportVersion V_7_4_0 = def(7_04_00_99);
    public static final TransportVersion V_7_5_0 = def(7_05_00_99);
    public static final TransportVersion V_7_6_0 = def(7_06_00_99);
    public static final TransportVersion V_7_7_0 = def(7_07_00_99);
    public static final TransportVersion V_7_8_0 = def(7_08_00_99);
    public static final TransportVersion V_7_8_1 = def(7_08_01_99);
    public static final TransportVersion V_7_9_0 = def(7_09_00_99);
    public static final TransportVersion V_7_10_0 = def(7_10_00_99);
    public static final TransportVersion V_7_10_1 = def(7_10_01_99);
    public static final TransportVersion V_7_11_0 = def(7_11_00_99);
    public static final TransportVersion V_7_12_0 = def(7_12_00_99);
    public static final TransportVersion V_7_13_0 = def(7_13_00_99);
    public static final TransportVersion V_7_14_0 = def(7_14_00_99);
    public static final TransportVersion V_7_15_0 = def(7_15_00_99);
    public static final TransportVersion V_7_15_1 = def(7_15_01_99);
    public static final TransportVersion V_7_16_0 = def(7_16_00_99);
    public static final TransportVersion V_7_17_0 = def(7_17_00_99);
    public static final TransportVersion V_7_17_1 = def(7_17_01_99);
    public static final TransportVersion V_7_17_8 = def(7_17_08_99);
    public static final TransportVersion V_8_0_0 = def(8_00_00_99);
    public static final TransportVersion V_8_1_0 = def(8_01_00_99);
    public static final TransportVersion V_8_2_0 = def(8_02_00_99);
    public static final TransportVersion V_8_3_0 = def(8_03_00_99);
    public static final TransportVersion V_8_4_0 = def(8_04_00_99);
    public static final TransportVersion V_8_5_0 = def(8_05_00_99);
    public static final TransportVersion V_8_6_0 = def(8_06_00_99);
    public static final TransportVersion V_8_6_1 = def(8_06_01_99);
    public static final TransportVersion V_8_7_0 = def(8_07_00_99);
    public static final TransportVersion V_8_7_1 = def(8_07_01_99);
    public static final TransportVersion V_8_8_0 = def(8_08_00_99);
    public static final TransportVersion V_8_8_1 = def(8_08_01_99);
    /*
     * READ THE COMMENT BELOW THIS BLOCK OF DECLARATIONS BEFORE ADDING NEW TRANSPORT VERSIONS
     * Detached transport versions added below here.
     */
    public static final TransportVersion V_8_500_020 = def(8_500_020);
    public static final TransportVersion V_8_500_040 = def(8_500_040);
    public static final TransportVersion V_8_500_041 = def(8_500_041);
    public static final TransportVersion V_8_500_042 = def(8_500_042);
    public static final TransportVersion V_8_500_043 = def(8_500_043);
    public static final TransportVersion V_8_500_044 = def(8_500_044);
    public static final TransportVersion V_8_500_045 = def(8_500_045);
    public static final TransportVersion V_8_500_046 = def(8_500_046);
    public static final TransportVersion V_8_500_047 = def(8_500_047);
    public static final TransportVersion V_8_500_048 = def(8_500_048);
    public static final TransportVersion V_8_500_049 = def(8_500_049);
    public static final TransportVersion V_8_500_050 = def(8_500_050);
    public static final TransportVersion V_8_500_051 = def(8_500_051);
    public static final TransportVersion V_8_500_052 = def(8_500_052);
    public static final TransportVersion V_8_500_053 = def(8_500_053);
    public static final TransportVersion V_8_500_054 = def(8_500_054);
    public static final TransportVersion V_8_500_055 = def(8_500_055);
    public static final TransportVersion V_8_500_056 = def(8_500_056);
    public static final TransportVersion V_8_500_057 = def(8_500_057);
    public static final TransportVersion V_8_500_058 = def(8_500_058);
    public static final TransportVersion V_8_500_059 = def(8_500_059);
    public static final TransportVersion V_8_500_060 = def(8_500_060);
    public static final TransportVersion V_8_500_061 = def(8_500_061);
    public static final TransportVersion V_8_500_062 = def(8_500_062);
    public static final TransportVersion V_8_500_063 = def(8_500_063);
    public static final TransportVersion V_8_500_064 = def(8_500_064);
    public static final TransportVersion V_8_500_065 = def(8_500_065);
    public static final TransportVersion V_8_500_066 = def(8_500_066);
    public static final TransportVersion SEARCH_RESP_SKIP_UNAVAILABLE_ADDED = def(8_500_067);
    public static final TransportVersion ML_TRAINED_MODEL_FINISH_PENDING_WORK_ADDED = def(8_500_068);
    public static final TransportVersion SEARCH_APP_INDICES_REMOVED = def(8_500_069);
    public static final TransportVersion GENERIC_NAMED_WRITABLE_ADDED = def(8_500_070);
    public static final TransportVersion PINNED_QUERY_OPTIONAL_INDEX = def(8_500_071);
    public static final TransportVersion SHARD_SIZE_PRIMARY_TERM_GEN_ADDED = def(8_500_072);
    public static final TransportVersion COMPAT_VERSIONS_MAPPING_VERSION_ADDED = def(8_500_073);
    public static final TransportVersion V_8_500_074 = def(8_500_074);
    public static final TransportVersion NODE_INFO_INDEX_VERSION_ADDED = def(8_500_075);
    public static final TransportVersion FIRST_NEW_ID_LAYOUT = def(8_501_00_0);
    public static final TransportVersion COMMIT_PRIMARY_TERM_GENERATION = def(8_501_00_1);
    public static final TransportVersion WAIT_FOR_CLUSTER_STATE_IN_RECOVERY_ADDED = def(8_502_00_0);
    public static final TransportVersion RECOVERY_COMMIT_TOO_NEW_EXCEPTION_ADDED = def(8_503_00_0);
    public static final TransportVersion NODE_INFO_COMPONENT_VERSIONS_ADDED = def(8_504_00_0);
    public static final TransportVersion COMPACT_FIELD_CAPS_ADDED = def(8_505_00_0);
    public static final TransportVersion DATA_STREAM_RESPONSE_INDEX_PROPERTIES = def(8_506_00_0);
    public static final TransportVersion ML_TRAINED_MODEL_CONFIG_PLATFORM_ADDED = def(8_507_00_0);
    public static final TransportVersion LONG_COUNT_IN_HISTOGRAM_ADDED = def(8_508_00_0);
    public static final TransportVersion INFERENCE_MODEL_SECRETS_ADDED = def(8_509_00_0);
    public static final TransportVersion NODE_INFO_REQUEST_SIMPLIFIED = def(8_510_00_0);
    public static final TransportVersion NESTED_KNN_VECTOR_QUERY_V = def(8_511_00_0);
    public static final TransportVersion ML_PACKAGE_LOADER_PLATFORM_ADDED = def(8_512_00_0);
    public static final TransportVersion ELSER_SERVICE_MODEL_VERSION_ADDED_PATCH = def(8_512_00_1);
    public static final TransportVersion PLUGIN_DESCRIPTOR_OPTIONAL_CLASSNAME = def(8_513_00_0);
    public static final TransportVersion UNIVERSAL_PROFILING_LICENSE_ADDED = def(8_514_00_0);
    public static final TransportVersion ELSER_SERVICE_MODEL_VERSION_ADDED = def(8_515_00_0);
    public static final TransportVersion NODE_STATS_HTTP_ROUTE_STATS_ADDED = def(8_516_00_0);
    public static final TransportVersion INCLUDE_SHARDS_STATS_ADDED = def(8_517_00_0);
    public static final TransportVersion BUILD_QUALIFIER_SEPARATED = def(8_518_00_0);
    public static final TransportVersion PIPELINES_IN_BULK_RESPONSE_ADDED = def(8_519_00_0);
    public static final TransportVersion PLUGIN_DESCRIPTOR_STRING_VERSION = def(8_520_00_0);
    public static final TransportVersion TOO_MANY_SCROLL_CONTEXTS_EXCEPTION_ADDED = def(8_521_00_0);
    public static final TransportVersion UNCONTENDED_REGISTER_ANALYSIS_ADDED = def(8_522_00_0);
    public static final TransportVersion TRANSFORM_GET_CHECKPOINT_TIMEOUT_ADDED = def(8_523_00_0);
    public static final TransportVersion IP_ADDRESS_WRITEABLE = def(8_524_00_0);
    public static final TransportVersion PRIMARY_TERM_ADDED = def(8_525_00_0);
    public static final TransportVersion CLUSTER_FEATURES_ADDED = def(8_526_00_0);
    public static final TransportVersion DSL_ERROR_STORE_INFORMATION_ENHANCED = def(8_527_00_0);
    public static final TransportVersion INVALID_BUCKET_PATH_EXCEPTION_INTRODUCED = def(8_528_00_0);
    public static final TransportVersion KNN_AS_QUERY_ADDED = def(8_529_00_0);
    public static final TransportVersion UNDESIRED_SHARD_ALLOCATIONS_COUNT_ADDED = def(8_530_00_0);
    public static final TransportVersion ML_INFERENCE_TASK_SETTINGS_OPTIONAL_ADDED = def(8_531_00_0);
    public static final TransportVersion DEPRECATED_COMPONENT_TEMPLATES_ADDED = def(8_532_00_0);
    public static final TransportVersion UPDATE_NON_DYNAMIC_SETTINGS_ADDED = def(8_533_00_0);
    public static final TransportVersion REPO_ANALYSIS_REGISTER_OP_COUNT_ADDED = def(8_534_00_0);
    public static final TransportVersion ML_TRAINED_MODEL_PREFIX_STRINGS_ADDED = def(8_535_00_0);
    public static final TransportVersion COUNTED_KEYWORD_ADDED = def(8_536_00_0);
    public static final TransportVersion SHAPE_VALUE_SERIALIZATION_ADDED = def(8_537_00_0);
    public static final TransportVersion INFERENCE_MULTIPLE_INPUTS = def(8_538_00_0);
    public static final TransportVersion ADDITIONAL_DESIRED_BALANCE_RECONCILIATION_STATS = def(8_539_00_0);
    public static final TransportVersion ML_STATE_CHANGE_TIMESTAMPS = def(8_540_00_0);
<<<<<<< HEAD
    public static final TransportVersion ML_INFERENCE_OPENAI_ADDED = def(8_541_00_0);
=======
    public static final TransportVersion DATA_STREAM_FAILURE_STORE_ADDED = def(8_541_00_0);
>>>>>>> 90630883

    /*
     * STOP! READ THIS FIRST! No, really,
     *        ____ _____ ___  ____  _        ____  _____    _    ____    _____ _   _ ___ ____    _____ ___ ____  ____ _____ _
     *       / ___|_   _/ _ \|  _ \| |      |  _ \| ____|  / \  |  _ \  |_   _| | | |_ _/ ___|  |  ___|_ _|  _ \/ ___|_   _| |
     *       \___ \ | || | | | |_) | |      | |_) |  _|   / _ \ | | | |   | | | |_| || |\___ \  | |_   | || |_) \___ \ | | | |
     *        ___) || || |_| |  __/|_|      |  _ <| |___ / ___ \| |_| |   | | |  _  || | ___) | |  _|  | ||  _ < ___) || | |_|
     *       |____/ |_| \___/|_|   (_)      |_| \_\_____/_/   \_\____/    |_| |_| |_|___|____/  |_|   |___|_| \_\____/ |_| (_)
     *
     * A new transport version should be added EVERY TIME a change is made to the serialization protocol of one or more classes. Each
     * transport version should only be used in a single merged commit (apart from the BwC versions copied from o.e.Version, ≤V_8_8_1).
     *
     * ADDING A TRANSPORT VERSION
     * To add a new transport version, add a new constant at the bottom of the list, above this comment. Don't add other lines,
     * comments, etc. The version id has the following layout:
     *
     * M_NNN_SS_P
     *
     * M - The major version of Elasticsearch
     * NNN - The server version part
     * SS - The serverless version part. It should always be 00 here, it is used by serverless only.
     * P - The patch version part
     *
     * To determine the id of the next TransportVersion constant, do the following:
     * - Use the same major version, unless bumping majors
     * - Bump the server version part by 1, unless creating a patch version
     * - Leave the serverless part as 00
     * - Bump the patch part if creating a patch version
     *
     * If a patch version is created, it should be placed sorted among the other existing constants.
     *
     * REVERTING A TRANSPORT VERSION
     *
     * If you revert a commit with a transport version change, you MUST ensure there is a NEW transport version representing the reverted
     * change. DO NOT let the transport version go backwards, it must ALWAYS be incremented.
     *
     * DETERMINING TRANSPORT VERSIONS FROM GIT HISTORY
     *
     * If your git checkout has the expected minor-version-numbered branches and the expected release-version tags then you can find the
     * transport versions known by a particular release ...
     *
     *     git show v8.11.0:server/src/main/java/org/elasticsearch/TransportVersions.java | grep '= def'
     *
     * ... or by a particular branch ...
     *
     *     git show 8.11:server/src/main/java/org/elasticsearch/TransportVersions.java | grep '= def'
     *
     * ... and you can see which versions were added in between two versions too ...
     *
     *     git diff v8.11.0..main -- server/src/main/java/org/elasticsearch/TransportVersions.java
     *
     * In branches 8.7-8.10 see server/src/main/java/org/elasticsearch/TransportVersion.java for the equivalent definitions.
     */

    /**
     * Reference to the earliest compatible transport version to this version of the codebase.
     * This should be the transport version used by the highest minor version of the previous major.
     */
    public static final TransportVersion MINIMUM_COMPATIBLE = V_7_17_0;

    /**
     * Reference to the minimum transport version that can be used with CCS.
     * This should be the transport version used by the previous minor release.
     */
    public static final TransportVersion MINIMUM_CCS_VERSION = ML_PACKAGE_LOADER_PLATFORM_ADDED;

    static final NavigableMap<Integer, TransportVersion> VERSION_IDS = getAllVersionIds(TransportVersions.class);

    // the highest transport version constant defined in this file, used as a fallback for TransportVersion.current()
    static final TransportVersion LATEST_DEFINED;
    static {
        LATEST_DEFINED = VERSION_IDS.lastEntry().getValue();

        // see comment on IDS field
        // now we're registered all the transport versions, we can clear the map
        IDS = null;
    }

    public static NavigableMap<Integer, TransportVersion> getAllVersionIds(Class<?> cls) {
        Map<Integer, String> versionIdFields = new HashMap<>();
        NavigableMap<Integer, TransportVersion> builder = new TreeMap<>();

        Set<String> ignore = Set.of("ZERO", "CURRENT", "MINIMUM_COMPATIBLE", "MINIMUM_CCS_VERSION");

        for (Field declaredField : cls.getFields()) {
            if (declaredField.getType().equals(TransportVersion.class)) {
                String fieldName = declaredField.getName();
                if (ignore.contains(fieldName)) {
                    continue;
                }

                TransportVersion version;
                try {
                    version = (TransportVersion) declaredField.get(null);
                } catch (IllegalAccessException e) {
                    throw new AssertionError(e);
                }
                builder.put(version.id(), version);

                if (Assertions.ENABLED) {
                    // check the version number is unique
                    var sameVersionNumber = versionIdFields.put(version.id(), fieldName);
                    assert sameVersionNumber == null
                        : "Versions ["
                            + sameVersionNumber
                            + "] and ["
                            + fieldName
                            + "] have the same version number ["
                            + version.id()
                            + "]. Each TransportVersion should have a different version number";
                }
            }
        }

        return Collections.unmodifiableNavigableMap(builder);
    }

    static Collection<TransportVersion> getAllVersions() {
        return VERSION_IDS.values();
    }

    // no instance
    private TransportVersions() {}
}<|MERGE_RESOLUTION|>--- conflicted
+++ resolved
@@ -169,11 +169,8 @@
     public static final TransportVersion INFERENCE_MULTIPLE_INPUTS = def(8_538_00_0);
     public static final TransportVersion ADDITIONAL_DESIRED_BALANCE_RECONCILIATION_STATS = def(8_539_00_0);
     public static final TransportVersion ML_STATE_CHANGE_TIMESTAMPS = def(8_540_00_0);
-<<<<<<< HEAD
-    public static final TransportVersion ML_INFERENCE_OPENAI_ADDED = def(8_541_00_0);
-=======
     public static final TransportVersion DATA_STREAM_FAILURE_STORE_ADDED = def(8_541_00_0);
->>>>>>> 90630883
+    public static final TransportVersion ML_INFERENCE_OPENAI_ADDED = def(8_542_00_0);
 
     /*
      * STOP! READ THIS FIRST! No, really,

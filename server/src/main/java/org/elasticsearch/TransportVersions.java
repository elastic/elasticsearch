/*
 * Copyright Elasticsearch B.V. and/or licensed to Elasticsearch B.V. under one
 * or more contributor license agreements. Licensed under the "Elastic License
 * 2.0", the "GNU Affero General Public License v3.0 only", and the "Server Side
 * Public License v 1"; you may not use this file except in compliance with, at
 * your election, the "Elastic License 2.0", the "GNU Affero General Public
 * License v3.0 only", or the "Server Side Public License, v 1".
 */

package org.elasticsearch;

import org.elasticsearch.core.Assertions;
import org.elasticsearch.core.UpdateForV9;

import java.lang.reflect.Field;
import java.util.Collection;
import java.util.Collections;
import java.util.HashMap;
import java.util.Map;
import java.util.NavigableMap;
import java.util.Set;
import java.util.TreeMap;
import java.util.TreeSet;
import java.util.function.IntFunction;

/**
 * <p>Transport version is used to coordinate compatible wire protocol communication between nodes, at a fine-grained level.  This replaces
 * and supersedes the old Version constants.</p>
 *
 * <p>Before adding a new version constant, please read the block comment at the end of the list of constants.</p>
 */
public class TransportVersions {

    /*
     * NOTE: IntelliJ lies!
     * This map is used during class construction, referenced by the registerTransportVersion method.
     * When all the transport version constants have been registered, the map is cleared & never touched again.
     */
    static TreeSet<Integer> IDS = new TreeSet<>();

    static TransportVersion def(int id) {
        if (IDS == null) throw new IllegalStateException("The IDS map needs to be present to call this method");

        if (IDS.add(id) == false) {
            throw new IllegalArgumentException("Version id " + id + " defined twice");
        }
        if (id < IDS.last()) {
            throw new IllegalArgumentException("Version id " + id + " is not defined in the right location. Keep constants sorted");
        }
        return new TransportVersion(id);
    }

    @UpdateForV9(owner = UpdateForV9.Owner.CORE_INFRA) // remove the transport versions with which v9 will not need to interact
    public static final TransportVersion ZERO = def(0);
    public static final TransportVersion V_7_0_0 = def(7_00_00_99);
    public static final TransportVersion V_7_0_1 = def(7_00_01_99);
    public static final TransportVersion V_7_1_0 = def(7_01_00_99);
    public static final TransportVersion V_7_2_0 = def(7_02_00_99);
    public static final TransportVersion V_7_2_1 = def(7_02_01_99);
    public static final TransportVersion V_7_3_0 = def(7_03_00_99);
    public static final TransportVersion V_7_3_2 = def(7_03_02_99);
    public static final TransportVersion V_7_4_0 = def(7_04_00_99);
    public static final TransportVersion V_7_5_0 = def(7_05_00_99);
    public static final TransportVersion V_7_6_0 = def(7_06_00_99);
    public static final TransportVersion V_7_7_0 = def(7_07_00_99);
    public static final TransportVersion V_7_8_0 = def(7_08_00_99);
    public static final TransportVersion V_7_8_1 = def(7_08_01_99);
    public static final TransportVersion V_7_9_0 = def(7_09_00_99);
    public static final TransportVersion V_7_10_0 = def(7_10_00_99);
    public static final TransportVersion V_7_10_1 = def(7_10_01_99);
    public static final TransportVersion V_7_11_0 = def(7_11_00_99);
    public static final TransportVersion V_7_12_0 = def(7_12_00_99);
    public static final TransportVersion V_7_13_0 = def(7_13_00_99);
    public static final TransportVersion V_7_14_0 = def(7_14_00_99);
    public static final TransportVersion V_7_15_0 = def(7_15_00_99);
    public static final TransportVersion V_7_15_1 = def(7_15_01_99);
    public static final TransportVersion V_7_16_0 = def(7_16_00_99);
    public static final TransportVersion V_7_17_0 = def(7_17_00_99);
    public static final TransportVersion V_7_17_1 = def(7_17_01_99);
    public static final TransportVersion V_7_17_8 = def(7_17_08_99);
    public static final TransportVersion V_8_0_0 = def(8_00_00_99);
    public static final TransportVersion V_8_1_0 = def(8_01_00_99);
    public static final TransportVersion V_8_2_0 = def(8_02_00_99);
    public static final TransportVersion V_8_3_0 = def(8_03_00_99);
    public static final TransportVersion V_8_4_0 = def(8_04_00_99);
    public static final TransportVersion V_8_5_0 = def(8_05_00_99);
    public static final TransportVersion V_8_6_0 = def(8_06_00_99);
    public static final TransportVersion V_8_6_1 = def(8_06_01_99);
    public static final TransportVersion V_8_7_0 = def(8_07_00_99);
    public static final TransportVersion V_8_7_1 = def(8_07_01_99);
    public static final TransportVersion V_8_8_0 = def(8_08_00_99);
    public static final TransportVersion V_8_8_1 = def(8_08_01_99);
    /*
     * READ THE COMMENT BELOW THIS BLOCK OF DECLARATIONS BEFORE ADDING NEW TRANSPORT VERSIONS
     * Detached transport versions added below here.
     */
    public static final TransportVersion V_8_9_X = def(8_500_020);
    public static final TransportVersion V_8_10_X = def(8_500_061);
    public static final TransportVersion V_8_11_X = def(8_512_00_1);
    public static final TransportVersion V_8_12_0 = def(8_560_00_0);
    public static final TransportVersion V_8_12_1 = def(8_560_00_1);
    public static final TransportVersion V_8_13_0 = def(8_595_00_0);
    public static final TransportVersion V_8_13_4 = def(8_595_00_1);
    public static final TransportVersion V_8_14_0 = def(8_636_00_1);
    public static final TransportVersion V_8_15_0 = def(8_702_00_2);
    public static final TransportVersion V_8_15_2 = def(8_702_00_3);
    public static final TransportVersion ML_INFERENCE_DONT_DELETE_WHEN_SEMANTIC_TEXT_EXISTS = def(8_703_00_0);
    public static final TransportVersion INFERENCE_ADAPTIVE_ALLOCATIONS = def(8_704_00_0);
    public static final TransportVersion INDEX_REQUEST_UPDATE_BY_SCRIPT_ORIGIN = def(8_705_00_0);
    public static final TransportVersion ML_INFERENCE_COHERE_UNUSED_RERANK_SETTINGS_REMOVED = def(8_706_00_0);
    public static final TransportVersion ENRICH_CACHE_STATS_SIZE_ADDED = def(8_707_00_0);
    public static final TransportVersion ENTERPRISE_GEOIP_DOWNLOADER = def(8_708_00_0);
    public static final TransportVersion NODES_STATS_ENUM_SET = def(8_709_00_0);
    public static final TransportVersion MASTER_NODE_METRICS = def(8_710_00_0);
    public static final TransportVersion SEGMENT_LEVEL_FIELDS_STATS = def(8_711_00_0);
    public static final TransportVersion ML_ADD_DETECTION_RULE_PARAMS = def(8_712_00_0);
    public static final TransportVersion FIX_VECTOR_SIMILARITY_INNER_HITS = def(8_713_00_0);
    public static final TransportVersion INDEX_REQUEST_UPDATE_BY_DOC_ORIGIN = def(8_714_00_0);
    public static final TransportVersion ESQL_ATTRIBUTE_CACHED_SERIALIZATION = def(8_715_00_0);
    public static final TransportVersion REGISTER_SLM_STATS = def(8_716_00_0);
    public static final TransportVersion ESQL_NESTED_UNSUPPORTED = def(8_717_00_0);
    public static final TransportVersion ESQL_SINGLE_VALUE_QUERY_SOURCE = def(8_718_00_0);
    public static final TransportVersion ESQL_ORIGINAL_INDICES = def(8_719_00_0);
    public static final TransportVersion ML_INFERENCE_EIS_INTEGRATION_ADDED = def(8_720_00_0);
    public static final TransportVersion INGEST_PIPELINE_EXCEPTION_ADDED = def(8_721_00_0);
    public static final TransportVersion ZDT_NANOS_SUPPORT_BROKEN = def(8_722_00_0);
    public static final TransportVersion REMOVE_GLOBAL_RETENTION_FROM_TEMPLATES = def(8_723_00_0);
    public static final TransportVersion RANDOM_RERANKER_RETRIEVER = def(8_724_00_0);
    public static final TransportVersion ESQL_PROFILE_SLEEPS = def(8_725_00_0);
    public static final TransportVersion ZDT_NANOS_SUPPORT = def(8_726_00_0);
    public static final TransportVersion LTR_SERVERLESS_RELEASE = def(8_727_00_0);
    public static final TransportVersion ALLOW_PARTIAL_SEARCH_RESULTS_IN_PIT = def(8_728_00_0);
    public static final TransportVersion RANK_DOCS_RETRIEVER = def(8_729_00_0);
    public static final TransportVersion ESQL_ES_FIELD_CACHED_SERIALIZATION = def(8_730_00_0);
    public static final TransportVersion ADD_MANAGE_ROLES_PRIVILEGE = def(8_731_00_0);
    public static final TransportVersion REPOSITORIES_TELEMETRY = def(8_732_00_0);
    public static final TransportVersion ML_INFERENCE_ALIBABACLOUD_SEARCH_ADDED = def(8_733_00_0);
    public static final TransportVersion FIELD_CAPS_RESPONSE_INDEX_MODE = def(8_734_00_0);
    public static final TransportVersion GET_DATA_STREAMS_VERBOSE = def(8_735_00_0);
    public static final TransportVersion ESQL_ADD_INDEX_MODE_CONCRETE_INDICES = def(8_736_00_0);
    public static final TransportVersion UNASSIGNED_PRIMARY_COUNT_ON_CLUSTER_HEALTH = def(8_737_00_0);
    public static final TransportVersion ESQL_AGGREGATE_EXEC_TRACKS_INTERMEDIATE_ATTRS = def(8_738_00_0);
    public static final TransportVersion CCS_TELEMETRY_STATS = def(8_739_00_0);
    public static final TransportVersion GLOBAL_RETENTION_TELEMETRY = def(8_740_00_0);
    public static final TransportVersion ROUTING_TABLE_VERSION_REMOVED = def(8_741_00_0);
    public static final TransportVersion ML_SCHEDULED_EVENT_TIME_SHIFT_CONFIGURATION = def(8_742_00_0);
    public static final TransportVersion SIMULATE_COMPONENT_TEMPLATES_SUBSTITUTIONS = def(8_743_00_0);
    public static final TransportVersion ML_INFERENCE_IBM_WATSONX_EMBEDDINGS_ADDED = def(8_744_00_0);
    public static final TransportVersion BULK_INCREMENTAL_STATE = def(8_745_00_0);
    public static final TransportVersion FAILURE_STORE_STATUS_IN_INDEX_RESPONSE = def(8_746_00_0);
    public static final TransportVersion ESQL_AGGREGATION_OPERATOR_STATUS_FINISH_NANOS = def(8_747_00_0);
    public static final TransportVersion ML_TELEMETRY_MEMORY_ADDED = def(8_748_00_0);
    public static final TransportVersion ILM_ADD_SEARCHABLE_SNAPSHOT_TOTAL_SHARDS_PER_NODE = def(8_749_00_0);
    public static final TransportVersion SEMANTIC_TEXT_SEARCH_INFERENCE_ID = def(8_750_00_0);
    public static final TransportVersion ML_INFERENCE_CHUNKING_SETTINGS = def(8_751_00_0);
    public static final TransportVersion SEMANTIC_QUERY_INNER_HITS = def(8_752_00_0);
    public static final TransportVersion RETAIN_ILM_STEP_INFO = def(8_753_00_0);
    public static final TransportVersion ADD_DATA_STREAM_OPTIONS = def(8_754_00_0);
    public static final TransportVersion CCS_REMOTE_TELEMETRY_STATS = def(8_755_00_0);
    public static final TransportVersion ESQL_CCS_EXECUTION_INFO = def(8_756_00_0);
    public static final TransportVersion REGEX_AND_RANGE_INTERVAL_QUERIES = def(8_757_00_0);
    public static final TransportVersion RRF_QUERY_REWRITE = def(8_758_00_0);
    public static final TransportVersion SEARCH_FAILURE_STATS = def(8_759_00_0);
    public static final TransportVersion INGEST_GEO_DATABASE_PROVIDERS = def(8_760_00_0);
    public static final TransportVersion DATE_TIME_DOC_VALUES_LOCALES = def(8_761_00_0);
    public static final TransportVersion FAST_REFRESH_RCO = def(8_762_00_0);
    public static final TransportVersion TEXT_SIMILARITY_RERANKER_QUERY_REWRITE = def(8_763_00_0);
    public static final TransportVersion SIMULATE_INDEX_TEMPLATES_SUBSTITUTIONS = def(8_764_00_0);
    public static final TransportVersion RETRIEVERS_TELEMETRY_ADDED = def(8_765_00_0);
    public static final TransportVersion ESQL_CACHED_STRING_SERIALIZATION = def(8_766_00_0);
    public static final TransportVersion CHUNK_SENTENCE_OVERLAP_SETTING_ADDED = def(8_767_00_0);
    public static final TransportVersion OPT_IN_ESQL_CCS_EXECUTION_INFO = def(8_768_00_0);
    public static final TransportVersion QUERY_RULE_TEST_API = def(8_769_00_0);
    public static final TransportVersion ESQL_PER_AGGREGATE_FILTER = def(8_770_00_0);
    public static final TransportVersion ML_INFERENCE_ATTACH_TO_EXISTSING_DEPLOYMENT = def(8_771_00_0);
    public static final TransportVersion CONVERT_FAILURE_STORE_OPTIONS_TO_SELECTOR_OPTIONS_INTERNALLY = def(8_772_00_0);
    public static final TransportVersion INFERENCE_DONT_PERSIST_ON_READ_BACKPORT_8_16 = def(8_772_00_1);
    public static final TransportVersion REMOVE_MIN_COMPATIBLE_SHARD_NODE = def(8_773_00_0);
    public static final TransportVersion REVERT_REMOVE_MIN_COMPATIBLE_SHARD_NODE = def(8_774_00_0);
    public static final TransportVersion ESQL_FIELD_ATTRIBUTE_PARENT_SIMPLIFIED = def(8_775_00_0);
    public static final TransportVersion INFERENCE_DONT_PERSIST_ON_READ = def(8_776_00_0);
    public static final TransportVersion SIMULATE_MAPPING_ADDITION = def(8_777_00_0);
    public static final TransportVersion INTRODUCE_ALL_APPLICABLE_SELECTOR = def(8_778_00_0);
    public static final TransportVersion INDEX_MODE_LOOKUP = def(8_779_00_0);
    public static final TransportVersion INDEX_REQUEST_REMOVE_METERING = def(8_780_00_0);
    public static final TransportVersion CPU_STAT_STRING_PARSING = def(8_781_00_0);
    public static final TransportVersion QUERY_RULES_RETRIEVER = def(8_782_00_0);
    public static final TransportVersion ESQL_CCS_EXEC_INFO_WITH_FAILURES = def(8_783_00_0);
    public static final TransportVersion LOGSDB_TELEMETRY = def(8_784_00_0);
    public static final TransportVersion LOGSDB_TELEMETRY_STATS = def(8_785_00_0);
    public static final TransportVersion KQL_QUERY_ADDED = def(8_786_00_0);
<<<<<<< HEAD
    public static final TransportVersion DATA_STREAM_INDEX_VERSION_DEPRECATION_CHECK = def(8_787_00_0);
=======
    public static final TransportVersion ROLE_MONITOR_STATS = def(8_787_00_0);
>>>>>>> af99654d

    /*
     * STOP! READ THIS FIRST! No, really,
     *        ____ _____ ___  ____  _        ____  _____    _    ____    _____ _   _ ___ ____    _____ ___ ____  ____ _____ _
     *       / ___|_   _/ _ \|  _ \| |      |  _ \| ____|  / \  |  _ \  |_   _| | | |_ _/ ___|  |  ___|_ _|  _ \/ ___|_   _| |
     *       \___ \ | || | | | |_) | |      | |_) |  _|   / _ \ | | | |   | | | |_| || |\___ \  | |_   | || |_) \___ \ | | | |
     *        ___) || || |_| |  __/|_|      |  _ <| |___ / ___ \| |_| |   | | |  _  || | ___) | |  _|  | ||  _ < ___) || | |_|
     *       |____/ |_| \___/|_|   (_)      |_| \_\_____/_/   \_\____/    |_| |_| |_|___|____/  |_|   |___|_| \_\____/ |_| (_)
     *
     * A new transport version should be added EVERY TIME a change is made to the serialization protocol of one or more classes. Each
     * transport version should only be used in a single merged commit (apart from the BwC versions copied from o.e.Version, ≤V_8_8_1).
     *
     * ADDING A TRANSPORT VERSION
     * To add a new transport version, add a new constant at the bottom of the list, above this comment. Don't add other lines,
     * comments, etc. The version id has the following layout:
     *
     * M_NNN_SS_P
     *
     * M - The major version of Elasticsearch
     * NNN - The server version part
     * SS - The serverless version part. It should always be 00 here, it is used by serverless only.
     * P - The patch version part
     *
     * To determine the id of the next TransportVersion constant, do the following:
     * - Use the same major version, unless bumping majors
     * - Bump the server version part by 1, unless creating a patch version
     * - Leave the serverless part as 00
     * - Bump the patch part if creating a patch version
     *
     * If a patch version is created, it should be placed sorted among the other existing constants.
     *
     * REVERTING A TRANSPORT VERSION
     *
     * If you revert a commit with a transport version change, you MUST ensure there is a NEW transport version representing the reverted
     * change. DO NOT let the transport version go backwards, it must ALWAYS be incremented.
     *
     * DETERMINING TRANSPORT VERSIONS FROM GIT HISTORY
     *
     * If your git checkout has the expected minor-version-numbered branches and the expected release-version tags then you can find the
     * transport versions known by a particular release ...
     *
     *     git show v8.11.0:server/src/main/java/org/elasticsearch/TransportVersions.java | grep '= def'
     *
     * ... or by a particular branch ...
     *
     *     git show 8.11:server/src/main/java/org/elasticsearch/TransportVersions.java | grep '= def'
     *
     * ... and you can see which versions were added in between two versions too ...
     *
     *     git diff v8.11.0..main -- server/src/main/java/org/elasticsearch/TransportVersions.java
     *
     * In branches 8.7-8.10 see server/src/main/java/org/elasticsearch/TransportVersion.java for the equivalent definitions.
     */

    /**
     * Reference to the earliest compatible transport version to this version of the codebase.
     * This should be the transport version used by the highest minor version of the previous major.
     */
    @UpdateForV9(owner = UpdateForV9.Owner.CORE_INFRA)
    // This needs to be bumped to the 8.last
    public static final TransportVersion MINIMUM_COMPATIBLE = V_7_17_0;

    /**
     * Reference to the minimum transport version that can be used with CCS.
     * This should be the transport version used by the previous minor release.
     */
    public static final TransportVersion MINIMUM_CCS_VERSION = V_8_15_0;

    static final NavigableMap<Integer, TransportVersion> VERSION_IDS = getAllVersionIds(TransportVersions.class);

    // the highest transport version constant defined in this file, used as a fallback for TransportVersion.current()
    static final TransportVersion LATEST_DEFINED;
    static {
        LATEST_DEFINED = VERSION_IDS.lastEntry().getValue();

        // see comment on IDS field
        // now we're registered all the transport versions, we can clear the map
        IDS = null;
    }

    public static NavigableMap<Integer, TransportVersion> getAllVersionIds(Class<?> cls) {
        Map<Integer, String> versionIdFields = new HashMap<>();
        NavigableMap<Integer, TransportVersion> builder = new TreeMap<>();

        Set<String> ignore = Set.of("ZERO", "CURRENT", "MINIMUM_COMPATIBLE", "MINIMUM_CCS_VERSION");

        for (Field declaredField : cls.getFields()) {
            if (declaredField.getType().equals(TransportVersion.class)) {
                String fieldName = declaredField.getName();
                if (ignore.contains(fieldName)) {
                    continue;
                }

                TransportVersion version;
                try {
                    version = (TransportVersion) declaredField.get(null);
                } catch (IllegalAccessException e) {
                    throw new AssertionError(e);
                }
                builder.put(version.id(), version);

                if (Assertions.ENABLED) {
                    // check the version number is unique
                    var sameVersionNumber = versionIdFields.put(version.id(), fieldName);
                    assert sameVersionNumber == null
                        : "Versions ["
                            + sameVersionNumber
                            + "] and ["
                            + fieldName
                            + "] have the same version number ["
                            + version.id()
                            + "]. Each TransportVersion should have a different version number";
                }
            }
        }

        return Collections.unmodifiableNavigableMap(builder);
    }

    static Collection<TransportVersion> getAllVersions() {
        return VERSION_IDS.values();
    }

    static final IntFunction<String> VERSION_LOOKUP = ReleaseVersions.generateVersionsLookup(TransportVersions.class, LATEST_DEFINED.id());

    // no instance
    private TransportVersions() {}
}<|MERGE_RESOLUTION|>--- conflicted
+++ resolved
@@ -189,11 +189,8 @@
     public static final TransportVersion LOGSDB_TELEMETRY = def(8_784_00_0);
     public static final TransportVersion LOGSDB_TELEMETRY_STATS = def(8_785_00_0);
     public static final TransportVersion KQL_QUERY_ADDED = def(8_786_00_0);
-<<<<<<< HEAD
-    public static final TransportVersion DATA_STREAM_INDEX_VERSION_DEPRECATION_CHECK = def(8_787_00_0);
-=======
     public static final TransportVersion ROLE_MONITOR_STATS = def(8_787_00_0);
->>>>>>> af99654d
+    public static final TransportVersion DATA_STREAM_INDEX_VERSION_DEPRECATION_CHECK = def(8_788_00_0);
 
     /*
      * STOP! READ THIS FIRST! No, really,

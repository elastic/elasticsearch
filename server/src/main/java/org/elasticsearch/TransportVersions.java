/*
 * Copyright Elasticsearch B.V. and/or licensed to Elasticsearch B.V. under one
 * or more contributor license agreements. Licensed under the Elastic License
 * 2.0 and the Server Side Public License, v 1; you may not use this file except
 * in compliance with, at your election, the Elastic License 2.0 or the Server
 * Side Public License, v 1.
 */

package org.elasticsearch;

import org.elasticsearch.core.Assertions;
import org.elasticsearch.core.UpdateForV9;

import java.lang.reflect.Field;
import java.util.Collection;
import java.util.Collections;
import java.util.HashMap;
import java.util.Map;
import java.util.NavigableMap;
import java.util.Set;
import java.util.TreeMap;
import java.util.TreeSet;
import java.util.function.IntFunction;

/**
 * <p>Transport version is used to coordinate compatible wire protocol communication between nodes, at a fine-grained level.  This replaces
 * and supersedes the old Version constants.</p>
 *
 * <p>Before adding a new version constant, please read the block comment at the end of the list of constants.</p>
 */
public class TransportVersions {

    /*
     * NOTE: IntelliJ lies!
     * This map is used during class construction, referenced by the registerTransportVersion method.
     * When all the transport version constants have been registered, the map is cleared & never touched again.
     */
    static TreeSet<Integer> IDS = new TreeSet<>();

    static TransportVersion def(int id) {
        if (IDS == null) throw new IllegalStateException("The IDS map needs to be present to call this method");

        if (IDS.add(id) == false) {
            throw new IllegalArgumentException("Version id " + id + " defined twice");
        }
        if (id < IDS.last()) {
            throw new IllegalArgumentException("Version id " + id + " is not defined in the right location. Keep constants sorted");
        }
        return new TransportVersion(id);
    }

    @UpdateForV9 // remove the transport versions with which v9 will not need to interact
    public static final TransportVersion ZERO = def(0);
    public static final TransportVersion V_7_0_0 = def(7_00_00_99);
    public static final TransportVersion V_7_0_1 = def(7_00_01_99);
    public static final TransportVersion V_7_1_0 = def(7_01_00_99);
    public static final TransportVersion V_7_2_0 = def(7_02_00_99);
    public static final TransportVersion V_7_2_1 = def(7_02_01_99);
    public static final TransportVersion V_7_3_0 = def(7_03_00_99);
    public static final TransportVersion V_7_3_2 = def(7_03_02_99);
    public static final TransportVersion V_7_4_0 = def(7_04_00_99);
    public static final TransportVersion V_7_5_0 = def(7_05_00_99);
    public static final TransportVersion V_7_6_0 = def(7_06_00_99);
    public static final TransportVersion V_7_7_0 = def(7_07_00_99);
    public static final TransportVersion V_7_8_0 = def(7_08_00_99);
    public static final TransportVersion V_7_8_1 = def(7_08_01_99);
    public static final TransportVersion V_7_9_0 = def(7_09_00_99);
    public static final TransportVersion V_7_10_0 = def(7_10_00_99);
    public static final TransportVersion V_7_10_1 = def(7_10_01_99);
    public static final TransportVersion V_7_11_0 = def(7_11_00_99);
    public static final TransportVersion V_7_12_0 = def(7_12_00_99);
    public static final TransportVersion V_7_13_0 = def(7_13_00_99);
    public static final TransportVersion V_7_14_0 = def(7_14_00_99);
    public static final TransportVersion V_7_15_0 = def(7_15_00_99);
    public static final TransportVersion V_7_15_1 = def(7_15_01_99);
    public static final TransportVersion V_7_16_0 = def(7_16_00_99);
    public static final TransportVersion V_7_17_0 = def(7_17_00_99);
    public static final TransportVersion V_7_17_1 = def(7_17_01_99);
    public static final TransportVersion V_7_17_8 = def(7_17_08_99);
    public static final TransportVersion V_8_0_0 = def(8_00_00_99);
    public static final TransportVersion V_8_1_0 = def(8_01_00_99);
    public static final TransportVersion V_8_2_0 = def(8_02_00_99);
    public static final TransportVersion V_8_3_0 = def(8_03_00_99);
    public static final TransportVersion V_8_4_0 = def(8_04_00_99);
    public static final TransportVersion V_8_5_0 = def(8_05_00_99);
    public static final TransportVersion V_8_6_0 = def(8_06_00_99);
    public static final TransportVersion V_8_6_1 = def(8_06_01_99);
    public static final TransportVersion V_8_7_0 = def(8_07_00_99);
    public static final TransportVersion V_8_7_1 = def(8_07_01_99);
    public static final TransportVersion V_8_8_0 = def(8_08_00_99);
    public static final TransportVersion V_8_8_1 = def(8_08_01_99);
    /*
     * READ THE COMMENT BELOW THIS BLOCK OF DECLARATIONS BEFORE ADDING NEW TRANSPORT VERSIONS
     * Detached transport versions added below here.
     */
    public static final TransportVersion V_8_9_X = def(8_500_020);
    public static final TransportVersion V_8_10_X = def(8_500_061);
    public static final TransportVersion V_8_11_X = def(8_512_00_1);
    public static final TransportVersion V_8_12_0 = def(8_560_00_0);
    public static final TransportVersion V_8_12_1 = def(8_560_00_1);
    public static final TransportVersion V_8_13_0 = def(8_595_00_0);
    public static final TransportVersion V_8_13_4 = def(8_595_00_1);
    // 8.14.0+
    public static final TransportVersion RANDOM_AGG_SHARD_SEED = def(8_596_00_0);
    public static final TransportVersion ESQL_TIMINGS = def(8_597_00_0);
    public static final TransportVersion DATA_STREAM_AUTO_SHARDING_EVENT = def(8_598_00_0);
    public static final TransportVersion ADD_FAILURE_STORE_INDICES_OPTIONS = def(8_599_00_0);
    public static final TransportVersion ESQL_ENRICH_OPERATOR_STATUS = def(8_600_00_0);
    public static final TransportVersion ESQL_SERIALIZE_ARRAY_VECTOR = def(8_601_00_0);
    public static final TransportVersion ESQL_SERIALIZE_ARRAY_BLOCK = def(8_602_00_0);
    public static final TransportVersion ADD_DATA_STREAM_GLOBAL_RETENTION = def(8_603_00_0);
    public static final TransportVersion ALLOCATION_STATS = def(8_604_00_0);
    public static final TransportVersion ESQL_EXTENDED_ENRICH_TYPES = def(8_605_00_0);
    public static final TransportVersion KNN_EXPLICIT_BYTE_QUERY_VECTOR_PARSING = def(8_606_00_0);
    public static final TransportVersion ESQL_EXTENDED_ENRICH_INPUT_TYPE = def(8_607_00_0);
    public static final TransportVersion ESQL_SERIALIZE_BIG_VECTOR = def(8_608_00_0);
    public static final TransportVersion AGGS_EXCLUDED_DELETED_DOCS = def(8_609_00_0);
    public static final TransportVersion ESQL_SERIALIZE_BIG_ARRAY = def(8_610_00_0);
    public static final TransportVersion AUTO_SHARDING_ROLLOVER_CONDITION = def(8_611_00_0);
    public static final TransportVersion KNN_QUERY_VECTOR_BUILDER = def(8_612_00_0);
    public static final TransportVersion USE_DATA_STREAM_GLOBAL_RETENTION = def(8_613_00_0);
    public static final TransportVersion ML_COMPLETION_INFERENCE_SERVICE_ADDED = def(8_614_00_0);
    public static final TransportVersion ML_INFERENCE_EMBEDDING_BYTE_ADDED = def(8_615_00_0);
    public static final TransportVersion ML_INFERENCE_L2_NORM_SIMILARITY_ADDED = def(8_616_00_0);
    public static final TransportVersion SEARCH_NODE_LOAD_AUTOSCALING = def(8_617_00_0);
    public static final TransportVersion ESQL_ES_SOURCE_OPTIONS = def(8_618_00_0);
    public static final TransportVersion ADD_PERSISTENT_TASK_EXCEPTIONS = def(8_619_00_0);
    public static final TransportVersion ESQL_REDUCER_NODE_FRAGMENT = def(8_620_00_0);
    public static final TransportVersion FAILURE_STORE_ROLLOVER = def(8_621_00_0);
    public static final TransportVersion CCR_STATS_API_TIMEOUT_PARAM = def(8_622_00_0);
    public static final TransportVersion ESQL_ORDINAL_BLOCK = def(8_623_00_0);
    public static final TransportVersion ML_INFERENCE_COHERE_RERANK = def(8_624_00_0);
    public static final TransportVersion INDEXING_PRESSURE_DOCUMENT_REJECTIONS_COUNT = def(8_625_00_0);
    public static final TransportVersion ALIAS_ACTION_RESULTS = def(8_626_00_0);
    public static final TransportVersion HISTOGRAM_AGGS_KEY_SORTED = def(8_627_00_0);
    public static final TransportVersion INFERENCE_FIELDS_METADATA = def(8_628_00_0);
    public static final TransportVersion ML_INFERENCE_TIMEOUT_ADDED = def(8_629_00_0);
    public static final TransportVersion MODIFY_DATA_STREAM_FAILURE_STORES = def(8_630_00_0);
    public static final TransportVersion ML_INFERENCE_RERANK_NEW_RESPONSE_FORMAT = def(8_631_00_0);
    public static final TransportVersion HIGHLIGHTERS_TAGS_ON_FIELD_LEVEL = def(8_632_00_0);
    public static final TransportVersion TRACK_FLUSH_TIME_EXCLUDING_WAITING_ON_LOCKS = def(8_633_00_0);
    public static final TransportVersion ML_INFERENCE_AZURE_OPENAI_EMBEDDINGS = def(8_634_00_0);
    public static final TransportVersion ILM_SHRINK_ENABLE_WRITE = def(8_635_00_0);
    public static final TransportVersion GEOIP_CACHE_STATS = def(8_636_00_0);
    public static final TransportVersion SHUTDOWN_REQUEST_TIMEOUTS_FIX_8_14 = def(8_636_00_1);
    public static final TransportVersion WATERMARK_THRESHOLDS_STATS = def(8_637_00_0);
    public static final TransportVersion ENRICH_CACHE_ADDITIONAL_STATS = def(8_638_00_0);
    public static final TransportVersion ML_INFERENCE_RATE_LIMIT_SETTINGS_ADDED = def(8_639_00_0);
    public static final TransportVersion ML_TRAINED_MODEL_CACHE_METADATA_ADDED = def(8_640_00_0);
    public static final TransportVersion TOP_LEVEL_KNN_SUPPORT_QUERY_NAME = def(8_641_00_0);
    public static final TransportVersion INDEX_SEGMENTS_VECTOR_FORMATS = def(8_642_00_0);
    public static final TransportVersion ADD_RESOURCE_ALREADY_UPLOADED_EXCEPTION = def(8_643_00_0);
    public static final TransportVersion ESQL_MV_ORDERING_SORTED_ASCENDING = def(8_644_00_0);
    public static final TransportVersion ESQL_PAGE_MAPPING_TO_ITERATOR = def(8_645_00_0);
    public static final TransportVersion BINARY_PIT_ID = def(8_646_00_0);
    public static final TransportVersion SECURITY_ROLE_MAPPINGS_IN_CLUSTER_STATE = def(8_647_00_0);
    public static final TransportVersion ESQL_REQUEST_TABLES = def(8_648_00_0);
    public static final TransportVersion ROLE_REMOTE_CLUSTER_PRIVS = def(8_649_00_0);
    public static final TransportVersion NO_GLOBAL_RETENTION_FOR_SYSTEM_DATA_STREAMS = def(8_650_00_0);
    public static final TransportVersion SHUTDOWN_REQUEST_TIMEOUTS_FIX = def(8_651_00_0);
    public static final TransportVersion INDEXING_PRESSURE_REQUEST_REJECTIONS_COUNT = def(8_652_00_0);
    public static final TransportVersion ROLLUP_USAGE = def(8_653_00_0);
    public static final TransportVersion SECURITY_ROLE_DESCRIPTION = def(8_654_00_0);
    public static final TransportVersion ML_INFERENCE_AZURE_OPENAI_COMPLETIONS = def(8_655_00_0);
<<<<<<< HEAD
    public static final TransportVersion SEMANTIC_QUERY = def(8_656_00_0);

=======
    public static final TransportVersion JOIN_STATUS_AGE_SERIALIZATION = def(8_656_00_0);
    public static final TransportVersion ML_RERANK_DOC_OPTIONAL = def(8_657_00_0);
>>>>>>> 78358452
    /*
     * STOP! READ THIS FIRST! No, really,
     *        ____ _____ ___  ____  _        ____  _____    _    ____    _____ _   _ ___ ____    _____ ___ ____  ____ _____ _
     *       / ___|_   _/ _ \|  _ \| |      |  _ \| ____|  / \  |  _ \  |_   _| | | |_ _/ ___|  |  ___|_ _|  _ \/ ___|_   _| |
     *       \___ \ | || | | | |_) | |      | |_) |  _|   / _ \ | | | |   | | | |_| || |\___ \  | |_   | || |_) \___ \ | | | |
     *        ___) || || |_| |  __/|_|      |  _ <| |___ / ___ \| |_| |   | | |  _  || | ___) | |  _|  | ||  _ < ___) || | |_|
     *       |____/ |_| \___/|_|   (_)      |_| \_\_____/_/   \_\____/    |_| |_| |_|___|____/  |_|   |___|_| \_\____/ |_| (_)
     *
     * A new transport version should be added EVERY TIME a change is made to the serialization protocol of one or more classes. Each
     * transport version should only be used in a single merged commit (apart from the BwC versions copied from o.e.Version, ≤V_8_8_1).
     *
     * ADDING A TRANSPORT VERSION
     * To add a new transport version, add a new constant at the bottom of the list, above this comment. Don't add other lines,
     * comments, etc. The version id has the following layout:
     *
     * M_NNN_SS_P
     *
     * M - The major version of Elasticsearch
     * NNN - The server version part
     * SS - The serverless version part. It should always be 00 here, it is used by serverless only.
     * P - The patch version part
     *
     * To determine the id of the next TransportVersion constant, do the following:
     * - Use the same major version, unless bumping majors
     * - Bump the server version part by 1, unless creating a patch version
     * - Leave the serverless part as 00
     * - Bump the patch part if creating a patch version
     *
     * If a patch version is created, it should be placed sorted among the other existing constants.
     *
     * REVERTING A TRANSPORT VERSION
     *
     * If you revert a commit with a transport version change, you MUST ensure there is a NEW transport version representing the reverted
     * change. DO NOT let the transport version go backwards, it must ALWAYS be incremented.
     *
     * DETERMINING TRANSPORT VERSIONS FROM GIT HISTORY
     *
     * If your git checkout has the expected minor-version-numbered branches and the expected release-version tags then you can find the
     * transport versions known by a particular release ...
     *
     *     git show v8.11.0:server/src/main/java/org/elasticsearch/TransportVersions.java | grep '= def'
     *
     * ... or by a particular branch ...
     *
     *     git show 8.11:server/src/main/java/org/elasticsearch/TransportVersions.java | grep '= def'
     *
     * ... and you can see which versions were added in between two versions too ...
     *
     *     git diff v8.11.0..main -- server/src/main/java/org/elasticsearch/TransportVersions.java
     *
     * In branches 8.7-8.10 see server/src/main/java/org/elasticsearch/TransportVersion.java for the equivalent definitions.
     */

    /**
     * Reference to the earliest compatible transport version to this version of the codebase.
     * This should be the transport version used by the highest minor version of the previous major.
     */
    public static final TransportVersion MINIMUM_COMPATIBLE = V_7_17_0;

    /**
     * Reference to the minimum transport version that can be used with CCS.
     * This should be the transport version used by the previous minor release.
     */
    public static final TransportVersion MINIMUM_CCS_VERSION = V_8_13_0;

    static final NavigableMap<Integer, TransportVersion> VERSION_IDS = getAllVersionIds(TransportVersions.class);

    // the highest transport version constant defined in this file, used as a fallback for TransportVersion.current()
    static final TransportVersion LATEST_DEFINED;
    static {
        LATEST_DEFINED = VERSION_IDS.lastEntry().getValue();

        // see comment on IDS field
        // now we're registered all the transport versions, we can clear the map
        IDS = null;
    }

    public static NavigableMap<Integer, TransportVersion> getAllVersionIds(Class<?> cls) {
        Map<Integer, String> versionIdFields = new HashMap<>();
        NavigableMap<Integer, TransportVersion> builder = new TreeMap<>();

        Set<String> ignore = Set.of("ZERO", "CURRENT", "MINIMUM_COMPATIBLE", "MINIMUM_CCS_VERSION");

        for (Field declaredField : cls.getFields()) {
            if (declaredField.getType().equals(TransportVersion.class)) {
                String fieldName = declaredField.getName();
                if (ignore.contains(fieldName)) {
                    continue;
                }

                TransportVersion version;
                try {
                    version = (TransportVersion) declaredField.get(null);
                } catch (IllegalAccessException e) {
                    throw new AssertionError(e);
                }
                builder.put(version.id(), version);

                if (Assertions.ENABLED) {
                    // check the version number is unique
                    var sameVersionNumber = versionIdFields.put(version.id(), fieldName);
                    assert sameVersionNumber == null
                        : "Versions ["
                            + sameVersionNumber
                            + "] and ["
                            + fieldName
                            + "] have the same version number ["
                            + version.id()
                            + "]. Each TransportVersion should have a different version number";
                }
            }
        }

        return Collections.unmodifiableNavigableMap(builder);
    }

    static Collection<TransportVersion> getAllVersions() {
        return VERSION_IDS.values();
    }

    static final IntFunction<String> VERSION_LOOKUP = ReleaseVersions.generateVersionsLookup(TransportVersions.class);

    // no instance
    private TransportVersions() {}
}<|MERGE_RESOLUTION|>--- conflicted
+++ resolved
@@ -162,13 +162,10 @@
     public static final TransportVersion ROLLUP_USAGE = def(8_653_00_0);
     public static final TransportVersion SECURITY_ROLE_DESCRIPTION = def(8_654_00_0);
     public static final TransportVersion ML_INFERENCE_AZURE_OPENAI_COMPLETIONS = def(8_655_00_0);
-<<<<<<< HEAD
-    public static final TransportVersion SEMANTIC_QUERY = def(8_656_00_0);
-
-=======
     public static final TransportVersion JOIN_STATUS_AGE_SERIALIZATION = def(8_656_00_0);
     public static final TransportVersion ML_RERANK_DOC_OPTIONAL = def(8_657_00_0);
->>>>>>> 78358452
+    public static final TransportVersion SEMANTIC_QUERY = def(8_658_00_0);
+
     /*
      * STOP! READ THIS FIRST! No, really,
      *        ____ _____ ___  ____  _        ____  _____    _    ____    _____ _   _ ___ ____    _____ ___ ____  ____ _____ _

/*
 * Copyright Elasticsearch B.V. and/or licensed to Elasticsearch B.V. under one
 * or more contributor license agreements. Licensed under the "Elastic License
 * 2.0", the "GNU Affero General Public License v3.0 only", and the "Server Side
 * Public License v 1"; you may not use this file except in compliance with, at
 * your election, the "Elastic License 2.0", the "GNU Affero General Public
 * License v3.0 only", or the "Server Side Public License, v 1".
 */

package org.elasticsearch;

import org.elasticsearch.core.Assertions;
import org.elasticsearch.core.UpdateForV9;

import java.lang.reflect.Field;
import java.util.ArrayList;
import java.util.Collections;
import java.util.HashMap;
import java.util.List;
import java.util.Map;
import java.util.Set;
import java.util.TreeSet;
import java.util.function.IntFunction;

/**
 * <p>Transport version is used to coordinate compatible wire protocol communication between nodes, at a fine-grained level.  This replaces
 * and supersedes the old Version constants.</p>
 *
 * <p>Before adding a new version constant, please read the block comment at the end of the list of constants.</p>
 */
public class TransportVersions {

    /*
     * NOTE: IntelliJ lies!
     * This map is used during class construction, referenced by the registerTransportVersion method.
     * When all the transport version constants have been registered, the map is cleared & never touched again.
     */
    static TreeSet<Integer> IDS = new TreeSet<>();

    static TransportVersion def(int id) {
        if (IDS == null) throw new IllegalStateException("The IDS map needs to be present to call this method");

        if (IDS.add(id) == false) {
            throw new IllegalArgumentException("Version id " + id + " defined twice");
        }
        if (id < IDS.last()) {
            throw new IllegalArgumentException("Version id " + id + " is not defined in the right location. Keep constants sorted");
        }
        return new TransportVersion(id);
    }

    @UpdateForV9(owner = UpdateForV9.Owner.CORE_INFRA) // remove the transport versions with which v9 will not need to interact
    public static final TransportVersion ZERO = def(0);
    public static final TransportVersion V_7_0_0 = def(7_00_00_99);
    public static final TransportVersion V_7_1_0 = def(7_01_00_99);
    public static final TransportVersion V_7_2_0 = def(7_02_00_99);
    public static final TransportVersion V_7_3_0 = def(7_03_00_99);
    public static final TransportVersion V_7_3_2 = def(7_03_02_99);
    public static final TransportVersion V_7_4_0 = def(7_04_00_99);
    public static final TransportVersion V_7_6_0 = def(7_06_00_99);
    public static final TransportVersion V_7_8_0 = def(7_08_00_99);
    public static final TransportVersion V_7_8_1 = def(7_08_01_99);
    public static final TransportVersion V_7_9_0 = def(7_09_00_99);
    public static final TransportVersion V_7_10_0 = def(7_10_00_99);
    public static final TransportVersion V_7_11_0 = def(7_11_00_99);
    public static final TransportVersion V_7_12_0 = def(7_12_00_99);
    public static final TransportVersion V_7_13_0 = def(7_13_00_99);
    public static final TransportVersion V_7_14_0 = def(7_14_00_99);
    public static final TransportVersion V_7_15_0 = def(7_15_00_99);
    public static final TransportVersion V_7_15_1 = def(7_15_01_99);
    public static final TransportVersion V_7_16_0 = def(7_16_00_99);
    public static final TransportVersion V_7_17_0 = def(7_17_00_99);
    public static final TransportVersion V_7_17_1 = def(7_17_01_99);
    public static final TransportVersion V_7_17_8 = def(7_17_08_99);
    public static final TransportVersion V_8_0_0 = def(8_00_00_99);
    public static final TransportVersion V_8_1_0 = def(8_01_00_99);
    public static final TransportVersion V_8_2_0 = def(8_02_00_99);
    public static final TransportVersion V_8_3_0 = def(8_03_00_99);
    public static final TransportVersion V_8_4_0 = def(8_04_00_99);
    public static final TransportVersion V_8_5_0 = def(8_05_00_99);
    public static final TransportVersion V_8_6_0 = def(8_06_00_99);
    public static final TransportVersion V_8_6_1 = def(8_06_01_99);
    public static final TransportVersion V_8_7_0 = def(8_07_00_99);
    public static final TransportVersion V_8_7_1 = def(8_07_01_99);
    public static final TransportVersion V_8_8_0 = def(8_08_00_99);
    public static final TransportVersion V_8_8_1 = def(8_08_01_99);
    /*
     * READ THE COMMENT BELOW THIS BLOCK OF DECLARATIONS BEFORE ADDING NEW TRANSPORT VERSIONS
     * Detached transport versions added below here.
     */
    public static final TransportVersion V_8_9_X = def(8_500_020);
    public static final TransportVersion V_8_10_X = def(8_500_061);
    public static final TransportVersion V_8_11_X = def(8_512_0_01);
    public static final TransportVersion V_8_12_0 = def(8_560_0_00);
    public static final TransportVersion V_8_12_1 = def(8_560_0_01);
    public static final TransportVersion V_8_13_0 = def(8_595_0_00);
    public static final TransportVersion V_8_13_4 = def(8_595_0_01);
    public static final TransportVersion V_8_14_0 = def(8_636_0_01);
    public static final TransportVersion V_8_15_0 = def(8_702_0_02);
    public static final TransportVersion V_8_15_2 = def(8_702_0_03);
    public static final TransportVersion V_8_16_0 = def(8_772_0_01);
    public static final TransportVersion ADD_COMPATIBILITY_VERSIONS_TO_NODE_INFO_BACKPORT_8_16 = def(8_772_0_02);
    public static final TransportVersion SKIP_INNER_HITS_SEARCH_SOURCE_BACKPORT_8_16 = def(8_772_0_03);
    public static final TransportVersion QUERY_RULES_LIST_INCLUDES_TYPES_BACKPORT_8_16 = def(8_772_0_04);
    public static final TransportVersion REMOVE_MIN_COMPATIBLE_SHARD_NODE = def(8_773_0_00);
    public static final TransportVersion REVERT_REMOVE_MIN_COMPATIBLE_SHARD_NODE = def(8_774_0_00);
    public static final TransportVersion ESQL_FIELD_ATTRIBUTE_PARENT_SIMPLIFIED = def(8_775_0_00);
    public static final TransportVersion INFERENCE_DONT_PERSIST_ON_READ = def(8_776_0_00);
    public static final TransportVersion SIMULATE_MAPPING_ADDITION = def(8_777_0_00);
    public static final TransportVersion INTRODUCE_ALL_APPLICABLE_SELECTOR = def(8_778_0_00);
    public static final TransportVersion INDEX_MODE_LOOKUP = def(8_779_0_00);
    public static final TransportVersion INDEX_REQUEST_REMOVE_METERING = def(8_780_0_00);
    public static final TransportVersion CPU_STAT_STRING_PARSING = def(8_781_0_00);
    public static final TransportVersion QUERY_RULES_RETRIEVER = def(8_782_0_00);
    public static final TransportVersion ESQL_CCS_EXEC_INFO_WITH_FAILURES = def(8_783_0_00);
    public static final TransportVersion LOGSDB_TELEMETRY = def(8_784_0_00);
    public static final TransportVersion LOGSDB_TELEMETRY_STATS = def(8_785_0_00);
    public static final TransportVersion KQL_QUERY_ADDED = def(8_786_0_00);
    public static final TransportVersion ROLE_MONITOR_STATS = def(8_787_0_00);
    public static final TransportVersion DATA_STREAM_INDEX_VERSION_DEPRECATION_CHECK = def(8_788_0_00);
    public static final TransportVersion ADD_COMPATIBILITY_VERSIONS_TO_NODE_INFO = def(8_789_0_00);
    public static final TransportVersion VERTEX_AI_INPUT_TYPE_ADDED = def(8_790_0_00);
    public static final TransportVersion SKIP_INNER_HITS_SEARCH_SOURCE = def(8_791_0_00);
    public static final TransportVersion QUERY_RULES_LIST_INCLUDES_TYPES = def(8_792_0_00);
    public static final TransportVersion INDEX_STATS_ADDITIONAL_FIELDS = def(8_793_0_00);
    public static final TransportVersion INDEX_STATS_ADDITIONAL_FIELDS_REVERT = def(8_794_0_00);
    public static final TransportVersion FAST_REFRESH_RCO_2 = def(8_795_0_00);
    public static final TransportVersion ESQL_ENRICH_RUNTIME_WARNINGS = def(8_796_0_00);
    public static final TransportVersion INGEST_PIPELINE_CONFIGURATION_AS_MAP = def(8_797_0_00);
    public static final TransportVersion LOGSDB_TELEMETRY_CUSTOM_CUTOFF_DATE_FIX_8_17 = def(8_797_0_01);
    public static final TransportVersion SOURCE_MODE_TELEMETRY_FIX_8_17 = def(8_797_0_02);
    public static final TransportVersion INDEXING_PRESSURE_THROTTLING_STATS = def(8_798_0_00);
    public static final TransportVersion REINDEX_DATA_STREAMS = def(8_799_0_00);
    public static final TransportVersion ESQL_REMOVE_NODE_LEVEL_PLAN = def(8_800_0_00);
    public static final TransportVersion LOGSDB_TELEMETRY_CUSTOM_CUTOFF_DATE = def(8_801_0_00);
    public static final TransportVersion SOURCE_MODE_TELEMETRY = def(8_802_0_00);
    public static final TransportVersion NEW_REFRESH_CLUSTER_BLOCK = def(8_803_0_00);
    public static final TransportVersion RETRIES_AND_OPERATIONS_IN_BLOBSTORE_STATS = def(8_804_0_00);
    public static final TransportVersion ADD_DATA_STREAM_OPTIONS_TO_TEMPLATES = def(8_805_0_00);
    public static final TransportVersion KNN_QUERY_RESCORE_OVERSAMPLE = def(8_806_0_00);
    public static final TransportVersion SEMANTIC_QUERY_LENIENT = def(8_807_0_00);
    public static final TransportVersion ESQL_QUERY_BUILDER_IN_SEARCH_FUNCTIONS = def(8_808_0_00);
    public static final TransportVersion EQL_ALLOW_PARTIAL_SEARCH_RESULTS = def(8_809_0_00);
    public static final TransportVersion NODE_VERSION_INFORMATION_WITH_MIN_READ_ONLY_INDEX_VERSION = def(8_810_0_00);
    public static final TransportVersion ERROR_TRACE_IN_TRANSPORT_HEADER = def(8_811_0_00);
    public static final TransportVersion FAILURE_STORE_ENABLED_BY_CLUSTER_SETTING = def(8_812_0_00);
    public static final TransportVersion SIMULATE_IGNORED_FIELDS = def(8_813_0_00);
    public static final TransportVersion TRANSFORMS_UPGRADE_MODE = def(8_814_0_00);
    public static final TransportVersion NODE_SHUTDOWN_EPHEMERAL_ID_ADDED = def(8_815_0_00);
    public static final TransportVersion ESQL_CCS_TELEMETRY_STATS = def(8_816_0_00);
    public static final TransportVersion TEXT_EMBEDDING_QUERY_VECTOR_BUILDER_INFER_MODEL_ID = def(8_817_0_00);
    public static final TransportVersion ESQL_ENABLE_NODE_LEVEL_REDUCTION = def(8_818_0_00);
    public static final TransportVersion JINA_AI_INTEGRATION_ADDED = def(8_819_0_00);
    public static final TransportVersion TRACK_INDEX_FAILED_DUE_TO_VERSION_CONFLICT_METRIC = def(8_820_0_00);
    public static final TransportVersion REPLACE_FAILURE_STORE_OPTIONS_WITH_SELECTOR_SYNTAX = def(8_821_0_00);
    public static final TransportVersion ELASTIC_INFERENCE_SERVICE_UNIFIED_CHAT_COMPLETIONS_INTEGRATION = def(8_822_0_00);
    public static final TransportVersion KQL_QUERY_TECH_PREVIEW = def(8_823_0_00);
    public static final TransportVersion ESQL_PROFILE_ROWS_PROCESSED = def(8_824_0_00);
    public static final TransportVersion BYTE_SIZE_VALUE_ALWAYS_USES_BYTES_1 = def(8_825_0_00);
    public static final TransportVersion REVERT_BYTE_SIZE_VALUE_ALWAYS_USES_BYTES_1 = def(8_826_0_00);
    public static final TransportVersion ESQL_SKIP_ES_INDEX_SERIALIZATION = def(8_827_0_00);
    public static final TransportVersion ADD_INDEX_BLOCK_TWO_PHASE = def(8_828_0_00);
    public static final TransportVersion RESOLVE_CLUSTER_NO_INDEX_EXPRESSION = def(8_829_0_00);
    public static final TransportVersion ML_ROLLOVER_LEGACY_INDICES = def(8_830_0_00);
    public static final TransportVersion ADD_INCLUDE_FAILURE_INDICES_OPTION = def(8_831_0_00);
    public static final TransportVersion ESQL_RESPONSE_PARTIAL = def(8_832_0_00);
    public static final TransportVersion RANK_DOC_OPTIONAL_METADATA_FOR_EXPLAIN = def(8_833_0_00);
    public static final TransportVersion ILM_ADD_SEARCHABLE_SNAPSHOT_ADD_REPLICATE_FOR = def(8_834_0_00);
    public static final TransportVersion INGEST_REQUEST_INCLUDE_SOURCE_ON_ERROR = def(8_835_0_00);
    public static final TransportVersion RESOURCE_DEPRECATION_CHECKS = def(8_836_0_00);
    public static final TransportVersion LINEAR_RETRIEVER_SUPPORT = def(8_837_0_00);
    public static final TransportVersion TIMEOUT_GET_PARAM_FOR_RESOLVE_CLUSTER = def(8_838_0_00);
    public static final TransportVersion INFERENCE_REQUEST_ADAPTIVE_RATE_LIMITING = def(8_839_0_00);
    public static final TransportVersion ML_INFERENCE_IBM_WATSONX_RERANK_ADDED = def(8_840_0_00);
    public static final TransportVersion COHERE_BIT_EMBEDDING_TYPE_SUPPORT_ADDED_BACKPORT_8_X = def(8_840_0_01);
    public static final TransportVersion ELASTICSEARCH_9_0 = def(9_000_0_00);
    public static final TransportVersion REMOVE_SNAPSHOT_FAILURES_90 = def(9_000_0_01);
    public static final TransportVersion TRANSPORT_STATS_HANDLING_TIME_REQUIRED_90 = def(9_000_0_02);
    public static final TransportVersion REMOVE_DESIRED_NODE_VERSION_90 = def(9_000_0_03);
    public static final TransportVersion ESQL_DRIVER_TASK_DESCRIPTION_90 = def(9_000_0_04);
    public static final TransportVersion COHERE_BIT_EMBEDDING_TYPE_SUPPORT_ADDED = def(9_001_0_00);
    public static final TransportVersion REMOVE_SNAPSHOT_FAILURES = def(9_002_0_00);
    public static final TransportVersion TRANSPORT_STATS_HANDLING_TIME_REQUIRED = def(9_003_0_00);
    public static final TransportVersion REMOVE_DESIRED_NODE_VERSION = def(9_004_0_00);
    public static final TransportVersion ESQL_DRIVER_TASK_DESCRIPTION = def(9_005_0_00);
    public static final TransportVersion ESQL_RETRY_ON_SHARD_LEVEL_FAILURE = def(9_006_0_00);
<<<<<<< HEAD
    public static final TransportVersion ROLE_SELECTORS_FIELD = def(9_007_0_00);
=======
    public static final TransportVersion ESQL_PROFILE_ASYNC_NANOS = def(9_007_00_0);
>>>>>>> c92b7b56

    /*
     * STOP! READ THIS FIRST! No, really,
     *        ____ _____ ___  ____  _        ____  _____    _    ____    _____ _   _ ___ ____    _____ ___ ____  ____ _____ _
     *       / ___|_   _/ _ \|  _ \| |      |  _ \| ____|  / \  |  _ \  |_   _| | | |_ _/ ___|  |  ___|_ _|  _ \/ ___|_   _| |
     *       \___ \ | || | | | |_) | |      | |_) |  _|   / _ \ | | | |   | | | |_| || |\___ \  | |_   | || |_) \___ \ | | | |
     *        ___) || || |_| |  __/|_|      |  _ <| |___ / ___ \| |_| |   | | |  _  || | ___) | |  _|  | ||  _ < ___) || | |_|
     *       |____/ |_| \___/|_|   (_)      |_| \_\_____/_/   \_\____/    |_| |_| |_|___|____/  |_|   |___|_| \_\____/ |_| (_)
     *
     * A new transport version should be added EVERY TIME a change is made to the serialization protocol of one or more classes. Each
     * transport version should only be used in a single merged commit (apart from the BwC versions copied from o.e.Version, ≤V_8_8_1).
     *
     * ADDING A TRANSPORT VERSION
     * To add a new transport version, add a new constant at the bottom of the list, above this comment. Don't add other lines,
     * comments, etc. The version id has the following layout:
     *
     * M_NNN_S_PP
     *
     * M - The major version of Elasticsearch
     * NNN - The server version part
     * S - The subsidiary version part. It should always be 0 here, it is only used in subsidiary repositories.
     * PP - The patch version part
     *
     * To determine the id of the next TransportVersion constant, do the following:
     * - Use the same major version, unless bumping majors
     * - Bump the server version part by 1, unless creating a patch version
     * - Leave the subsidiary part as 0
     * - Bump the patch part if creating a patch version
     *
     * If a patch version is created, it should be placed sorted among the other existing constants.
     *
     * REVERTING A TRANSPORT VERSION
     *
     * If you revert a commit with a transport version change, you MUST ensure there is a NEW transport version representing the reverted
     * change. DO NOT let the transport version go backwards, it must ALWAYS be incremented.
     *
     * DETERMINING TRANSPORT VERSIONS FROM GIT HISTORY
     *
     * If your git checkout has the expected minor-version-numbered branches and the expected release-version tags then you can find the
     * transport versions known by a particular release ...
     *
     *     git show v8.11.0:server/src/main/java/org/elasticsearch/TransportVersions.java | grep '= def'
     *
     * ... or by a particular branch ...
     *
     *     git show 8.11:server/src/main/java/org/elasticsearch/TransportVersions.java | grep '= def'
     *
     * ... and you can see which versions were added in between two versions too ...
     *
     *     git diff v8.11.0..main -- server/src/main/java/org/elasticsearch/TransportVersions.java
     *
     * In branches 8.7-8.10 see server/src/main/java/org/elasticsearch/TransportVersion.java for the equivalent definitions.
     */

    /**
     * Reference to the earliest compatible transport version to this version of the codebase.
     * This should be the transport version used by the highest minor version of the previous major.
     */
    public static final TransportVersion MINIMUM_COMPATIBLE = BYTE_SIZE_VALUE_ALWAYS_USES_BYTES_1;

    /**
     * Reference to the minimum transport version that can be used with CCS.
     * This should be the transport version used by the previous minor release.
     */
    public static final TransportVersion MINIMUM_CCS_VERSION = BYTE_SIZE_VALUE_ALWAYS_USES_BYTES_1;

    /**
     * Sorted list of all versions defined in this class
     */
    static final List<TransportVersion> DEFINED_VERSIONS = collectAllVersionIdsDefinedInClass(TransportVersions.class);

    // the highest transport version constant defined
    static final TransportVersion LATEST_DEFINED;
    static {
        LATEST_DEFINED = DEFINED_VERSIONS.getLast();

        // see comment on IDS field
        // now we're registered all the transport versions, we can clear the map
        IDS = null;
    }

    public static List<TransportVersion> collectAllVersionIdsDefinedInClass(Class<?> cls) {
        Map<Integer, String> versionIdFields = new HashMap<>();
        List<TransportVersion> definedTransportVersions = new ArrayList<>();

        Set<String> ignore = Set.of("ZERO", "CURRENT", "MINIMUM_COMPATIBLE", "MINIMUM_CCS_VERSION");

        for (Field declaredField : cls.getFields()) {
            if (declaredField.getType().equals(TransportVersion.class)) {
                String fieldName = declaredField.getName();
                if (ignore.contains(fieldName)) {
                    continue;
                }

                TransportVersion version;
                try {
                    version = (TransportVersion) declaredField.get(null);
                } catch (IllegalAccessException e) {
                    throw new AssertionError(e);
                }
                definedTransportVersions.add(version);

                if (Assertions.ENABLED) {
                    // check the version number is unique
                    var sameVersionNumber = versionIdFields.put(version.id(), fieldName);
                    assert sameVersionNumber == null
                        : "Versions ["
                            + sameVersionNumber
                            + "] and ["
                            + fieldName
                            + "] have the same version number ["
                            + version.id()
                            + "]. Each TransportVersion should have a different version number";
                }
            }
        }

        Collections.sort(definedTransportVersions);

        return List.copyOf(definedTransportVersions);
    }

    static final IntFunction<String> VERSION_LOOKUP = ReleaseVersions.generateVersionsLookup(TransportVersions.class, LATEST_DEFINED.id());

    // no instance
    private TransportVersions() {}
}<|MERGE_RESOLUTION|>--- conflicted
+++ resolved
@@ -184,11 +184,7 @@
     public static final TransportVersion REMOVE_DESIRED_NODE_VERSION = def(9_004_0_00);
     public static final TransportVersion ESQL_DRIVER_TASK_DESCRIPTION = def(9_005_0_00);
     public static final TransportVersion ESQL_RETRY_ON_SHARD_LEVEL_FAILURE = def(9_006_0_00);
-<<<<<<< HEAD
-    public static final TransportVersion ROLE_SELECTORS_FIELD = def(9_007_0_00);
-=======
     public static final TransportVersion ESQL_PROFILE_ASYNC_NANOS = def(9_007_00_0);
->>>>>>> c92b7b56
 
     /*
      * STOP! READ THIS FIRST! No, really,

--- conflicted
+++ resolved
@@ -146,11 +146,8 @@
     public static final TransportVersion VOYAGE_AI_INTEGRATION_ADDED_BACKPORT_8_X = def(8_841_0_05);
     public static final TransportVersion JINA_AI_EMBEDDING_TYPE_SUPPORT_ADDED_BACKPORT_8_19 = def(8_841_0_06);
     public static final TransportVersion RETRY_ILM_ASYNC_ACTION_REQUIRE_ERROR_8_19 = def(8_841_0_07);
-<<<<<<< HEAD
-    public static final TransportVersion ML_INFERENCE_DEEPSEEK_8_19 = def(8_841_0_08);
-=======
     public static final TransportVersion INFERENCE_CONTEXT_8_X = def(8_841_0_08);
->>>>>>> d7864f4a
+    public static final TransportVersion ML_INFERENCE_DEEPSEEK_8_19 = def(8_841_0_09);
     public static final TransportVersion INITIAL_ELASTICSEARCH_9_0 = def(9_000_0_00);
     public static final TransportVersion REMOVE_SNAPSHOT_FAILURES_90 = def(9_000_0_01);
     public static final TransportVersion TRANSPORT_STATS_HANDLING_TIME_REQUIRED_90 = def(9_000_0_02);
@@ -186,11 +183,8 @@
     public static final TransportVersion RETRY_ILM_ASYNC_ACTION_REQUIRE_ERROR = def(9_025_0_00);
     public static final TransportVersion ESQL_SERIALIZE_BLOCK_TYPE_CODE = def(9_026_0_00);
     public static final TransportVersion ESQL_THREAD_NAME_IN_DRIVER_PROFILE = def(9_027_0_00);
-<<<<<<< HEAD
-    public static final TransportVersion ML_INFERENCE_DEEPSEEK = def(9_028_00_0);
-=======
     public static final TransportVersion INFERENCE_CONTEXT = def(9_028_0_00);
->>>>>>> d7864f4a
+    public static final TransportVersion ML_INFERENCE_DEEPSEEK = def(9_029_00_0);
 
     /*
      * STOP! READ THIS FIRST! No, really,

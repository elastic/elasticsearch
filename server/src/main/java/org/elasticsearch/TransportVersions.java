--- conflicted
+++ resolved
@@ -310,11 +310,8 @@
     public static final TransportVersion ML_INFERENCE_CUSTOM_SERVICE_REMOVE_ERROR_PARSING = def(9_102_0_00);
     public static final TransportVersion ML_INFERENCE_CUSTOM_SERVICE_EMBEDDING_BATCH_SIZE = def(9_103_0_00);
     public static final TransportVersion STREAMS_LOGS_SUPPORT = def(9_104_0_00);
-<<<<<<< HEAD
-    public static final TransportVersion CLUSTER_STATE_PROJECTS_SETTINGS = def(9_105_0_00);
-=======
     public static final TransportVersion ML_INFERENCE_CUSTOM_SERVICE_INPUT_TYPE = def(9_105_0_00);
->>>>>>> 2f3b2b39
+    public static final TransportVersion CLUSTER_STATE_PROJECTS_SETTINGS = def(9_106_0_00);
 
     /*
      * STOP! READ THIS FIRST! No, really,

--- conflicted
+++ resolved
@@ -195,11 +195,8 @@
     public static final TransportVersion ML_INFERENCE_MISTRAL_CHAT_COMPLETION_ADDED_8_19 = def(8_841_0_47);
     public static final TransportVersion ML_INFERENCE_ELASTIC_RERANK_ADDED_8_19 = def(8_841_0_48);
     public static final TransportVersion NONE_CHUNKING_STRATEGY_8_19 = def(8_841_0_49);
-<<<<<<< HEAD
-    public static final TransportVersion SPARSE_VECTOR_FIELD_PRUNING_OPTIONS_8_19 = def(8_841_0_50);
-=======
     public static final TransportVersion IDP_CUSTOM_SAML_ATTRIBUTES_ALLOW_LIST_8_19 = def(8_841_0_50);
->>>>>>> e4371631
+    public static final TransportVersion SPARSE_VECTOR_FIELD_PRUNING_OPTIONS_8_19 = def(8_841_0_51);
     public static final TransportVersion V_9_0_0 = def(9_000_0_09);
     public static final TransportVersion INITIAL_ELASTICSEARCH_9_0_1 = def(9_000_0_10);
     public static final TransportVersion INITIAL_ELASTICSEARCH_9_0_2 = def(9_000_0_11);
@@ -301,12 +298,9 @@
     public static final TransportVersion SEARCH_LOAD_PER_INDEX_STATS = def(9_095_0_00);
     public static final TransportVersion HEAP_USAGE_IN_CLUSTER_INFO = def(9_096_0_00);
     public static final TransportVersion NONE_CHUNKING_STRATEGY = def(9_097_0_00);
-<<<<<<< HEAD
-    public static final TransportVersion SPARSE_VECTOR_FIELD_PRUNING_OPTIONS = def(9_098_0_00);
-=======
     public static final TransportVersion PROJECT_DELETION_GLOBAL_BLOCK = def(9_098_0_00);
     public static final TransportVersion SECURITY_CLOUD_API_KEY_REALM_AND_TYPE = def(9_099_0_00);
->>>>>>> e4371631
+    public static final TransportVersion SPARSE_VECTOR_FIELD_PRUNING_OPTIONS = def(9_100_0_00);
 
     /*
      * STOP! READ THIS FIRST! No, really,

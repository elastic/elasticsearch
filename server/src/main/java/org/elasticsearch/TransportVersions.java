--- conflicted
+++ resolved
@@ -200,10 +200,6 @@
     public static final TransportVersion SKIP_INNER_HITS_SEARCH_SOURCE = def(8_791_00_0);
     public static final TransportVersion QUERY_RULES_LIST_INCLUDES_TYPES = def(8_792_00_0);
     public static final TransportVersion INDEX_STATS_ADDITIONAL_FIELDS = def(8_793_00_0);
-<<<<<<< HEAD
-    public static final TransportVersion ML_INFERENCE_UNIFIED_COMPLETIONS_API = def(8_794_00_0);
-
-=======
     public static final TransportVersion INDEX_STATS_ADDITIONAL_FIELDS_REVERT = def(8_794_00_0);
     public static final TransportVersion FAST_REFRESH_RCO_2 = def(8_795_00_0);
     public static final TransportVersion ESQL_ENRICH_RUNTIME_WARNINGS = def(8_796_00_0);
@@ -211,7 +207,7 @@
     public static final TransportVersion INDEXING_PRESSURE_THROTTLING_STATS = def(8_798_00_0);
     public static final TransportVersion REINDEX_DATA_STREAMS = def(8_799_00_0);
     public static final TransportVersion ESQL_REMOVE_NODE_LEVEL_PLAN = def(8_800_00_0);
->>>>>>> f05c9b07
+    public static final TransportVersion ML_INFERENCE_UNIFIED_COMPLETIONS_API = def(8_801_00_0);
     /*
      * STOP! READ THIS FIRST! No, really,
      *        ____ _____ ___  ____  _        ____  _____    _    ____    _____ _   _ ___ ____    _____ ___ ____  ____ _____ _

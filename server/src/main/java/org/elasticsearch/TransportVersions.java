--- conflicted
+++ resolved
@@ -211,11 +211,8 @@
     public static final TransportVersion REPOSITORIES_METADATA_AS_PROJECT_CUSTOM = def(9_042_0_00);
     public static final TransportVersion BATCHED_QUERY_PHASE_VERSION = def(9_043_0_00);
     public static final TransportVersion REMOTE_EXCEPTION = def(9_044_0_00);
-<<<<<<< HEAD
-    public static final TransportVersion SEMANTIC_TEXT_CHUNKING_CONFIG = def(9_045_00_0);
-=======
     public static final TransportVersion ESQL_REMOVE_AGGREGATE_TYPE = def(9_045_0_00);
->>>>>>> 0c16ed7f
+    public static final TransportVersion SEMANTIC_TEXT_CHUNKING_CONFIG = def(9_046_00_0);
 
     /*
      * STOP! READ THIS FIRST! No, really,

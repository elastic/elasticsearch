/*
 * Copyright Elasticsearch B.V. and/or licensed to Elasticsearch B.V. under one
 * or more contributor license agreements. Licensed under the "Elastic License
 * 2.0", the "GNU Affero General Public License v3.0 only", and the "Server Side
 * Public License v 1"; you may not use this file except in compliance with, at
 * your election, the "Elastic License 2.0", the "GNU Affero General Public
 * License v3.0 only", or the "Server Side Public License, v 1".
 */

package org.elasticsearch;

import org.elasticsearch.core.Assertions;
import org.elasticsearch.core.UpdateForV9;

import java.lang.reflect.Field;
import java.util.ArrayList;
import java.util.Collections;
import java.util.HashMap;
import java.util.List;
import java.util.Map;
import java.util.Set;
import java.util.TreeSet;
import java.util.function.IntFunction;

/**
 * <p>Transport version is used to coordinate compatible wire protocol communication between nodes, at a fine-grained level.  This replaces
 * and supersedes the old Version constants.</p>
 *
 * <p>Before adding a new version constant, please read the block comment at the end of the list of constants.</p>
 */
public class TransportVersions {

    /*
     * NOTE: IntelliJ lies!
     * This map is used during class construction, referenced by the registerTransportVersion method.
     * When all the transport version constants have been registered, the map is cleared & never touched again.
     */
    static TreeSet<Integer> IDS = new TreeSet<>();

    static TransportVersion def(int id) {
        if (IDS == null) throw new IllegalStateException("The IDS map needs to be present to call this method");

        if (IDS.add(id) == false) {
            throw new IllegalArgumentException("Version id " + id + " defined twice");
        }
        if (id < IDS.last()) {
            throw new IllegalArgumentException("Version id " + id + " is not defined in the right location. Keep constants sorted");
        }
        return new TransportVersion(id);
    }

    @UpdateForV9(owner = UpdateForV9.Owner.CORE_INFRA) // remove the transport versions with which v9 will not need to interact
    public static final TransportVersion ZERO = def(0);
    public static final TransportVersion V_7_0_0 = def(7_00_00_99);
    public static final TransportVersion V_7_1_0 = def(7_01_00_99);
    public static final TransportVersion V_7_2_0 = def(7_02_00_99);
    public static final TransportVersion V_7_3_0 = def(7_03_00_99);
    public static final TransportVersion V_7_3_2 = def(7_03_02_99);
    public static final TransportVersion V_7_4_0 = def(7_04_00_99);
    public static final TransportVersion V_7_6_0 = def(7_06_00_99);
    public static final TransportVersion V_7_8_0 = def(7_08_00_99);
    public static final TransportVersion V_7_8_1 = def(7_08_01_99);
    public static final TransportVersion V_7_9_0 = def(7_09_00_99);
    public static final TransportVersion V_7_10_0 = def(7_10_00_99);
    public static final TransportVersion V_7_10_1 = def(7_10_01_99);
    public static final TransportVersion V_7_11_0 = def(7_11_00_99);
    public static final TransportVersion V_7_12_0 = def(7_12_00_99);
    public static final TransportVersion V_7_13_0 = def(7_13_00_99);
    public static final TransportVersion V_7_14_0 = def(7_14_00_99);
    public static final TransportVersion V_7_15_0 = def(7_15_00_99);
    public static final TransportVersion V_7_15_1 = def(7_15_01_99);
    public static final TransportVersion V_7_16_0 = def(7_16_00_99);
    public static final TransportVersion V_7_17_0 = def(7_17_00_99);
    public static final TransportVersion V_7_17_1 = def(7_17_01_99);
    public static final TransportVersion V_7_17_8 = def(7_17_08_99);
    public static final TransportVersion V_8_0_0 = def(8_00_00_99);
    public static final TransportVersion V_8_1_0 = def(8_01_00_99);
    public static final TransportVersion V_8_2_0 = def(8_02_00_99);
    public static final TransportVersion V_8_3_0 = def(8_03_00_99);
    public static final TransportVersion V_8_4_0 = def(8_04_00_99);
    public static final TransportVersion V_8_5_0 = def(8_05_00_99);
    public static final TransportVersion V_8_6_0 = def(8_06_00_99);
    public static final TransportVersion V_8_6_1 = def(8_06_01_99);
    public static final TransportVersion V_8_7_0 = def(8_07_00_99);
    public static final TransportVersion V_8_7_1 = def(8_07_01_99);
    public static final TransportVersion V_8_8_0 = def(8_08_00_99);
    public static final TransportVersion V_8_8_1 = def(8_08_01_99);
    /*
     * READ THE COMMENT BELOW THIS BLOCK OF DECLARATIONS BEFORE ADDING NEW TRANSPORT VERSIONS
     * Detached transport versions added below here.
     */
    public static final TransportVersion V_8_9_X = def(8_500_020);
    public static final TransportVersion V_8_10_X = def(8_500_061);
    public static final TransportVersion V_8_11_X = def(8_512_00_1);
    public static final TransportVersion V_8_12_0 = def(8_560_00_0);
    public static final TransportVersion V_8_12_1 = def(8_560_00_1);
    public static final TransportVersion V_8_13_0 = def(8_595_00_0);
    public static final TransportVersion V_8_13_4 = def(8_595_00_1);
    public static final TransportVersion V_8_14_0 = def(8_636_00_1);
    public static final TransportVersion V_8_15_0 = def(8_702_00_2);
    public static final TransportVersion V_8_15_2 = def(8_702_00_3);
    public static final TransportVersion V_8_16_0 = def(8_772_00_1);
    public static final TransportVersion ADD_COMPATIBILITY_VERSIONS_TO_NODE_INFO_BACKPORT_8_16 = def(8_772_00_2);
    public static final TransportVersion SKIP_INNER_HITS_SEARCH_SOURCE_BACKPORT_8_16 = def(8_772_00_3);
    public static final TransportVersion QUERY_RULES_LIST_INCLUDES_TYPES_BACKPORT_8_16 = def(8_772_00_4);
    public static final TransportVersion REMOVE_MIN_COMPATIBLE_SHARD_NODE = def(8_773_00_0);
    public static final TransportVersion REVERT_REMOVE_MIN_COMPATIBLE_SHARD_NODE = def(8_774_00_0);
    public static final TransportVersion ESQL_FIELD_ATTRIBUTE_PARENT_SIMPLIFIED = def(8_775_00_0);
    public static final TransportVersion INFERENCE_DONT_PERSIST_ON_READ = def(8_776_00_0);
    public static final TransportVersion SIMULATE_MAPPING_ADDITION = def(8_777_00_0);
    public static final TransportVersion INTRODUCE_ALL_APPLICABLE_SELECTOR = def(8_778_00_0);
    public static final TransportVersion INDEX_MODE_LOOKUP = def(8_779_00_0);
    public static final TransportVersion INDEX_REQUEST_REMOVE_METERING = def(8_780_00_0);
    public static final TransportVersion CPU_STAT_STRING_PARSING = def(8_781_00_0);
    public static final TransportVersion QUERY_RULES_RETRIEVER = def(8_782_00_0);
    public static final TransportVersion ESQL_CCS_EXEC_INFO_WITH_FAILURES = def(8_783_00_0);
    public static final TransportVersion LOGSDB_TELEMETRY = def(8_784_00_0);
    public static final TransportVersion LOGSDB_TELEMETRY_STATS = def(8_785_00_0);
    public static final TransportVersion KQL_QUERY_ADDED = def(8_786_00_0);
    public static final TransportVersion ROLE_MONITOR_STATS = def(8_787_00_0);
    public static final TransportVersion DATA_STREAM_INDEX_VERSION_DEPRECATION_CHECK = def(8_788_00_0);
    public static final TransportVersion ADD_COMPATIBILITY_VERSIONS_TO_NODE_INFO = def(8_789_00_0);
    public static final TransportVersion VERTEX_AI_INPUT_TYPE_ADDED = def(8_790_00_0);
    public static final TransportVersion SKIP_INNER_HITS_SEARCH_SOURCE = def(8_791_00_0);
    public static final TransportVersion QUERY_RULES_LIST_INCLUDES_TYPES = def(8_792_00_0);
    public static final TransportVersion INDEX_STATS_ADDITIONAL_FIELDS = def(8_793_00_0);
    public static final TransportVersion INDEX_STATS_ADDITIONAL_FIELDS_REVERT = def(8_794_00_0);
    public static final TransportVersion FAST_REFRESH_RCO_2 = def(8_795_00_0);
    public static final TransportVersion ESQL_ENRICH_RUNTIME_WARNINGS = def(8_796_00_0);
    public static final TransportVersion INGEST_PIPELINE_CONFIGURATION_AS_MAP = def(8_797_00_0);
    public static final TransportVersion LOGSDB_TELEMETRY_CUSTOM_CUTOFF_DATE_FIX_8_17 = def(8_797_00_1);
    public static final TransportVersion SOURCE_MODE_TELEMETRY_FIX_8_17 = def(8_797_00_2);
    public static final TransportVersion INDEXING_PRESSURE_THROTTLING_STATS = def(8_798_00_0);
    public static final TransportVersion REINDEX_DATA_STREAMS = def(8_799_00_0);
    public static final TransportVersion ESQL_REMOVE_NODE_LEVEL_PLAN = def(8_800_00_0);
    public static final TransportVersion LOGSDB_TELEMETRY_CUSTOM_CUTOFF_DATE = def(8_801_00_0);
    public static final TransportVersion SOURCE_MODE_TELEMETRY = def(8_802_00_0);
    public static final TransportVersion NEW_REFRESH_CLUSTER_BLOCK = def(8_803_00_0);
    public static final TransportVersion RETRIES_AND_OPERATIONS_IN_BLOBSTORE_STATS = def(8_804_00_0);
    public static final TransportVersion ADD_DATA_STREAM_OPTIONS_TO_TEMPLATES = def(8_805_00_0);
    public static final TransportVersion KNN_QUERY_RESCORE_OVERSAMPLE = def(8_806_00_0);
    public static final TransportVersion SEMANTIC_QUERY_LENIENT = def(8_807_00_0);
    public static final TransportVersion ESQL_QUERY_BUILDER_IN_SEARCH_FUNCTIONS = def(8_808_00_0);
    public static final TransportVersion EQL_ALLOW_PARTIAL_SEARCH_RESULTS = def(8_809_00_0);
    public static final TransportVersion NODE_VERSION_INFORMATION_WITH_MIN_READ_ONLY_INDEX_VERSION = def(8_810_00_0);
    public static final TransportVersion ERROR_TRACE_IN_TRANSPORT_HEADER = def(8_811_00_0);
    public static final TransportVersion FAILURE_STORE_ENABLED_BY_CLUSTER_SETTING = def(8_812_00_0);
    public static final TransportVersion SIMULATE_IGNORED_FIELDS = def(8_813_00_0);
    public static final TransportVersion TRANSFORMS_UPGRADE_MODE = def(8_814_00_0);
    public static final TransportVersion NODE_SHUTDOWN_EPHEMERAL_ID_ADDED = def(8_815_00_0);
    public static final TransportVersion ESQL_CCS_TELEMETRY_STATS = def(8_816_00_0);
    public static final TransportVersion TEXT_EMBEDDING_QUERY_VECTOR_BUILDER_INFER_MODEL_ID = def(8_817_00_0);
    public static final TransportVersion ESQL_ENABLE_NODE_LEVEL_REDUCTION = def(8_818_00_0);
<<<<<<< HEAD
    public static final TransportVersion ADD_INDEX_BLOCK_TWO_PHASE = def(8_819_00_0);
=======
    public static final TransportVersion JINA_AI_INTEGRATION_ADDED = def(8_819_00_0);
    public static final TransportVersion TRACK_INDEX_FAILED_DUE_TO_VERSION_CONFLICT_METRIC = def(8_820_00_0);
    public static final TransportVersion REPLACE_FAILURE_STORE_OPTIONS_WITH_SELECTOR_SYNTAX = def(8_821_00_0);
    public static final TransportVersion ELASTIC_INFERENCE_SERVICE_UNIFIED_CHAT_COMPLETIONS_INTEGRATION = def(8_822_00_0);
    public static final TransportVersion KQL_QUERY_TECH_PREVIEW = def(8_823_00_0);
>>>>>>> 03424aa5

    /*
     * STOP! READ THIS FIRST! No, really,
     *        ____ _____ ___  ____  _        ____  _____    _    ____    _____ _   _ ___ ____    _____ ___ ____  ____ _____ _
     *       / ___|_   _/ _ \|  _ \| |      |  _ \| ____|  / \  |  _ \  |_   _| | | |_ _/ ___|  |  ___|_ _|  _ \/ ___|_   _| |
     *       \___ \ | || | | | |_) | |      | |_) |  _|   / _ \ | | | |   | | | |_| || |\___ \  | |_   | || |_) \___ \ | | | |
     *        ___) || || |_| |  __/|_|      |  _ <| |___ / ___ \| |_| |   | | |  _  || | ___) | |  _|  | ||  _ < ___) || | |_|
     *       |____/ |_| \___/|_|   (_)      |_| \_\_____/_/   \_\____/    |_| |_| |_|___|____/  |_|   |___|_| \_\____/ |_| (_)
     *
     * A new transport version should be added EVERY TIME a change is made to the serialization protocol of one or more classes. Each
     * transport version should only be used in a single merged commit (apart from the BwC versions copied from o.e.Version, ≤V_8_8_1).
     *
     * ADDING A TRANSPORT VERSION
     * To add a new transport version, add a new constant at the bottom of the list, above this comment. Don't add other lines,
     * comments, etc. The version id has the following layout:
     *
     * M_NNN_SS_P
     *
     * M - The major version of Elasticsearch
     * NNN - The server version part
     * SS - The serverless version part. It should always be 00 here, it is used by serverless only.
     * P - The patch version part
     *
     * To determine the id of the next TransportVersion constant, do the following:
     * - Use the same major version, unless bumping majors
     * - Bump the server version part by 1, unless creating a patch version
     * - Leave the serverless part as 00
     * - Bump the patch part if creating a patch version
     *
     * If a patch version is created, it should be placed sorted among the other existing constants.
     *
     * REVERTING A TRANSPORT VERSION
     *
     * If you revert a commit with a transport version change, you MUST ensure there is a NEW transport version representing the reverted
     * change. DO NOT let the transport version go backwards, it must ALWAYS be incremented.
     *
     * DETERMINING TRANSPORT VERSIONS FROM GIT HISTORY
     *
     * If your git checkout has the expected minor-version-numbered branches and the expected release-version tags then you can find the
     * transport versions known by a particular release ...
     *
     *     git show v8.11.0:server/src/main/java/org/elasticsearch/TransportVersions.java | grep '= def'
     *
     * ... or by a particular branch ...
     *
     *     git show 8.11:server/src/main/java/org/elasticsearch/TransportVersions.java | grep '= def'
     *
     * ... and you can see which versions were added in between two versions too ...
     *
     *     git diff v8.11.0..main -- server/src/main/java/org/elasticsearch/TransportVersions.java
     *
     * In branches 8.7-8.10 see server/src/main/java/org/elasticsearch/TransportVersion.java for the equivalent definitions.
     */

    /**
     * Reference to the earliest compatible transport version to this version of the codebase.
     * This should be the transport version used by the highest minor version of the previous major.
     */
    @UpdateForV9(owner = UpdateForV9.Owner.CORE_INFRA)
    // This needs to be bumped to the 8.last
    public static final TransportVersion MINIMUM_COMPATIBLE = V_7_17_0;

    /**
     * Reference to the minimum transport version that can be used with CCS.
     * This should be the transport version used by the previous minor release.
     */
    public static final TransportVersion MINIMUM_CCS_VERSION = V_8_15_0;

    /**
     * Sorted list of all versions defined in this class
     */
    static final List<TransportVersion> DEFINED_VERSIONS = collectAllVersionIdsDefinedInClass(TransportVersions.class);

    // the highest transport version constant defined
    static final TransportVersion LATEST_DEFINED;
    static {
        LATEST_DEFINED = DEFINED_VERSIONS.getLast();

        // see comment on IDS field
        // now we're registered all the transport versions, we can clear the map
        IDS = null;
    }

    public static List<TransportVersion> collectAllVersionIdsDefinedInClass(Class<?> cls) {
        Map<Integer, String> versionIdFields = new HashMap<>();
        List<TransportVersion> definedTransportVersions = new ArrayList<>();

        Set<String> ignore = Set.of("ZERO", "CURRENT", "MINIMUM_COMPATIBLE", "MINIMUM_CCS_VERSION");

        for (Field declaredField : cls.getFields()) {
            if (declaredField.getType().equals(TransportVersion.class)) {
                String fieldName = declaredField.getName();
                if (ignore.contains(fieldName)) {
                    continue;
                }

                TransportVersion version;
                try {
                    version = (TransportVersion) declaredField.get(null);
                } catch (IllegalAccessException e) {
                    throw new AssertionError(e);
                }
                definedTransportVersions.add(version);

                if (Assertions.ENABLED) {
                    // check the version number is unique
                    var sameVersionNumber = versionIdFields.put(version.id(), fieldName);
                    assert sameVersionNumber == null
                        : "Versions ["
                            + sameVersionNumber
                            + "] and ["
                            + fieldName
                            + "] have the same version number ["
                            + version.id()
                            + "]. Each TransportVersion should have a different version number";
                }
            }
        }

        Collections.sort(definedTransportVersions);

        return List.copyOf(definedTransportVersions);
    }

    static final IntFunction<String> VERSION_LOOKUP = ReleaseVersions.generateVersionsLookup(TransportVersions.class, LATEST_DEFINED.id());

    // no instance
    private TransportVersions() {}
}<|MERGE_RESOLUTION|>--- conflicted
+++ resolved
@@ -151,15 +151,12 @@
     public static final TransportVersion ESQL_CCS_TELEMETRY_STATS = def(8_816_00_0);
     public static final TransportVersion TEXT_EMBEDDING_QUERY_VECTOR_BUILDER_INFER_MODEL_ID = def(8_817_00_0);
     public static final TransportVersion ESQL_ENABLE_NODE_LEVEL_REDUCTION = def(8_818_00_0);
-<<<<<<< HEAD
-    public static final TransportVersion ADD_INDEX_BLOCK_TWO_PHASE = def(8_819_00_0);
-=======
     public static final TransportVersion JINA_AI_INTEGRATION_ADDED = def(8_819_00_0);
     public static final TransportVersion TRACK_INDEX_FAILED_DUE_TO_VERSION_CONFLICT_METRIC = def(8_820_00_0);
     public static final TransportVersion REPLACE_FAILURE_STORE_OPTIONS_WITH_SELECTOR_SYNTAX = def(8_821_00_0);
     public static final TransportVersion ELASTIC_INFERENCE_SERVICE_UNIFIED_CHAT_COMPLETIONS_INTEGRATION = def(8_822_00_0);
     public static final TransportVersion KQL_QUERY_TECH_PREVIEW = def(8_823_00_0);
->>>>>>> 03424aa5
+    public static final TransportVersion ADD_INDEX_BLOCK_TWO_PHASE = def(8_824_00_0);
 
     /*
      * STOP! READ THIS FIRST! No, really,

/*
 * Copyright Elasticsearch B.V. and/or licensed to Elasticsearch B.V. under one
 * or more contributor license agreements. Licensed under the "Elastic License
 * 2.0", the "GNU Affero General Public License v3.0 only", and the "Server Side
 * Public License v 1"; you may not use this file except in compliance with, at
 * your election, the "Elastic License 2.0", the "GNU Affero General Public
 * License v3.0 only", or the "Server Side Public License, v 1".
 */

package org.elasticsearch;

import org.elasticsearch.core.Assertions;

import java.lang.reflect.Field;
import java.util.ArrayList;
import java.util.Collections;
import java.util.HashMap;
import java.util.List;
import java.util.Map;
import java.util.Set;
import java.util.TreeSet;
import java.util.function.IntFunction;

/**
 * <p>Transport version is used to coordinate compatible wire protocol communication between nodes, at a fine-grained level.  This replaces
 * and supersedes the old Version constants.</p>
 *
 * <p>Before adding a new version constant, please read the block comment at the end of the list of constants.</p>
 */
public class TransportVersions {

    /*
     * NOTE: IntelliJ lies!
     * This map is used during class construction, referenced by the registerTransportVersion method.
     * When all the transport version constants have been registered, the map is cleared & never touched again.
     */
    static TreeSet<Integer> IDS = new TreeSet<>();

    static TransportVersion def(int id) {
        if (IDS == null) throw new IllegalStateException("The IDS map needs to be present to call this method");

        if (IDS.add(id) == false) {
            throw new IllegalArgumentException("Version id " + id + " defined twice");
        }
        if (id < IDS.last()) {
            throw new IllegalArgumentException("Version id " + id + " is not defined in the right location. Keep constants sorted");
        }
        return new TransportVersion(id);
    }

    // TODO: ES-10337 we can remove all transport versions earlier than 8.18
    public static final TransportVersion ZERO = def(0);
    public static final TransportVersion V_7_0_0 = def(7_00_00_99);
    public static final TransportVersion V_7_1_0 = def(7_01_00_99);
    public static final TransportVersion V_7_2_0 = def(7_02_00_99);
    public static final TransportVersion V_7_3_0 = def(7_03_00_99);
    public static final TransportVersion V_7_3_2 = def(7_03_02_99);
    public static final TransportVersion V_7_4_0 = def(7_04_00_99);
    public static final TransportVersion V_7_8_0 = def(7_08_00_99);
    public static final TransportVersion V_7_8_1 = def(7_08_01_99);
    public static final TransportVersion V_7_9_0 = def(7_09_00_99);
    public static final TransportVersion V_7_10_0 = def(7_10_00_99);
    public static final TransportVersion V_8_0_0 = def(8_00_00_99);
    public static final TransportVersion V_8_1_0 = def(8_01_00_99);
    public static final TransportVersion V_8_2_0 = def(8_02_00_99);
    public static final TransportVersion V_8_3_0 = def(8_03_00_99);
    public static final TransportVersion V_8_4_0 = def(8_04_00_99);
    public static final TransportVersion V_8_5_0 = def(8_05_00_99);
    public static final TransportVersion V_8_6_0 = def(8_06_00_99);
    public static final TransportVersion V_8_6_1 = def(8_06_01_99);
    public static final TransportVersion V_8_7_0 = def(8_07_00_99);
    public static final TransportVersion V_8_7_1 = def(8_07_01_99);
    public static final TransportVersion V_8_8_0 = def(8_08_00_99);
    public static final TransportVersion V_8_8_1 = def(8_08_01_99);
    /*
     * READ THE COMMENT BELOW THIS BLOCK OF DECLARATIONS BEFORE ADDING NEW TRANSPORT VERSIONS
     * Detached transport versions added below here.
     */
    public static final TransportVersion V_8_9_X = def(8_500_0_20);
    public static final TransportVersion V_8_10_X = def(8_500_0_61);
    public static final TransportVersion V_8_11_X = def(8_512_0_01);
    public static final TransportVersion V_8_12_0 = def(8_560_0_00);
    public static final TransportVersion V_8_12_1 = def(8_560_0_01);
    public static final TransportVersion V_8_13_0 = def(8_595_0_00);
    public static final TransportVersion V_8_13_4 = def(8_595_0_01);
    public static final TransportVersion V_8_14_0 = def(8_636_0_01);
    public static final TransportVersion V_8_15_0 = def(8_702_0_02);
    public static final TransportVersion V_8_15_2 = def(8_702_0_03);
    public static final TransportVersion V_8_16_0 = def(8_772_0_01);
    public static final TransportVersion V_8_16_1 = def(8_772_0_04);
    public static final TransportVersion V_8_16_5 = def(8_772_0_05);
    public static final TransportVersion V_8_16_6 = def(8_772_0_06);
    public static final TransportVersion INITIAL_ELASTICSEARCH_8_16_7 = def(8_772_0_07);
    public static final TransportVersion V_8_17_0 = def(8_797_0_02);
    public static final TransportVersion V_8_17_3 = def(8_797_0_03);
    public static final TransportVersion V_8_17_4 = def(8_797_0_04);
    public static final TransportVersion V_8_17_5 = def(8_797_0_05);
    public static final TransportVersion INITIAL_ELASTICSEARCH_8_17_6 = def(8_797_0_06);
    public static final TransportVersion INITIAL_ELASTICSEARCH_8_17_7 = def(8_797_0_07);
    public static final TransportVersion INITIAL_ELASTICSEARCH_8_17_8 = def(8_797_0_08);
    public static final TransportVersion INDEXING_PRESSURE_THROTTLING_STATS = def(8_798_0_00);
    public static final TransportVersion REINDEX_DATA_STREAMS = def(8_799_0_00);
    public static final TransportVersion ESQL_REMOVE_NODE_LEVEL_PLAN = def(8_800_0_00);
    public static final TransportVersion LOGSDB_TELEMETRY_CUSTOM_CUTOFF_DATE = def(8_801_0_00);
    public static final TransportVersion SOURCE_MODE_TELEMETRY = def(8_802_0_00);
    public static final TransportVersion NEW_REFRESH_CLUSTER_BLOCK = def(8_803_0_00);
    public static final TransportVersion RETRIES_AND_OPERATIONS_IN_BLOBSTORE_STATS = def(8_804_0_00);
    public static final TransportVersion ADD_DATA_STREAM_OPTIONS_TO_TEMPLATES = def(8_805_0_00);
    public static final TransportVersion KNN_QUERY_RESCORE_OVERSAMPLE = def(8_806_0_00);
    public static final TransportVersion SEMANTIC_QUERY_LENIENT = def(8_807_0_00);
    public static final TransportVersion ESQL_QUERY_BUILDER_IN_SEARCH_FUNCTIONS = def(8_808_0_00);
    public static final TransportVersion EQL_ALLOW_PARTIAL_SEARCH_RESULTS = def(8_809_0_00);
    public static final TransportVersion NODE_VERSION_INFORMATION_WITH_MIN_READ_ONLY_INDEX_VERSION = def(8_810_0_00);
    public static final TransportVersion ERROR_TRACE_IN_TRANSPORT_HEADER = def(8_811_0_00);
    public static final TransportVersion FAILURE_STORE_ENABLED_BY_CLUSTER_SETTING = def(8_812_0_00);
    public static final TransportVersion SIMULATE_IGNORED_FIELDS = def(8_813_0_00);
    public static final TransportVersion TRANSFORMS_UPGRADE_MODE = def(8_814_0_00);
    public static final TransportVersion NODE_SHUTDOWN_EPHEMERAL_ID_ADDED = def(8_815_0_00);
    public static final TransportVersion ESQL_CCS_TELEMETRY_STATS = def(8_816_0_00);
    public static final TransportVersion TEXT_EMBEDDING_QUERY_VECTOR_BUILDER_INFER_MODEL_ID = def(8_817_0_00);
    public static final TransportVersion ESQL_ENABLE_NODE_LEVEL_REDUCTION = def(8_818_0_00);
    public static final TransportVersion JINA_AI_INTEGRATION_ADDED = def(8_819_0_00);
    public static final TransportVersion TRACK_INDEX_FAILED_DUE_TO_VERSION_CONFLICT_METRIC = def(8_820_0_00);
    public static final TransportVersion REPLACE_FAILURE_STORE_OPTIONS_WITH_SELECTOR_SYNTAX = def(8_821_0_00);
    public static final TransportVersion ELASTIC_INFERENCE_SERVICE_UNIFIED_CHAT_COMPLETIONS_INTEGRATION = def(8_822_0_00);
    public static final TransportVersion KQL_QUERY_TECH_PREVIEW = def(8_823_0_00);
    public static final TransportVersion ESQL_PROFILE_ROWS_PROCESSED = def(8_824_0_00);
    public static final TransportVersion BYTE_SIZE_VALUE_ALWAYS_USES_BYTES_1 = def(8_825_0_00);
    public static final TransportVersion REVERT_BYTE_SIZE_VALUE_ALWAYS_USES_BYTES_1 = def(8_826_0_00);
    public static final TransportVersion ESQL_SKIP_ES_INDEX_SERIALIZATION = def(8_827_0_00);
    public static final TransportVersion ADD_INDEX_BLOCK_TWO_PHASE = def(8_828_0_00);
    public static final TransportVersion RESOLVE_CLUSTER_NO_INDEX_EXPRESSION = def(8_829_0_00);
    public static final TransportVersion ML_ROLLOVER_LEGACY_INDICES = def(8_830_0_00);
    public static final TransportVersion ADD_INCLUDE_FAILURE_INDICES_OPTION = def(8_831_0_00);
    public static final TransportVersion ESQL_RESPONSE_PARTIAL = def(8_832_0_00);
    public static final TransportVersion RANK_DOC_OPTIONAL_METADATA_FOR_EXPLAIN = def(8_833_0_00);
    public static final TransportVersion ILM_ADD_SEARCHABLE_SNAPSHOT_ADD_REPLICATE_FOR = def(8_834_0_00);
    public static final TransportVersion INGEST_REQUEST_INCLUDE_SOURCE_ON_ERROR = def(8_835_0_00);
    public static final TransportVersion RESOURCE_DEPRECATION_CHECKS = def(8_836_0_00);
    public static final TransportVersion LINEAR_RETRIEVER_SUPPORT = def(8_837_0_00);
    public static final TransportVersion TIMEOUT_GET_PARAM_FOR_RESOLVE_CLUSTER = def(8_838_0_00);
    public static final TransportVersion INFERENCE_REQUEST_ADAPTIVE_RATE_LIMITING = def(8_839_0_00);
    public static final TransportVersion ML_INFERENCE_IBM_WATSONX_RERANK_ADDED = def(8_840_0_00);
    public static final TransportVersion REMOVE_ALL_APPLICABLE_SELECTOR_BACKPORT_8_18 = def(8_840_0_01);
    public static final TransportVersion V_8_18_0 = def(8_840_0_02);
    public static final TransportVersion INITIAL_ELASTICSEARCH_8_18_1 = def(8_840_0_03);
    public static final TransportVersion INITIAL_ELASTICSEARCH_8_18_2 = def(8_840_0_04);
    public static final TransportVersion INITIAL_ELASTICSEARCH_8_18_3 = def(8_840_0_05);
    public static final TransportVersion INITIAL_ELASTICSEARCH_8_19 = def(8_841_0_00);
    public static final TransportVersion COHERE_BIT_EMBEDDING_TYPE_SUPPORT_ADDED_BACKPORT_8_X = def(8_841_0_01);
    public static final TransportVersion REMOVE_ALL_APPLICABLE_SELECTOR_BACKPORT_8_19 = def(8_841_0_02);
    public static final TransportVersion ESQL_RETRY_ON_SHARD_LEVEL_FAILURE_BACKPORT_8_19 = def(8_841_0_03);
    public static final TransportVersion ESQL_SUPPORT_PARTIAL_RESULTS_BACKPORT_8_19 = def(8_841_0_04);
    public static final TransportVersion VOYAGE_AI_INTEGRATION_ADDED_BACKPORT_8_X = def(8_841_0_05);
    public static final TransportVersion JINA_AI_EMBEDDING_TYPE_SUPPORT_ADDED_BACKPORT_8_19 = def(8_841_0_06);
    public static final TransportVersion RETRY_ILM_ASYNC_ACTION_REQUIRE_ERROR_8_19 = def(8_841_0_07);
    public static final TransportVersion INFERENCE_CONTEXT_8_X = def(8_841_0_08);
    public static final TransportVersion ML_INFERENCE_DEEPSEEK_8_19 = def(8_841_0_09);
    public static final TransportVersion ESQL_SERIALIZE_BLOCK_TYPE_CODE_8_19 = def(8_841_0_10);
    public static final TransportVersion ESQL_FAILURE_FROM_REMOTE_8_19 = def(8_841_0_11);
    public static final TransportVersion ESQL_AGGREGATE_METRIC_DOUBLE_LITERAL_8_19 = def(8_841_0_12);
    public static final TransportVersion INFERENCE_MODEL_REGISTRY_METADATA_8_19 = def(8_841_0_13);
    public static final TransportVersion INTRODUCE_LIFECYCLE_TEMPLATE_8_19 = def(8_841_0_14);
    public static final TransportVersion RERANK_COMMON_OPTIONS_ADDED_8_19 = def(8_841_0_15);
    public static final TransportVersion REMOTE_EXCEPTION_8_19 = def(8_841_0_16);
    public static final TransportVersion AMAZON_BEDROCK_TASK_SETTINGS_8_19 = def(8_841_0_17);
    public static final TransportVersion SEMANTIC_TEXT_CHUNKING_CONFIG_8_19 = def(8_841_0_18);
    public static final TransportVersion BATCHED_QUERY_PHASE_VERSION_BACKPORT_8_X = def(8_841_0_19);
    public static final TransportVersion SEARCH_INCREMENTAL_TOP_DOCS_NULL_BACKPORT_8_19 = def(8_841_0_20);
    public static final TransportVersion ML_INFERENCE_SAGEMAKER_8_19 = def(8_841_0_21);
    public static final TransportVersion ESQL_REPORT_ORIGINAL_TYPES_BACKPORT_8_19 = def(8_841_0_22);
    public static final TransportVersion PINNED_RETRIEVER_8_19 = def(8_841_0_23);
    public static final TransportVersion ESQL_AGGREGATE_METRIC_DOUBLE_BLOCK_8_19 = def(8_841_0_24);
    public static final TransportVersion INTRODUCE_FAILURES_LIFECYCLE_BACKPORT_8_19 = def(8_841_0_25);
    public static final TransportVersion INTRODUCE_FAILURES_DEFAULT_RETENTION_BACKPORT_8_19 = def(8_841_0_26);
    public static final TransportVersion RESCORE_VECTOR_ALLOW_ZERO_BACKPORT_8_19 = def(8_841_0_27);
    public static final TransportVersion INFERENCE_ADD_TIMEOUT_PUT_ENDPOINT_8_19 = def(8_841_0_28);
    public static final TransportVersion ESQL_REPORT_SHARD_PARTITIONING_8_19 = def(8_841_0_29);
    public static final TransportVersion ESQL_DRIVER_TASK_DESCRIPTION_8_19 = def(8_841_0_30);
    public static final TransportVersion ML_INFERENCE_HUGGING_FACE_CHAT_COMPLETION_ADDED_8_19 = def(8_841_0_31);
    public static final TransportVersion V_8_19_FIELD_CAPS_ADD_CLUSTER_ALIAS = def(8_841_0_32);
    public static final TransportVersion ESQL_HASH_OPERATOR_STATUS_OUTPUT_TIME_8_19 = def(8_841_0_34);
    public static final TransportVersion RERANKER_FAILURES_ALLOWED_8_19 = def(8_841_0_35);
    public static final TransportVersion ML_INFERENCE_HUGGING_FACE_RERANK_ADDED_8_19 = def(8_841_0_36);
    public static final TransportVersion ML_INFERENCE_SAGEMAKER_CHAT_COMPLETION_8_19 = def(8_841_0_37);
    public static final TransportVersion ML_INFERENCE_VERTEXAI_CHATCOMPLETION_ADDED_8_19 = def(8_841_0_38);
    public static final TransportVersion INFERENCE_CUSTOM_SERVICE_ADDED_8_19 = def(8_841_0_39);
    public static final TransportVersion IDP_CUSTOM_SAML_ATTRIBUTES_ADDED_8_19 = def(8_841_0_40);
    public static final TransportVersion DATA_STREAM_OPTIONS_API_REMOVE_INCLUDE_DEFAULTS_8_19 = def(8_841_0_41);
    public static final TransportVersion JOIN_ON_ALIASES_8_19 = def(8_841_0_42);
    public static final TransportVersion ILM_ADD_SKIP_SETTING_8_19 = def(8_841_0_43);
    public static final TransportVersion ESQL_REGEX_MATCH_WITH_CASE_INSENSITIVITY_8_19 = def(8_841_0_44);
<<<<<<< HEAD
=======
    public static final TransportVersion ESQL_QUERY_PLANNING_DURATION_8_19 = def(8_841_0_45);
    public static final TransportVersion SEARCH_SOURCE_EXCLUDE_VECTORS_PARAM_8_19 = def(8_841_0_46);
    public static final TransportVersion ML_INFERENCE_MISTRAL_CHAT_COMPLETION_ADDED_8_19 = def(8_841_0_47);
>>>>>>> 3d085b06
    public static final TransportVersion V_9_0_0 = def(9_000_0_09);
    public static final TransportVersion INITIAL_ELASTICSEARCH_9_0_1 = def(9_000_0_10);
    public static final TransportVersion INITIAL_ELASTICSEARCH_9_0_2 = def(9_000_0_11);
    public static final TransportVersion INITIAL_ELASTICSEARCH_9_0_3 = def(9_000_0_12);
    public static final TransportVersion COHERE_BIT_EMBEDDING_TYPE_SUPPORT_ADDED = def(9_001_0_00);
    public static final TransportVersion REMOVE_SNAPSHOT_FAILURES = def(9_002_0_00);
    public static final TransportVersion TRANSPORT_STATS_HANDLING_TIME_REQUIRED = def(9_003_0_00);
    public static final TransportVersion REMOVE_DESIRED_NODE_VERSION = def(9_004_0_00);
    public static final TransportVersion ESQL_DRIVER_TASK_DESCRIPTION = def(9_005_0_00);
    public static final TransportVersion ESQL_RETRY_ON_SHARD_LEVEL_FAILURE = def(9_006_0_00);
    public static final TransportVersion ESQL_PROFILE_ASYNC_NANOS = def(9_007_00_0);
    public static final TransportVersion ESQL_LOOKUP_JOIN_SOURCE_TEXT = def(9_008_0_00);
    public static final TransportVersion REMOVE_ALL_APPLICABLE_SELECTOR = def(9_009_0_00);
    public static final TransportVersion SLM_UNHEALTHY_IF_NO_SNAPSHOT_WITHIN = def(9_010_0_00);
    public static final TransportVersion ESQL_SUPPORT_PARTIAL_RESULTS = def(9_011_0_00);
    public static final TransportVersion REMOVE_REPOSITORY_CONFLICT_MESSAGE = def(9_012_0_00);
    public static final TransportVersion RERANKER_FAILURES_ALLOWED = def(9_013_0_00);
    public static final TransportVersion VOYAGE_AI_INTEGRATION_ADDED = def(9_014_0_00);
    public static final TransportVersion BYTE_SIZE_VALUE_ALWAYS_USES_BYTES = def(9_015_0_00);
    public static final TransportVersion ESQL_SERIALIZE_SOURCE_FUNCTIONS_WARNINGS = def(9_016_0_00);
    public static final TransportVersion ESQL_DRIVER_NODE_DESCRIPTION = def(9_017_0_00);
    public static final TransportVersion MULTI_PROJECT = def(9_018_0_00);
    public static final TransportVersion STORED_SCRIPT_CONTENT_LENGTH = def(9_019_0_00);
    public static final TransportVersion JINA_AI_EMBEDDING_TYPE_SUPPORT_ADDED = def(9_020_0_00);
    public static final TransportVersion RE_REMOVE_MIN_COMPATIBLE_SHARD_NODE = def(9_021_0_00);
    public static final TransportVersion UNASSIGENEDINFO_RESHARD_ADDED = def(9_022_0_00);
    public static final TransportVersion INCLUDE_INDEX_MODE_IN_GET_DATA_STREAM = def(9_023_0_00);
    public static final TransportVersion MAX_OPERATION_SIZE_REJECTIONS_ADDED = def(9_024_0_00);
    public static final TransportVersion RETRY_ILM_ASYNC_ACTION_REQUIRE_ERROR = def(9_025_0_00);
    public static final TransportVersion ESQL_SERIALIZE_BLOCK_TYPE_CODE = def(9_026_0_00);
    public static final TransportVersion ESQL_THREAD_NAME_IN_DRIVER_PROFILE = def(9_027_0_00);
    public static final TransportVersion INFERENCE_CONTEXT = def(9_028_0_00);
    public static final TransportVersion ML_INFERENCE_DEEPSEEK = def(9_029_00_0);
    public static final TransportVersion ESQL_FAILURE_FROM_REMOTE = def(9_030_00_0);
    public static final TransportVersion INDEX_RESHARDING_METADATA = def(9_031_0_00);
    public static final TransportVersion INFERENCE_MODEL_REGISTRY_METADATA = def(9_032_0_00);
    public static final TransportVersion INTRODUCE_LIFECYCLE_TEMPLATE = def(9_033_0_00);
    public static final TransportVersion INDEXING_STATS_INCLUDES_RECENT_WRITE_LOAD = def(9_034_0_00);
    public static final TransportVersion ESQL_AGGREGATE_METRIC_DOUBLE_LITERAL = def(9_035_0_00);
    public static final TransportVersion INDEX_METADATA_INCLUDES_RECENT_WRITE_LOAD = def(9_036_0_00);
    public static final TransportVersion RERANK_COMMON_OPTIONS_ADDED = def(9_037_0_00);
    public static final TransportVersion ESQL_REPORT_ORIGINAL_TYPES = def(9_038_00_0);
    public static final TransportVersion RESCORE_VECTOR_ALLOW_ZERO = def(9_039_0_00);
    public static final TransportVersion PROJECT_ID_IN_SNAPSHOT = def(9_040_0_00);
    public static final TransportVersion INDEX_STATS_AND_METADATA_INCLUDE_PEAK_WRITE_LOAD = def(9_041_0_00);
    public static final TransportVersion REPOSITORIES_METADATA_AS_PROJECT_CUSTOM = def(9_042_0_00);
    public static final TransportVersion BATCHED_QUERY_PHASE_VERSION = def(9_043_0_00);
    public static final TransportVersion REMOTE_EXCEPTION = def(9_044_0_00);
    public static final TransportVersion ESQL_REMOVE_AGGREGATE_TYPE = def(9_045_0_00);
    public static final TransportVersion ADD_PROJECT_ID_TO_DSL_ERROR_INFO = def(9_046_0_00);
    public static final TransportVersion SEMANTIC_TEXT_CHUNKING_CONFIG = def(9_047_0_00);
    public static final TransportVersion REPO_ANALYSIS_COPY_BLOB = def(9_048_0_00);
    public static final TransportVersion AMAZON_BEDROCK_TASK_SETTINGS = def(9_049_0_00);
    public static final TransportVersion ESQL_REPORT_SHARD_PARTITIONING = def(9_050_0_00);
    public static final TransportVersion DEAD_ESQL_QUERY_PLANNING_DURATION = def(9_051_0_00);
    public static final TransportVersion DEAD_ESQL_DOCUMENTS_FOUND_AND_VALUES_LOADED = def(9_052_0_00);
    public static final TransportVersion DEAD_BATCHED_QUERY_EXECUTION_DELAYABLE_WRITABLE = def(9_053_0_00);
    public static final TransportVersion DEAD_SEARCH_INCREMENTAL_TOP_DOCS_NULL = def(9_054_0_00);
    public static final TransportVersion ESQL_QUERY_PLANNING_DURATION = def(9_055_0_00);
    public static final TransportVersion ESQL_DOCUMENTS_FOUND_AND_VALUES_LOADED = def(9_056_0_00);
    public static final TransportVersion BATCHED_QUERY_EXECUTION_DELAYABLE_WRITABLE = def(9_057_0_00);
    public static final TransportVersion SEARCH_INCREMENTAL_TOP_DOCS_NULL = def(9_058_0_00);
    public static final TransportVersion COMPRESS_DELAYABLE_WRITEABLE = def(9_059_0_00);
    public static final TransportVersion SYNONYMS_REFRESH_PARAM = def(9_060_0_00);
    public static final TransportVersion DOC_FIELDS_AS_LIST = def(9_061_0_00);
    public static final TransportVersion DENSE_VECTOR_OFF_HEAP_STATS = def(9_062_00_0);
    public static final TransportVersion RANDOM_SAMPLER_QUERY_BUILDER = def(9_063_0_00);
    public static final TransportVersion SETTINGS_IN_DATA_STREAMS = def(9_064_0_00);
    public static final TransportVersion INTRODUCE_FAILURES_LIFECYCLE = def(9_065_0_00);
    public static final TransportVersion PROJECT_METADATA_SETTINGS = def(9_066_0_00);
    public static final TransportVersion AGGREGATE_METRIC_DOUBLE_BLOCK = def(9_067_0_00);
    public static final TransportVersion PINNED_RETRIEVER = def(9_068_0_00);
    public static final TransportVersion ML_INFERENCE_SAGEMAKER = def(9_069_0_00);
    public static final TransportVersion WRITE_LOAD_INCLUDES_BUFFER_WRITES = def(9_070_0_00);
    public static final TransportVersion INTRODUCE_FAILURES_DEFAULT_RETENTION = def(9_071_0_00);
    public static final TransportVersion FILE_SETTINGS_HEALTH_INFO = def(9_072_0_00);
    public static final TransportVersion FIELD_CAPS_ADD_CLUSTER_ALIAS = def(9_073_0_00);
    public static final TransportVersion INFERENCE_ADD_TIMEOUT_PUT_ENDPOINT = def(9_074_0_00);
    public static final TransportVersion ESQL_FIELD_ATTRIBUTE_DROP_TYPE = def(9_075_0_00);
    public static final TransportVersion ESQL_TIME_SERIES_SOURCE_STATUS = def(9_076_0_00);
    public static final TransportVersion ESQL_HASH_OPERATOR_STATUS_OUTPUT_TIME = def(9_077_0_00);
    public static final TransportVersion ML_INFERENCE_HUGGING_FACE_CHAT_COMPLETION_ADDED = def(9_078_0_00);
    public static final TransportVersion NODES_STATS_SUPPORTS_MULTI_PROJECT = def(9_079_0_00);
    public static final TransportVersion ML_INFERENCE_HUGGING_FACE_RERANK_ADDED = def(9_080_0_00);
    public static final TransportVersion SETTINGS_IN_DATA_STREAMS_DRY_RUN = def(9_081_0_00);
    public static final TransportVersion ML_INFERENCE_SAGEMAKER_CHAT_COMPLETION = def(9_082_0_00);
    public static final TransportVersion ML_INFERENCE_VERTEXAI_CHATCOMPLETION_ADDED = def(9_083_0_00);
    public static final TransportVersion INFERENCE_CUSTOM_SERVICE_ADDED = def(9_084_0_00);
    public static final TransportVersion ESQL_LIMIT_ROW_SIZE = def(9_085_0_00);
    public static final TransportVersion ESQL_REGEX_MATCH_WITH_CASE_INSENSITIVITY = def(9_086_0_00);
    public static final TransportVersion IDP_CUSTOM_SAML_ATTRIBUTES = def(9_087_0_00);
    public static final TransportVersion JOIN_ON_ALIASES = def(9_088_0_00);
    public static final TransportVersion ILM_ADD_SKIP_SETTING = def(9_089_0_00);
    public static final TransportVersion ML_INFERENCE_MISTRAL_CHAT_COMPLETION_ADDED = def(9_090_0_00);
    public static final TransportVersion IDP_CUSTOM_SAML_ATTRIBUTES_ALLOW_LIST = def(9_091_0_00);
<<<<<<< HEAD
=======
    public static final TransportVersion SEARCH_SOURCE_EXCLUDE_VECTORS_PARAM = def(9_092_0_00);
    public static final TransportVersion SNAPSHOT_INDEX_SHARD_STATUS_MISSING_STATS = def(9_093_0_00);
>>>>>>> 3d085b06

    /*
     * STOP! READ THIS FIRST! No, really,
     *        ____ _____ ___  ____  _        ____  _____    _    ____    _____ _   _ ___ ____    _____ ___ ____  ____ _____ _
     *       / ___|_   _/ _ \|  _ \| |      |  _ \| ____|  / \  |  _ \  |_   _| | | |_ _/ ___|  |  ___|_ _|  _ \/ ___|_   _| |
     *       \___ \ | || | | | |_) | |      | |_) |  _|   / _ \ | | | |   | | | |_| || |\___ \  | |_   | || |_) \___ \ | | | |
     *        ___) || || |_| |  __/|_|      |  _ <| |___ / ___ \| |_| |   | | |  _  || | ___) | |  _|  | ||  _ < ___) || | |_|
     *       |____/ |_| \___/|_|   (_)      |_| \_\_____/_/   \_\____/    |_| |_| |_|___|____/  |_|   |___|_| \_\____/ |_| (_)
     *
     * A new transport version should be added EVERY TIME a change is made to the serialization protocol of one or more classes. Each
     * transport version should only be used in a single merged commit (apart from the BwC versions copied from o.e.Version, ≤V_8_8_1).
     *
     * More information about versions and backporting at docs/internal/Versioning.md
     *
     * ADDING A TRANSPORT VERSION
     * To add a new transport version, add a new constant at the bottom of the list, above this comment. Don't add other lines,
     * comments, etc. The version id has the following layout:
     *
     * M_NNN_S_PP
     *
     * M - The major version of Elasticsearch
     * NNN - The server version part
     * S - The subsidiary version part. It should always be 0 here, it is only used in subsidiary repositories.
     * PP - The patch version part
     *
     * To determine the id of the next TransportVersion constant, do the following:
     * - Use the same major version, unless bumping majors
     * - Bump the server version part by 1, unless creating a patch version
     * - Leave the subsidiary part as 0
     * - Bump the patch part if creating a patch version
     *
     * If a patch version is created, it should be placed sorted among the other existing constants.
     *
     * REVERTING A TRANSPORT VERSION
     *
     * If you revert a commit with a transport version change, you MUST ensure there is a NEW transport version representing the reverted
     * change. DO NOT let the transport version go backwards, it must ALWAYS be incremented.
     *
     * DETERMINING TRANSPORT VERSIONS FROM GIT HISTORY
     *
     * If your git checkout has the expected minor-version-numbered branches and the expected release-version tags then you can find the
     * transport versions known by a particular release ...
     *
     *     git show v8.11.0:server/src/main/java/org/elasticsearch/TransportVersions.java | grep '= def'
     *
     * ... or by a particular branch ...
     *
     *     git show 8.11:server/src/main/java/org/elasticsearch/TransportVersions.java | grep '= def'
     *
     * ... and you can see which versions were added in between two versions too ...
     *
     *     git diff v8.11.0..main -- server/src/main/java/org/elasticsearch/TransportVersions.java
     *
     * In branches 8.7-8.10 see server/src/main/java/org/elasticsearch/TransportVersion.java for the equivalent definitions.
     */

    /**
     * Reference to the earliest compatible transport version to this version of the codebase.
     * This should be the transport version used by the highest minor version of the previous major.
     */
    public static final TransportVersion MINIMUM_COMPATIBLE = INITIAL_ELASTICSEARCH_8_19;

    /**
     * Reference to the minimum transport version that can be used with CCS.
     * This should be the transport version used by the previous minor release.
     */
    public static final TransportVersion MINIMUM_CCS_VERSION = INITIAL_ELASTICSEARCH_9_0_2;

    /**
     * Sorted list of all versions defined in this class
     */
    static final List<TransportVersion> DEFINED_VERSIONS = collectAllVersionIdsDefinedInClass(TransportVersions.class);

    // the highest transport version constant defined
    static final TransportVersion LATEST_DEFINED;
    static {
        LATEST_DEFINED = DEFINED_VERSIONS.getLast();

        // see comment on IDS field
        // now we're registered all the transport versions, we can clear the map
        IDS = null;
    }

    public static List<TransportVersion> collectAllVersionIdsDefinedInClass(Class<?> cls) {
        Map<Integer, String> versionIdFields = new HashMap<>();
        List<TransportVersion> definedTransportVersions = new ArrayList<>();

        Set<String> ignore = Set.of("ZERO", "CURRENT", "MINIMUM_COMPATIBLE", "MINIMUM_CCS_VERSION");

        for (Field declaredField : cls.getFields()) {
            if (declaredField.getType().equals(TransportVersion.class)) {
                String fieldName = declaredField.getName();
                if (ignore.contains(fieldName)) {
                    continue;
                }

                TransportVersion version;
                try {
                    version = (TransportVersion) declaredField.get(null);
                } catch (IllegalAccessException e) {
                    throw new AssertionError(e);
                }
                definedTransportVersions.add(version);

                if (Assertions.ENABLED) {
                    // check the version number is unique
                    var sameVersionNumber = versionIdFields.put(version.id(), fieldName);
                    assert sameVersionNumber == null
                        : "Versions ["
                            + sameVersionNumber
                            + "] and ["
                            + fieldName
                            + "] have the same version number ["
                            + version.id()
                            + "]. Each TransportVersion should have a different version number";
                }
            }
        }

        Collections.sort(definedTransportVersions);

        return List.copyOf(definedTransportVersions);
    }

    static final IntFunction<String> VERSION_LOOKUP = ReleaseVersions.generateVersionsLookup(TransportVersions.class, LATEST_DEFINED.id());

    // no instance
    private TransportVersions() {}
}<|MERGE_RESOLUTION|>--- conflicted
+++ resolved
@@ -190,12 +190,9 @@
     public static final TransportVersion JOIN_ON_ALIASES_8_19 = def(8_841_0_42);
     public static final TransportVersion ILM_ADD_SKIP_SETTING_8_19 = def(8_841_0_43);
     public static final TransportVersion ESQL_REGEX_MATCH_WITH_CASE_INSENSITIVITY_8_19 = def(8_841_0_44);
-<<<<<<< HEAD
-=======
     public static final TransportVersion ESQL_QUERY_PLANNING_DURATION_8_19 = def(8_841_0_45);
     public static final TransportVersion SEARCH_SOURCE_EXCLUDE_VECTORS_PARAM_8_19 = def(8_841_0_46);
     public static final TransportVersion ML_INFERENCE_MISTRAL_CHAT_COMPLETION_ADDED_8_19 = def(8_841_0_47);
->>>>>>> 3d085b06
     public static final TransportVersion V_9_0_0 = def(9_000_0_09);
     public static final TransportVersion INITIAL_ELASTICSEARCH_9_0_1 = def(9_000_0_10);
     public static final TransportVersion INITIAL_ELASTICSEARCH_9_0_2 = def(9_000_0_11);
@@ -291,11 +288,8 @@
     public static final TransportVersion ILM_ADD_SKIP_SETTING = def(9_089_0_00);
     public static final TransportVersion ML_INFERENCE_MISTRAL_CHAT_COMPLETION_ADDED = def(9_090_0_00);
     public static final TransportVersion IDP_CUSTOM_SAML_ATTRIBUTES_ALLOW_LIST = def(9_091_0_00);
-<<<<<<< HEAD
-=======
     public static final TransportVersion SEARCH_SOURCE_EXCLUDE_VECTORS_PARAM = def(9_092_0_00);
     public static final TransportVersion SNAPSHOT_INDEX_SHARD_STATUS_MISSING_STATS = def(9_093_0_00);
->>>>>>> 3d085b06
 
     /*
      * STOP! READ THIS FIRST! No, really,

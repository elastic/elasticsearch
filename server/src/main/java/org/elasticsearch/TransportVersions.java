/*
 * Copyright Elasticsearch B.V. and/or licensed to Elasticsearch B.V. under one
 * or more contributor license agreements. Licensed under the "Elastic License
 * 2.0", the "GNU Affero General Public License v3.0 only", and the "Server Side
 * Public License v 1"; you may not use this file except in compliance with, at
 * your election, the "Elastic License 2.0", the "GNU Affero General Public
 * License v3.0 only", or the "Server Side Public License, v 1".
 */

package org.elasticsearch;

import org.elasticsearch.core.Assertions;
import org.elasticsearch.core.UpdateForV9;

import java.lang.reflect.Field;
import java.util.Collection;
import java.util.Collections;
import java.util.HashMap;
import java.util.Map;
import java.util.NavigableMap;
import java.util.Set;
import java.util.TreeMap;
import java.util.TreeSet;
import java.util.function.IntFunction;

/**
 * <p>Transport version is used to coordinate compatible wire protocol communication between nodes, at a fine-grained level.  This replaces
 * and supersedes the old Version constants.</p>
 *
 * <p>Before adding a new version constant, please read the block comment at the end of the list of constants.</p>
 */
public class TransportVersions {

    /*
     * NOTE: IntelliJ lies!
     * This map is used during class construction, referenced by the registerTransportVersion method.
     * When all the transport version constants have been registered, the map is cleared & never touched again.
     */
    static TreeSet<Integer> IDS = new TreeSet<>();

    static TransportVersion def(int id) {
        if (IDS == null) throw new IllegalStateException("The IDS map needs to be present to call this method");

        if (IDS.add(id) == false) {
            throw new IllegalArgumentException("Version id " + id + " defined twice");
        }
        if (id < IDS.last()) {
            throw new IllegalArgumentException("Version id " + id + " is not defined in the right location. Keep constants sorted");
        }
        return new TransportVersion(id);
    }

    @UpdateForV9(owner = UpdateForV9.Owner.CORE_INFRA) // remove the transport versions with which v9 will not need to interact
    public static final TransportVersion ZERO = def(0);
    public static final TransportVersion V_7_0_0 = def(7_00_00_99);
    public static final TransportVersion V_7_0_1 = def(7_00_01_99);
    public static final TransportVersion V_7_1_0 = def(7_01_00_99);
    public static final TransportVersion V_7_2_0 = def(7_02_00_99);
    public static final TransportVersion V_7_2_1 = def(7_02_01_99);
    public static final TransportVersion V_7_3_0 = def(7_03_00_99);
    public static final TransportVersion V_7_3_2 = def(7_03_02_99);
    public static final TransportVersion V_7_4_0 = def(7_04_00_99);
    public static final TransportVersion V_7_5_0 = def(7_05_00_99);
    public static final TransportVersion V_7_6_0 = def(7_06_00_99);
    public static final TransportVersion V_7_7_0 = def(7_07_00_99);
    public static final TransportVersion V_7_8_0 = def(7_08_00_99);
    public static final TransportVersion V_7_8_1 = def(7_08_01_99);
    public static final TransportVersion V_7_9_0 = def(7_09_00_99);
    public static final TransportVersion V_7_10_0 = def(7_10_00_99);
    public static final TransportVersion V_7_10_1 = def(7_10_01_99);
    public static final TransportVersion V_7_11_0 = def(7_11_00_99);
    public static final TransportVersion V_7_12_0 = def(7_12_00_99);
    public static final TransportVersion V_7_13_0 = def(7_13_00_99);
    public static final TransportVersion V_7_14_0 = def(7_14_00_99);
    public static final TransportVersion V_7_15_0 = def(7_15_00_99);
    public static final TransportVersion V_7_15_1 = def(7_15_01_99);
    public static final TransportVersion V_7_16_0 = def(7_16_00_99);
    public static final TransportVersion V_7_17_0 = def(7_17_00_99);
    public static final TransportVersion V_7_17_1 = def(7_17_01_99);
    public static final TransportVersion V_7_17_8 = def(7_17_08_99);
    public static final TransportVersion V_8_0_0 = def(8_00_00_99);
    public static final TransportVersion V_8_1_0 = def(8_01_00_99);
    public static final TransportVersion V_8_2_0 = def(8_02_00_99);
    public static final TransportVersion V_8_3_0 = def(8_03_00_99);
    public static final TransportVersion V_8_4_0 = def(8_04_00_99);
    public static final TransportVersion V_8_5_0 = def(8_05_00_99);
    public static final TransportVersion V_8_6_0 = def(8_06_00_99);
    public static final TransportVersion V_8_6_1 = def(8_06_01_99);
    public static final TransportVersion V_8_7_0 = def(8_07_00_99);
    public static final TransportVersion V_8_7_1 = def(8_07_01_99);
    public static final TransportVersion V_8_8_0 = def(8_08_00_99);
    public static final TransportVersion V_8_8_1 = def(8_08_01_99);
    /*
     * READ THE COMMENT BELOW THIS BLOCK OF DECLARATIONS BEFORE ADDING NEW TRANSPORT VERSIONS
     * Detached transport versions added below here.
     */
    public static final TransportVersion V_8_9_X = def(8_500_020);
    public static final TransportVersion V_8_10_X = def(8_500_061);
    public static final TransportVersion V_8_11_X = def(8_512_00_1);
    public static final TransportVersion V_8_12_0 = def(8_560_00_0);
    public static final TransportVersion V_8_12_1 = def(8_560_00_1);
    public static final TransportVersion V_8_13_0 = def(8_595_00_0);
    public static final TransportVersion V_8_13_4 = def(8_595_00_1);
    public static final TransportVersion V_8_14_0 = def(8_636_00_1);
    public static final TransportVersion V_8_15_0 = def(8_702_00_2);
    public static final TransportVersion V_8_15_2 = def(8_702_00_3);
    public static final TransportVersion ML_INFERENCE_DONT_DELETE_WHEN_SEMANTIC_TEXT_EXISTS = def(8_703_00_0);
    public static final TransportVersion INFERENCE_ADAPTIVE_ALLOCATIONS = def(8_704_00_0);
    public static final TransportVersion INDEX_REQUEST_UPDATE_BY_SCRIPT_ORIGIN = def(8_705_00_0);
    public static final TransportVersion ML_INFERENCE_COHERE_UNUSED_RERANK_SETTINGS_REMOVED = def(8_706_00_0);
    public static final TransportVersion ENRICH_CACHE_STATS_SIZE_ADDED = def(8_707_00_0);
    public static final TransportVersion ENTERPRISE_GEOIP_DOWNLOADER = def(8_708_00_0);
    public static final TransportVersion NODES_STATS_ENUM_SET = def(8_709_00_0);
    public static final TransportVersion MASTER_NODE_METRICS = def(8_710_00_0);
    public static final TransportVersion SEGMENT_LEVEL_FIELDS_STATS = def(8_711_00_0);
    public static final TransportVersion ML_ADD_DETECTION_RULE_PARAMS = def(8_712_00_0);
    public static final TransportVersion FIX_VECTOR_SIMILARITY_INNER_HITS = def(8_713_00_0);
    public static final TransportVersion INDEX_REQUEST_UPDATE_BY_DOC_ORIGIN = def(8_714_00_0);
    public static final TransportVersion ESQL_ATTRIBUTE_CACHED_SERIALIZATION = def(8_715_00_0);
    public static final TransportVersion REGISTER_SLM_STATS = def(8_716_00_0);
    public static final TransportVersion ESQL_NESTED_UNSUPPORTED = def(8_717_00_0);
    public static final TransportVersion ESQL_SINGLE_VALUE_QUERY_SOURCE = def(8_718_00_0);
    public static final TransportVersion ESQL_ORIGINAL_INDICES = def(8_719_00_0);
    public static final TransportVersion ML_INFERENCE_EIS_INTEGRATION_ADDED = def(8_720_00_0);
    public static final TransportVersion INGEST_PIPELINE_EXCEPTION_ADDED = def(8_721_00_0);
    public static final TransportVersion ZDT_NANOS_SUPPORT_BROKEN = def(8_722_00_0);
    public static final TransportVersion REMOVE_GLOBAL_RETENTION_FROM_TEMPLATES = def(8_723_00_0);
    public static final TransportVersion RANDOM_RERANKER_RETRIEVER = def(8_724_00_0);
    public static final TransportVersion ESQL_PROFILE_SLEEPS = def(8_725_00_0);
    public static final TransportVersion ZDT_NANOS_SUPPORT = def(8_726_00_0);
    public static final TransportVersion LTR_SERVERLESS_RELEASE = def(8_727_00_0);
    public static final TransportVersion ALLOW_PARTIAL_SEARCH_RESULTS_IN_PIT = def(8_728_00_0);
    public static final TransportVersion RANK_DOCS_RETRIEVER = def(8_729_00_0);
    public static final TransportVersion ESQL_ES_FIELD_CACHED_SERIALIZATION = def(8_730_00_0);
    public static final TransportVersion ADD_MANAGE_ROLES_PRIVILEGE = def(8_731_00_0);
    public static final TransportVersion REPOSITORIES_TELEMETRY = def(8_732_00_0);
    public static final TransportVersion ML_INFERENCE_ALIBABACLOUD_SEARCH_ADDED = def(8_733_00_0);
    public static final TransportVersion FIELD_CAPS_RESPONSE_INDEX_MODE = def(8_734_00_0);
    public static final TransportVersion GET_DATA_STREAMS_VERBOSE = def(8_735_00_0);
    public static final TransportVersion ESQL_ADD_INDEX_MODE_CONCRETE_INDICES = def(8_736_00_0);
    public static final TransportVersion UNASSIGNED_PRIMARY_COUNT_ON_CLUSTER_HEALTH = def(8_737_00_0);
    public static final TransportVersion ESQL_AGGREGATE_EXEC_TRACKS_INTERMEDIATE_ATTRS = def(8_738_00_0);
    public static final TransportVersion CCS_TELEMETRY_STATS = def(8_739_00_0);
    public static final TransportVersion GLOBAL_RETENTION_TELEMETRY = def(8_740_00_0);
    public static final TransportVersion ROUTING_TABLE_VERSION_REMOVED = def(8_741_00_0);
    public static final TransportVersion ML_SCHEDULED_EVENT_TIME_SHIFT_CONFIGURATION = def(8_742_00_0);
    public static final TransportVersion SIMULATE_COMPONENT_TEMPLATES_SUBSTITUTIONS = def(8_743_00_0);
    public static final TransportVersion ML_INFERENCE_IBM_WATSONX_EMBEDDINGS_ADDED = def(8_744_00_0);
    public static final TransportVersion BULK_INCREMENTAL_STATE = def(8_745_00_0);
    public static final TransportVersion FAILURE_STORE_STATUS_IN_INDEX_RESPONSE = def(8_746_00_0);
    public static final TransportVersion ESQL_AGGREGATION_OPERATOR_STATUS_FINISH_NANOS = def(8_747_00_0);
    public static final TransportVersion ML_TELEMETRY_MEMORY_ADDED = def(8_748_00_0);
    public static final TransportVersion ILM_ADD_SEARCHABLE_SNAPSHOT_TOTAL_SHARDS_PER_NODE = def(8_749_00_0);
    public static final TransportVersion SEMANTIC_TEXT_SEARCH_INFERENCE_ID = def(8_750_00_0);
    public static final TransportVersion ML_INFERENCE_CHUNKING_SETTINGS = def(8_751_00_0);
    public static final TransportVersion SEMANTIC_QUERY_INNER_HITS = def(8_752_00_0);
    public static final TransportVersion RETAIN_ILM_STEP_INFO = def(8_753_00_0);
    public static final TransportVersion ADD_DATA_STREAM_OPTIONS = def(8_754_00_0);
    public static final TransportVersion CCS_REMOTE_TELEMETRY_STATS = def(8_755_00_0);
    public static final TransportVersion ESQL_CCS_EXECUTION_INFO = def(8_756_00_0);
    public static final TransportVersion REGEX_AND_RANGE_INTERVAL_QUERIES = def(8_757_00_0);
    public static final TransportVersion RRF_QUERY_REWRITE = def(8_758_00_0);
    public static final TransportVersion SEARCH_FAILURE_STATS = def(8_759_00_0);
    public static final TransportVersion INGEST_GEO_DATABASE_PROVIDERS = def(8_760_00_0);
    public static final TransportVersion DATE_TIME_DOC_VALUES_LOCALES = def(8_761_00_0);
    public static final TransportVersion FAST_REFRESH_RCO = def(8_762_00_0);
    public static final TransportVersion TEXT_SIMILARITY_RERANKER_QUERY_REWRITE = def(8_763_00_0);
    public static final TransportVersion SIMULATE_INDEX_TEMPLATES_SUBSTITUTIONS = def(8_764_00_0);
    public static final TransportVersion RETRIEVERS_TELEMETRY_ADDED = def(8_765_00_0);
    public static final TransportVersion ESQL_CACHED_STRING_SERIALIZATION = def(8_766_00_0);
    public static final TransportVersion CHUNK_SENTENCE_OVERLAP_SETTING_ADDED = def(8_767_00_0);
    public static final TransportVersion OPT_IN_ESQL_CCS_EXECUTION_INFO = def(8_768_00_0);
    public static final TransportVersion QUERY_RULE_TEST_API = def(8_769_00_0);
    public static final TransportVersion ESQL_PER_AGGREGATE_FILTER = def(8_770_00_0);
    public static final TransportVersion ML_INFERENCE_ATTACH_TO_EXISTSING_DEPLOYMENT = def(8_771_00_0);
    public static final TransportVersion CONVERT_FAILURE_STORE_OPTIONS_TO_SELECTOR_OPTIONS_INTERNALLY = def(8_772_00_0);
    public static final TransportVersion REMOVE_MIN_COMPATIBLE_SHARD_NODE = def(8_773_00_0);
    public static final TransportVersion REVERT_REMOVE_MIN_COMPATIBLE_SHARD_NODE = def(8_774_00_0);
    public static final TransportVersion ESQL_FIELD_ATTRIBUTE_PARENT_SIMPLIFIED = def(8_775_00_0);
<<<<<<< HEAD
    public static final TransportVersion ADD_DATA_STREAM_OPTIONS_TO_TEMPLATES = def(8_776_00_0);
=======
    public static final TransportVersion INFERENCE_DONT_PERSIST_ON_READ = def(8_776_00_0);
    public static final TransportVersion SIMULATE_MAPPING_ADDITION = def(8_777_00_0);
>>>>>>> f32051f4

    /*
     * STOP! READ THIS FIRST! No, really,
     *        ____ _____ ___  ____  _        ____  _____    _    ____    _____ _   _ ___ ____    _____ ___ ____  ____ _____ _
     *       / ___|_   _/ _ \|  _ \| |      |  _ \| ____|  / \  |  _ \  |_   _| | | |_ _/ ___|  |  ___|_ _|  _ \/ ___|_   _| |
     *       \___ \ | || | | | |_) | |      | |_) |  _|   / _ \ | | | |   | | | |_| || |\___ \  | |_   | || |_) \___ \ | | | |
     *        ___) || || |_| |  __/|_|      |  _ <| |___ / ___ \| |_| |   | | |  _  || | ___) | |  _|  | ||  _ < ___) || | |_|
     *       |____/ |_| \___/|_|   (_)      |_| \_\_____/_/   \_\____/    |_| |_| |_|___|____/  |_|   |___|_| \_\____/ |_| (_)
     *
     * A new transport version should be added EVERY TIME a change is made to the serialization protocol of one or more classes. Each
     * transport version should only be used in a single merged commit (apart from the BwC versions copied from o.e.Version, ≤V_8_8_1).
     *
     * ADDING A TRANSPORT VERSION
     * To add a new transport version, add a new constant at the bottom of the list, above this comment. Don't add other lines,
     * comments, etc. The version id has the following layout:
     *
     * M_NNN_SS_P
     *
     * M - The major version of Elasticsearch
     * NNN - The server version part
     * SS - The serverless version part. It should always be 00 here, it is used by serverless only.
     * P - The patch version part
     *
     * To determine the id of the next TransportVersion constant, do the following:
     * - Use the same major version, unless bumping majors
     * - Bump the server version part by 1, unless creating a patch version
     * - Leave the serverless part as 00
     * - Bump the patch part if creating a patch version
     *
     * If a patch version is created, it should be placed sorted among the other existing constants.
     *
     * REVERTING A TRANSPORT VERSION
     *
     * If you revert a commit with a transport version change, you MUST ensure there is a NEW transport version representing the reverted
     * change. DO NOT let the transport version go backwards, it must ALWAYS be incremented.
     *
     * DETERMINING TRANSPORT VERSIONS FROM GIT HISTORY
     *
     * If your git checkout has the expected minor-version-numbered branches and the expected release-version tags then you can find the
     * transport versions known by a particular release ...
     *
     *     git show v8.11.0:server/src/main/java/org/elasticsearch/TransportVersions.java | grep '= def'
     *
     * ... or by a particular branch ...
     *
     *     git show 8.11:server/src/main/java/org/elasticsearch/TransportVersions.java | grep '= def'
     *
     * ... and you can see which versions were added in between two versions too ...
     *
     *     git diff v8.11.0..main -- server/src/main/java/org/elasticsearch/TransportVersions.java
     *
     * In branches 8.7-8.10 see server/src/main/java/org/elasticsearch/TransportVersion.java for the equivalent definitions.
     */

    /**
     * Reference to the earliest compatible transport version to this version of the codebase.
     * This should be the transport version used by the highest minor version of the previous major.
     */
    @UpdateForV9(owner = UpdateForV9.Owner.CORE_INFRA)
    // This needs to be bumped to the 8.last
    public static final TransportVersion MINIMUM_COMPATIBLE = V_7_17_0;

    /**
     * Reference to the minimum transport version that can be used with CCS.
     * This should be the transport version used by the previous minor release.
     */
    public static final TransportVersion MINIMUM_CCS_VERSION = V_8_15_0;

    static final NavigableMap<Integer, TransportVersion> VERSION_IDS = getAllVersionIds(TransportVersions.class);

    // the highest transport version constant defined in this file, used as a fallback for TransportVersion.current()
    static final TransportVersion LATEST_DEFINED;
    static {
        LATEST_DEFINED = VERSION_IDS.lastEntry().getValue();

        // see comment on IDS field
        // now we're registered all the transport versions, we can clear the map
        IDS = null;
    }

    public static NavigableMap<Integer, TransportVersion> getAllVersionIds(Class<?> cls) {
        Map<Integer, String> versionIdFields = new HashMap<>();
        NavigableMap<Integer, TransportVersion> builder = new TreeMap<>();

        Set<String> ignore = Set.of("ZERO", "CURRENT", "MINIMUM_COMPATIBLE", "MINIMUM_CCS_VERSION");

        for (Field declaredField : cls.getFields()) {
            if (declaredField.getType().equals(TransportVersion.class)) {
                String fieldName = declaredField.getName();
                if (ignore.contains(fieldName)) {
                    continue;
                }

                TransportVersion version;
                try {
                    version = (TransportVersion) declaredField.get(null);
                } catch (IllegalAccessException e) {
                    throw new AssertionError(e);
                }
                builder.put(version.id(), version);

                if (Assertions.ENABLED) {
                    // check the version number is unique
                    var sameVersionNumber = versionIdFields.put(version.id(), fieldName);
                    assert sameVersionNumber == null
                        : "Versions ["
                            + sameVersionNumber
                            + "] and ["
                            + fieldName
                            + "] have the same version number ["
                            + version.id()
                            + "]. Each TransportVersion should have a different version number";
                }
            }
        }

        return Collections.unmodifiableNavigableMap(builder);
    }

    static Collection<TransportVersion> getAllVersions() {
        return VERSION_IDS.values();
    }

    static final IntFunction<String> VERSION_LOOKUP = ReleaseVersions.generateVersionsLookup(TransportVersions.class, LATEST_DEFINED.id());

    // no instance
    private TransportVersions() {}
}<|MERGE_RESOLUTION|>--- conflicted
+++ resolved
@@ -177,12 +177,9 @@
     public static final TransportVersion REMOVE_MIN_COMPATIBLE_SHARD_NODE = def(8_773_00_0);
     public static final TransportVersion REVERT_REMOVE_MIN_COMPATIBLE_SHARD_NODE = def(8_774_00_0);
     public static final TransportVersion ESQL_FIELD_ATTRIBUTE_PARENT_SIMPLIFIED = def(8_775_00_0);
-<<<<<<< HEAD
-    public static final TransportVersion ADD_DATA_STREAM_OPTIONS_TO_TEMPLATES = def(8_776_00_0);
-=======
     public static final TransportVersion INFERENCE_DONT_PERSIST_ON_READ = def(8_776_00_0);
     public static final TransportVersion SIMULATE_MAPPING_ADDITION = def(8_777_00_0);
->>>>>>> f32051f4
+    public static final TransportVersion ADD_DATA_STREAM_OPTIONS_TO_TEMPLATES = def(8_778_00_0);
 
     /*
      * STOP! READ THIS FIRST! No, really,

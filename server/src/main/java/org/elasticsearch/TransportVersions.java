--- conflicted
+++ resolved
@@ -175,11 +175,8 @@
     public static final TransportVersion COHERE_BIT_EMBEDDING_TYPE_SUPPORT_ADDED_BACKPORT_8_X = def(8_840_0_01);
     public static final TransportVersion ELASTICSEARCH_9_0 = def(9_000_0_00);
     public static final TransportVersion COHERE_BIT_EMBEDDING_TYPE_SUPPORT_ADDED = def(9_001_0_00);
-<<<<<<< HEAD
     public static final TransportVersion REMOVE_SNAPSHOT_FAILURES = def(9_002_0_00);
-=======
-    public static final TransportVersion TRANSPORT_STATS_HANDLING_TIME_REQUIRED = def(9_002_0_00);
->>>>>>> 94d7f22a
+    public static final TransportVersion TRANSPORT_STATS_HANDLING_TIME_REQUIRED = def(9_003_0_00);
 
     /*
      * STOP! READ THIS FIRST! No, really,

/*
 * Copyright Elasticsearch B.V. and/or licensed to Elasticsearch B.V. under one
 * or more contributor license agreements. Licensed under the Elastic License
 * 2.0 and the Server Side Public License, v 1; you may not use this file except
 * in compliance with, at your election, the Elastic License 2.0 or the Server
 * Side Public License, v 1.
 */

package org.elasticsearch;

import org.elasticsearch.core.Assertions;
import org.elasticsearch.core.UpdateForV9;

import java.lang.reflect.Field;
import java.util.Collection;
import java.util.Collections;
import java.util.HashMap;
import java.util.Map;
import java.util.NavigableMap;
import java.util.Set;
import java.util.TreeMap;
import java.util.TreeSet;

/**
 * <p>Transport version is used to coordinate compatible wire protocol communication between nodes, at a fine-grained level.  This replaces
 * and supersedes the old Version constants.</p>
 *
 * <p>Before adding a new version constant, please read the block comment at the end of the list of constants.</p>
 */
public class TransportVersions {

    /*
     * NOTE: IntelliJ lies!
     * This map is used during class construction, referenced by the registerTransportVersion method.
     * When all the transport version constants have been registered, the map is cleared & never touched again.
     */
    static TreeSet<Integer> IDS = new TreeSet<>();

    static TransportVersion def(int id) {
        if (IDS == null) throw new IllegalStateException("The IDS map needs to be present to call this method");

        if (IDS.add(id) == false) {
            throw new IllegalArgumentException("Version id " + id + " defined twice");
        }
        if (id < IDS.last()) {
            throw new IllegalArgumentException("Version id " + id + " is not defined in the right location. Keep constants sorted");
        }
        return new TransportVersion(id);
    }

    @UpdateForV9 // remove the transport versions with which v9 will not need to interact
    public static final TransportVersion ZERO = def(0);
    public static final TransportVersion V_7_0_0 = def(7_00_00_99);
    public static final TransportVersion V_7_0_1 = def(7_00_01_99);
    public static final TransportVersion V_7_1_0 = def(7_01_00_99);
    public static final TransportVersion V_7_2_0 = def(7_02_00_99);
    public static final TransportVersion V_7_2_1 = def(7_02_01_99);
    public static final TransportVersion V_7_3_0 = def(7_03_00_99);
    public static final TransportVersion V_7_3_2 = def(7_03_02_99);
    public static final TransportVersion V_7_4_0 = def(7_04_00_99);
    public static final TransportVersion V_7_5_0 = def(7_05_00_99);
    public static final TransportVersion V_7_6_0 = def(7_06_00_99);
    public static final TransportVersion V_7_7_0 = def(7_07_00_99);
    public static final TransportVersion V_7_8_0 = def(7_08_00_99);
    public static final TransportVersion V_7_8_1 = def(7_08_01_99);
    public static final TransportVersion V_7_9_0 = def(7_09_00_99);
    public static final TransportVersion V_7_10_0 = def(7_10_00_99);
    public static final TransportVersion V_7_10_1 = def(7_10_01_99);
    public static final TransportVersion V_7_11_0 = def(7_11_00_99);
    public static final TransportVersion V_7_12_0 = def(7_12_00_99);
    public static final TransportVersion V_7_13_0 = def(7_13_00_99);
    public static final TransportVersion V_7_14_0 = def(7_14_00_99);
    public static final TransportVersion V_7_15_0 = def(7_15_00_99);
    public static final TransportVersion V_7_15_1 = def(7_15_01_99);
    public static final TransportVersion V_7_16_0 = def(7_16_00_99);
    public static final TransportVersion V_7_17_0 = def(7_17_00_99);
    public static final TransportVersion V_7_17_1 = def(7_17_01_99);
    public static final TransportVersion V_7_17_8 = def(7_17_08_99);
    public static final TransportVersion V_8_0_0 = def(8_00_00_99);
    public static final TransportVersion V_8_1_0 = def(8_01_00_99);
    public static final TransportVersion V_8_2_0 = def(8_02_00_99);
    public static final TransportVersion V_8_3_0 = def(8_03_00_99);
    public static final TransportVersion V_8_4_0 = def(8_04_00_99);
    public static final TransportVersion V_8_5_0 = def(8_05_00_99);
    public static final TransportVersion V_8_6_0 = def(8_06_00_99);
    public static final TransportVersion V_8_6_1 = def(8_06_01_99);
    public static final TransportVersion V_8_7_0 = def(8_07_00_99);
    public static final TransportVersion V_8_7_1 = def(8_07_01_99);
    public static final TransportVersion V_8_8_0 = def(8_08_00_99);
    public static final TransportVersion V_8_8_1 = def(8_08_01_99);
    /*
     * READ THE COMMENT BELOW THIS BLOCK OF DECLARATIONS BEFORE ADDING NEW TRANSPORT VERSIONS
     * Detached transport versions added below here.
     */
    public static final TransportVersion V_8_500_020 = def(8_500_020);
    public static final TransportVersion V_8_500_040 = def(8_500_040);
    public static final TransportVersion V_8_500_041 = def(8_500_041);
    public static final TransportVersion V_8_500_042 = def(8_500_042);
    public static final TransportVersion V_8_500_043 = def(8_500_043);
    public static final TransportVersion V_8_500_044 = def(8_500_044);
    public static final TransportVersion V_8_500_045 = def(8_500_045);
    public static final TransportVersion V_8_500_046 = def(8_500_046);
    public static final TransportVersion V_8_500_047 = def(8_500_047);
    public static final TransportVersion V_8_500_048 = def(8_500_048);
    public static final TransportVersion V_8_500_049 = def(8_500_049);
    public static final TransportVersion V_8_500_050 = def(8_500_050);
    public static final TransportVersion V_8_500_051 = def(8_500_051);
    public static final TransportVersion V_8_500_052 = def(8_500_052);
    public static final TransportVersion V_8_500_053 = def(8_500_053);
    public static final TransportVersion V_8_500_054 = def(8_500_054);
    public static final TransportVersion V_8_500_055 = def(8_500_055);
    public static final TransportVersion V_8_500_056 = def(8_500_056);
    public static final TransportVersion V_8_500_057 = def(8_500_057);
    public static final TransportVersion V_8_500_058 = def(8_500_058);
    public static final TransportVersion V_8_500_059 = def(8_500_059);
    public static final TransportVersion V_8_500_060 = def(8_500_060);
    public static final TransportVersion V_8_500_061 = def(8_500_061);
    public static final TransportVersion V_8_500_062 = def(8_500_062);
    public static final TransportVersion V_8_500_063 = def(8_500_063);
    public static final TransportVersion V_8_500_064 = def(8_500_064);
    public static final TransportVersion V_8_500_065 = def(8_500_065);
    public static final TransportVersion V_8_500_066 = def(8_500_066);
    public static final TransportVersion SEARCH_RESP_SKIP_UNAVAILABLE_ADDED = def(8_500_067);
    public static final TransportVersion ML_TRAINED_MODEL_FINISH_PENDING_WORK_ADDED = def(8_500_068);
    public static final TransportVersion SEARCH_APP_INDICES_REMOVED = def(8_500_069);
    public static final TransportVersion GENERIC_NAMED_WRITABLE_ADDED = def(8_500_070);
    public static final TransportVersion PINNED_QUERY_OPTIONAL_INDEX = def(8_500_071);
    public static final TransportVersion SHARD_SIZE_PRIMARY_TERM_GEN_ADDED = def(8_500_072);
    public static final TransportVersion COMPAT_VERSIONS_MAPPING_VERSION_ADDED = def(8_500_073);
    public static final TransportVersion V_8_500_074 = def(8_500_074);
    public static final TransportVersion NODE_INFO_INDEX_VERSION_ADDED = def(8_500_075);
    public static final TransportVersion FIRST_NEW_ID_LAYOUT = def(8_501_00_0);
    public static final TransportVersion COMMIT_PRIMARY_TERM_GENERATION = def(8_501_00_1);
    public static final TransportVersion WAIT_FOR_CLUSTER_STATE_IN_RECOVERY_ADDED = def(8_502_00_0);
    public static final TransportVersion RECOVERY_COMMIT_TOO_NEW_EXCEPTION_ADDED = def(8_503_00_0);
    public static final TransportVersion NODE_INFO_COMPONENT_VERSIONS_ADDED = def(8_504_00_0);
    public static final TransportVersion COMPACT_FIELD_CAPS_ADDED = def(8_505_00_0);
    public static final TransportVersion DATA_STREAM_RESPONSE_INDEX_PROPERTIES = def(8_506_00_0);
    public static final TransportVersion ML_TRAINED_MODEL_CONFIG_PLATFORM_ADDED = def(8_507_00_0);
    public static final TransportVersion LONG_COUNT_IN_HISTOGRAM_ADDED = def(8_508_00_0);
    public static final TransportVersion INFERENCE_MODEL_SECRETS_ADDED = def(8_509_00_0);
    public static final TransportVersion NODE_INFO_REQUEST_SIMPLIFIED = def(8_510_00_0);
    public static final TransportVersion NESTED_KNN_VECTOR_QUERY_V = def(8_511_00_0);
    public static final TransportVersion ML_PACKAGE_LOADER_PLATFORM_ADDED = def(8_512_00_0);
    public static final TransportVersion ELSER_SERVICE_MODEL_VERSION_ADDED_PATCH = def(8_512_00_1);
    public static final TransportVersion PLUGIN_DESCRIPTOR_OPTIONAL_CLASSNAME = def(8_513_00_0);
    public static final TransportVersion UNIVERSAL_PROFILING_LICENSE_ADDED = def(8_514_00_0);
    public static final TransportVersion ELSER_SERVICE_MODEL_VERSION_ADDED = def(8_515_00_0);
    public static final TransportVersion NODE_STATS_HTTP_ROUTE_STATS_ADDED = def(8_516_00_0);
    public static final TransportVersion INCLUDE_SHARDS_STATS_ADDED = def(8_517_00_0);
    public static final TransportVersion BUILD_QUALIFIER_SEPARATED = def(8_518_00_0);
    public static final TransportVersion PIPELINES_IN_BULK_RESPONSE_ADDED = def(8_519_00_0);
    public static final TransportVersion PLUGIN_DESCRIPTOR_STRING_VERSION = def(8_520_00_0);
    public static final TransportVersion TOO_MANY_SCROLL_CONTEXTS_EXCEPTION_ADDED = def(8_521_00_0);
    public static final TransportVersion UNCONTENDED_REGISTER_ANALYSIS_ADDED = def(8_522_00_0);
    public static final TransportVersion TRANSFORM_GET_CHECKPOINT_TIMEOUT_ADDED = def(8_523_00_0);
    public static final TransportVersion IP_ADDRESS_WRITEABLE = def(8_524_00_0);
    public static final TransportVersion PRIMARY_TERM_ADDED = def(8_525_00_0);
    public static final TransportVersion CLUSTER_FEATURES_ADDED = def(8_526_00_0);
    public static final TransportVersion DSL_ERROR_STORE_INFORMATION_ENHANCED = def(8_527_00_0);
    public static final TransportVersion INVALID_BUCKET_PATH_EXCEPTION_INTRODUCED = def(8_528_00_0);
    public static final TransportVersion KNN_AS_QUERY_ADDED = def(8_529_00_0);
    public static final TransportVersion UNDESIRED_SHARD_ALLOCATIONS_COUNT_ADDED = def(8_530_00_0);
    public static final TransportVersion ML_INFERENCE_TASK_SETTINGS_OPTIONAL_ADDED = def(8_531_00_0);
    public static final TransportVersion DEPRECATED_COMPONENT_TEMPLATES_ADDED = def(8_532_00_0);
<<<<<<< HEAD
    public static final TransportVersion SNAPSHOTS_IN_PROGRESS_TRACKING_REMOVING_NODES_ADDED = def(8_533_00_0);
=======
    public static final TransportVersion UPDATE_NON_DYNAMIC_SETTINGS_ADDED = def(8_533_00_0);
    public static final TransportVersion REPO_ANALYSIS_REGISTER_OP_COUNT_ADDED = def(8_534_00_0);
    public static final TransportVersion ML_TRAINED_MODEL_PREFIX_STRINGS_ADDED = def(8_535_00_0);
    public static final TransportVersion COUNTED_KEYWORD_ADDED = def(8_536_00_0);
    public static final TransportVersion SHAPE_VALUE_SERIALIZATION_ADDED = def(8_537_00_0);
    public static final TransportVersion INFERENCE_MULTIPLE_INPUTS = def(8_538_00_0);
    public static final TransportVersion ADDITIONAL_DESIRED_BALANCE_RECONCILIATION_STATS = def(8_539_00_0);
    public static final TransportVersion ML_STATE_CHANGE_TIMESTAMPS = def(8_540_00_0);
    public static final TransportVersion DATA_STREAM_FAILURE_STORE_ADDED = def(8_541_00_0);
    public static final TransportVersion ML_INFERENCE_OPENAI_ADDED = def(8_542_00_0);
    public static final TransportVersion SHUTDOWN_MIGRATION_STATUS_INCLUDE_COUNTS = def(8_543_00_0);
    public static final TransportVersion TRANSFORM_GET_CHECKPOINT_QUERY_AND_CLUSTER_ADDED = def(8_544_00_0);
    public static final TransportVersion GRANT_API_KEY_CLIENT_AUTHENTICATION_ADDED = def(8_545_00_0);
    public static final TransportVersion PIT_WITH_INDEX_FILTER = def(8_546_00_0);

>>>>>>> 774a05cc
    /*
     * STOP! READ THIS FIRST! No, really,
     *        ____ _____ ___  ____  _        ____  _____    _    ____    _____ _   _ ___ ____    _____ ___ ____  ____ _____ _
     *       / ___|_   _/ _ \|  _ \| |      |  _ \| ____|  / \  |  _ \  |_   _| | | |_ _/ ___|  |  ___|_ _|  _ \/ ___|_   _| |
     *       \___ \ | || | | | |_) | |      | |_) |  _|   / _ \ | | | |   | | | |_| || |\___ \  | |_   | || |_) \___ \ | | | |
     *        ___) || || |_| |  __/|_|      |  _ <| |___ / ___ \| |_| |   | | |  _  || | ___) | |  _|  | ||  _ < ___) || | |_|
     *       |____/ |_| \___/|_|   (_)      |_| \_\_____/_/   \_\____/    |_| |_| |_|___|____/  |_|   |___|_| \_\____/ |_| (_)
     *
     * A new transport version should be added EVERY TIME a change is made to the serialization protocol of one or more classes. Each
     * transport version should only be used in a single merged commit (apart from the BwC versions copied from o.e.Version, ≤V_8_8_1).
     *
     * ADDING A TRANSPORT VERSION
     * To add a new transport version, add a new constant at the bottom of the list, above this comment. Don't add other lines,
     * comments, etc. The version id has the following layout:
     *
     * M_NNN_SS_P
     *
     * M - The major version of Elasticsearch
     * NNN - The server version part
     * SS - The serverless version part. It should always be 00 here, it is used by serverless only.
     * P - The patch version part
     *
     * To determine the id of the next TransportVersion constant, do the following:
     * - Use the same major version, unless bumping majors
     * - Bump the server version part by 1, unless creating a patch version
     * - Leave the serverless part as 00
     * - Bump the patch part if creating a patch version
     *
     * If a patch version is created, it should be placed sorted among the other existing constants.
     *
     * REVERTING A TRANSPORT VERSION
     *
     * If you revert a commit with a transport version change, you MUST ensure there is a NEW transport version representing the reverted
     * change. DO NOT let the transport version go backwards, it must ALWAYS be incremented.
     *
     * DETERMINING TRANSPORT VERSIONS FROM GIT HISTORY
     *
     * If your git checkout has the expected minor-version-numbered branches and the expected release-version tags then you can find the
     * transport versions known by a particular release ...
     *
     *     git show v8.11.0:server/src/main/java/org/elasticsearch/TransportVersions.java | grep '= def'
     *
     * ... or by a particular branch ...
     *
     *     git show 8.11:server/src/main/java/org/elasticsearch/TransportVersions.java | grep '= def'
     *
     * ... and you can see which versions were added in between two versions too ...
     *
     *     git diff v8.11.0..main -- server/src/main/java/org/elasticsearch/TransportVersions.java
     *
     * In branches 8.7-8.10 see server/src/main/java/org/elasticsearch/TransportVersion.java for the equivalent definitions.
     */

    /**
     * Reference to the earliest compatible transport version to this version of the codebase.
     * This should be the transport version used by the highest minor version of the previous major.
     */
    public static final TransportVersion MINIMUM_COMPATIBLE = V_7_17_0;

    /**
     * Reference to the minimum transport version that can be used with CCS.
     * This should be the transport version used by the previous minor release.
     */
    public static final TransportVersion MINIMUM_CCS_VERSION = ML_PACKAGE_LOADER_PLATFORM_ADDED;

    static final NavigableMap<Integer, TransportVersion> VERSION_IDS = getAllVersionIds(TransportVersions.class);

    // the highest transport version constant defined in this file, used as a fallback for TransportVersion.current()
    static final TransportVersion LATEST_DEFINED;
    static {
        LATEST_DEFINED = VERSION_IDS.lastEntry().getValue();

        // see comment on IDS field
        // now we're registered all the transport versions, we can clear the map
        IDS = null;
    }

    public static NavigableMap<Integer, TransportVersion> getAllVersionIds(Class<?> cls) {
        Map<Integer, String> versionIdFields = new HashMap<>();
        NavigableMap<Integer, TransportVersion> builder = new TreeMap<>();

        Set<String> ignore = Set.of("ZERO", "CURRENT", "MINIMUM_COMPATIBLE", "MINIMUM_CCS_VERSION");

        for (Field declaredField : cls.getFields()) {
            if (declaredField.getType().equals(TransportVersion.class)) {
                String fieldName = declaredField.getName();
                if (ignore.contains(fieldName)) {
                    continue;
                }

                TransportVersion version;
                try {
                    version = (TransportVersion) declaredField.get(null);
                } catch (IllegalAccessException e) {
                    throw new AssertionError(e);
                }
                builder.put(version.id(), version);

                if (Assertions.ENABLED) {
                    // check the version number is unique
                    var sameVersionNumber = versionIdFields.put(version.id(), fieldName);
                    assert sameVersionNumber == null
                        : "Versions ["
                            + sameVersionNumber
                            + "] and ["
                            + fieldName
                            + "] have the same version number ["
                            + version.id()
                            + "]. Each TransportVersion should have a different version number";
                }
            }
        }

        return Collections.unmodifiableNavigableMap(builder);
    }

    static Collection<TransportVersion> getAllVersions() {
        return VERSION_IDS.values();
    }

    // no instance
    private TransportVersions() {}
}<|MERGE_RESOLUTION|>--- conflicted
+++ resolved
@@ -163,9 +163,6 @@
     public static final TransportVersion UNDESIRED_SHARD_ALLOCATIONS_COUNT_ADDED = def(8_530_00_0);
     public static final TransportVersion ML_INFERENCE_TASK_SETTINGS_OPTIONAL_ADDED = def(8_531_00_0);
     public static final TransportVersion DEPRECATED_COMPONENT_TEMPLATES_ADDED = def(8_532_00_0);
-<<<<<<< HEAD
-    public static final TransportVersion SNAPSHOTS_IN_PROGRESS_TRACKING_REMOVING_NODES_ADDED = def(8_533_00_0);
-=======
     public static final TransportVersion UPDATE_NON_DYNAMIC_SETTINGS_ADDED = def(8_533_00_0);
     public static final TransportVersion REPO_ANALYSIS_REGISTER_OP_COUNT_ADDED = def(8_534_00_0);
     public static final TransportVersion ML_TRAINED_MODEL_PREFIX_STRINGS_ADDED = def(8_535_00_0);
@@ -180,8 +177,8 @@
     public static final TransportVersion TRANSFORM_GET_CHECKPOINT_QUERY_AND_CLUSTER_ADDED = def(8_544_00_0);
     public static final TransportVersion GRANT_API_KEY_CLIENT_AUTHENTICATION_ADDED = def(8_545_00_0);
     public static final TransportVersion PIT_WITH_INDEX_FILTER = def(8_546_00_0);
-
->>>>>>> 774a05cc
+    public static final TransportVersion SNAPSHOTS_IN_PROGRESS_TRACKING_REMOVING_NODES_ADDED = def(8_547_00_0);
+
     /*
      * STOP! READ THIS FIRST! No, really,
      *        ____ _____ ___  ____  _        ____  _____    _    ____    _____ _   _ ___ ____    _____ ___ ____  ____ _____ _

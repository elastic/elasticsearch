--- conflicted
+++ resolved
@@ -144,16 +144,13 @@
     public static final TransportVersion ALLOCATION_STATS = def(8_604_00_0);
     public static final TransportVersion ESQL_EXTENDED_ENRICH_TYPES = def(8_605_00_0);
     public static final TransportVersion KNN_EXPLICIT_BYTE_QUERY_VECTOR_PARSING = def(8_606_00_0);
-<<<<<<< HEAD
-    public static final TransportVersion EVENT_INGESTED_RANGE_IN_CLUSTER_STATE = def(8_607_00_0);
-=======
     public static final TransportVersion ESQL_EXTENDED_ENRICH_INPUT_TYPE = def(8_607_00_0);
     public static final TransportVersion ESQL_SERIALIZE_BIG_VECTOR = def(8_608_00_0);
     public static final TransportVersion AGGS_EXCLUDED_DELETED_DOCS = def(8_609_00_0);
     public static final TransportVersion ESQL_SERIALIZE_BIG_ARRAY = def(8_610_00_0);
     public static final TransportVersion AUTO_SHARDING_ROLLOVER_CONDITION = def(8_611_00_0);
     public static final TransportVersion KNN_QUERY_VECTOR_BUILDER = def(8_612_00_0);
->>>>>>> edc45f56
+    public static final TransportVersion EVENT_INGESTED_RANGE_IN_CLUSTER_STATE = def(8_613_00_0);
 
     /*
      * STOP! READ THIS FIRST! No, really,

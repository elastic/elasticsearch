--- conflicted
+++ resolved
@@ -211,13 +211,10 @@
     public static final TransportVersion REPOSITORIES_METADATA_AS_PROJECT_CUSTOM = def(9_042_0_00);
     public static final TransportVersion BATCHED_QUERY_PHASE_VERSION = def(9_043_0_00);
     public static final TransportVersion REMOTE_EXCEPTION = def(9_044_0_00);
-<<<<<<< HEAD
-    public static final TransportVersion INTRODUCE_FAILURE_LIFECYCLE = def(9_045_0_00);
-=======
     public static final TransportVersion ESQL_REMOVE_AGGREGATE_TYPE = def(9_045_0_00);
     public static final TransportVersion ADD_PROJECT_ID_TO_DSL_ERROR_INFO = def(9_046_0_00);
     public static final TransportVersion SEMANTIC_TEXT_CHUNKING_CONFIG = def(9_047_00_0);
->>>>>>> 89659857
+    public static final TransportVersion INTRODUCE_FAILURE_LIFECYCLE = def(9_048_0_00);
 
     /*
      * STOP! READ THIS FIRST! No, really,

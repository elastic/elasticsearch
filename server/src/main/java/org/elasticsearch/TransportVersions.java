/*
 * Copyright Elasticsearch B.V. and/or licensed to Elasticsearch B.V. under one
 * or more contributor license agreements. Licensed under the "Elastic License
 * 2.0", the "GNU Affero General Public License v3.0 only", and the "Server Side
 * Public License v 1"; you may not use this file except in compliance with, at
 * your election, the "Elastic License 2.0", the "GNU Affero General Public
 * License v3.0 only", or the "Server Side Public License, v 1".
 */

package org.elasticsearch;

import org.elasticsearch.core.Assertions;

import java.lang.reflect.Field;
import java.util.ArrayList;
import java.util.Collections;
import java.util.HashMap;
import java.util.List;
import java.util.Map;
import java.util.Set;
import java.util.TreeSet;
import java.util.function.IntFunction;

/**
 * <p>Transport version is used to coordinate compatible wire protocol communication between nodes, at a fine-grained level.  This replaces
 * and supersedes the old Version constants.</p>
 *
 * <p>Before adding a new version constant, please read the block comment at the end of the list of constants.</p>
 */
public class TransportVersions {

    /*
     * NOTE: IntelliJ lies!
     * This map is used during class construction, referenced by the registerTransportVersion method.
     * When all the transport version constants have been registered, the map is cleared & never touched again.
     */
    static TreeSet<Integer> IDS = new TreeSet<>();

    static TransportVersion def(int id) {
        if (IDS == null) throw new IllegalStateException("The IDS map needs to be present to call this method");

        if (IDS.add(id) == false) {
            throw new IllegalArgumentException("Version id " + id + " defined twice");
        }
        if (id < IDS.last()) {
            throw new IllegalArgumentException("Version id " + id + " is not defined in the right location. Keep constants sorted");
        }
        return new TransportVersion(id);
    }

    // TODO: ES-10337 we can remove all transport versions earlier than 8.18
    public static final TransportVersion ZERO = def(0);
    public static final TransportVersion V_7_0_0 = def(7_00_00_99);
    public static final TransportVersion V_7_1_0 = def(7_01_00_99);
    public static final TransportVersion V_7_2_0 = def(7_02_00_99);
    public static final TransportVersion V_7_3_0 = def(7_03_00_99);
    public static final TransportVersion V_7_3_2 = def(7_03_02_99);
    public static final TransportVersion V_7_4_0 = def(7_04_00_99);
    public static final TransportVersion V_7_8_0 = def(7_08_00_99);
    public static final TransportVersion V_7_8_1 = def(7_08_01_99);
    public static final TransportVersion V_7_9_0 = def(7_09_00_99);
    public static final TransportVersion V_7_10_0 = def(7_10_00_99);
    public static final TransportVersion V_8_0_0 = def(8_00_00_99);
    public static final TransportVersion V_8_1_0 = def(8_01_00_99);
    public static final TransportVersion V_8_2_0 = def(8_02_00_99);
    public static final TransportVersion V_8_3_0 = def(8_03_00_99);
    public static final TransportVersion V_8_4_0 = def(8_04_00_99);
    public static final TransportVersion V_8_5_0 = def(8_05_00_99);
    public static final TransportVersion V_8_6_0 = def(8_06_00_99);
    public static final TransportVersion V_8_6_1 = def(8_06_01_99);
    public static final TransportVersion V_8_7_0 = def(8_07_00_99);
    public static final TransportVersion V_8_7_1 = def(8_07_01_99);
    public static final TransportVersion V_8_8_0 = def(8_08_00_99);
    public static final TransportVersion V_8_8_1 = def(8_08_01_99);
    /*
     * READ THE COMMENT BELOW THIS BLOCK OF DECLARATIONS BEFORE ADDING NEW TRANSPORT VERSIONS
     * Detached transport versions added below here.
     */
    public static final TransportVersion V_8_9_X = def(8_500_0_20);
    public static final TransportVersion V_8_10_X = def(8_500_0_61);
    public static final TransportVersion V_8_11_X = def(8_512_0_01);
    public static final TransportVersion V_8_12_0 = def(8_560_0_00);
    public static final TransportVersion V_8_12_1 = def(8_560_0_01);
    public static final TransportVersion V_8_13_0 = def(8_595_0_00);
    public static final TransportVersion V_8_13_4 = def(8_595_0_01);
    public static final TransportVersion V_8_14_0 = def(8_636_0_01);
    public static final TransportVersion V_8_15_0 = def(8_702_0_02);
    public static final TransportVersion V_8_15_2 = def(8_702_0_03);
    public static final TransportVersion V_8_16_0 = def(8_772_0_01);
    public static final TransportVersion V_8_16_1 = def(8_772_0_04);
    public static final TransportVersion V_8_16_5 = def(8_772_0_05);
    public static final TransportVersion V_8_16_6 = def(8_772_0_06);
    public static final TransportVersion INITIAL_ELASTICSEARCH_8_16_7 = def(8_772_0_07);
    public static final TransportVersion V_8_17_0 = def(8_797_0_02);
    public static final TransportVersion V_8_17_3 = def(8_797_0_03);
    public static final TransportVersion V_8_17_4 = def(8_797_0_04);
    public static final TransportVersion V_8_17_5 = def(8_797_0_05);
    public static final TransportVersion INITIAL_ELASTICSEARCH_8_17_6 = def(8_797_0_06);
    public static final TransportVersion INITIAL_ELASTICSEARCH_8_17_7 = def(8_797_0_07);
    public static final TransportVersion INITIAL_ELASTICSEARCH_8_17_8 = def(8_797_0_08);
    public static final TransportVersion INITIAL_ELASTICSEARCH_8_17_9 = def(8_797_0_09);
    public static final TransportVersion INDEXING_PRESSURE_THROTTLING_STATS = def(8_798_0_00);
    public static final TransportVersion REINDEX_DATA_STREAMS = def(8_799_0_00);
    public static final TransportVersion ESQL_REMOVE_NODE_LEVEL_PLAN = def(8_800_0_00);
    public static final TransportVersion LOGSDB_TELEMETRY_CUSTOM_CUTOFF_DATE = def(8_801_0_00);
    public static final TransportVersion SOURCE_MODE_TELEMETRY = def(8_802_0_00);
    public static final TransportVersion NEW_REFRESH_CLUSTER_BLOCK = def(8_803_0_00);
    public static final TransportVersion RETRIES_AND_OPERATIONS_IN_BLOBSTORE_STATS = def(8_804_0_00);
    public static final TransportVersion ADD_DATA_STREAM_OPTIONS_TO_TEMPLATES = def(8_805_0_00);
    public static final TransportVersion KNN_QUERY_RESCORE_OVERSAMPLE = def(8_806_0_00);
    public static final TransportVersion SEMANTIC_QUERY_LENIENT = def(8_807_0_00);
    public static final TransportVersion ESQL_QUERY_BUILDER_IN_SEARCH_FUNCTIONS = def(8_808_0_00);
    public static final TransportVersion EQL_ALLOW_PARTIAL_SEARCH_RESULTS = def(8_809_0_00);
    public static final TransportVersion NODE_VERSION_INFORMATION_WITH_MIN_READ_ONLY_INDEX_VERSION = def(8_810_0_00);
    public static final TransportVersion ERROR_TRACE_IN_TRANSPORT_HEADER = def(8_811_0_00);
    public static final TransportVersion FAILURE_STORE_ENABLED_BY_CLUSTER_SETTING = def(8_812_0_00);
    public static final TransportVersion SIMULATE_IGNORED_FIELDS = def(8_813_0_00);
    public static final TransportVersion TRANSFORMS_UPGRADE_MODE = def(8_814_0_00);
    public static final TransportVersion NODE_SHUTDOWN_EPHEMERAL_ID_ADDED = def(8_815_0_00);
    public static final TransportVersion ESQL_CCS_TELEMETRY_STATS = def(8_816_0_00);
    public static final TransportVersion TEXT_EMBEDDING_QUERY_VECTOR_BUILDER_INFER_MODEL_ID = def(8_817_0_00);
    public static final TransportVersion ESQL_ENABLE_NODE_LEVEL_REDUCTION = def(8_818_0_00);
    public static final TransportVersion JINA_AI_INTEGRATION_ADDED = def(8_819_0_00);
    public static final TransportVersion TRACK_INDEX_FAILED_DUE_TO_VERSION_CONFLICT_METRIC = def(8_820_0_00);
    public static final TransportVersion REPLACE_FAILURE_STORE_OPTIONS_WITH_SELECTOR_SYNTAX = def(8_821_0_00);
    public static final TransportVersion ELASTIC_INFERENCE_SERVICE_UNIFIED_CHAT_COMPLETIONS_INTEGRATION = def(8_822_0_00);
    public static final TransportVersion KQL_QUERY_TECH_PREVIEW = def(8_823_0_00);
    public static final TransportVersion ESQL_PROFILE_ROWS_PROCESSED = def(8_824_0_00);
    public static final TransportVersion BYTE_SIZE_VALUE_ALWAYS_USES_BYTES_1 = def(8_825_0_00);
    public static final TransportVersion REVERT_BYTE_SIZE_VALUE_ALWAYS_USES_BYTES_1 = def(8_826_0_00);
    public static final TransportVersion ESQL_SKIP_ES_INDEX_SERIALIZATION = def(8_827_0_00);
    public static final TransportVersion ADD_INDEX_BLOCK_TWO_PHASE = def(8_828_0_00);
    public static final TransportVersion RESOLVE_CLUSTER_NO_INDEX_EXPRESSION = def(8_829_0_00);
    public static final TransportVersion ML_ROLLOVER_LEGACY_INDICES = def(8_830_0_00);
    public static final TransportVersion ADD_INCLUDE_FAILURE_INDICES_OPTION = def(8_831_0_00);
    public static final TransportVersion ESQL_RESPONSE_PARTIAL = def(8_832_0_00);
    public static final TransportVersion RANK_DOC_OPTIONAL_METADATA_FOR_EXPLAIN = def(8_833_0_00);
    public static final TransportVersion ILM_ADD_SEARCHABLE_SNAPSHOT_ADD_REPLICATE_FOR = def(8_834_0_00);
    public static final TransportVersion INGEST_REQUEST_INCLUDE_SOURCE_ON_ERROR = def(8_835_0_00);
    public static final TransportVersion RESOURCE_DEPRECATION_CHECKS = def(8_836_0_00);
    public static final TransportVersion LINEAR_RETRIEVER_SUPPORT = def(8_837_0_00);
    public static final TransportVersion TIMEOUT_GET_PARAM_FOR_RESOLVE_CLUSTER = def(8_838_0_00);
    public static final TransportVersion INFERENCE_REQUEST_ADAPTIVE_RATE_LIMITING = def(8_839_0_00);
    public static final TransportVersion ML_INFERENCE_IBM_WATSONX_RERANK_ADDED = def(8_840_0_00);
    public static final TransportVersion REMOVE_ALL_APPLICABLE_SELECTOR_BACKPORT_8_18 = def(8_840_0_01);
    public static final TransportVersion V_8_18_0 = def(8_840_0_02);
    public static final TransportVersion INITIAL_ELASTICSEARCH_8_18_1 = def(8_840_0_03);
    public static final TransportVersion INITIAL_ELASTICSEARCH_8_18_2 = def(8_840_0_04);
    public static final TransportVersion INITIAL_ELASTICSEARCH_8_18_3 = def(8_840_0_05);
    public static final TransportVersion INITIAL_ELASTICSEARCH_8_18_4 = def(8_840_0_06);
    public static final TransportVersion INITIAL_ELASTICSEARCH_8_19 = def(8_841_0_00);
    public static final TransportVersion COHERE_BIT_EMBEDDING_TYPE_SUPPORT_ADDED_BACKPORT_8_X = def(8_841_0_01);
    public static final TransportVersion REMOVE_ALL_APPLICABLE_SELECTOR_BACKPORT_8_19 = def(8_841_0_02);
    public static final TransportVersion ESQL_RETRY_ON_SHARD_LEVEL_FAILURE_BACKPORT_8_19 = def(8_841_0_03);
    public static final TransportVersion ESQL_SUPPORT_PARTIAL_RESULTS_BACKPORT_8_19 = def(8_841_0_04);
    public static final TransportVersion VOYAGE_AI_INTEGRATION_ADDED_BACKPORT_8_X = def(8_841_0_05);
    public static final TransportVersion JINA_AI_EMBEDDING_TYPE_SUPPORT_ADDED_BACKPORT_8_19 = def(8_841_0_06);
    public static final TransportVersion RETRY_ILM_ASYNC_ACTION_REQUIRE_ERROR_8_19 = def(8_841_0_07);
    public static final TransportVersion INFERENCE_CONTEXT_8_X = def(8_841_0_08);
    public static final TransportVersion ML_INFERENCE_DEEPSEEK_8_19 = def(8_841_0_09);
    public static final TransportVersion ESQL_SERIALIZE_BLOCK_TYPE_CODE_8_19 = def(8_841_0_10);
    public static final TransportVersion ESQL_FAILURE_FROM_REMOTE_8_19 = def(8_841_0_11);
    public static final TransportVersion ESQL_AGGREGATE_METRIC_DOUBLE_LITERAL_8_19 = def(8_841_0_12);
    public static final TransportVersion INFERENCE_MODEL_REGISTRY_METADATA_8_19 = def(8_841_0_13);
    public static final TransportVersion INTRODUCE_LIFECYCLE_TEMPLATE_8_19 = def(8_841_0_14);
    public static final TransportVersion RERANK_COMMON_OPTIONS_ADDED_8_19 = def(8_841_0_15);
    public static final TransportVersion REMOTE_EXCEPTION_8_19 = def(8_841_0_16);
    public static final TransportVersion AMAZON_BEDROCK_TASK_SETTINGS_8_19 = def(8_841_0_17);
    public static final TransportVersion SEMANTIC_TEXT_CHUNKING_CONFIG_8_19 = def(8_841_0_18);
    public static final TransportVersion BATCHED_QUERY_PHASE_VERSION_BACKPORT_8_X = def(8_841_0_19);
    public static final TransportVersion SEARCH_INCREMENTAL_TOP_DOCS_NULL_BACKPORT_8_19 = def(8_841_0_20);
    public static final TransportVersion ML_INFERENCE_SAGEMAKER_8_19 = def(8_841_0_21);
    public static final TransportVersion ESQL_REPORT_ORIGINAL_TYPES_BACKPORT_8_19 = def(8_841_0_22);
    public static final TransportVersion PINNED_RETRIEVER_8_19 = def(8_841_0_23);
    public static final TransportVersion ESQL_AGGREGATE_METRIC_DOUBLE_BLOCK_8_19 = def(8_841_0_24);
    public static final TransportVersion INTRODUCE_FAILURES_LIFECYCLE_BACKPORT_8_19 = def(8_841_0_25);
    public static final TransportVersion INTRODUCE_FAILURES_DEFAULT_RETENTION_BACKPORT_8_19 = def(8_841_0_26);
    public static final TransportVersion RESCORE_VECTOR_ALLOW_ZERO_BACKPORT_8_19 = def(8_841_0_27);
    public static final TransportVersion INFERENCE_ADD_TIMEOUT_PUT_ENDPOINT_8_19 = def(8_841_0_28);
    public static final TransportVersion ESQL_REPORT_SHARD_PARTITIONING_8_19 = def(8_841_0_29);
    public static final TransportVersion ESQL_DRIVER_TASK_DESCRIPTION_8_19 = def(8_841_0_30);
    public static final TransportVersion ML_INFERENCE_HUGGING_FACE_CHAT_COMPLETION_ADDED_8_19 = def(8_841_0_31);
    public static final TransportVersion V_8_19_FIELD_CAPS_ADD_CLUSTER_ALIAS = def(8_841_0_32);
    public static final TransportVersion ESQL_HASH_OPERATOR_STATUS_OUTPUT_TIME_8_19 = def(8_841_0_34);
    public static final TransportVersion RERANKER_FAILURES_ALLOWED_8_19 = def(8_841_0_35);
    public static final TransportVersion ML_INFERENCE_HUGGING_FACE_RERANK_ADDED_8_19 = def(8_841_0_36);
    public static final TransportVersion ML_INFERENCE_SAGEMAKER_CHAT_COMPLETION_8_19 = def(8_841_0_37);
    public static final TransportVersion ML_INFERENCE_VERTEXAI_CHATCOMPLETION_ADDED_8_19 = def(8_841_0_38);
    public static final TransportVersion INFERENCE_CUSTOM_SERVICE_ADDED_8_19 = def(8_841_0_39);
    public static final TransportVersion IDP_CUSTOM_SAML_ATTRIBUTES_ADDED_8_19 = def(8_841_0_40);
    public static final TransportVersion DATA_STREAM_OPTIONS_API_REMOVE_INCLUDE_DEFAULTS_8_19 = def(8_841_0_41);
    public static final TransportVersion JOIN_ON_ALIASES_8_19 = def(8_841_0_42);
    public static final TransportVersion ILM_ADD_SKIP_SETTING_8_19 = def(8_841_0_43);
    public static final TransportVersion ESQL_REGEX_MATCH_WITH_CASE_INSENSITIVITY_8_19 = def(8_841_0_44);
    public static final TransportVersion ESQL_QUERY_PLANNING_DURATION_8_19 = def(8_841_0_45);
    public static final TransportVersion SEARCH_SOURCE_EXCLUDE_VECTORS_PARAM_8_19 = def(8_841_0_46);
    public static final TransportVersion ML_INFERENCE_MISTRAL_CHAT_COMPLETION_ADDED_8_19 = def(8_841_0_47);
    public static final TransportVersion ML_INFERENCE_ELASTIC_RERANK_ADDED_8_19 = def(8_841_0_48);
    public static final TransportVersion NONE_CHUNKING_STRATEGY_8_19 = def(8_841_0_49);
    public static final TransportVersion IDP_CUSTOM_SAML_ATTRIBUTES_ALLOW_LIST_8_19 = def(8_841_0_50);
    public static final TransportVersion SETTINGS_IN_DATA_STREAMS_8_19 = def(8_841_0_51);
    public static final TransportVersion ML_INFERENCE_CUSTOM_SERVICE_REMOVE_ERROR_PARSING_8_19 = def(8_841_0_52);
    public static final TransportVersion ML_INFERENCE_CUSTOM_SERVICE_EMBEDDING_BATCH_SIZE_8_19 = def(8_841_0_53);
    public static final TransportVersion STREAMS_LOGS_SUPPORT_8_19 = def(8_841_0_54);
    public static final TransportVersion ML_INFERENCE_CUSTOM_SERVICE_INPUT_TYPE_8_19 = def(8_841_0_55);
    public static final TransportVersion RANDOM_SAMPLER_QUERY_BUILDER_8_19 = def(8_841_0_56);
    public static final TransportVersion ML_INFERENCE_SAGEMAKER_ELASTIC_8_19 = def(8_841_0_57);
    public static final TransportVersion SPARSE_VECTOR_FIELD_PRUNING_OPTIONS_8_19 = def(8_841_0_58);
    public static final TransportVersion ML_INFERENCE_ELASTIC_DENSE_TEXT_EMBEDDINGS_ADDED_8_19 = def(8_841_0_59);
    public static final TransportVersion ML_INFERENCE_COHERE_API_VERSION_8_19 = def(8_841_0_60);
    public static final TransportVersion ESQL_DOCUMENTS_FOUND_AND_VALUES_LOADED_8_19 = def(8_841_0_61);
    public static final TransportVersion V_9_0_0 = def(9_000_0_09);
    public static final TransportVersion INITIAL_ELASTICSEARCH_9_0_1 = def(9_000_0_10);
    public static final TransportVersion INITIAL_ELASTICSEARCH_9_0_2 = def(9_000_0_11);
    public static final TransportVersion INITIAL_ELASTICSEARCH_9_0_3 = def(9_000_0_12);
    public static final TransportVersion INITIAL_ELASTICSEARCH_9_0_4 = def(9_000_0_13);
    public static final TransportVersion COHERE_BIT_EMBEDDING_TYPE_SUPPORT_ADDED = def(9_001_0_00);
    public static final TransportVersion REMOVE_SNAPSHOT_FAILURES = def(9_002_0_00);
    public static final TransportVersion TRANSPORT_STATS_HANDLING_TIME_REQUIRED = def(9_003_0_00);
    public static final TransportVersion REMOVE_DESIRED_NODE_VERSION = def(9_004_0_00);
    public static final TransportVersion ESQL_DRIVER_TASK_DESCRIPTION = def(9_005_0_00);
    public static final TransportVersion ESQL_RETRY_ON_SHARD_LEVEL_FAILURE = def(9_006_0_00);
    public static final TransportVersion ESQL_PROFILE_ASYNC_NANOS = def(9_007_00_0);
    public static final TransportVersion ESQL_LOOKUP_JOIN_SOURCE_TEXT = def(9_008_0_00);
    public static final TransportVersion REMOVE_ALL_APPLICABLE_SELECTOR = def(9_009_0_00);
    public static final TransportVersion SLM_UNHEALTHY_IF_NO_SNAPSHOT_WITHIN = def(9_010_0_00);
    public static final TransportVersion ESQL_SUPPORT_PARTIAL_RESULTS = def(9_011_0_00);
    public static final TransportVersion REMOVE_REPOSITORY_CONFLICT_MESSAGE = def(9_012_0_00);
    public static final TransportVersion RERANKER_FAILURES_ALLOWED = def(9_013_0_00);
    public static final TransportVersion VOYAGE_AI_INTEGRATION_ADDED = def(9_014_0_00);
    public static final TransportVersion BYTE_SIZE_VALUE_ALWAYS_USES_BYTES = def(9_015_0_00);
    public static final TransportVersion ESQL_SERIALIZE_SOURCE_FUNCTIONS_WARNINGS = def(9_016_0_00);
    public static final TransportVersion ESQL_DRIVER_NODE_DESCRIPTION = def(9_017_0_00);
    public static final TransportVersion MULTI_PROJECT = def(9_018_0_00);
    public static final TransportVersion STORED_SCRIPT_CONTENT_LENGTH = def(9_019_0_00);
    public static final TransportVersion JINA_AI_EMBEDDING_TYPE_SUPPORT_ADDED = def(9_020_0_00);
    public static final TransportVersion RE_REMOVE_MIN_COMPATIBLE_SHARD_NODE = def(9_021_0_00);
    public static final TransportVersion UNASSIGENEDINFO_RESHARD_ADDED = def(9_022_0_00);
    public static final TransportVersion INCLUDE_INDEX_MODE_IN_GET_DATA_STREAM = def(9_023_0_00);
    public static final TransportVersion MAX_OPERATION_SIZE_REJECTIONS_ADDED = def(9_024_0_00);
    public static final TransportVersion RETRY_ILM_ASYNC_ACTION_REQUIRE_ERROR = def(9_025_0_00);
    public static final TransportVersion ESQL_SERIALIZE_BLOCK_TYPE_CODE = def(9_026_0_00);
    public static final TransportVersion ESQL_THREAD_NAME_IN_DRIVER_PROFILE = def(9_027_0_00);
    public static final TransportVersion INFERENCE_CONTEXT = def(9_028_0_00);
    public static final TransportVersion ML_INFERENCE_DEEPSEEK = def(9_029_00_0);
    public static final TransportVersion ESQL_FAILURE_FROM_REMOTE = def(9_030_00_0);
    public static final TransportVersion INDEX_RESHARDING_METADATA = def(9_031_0_00);
    public static final TransportVersion INFERENCE_MODEL_REGISTRY_METADATA = def(9_032_0_00);
    public static final TransportVersion INTRODUCE_LIFECYCLE_TEMPLATE = def(9_033_0_00);
    public static final TransportVersion INDEXING_STATS_INCLUDES_RECENT_WRITE_LOAD = def(9_034_0_00);
    public static final TransportVersion ESQL_AGGREGATE_METRIC_DOUBLE_LITERAL = def(9_035_0_00);
    public static final TransportVersion INDEX_METADATA_INCLUDES_RECENT_WRITE_LOAD = def(9_036_0_00);
    public static final TransportVersion RERANK_COMMON_OPTIONS_ADDED = def(9_037_0_00);
    public static final TransportVersion ESQL_REPORT_ORIGINAL_TYPES = def(9_038_00_0);
    public static final TransportVersion RESCORE_VECTOR_ALLOW_ZERO = def(9_039_0_00);
    public static final TransportVersion PROJECT_ID_IN_SNAPSHOT = def(9_040_0_00);
    public static final TransportVersion INDEX_STATS_AND_METADATA_INCLUDE_PEAK_WRITE_LOAD = def(9_041_0_00);
    public static final TransportVersion BATCHED_QUERY_PHASE_VERSION = def(9_043_0_00);
    public static final TransportVersion REMOTE_EXCEPTION = def(9_044_0_00);
    public static final TransportVersion ESQL_REMOVE_AGGREGATE_TYPE = def(9_045_0_00);
    public static final TransportVersion ADD_PROJECT_ID_TO_DSL_ERROR_INFO = def(9_046_0_00);
    public static final TransportVersion SEMANTIC_TEXT_CHUNKING_CONFIG = def(9_047_0_00);
    public static final TransportVersion REPO_ANALYSIS_COPY_BLOB = def(9_048_0_00);
    public static final TransportVersion AMAZON_BEDROCK_TASK_SETTINGS = def(9_049_0_00);
    public static final TransportVersion ESQL_REPORT_SHARD_PARTITIONING = def(9_050_0_00);
    public static final TransportVersion DEAD_ESQL_QUERY_PLANNING_DURATION = def(9_051_0_00);
    public static final TransportVersion DEAD_ESQL_DOCUMENTS_FOUND_AND_VALUES_LOADED = def(9_052_0_00);
    public static final TransportVersion DEAD_BATCHED_QUERY_EXECUTION_DELAYABLE_WRITABLE = def(9_053_0_00);
    public static final TransportVersion DEAD_SEARCH_INCREMENTAL_TOP_DOCS_NULL = def(9_054_0_00);
    public static final TransportVersion ESQL_QUERY_PLANNING_DURATION = def(9_055_0_00);
    public static final TransportVersion ESQL_DOCUMENTS_FOUND_AND_VALUES_LOADED = def(9_056_0_00);
    public static final TransportVersion BATCHED_QUERY_EXECUTION_DELAYABLE_WRITABLE = def(9_057_0_00);
    public static final TransportVersion SEARCH_INCREMENTAL_TOP_DOCS_NULL = def(9_058_0_00);
    public static final TransportVersion COMPRESS_DELAYABLE_WRITEABLE = def(9_059_0_00);
    public static final TransportVersion SYNONYMS_REFRESH_PARAM = def(9_060_0_00);
    public static final TransportVersion DOC_FIELDS_AS_LIST = def(9_061_0_00);
    public static final TransportVersion DENSE_VECTOR_OFF_HEAP_STATS = def(9_062_00_0);
    public static final TransportVersion RANDOM_SAMPLER_QUERY_BUILDER = def(9_063_0_00);
    public static final TransportVersion SETTINGS_IN_DATA_STREAMS = def(9_064_0_00);
    public static final TransportVersion INTRODUCE_FAILURES_LIFECYCLE = def(9_065_0_00);
    public static final TransportVersion PROJECT_METADATA_SETTINGS = def(9_066_0_00);
    public static final TransportVersion AGGREGATE_METRIC_DOUBLE_BLOCK = def(9_067_0_00);
    public static final TransportVersion PINNED_RETRIEVER = def(9_068_0_00);
    public static final TransportVersion ML_INFERENCE_SAGEMAKER = def(9_069_0_00);
    public static final TransportVersion WRITE_LOAD_INCLUDES_BUFFER_WRITES = def(9_070_0_00);
    public static final TransportVersion INTRODUCE_FAILURES_DEFAULT_RETENTION = def(9_071_0_00);
    public static final TransportVersion FILE_SETTINGS_HEALTH_INFO = def(9_072_0_00);
    public static final TransportVersion FIELD_CAPS_ADD_CLUSTER_ALIAS = def(9_073_0_00);
    public static final TransportVersion INFERENCE_ADD_TIMEOUT_PUT_ENDPOINT = def(9_074_0_00);
    public static final TransportVersion ESQL_FIELD_ATTRIBUTE_DROP_TYPE = def(9_075_0_00);
    public static final TransportVersion ESQL_TIME_SERIES_SOURCE_STATUS = def(9_076_0_00);
    public static final TransportVersion ESQL_HASH_OPERATOR_STATUS_OUTPUT_TIME = def(9_077_0_00);
    public static final TransportVersion ML_INFERENCE_HUGGING_FACE_CHAT_COMPLETION_ADDED = def(9_078_0_00);
    public static final TransportVersion NODES_STATS_SUPPORTS_MULTI_PROJECT = def(9_079_0_00);
    public static final TransportVersion ML_INFERENCE_HUGGING_FACE_RERANK_ADDED = def(9_080_0_00);
    public static final TransportVersion SETTINGS_IN_DATA_STREAMS_DRY_RUN = def(9_081_0_00);
    public static final TransportVersion ML_INFERENCE_SAGEMAKER_CHAT_COMPLETION = def(9_082_0_00);
    public static final TransportVersion ML_INFERENCE_VERTEXAI_CHATCOMPLETION_ADDED = def(9_083_0_00);
    public static final TransportVersion INFERENCE_CUSTOM_SERVICE_ADDED = def(9_084_0_00);
    public static final TransportVersion ESQL_LIMIT_ROW_SIZE = def(9_085_0_00);
    public static final TransportVersion ESQL_REGEX_MATCH_WITH_CASE_INSENSITIVITY = def(9_086_0_00);
    public static final TransportVersion IDP_CUSTOM_SAML_ATTRIBUTES = def(9_087_0_00);
    public static final TransportVersion JOIN_ON_ALIASES = def(9_088_0_00);
    public static final TransportVersion ILM_ADD_SKIP_SETTING = def(9_089_0_00);
    public static final TransportVersion ML_INFERENCE_MISTRAL_CHAT_COMPLETION_ADDED = def(9_090_0_00);
    public static final TransportVersion IDP_CUSTOM_SAML_ATTRIBUTES_ALLOW_LIST = def(9_091_0_00);
    public static final TransportVersion SEARCH_SOURCE_EXCLUDE_VECTORS_PARAM = def(9_092_0_00);
    public static final TransportVersion SNAPSHOT_INDEX_SHARD_STATUS_MISSING_STATS = def(9_093_0_00);
    public static final TransportVersion ML_INFERENCE_ELASTIC_RERANK = def(9_094_0_00);
    public static final TransportVersion SEARCH_LOAD_PER_INDEX_STATS = def(9_095_0_00);
    public static final TransportVersion HEAP_USAGE_IN_CLUSTER_INFO = def(9_096_0_00);
    public static final TransportVersion NONE_CHUNKING_STRATEGY = def(9_097_0_00);
    public static final TransportVersion PROJECT_DELETION_GLOBAL_BLOCK = def(9_098_0_00);
    public static final TransportVersion SECURITY_CLOUD_API_KEY_REALM_AND_TYPE = def(9_099_0_00);
    public static final TransportVersion STATE_PARAM_GET_SNAPSHOT = def(9_100_0_00);
    public static final TransportVersion PROJECT_ID_IN_SNAPSHOTS_DELETIONS_AND_REPO_CLEANUP = def(9_101_0_00);
    public static final TransportVersion ML_INFERENCE_CUSTOM_SERVICE_REMOVE_ERROR_PARSING = def(9_102_0_00);
    public static final TransportVersion ML_INFERENCE_CUSTOM_SERVICE_EMBEDDING_BATCH_SIZE = def(9_103_0_00);
    public static final TransportVersion STREAMS_LOGS_SUPPORT = def(9_104_0_00);
    public static final TransportVersion ML_INFERENCE_CUSTOM_SERVICE_INPUT_TYPE = def(9_105_0_00);
    public static final TransportVersion ML_INFERENCE_SAGEMAKER_ELASTIC = def(9_106_0_00);
    public static final TransportVersion SPARSE_VECTOR_FIELD_PRUNING_OPTIONS = def(9_107_0_00);
    public static final TransportVersion CLUSTER_STATE_PROJECTS_SETTINGS = def(9_108_0_00);
    public static final TransportVersion ML_INFERENCE_ELASTIC_DENSE_TEXT_EMBEDDINGS_ADDED = def(9_109_00_0);
    public static final TransportVersion ML_INFERENCE_COHERE_API_VERSION = def(9_110_0_00);
    public static final TransportVersion ESQL_PROFILE_INCLUDE_PLAN = def(9_111_0_00);
<<<<<<< HEAD
    public static final TransportVersion ESQL_LOCAL_RELATION_WITH_NEW_BLOCKS = def(9_112_0_00);
=======
    public static final TransportVersion MAPPINGS_IN_DATA_STREAMS = def(9_112_0_00);
>>>>>>> b9360a49

    /*
     * STOP! READ THIS FIRST! No, really,
     *        ____ _____ ___  ____  _        ____  _____    _    ____    _____ _   _ ___ ____    _____ ___ ____  ____ _____ _
     *       / ___|_   _/ _ \|  _ \| |      |  _ \| ____|  / \  |  _ \  |_   _| | | |_ _/ ___|  |  ___|_ _|  _ \/ ___|_   _| |
     *       \___ \ | || | | | |_) | |      | |_) |  _|   / _ \ | | | |   | | | |_| || |\___ \  | |_   | || |_) \___ \ | | | |
     *        ___) || || |_| |  __/|_|      |  _ <| |___ / ___ \| |_| |   | | |  _  || | ___) | |  _|  | ||  _ < ___) || | |_|
     *       |____/ |_| \___/|_|   (_)      |_| \_\_____/_/   \_\____/    |_| |_| |_|___|____/  |_|   |___|_| \_\____/ |_| (_)
     *
     * A new transport version should be added EVERY TIME a change is made to the serialization protocol of one or more classes. Each
     * transport version should only be used in a single merged commit (apart from the BwC versions copied from o.e.Version, ≤V_8_8_1).
     *
     * More information about versions and backporting at docs/internal/Versioning.md
     *
     * ADDING A TRANSPORT VERSION
     * To add a new transport version, add a new constant at the bottom of the list, above this comment. Don't add other lines,
     * comments, etc. The version id has the following layout:
     *
     * M_NNN_S_PP
     *
     * M - The major version of Elasticsearch
     * NNN - The server version part
     * S - The subsidiary version part. It should always be 0 here, it is only used in subsidiary repositories.
     * PP - The patch version part
     *
     * To determine the id of the next TransportVersion constant, do the following:
     * - Use the same major version, unless bumping majors
     * - Bump the server version part by 1, unless creating a patch version
     * - Leave the subsidiary part as 0
     * - Bump the patch part if creating a patch version
     *
     * If a patch version is created, it should be placed sorted among the other existing constants.
     *
     * REVERTING A TRANSPORT VERSION
     *
     * If you revert a commit with a transport version change, you MUST ensure there is a NEW transport version representing the reverted
     * change. DO NOT let the transport version go backwards, it must ALWAYS be incremented.
     *
     * DETERMINING TRANSPORT VERSIONS FROM GIT HISTORY
     *
     * If your git checkout has the expected minor-version-numbered branches and the expected release-version tags then you can find the
     * transport versions known by a particular release ...
     *
     *     git show v8.11.0:server/src/main/java/org/elasticsearch/TransportVersions.java | grep '= def'
     *
     * ... or by a particular branch ...
     *
     *     git show 8.11:server/src/main/java/org/elasticsearch/TransportVersions.java | grep '= def'
     *
     * ... and you can see which versions were added in between two versions too ...
     *
     *     git diff v8.11.0..main -- server/src/main/java/org/elasticsearch/TransportVersions.java
     *
     * In branches 8.7-8.10 see server/src/main/java/org/elasticsearch/TransportVersion.java for the equivalent definitions.
     */

    /**
     * Reference to the earliest compatible transport version to this version of the codebase.
     * This should be the transport version used by the highest minor version of the previous major.
     */
    public static final TransportVersion MINIMUM_COMPATIBLE = INITIAL_ELASTICSEARCH_8_19;

    /**
     * Reference to the minimum transport version that can be used with CCS.
     * This should be the transport version used by the previous minor release.
     */
    public static final TransportVersion MINIMUM_CCS_VERSION = INITIAL_ELASTICSEARCH_9_0_3;

    /**
     * Sorted list of all versions defined in this class
     */
    static final List<TransportVersion> DEFINED_VERSIONS = collectAllVersionIdsDefinedInClass(TransportVersions.class);

    // the highest transport version constant defined
    static final TransportVersion LATEST_DEFINED;
    static {
        LATEST_DEFINED = DEFINED_VERSIONS.getLast();

        // see comment on IDS field
        // now we're registered all the transport versions, we can clear the map
        IDS = null;
    }

    public static List<TransportVersion> collectAllVersionIdsDefinedInClass(Class<?> cls) {
        Map<Integer, String> versionIdFields = new HashMap<>();
        List<TransportVersion> definedTransportVersions = new ArrayList<>();

        Set<String> ignore = Set.of("ZERO", "CURRENT", "MINIMUM_COMPATIBLE", "MINIMUM_CCS_VERSION");

        for (Field declaredField : cls.getFields()) {
            if (declaredField.getType().equals(TransportVersion.class)) {
                String fieldName = declaredField.getName();
                if (ignore.contains(fieldName)) {
                    continue;
                }

                TransportVersion version;
                try {
                    version = (TransportVersion) declaredField.get(null);
                } catch (IllegalAccessException e) {
                    throw new AssertionError(e);
                }
                definedTransportVersions.add(version);

                if (Assertions.ENABLED) {
                    // check the version number is unique
                    var sameVersionNumber = versionIdFields.put(version.id(), fieldName);
                    assert sameVersionNumber == null
                        : "Versions ["
                            + sameVersionNumber
                            + "] and ["
                            + fieldName
                            + "] have the same version number ["
                            + version.id()
                            + "]. Each TransportVersion should have a different version number";
                }
            }
        }

        Collections.sort(definedTransportVersions);

        return List.copyOf(definedTransportVersions);
    }

    static final IntFunction<String> VERSION_LOOKUP = ReleaseVersions.generateVersionsLookup(TransportVersions.class, LATEST_DEFINED.id());

    // no instance
    private TransportVersions() {}
}<|MERGE_RESOLUTION|>--- conflicted
+++ resolved
@@ -324,11 +324,8 @@
     public static final TransportVersion ML_INFERENCE_ELASTIC_DENSE_TEXT_EMBEDDINGS_ADDED = def(9_109_00_0);
     public static final TransportVersion ML_INFERENCE_COHERE_API_VERSION = def(9_110_0_00);
     public static final TransportVersion ESQL_PROFILE_INCLUDE_PLAN = def(9_111_0_00);
-<<<<<<< HEAD
-    public static final TransportVersion ESQL_LOCAL_RELATION_WITH_NEW_BLOCKS = def(9_112_0_00);
-=======
     public static final TransportVersion MAPPINGS_IN_DATA_STREAMS = def(9_112_0_00);
->>>>>>> b9360a49
+    public static final TransportVersion ESQL_LOCAL_RELATION_WITH_NEW_BLOCKS = def(9_113_0_00);
 
     /*
      * STOP! READ THIS FIRST! No, really,

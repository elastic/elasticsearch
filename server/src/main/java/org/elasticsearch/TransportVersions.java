--- conflicted
+++ resolved
@@ -159,11 +159,8 @@
     public static final TransportVersion ESQL_ES_SOURCE_OPTIONS = def(8_618_00_0);
     public static final TransportVersion ADD_PERSISTENT_TASK_EXCEPTIONS = def(8_619_00_0);
     public static final TransportVersion ESQL_REDUCER_NODE_FRAGMENT = def(8_620_00_0);
-<<<<<<< HEAD
-    public static final TransportVersion ML_INFERENCE_COHERE_RERANK = def(8_621_00_0);
-=======
     public static final TransportVersion FAILURE_STORE_ROLLOVER = def(8_621_00_0);
->>>>>>> 08c7b655
+    public static final TransportVersion ML_INFERENCE_COHERE_RERANK = def(8_622_00_0);
 
     /*
      * STOP! READ THIS FIRST! No, really,

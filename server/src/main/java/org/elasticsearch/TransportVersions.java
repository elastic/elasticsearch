--- conflicted
+++ resolved
@@ -193,11 +193,8 @@
     public static final TransportVersion INFERENCE_MODEL_REGISTRY_METADATA = def(9_032_0_00);
     public static final TransportVersion INTRODUCE_LIFECYCLE_TEMPLATE = def(9_033_0_00);
     public static final TransportVersion INDEXING_STATS_INCLUDES_RECENT_WRITE_LOAD = def(9_034_0_00);
-<<<<<<< HEAD
-    public static final TransportVersion RERANK_COMMON_OPTIONS_ADDED = def(9_035_0_00);
-=======
     public static final TransportVersion ESQL_AGGREGATE_METRIC_DOUBLE_LITERAL = def(9_035_0_00);
->>>>>>> 2f1c8577
+    public static final TransportVersion RERANK_COMMON_OPTIONS_ADDED = def(9_036_0_00);
 
     /*
      * STOP! READ THIS FIRST! No, really,

/*
 * Copyright Elasticsearch B.V. and/or licensed to Elasticsearch B.V. under one
 * or more contributor license agreements. Licensed under the Elastic License
 * 2.0 and the Server Side Public License, v 1; you may not use this file except
 * in compliance with, at your election, the Elastic License 2.0 or the Server
 * Side Public License, v 1.
 */

package org.elasticsearch;

import org.elasticsearch.core.Assertions;
import org.elasticsearch.core.UpdateForV9;

import java.lang.reflect.Field;
import java.util.Collection;
import java.util.Collections;
import java.util.HashMap;
import java.util.Map;
import java.util.NavigableMap;
import java.util.Set;
import java.util.TreeMap;
import java.util.TreeSet;
import java.util.function.IntFunction;

/**
 * <p>Transport version is used to coordinate compatible wire protocol communication between nodes, at a fine-grained level.  This replaces
 * and supersedes the old Version constants.</p>
 *
 * <p>Before adding a new version constant, please read the block comment at the end of the list of constants.</p>
 */
public class TransportVersions {

    /*
     * NOTE: IntelliJ lies!
     * This map is used during class construction, referenced by the registerTransportVersion method.
     * When all the transport version constants have been registered, the map is cleared & never touched again.
     */
    static TreeSet<Integer> IDS = new TreeSet<>();

    static TransportVersion def(int id) {
        if (IDS == null) throw new IllegalStateException("The IDS map needs to be present to call this method");

        if (IDS.add(id) == false) {
            throw new IllegalArgumentException("Version id " + id + " defined twice");
        }
        if (id < IDS.last()) {
            throw new IllegalArgumentException("Version id " + id + " is not defined in the right location. Keep constants sorted");
        }
        return new TransportVersion(id);
    }

    @UpdateForV9 // remove the transport versions with which v9 will not need to interact
    public static final TransportVersion ZERO = def(0);
    public static final TransportVersion V_7_0_0 = def(7_00_00_99);
    public static final TransportVersion V_7_0_1 = def(7_00_01_99);
    public static final TransportVersion V_7_1_0 = def(7_01_00_99);
    public static final TransportVersion V_7_2_0 = def(7_02_00_99);
    public static final TransportVersion V_7_2_1 = def(7_02_01_99);
    public static final TransportVersion V_7_3_0 = def(7_03_00_99);
    public static final TransportVersion V_7_3_2 = def(7_03_02_99);
    public static final TransportVersion V_7_4_0 = def(7_04_00_99);
    public static final TransportVersion V_7_5_0 = def(7_05_00_99);
    public static final TransportVersion V_7_6_0 = def(7_06_00_99);
    public static final TransportVersion V_7_7_0 = def(7_07_00_99);
    public static final TransportVersion V_7_8_0 = def(7_08_00_99);
    public static final TransportVersion V_7_8_1 = def(7_08_01_99);
    public static final TransportVersion V_7_9_0 = def(7_09_00_99);
    public static final TransportVersion V_7_10_0 = def(7_10_00_99);
    public static final TransportVersion V_7_10_1 = def(7_10_01_99);
    public static final TransportVersion V_7_11_0 = def(7_11_00_99);
    public static final TransportVersion V_7_12_0 = def(7_12_00_99);
    public static final TransportVersion V_7_13_0 = def(7_13_00_99);
    public static final TransportVersion V_7_14_0 = def(7_14_00_99);
    public static final TransportVersion V_7_15_0 = def(7_15_00_99);
    public static final TransportVersion V_7_15_1 = def(7_15_01_99);
    public static final TransportVersion V_7_16_0 = def(7_16_00_99);
    public static final TransportVersion V_7_17_0 = def(7_17_00_99);
    public static final TransportVersion V_7_17_1 = def(7_17_01_99);
    public static final TransportVersion V_7_17_8 = def(7_17_08_99);
    public static final TransportVersion V_8_0_0 = def(8_00_00_99);
    public static final TransportVersion V_8_1_0 = def(8_01_00_99);
    public static final TransportVersion V_8_2_0 = def(8_02_00_99);
    public static final TransportVersion V_8_3_0 = def(8_03_00_99);
    public static final TransportVersion V_8_4_0 = def(8_04_00_99);
    public static final TransportVersion V_8_5_0 = def(8_05_00_99);
    public static final TransportVersion V_8_6_0 = def(8_06_00_99);
    public static final TransportVersion V_8_6_1 = def(8_06_01_99);
    public static final TransportVersion V_8_7_0 = def(8_07_00_99);
    public static final TransportVersion V_8_7_1 = def(8_07_01_99);
    public static final TransportVersion V_8_8_0 = def(8_08_00_99);
    public static final TransportVersion V_8_8_1 = def(8_08_01_99);
    /*
     * READ THE COMMENT BELOW THIS BLOCK OF DECLARATIONS BEFORE ADDING NEW TRANSPORT VERSIONS
     * Detached transport versions added below here.
     */
    public static final TransportVersion V_8_9_X = def(8_500_020);
    public static final TransportVersion V_8_10_X = def(8_500_061);
    public static final TransportVersion V_8_11_X = def(8_512_00_1);
    public static final TransportVersion V_8_12_0 = def(8_560_00_0);
    public static final TransportVersion V_8_12_1 = def(8_560_00_1);
    public static final TransportVersion V_8_13_0 = def(8_595_00_0);
    public static final TransportVersion V_8_13_4 = def(8_595_00_1);
    // 8.14.0+
    public static final TransportVersion RANDOM_AGG_SHARD_SEED = def(8_596_00_0);
    public static final TransportVersion ESQL_TIMINGS = def(8_597_00_0);
    public static final TransportVersion DATA_STREAM_AUTO_SHARDING_EVENT = def(8_598_00_0);
    public static final TransportVersion ADD_FAILURE_STORE_INDICES_OPTIONS = def(8_599_00_0);
    public static final TransportVersion ESQL_ENRICH_OPERATOR_STATUS = def(8_600_00_0);
    public static final TransportVersion ESQL_SERIALIZE_ARRAY_VECTOR = def(8_601_00_0);
    public static final TransportVersion ESQL_SERIALIZE_ARRAY_BLOCK = def(8_602_00_0);
    public static final TransportVersion ADD_DATA_STREAM_GLOBAL_RETENTION = def(8_603_00_0);
    public static final TransportVersion ALLOCATION_STATS = def(8_604_00_0);
    public static final TransportVersion ESQL_EXTENDED_ENRICH_TYPES = def(8_605_00_0);
    public static final TransportVersion KNN_EXPLICIT_BYTE_QUERY_VECTOR_PARSING = def(8_606_00_0);
    public static final TransportVersion ESQL_EXTENDED_ENRICH_INPUT_TYPE = def(8_607_00_0);
    public static final TransportVersion ESQL_SERIALIZE_BIG_VECTOR = def(8_608_00_0);
    public static final TransportVersion AGGS_EXCLUDED_DELETED_DOCS = def(8_609_00_0);
    public static final TransportVersion ESQL_SERIALIZE_BIG_ARRAY = def(8_610_00_0);
    public static final TransportVersion AUTO_SHARDING_ROLLOVER_CONDITION = def(8_611_00_0);
    public static final TransportVersion KNN_QUERY_VECTOR_BUILDER = def(8_612_00_0);
    public static final TransportVersion USE_DATA_STREAM_GLOBAL_RETENTION = def(8_613_00_0);
    public static final TransportVersion ML_COMPLETION_INFERENCE_SERVICE_ADDED = def(8_614_00_0);
    public static final TransportVersion ML_INFERENCE_EMBEDDING_BYTE_ADDED = def(8_615_00_0);
    public static final TransportVersion ML_INFERENCE_L2_NORM_SIMILARITY_ADDED = def(8_616_00_0);
    public static final TransportVersion SEARCH_NODE_LOAD_AUTOSCALING = def(8_617_00_0);
    public static final TransportVersion ESQL_ES_SOURCE_OPTIONS = def(8_618_00_0);
    public static final TransportVersion ADD_PERSISTENT_TASK_EXCEPTIONS = def(8_619_00_0);
    public static final TransportVersion ESQL_REDUCER_NODE_FRAGMENT = def(8_620_00_0);
    public static final TransportVersion FAILURE_STORE_ROLLOVER = def(8_621_00_0);
    public static final TransportVersion CCR_STATS_API_TIMEOUT_PARAM = def(8_622_00_0);
    public static final TransportVersion ESQL_ORDINAL_BLOCK = def(8_623_00_0);
    public static final TransportVersion ML_INFERENCE_COHERE_RERANK = def(8_624_00_0);
    public static final TransportVersion INDEXING_PRESSURE_DOCUMENT_REJECTIONS_COUNT = def(8_625_00_0);
    public static final TransportVersion ALIAS_ACTION_RESULTS = def(8_626_00_0);
    public static final TransportVersion HISTOGRAM_AGGS_KEY_SORTED = def(8_627_00_0);
    public static final TransportVersion INFERENCE_FIELDS_METADATA = def(8_628_00_0);
    public static final TransportVersion ML_INFERENCE_TIMEOUT_ADDED = def(8_629_00_0);
    public static final TransportVersion MODIFY_DATA_STREAM_FAILURE_STORES = def(8_630_00_0);
    public static final TransportVersion ML_INFERENCE_RERANK_NEW_RESPONSE_FORMAT = def(8_631_00_0);
    public static final TransportVersion HIGHLIGHTERS_TAGS_ON_FIELD_LEVEL = def(8_632_00_0);
    public static final TransportVersion TRACK_FLUSH_TIME_EXCLUDING_WAITING_ON_LOCKS = def(8_633_00_0);
    public static final TransportVersion ML_INFERENCE_AZURE_OPENAI_EMBEDDINGS = def(8_634_00_0);
    public static final TransportVersion ILM_SHRINK_ENABLE_WRITE = def(8_635_00_0);
    public static final TransportVersion GEOIP_CACHE_STATS = def(8_636_00_0);
    public static final TransportVersion SHUTDOWN_REQUEST_TIMEOUTS_FIX_8_14 = def(8_636_00_1);
    public static final TransportVersion WATERMARK_THRESHOLDS_STATS = def(8_637_00_0);
    public static final TransportVersion ENRICH_CACHE_ADDITIONAL_STATS = def(8_638_00_0);
    public static final TransportVersion ML_INFERENCE_RATE_LIMIT_SETTINGS_ADDED = def(8_639_00_0);
    public static final TransportVersion ML_TRAINED_MODEL_CACHE_METADATA_ADDED = def(8_640_00_0);
    public static final TransportVersion TOP_LEVEL_KNN_SUPPORT_QUERY_NAME = def(8_641_00_0);
    public static final TransportVersion INDEX_SEGMENTS_VECTOR_FORMATS = def(8_642_00_0);
    public static final TransportVersion ADD_RESOURCE_ALREADY_UPLOADED_EXCEPTION = def(8_643_00_0);
    public static final TransportVersion ESQL_MV_ORDERING_SORTED_ASCENDING = def(8_644_00_0);
    public static final TransportVersion ESQL_PAGE_MAPPING_TO_ITERATOR = def(8_645_00_0);
    public static final TransportVersion BINARY_PIT_ID = def(8_646_00_0);
    public static final TransportVersion SECURITY_ROLE_MAPPINGS_IN_CLUSTER_STATE = def(8_647_00_0);
    public static final TransportVersion ESQL_REQUEST_TABLES = def(8_648_00_0);
    public static final TransportVersion ROLE_REMOTE_CLUSTER_PRIVS = def(8_649_00_0);
    public static final TransportVersion NO_GLOBAL_RETENTION_FOR_SYSTEM_DATA_STREAMS = def(8_650_00_0);
    public static final TransportVersion SHUTDOWN_REQUEST_TIMEOUTS_FIX = def(8_651_00_0);
    public static final TransportVersion INDEXING_PRESSURE_REQUEST_REJECTIONS_COUNT = def(8_652_00_0);
    public static final TransportVersion ROLLUP_USAGE = def(8_653_00_0);
    public static final TransportVersion SECURITY_ROLE_DESCRIPTION = def(8_654_00_0);
    public static final TransportVersion ML_INFERENCE_AZURE_OPENAI_COMPLETIONS = def(8_655_00_0);
    public static final TransportVersion JOIN_STATUS_AGE_SERIALIZATION = def(8_656_00_0);
    public static final TransportVersion ML_RERANK_DOC_OPTIONAL = def(8_657_00_0);
    public static final TransportVersion FAILURE_STORE_FIELD_PARITY = def(8_658_00_0);
    public static final TransportVersion ML_INFERENCE_AZURE_AI_STUDIO = def(8_659_00_0);
    public static final TransportVersion ML_INFERENCE_COHERE_COMPLETION_ADDED = def(8_660_00_0);
    public static final TransportVersion ESQL_REMOVE_ES_SOURCE_OPTIONS = def(8_661_00_0);
    public static final TransportVersion NODE_STATS_INGEST_BYTES = def(8_662_00_0);
    public static final TransportVersion SEMANTIC_QUERY = def(8_663_00_0);
    public static final TransportVersion GET_AUTOSCALING_CAPACITY_UNUSED_TIMEOUT = def(8_664_00_0);
    public static final TransportVersion SIMULATE_VALIDATES_MAPPINGS = def(8_665_00_0);
    public static final TransportVersion RULE_QUERY_RENAME = def(8_666_00_0);
    public static final TransportVersion SPARSE_VECTOR_QUERY_ADDED = def(8_667_00_0);
    public static final TransportVersion ESQL_ADD_INDEX_MODE_TO_SOURCE = def(8_668_00_0);
<<<<<<< HEAD
    public static final TransportVersion FAILURE_STORE_TELEMETRY = def(8_669_00_0);
=======
    public static final TransportVersion GET_SHUTDOWN_STATUS_TIMEOUT = def(8_669_00_0);
>>>>>>> ef646436

    /*
     * STOP! READ THIS FIRST! No, really,
     *        ____ _____ ___  ____  _        ____  _____    _    ____    _____ _   _ ___ ____    _____ ___ ____  ____ _____ _
     *       / ___|_   _/ _ \|  _ \| |      |  _ \| ____|  / \  |  _ \  |_   _| | | |_ _/ ___|  |  ___|_ _|  _ \/ ___|_   _| |
     *       \___ \ | || | | | |_) | |      | |_) |  _|   / _ \ | | | |   | | | |_| || |\___ \  | |_   | || |_) \___ \ | | | |
     *        ___) || || |_| |  __/|_|      |  _ <| |___ / ___ \| |_| |   | | |  _  || | ___) | |  _|  | ||  _ < ___) || | |_|
     *       |____/ |_| \___/|_|   (_)      |_| \_\_____/_/   \_\____/    |_| |_| |_|___|____/  |_|   |___|_| \_\____/ |_| (_)
     *
     * A new transport version should be added EVERY TIME a change is made to the serialization protocol of one or more classes. Each
     * transport version should only be used in a single merged commit (apart from the BwC versions copied from o.e.Version, ≤V_8_8_1).
     *
     * ADDING A TRANSPORT VERSION
     * To add a new transport version, add a new constant at the bottom of the list, above this comment. Don't add other lines,
     * comments, etc. The version id has the following layout:
     *
     * M_NNN_SS_P
     *
     * M - The major version of Elasticsearch
     * NNN - The server version part
     * SS - The serverless version part. It should always be 00 here, it is used by serverless only.
     * P - The patch version part
     *
     * To determine the id of the next TransportVersion constant, do the following:
     * - Use the same major version, unless bumping majors
     * - Bump the server version part by 1, unless creating a patch version
     * - Leave the serverless part as 00
     * - Bump the patch part if creating a patch version
     *
     * If a patch version is created, it should be placed sorted among the other existing constants.
     *
     * REVERTING A TRANSPORT VERSION
     *
     * If you revert a commit with a transport version change, you MUST ensure there is a NEW transport version representing the reverted
     * change. DO NOT let the transport version go backwards, it must ALWAYS be incremented.
     *
     * DETERMINING TRANSPORT VERSIONS FROM GIT HISTORY
     *
     * If your git checkout has the expected minor-version-numbered branches and the expected release-version tags then you can find the
     * transport versions known by a particular release ...
     *
     *     git show v8.11.0:server/src/main/java/org/elasticsearch/TransportVersions.java | grep '= def'
     *
     * ... or by a particular branch ...
     *
     *     git show 8.11:server/src/main/java/org/elasticsearch/TransportVersions.java | grep '= def'
     *
     * ... and you can see which versions were added in between two versions too ...
     *
     *     git diff v8.11.0..main -- server/src/main/java/org/elasticsearch/TransportVersions.java
     *
     * In branches 8.7-8.10 see server/src/main/java/org/elasticsearch/TransportVersion.java for the equivalent definitions.
     */

    /**
     * Reference to the earliest compatible transport version to this version of the codebase.
     * This should be the transport version used by the highest minor version of the previous major.
     */
    public static final TransportVersion MINIMUM_COMPATIBLE = V_7_17_0;

    /**
     * Reference to the minimum transport version that can be used with CCS.
     * This should be the transport version used by the previous minor release.
     */
    public static final TransportVersion MINIMUM_CCS_VERSION = V_8_13_0;

    static final NavigableMap<Integer, TransportVersion> VERSION_IDS = getAllVersionIds(TransportVersions.class);

    // the highest transport version constant defined in this file, used as a fallback for TransportVersion.current()
    static final TransportVersion LATEST_DEFINED;
    static {
        LATEST_DEFINED = VERSION_IDS.lastEntry().getValue();

        // see comment on IDS field
        // now we're registered all the transport versions, we can clear the map
        IDS = null;
    }

    public static NavigableMap<Integer, TransportVersion> getAllVersionIds(Class<?> cls) {
        Map<Integer, String> versionIdFields = new HashMap<>();
        NavigableMap<Integer, TransportVersion> builder = new TreeMap<>();

        Set<String> ignore = Set.of("ZERO", "CURRENT", "MINIMUM_COMPATIBLE", "MINIMUM_CCS_VERSION");

        for (Field declaredField : cls.getFields()) {
            if (declaredField.getType().equals(TransportVersion.class)) {
                String fieldName = declaredField.getName();
                if (ignore.contains(fieldName)) {
                    continue;
                }

                TransportVersion version;
                try {
                    version = (TransportVersion) declaredField.get(null);
                } catch (IllegalAccessException e) {
                    throw new AssertionError(e);
                }
                builder.put(version.id(), version);

                if (Assertions.ENABLED) {
                    // check the version number is unique
                    var sameVersionNumber = versionIdFields.put(version.id(), fieldName);
                    assert sameVersionNumber == null
                        : "Versions ["
                            + sameVersionNumber
                            + "] and ["
                            + fieldName
                            + "] have the same version number ["
                            + version.id()
                            + "]. Each TransportVersion should have a different version number";
                }
            }
        }

        return Collections.unmodifiableNavigableMap(builder);
    }

    static Collection<TransportVersion> getAllVersions() {
        return VERSION_IDS.values();
    }

    static final IntFunction<String> VERSION_LOOKUP = ReleaseVersions.generateVersionsLookup(TransportVersions.class);

    // no instance
    private TransportVersions() {}
}<|MERGE_RESOLUTION|>--- conflicted
+++ resolved
@@ -175,11 +175,8 @@
     public static final TransportVersion RULE_QUERY_RENAME = def(8_666_00_0);
     public static final TransportVersion SPARSE_VECTOR_QUERY_ADDED = def(8_667_00_0);
     public static final TransportVersion ESQL_ADD_INDEX_MODE_TO_SOURCE = def(8_668_00_0);
-<<<<<<< HEAD
-    public static final TransportVersion FAILURE_STORE_TELEMETRY = def(8_669_00_0);
-=======
     public static final TransportVersion GET_SHUTDOWN_STATUS_TIMEOUT = def(8_669_00_0);
->>>>>>> ef646436
+    public static final TransportVersion FAILURE_STORE_TELEMETRY = def(8_670_00_0);
 
     /*
      * STOP! READ THIS FIRST! No, really,

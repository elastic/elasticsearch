/*
 * Copyright Elasticsearch B.V. and/or licensed to Elasticsearch B.V. under one
 * or more contributor license agreements. Licensed under the "Elastic License
 * 2.0", the "GNU Affero General Public License v3.0 only", and the "Server Side
 * Public License v 1"; you may not use this file except in compliance with, at
 * your election, the "Elastic License 2.0", the "GNU Affero General Public
 * License v3.0 only", or the "Server Side Public License, v 1".
 */

package org.elasticsearch;

import org.elasticsearch.core.Assertions;

import java.lang.reflect.Field;
import java.util.ArrayList;
import java.util.Collections;
import java.util.HashMap;
import java.util.List;
import java.util.Map;
import java.util.Set;
import java.util.TreeSet;
import java.util.function.IntFunction;

/**
 * <p>Transport version is used to coordinate compatible wire protocol communication between nodes, at a fine-grained level.  This replaces
 * and supersedes the old Version constants.</p>
 *
 * <p>Before adding a new version constant, please read the block comment at the end of the list of constants.</p>
 */
public class TransportVersions {

    /*
     * NOTE: IntelliJ lies!
     * This map is used during class construction, referenced by the registerTransportVersion method.
     * When all the transport version constants have been registered, the map is cleared & never touched again.
     */
    static TreeSet<Integer> IDS = new TreeSet<>();

    static TransportVersion def(int id) {
        if (IDS == null) throw new IllegalStateException("The IDS map needs to be present to call this method");

        if (IDS.add(id) == false) {
            throw new IllegalArgumentException("Version id " + id + " defined twice");
        }
        if (id < IDS.last()) {
            throw new IllegalArgumentException("Version id " + id + " is not defined in the right location. Keep constants sorted");
        }
        return new TransportVersion(id);
    }

    // TODO: ES-10337 we can remove all transport versions earlier than 8.18
    public static final TransportVersion ZERO = def(0);
    public static final TransportVersion V_7_0_0 = def(7_00_00_99);
    public static final TransportVersion V_7_1_0 = def(7_01_00_99);
    public static final TransportVersion V_7_2_0 = def(7_02_00_99);
    public static final TransportVersion V_7_3_0 = def(7_03_00_99);
    public static final TransportVersion V_7_3_2 = def(7_03_02_99);
    public static final TransportVersion V_7_4_0 = def(7_04_00_99);
    public static final TransportVersion V_7_8_0 = def(7_08_00_99);
    public static final TransportVersion V_7_8_1 = def(7_08_01_99);
    public static final TransportVersion V_7_9_0 = def(7_09_00_99);
    public static final TransportVersion V_7_10_0 = def(7_10_00_99);
    public static final TransportVersion V_8_0_0 = def(8_00_00_99);
    public static final TransportVersion V_8_1_0 = def(8_01_00_99);
    public static final TransportVersion V_8_2_0 = def(8_02_00_99);
    public static final TransportVersion V_8_3_0 = def(8_03_00_99);
    public static final TransportVersion V_8_4_0 = def(8_04_00_99);
    public static final TransportVersion V_8_5_0 = def(8_05_00_99);
    public static final TransportVersion V_8_6_0 = def(8_06_00_99);
    public static final TransportVersion V_8_6_1 = def(8_06_01_99);
    public static final TransportVersion V_8_7_0 = def(8_07_00_99);
    public static final TransportVersion V_8_7_1 = def(8_07_01_99);
    public static final TransportVersion V_8_8_0 = def(8_08_00_99);
    public static final TransportVersion V_8_8_1 = def(8_08_01_99);
    /*
     * READ THE COMMENT BELOW THIS BLOCK OF DECLARATIONS BEFORE ADDING NEW TRANSPORT VERSIONS
     * Detached transport versions added below here.
     */
    public static final TransportVersion V_8_9_X = def(8_500_0_20);
    public static final TransportVersion V_8_10_X = def(8_500_0_61);
    public static final TransportVersion V_8_11_X = def(8_512_0_01);
    public static final TransportVersion V_8_12_0 = def(8_560_0_00);
    public static final TransportVersion V_8_12_1 = def(8_560_0_01);
    public static final TransportVersion V_8_13_0 = def(8_595_0_00);
    public static final TransportVersion V_8_13_4 = def(8_595_0_01);
    public static final TransportVersion V_8_14_0 = def(8_636_0_01);
    public static final TransportVersion V_8_15_0 = def(8_702_0_02);
    public static final TransportVersion V_8_15_2 = def(8_702_0_03);
    public static final TransportVersion V_8_16_0 = def(8_772_0_01);
    public static final TransportVersion V_8_16_1 = def(8_772_0_04);
    public static final TransportVersion V_8_16_5 = def(8_772_0_05);
    public static final TransportVersion V_8_16_6 = def(8_772_0_06);
    public static final TransportVersion INITIAL_ELASTICSEARCH_8_16_7 = def(8_772_0_07);
    public static final TransportVersion V_8_17_0 = def(8_797_0_02);
    public static final TransportVersion V_8_17_3 = def(8_797_0_03);
    public static final TransportVersion V_8_17_4 = def(8_797_0_04);
    public static final TransportVersion V_8_17_5 = def(8_797_0_05);
    public static final TransportVersion INITIAL_ELASTICSEARCH_8_17_6 = def(8_797_0_06);
    public static final TransportVersion INITIAL_ELASTICSEARCH_8_17_7 = def(8_797_0_07);
    public static final TransportVersion INITIAL_ELASTICSEARCH_8_17_8 = def(8_797_0_08);
    public static final TransportVersion INDEXING_PRESSURE_THROTTLING_STATS = def(8_798_0_00);
    public static final TransportVersion REINDEX_DATA_STREAMS = def(8_799_0_00);
    public static final TransportVersion ESQL_REMOVE_NODE_LEVEL_PLAN = def(8_800_0_00);
    public static final TransportVersion LOGSDB_TELEMETRY_CUSTOM_CUTOFF_DATE = def(8_801_0_00);
    public static final TransportVersion SOURCE_MODE_TELEMETRY = def(8_802_0_00);
    public static final TransportVersion NEW_REFRESH_CLUSTER_BLOCK = def(8_803_0_00);
    public static final TransportVersion RETRIES_AND_OPERATIONS_IN_BLOBSTORE_STATS = def(8_804_0_00);
    public static final TransportVersion ADD_DATA_STREAM_OPTIONS_TO_TEMPLATES = def(8_805_0_00);
    public static final TransportVersion KNN_QUERY_RESCORE_OVERSAMPLE = def(8_806_0_00);
    public static final TransportVersion SEMANTIC_QUERY_LENIENT = def(8_807_0_00);
    public static final TransportVersion ESQL_QUERY_BUILDER_IN_SEARCH_FUNCTIONS = def(8_808_0_00);
    public static final TransportVersion EQL_ALLOW_PARTIAL_SEARCH_RESULTS = def(8_809_0_00);
    public static final TransportVersion NODE_VERSION_INFORMATION_WITH_MIN_READ_ONLY_INDEX_VERSION = def(8_810_0_00);
    public static final TransportVersion ERROR_TRACE_IN_TRANSPORT_HEADER = def(8_811_0_00);
    public static final TransportVersion FAILURE_STORE_ENABLED_BY_CLUSTER_SETTING = def(8_812_0_00);
    public static final TransportVersion SIMULATE_IGNORED_FIELDS = def(8_813_0_00);
    public static final TransportVersion TRANSFORMS_UPGRADE_MODE = def(8_814_0_00);
    public static final TransportVersion NODE_SHUTDOWN_EPHEMERAL_ID_ADDED = def(8_815_0_00);
    public static final TransportVersion ESQL_CCS_TELEMETRY_STATS = def(8_816_0_00);
    public static final TransportVersion TEXT_EMBEDDING_QUERY_VECTOR_BUILDER_INFER_MODEL_ID = def(8_817_0_00);
    public static final TransportVersion ESQL_ENABLE_NODE_LEVEL_REDUCTION = def(8_818_0_00);
    public static final TransportVersion JINA_AI_INTEGRATION_ADDED = def(8_819_0_00);
    public static final TransportVersion TRACK_INDEX_FAILED_DUE_TO_VERSION_CONFLICT_METRIC = def(8_820_0_00);
    public static final TransportVersion REPLACE_FAILURE_STORE_OPTIONS_WITH_SELECTOR_SYNTAX = def(8_821_0_00);
    public static final TransportVersion ELASTIC_INFERENCE_SERVICE_UNIFIED_CHAT_COMPLETIONS_INTEGRATION = def(8_822_0_00);
    public static final TransportVersion KQL_QUERY_TECH_PREVIEW = def(8_823_0_00);
    public static final TransportVersion ESQL_PROFILE_ROWS_PROCESSED = def(8_824_0_00);
    public static final TransportVersion BYTE_SIZE_VALUE_ALWAYS_USES_BYTES_1 = def(8_825_0_00);
    public static final TransportVersion REVERT_BYTE_SIZE_VALUE_ALWAYS_USES_BYTES_1 = def(8_826_0_00);
    public static final TransportVersion ESQL_SKIP_ES_INDEX_SERIALIZATION = def(8_827_0_00);
    public static final TransportVersion ADD_INDEX_BLOCK_TWO_PHASE = def(8_828_0_00);
    public static final TransportVersion RESOLVE_CLUSTER_NO_INDEX_EXPRESSION = def(8_829_0_00);
    public static final TransportVersion ML_ROLLOVER_LEGACY_INDICES = def(8_830_0_00);
    public static final TransportVersion ADD_INCLUDE_FAILURE_INDICES_OPTION = def(8_831_0_00);
    public static final TransportVersion ESQL_RESPONSE_PARTIAL = def(8_832_0_00);
    public static final TransportVersion RANK_DOC_OPTIONAL_METADATA_FOR_EXPLAIN = def(8_833_0_00);
    public static final TransportVersion ILM_ADD_SEARCHABLE_SNAPSHOT_ADD_REPLICATE_FOR = def(8_834_0_00);
    public static final TransportVersion INGEST_REQUEST_INCLUDE_SOURCE_ON_ERROR = def(8_835_0_00);
    public static final TransportVersion RESOURCE_DEPRECATION_CHECKS = def(8_836_0_00);
    public static final TransportVersion LINEAR_RETRIEVER_SUPPORT = def(8_837_0_00);
    public static final TransportVersion TIMEOUT_GET_PARAM_FOR_RESOLVE_CLUSTER = def(8_838_0_00);
    public static final TransportVersion INFERENCE_REQUEST_ADAPTIVE_RATE_LIMITING = def(8_839_0_00);
    public static final TransportVersion ML_INFERENCE_IBM_WATSONX_RERANK_ADDED = def(8_840_0_00);
    public static final TransportVersion REMOVE_ALL_APPLICABLE_SELECTOR_BACKPORT_8_18 = def(8_840_0_01);
    public static final TransportVersion V_8_18_0 = def(8_840_0_02);
    public static final TransportVersion INITIAL_ELASTICSEARCH_8_18_1 = def(8_840_0_03);
    public static final TransportVersion INITIAL_ELASTICSEARCH_8_18_2 = def(8_840_0_04);
    public static final TransportVersion INITIAL_ELASTICSEARCH_8_18_3 = def(8_840_0_05);
    public static final TransportVersion INITIAL_ELASTICSEARCH_8_19 = def(8_841_0_00);
    public static final TransportVersion COHERE_BIT_EMBEDDING_TYPE_SUPPORT_ADDED_BACKPORT_8_X = def(8_841_0_01);
    public static final TransportVersion REMOVE_ALL_APPLICABLE_SELECTOR_BACKPORT_8_19 = def(8_841_0_02);
    public static final TransportVersion ESQL_RETRY_ON_SHARD_LEVEL_FAILURE_BACKPORT_8_19 = def(8_841_0_03);
    public static final TransportVersion ESQL_SUPPORT_PARTIAL_RESULTS_BACKPORT_8_19 = def(8_841_0_04);
    public static final TransportVersion VOYAGE_AI_INTEGRATION_ADDED_BACKPORT_8_X = def(8_841_0_05);
    public static final TransportVersion JINA_AI_EMBEDDING_TYPE_SUPPORT_ADDED_BACKPORT_8_19 = def(8_841_0_06);
    public static final TransportVersion RETRY_ILM_ASYNC_ACTION_REQUIRE_ERROR_8_19 = def(8_841_0_07);
    public static final TransportVersion INFERENCE_CONTEXT_8_X = def(8_841_0_08);
    public static final TransportVersion ML_INFERENCE_DEEPSEEK_8_19 = def(8_841_0_09);
    public static final TransportVersion ESQL_SERIALIZE_BLOCK_TYPE_CODE_8_19 = def(8_841_0_10);
    public static final TransportVersion ESQL_FAILURE_FROM_REMOTE_8_19 = def(8_841_0_11);
    public static final TransportVersion ESQL_AGGREGATE_METRIC_DOUBLE_LITERAL_8_19 = def(8_841_0_12);
    public static final TransportVersion INFERENCE_MODEL_REGISTRY_METADATA_8_19 = def(8_841_0_13);
    public static final TransportVersion INTRODUCE_LIFECYCLE_TEMPLATE_8_19 = def(8_841_0_14);
    public static final TransportVersion RERANK_COMMON_OPTIONS_ADDED_8_19 = def(8_841_0_15);
    public static final TransportVersion REMOTE_EXCEPTION_8_19 = def(8_841_0_16);
    public static final TransportVersion AMAZON_BEDROCK_TASK_SETTINGS_8_19 = def(8_841_0_17);
    public static final TransportVersion SEMANTIC_TEXT_CHUNKING_CONFIG_8_19 = def(8_841_0_18);
    public static final TransportVersion BATCHED_QUERY_PHASE_VERSION_BACKPORT_8_X = def(8_841_0_19);
    public static final TransportVersion SEARCH_INCREMENTAL_TOP_DOCS_NULL_BACKPORT_8_19 = def(8_841_0_20);
    public static final TransportVersion ML_INFERENCE_SAGEMAKER_8_19 = def(8_841_0_21);
    public static final TransportVersion ESQL_REPORT_ORIGINAL_TYPES_BACKPORT_8_19 = def(8_841_0_22);
    public static final TransportVersion PINNED_RETRIEVER_8_19 = def(8_841_0_23);
    public static final TransportVersion ESQL_AGGREGATE_METRIC_DOUBLE_BLOCK_8_19 = def(8_841_0_24);
    public static final TransportVersion INTRODUCE_FAILURES_LIFECYCLE_BACKPORT_8_19 = def(8_841_0_25);
    public static final TransportVersion INTRODUCE_FAILURES_DEFAULT_RETENTION_BACKPORT_8_19 = def(8_841_0_26);
    public static final TransportVersion RESCORE_VECTOR_ALLOW_ZERO_BACKPORT_8_19 = def(8_841_0_27);
    public static final TransportVersion INFERENCE_ADD_TIMEOUT_PUT_ENDPOINT_8_19 = def(8_841_0_28);
    public static final TransportVersion ESQL_REPORT_SHARD_PARTITIONING_8_19 = def(8_841_0_29);
    public static final TransportVersion ESQL_DRIVER_TASK_DESCRIPTION_8_19 = def(8_841_0_30);
    public static final TransportVersion ML_INFERENCE_HUGGING_FACE_CHAT_COMPLETION_ADDED_8_19 = def(8_841_0_31);
    public static final TransportVersion V_8_19_FIELD_CAPS_ADD_CLUSTER_ALIAS = def(8_841_0_32);
    public static final TransportVersion ESQL_HASH_OPERATOR_STATUS_OUTPUT_TIME_8_19 = def(8_841_0_34);
    public static final TransportVersion RERANKER_FAILURES_ALLOWED_8_19 = def(8_841_0_35);
    public static final TransportVersion ML_INFERENCE_HUGGING_FACE_RERANK_ADDED_8_19 = def(8_841_0_36);
    public static final TransportVersion ML_INFERENCE_SAGEMAKER_CHAT_COMPLETION_8_19 = def(8_841_0_37);
    public static final TransportVersion ML_INFERENCE_VERTEXAI_CHATCOMPLETION_ADDED_8_19 = def(8_841_0_38);
    public static final TransportVersion INFERENCE_CUSTOM_SERVICE_ADDED_8_19 = def(8_841_0_39);
    public static final TransportVersion IDP_CUSTOM_SAML_ATTRIBUTES_ADDED_8_19 = def(8_841_0_40);
    public static final TransportVersion DATA_STREAM_OPTIONS_API_REMOVE_INCLUDE_DEFAULTS_8_19 = def(8_841_0_41);
    public static final TransportVersion JOIN_ON_ALIASES_8_19 = def(8_841_0_42);
    public static final TransportVersion ILM_ADD_SKIP_SETTING_8_19 = def(8_841_0_43);
    public static final TransportVersion ESQL_REGEX_MATCH_WITH_CASE_INSENSITIVITY_8_19 = def(8_841_0_44);
    public static final TransportVersion ESQL_QUERY_PLANNING_DURATION_8_19 = def(8_841_0_45);
    public static final TransportVersion SEARCH_SOURCE_EXCLUDE_VECTORS_PARAM_8_19 = def(8_841_0_46);
    public static final TransportVersion ML_INFERENCE_MISTRAL_CHAT_COMPLETION_ADDED_8_19 = def(8_841_0_47);
    public static final TransportVersion ML_INFERENCE_ELASTIC_RERANK_ADDED_8_19 = def(8_841_0_48);
    public static final TransportVersion NONE_CHUNKING_STRATEGY_8_19 = def(8_841_0_49);
    public static final TransportVersion IDP_CUSTOM_SAML_ATTRIBUTES_ALLOW_LIST_8_19 = def(8_841_0_50);
    public static final TransportVersion SETTINGS_IN_DATA_STREAMS_8_19 = def(8_841_0_51);
    public static final TransportVersion ML_INFERENCE_CUSTOM_SERVICE_REMOVE_ERROR_PARSING_8_19 = def(8_841_0_52);
    public static final TransportVersion ML_INFERENCE_CUSTOM_SERVICE_EMBEDDING_BATCH_SIZE_8_19 = def(8_841_0_53);
    public static final TransportVersion STREAMS_LOGS_SUPPORT_8_19 = def(8_841_0_54);
    public static final TransportVersion ML_INFERENCE_CUSTOM_SERVICE_INPUT_TYPE_8_19 = def(8_841_0_55);
    public static final TransportVersion RANDOM_SAMPLER_QUERY_BUILDER_8_19 = def(8_841_0_56);
    public static final TransportVersion ML_INFERENCE_SAGEMAKER_ELASTIC_8_19 = def(8_841_0_57);
    public static final TransportVersion SPARSE_VECTOR_FIELD_PRUNING_OPTIONS_8_19 = def(8_841_0_58);
    public static final TransportVersion ML_INFERENCE_ELASTIC_DENSE_TEXT_EMBEDDINGS_ADDED_8_19 = def(8_841_0_59);
    public static final TransportVersion V_9_0_0 = def(9_000_0_09);
    public static final TransportVersion INITIAL_ELASTICSEARCH_9_0_1 = def(9_000_0_10);
    public static final TransportVersion INITIAL_ELASTICSEARCH_9_0_2 = def(9_000_0_11);
    public static final TransportVersion INITIAL_ELASTICSEARCH_9_0_3 = def(9_000_0_12);
    public static final TransportVersion COHERE_BIT_EMBEDDING_TYPE_SUPPORT_ADDED = def(9_001_0_00);
    public static final TransportVersion REMOVE_SNAPSHOT_FAILURES = def(9_002_0_00);
    public static final TransportVersion TRANSPORT_STATS_HANDLING_TIME_REQUIRED = def(9_003_0_00);
    public static final TransportVersion REMOVE_DESIRED_NODE_VERSION = def(9_004_0_00);
    public static final TransportVersion ESQL_DRIVER_TASK_DESCRIPTION = def(9_005_0_00);
    public static final TransportVersion ESQL_RETRY_ON_SHARD_LEVEL_FAILURE = def(9_006_0_00);
    public static final TransportVersion ESQL_PROFILE_ASYNC_NANOS = def(9_007_00_0);
    public static final TransportVersion ESQL_LOOKUP_JOIN_SOURCE_TEXT = def(9_008_0_00);
    public static final TransportVersion REMOVE_ALL_APPLICABLE_SELECTOR = def(9_009_0_00);
    public static final TransportVersion SLM_UNHEALTHY_IF_NO_SNAPSHOT_WITHIN = def(9_010_0_00);
    public static final TransportVersion ESQL_SUPPORT_PARTIAL_RESULTS = def(9_011_0_00);
    public static final TransportVersion REMOVE_REPOSITORY_CONFLICT_MESSAGE = def(9_012_0_00);
    public static final TransportVersion RERANKER_FAILURES_ALLOWED = def(9_013_0_00);
    public static final TransportVersion VOYAGE_AI_INTEGRATION_ADDED = def(9_014_0_00);
    public static final TransportVersion BYTE_SIZE_VALUE_ALWAYS_USES_BYTES = def(9_015_0_00);
    public static final TransportVersion ESQL_SERIALIZE_SOURCE_FUNCTIONS_WARNINGS = def(9_016_0_00);
    public static final TransportVersion ESQL_DRIVER_NODE_DESCRIPTION = def(9_017_0_00);
    public static final TransportVersion MULTI_PROJECT = def(9_018_0_00);
    public static final TransportVersion STORED_SCRIPT_CONTENT_LENGTH = def(9_019_0_00);
    public static final TransportVersion JINA_AI_EMBEDDING_TYPE_SUPPORT_ADDED = def(9_020_0_00);
    public static final TransportVersion RE_REMOVE_MIN_COMPATIBLE_SHARD_NODE = def(9_021_0_00);
    public static final TransportVersion UNASSIGENEDINFO_RESHARD_ADDED = def(9_022_0_00);
    public static final TransportVersion INCLUDE_INDEX_MODE_IN_GET_DATA_STREAM = def(9_023_0_00);
    public static final TransportVersion MAX_OPERATION_SIZE_REJECTIONS_ADDED = def(9_024_0_00);
    public static final TransportVersion RETRY_ILM_ASYNC_ACTION_REQUIRE_ERROR = def(9_025_0_00);
    public static final TransportVersion ESQL_SERIALIZE_BLOCK_TYPE_CODE = def(9_026_0_00);
    public static final TransportVersion ESQL_THREAD_NAME_IN_DRIVER_PROFILE = def(9_027_0_00);
    public static final TransportVersion INFERENCE_CONTEXT = def(9_028_0_00);
    public static final TransportVersion ML_INFERENCE_DEEPSEEK = def(9_029_00_0);
    public static final TransportVersion ESQL_FAILURE_FROM_REMOTE = def(9_030_00_0);
    public static final TransportVersion INDEX_RESHARDING_METADATA = def(9_031_0_00);
    public static final TransportVersion INFERENCE_MODEL_REGISTRY_METADATA = def(9_032_0_00);
    public static final TransportVersion INTRODUCE_LIFECYCLE_TEMPLATE = def(9_033_0_00);
    public static final TransportVersion INDEXING_STATS_INCLUDES_RECENT_WRITE_LOAD = def(9_034_0_00);
    public static final TransportVersion ESQL_AGGREGATE_METRIC_DOUBLE_LITERAL = def(9_035_0_00);
    public static final TransportVersion INDEX_METADATA_INCLUDES_RECENT_WRITE_LOAD = def(9_036_0_00);
    public static final TransportVersion RERANK_COMMON_OPTIONS_ADDED = def(9_037_0_00);
    public static final TransportVersion ESQL_REPORT_ORIGINAL_TYPES = def(9_038_00_0);
    public static final TransportVersion RESCORE_VECTOR_ALLOW_ZERO = def(9_039_0_00);
    public static final TransportVersion PROJECT_ID_IN_SNAPSHOT = def(9_040_0_00);
    public static final TransportVersion INDEX_STATS_AND_METADATA_INCLUDE_PEAK_WRITE_LOAD = def(9_041_0_00);
    public static final TransportVersion BATCHED_QUERY_PHASE_VERSION = def(9_043_0_00);
    public static final TransportVersion REMOTE_EXCEPTION = def(9_044_0_00);
    public static final TransportVersion ESQL_REMOVE_AGGREGATE_TYPE = def(9_045_0_00);
    public static final TransportVersion ADD_PROJECT_ID_TO_DSL_ERROR_INFO = def(9_046_0_00);
    public static final TransportVersion SEMANTIC_TEXT_CHUNKING_CONFIG = def(9_047_0_00);
    public static final TransportVersion REPO_ANALYSIS_COPY_BLOB = def(9_048_0_00);
    public static final TransportVersion AMAZON_BEDROCK_TASK_SETTINGS = def(9_049_0_00);
    public static final TransportVersion ESQL_REPORT_SHARD_PARTITIONING = def(9_050_0_00);
    public static final TransportVersion DEAD_ESQL_QUERY_PLANNING_DURATION = def(9_051_0_00);
    public static final TransportVersion DEAD_ESQL_DOCUMENTS_FOUND_AND_VALUES_LOADED = def(9_052_0_00);
    public static final TransportVersion DEAD_BATCHED_QUERY_EXECUTION_DELAYABLE_WRITABLE = def(9_053_0_00);
    public static final TransportVersion DEAD_SEARCH_INCREMENTAL_TOP_DOCS_NULL = def(9_054_0_00);
    public static final TransportVersion ESQL_QUERY_PLANNING_DURATION = def(9_055_0_00);
    public static final TransportVersion ESQL_DOCUMENTS_FOUND_AND_VALUES_LOADED = def(9_056_0_00);
    public static final TransportVersion BATCHED_QUERY_EXECUTION_DELAYABLE_WRITABLE = def(9_057_0_00);
    public static final TransportVersion SEARCH_INCREMENTAL_TOP_DOCS_NULL = def(9_058_0_00);
    public static final TransportVersion COMPRESS_DELAYABLE_WRITEABLE = def(9_059_0_00);
    public static final TransportVersion SYNONYMS_REFRESH_PARAM = def(9_060_0_00);
    public static final TransportVersion DOC_FIELDS_AS_LIST = def(9_061_0_00);
    public static final TransportVersion DENSE_VECTOR_OFF_HEAP_STATS = def(9_062_00_0);
    public static final TransportVersion RANDOM_SAMPLER_QUERY_BUILDER = def(9_063_0_00);
    public static final TransportVersion SETTINGS_IN_DATA_STREAMS = def(9_064_0_00);
    public static final TransportVersion INTRODUCE_FAILURES_LIFECYCLE = def(9_065_0_00);
    public static final TransportVersion PROJECT_METADATA_SETTINGS = def(9_066_0_00);
    public static final TransportVersion AGGREGATE_METRIC_DOUBLE_BLOCK = def(9_067_0_00);
    public static final TransportVersion PINNED_RETRIEVER = def(9_068_0_00);
    public static final TransportVersion ML_INFERENCE_SAGEMAKER = def(9_069_0_00);
    public static final TransportVersion WRITE_LOAD_INCLUDES_BUFFER_WRITES = def(9_070_0_00);
    public static final TransportVersion INTRODUCE_FAILURES_DEFAULT_RETENTION = def(9_071_0_00);
    public static final TransportVersion FILE_SETTINGS_HEALTH_INFO = def(9_072_0_00);
    public static final TransportVersion FIELD_CAPS_ADD_CLUSTER_ALIAS = def(9_073_0_00);
    public static final TransportVersion INFERENCE_ADD_TIMEOUT_PUT_ENDPOINT = def(9_074_0_00);
    public static final TransportVersion ESQL_FIELD_ATTRIBUTE_DROP_TYPE = def(9_075_0_00);
    public static final TransportVersion ESQL_TIME_SERIES_SOURCE_STATUS = def(9_076_0_00);
    public static final TransportVersion ESQL_HASH_OPERATOR_STATUS_OUTPUT_TIME = def(9_077_0_00);
    public static final TransportVersion ML_INFERENCE_HUGGING_FACE_CHAT_COMPLETION_ADDED = def(9_078_0_00);
    public static final TransportVersion NODES_STATS_SUPPORTS_MULTI_PROJECT = def(9_079_0_00);
    public static final TransportVersion ML_INFERENCE_HUGGING_FACE_RERANK_ADDED = def(9_080_0_00);
    public static final TransportVersion SETTINGS_IN_DATA_STREAMS_DRY_RUN = def(9_081_0_00);
    public static final TransportVersion ML_INFERENCE_SAGEMAKER_CHAT_COMPLETION = def(9_082_0_00);
    public static final TransportVersion ML_INFERENCE_VERTEXAI_CHATCOMPLETION_ADDED = def(9_083_0_00);
    public static final TransportVersion INFERENCE_CUSTOM_SERVICE_ADDED = def(9_084_0_00);
    public static final TransportVersion ESQL_LIMIT_ROW_SIZE = def(9_085_0_00);
    public static final TransportVersion ESQL_REGEX_MATCH_WITH_CASE_INSENSITIVITY = def(9_086_0_00);
    public static final TransportVersion IDP_CUSTOM_SAML_ATTRIBUTES = def(9_087_0_00);
    public static final TransportVersion JOIN_ON_ALIASES = def(9_088_0_00);
    public static final TransportVersion ILM_ADD_SKIP_SETTING = def(9_089_0_00);
    public static final TransportVersion ML_INFERENCE_MISTRAL_CHAT_COMPLETION_ADDED = def(9_090_0_00);
    public static final TransportVersion IDP_CUSTOM_SAML_ATTRIBUTES_ALLOW_LIST = def(9_091_0_00);
    public static final TransportVersion SEARCH_SOURCE_EXCLUDE_VECTORS_PARAM = def(9_092_0_00);
    public static final TransportVersion SNAPSHOT_INDEX_SHARD_STATUS_MISSING_STATS = def(9_093_0_00);
    public static final TransportVersion ML_INFERENCE_ELASTIC_RERANK = def(9_094_0_00);
    public static final TransportVersion SEARCH_LOAD_PER_INDEX_STATS = def(9_095_0_00);
    public static final TransportVersion HEAP_USAGE_IN_CLUSTER_INFO = def(9_096_0_00);
    public static final TransportVersion NONE_CHUNKING_STRATEGY = def(9_097_0_00);
    public static final TransportVersion PROJECT_DELETION_GLOBAL_BLOCK = def(9_098_0_00);
    public static final TransportVersion SECURITY_CLOUD_API_KEY_REALM_AND_TYPE = def(9_099_0_00);
    public static final TransportVersion STATE_PARAM_GET_SNAPSHOT = def(9_100_0_00);
    public static final TransportVersion PROJECT_ID_IN_SNAPSHOTS_DELETIONS_AND_REPO_CLEANUP = def(9_101_0_00);
    public static final TransportVersion ML_INFERENCE_CUSTOM_SERVICE_REMOVE_ERROR_PARSING = def(9_102_0_00);
    public static final TransportVersion ML_INFERENCE_CUSTOM_SERVICE_EMBEDDING_BATCH_SIZE = def(9_103_0_00);
    public static final TransportVersion STREAMS_LOGS_SUPPORT = def(9_104_0_00);
    public static final TransportVersion ML_INFERENCE_CUSTOM_SERVICE_INPUT_TYPE = def(9_105_0_00);
    public static final TransportVersion ML_INFERENCE_SAGEMAKER_ELASTIC = def(9_106_0_00);
    public static final TransportVersion SPARSE_VECTOR_FIELD_PRUNING_OPTIONS = def(9_107_0_00);
<<<<<<< HEAD
    public static final TransportVersion ML_INFERENCE_ELASTIC_DENSE_TEXT_EMBEDDINGS_ADDED = def(9_108_00_0);
=======
    public static final TransportVersion CLUSTER_STATE_PROJECTS_SETTINGS = def(9_108_0_00);
>>>>>>> 876c456a

    /*
     * STOP! READ THIS FIRST! No, really,
     *        ____ _____ ___  ____  _        ____  _____    _    ____    _____ _   _ ___ ____    _____ ___ ____  ____ _____ _
     *       / ___|_   _/ _ \|  _ \| |      |  _ \| ____|  / \  |  _ \  |_   _| | | |_ _/ ___|  |  ___|_ _|  _ \/ ___|_   _| |
     *       \___ \ | || | | | |_) | |      | |_) |  _|   / _ \ | | | |   | | | |_| || |\___ \  | |_   | || |_) \___ \ | | | |
     *        ___) || || |_| |  __/|_|      |  _ <| |___ / ___ \| |_| |   | | |  _  || | ___) | |  _|  | ||  _ < ___) || | |_|
     *       |____/ |_| \___/|_|   (_)      |_| \_\_____/_/   \_\____/    |_| |_| |_|___|____/  |_|   |___|_| \_\____/ |_| (_)
     *
     * A new transport version should be added EVERY TIME a change is made to the serialization protocol of one or more classes. Each
     * transport version should only be used in a single merged commit (apart from the BwC versions copied from o.e.Version, ≤V_8_8_1).
     *
     * More information about versions and backporting at docs/internal/Versioning.md
     *
     * ADDING A TRANSPORT VERSION
     * To add a new transport version, add a new constant at the bottom of the list, above this comment. Don't add other lines,
     * comments, etc. The version id has the following layout:
     *
     * M_NNN_S_PP
     *
     * M - The major version of Elasticsearch
     * NNN - The server version part
     * S - The subsidiary version part. It should always be 0 here, it is only used in subsidiary repositories.
     * PP - The patch version part
     *
     * To determine the id of the next TransportVersion constant, do the following:
     * - Use the same major version, unless bumping majors
     * - Bump the server version part by 1, unless creating a patch version
     * - Leave the subsidiary part as 0
     * - Bump the patch part if creating a patch version
     *
     * If a patch version is created, it should be placed sorted among the other existing constants.
     *
     * REVERTING A TRANSPORT VERSION
     *
     * If you revert a commit with a transport version change, you MUST ensure there is a NEW transport version representing the reverted
     * change. DO NOT let the transport version go backwards, it must ALWAYS be incremented.
     *
     * DETERMINING TRANSPORT VERSIONS FROM GIT HISTORY
     *
     * If your git checkout has the expected minor-version-numbered branches and the expected release-version tags then you can find the
     * transport versions known by a particular release ...
     *
     *     git show v8.11.0:server/src/main/java/org/elasticsearch/TransportVersions.java | grep '= def'
     *
     * ... or by a particular branch ...
     *
     *     git show 8.11:server/src/main/java/org/elasticsearch/TransportVersions.java | grep '= def'
     *
     * ... and you can see which versions were added in between two versions too ...
     *
     *     git diff v8.11.0..main -- server/src/main/java/org/elasticsearch/TransportVersions.java
     *
     * In branches 8.7-8.10 see server/src/main/java/org/elasticsearch/TransportVersion.java for the equivalent definitions.
     */

    /**
     * Reference to the earliest compatible transport version to this version of the codebase.
     * This should be the transport version used by the highest minor version of the previous major.
     */
    public static final TransportVersion MINIMUM_COMPATIBLE = INITIAL_ELASTICSEARCH_8_19;

    /**
     * Reference to the minimum transport version that can be used with CCS.
     * This should be the transport version used by the previous minor release.
     */
    public static final TransportVersion MINIMUM_CCS_VERSION = INITIAL_ELASTICSEARCH_9_0_2;

    /**
     * Sorted list of all versions defined in this class
     */
    static final List<TransportVersion> DEFINED_VERSIONS = collectAllVersionIdsDefinedInClass(TransportVersions.class);

    // the highest transport version constant defined
    static final TransportVersion LATEST_DEFINED;
    static {
        LATEST_DEFINED = DEFINED_VERSIONS.getLast();

        // see comment on IDS field
        // now we're registered all the transport versions, we can clear the map
        IDS = null;
    }

    public static List<TransportVersion> collectAllVersionIdsDefinedInClass(Class<?> cls) {
        Map<Integer, String> versionIdFields = new HashMap<>();
        List<TransportVersion> definedTransportVersions = new ArrayList<>();

        Set<String> ignore = Set.of("ZERO", "CURRENT", "MINIMUM_COMPATIBLE", "MINIMUM_CCS_VERSION");

        for (Field declaredField : cls.getFields()) {
            if (declaredField.getType().equals(TransportVersion.class)) {
                String fieldName = declaredField.getName();
                if (ignore.contains(fieldName)) {
                    continue;
                }

                TransportVersion version;
                try {
                    version = (TransportVersion) declaredField.get(null);
                } catch (IllegalAccessException e) {
                    throw new AssertionError(e);
                }
                definedTransportVersions.add(version);

                if (Assertions.ENABLED) {
                    // check the version number is unique
                    var sameVersionNumber = versionIdFields.put(version.id(), fieldName);
                    assert sameVersionNumber == null
                        : "Versions ["
                            + sameVersionNumber
                            + "] and ["
                            + fieldName
                            + "] have the same version number ["
                            + version.id()
                            + "]. Each TransportVersion should have a different version number";
                }
            }
        }

        Collections.sort(definedTransportVersions);

        return List.copyOf(definedTransportVersions);
    }

    static final IntFunction<String> VERSION_LOOKUP = ReleaseVersions.generateVersionsLookup(TransportVersions.class, LATEST_DEFINED.id());

    // no instance
    private TransportVersions() {}
}<|MERGE_RESOLUTION|>--- conflicted
+++ resolved
@@ -315,11 +315,8 @@
     public static final TransportVersion ML_INFERENCE_CUSTOM_SERVICE_INPUT_TYPE = def(9_105_0_00);
     public static final TransportVersion ML_INFERENCE_SAGEMAKER_ELASTIC = def(9_106_0_00);
     public static final TransportVersion SPARSE_VECTOR_FIELD_PRUNING_OPTIONS = def(9_107_0_00);
-<<<<<<< HEAD
-    public static final TransportVersion ML_INFERENCE_ELASTIC_DENSE_TEXT_EMBEDDINGS_ADDED = def(9_108_00_0);
-=======
     public static final TransportVersion CLUSTER_STATE_PROJECTS_SETTINGS = def(9_108_0_00);
->>>>>>> 876c456a
+    public static final TransportVersion ML_INFERENCE_ELASTIC_DENSE_TEXT_EMBEDDINGS_ADDED = def(9_109_00_0);
 
     /*
      * STOP! READ THIS FIRST! No, really,

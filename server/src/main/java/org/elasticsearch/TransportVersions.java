--- conflicted
+++ resolved
@@ -196,13 +196,10 @@
     public static final TransportVersion VERSION_SUPPORTING_SPARSE_VECTOR_STATS = def(8_687_00_0);
     public static final TransportVersion ML_AD_OUTPUT_MEMORY_ALLOCATOR_FIELD = def(8_688_00_0);
     public static final TransportVersion FAILURE_STORE_LAZY_CREATION = def(8_689_00_0);
-<<<<<<< HEAD
-    public static final TransportVersion INFERENCE_ADAPTIVE_ALLOCATIONS = def(8_690_00_0);
-=======
     public static final TransportVersion SNAPSHOT_REQUEST_TIMEOUTS = def(8_690_00_0);
     public static final TransportVersion INDEX_METADATA_MAPPINGS_UPDATED_VERSION = def(8_691_00_0);
     public static final TransportVersion ML_INFERENCE_ELAND_SETTINGS_ADDED = def(8_692_00_0);
->>>>>>> a4581817
+    public static final TransportVersion INFERENCE_ADAPTIVE_ALLOCATIONS = def(8_693_00_0);
 
     /*
      * STOP! READ THIS FIRST! No, really,

--- conflicted
+++ resolved
@@ -147,12 +147,9 @@
     public static final TransportVersion FAILURE_STORE_ENABLED_BY_CLUSTER_SETTING = def(8_812_00_0);
     public static final TransportVersion SIMULATE_IGNORED_FIELDS = def(8_813_00_0);
     public static final TransportVersion TRANSFORMS_UPGRADE_MODE = def(8_814_00_0);
-<<<<<<< HEAD
-    public static final TransportVersion JINA_AI_INTEGRATION_ADDED = def(8_815_00_0);
-=======
     public static final TransportVersion NODE_SHUTDOWN_EPHEMERAL_ID_ADDED = def(8_815_00_0);
     public static final TransportVersion ESQL_CCS_TELEMETRY_STATS = def(8_816_00_0);
->>>>>>> 25b5c25c
+    public static final TransportVersion JINA_AI_INTEGRATION_ADDED = def(8_817_00_0);
 
     /*
      * STOP! READ THIS FIRST! No, really,

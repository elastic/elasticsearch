--- conflicted
+++ resolved
@@ -134,11 +134,8 @@
     public static final TransportVersion INGEST_GRAPH_STRUCTURE_EXCEPTION = def(8_594_00_0);
     public static final TransportVersion ML_MODEL_IN_SERVICE_SETTINGS = def(8_595_00_0);
     public static final TransportVersion RANDOM_AGG_SHARD_SEED = def(8_596_00_0);
-<<<<<<< HEAD
-    public static final TransportVersion KNN_EXPLICIT_BYTE_QUERY_VECTOR_PARSING = def(8_597_00_0);
-=======
     public static final TransportVersion ESQL_TIMINGS = def(8_597_00_0);
->>>>>>> 6c118262
+    public static final TransportVersion KNN_EXPLICIT_BYTE_QUERY_VECTOR_PARSING = def(8_598_00_0);
 
     /*
      * STOP! READ THIS FIRST! No, really,

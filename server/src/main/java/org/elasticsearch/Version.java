--- conflicted
+++ resolved
@@ -83,17 +83,12 @@
     public static final Version V_7_13_0 = new Version(7130099, org.apache.lucene.util.Version.LUCENE_8_8_2);
     public static final Version V_7_13_1 = new Version(7130199, org.apache.lucene.util.Version.LUCENE_8_8_2);
     public static final Version V_7_13_2 = new Version(7130299, org.apache.lucene.util.Version.LUCENE_8_8_2);
-<<<<<<< HEAD
-    public static final Version V_7_14_0 = new Version(7140099, org.apache.lucene.util.Version.LUCENE_8_8_2);   // TODO upgrade
-    public static final Version V_8_0_0 = new Version(8000099, org.apache.lucene.util.Version.LUCENE_9_0_0);
-=======
     public static final Version V_7_13_3 = new Version(7130399, org.apache.lucene.util.Version.LUCENE_8_8_2);
     public static final Version V_7_13_4 = new Version(7130499, org.apache.lucene.util.Version.LUCENE_8_8_2);
     public static final Version V_7_13_5 = new Version(7130599, org.apache.lucene.util.Version.LUCENE_8_8_2);
     public static final Version V_7_14_0 = new Version(7140099, org.apache.lucene.util.Version.LUCENE_8_9_0);
     public static final Version V_7_15_0 = new Version(7150099, org.apache.lucene.util.Version.LUCENE_8_9_0);
-    public static final Version V_8_0_0 = new Version(8000099, org.apache.lucene.util.Version.LUCENE_8_9_0);
->>>>>>> 98554b41
+    public static final Version V_8_0_0 = new Version(8000099, org.apache.lucene.util.Version.LUCENE_9_0_0);
     public static final Version CURRENT = V_8_0_0;
 
     private static final ImmutableOpenIntMap<Version> idToVersion;

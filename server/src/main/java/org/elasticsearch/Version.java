/*
 * Copyright Elasticsearch B.V. and/or licensed to Elasticsearch B.V. under one
 * or more contributor license agreements. Licensed under the Elastic License
 * 2.0 and the Server Side Public License, v 1; you may not use this file except
 * in compliance with, at your election, the Elastic License 2.0 or the Server
 * Side Public License, v 1.
 */

package org.elasticsearch;

import org.elasticsearch.common.Strings;
import org.elasticsearch.common.io.stream.StreamInput;
import org.elasticsearch.common.io.stream.StreamOutput;
import org.elasticsearch.core.RestApiVersion;
import org.elasticsearch.core.SuppressForbidden;
import org.elasticsearch.monitor.jvm.JvmInfo;
import org.elasticsearch.xcontent.ToXContentFragment;
import org.elasticsearch.xcontent.XContentBuilder;

import java.io.IOException;
import java.lang.reflect.Field;
import java.lang.reflect.Modifier;
import java.util.ArrayList;
import java.util.Collections;
import java.util.HashMap;
import java.util.List;
import java.util.Locale;
import java.util.Map;
import java.util.Objects;

public class Version implements Comparable<Version>, ToXContentFragment {
    /*
     * The logic for ID is: XXYYZZAA, where XX is major version, YY is minor version, ZZ is revision, and AA is alpha/beta/rc indicator AA
     * values below 25 are for alpha builder (since 5.0), and above 25 and below 50 are beta builds, and below 99 are RC builds, with 99
     * indicating a release the (internal) format of the id is there so we can easily do after/before checks on the id
     *
     * IMPORTANT: Unreleased vs. Released Versions
     *
     * All listed versions MUST be released versions, except the last major, the last minor and the last revison. ONLY those are required
     * as unreleased versions.
     *
     * Example: assume the last release is 7.3.0
     * The unreleased last major is the next major release, e.g. _8_.0.0
     * The unreleased last minor is the current major with a upped minor: 7._4_.0
     * The unreleased revision is the very release with a upped revision 7.3._1_
     */

    public static final int V_EMPTY_ID = 0;
    public static final Version V_EMPTY = new Version(V_EMPTY_ID, org.apache.lucene.util.Version.LATEST);
    public static final Version V_7_0_0 = new Version(7_00_00_99, org.apache.lucene.util.Version.LUCENE_8_0_0);
    public static final Version V_7_0_1 = new Version(7_00_01_99, org.apache.lucene.util.Version.LUCENE_8_0_0);
    public static final Version V_7_1_0 = new Version(7_01_00_99, org.apache.lucene.util.Version.LUCENE_8_0_0);
    public static final Version V_7_1_1 = new Version(7_01_01_99, org.apache.lucene.util.Version.LUCENE_8_0_0);
    public static final Version V_7_2_0 = new Version(7_02_00_99, org.apache.lucene.util.Version.LUCENE_8_0_0);
    public static final Version V_7_2_1 = new Version(7_02_01_99, org.apache.lucene.util.Version.LUCENE_8_0_0);
    public static final Version V_7_3_0 = new Version(7_03_00_99, org.apache.lucene.util.Version.LUCENE_8_1_0);
    public static final Version V_7_3_1 = new Version(7_03_01_99, org.apache.lucene.util.Version.LUCENE_8_1_0);
    public static final Version V_7_3_2 = new Version(7_03_02_99, org.apache.lucene.util.Version.LUCENE_8_1_0);
    public static final Version V_7_4_0 = new Version(7_04_00_99, org.apache.lucene.util.Version.LUCENE_8_2_0);
    public static final Version V_7_4_1 = new Version(7_04_01_99, org.apache.lucene.util.Version.LUCENE_8_2_0);
    public static final Version V_7_4_2 = new Version(7_04_02_99, org.apache.lucene.util.Version.LUCENE_8_2_0);
    public static final Version V_7_5_0 = new Version(7_05_00_99, org.apache.lucene.util.Version.LUCENE_8_3_0);
    public static final Version V_7_5_1 = new Version(7_05_01_99, org.apache.lucene.util.Version.LUCENE_8_3_0);
    public static final Version V_7_5_2 = new Version(7_05_02_99, org.apache.lucene.util.Version.LUCENE_8_3_0);
    public static final Version V_7_6_0 = new Version(7_06_00_99, org.apache.lucene.util.Version.LUCENE_8_4_0);
    public static final Version V_7_6_1 = new Version(7_06_01_99, org.apache.lucene.util.Version.LUCENE_8_4_0);
    public static final Version V_7_6_2 = new Version(7_06_02_99, org.apache.lucene.util.Version.LUCENE_8_4_0);
    public static final Version V_7_7_0 = new Version(7_07_00_99, org.apache.lucene.util.Version.LUCENE_8_5_1);
    public static final Version V_7_7_1 = new Version(7_07_01_99, org.apache.lucene.util.Version.LUCENE_8_5_1);
    public static final Version V_7_8_0 = new Version(7_08_00_99, org.apache.lucene.util.Version.LUCENE_8_5_1);
    public static final Version V_7_8_1 = new Version(7_08_01_99, org.apache.lucene.util.Version.LUCENE_8_5_1);
    public static final Version V_7_9_0 = new Version(7_09_00_99, org.apache.lucene.util.Version.LUCENE_8_6_0);
    public static final Version V_7_9_1 = new Version(7_09_01_99, org.apache.lucene.util.Version.LUCENE_8_6_2);
    public static final Version V_7_9_2 = new Version(7_09_02_99, org.apache.lucene.util.Version.LUCENE_8_6_2);
    public static final Version V_7_9_3 = new Version(7_09_03_99, org.apache.lucene.util.Version.LUCENE_8_6_2);
    public static final Version V_7_10_0 = new Version(7_10_00_99, org.apache.lucene.util.Version.LUCENE_8_7_0);
    public static final Version V_7_10_1 = new Version(7_10_01_99, org.apache.lucene.util.Version.LUCENE_8_7_0);
    public static final Version V_7_10_2 = new Version(7_10_02_99, org.apache.lucene.util.Version.LUCENE_8_7_0);
    public static final Version V_7_11_0 = new Version(7_11_00_99, org.apache.lucene.util.Version.LUCENE_8_7_0);
    public static final Version V_7_11_1 = new Version(7_11_01_99, org.apache.lucene.util.Version.LUCENE_8_7_0);
    public static final Version V_7_11_2 = new Version(7_11_02_99, org.apache.lucene.util.Version.LUCENE_8_7_0);
    public static final Version V_7_12_0 = new Version(7_12_00_99, org.apache.lucene.util.Version.LUCENE_8_8_0);
    public static final Version V_7_12_1 = new Version(7_12_01_99, org.apache.lucene.util.Version.LUCENE_8_8_0);
    public static final Version V_7_13_0 = new Version(7_13_00_99, org.apache.lucene.util.Version.LUCENE_8_8_2);
    public static final Version V_7_13_1 = new Version(7_13_01_99, org.apache.lucene.util.Version.LUCENE_8_8_2);
    public static final Version V_7_13_2 = new Version(7_13_02_99, org.apache.lucene.util.Version.LUCENE_8_8_2);
    public static final Version V_7_13_3 = new Version(7_13_03_99, org.apache.lucene.util.Version.LUCENE_8_8_2);
    public static final Version V_7_13_4 = new Version(7_13_04_99, org.apache.lucene.util.Version.LUCENE_8_8_2);
    public static final Version V_7_14_0 = new Version(7_14_00_99, org.apache.lucene.util.Version.LUCENE_8_9_0);
    public static final Version V_7_14_1 = new Version(7_14_01_99, org.apache.lucene.util.Version.LUCENE_8_9_0);
    public static final Version V_7_14_2 = new Version(7_14_02_99, org.apache.lucene.util.Version.LUCENE_8_9_0);
    public static final Version V_7_15_0 = new Version(7_15_00_99, org.apache.lucene.util.Version.LUCENE_8_9_0);
    public static final Version V_7_15_1 = new Version(7_15_01_99, org.apache.lucene.util.Version.LUCENE_8_9_0);
    public static final Version V_7_15_2 = new Version(7_15_02_99, org.apache.lucene.util.Version.LUCENE_8_9_0);
    public static final Version V_7_16_0 = new Version(7_16_00_99, org.apache.lucene.util.Version.LUCENE_8_10_1);
    public static final Version V_7_16_1 = new Version(7_16_01_99, org.apache.lucene.util.Version.LUCENE_8_10_1);
    public static final Version V_7_16_2 = new Version(7_16_02_99, org.apache.lucene.util.Version.LUCENE_8_10_1);
    public static final Version V_7_16_3 = new Version(7_16_03_99, org.apache.lucene.util.Version.LUCENE_8_10_1);
    public static final Version V_7_17_0 = new Version(7_17_00_99, org.apache.lucene.util.Version.LUCENE_8_11_1);
    public static final Version V_7_17_1 = new Version(7_17_01_99, org.apache.lucene.util.Version.LUCENE_8_11_1);
    public static final Version V_7_17_2 = new Version(7_17_02_99, org.apache.lucene.util.Version.LUCENE_8_11_1);
    public static final Version V_7_17_3 = new Version(7_17_03_99, org.apache.lucene.util.Version.LUCENE_8_11_1);
    public static final Version V_7_17_4 = new Version(7_17_04_99, org.apache.lucene.util.Version.LUCENE_8_11_1);
    public static final Version V_8_0_0 = new Version(8_00_00_99, org.apache.lucene.util.Version.LUCENE_9_0_0);
    public static final Version V_8_0_1 = new Version(8_00_01_99, org.apache.lucene.util.Version.LUCENE_9_0_0);
    public static final Version V_8_1_0 = new Version(8_01_00_99, org.apache.lucene.util.Version.LUCENE_9_0_0);
    public static final Version V_8_1_1 = new Version(8_01_01_99, org.apache.lucene.util.Version.LUCENE_9_0_0);
    public static final Version V_8_1_2 = new Version(8_01_02_99, org.apache.lucene.util.Version.LUCENE_9_0_0);
    public static final Version V_8_1_3 = new Version(8_01_03_99, org.apache.lucene.util.Version.LUCENE_9_0_0);
    public static final Version V_8_2_0 = new Version(8_02_00_99, org.apache.lucene.util.Version.LUCENE_9_1_0);
<<<<<<< HEAD
    public static final Version V_8_3_0 = new Version(8_03_00_99, org.apache.lucene.util.Version.LUCENE_9_2_0);
=======
    public static final Version V_8_2_1 = new Version(8_02_01_99, org.apache.lucene.util.Version.LUCENE_9_1_0);
    public static final Version V_8_3_0 = new Version(8_03_00_99, org.apache.lucene.util.Version.LUCENE_9_1_0);
>>>>>>> cb70d009
    public static final Version CURRENT = V_8_3_0;

    private static final Map<Integer, Version> idToVersion;
    private static final Map<String, Version> stringToVersion;

    static {
        final Map<Integer, Version> builder = new HashMap<>();
        final Map<String, Version> builderByString = new HashMap<>();

        for (final Field declaredField : Version.class.getFields()) {
            if (declaredField.getType().equals(Version.class)) {
                final String fieldName = declaredField.getName();
                if (fieldName.equals("CURRENT") || fieldName.equals("V_EMPTY")) {
                    continue;
                }
                assert fieldName.matches("V_\\d+_\\d+_\\d+") : "expected Version field [" + fieldName + "] to match V_\\d+_\\d+_\\d+";
                try {
                    final Version version = (Version) declaredField.get(null);
                    if (Assertions.ENABLED) {
                        final String[] fields = fieldName.split("_");
                        final int major = Integer.valueOf(fields[1]) * 1000000;
                        final int minor = Integer.valueOf(fields[2]) * 10000;
                        final int revision = Integer.valueOf(fields[3]) * 100;
                        final int expectedId = major + minor + revision + 99;
                        assert version.id == expectedId
                            : "expected version [" + fieldName + "] to have id [" + expectedId + "] but was [" + version.id + "]";
                    }
                    final Version maybePrevious = builder.put(version.id, version);
                    builderByString.put(version.toString(), version);
                    assert maybePrevious == null
                        : "expected [" + version.id + "] to be uniquely mapped but saw [" + maybePrevious + "] and [" + version + "]";
                } catch (final IllegalAccessException e) {
                    assert false : "Version field [" + fieldName + "] should be public";
                }
            }
        }
        assert CURRENT.luceneVersion.equals(org.apache.lucene.util.Version.LATEST)
            : "Version must be upgraded to [" + org.apache.lucene.util.Version.LATEST + "] is still set to [" + CURRENT.luceneVersion + "]";
        assert RestApiVersion.current().major == CURRENT.major
            : "RestApiVersion must be upgraded "
                + "to reflect major from Version.CURRENT ["
                + CURRENT.major
                + "]"
                + " but is still set to ["
                + RestApiVersion.current().major
                + "]";
        builder.put(V_EMPTY_ID, V_EMPTY);
        builderByString.put(V_EMPTY.toString(), V_EMPTY);
        idToVersion = Map.copyOf(builder);
        stringToVersion = Map.copyOf(builderByString);
    }

    public static Version readVersion(StreamInput in) throws IOException {
        return fromId(in.readVInt());
    }

    public static Version fromId(int id) {
        final Version known = idToVersion.get(id);
        if (known != null) {
            return known;
        }
        return fromIdSlow(id);
    }

    private static Version fromIdSlow(int id) {
        // We need at least the major of the Lucene version to be correct.
        // Our best guess is to use the same Lucene version as the previous
        // version in the list, assuming that it didn't change.
        List<Version> versions = DeclaredVersionsHolder.DECLARED_VERSIONS;
        Version tmp = new Version(id, org.apache.lucene.util.Version.LATEST);
        int index = Collections.binarySearch(versions, tmp);
        if (index < 0) {
            index = -2 - index;
        } else {
            assert false : "Version [" + tmp + "] is declared but absent from the switch statement in Version#fromId";
        }
        final org.apache.lucene.util.Version luceneVersion;
        if (index == -1) {
            // this version is older than any supported version, so we
            // assume it is the previous major to the oldest Lucene version
            // that we know about
            luceneVersion = org.apache.lucene.util.Version.fromBits(versions.get(0).luceneVersion.major - 1, 0, 0);
        } else {
            luceneVersion = versions.get(index).luceneVersion;
        }
        return new Version(id, luceneVersion);
    }

    public static void writeVersion(Version version, StreamOutput out) throws IOException {
        out.writeVInt(version.id);
    }

    /**
     * Returns the minimum version between the 2.
     */
    public static Version min(Version version1, Version version2) {
        return version1.id < version2.id ? version1 : version2;
    }

    /**
     * Returns the maximum version between the 2
     */
    public static Version max(Version version1, Version version2) {
        return version1.id > version2.id ? version1 : version2;
    }

    /**
     * Returns the version given its string representation, current version if the argument is null or empty
     */
    public static Version fromString(String version) {
        if (Strings.hasLength(version) == false) {
            return Version.CURRENT;
        }
        final Version cached = stringToVersion.get(version);
        if (cached != null) {
            return cached;
        }
        return fromStringSlow(version);
    }

    private static Version fromStringSlow(String version) {
        final boolean snapshot; // this is some BWC for 2.x and before indices
        if (snapshot = version.endsWith("-SNAPSHOT")) {
            version = version.substring(0, version.length() - 9);
        }
        String[] parts = version.split("[.-]");
        if (parts.length != 3) {
            throw new IllegalArgumentException(
                "the version needs to contain major, minor, and revision, and optionally the build: " + version
            );
        }

        try {
            final int rawMajor = Integer.parseInt(parts[0]);
            if (rawMajor >= 5 && snapshot) { // we don't support snapshot as part of the version here anymore
                throw new IllegalArgumentException("illegal version format - snapshots are only supported until version 2.x");
            }
            if (rawMajor >= 7 && parts.length == 4) { // we don't support qualifier as part of the version anymore
                throw new IllegalArgumentException("illegal version format - qualifiers are only supported until version 6.x");
            }
            // we reverse the version id calculation based on some assumption as we can't reliably reverse the modulo
            final int major = rawMajor * 1000000;
            final int minor = Integer.parseInt(parts[1]) * 10000;
            final int revision = Integer.parseInt(parts[2]) * 100;

            // TODO: 99 is leftover from alpha/beta/rc, it should be removed
            return fromId(major + minor + revision + 99);

        } catch (NumberFormatException e) {
            throw new IllegalArgumentException("unable to parse version " + version, e);
        }
    }

    public final int id;
    public final byte major;
    public final byte minor;
    public final byte revision;
    public final byte build;
    public final org.apache.lucene.util.Version luceneVersion;
    private final String toString;
    private final int previousMajorId;

    Version(int id, org.apache.lucene.util.Version luceneVersion) {
        this.id = id;
        this.major = (byte) ((id / 1000000) % 100);
        this.minor = (byte) ((id / 10000) % 100);
        this.revision = (byte) ((id / 100) % 100);
        this.build = (byte) (id % 100);
        this.luceneVersion = Objects.requireNonNull(luceneVersion);
        this.toString = major + "." + minor + "." + revision;
        this.previousMajorId = major > 0 ? (major - 1) * 1000000 + 99 : major;
    }

    public boolean after(Version version) {
        return version.id < id;
    }

    public boolean onOrAfter(Version version) {
        return version.id <= id;
    }

    public boolean before(Version version) {
        return version.id > id;
    }

    public boolean onOrBefore(Version version) {
        return version.id >= id;
    }

    @Override
    public int compareTo(Version other) {
        return Integer.compare(this.id, other.id);
    }

    @Override
    public XContentBuilder toXContent(XContentBuilder builder, Params params) throws IOException {
        return builder.value(toString());
    }

    /*
     * We need the declared versions when computing the minimum compatibility version. As computing the declared versions uses reflection it
     * is not cheap. Since computing the minimum compatibility version can occur often, we use this holder to compute the declared versions
     * lazily once.
     */
    private static class DeclaredVersionsHolder {
        static final List<Version> DECLARED_VERSIONS = List.copyOf(getDeclaredVersions(Version.class));
    }

    // lazy initialized because we don't yet have the declared versions ready when instantiating the cached Version
    // instances
    private Version minCompatVersion;

    // lazy initialized because we don't yet have the declared versions ready when instantiating the cached Version
    // instances
    private Version minIndexCompatVersion;

    /**
     * Returns the minimum compatible version based on the current
     * version. Ie a node needs to have at least the return version in order
     * to communicate with a node running the current version. The returned version
     * is in most of the cases the smallest major version release unless the current version
     * is a beta or RC release then the version itself is returned.
     */
    public Version minimumCompatibilityVersion() {
        Version res = minCompatVersion;
        if (res == null) {
            res = computeMinCompatVersion();
            minCompatVersion = res;
        }
        return res;
    }

    private Version computeMinCompatVersion() {
        if (major == 6) {
            // force the minimum compatibility for version 6 to 5.6 since we don't reference version 5 anymore
            return Version.fromId(5060099);
        } else if (major == 7) {
            // force the minimum compatibility for version 7 to 6.8 since we don't reference version 6 anymore
            return Version.fromId(6080099);
        } else if (major >= 8) {
            // all major versions from 8 onwards are compatible with last minor series of the previous major
            Version bwcVersion = null;

            for (int i = DeclaredVersionsHolder.DECLARED_VERSIONS.size() - 1; i >= 0; i--) {
                final Version candidateVersion = DeclaredVersionsHolder.DECLARED_VERSIONS.get(i);
                if (candidateVersion.major == major - 1 && after(candidateVersion)) {
                    if (bwcVersion != null && candidateVersion.minor < bwcVersion.minor) {
                        break;
                    }
                    bwcVersion = candidateVersion;
                }
            }
            return bwcVersion == null ? this : bwcVersion;
        }

        return Version.min(this, fromId(major * 1000000 + 0 * 10000 + 99));
    }

    /**
     * Returns the minimum created index version that this version supports. Indices created with lower versions
     * can't be used with this version. This should also be used for file based serialization backwards compatibility ie. on serialization
     * code that is used to read / write file formats like transaction logs, cluster state, and index metadata.
     */
    public Version minimumIndexCompatibilityVersion() {
        Version res = minIndexCompatVersion;
        if (res == null) {
            res = computeMinIndexCompatVersion();
            minIndexCompatVersion = res;
        }
        return res;
    }

    private Version computeMinIndexCompatVersion() {
        final int bwcMajor;
        if (major == 5) {
            bwcMajor = 2; // we jumped from 2 to 5
        } else {
            bwcMajor = major - 1;
        }
        final int bwcMinor = 0;
        return Version.min(this, fromId(bwcMajor * 1000000 + bwcMinor * 10000 + 99));
    }

    /**
     * Whether the current version is older than the current minimum compatible index version,
     * see {@link #minimumIndexCompatibilityVersion()}
     */
    public boolean isLegacyIndexVersion() {
        return before(Version.CURRENT.minimumIndexCompatibilityVersion());
    }

    /**
     * Returns <code>true</code> iff both version are compatible. Otherwise <code>false</code>
     */
    public boolean isCompatible(Version version) {
        boolean compatible = onOrAfter(version.minimumCompatibilityVersion()) && version.onOrAfter(minimumCompatibilityVersion());

        assert compatible == false || Math.max(major, version.major) - Math.min(major, version.major) <= 1;
        return compatible;
    }

    /**
     * Returns a first major version previous to the version stored in this object.
     * I.e 8.1.0 will return 7.0.0
     */
    public Version previousMajor() {
        return Version.fromId(previousMajorId);
    }

    @SuppressForbidden(reason = "System.out.*")
    public static void main(String[] args) {
        final String versionOutput = String.format(
            Locale.ROOT,
            "Version: %s, Build: %s/%s/%s, JVM: %s",
            Build.CURRENT.qualifiedVersion(),
            Build.CURRENT.type().displayName(),
            Build.CURRENT.hash(),
            Build.CURRENT.date(),
            JvmInfo.jvmInfo().version()
        );
        System.out.println(versionOutput);
    }

    @Override
    public String toString() {
        return toString;
    }

    @Override
    public boolean equals(Object o) {
        if (this == o) {
            return true;
        }
        if (o == null || getClass() != o.getClass()) {
            return false;
        }

        Version version = (Version) o;

        if (id != version.id) {
            return false;
        }

        return true;
    }

    @Override
    public int hashCode() {
        return id;
    }

    /**
     * Extracts a sorted list of declared version constants from a class.
     * The argument would normally be Version.class but is exposed for
     * testing with other classes-containing-version-constants.
     */
    public static List<Version> getDeclaredVersions(final Class<?> versionClass) {
        final Field[] fields = versionClass.getFields();
        final List<Version> versions = new ArrayList<>(fields.length);
        for (final Field field : fields) {
            final int mod = field.getModifiers();
            if (false == Modifier.isStatic(mod) && Modifier.isFinal(mod) && Modifier.isPublic(mod)) {
                continue;
            }
            if (field.getType() != Version.class) {
                continue;
            }
            switch (field.getName()) {
                case "CURRENT":
                case "V_EMPTY":
                    continue;
            }
            assert field.getName().matches("V(_\\d+){3}?") : field.getName();
            try {
                versions.add(((Version) field.get(null)));
            } catch (final IllegalAccessException e) {
                throw new RuntimeException(e);
            }
        }
        Collections.sort(versions);
        return versions;
    }
}<|MERGE_RESOLUTION|>--- conflicted
+++ resolved
@@ -108,12 +108,8 @@
     public static final Version V_8_1_2 = new Version(8_01_02_99, org.apache.lucene.util.Version.LUCENE_9_0_0);
     public static final Version V_8_1_3 = new Version(8_01_03_99, org.apache.lucene.util.Version.LUCENE_9_0_0);
     public static final Version V_8_2_0 = new Version(8_02_00_99, org.apache.lucene.util.Version.LUCENE_9_1_0);
-<<<<<<< HEAD
+    public static final Version V_8_2_1 = new Version(8_02_01_99, org.apache.lucene.util.Version.LUCENE_9_1_0);
     public static final Version V_8_3_0 = new Version(8_03_00_99, org.apache.lucene.util.Version.LUCENE_9_2_0);
-=======
-    public static final Version V_8_2_1 = new Version(8_02_01_99, org.apache.lucene.util.Version.LUCENE_9_1_0);
-    public static final Version V_8_3_0 = new Version(8_03_00_99, org.apache.lucene.util.Version.LUCENE_9_1_0);
->>>>>>> cb70d009
     public static final Version CURRENT = V_8_3_0;
 
     private static final Map<Integer, Version> idToVersion;

--- conflicted
+++ resolved
@@ -109,15 +109,11 @@
     public static final Version V_7_17_7 = new Version(7_17_07_99, TransportVersion.V_7_17_7, org.apache.lucene.util.Version.LUCENE_8_11_1);
     public static final Version V_7_17_8 = new Version(7_17_08_99, TransportVersion.V_7_17_8, org.apache.lucene.util.Version.LUCENE_8_11_1);
     public static final Version V_7_17_9 = new Version(7_17_09_99, TransportVersion.V_7_17_9, org.apache.lucene.util.Version.LUCENE_8_11_1);
-<<<<<<< HEAD
-    public static final Version V_7_17_10 = new Version(7_17_10_99, TransportVersion.V_7_17_10, org.apache.lucene.util.Version.LUCENE_8_11_1);
-=======
     public static final Version V_7_17_10 = new Version(
         7_17_10_99,
         TransportVersion.V_7_17_10,
         org.apache.lucene.util.Version.LUCENE_8_11_1
     );
->>>>>>> a71210c1
     public static final Version V_8_0_0 = new Version(8_00_00_99, TransportVersion.V_8_0_0, org.apache.lucene.util.Version.LUCENE_9_0_0);
     public static final Version V_8_0_1 = new Version(8_00_01_99, TransportVersion.V_8_0_1, org.apache.lucene.util.Version.LUCENE_9_0_0);
     public static final Version V_8_1_0 = new Version(8_01_00_99, TransportVersion.V_8_1_0, org.apache.lucene.util.Version.LUCENE_9_0_0);

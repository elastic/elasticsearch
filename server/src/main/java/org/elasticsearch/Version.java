--- conflicted
+++ resolved
@@ -50,193 +50,99 @@
      */
 
     public static final int V_EMPTY_ID = 0;
-<<<<<<< HEAD
-    public static final Version V_EMPTY = new Version(V_EMPTY_ID, TransportVersion.ZERO, IndexVersion.ZERO);
-    public static final Version V_7_0_0 = new Version(7_00_00_99, TransportVersion.V_7_0_0, IndexVersion.V_7_0_0);
-    public static final Version V_7_0_1 = new Version(7_00_01_99, TransportVersion.V_7_0_1, IndexVersion.V_7_0_1);
-    public static final Version V_7_1_0 = new Version(7_01_00_99, TransportVersion.V_7_1_0, IndexVersion.V_7_1_0);
-    public static final Version V_7_1_1 = new Version(7_01_01_99, TransportVersion.V_7_1_1, IndexVersion.V_7_1_1);
-    public static final Version V_7_2_0 = new Version(7_02_00_99, TransportVersion.V_7_2_0, IndexVersion.V_7_2_0);
-    public static final Version V_7_2_1 = new Version(7_02_01_99, TransportVersion.V_7_2_1, IndexVersion.V_7_2_1);
-    public static final Version V_7_3_0 = new Version(7_03_00_99, TransportVersion.V_7_3_0, IndexVersion.V_7_3_0);
-    public static final Version V_7_3_1 = new Version(7_03_01_99, TransportVersion.V_7_3_1, IndexVersion.V_7_3_1);
-    public static final Version V_7_3_2 = new Version(7_03_02_99, TransportVersion.V_7_3_2, IndexVersion.V_7_3_2);
-    public static final Version V_7_4_0 = new Version(7_04_00_99, TransportVersion.V_7_4_0, IndexVersion.V_7_4_0);
-    public static final Version V_7_4_1 = new Version(7_04_01_99, TransportVersion.V_7_4_1, IndexVersion.V_7_4_1);
-    public static final Version V_7_4_2 = new Version(7_04_02_99, TransportVersion.V_7_4_2, IndexVersion.V_7_4_2);
-    public static final Version V_7_5_0 = new Version(7_05_00_99, TransportVersion.V_7_5_0, IndexVersion.V_7_5_0);
-    public static final Version V_7_5_1 = new Version(7_05_01_99, TransportVersion.V_7_5_1, IndexVersion.V_7_5_1);
-    public static final Version V_7_5_2 = new Version(7_05_02_99, TransportVersion.V_7_5_2, IndexVersion.V_7_5_2);
-    public static final Version V_7_6_0 = new Version(7_06_00_99, TransportVersion.V_7_6_0, IndexVersion.V_7_6_0);
-    public static final Version V_7_6_1 = new Version(7_06_01_99, TransportVersion.V_7_6_1, IndexVersion.V_7_6_1);
-    public static final Version V_7_6_2 = new Version(7_06_02_99, TransportVersion.V_7_6_2, IndexVersion.V_7_6_2);
-    public static final Version V_7_7_0 = new Version(7_07_00_99, TransportVersion.V_7_7_0, IndexVersion.V_7_7_0);
-    public static final Version V_7_7_1 = new Version(7_07_01_99, TransportVersion.V_7_7_1, IndexVersion.V_7_7_1);
-    public static final Version V_7_8_0 = new Version(7_08_00_99, TransportVersion.V_7_8_0, IndexVersion.V_7_8_0);
-    public static final Version V_7_8_1 = new Version(7_08_01_99, TransportVersion.V_7_8_1, IndexVersion.V_7_8_1);
-    public static final Version V_7_9_0 = new Version(7_09_00_99, TransportVersion.V_7_9_0, IndexVersion.V_7_9_0);
-    public static final Version V_7_9_1 = new Version(7_09_01_99, TransportVersion.V_7_9_1, IndexVersion.V_7_9_1);
-    public static final Version V_7_9_2 = new Version(7_09_02_99, TransportVersion.V_7_9_2, IndexVersion.V_7_9_2);
-    public static final Version V_7_9_3 = new Version(7_09_03_99, TransportVersion.V_7_9_3, IndexVersion.V_7_9_3);
-    public static final Version V_7_10_0 = new Version(7_10_00_99, TransportVersion.V_7_10_0, IndexVersion.V_7_10_0);
-    public static final Version V_7_10_1 = new Version(7_10_01_99, TransportVersion.V_7_10_1, IndexVersion.V_7_10_1);
-    public static final Version V_7_10_2 = new Version(7_10_02_99, TransportVersion.V_7_10_2, IndexVersion.V_7_10_2);
-    public static final Version V_7_11_0 = new Version(7_11_00_99, TransportVersion.V_7_11_0, IndexVersion.V_7_11_0);
-    public static final Version V_7_11_1 = new Version(7_11_01_99, TransportVersion.V_7_11_1, IndexVersion.V_7_11_1);
-    public static final Version V_7_11_2 = new Version(7_11_02_99, TransportVersion.V_7_11_2, IndexVersion.V_7_11_2);
-    public static final Version V_7_12_0 = new Version(7_12_00_99, TransportVersion.V_7_12_0, IndexVersion.V_7_12_0);
-    public static final Version V_7_12_1 = new Version(7_12_01_99, TransportVersion.V_7_12_1, IndexVersion.V_7_12_1);
-    public static final Version V_7_13_0 = new Version(7_13_00_99, TransportVersion.V_7_13_0, IndexVersion.V_7_13_0);
-    public static final Version V_7_13_1 = new Version(7_13_01_99, TransportVersion.V_7_13_1, IndexVersion.V_7_13_1);
-    public static final Version V_7_13_2 = new Version(7_13_02_99, TransportVersion.V_7_13_2, IndexVersion.V_7_13_2);
-    public static final Version V_7_13_3 = new Version(7_13_03_99, TransportVersion.V_7_13_3, IndexVersion.V_7_13_3);
-    public static final Version V_7_13_4 = new Version(7_13_04_99, TransportVersion.V_7_13_4, IndexVersion.V_7_13_4);
-    public static final Version V_7_14_0 = new Version(7_14_00_99, TransportVersion.V_7_14_0, IndexVersion.V_7_14_0);
-    public static final Version V_7_14_1 = new Version(7_14_01_99, TransportVersion.V_7_14_1, IndexVersion.V_7_14_1);
-    public static final Version V_7_14_2 = new Version(7_14_02_99, TransportVersion.V_7_14_2, IndexVersion.V_7_14_2);
-    public static final Version V_7_15_0 = new Version(7_15_00_99, TransportVersion.V_7_15_0, IndexVersion.V_7_15_0);
-    public static final Version V_7_15_1 = new Version(7_15_01_99, TransportVersion.V_7_15_1, IndexVersion.V_7_15_1);
-    public static final Version V_7_15_2 = new Version(7_15_02_99, TransportVersion.V_7_15_2, IndexVersion.V_7_15_2);
-    public static final Version V_7_16_0 = new Version(7_16_00_99, TransportVersion.V_7_16_0, IndexVersion.V_7_16_0);
-    public static final Version V_7_16_1 = new Version(7_16_01_99, TransportVersion.V_7_16_1, IndexVersion.V_7_16_1);
-    public static final Version V_7_16_2 = new Version(7_16_02_99, TransportVersion.V_7_16_2, IndexVersion.V_7_16_2);
-    public static final Version V_7_16_3 = new Version(7_16_03_99, TransportVersion.V_7_16_3, IndexVersion.V_7_16_3);
-    public static final Version V_7_17_0 = new Version(7_17_00_99, TransportVersion.V_7_17_0, IndexVersion.V_7_17_0);
-    public static final Version V_7_17_1 = new Version(7_17_01_99, TransportVersion.V_7_17_1, IndexVersion.V_7_17_1);
-    public static final Version V_7_17_2 = new Version(7_17_02_99, TransportVersion.V_7_17_2, IndexVersion.V_7_17_2);
-    public static final Version V_7_17_3 = new Version(7_17_03_99, TransportVersion.V_7_17_3, IndexVersion.V_7_17_3);
-    public static final Version V_7_17_4 = new Version(7_17_04_99, TransportVersion.V_7_17_4, IndexVersion.V_7_17_4);
-    public static final Version V_7_17_5 = new Version(7_17_05_99, TransportVersion.V_7_17_5, IndexVersion.V_7_17_5);
-    public static final Version V_7_17_6 = new Version(7_17_06_99, TransportVersion.V_7_17_6, IndexVersion.V_7_17_6);
-    public static final Version V_7_17_7 = new Version(7_17_07_99, TransportVersion.V_7_17_7, IndexVersion.V_7_17_7);
-    public static final Version V_7_17_8 = new Version(7_17_08_99, TransportVersion.V_7_17_8, IndexVersion.V_7_17_8);
-    public static final Version V_7_17_9 = new Version(7_17_09_99, TransportVersion.V_7_17_9, IndexVersion.V_7_17_9);
-    public static final Version V_7_17_10 = new Version(7_17_10_99, TransportVersion.V_7_17_10, IndexVersion.V_7_17_10);
-    public static final Version V_8_0_0 = new Version(8_00_00_99, TransportVersion.V_8_0_0, IndexVersion.V_8_0_0);
-    public static final Version V_8_0_1 = new Version(8_00_01_99, TransportVersion.V_8_0_1, IndexVersion.V_8_0_1);
-    public static final Version V_8_1_0 = new Version(8_01_00_99, TransportVersion.V_8_1_0, IndexVersion.V_8_1_0);
-    public static final Version V_8_1_1 = new Version(8_01_01_99, TransportVersion.V_8_1_1, IndexVersion.V_8_1_1);
-    public static final Version V_8_1_2 = new Version(8_01_02_99, TransportVersion.V_8_1_2, IndexVersion.V_8_1_2);
-    public static final Version V_8_1_3 = new Version(8_01_03_99, TransportVersion.V_8_1_3, IndexVersion.V_8_1_3);
-    public static final Version V_8_2_0 = new Version(8_02_00_99, TransportVersion.V_8_2_0, IndexVersion.V_8_2_0);
-    public static final Version V_8_2_1 = new Version(8_02_01_99, TransportVersion.V_8_2_1, IndexVersion.V_8_2_1);
-    public static final Version V_8_2_2 = new Version(8_02_02_99, TransportVersion.V_8_2_2, IndexVersion.V_8_2_2);
-    public static final Version V_8_2_3 = new Version(8_02_03_99, TransportVersion.V_8_2_3, IndexVersion.V_8_2_3);
-    public static final Version V_8_3_0 = new Version(8_03_00_99, TransportVersion.V_8_3_0, IndexVersion.V_8_3_0);
-    public static final Version V_8_3_1 = new Version(8_03_01_99, TransportVersion.V_8_3_1, IndexVersion.V_8_3_1);
-    public static final Version V_8_3_2 = new Version(8_03_02_99, TransportVersion.V_8_3_2, IndexVersion.V_8_3_2);
-    public static final Version V_8_3_3 = new Version(8_03_03_99, TransportVersion.V_8_3_3, IndexVersion.V_8_3_3);
-    public static final Version V_8_4_0 = new Version(8_04_00_99, TransportVersion.V_8_4_0, IndexVersion.V_8_4_0);
-    public static final Version V_8_4_1 = new Version(8_04_01_99, TransportVersion.V_8_4_1, IndexVersion.V_8_4_1);
-    public static final Version V_8_4_2 = new Version(8_04_02_99, TransportVersion.V_8_4_2, IndexVersion.V_8_4_2);
-    public static final Version V_8_4_3 = new Version(8_04_03_99, TransportVersion.V_8_4_3, IndexVersion.V_8_4_3);
-    public static final Version V_8_5_0 = new Version(8_05_00_99, TransportVersion.V_8_5_0, IndexVersion.V_8_5_0);
-    public static final Version V_8_5_1 = new Version(8_05_01_99, TransportVersion.V_8_5_1, IndexVersion.V_8_5_1);
-    public static final Version V_8_5_2 = new Version(8_05_02_99, TransportVersion.V_8_5_2, IndexVersion.V_8_5_2);
-    public static final Version V_8_5_3 = new Version(8_05_03_99, TransportVersion.V_8_5_3, IndexVersion.V_8_5_3);
-    public static final Version V_8_6_0 = new Version(8_06_00_99, TransportVersion.V_8_6_0, IndexVersion.V_8_6_0);
-    public static final Version V_8_6_1 = new Version(8_06_01_99, TransportVersion.V_8_6_1, IndexVersion.V_8_6_1);
-    public static final Version V_8_6_2 = new Version(8_06_02_99, TransportVersion.V_8_6_2, IndexVersion.V_8_6_2);
-    public static final Version V_8_7_0 = new Version(8_07_00_99, TransportVersion.V_8_7_0, IndexVersion.V_8_7_0);
-    public static final Version V_8_7_1 = new Version(8_07_01_99, TransportVersion.V_8_7_1, IndexVersion.V_8_7_1);
-
-    public static final Version V_8_8_0 = new Version(8_08_00_99, TransportVersion.V_8_8_0, IndexVersion.V_8_8_0);
-    public static final Version CURRENT = V_8_8_0;
-=======
-    public static final Version V_EMPTY = new Version(V_EMPTY_ID, org.apache.lucene.util.Version.LATEST);
-    public static final Version V_7_0_0 = new Version(7_00_00_99, org.apache.lucene.util.Version.LUCENE_8_0_0);
-    public static final Version V_7_0_1 = new Version(7_00_01_99, org.apache.lucene.util.Version.LUCENE_8_0_0);
-    public static final Version V_7_1_0 = new Version(7_01_00_99, org.apache.lucene.util.Version.LUCENE_8_0_0);
-    public static final Version V_7_1_1 = new Version(7_01_01_99, org.apache.lucene.util.Version.LUCENE_8_0_0);
-    public static final Version V_7_2_0 = new Version(7_02_00_99, org.apache.lucene.util.Version.LUCENE_8_0_0);
-    public static final Version V_7_2_1 = new Version(7_02_01_99, org.apache.lucene.util.Version.LUCENE_8_0_0);
-    public static final Version V_7_3_0 = new Version(7_03_00_99, org.apache.lucene.util.Version.LUCENE_8_1_0);
-    public static final Version V_7_3_1 = new Version(7_03_01_99, org.apache.lucene.util.Version.LUCENE_8_1_0);
-    public static final Version V_7_3_2 = new Version(7_03_02_99, org.apache.lucene.util.Version.LUCENE_8_1_0);
-    public static final Version V_7_4_0 = new Version(7_04_00_99, org.apache.lucene.util.Version.LUCENE_8_2_0);
-    public static final Version V_7_4_1 = new Version(7_04_01_99, org.apache.lucene.util.Version.LUCENE_8_2_0);
-    public static final Version V_7_4_2 = new Version(7_04_02_99, org.apache.lucene.util.Version.LUCENE_8_2_0);
-    public static final Version V_7_5_0 = new Version(7_05_00_99, org.apache.lucene.util.Version.LUCENE_8_3_0);
-    public static final Version V_7_5_1 = new Version(7_05_01_99, org.apache.lucene.util.Version.LUCENE_8_3_0);
-    public static final Version V_7_5_2 = new Version(7_05_02_99, org.apache.lucene.util.Version.LUCENE_8_3_0);
-    public static final Version V_7_6_0 = new Version(7_06_00_99, org.apache.lucene.util.Version.LUCENE_8_4_0);
-    public static final Version V_7_6_1 = new Version(7_06_01_99, org.apache.lucene.util.Version.LUCENE_8_4_0);
-    public static final Version V_7_6_2 = new Version(7_06_02_99, org.apache.lucene.util.Version.LUCENE_8_4_0);
-    public static final Version V_7_7_0 = new Version(7_07_00_99, org.apache.lucene.util.Version.LUCENE_8_5_1);
-    public static final Version V_7_7_1 = new Version(7_07_01_99, org.apache.lucene.util.Version.LUCENE_8_5_1);
-    public static final Version V_7_8_0 = new Version(7_08_00_99, org.apache.lucene.util.Version.LUCENE_8_5_1);
-    public static final Version V_7_8_1 = new Version(7_08_01_99, org.apache.lucene.util.Version.LUCENE_8_5_1);
-    public static final Version V_7_9_0 = new Version(7_09_00_99, org.apache.lucene.util.Version.LUCENE_8_6_0);
-    public static final Version V_7_9_1 = new Version(7_09_01_99, org.apache.lucene.util.Version.LUCENE_8_6_2);
-    public static final Version V_7_9_2 = new Version(7_09_02_99, org.apache.lucene.util.Version.LUCENE_8_6_2);
-    public static final Version V_7_9_3 = new Version(7_09_03_99, org.apache.lucene.util.Version.LUCENE_8_6_2);
-    public static final Version V_7_10_0 = new Version(7_10_00_99, org.apache.lucene.util.Version.LUCENE_8_7_0);
-    public static final Version V_7_10_1 = new Version(7_10_01_99, org.apache.lucene.util.Version.LUCENE_8_7_0);
-    public static final Version V_7_10_2 = new Version(7_10_02_99, org.apache.lucene.util.Version.LUCENE_8_7_0);
-    public static final Version V_7_11_0 = new Version(7_11_00_99, org.apache.lucene.util.Version.LUCENE_8_7_0);
-    public static final Version V_7_11_1 = new Version(7_11_01_99, org.apache.lucene.util.Version.LUCENE_8_7_0);
-    public static final Version V_7_11_2 = new Version(7_11_02_99, org.apache.lucene.util.Version.LUCENE_8_7_0);
-    public static final Version V_7_12_0 = new Version(7_12_00_99, org.apache.lucene.util.Version.LUCENE_8_8_0);
-    public static final Version V_7_12_1 = new Version(7_12_01_99, org.apache.lucene.util.Version.LUCENE_8_8_0);
-    public static final Version V_7_13_0 = new Version(7_13_00_99, org.apache.lucene.util.Version.LUCENE_8_8_2);
-    public static final Version V_7_13_1 = new Version(7_13_01_99, org.apache.lucene.util.Version.LUCENE_8_8_2);
-    public static final Version V_7_13_2 = new Version(7_13_02_99, org.apache.lucene.util.Version.LUCENE_8_8_2);
-    public static final Version V_7_13_3 = new Version(7_13_03_99, org.apache.lucene.util.Version.LUCENE_8_8_2);
-    public static final Version V_7_13_4 = new Version(7_13_04_99, org.apache.lucene.util.Version.LUCENE_8_8_2);
-    public static final Version V_7_14_0 = new Version(7_14_00_99, org.apache.lucene.util.Version.LUCENE_8_9_0);
-    public static final Version V_7_14_1 = new Version(7_14_01_99, org.apache.lucene.util.Version.LUCENE_8_9_0);
-    public static final Version V_7_14_2 = new Version(7_14_02_99, org.apache.lucene.util.Version.LUCENE_8_9_0);
-    public static final Version V_7_15_0 = new Version(7_15_00_99, org.apache.lucene.util.Version.LUCENE_8_9_0);
-    public static final Version V_7_15_1 = new Version(7_15_01_99, org.apache.lucene.util.Version.LUCENE_8_9_0);
-    public static final Version V_7_15_2 = new Version(7_15_02_99, org.apache.lucene.util.Version.LUCENE_8_9_0);
-    public static final Version V_7_16_0 = new Version(7_16_00_99, org.apache.lucene.util.Version.LUCENE_8_10_1);
-    public static final Version V_7_16_1 = new Version(7_16_01_99, org.apache.lucene.util.Version.LUCENE_8_10_1);
-    public static final Version V_7_16_2 = new Version(7_16_02_99, org.apache.lucene.util.Version.LUCENE_8_10_1);
-    public static final Version V_7_16_3 = new Version(7_16_03_99, org.apache.lucene.util.Version.LUCENE_8_10_1);
-    public static final Version V_7_17_0 = new Version(7_17_00_99, org.apache.lucene.util.Version.LUCENE_8_11_1);
-    public static final Version V_7_17_1 = new Version(7_17_01_99, org.apache.lucene.util.Version.LUCENE_8_11_1);
-    public static final Version V_7_17_2 = new Version(7_17_02_99, org.apache.lucene.util.Version.LUCENE_8_11_1);
-    public static final Version V_7_17_3 = new Version(7_17_03_99, org.apache.lucene.util.Version.LUCENE_8_11_1);
-    public static final Version V_7_17_4 = new Version(7_17_04_99, org.apache.lucene.util.Version.LUCENE_8_11_1);
-    public static final Version V_7_17_5 = new Version(7_17_05_99, org.apache.lucene.util.Version.LUCENE_8_11_1);
-    public static final Version V_7_17_6 = new Version(7_17_06_99, org.apache.lucene.util.Version.LUCENE_8_11_1);
-    public static final Version V_7_17_7 = new Version(7_17_07_99, org.apache.lucene.util.Version.LUCENE_8_11_1);
-    public static final Version V_7_17_8 = new Version(7_17_08_99, org.apache.lucene.util.Version.LUCENE_8_11_1);
-    public static final Version V_7_17_9 = new Version(7_17_09_99, org.apache.lucene.util.Version.LUCENE_8_11_1);
-    public static final Version V_7_17_10 = new Version(7_17_10_99, org.apache.lucene.util.Version.LUCENE_8_11_1);
-    public static final Version V_7_17_11 = new Version(7_17_11_99, org.apache.lucene.util.Version.LUCENE_8_11_1);
-    public static final Version V_8_0_0 = new Version(8_00_00_99, org.apache.lucene.util.Version.LUCENE_9_0_0);
-    public static final Version V_8_0_1 = new Version(8_00_01_99, org.apache.lucene.util.Version.LUCENE_9_0_0);
-    public static final Version V_8_1_0 = new Version(8_01_00_99, org.apache.lucene.util.Version.LUCENE_9_0_0);
-    public static final Version V_8_1_1 = new Version(8_01_01_99, org.apache.lucene.util.Version.LUCENE_9_0_0);
-    public static final Version V_8_1_2 = new Version(8_01_02_99, org.apache.lucene.util.Version.LUCENE_9_0_0);
-    public static final Version V_8_1_3 = new Version(8_01_03_99, org.apache.lucene.util.Version.LUCENE_9_0_0);
-    public static final Version V_8_2_0 = new Version(8_02_00_99, org.apache.lucene.util.Version.LUCENE_9_1_0);
-    public static final Version V_8_2_1 = new Version(8_02_01_99, org.apache.lucene.util.Version.LUCENE_9_1_0);
-    public static final Version V_8_2_2 = new Version(8_02_02_99, org.apache.lucene.util.Version.LUCENE_9_1_0);
-    public static final Version V_8_2_3 = new Version(8_02_03_99, org.apache.lucene.util.Version.LUCENE_9_1_0);
-    public static final Version V_8_3_0 = new Version(8_03_00_99, org.apache.lucene.util.Version.LUCENE_9_2_0);
-    public static final Version V_8_3_1 = new Version(8_03_01_99, org.apache.lucene.util.Version.LUCENE_9_2_0);
-    public static final Version V_8_3_2 = new Version(8_03_02_99, org.apache.lucene.util.Version.LUCENE_9_2_0);
-    public static final Version V_8_3_3 = new Version(8_03_03_99, org.apache.lucene.util.Version.LUCENE_9_2_0);
-    public static final Version V_8_4_0 = new Version(8_04_00_99, org.apache.lucene.util.Version.LUCENE_9_3_0);
-    public static final Version V_8_4_1 = new Version(8_04_01_99, org.apache.lucene.util.Version.LUCENE_9_3_0);
-    public static final Version V_8_4_2 = new Version(8_04_02_99, org.apache.lucene.util.Version.LUCENE_9_3_0);
-    public static final Version V_8_4_3 = new Version(8_04_03_99, org.apache.lucene.util.Version.LUCENE_9_3_0);
-    public static final Version V_8_5_0 = new Version(8_05_00_99, org.apache.lucene.util.Version.LUCENE_9_4_1);
-    public static final Version V_8_5_1 = new Version(8_05_01_99, org.apache.lucene.util.Version.LUCENE_9_4_1);
-    public static final Version V_8_5_2 = new Version(8_05_02_99, org.apache.lucene.util.Version.LUCENE_9_4_1);
-    public static final Version V_8_5_3 = new Version(8_05_03_99, org.apache.lucene.util.Version.LUCENE_9_4_2);
-    public static final Version V_8_6_0 = new Version(8_06_00_99, org.apache.lucene.util.Version.LUCENE_9_4_2);
-    public static final Version V_8_6_1 = new Version(8_06_01_99, org.apache.lucene.util.Version.LUCENE_9_4_2);
-    public static final Version V_8_6_2 = new Version(8_06_02_99, org.apache.lucene.util.Version.LUCENE_9_4_2);
-    public static final Version V_8_7_0 = new Version(8_07_00_99, org.apache.lucene.util.Version.LUCENE_9_5_0);
-    public static final Version V_8_7_1 = new Version(8_07_01_99, org.apache.lucene.util.Version.LUCENE_9_5_0);
-    public static final Version V_8_7_2 = new Version(8_07_02_99, org.apache.lucene.util.Version.LUCENE_9_5_0);
-    public static final Version V_8_8_0 = new Version(8_08_00_99, org.apache.lucene.util.Version.LUCENE_9_6_0);
-    public static final Version V_8_9_0 = new Version(8_09_00_99, org.apache.lucene.util.Version.LUCENE_9_6_0);
+    public static final Version V_EMPTY = new Version(V_EMPTY_ID, IndexVersion.ZERO);
+    public static final Version V_7_0_0 = new Version(7_00_00_99, IndexVersion.V_7_0_0);
+    public static final Version V_7_0_1 = new Version(7_00_01_99, IndexVersion.V_7_0_1);
+    public static final Version V_7_1_0 = new Version(7_01_00_99, IndexVersion.V_7_1_0);
+    public static final Version V_7_1_1 = new Version(7_01_01_99, IndexVersion.V_7_1_1);
+    public static final Version V_7_2_0 = new Version(7_02_00_99, IndexVersion.V_7_2_0);
+    public static final Version V_7_2_1 = new Version(7_02_01_99, IndexVersion.V_7_2_1);
+    public static final Version V_7_3_0 = new Version(7_03_00_99, IndexVersion.V_7_3_0);
+    public static final Version V_7_3_1 = new Version(7_03_01_99, IndexVersion.V_7_3_1);
+    public static final Version V_7_3_2 = new Version(7_03_02_99, IndexVersion.V_7_3_2);
+    public static final Version V_7_4_0 = new Version(7_04_00_99, IndexVersion.V_7_4_0);
+    public static final Version V_7_4_1 = new Version(7_04_01_99, IndexVersion.V_7_4_1);
+    public static final Version V_7_4_2 = new Version(7_04_02_99, IndexVersion.V_7_4_2);
+    public static final Version V_7_5_0 = new Version(7_05_00_99, IndexVersion.V_7_5_0);
+    public static final Version V_7_5_1 = new Version(7_05_01_99, IndexVersion.V_7_5_1);
+    public static final Version V_7_5_2 = new Version(7_05_02_99, IndexVersion.V_7_5_2);
+    public static final Version V_7_6_0 = new Version(7_06_00_99, IndexVersion.V_7_6_0);
+    public static final Version V_7_6_1 = new Version(7_06_01_99, IndexVersion.V_7_6_1);
+    public static final Version V_7_6_2 = new Version(7_06_02_99, IndexVersion.V_7_6_2);
+    public static final Version V_7_7_0 = new Version(7_07_00_99, IndexVersion.V_7_7_0);
+    public static final Version V_7_7_1 = new Version(7_07_01_99, IndexVersion.V_7_7_1);
+    public static final Version V_7_8_0 = new Version(7_08_00_99, IndexVersion.V_7_8_0);
+    public static final Version V_7_8_1 = new Version(7_08_01_99, IndexVersion.V_7_8_1);
+    public static final Version V_7_9_0 = new Version(7_09_00_99, IndexVersion.V_7_9_0);
+    public static final Version V_7_9_1 = new Version(7_09_01_99, IndexVersion.V_7_9_1);
+    public static final Version V_7_9_2 = new Version(7_09_02_99, IndexVersion.V_7_9_2);
+    public static final Version V_7_9_3 = new Version(7_09_03_99, IndexVersion.V_7_9_3);
+    public static final Version V_7_10_0 = new Version(7_10_00_99, IndexVersion.V_7_10_0);
+    public static final Version V_7_10_1 = new Version(7_10_01_99, IndexVersion.V_7_10_1);
+    public static final Version V_7_10_2 = new Version(7_10_02_99, IndexVersion.V_7_10_2);
+    public static final Version V_7_11_0 = new Version(7_11_00_99, IndexVersion.V_7_11_0);
+    public static final Version V_7_11_1 = new Version(7_11_01_99, IndexVersion.V_7_11_1);
+    public static final Version V_7_11_2 = new Version(7_11_02_99, IndexVersion.V_7_11_2);
+    public static final Version V_7_12_0 = new Version(7_12_00_99, IndexVersion.V_7_12_0);
+    public static final Version V_7_12_1 = new Version(7_12_01_99, IndexVersion.V_7_12_1);
+    public static final Version V_7_13_0 = new Version(7_13_00_99, IndexVersion.V_7_13_0);
+    public static final Version V_7_13_1 = new Version(7_13_01_99, IndexVersion.V_7_13_1);
+    public static final Version V_7_13_2 = new Version(7_13_02_99, IndexVersion.V_7_13_2);
+    public static final Version V_7_13_3 = new Version(7_13_03_99, IndexVersion.V_7_13_3);
+    public static final Version V_7_13_4 = new Version(7_13_04_99, IndexVersion.V_7_13_4);
+    public static final Version V_7_14_0 = new Version(7_14_00_99, IndexVersion.V_7_14_0);
+    public static final Version V_7_14_1 = new Version(7_14_01_99, IndexVersion.V_7_14_1);
+    public static final Version V_7_14_2 = new Version(7_14_02_99, IndexVersion.V_7_14_2);
+    public static final Version V_7_15_0 = new Version(7_15_00_99, IndexVersion.V_7_15_0);
+    public static final Version V_7_15_1 = new Version(7_15_01_99, IndexVersion.V_7_15_1);
+    public static final Version V_7_15_2 = new Version(7_15_02_99, IndexVersion.V_7_15_2);
+    public static final Version V_7_16_0 = new Version(7_16_00_99, IndexVersion.V_7_16_0);
+    public static final Version V_7_16_1 = new Version(7_16_01_99, IndexVersion.V_7_16_1);
+    public static final Version V_7_16_2 = new Version(7_16_02_99, IndexVersion.V_7_16_2);
+    public static final Version V_7_16_3 = new Version(7_16_03_99, IndexVersion.V_7_16_3);
+    public static final Version V_7_17_0 = new Version(7_17_00_99, IndexVersion.V_7_17_0);
+    public static final Version V_7_17_1 = new Version(7_17_01_99, IndexVersion.V_7_17_1);
+    public static final Version V_7_17_2 = new Version(7_17_02_99, IndexVersion.V_7_17_2);
+    public static final Version V_7_17_3 = new Version(7_17_03_99, IndexVersion.V_7_17_3);
+    public static final Version V_7_17_4 = new Version(7_17_04_99, IndexVersion.V_7_17_4);
+    public static final Version V_7_17_5 = new Version(7_17_05_99, IndexVersion.V_7_17_5);
+    public static final Version V_7_17_6 = new Version(7_17_06_99, IndexVersion.V_7_17_6);
+    public static final Version V_7_17_7 = new Version(7_17_07_99, IndexVersion.V_7_17_7);
+    public static final Version V_7_17_8 = new Version(7_17_08_99, IndexVersion.V_7_17_8);
+    public static final Version V_7_17_9 = new Version(7_17_09_99, IndexVersion.V_7_17_9);
+    public static final Version V_7_17_10 = new Version(7_17_10_99, IndexVersion.V_7_17_10);
+    public static final Version V_7_17_11 = new Version(7_17_11_99, IndexVersion.V_7_17_11);
+    public static final Version V_8_0_0 = new Version(8_00_00_99, IndexVersion.V_8_0_0);
+    public static final Version V_8_0_1 = new Version(8_00_01_99, IndexVersion.V_8_0_1);
+    public static final Version V_8_1_0 = new Version(8_01_00_99, IndexVersion.V_8_1_0);
+    public static final Version V_8_1_1 = new Version(8_01_01_99, IndexVersion.V_8_1_1);
+    public static final Version V_8_1_2 = new Version(8_01_02_99, IndexVersion.V_8_1_2);
+    public static final Version V_8_1_3 = new Version(8_01_03_99, IndexVersion.V_8_1_3);
+    public static final Version V_8_2_0 = new Version(8_02_00_99, IndexVersion.V_8_2_0);
+    public static final Version V_8_2_1 = new Version(8_02_01_99, IndexVersion.V_8_2_1);
+    public static final Version V_8_2_2 = new Version(8_02_02_99, IndexVersion.V_8_2_2);
+    public static final Version V_8_2_3 = new Version(8_02_03_99, IndexVersion.V_8_2_3);
+    public static final Version V_8_3_0 = new Version(8_03_00_99, IndexVersion.V_8_3_0);
+    public static final Version V_8_3_1 = new Version(8_03_01_99, IndexVersion.V_8_3_1);
+    public static final Version V_8_3_2 = new Version(8_03_02_99, IndexVersion.V_8_3_2);
+    public static final Version V_8_3_3 = new Version(8_03_03_99, IndexVersion.V_8_3_3);
+    public static final Version V_8_4_0 = new Version(8_04_00_99, IndexVersion.V_8_4_0);
+    public static final Version V_8_4_1 = new Version(8_04_01_99, IndexVersion.V_8_4_1);
+    public static final Version V_8_4_2 = new Version(8_04_02_99, IndexVersion.V_8_4_2);
+    public static final Version V_8_4_3 = new Version(8_04_03_99, IndexVersion.V_8_4_3);
+    public static final Version V_8_5_0 = new Version(8_05_00_99, IndexVersion.V_8_5_0);
+    public static final Version V_8_5_1 = new Version(8_05_01_99, IndexVersion.V_8_5_1);
+    public static final Version V_8_5_2 = new Version(8_05_02_99, IndexVersion.V_8_5_2);
+    public static final Version V_8_5_3 = new Version(8_05_03_99, IndexVersion.V_8_5_3);
+    public static final Version V_8_6_0 = new Version(8_06_00_99, IndexVersion.V_8_6_0);
+    public static final Version V_8_6_1 = new Version(8_06_01_99, IndexVersion.V_8_6_1);
+    public static final Version V_8_6_2 = new Version(8_06_02_99, IndexVersion.V_8_6_2);
+    public static final Version V_8_7_0 = new Version(8_07_00_99, IndexVersion.V_8_7_0);
+    public static final Version V_8_7_1 = new Version(8_07_01_99, IndexVersion.V_8_7_1);
+    public static final Version V_8_7_2 = new Version(8_07_02_99, IndexVersion.V_8_7_2);
+    public static final Version V_8_8_0 = new Version(8_08_00_99, IndexVersion.V_8_8_0);
+    public static final Version V_8_9_0 = new Version(8_09_00_99, IndexVersion.V_8_9_0);
     public static final Version CURRENT = V_8_9_0;
->>>>>>> 9bbea478
 
     private static final NavigableMap<Integer, Version> VERSION_IDS;
     private static final Map<String, Version> VERSION_STRINGS;
@@ -300,33 +206,8 @@
     }
 
     private static Version fromIdSlow(int id) {
-<<<<<<< HEAD
-        // TODO: assume this is an old version that has transport version == release version
         // TODO: assume this is an old version that has index version == release version
-        return new Version(id, TransportVersion.fromId(id), IndexVersion.fromId(id));
-=======
-        // We need at least the major of the Lucene version to be correct.
-        // Our best guess is to use the same Lucene version as the previous
-        // version in the list, assuming that it didn't change.
-        List<Version> versions = DeclaredVersionsHolder.DECLARED_VERSIONS;
-        Version tmp = new Version(id, org.apache.lucene.util.Version.LATEST);
-        int index = Collections.binarySearch(versions, tmp);
-        if (index < 0) {
-            index = -2 - index;
-        } else {
-            assert false : "Version [" + tmp + "] is declared but absent from the switch statement in Version#fromId";
-        }
-        final org.apache.lucene.util.Version luceneVersion;
-        if (index == -1) {
-            // this version is older than any supported version, so we
-            // assume it is the previous major to the oldest Lucene version
-            // that we know about
-            luceneVersion = org.apache.lucene.util.Version.fromBits(versions.get(0).luceneVersion.major - 1, 0, 0);
-        } else {
-            luceneVersion = versions.get(index).luceneVersion;
-        }
-        return new Version(id, luceneVersion);
->>>>>>> 9bbea478
+        return new Version(id, IndexVersion.fromId(id));
     }
 
     public static void writeVersion(Version version, StreamOutput out) throws IOException {
@@ -409,31 +290,17 @@
     public final byte minor;
     public final byte revision;
     public final byte build;
-<<<<<<< HEAD
-    public final TransportVersion transportVersion;
     public final IndexVersion indexVersion;
     private final String toString;
     private final int previousMajorId;
 
-    Version(int id, TransportVersion transportVersion, IndexVersion indexVersion) {
-=======
-    public final org.apache.lucene.util.Version luceneVersion;
-    private final String toString;
-    private final int previousMajorId;
-
-    Version(int id, org.apache.lucene.util.Version luceneVersion) {
->>>>>>> 9bbea478
+    Version(int id, IndexVersion indexVersion) {
         this.id = id;
         this.major = (byte) ((id / 1000000) % 100);
         this.minor = (byte) ((id / 10000) % 100);
         this.revision = (byte) ((id / 100) % 100);
         this.build = (byte) (id % 100);
-<<<<<<< HEAD
-        this.transportVersion = Objects.requireNonNull(transportVersion);
         this.indexVersion = Objects.requireNonNull(indexVersion);
-=======
-        this.luceneVersion = Objects.requireNonNull(luceneVersion);
->>>>>>> 9bbea478
         this.toString = major + "." + minor + "." + revision;
         this.previousMajorId = major > 0 ? (major - 1) * 1000000 + 99 : major;
     }

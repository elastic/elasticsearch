/*
 * Copyright Elasticsearch B.V. and/or licensed to Elasticsearch B.V. under one
 * or more contributor license agreements. Licensed under the Elastic License
 * 2.0 and the Server Side Public License, v 1; you may not use this file except
 * in compliance with, at your election, the Elastic License 2.0 or the Server
 * Side Public License, v 1.
 */

package org.elasticsearch;

import org.elasticsearch.common.Strings;
import org.elasticsearch.common.io.stream.StreamInput;
import org.elasticsearch.common.io.stream.StreamOutput;
import org.elasticsearch.core.RestApiVersion;
import org.elasticsearch.core.SuppressForbidden;
import org.elasticsearch.monitor.jvm.JvmInfo;
import org.elasticsearch.xcontent.ToXContentFragment;
import org.elasticsearch.xcontent.XContentBuilder;

import java.io.IOException;
import java.lang.reflect.Field;
import java.lang.reflect.Modifier;
import java.util.ArrayList;
import java.util.Collections;
import java.util.HashMap;
import java.util.List;
import java.util.Locale;
import java.util.Map;
import java.util.NavigableMap;
import java.util.NoSuchElementException;
import java.util.Objects;
import java.util.TreeMap;

public class Version implements Comparable<Version>, ToXContentFragment {
    /*
     * The logic for ID is: XXYYZZAA, where XX is major version, YY is minor version, ZZ is revision, and AA is alpha/beta/rc indicator AA
     * values below 25 are for alpha builder (since 5.0), and above 25 and below 50 are beta builds, and below 99 are RC builds, with 99
     * indicating a release the (internal) format of the id is there so we can easily do after/before checks on the id
     *
     * IMPORTANT: Unreleased vs. Released Versions
     *
     * All listed versions MUST be released versions, except the last major, the last minor and the last revison. ONLY those are required
     * as unreleased versions.
     *
     * Example: assume the last release is 7.3.0
     * The unreleased last major is the next major release, e.g. _8_.0.0
     * The unreleased last minor is the current major with a upped minor: 7._4_.0
     * The unreleased revision is the very release with a upped revision 7.3._1_
     */

    public static final int V_EMPTY_ID = 0;
    public static final Version V_EMPTY = new Version(V_EMPTY_ID, TransportVersion.ZERO, org.apache.lucene.util.Version.LATEST);
    public static final Version V_7_0_0 = new Version(7_00_00_99, TransportVersion.V_7_0_0, org.apache.lucene.util.Version.LUCENE_8_0_0);
    public static final Version V_7_0_1 = new Version(7_00_01_99, TransportVersion.V_7_0_1, org.apache.lucene.util.Version.LUCENE_8_0_0);
    public static final Version V_7_1_0 = new Version(7_01_00_99, TransportVersion.V_7_1_0, org.apache.lucene.util.Version.LUCENE_8_0_0);
    public static final Version V_7_1_1 = new Version(7_01_01_99, TransportVersion.V_7_1_1, org.apache.lucene.util.Version.LUCENE_8_0_0);
    public static final Version V_7_2_0 = new Version(7_02_00_99, TransportVersion.V_7_2_0, org.apache.lucene.util.Version.LUCENE_8_0_0);
    public static final Version V_7_2_1 = new Version(7_02_01_99, TransportVersion.V_7_2_1, org.apache.lucene.util.Version.LUCENE_8_0_0);
    public static final Version V_7_3_0 = new Version(7_03_00_99, TransportVersion.V_7_3_0, org.apache.lucene.util.Version.LUCENE_8_1_0);
    public static final Version V_7_3_1 = new Version(7_03_01_99, TransportVersion.V_7_3_1, org.apache.lucene.util.Version.LUCENE_8_1_0);
    public static final Version V_7_3_2 = new Version(7_03_02_99, TransportVersion.V_7_3_2, org.apache.lucene.util.Version.LUCENE_8_1_0);
    public static final Version V_7_4_0 = new Version(7_04_00_99, TransportVersion.V_7_4_0, org.apache.lucene.util.Version.LUCENE_8_2_0);
    public static final Version V_7_4_1 = new Version(7_04_01_99, TransportVersion.V_7_4_1, org.apache.lucene.util.Version.LUCENE_8_2_0);
    public static final Version V_7_4_2 = new Version(7_04_02_99, TransportVersion.V_7_4_2, org.apache.lucene.util.Version.LUCENE_8_2_0);
    public static final Version V_7_5_0 = new Version(7_05_00_99, TransportVersion.V_7_5_0, org.apache.lucene.util.Version.LUCENE_8_3_0);
    public static final Version V_7_5_1 = new Version(7_05_01_99, TransportVersion.V_7_5_1, org.apache.lucene.util.Version.LUCENE_8_3_0);
    public static final Version V_7_5_2 = new Version(7_05_02_99, TransportVersion.V_7_5_2, org.apache.lucene.util.Version.LUCENE_8_3_0);
    public static final Version V_7_6_0 = new Version(7_06_00_99, TransportVersion.V_7_6_0, org.apache.lucene.util.Version.LUCENE_8_4_0);
    public static final Version V_7_6_1 = new Version(7_06_01_99, TransportVersion.V_7_6_1, org.apache.lucene.util.Version.LUCENE_8_4_0);
    public static final Version V_7_6_2 = new Version(7_06_02_99, TransportVersion.V_7_6_2, org.apache.lucene.util.Version.LUCENE_8_4_0);
    public static final Version V_7_7_0 = new Version(7_07_00_99, TransportVersion.V_7_7_0, org.apache.lucene.util.Version.LUCENE_8_5_1);
    public static final Version V_7_7_1 = new Version(7_07_01_99, TransportVersion.V_7_7_1, org.apache.lucene.util.Version.LUCENE_8_5_1);
    public static final Version V_7_8_0 = new Version(7_08_00_99, TransportVersion.V_7_8_0, org.apache.lucene.util.Version.LUCENE_8_5_1);
    public static final Version V_7_8_1 = new Version(7_08_01_99, TransportVersion.V_7_8_1, org.apache.lucene.util.Version.LUCENE_8_5_1);
    public static final Version V_7_9_0 = new Version(7_09_00_99, TransportVersion.V_7_9_0, org.apache.lucene.util.Version.LUCENE_8_6_0);
    public static final Version V_7_9_1 = new Version(7_09_01_99, TransportVersion.V_7_9_1, org.apache.lucene.util.Version.LUCENE_8_6_2);
    public static final Version V_7_9_2 = new Version(7_09_02_99, TransportVersion.V_7_9_2, org.apache.lucene.util.Version.LUCENE_8_6_2);
    public static final Version V_7_9_3 = new Version(7_09_03_99, TransportVersion.V_7_9_3, org.apache.lucene.util.Version.LUCENE_8_6_2);
    public static final Version V_7_10_0 = new Version(7_10_00_99, TransportVersion.V_7_10_0, org.apache.lucene.util.Version.LUCENE_8_7_0);
    public static final Version V_7_10_1 = new Version(7_10_01_99, TransportVersion.V_7_10_1, org.apache.lucene.util.Version.LUCENE_8_7_0);
    public static final Version V_7_10_2 = new Version(7_10_02_99, TransportVersion.V_7_10_2, org.apache.lucene.util.Version.LUCENE_8_7_0);
    public static final Version V_7_11_0 = new Version(7_11_00_99, TransportVersion.V_7_11_0, org.apache.lucene.util.Version.LUCENE_8_7_0);
    public static final Version V_7_11_1 = new Version(7_11_01_99, TransportVersion.V_7_11_1, org.apache.lucene.util.Version.LUCENE_8_7_0);
    public static final Version V_7_11_2 = new Version(7_11_02_99, TransportVersion.V_7_11_2, org.apache.lucene.util.Version.LUCENE_8_7_0);
    public static final Version V_7_12_0 = new Version(7_12_00_99, TransportVersion.V_7_12_0, org.apache.lucene.util.Version.LUCENE_8_8_0);
    public static final Version V_7_12_1 = new Version(7_12_01_99, TransportVersion.V_7_12_1, org.apache.lucene.util.Version.LUCENE_8_8_0);
    public static final Version V_7_13_0 = new Version(7_13_00_99, TransportVersion.V_7_13_0, org.apache.lucene.util.Version.LUCENE_8_8_2);
    public static final Version V_7_13_1 = new Version(7_13_01_99, TransportVersion.V_7_13_1, org.apache.lucene.util.Version.LUCENE_8_8_2);
    public static final Version V_7_13_2 = new Version(7_13_02_99, TransportVersion.V_7_13_2, org.apache.lucene.util.Version.LUCENE_8_8_2);
    public static final Version V_7_13_3 = new Version(7_13_03_99, TransportVersion.V_7_13_3, org.apache.lucene.util.Version.LUCENE_8_8_2);
    public static final Version V_7_13_4 = new Version(7_13_04_99, TransportVersion.V_7_13_4, org.apache.lucene.util.Version.LUCENE_8_8_2);
    public static final Version V_7_14_0 = new Version(7_14_00_99, TransportVersion.V_7_14_0, org.apache.lucene.util.Version.LUCENE_8_9_0);
    public static final Version V_7_14_1 = new Version(7_14_01_99, TransportVersion.V_7_14_1, org.apache.lucene.util.Version.LUCENE_8_9_0);
    public static final Version V_7_14_2 = new Version(7_14_02_99, TransportVersion.V_7_14_2, org.apache.lucene.util.Version.LUCENE_8_9_0);
    public static final Version V_7_15_0 = new Version(7_15_00_99, TransportVersion.V_7_15_0, org.apache.lucene.util.Version.LUCENE_8_9_0);
    public static final Version V_7_15_1 = new Version(7_15_01_99, TransportVersion.V_7_15_1, org.apache.lucene.util.Version.LUCENE_8_9_0);
    public static final Version V_7_15_2 = new Version(7_15_02_99, TransportVersion.V_7_15_2, org.apache.lucene.util.Version.LUCENE_8_9_0);
    public static final Version V_7_16_0 = new Version(7_16_00_99, TransportVersion.V_7_16_0, org.apache.lucene.util.Version.LUCENE_8_10_1);
    public static final Version V_7_16_1 = new Version(7_16_01_99, TransportVersion.V_7_16_1, org.apache.lucene.util.Version.LUCENE_8_10_1);
    public static final Version V_7_16_2 = new Version(7_16_02_99, TransportVersion.V_7_16_2, org.apache.lucene.util.Version.LUCENE_8_10_1);
    public static final Version V_7_16_3 = new Version(7_16_03_99, TransportVersion.V_7_16_3, org.apache.lucene.util.Version.LUCENE_8_10_1);
    public static final Version V_7_17_0 = new Version(7_17_00_99, TransportVersion.V_7_17_0, org.apache.lucene.util.Version.LUCENE_8_11_1);
    public static final Version V_7_17_1 = new Version(7_17_01_99, TransportVersion.V_7_17_1, org.apache.lucene.util.Version.LUCENE_8_11_1);
    public static final Version V_7_17_2 = new Version(7_17_02_99, TransportVersion.V_7_17_2, org.apache.lucene.util.Version.LUCENE_8_11_1);
    public static final Version V_7_17_3 = new Version(7_17_03_99, TransportVersion.V_7_17_3, org.apache.lucene.util.Version.LUCENE_8_11_1);
    public static final Version V_7_17_4 = new Version(7_17_04_99, TransportVersion.V_7_17_4, org.apache.lucene.util.Version.LUCENE_8_11_1);
    public static final Version V_7_17_5 = new Version(7_17_05_99, TransportVersion.V_7_17_5, org.apache.lucene.util.Version.LUCENE_8_11_1);
    public static final Version V_7_17_6 = new Version(7_17_06_99, TransportVersion.V_7_17_6, org.apache.lucene.util.Version.LUCENE_8_11_1);
    public static final Version V_7_17_7 = new Version(7_17_07_99, TransportVersion.V_7_17_7, org.apache.lucene.util.Version.LUCENE_8_11_1);
    public static final Version V_7_17_8 = new Version(7_17_08_99, TransportVersion.V_7_17_8, org.apache.lucene.util.Version.LUCENE_8_11_1);
    public static final Version V_7_17_9 = new Version(7_17_09_99, TransportVersion.V_7_17_9, org.apache.lucene.util.Version.LUCENE_8_11_1);
    public static final Version V_8_0_0 = new Version(8_00_00_99, TransportVersion.V_8_0_0, org.apache.lucene.util.Version.LUCENE_9_0_0);
    public static final Version V_8_0_1 = new Version(8_00_01_99, TransportVersion.V_8_0_1, org.apache.lucene.util.Version.LUCENE_9_0_0);
    public static final Version V_8_1_0 = new Version(8_01_00_99, TransportVersion.V_8_1_0, org.apache.lucene.util.Version.LUCENE_9_0_0);
    public static final Version V_8_1_1 = new Version(8_01_01_99, TransportVersion.V_8_1_1, org.apache.lucene.util.Version.LUCENE_9_0_0);
    public static final Version V_8_1_2 = new Version(8_01_02_99, TransportVersion.V_8_1_2, org.apache.lucene.util.Version.LUCENE_9_0_0);
    public static final Version V_8_1_3 = new Version(8_01_03_99, TransportVersion.V_8_1_3, org.apache.lucene.util.Version.LUCENE_9_0_0);
    public static final Version V_8_2_0 = new Version(8_02_00_99, TransportVersion.V_8_2_0, org.apache.lucene.util.Version.LUCENE_9_1_0);
    public static final Version V_8_2_1 = new Version(8_02_01_99, TransportVersion.V_8_2_1, org.apache.lucene.util.Version.LUCENE_9_1_0);
    public static final Version V_8_2_2 = new Version(8_02_02_99, TransportVersion.V_8_2_2, org.apache.lucene.util.Version.LUCENE_9_1_0);
    public static final Version V_8_2_3 = new Version(8_02_03_99, TransportVersion.V_8_2_3, org.apache.lucene.util.Version.LUCENE_9_1_0);
    public static final Version V_8_3_0 = new Version(8_03_00_99, TransportVersion.V_8_3_0, org.apache.lucene.util.Version.LUCENE_9_2_0);
    public static final Version V_8_3_1 = new Version(8_03_01_99, TransportVersion.V_8_3_1, org.apache.lucene.util.Version.LUCENE_9_2_0);
    public static final Version V_8_3_2 = new Version(8_03_02_99, TransportVersion.V_8_3_2, org.apache.lucene.util.Version.LUCENE_9_2_0);
    public static final Version V_8_3_3 = new Version(8_03_03_99, TransportVersion.V_8_3_3, org.apache.lucene.util.Version.LUCENE_9_2_0);
    public static final Version V_8_4_0 = new Version(8_04_00_99, TransportVersion.V_8_4_0, org.apache.lucene.util.Version.LUCENE_9_3_0);
    public static final Version V_8_4_1 = new Version(8_04_01_99, TransportVersion.V_8_4_1, org.apache.lucene.util.Version.LUCENE_9_3_0);
    public static final Version V_8_4_2 = new Version(8_04_02_99, TransportVersion.V_8_4_2, org.apache.lucene.util.Version.LUCENE_9_3_0);
    public static final Version V_8_4_3 = new Version(8_04_03_99, TransportVersion.V_8_4_3, org.apache.lucene.util.Version.LUCENE_9_3_0);
    public static final Version V_8_5_0 = new Version(8_05_00_99, TransportVersion.V_8_5_0, org.apache.lucene.util.Version.LUCENE_9_4_1);
    public static final Version V_8_5_1 = new Version(8_05_01_99, TransportVersion.V_8_5_1, org.apache.lucene.util.Version.LUCENE_9_4_1);
    public static final Version V_8_5_2 = new Version(8_05_02_99, TransportVersion.V_8_5_2, org.apache.lucene.util.Version.LUCENE_9_4_1);
    public static final Version V_8_5_3 = new Version(8_05_03_99, TransportVersion.V_8_5_3, org.apache.lucene.util.Version.LUCENE_9_4_2);
    public static final Version V_8_5_4 = new Version(8_05_04_99, TransportVersion.V_8_5_4, org.apache.lucene.util.Version.LUCENE_9_4_2);
    public static final Version V_8_6_0 = new Version(8_06_00_99, TransportVersion.V_8_6_0, org.apache.lucene.util.Version.LUCENE_9_4_2);
    public static final Version V_8_6_1 = new Version(8_06_01_99, TransportVersion.V_8_6_1, org.apache.lucene.util.Version.LUCENE_9_4_2);
    public static final Version V_8_7_0 = new Version(8_07_00_99, TransportVersion.V_8_7_0, org.apache.lucene.util.Version.LUCENE_9_4_2);
    public static final Version CURRENT = V_8_7_0;

<<<<<<< HEAD
    private static final NavigableMap<Integer, Version> idToVersion;
    private static final Map<String, Version> stringToVersion;
=======
    private static final NavigableMap<Integer, Version> VERSION_IDS;
    private static final Map<String, Version> VERSION_STRINGS;
>>>>>>> 9c5d4764

    static {
        final NavigableMap<Integer, Version> builder = new TreeMap<>();
        final Map<String, Version> builderByString = new HashMap<>();

        for (final Field declaredField : Version.class.getFields()) {
            if (declaredField.getType().equals(Version.class)) {
                final String fieldName = declaredField.getName();
                if (fieldName.equals("CURRENT") || fieldName.equals("V_EMPTY")) {
                    continue;
                }
                assert fieldName.matches("V_\\d+_\\d+_\\d+") : "expected Version field [" + fieldName + "] to match V_\\d+_\\d+_\\d+";
                try {
                    final Version version = (Version) declaredField.get(null);
                    if (Assertions.ENABLED) {
                        final String[] fields = fieldName.split("_");
                        final int major = Integer.valueOf(fields[1]) * 1000000;
                        final int minor = Integer.valueOf(fields[2]) * 10000;
                        final int revision = Integer.valueOf(fields[3]) * 100;
                        final int expectedId = major + minor + revision + 99;
                        assert version.id == expectedId
                            : "expected version [" + fieldName + "] to have id [" + expectedId + "] but was [" + version.id + "]";
                    }
                    final Version maybePrevious = builder.put(version.id, version);
                    builderByString.put(version.toString(), version);
                    assert maybePrevious == null
                        : "expected [" + version.id + "] to be uniquely mapped but saw [" + maybePrevious + "] and [" + version + "]";
                } catch (final IllegalAccessException e) {
                    assert false : "Version field [" + fieldName + "] should be public";
                }
            }
        }
        assert CURRENT.luceneVersion.equals(org.apache.lucene.util.Version.LATEST)
            : "Version must be upgraded to [" + org.apache.lucene.util.Version.LATEST + "] is still set to [" + CURRENT.luceneVersion + "]";
        assert RestApiVersion.current().major == CURRENT.major && RestApiVersion.previous().major == CURRENT.major - 1
            : "RestApiVersion must be upgraded "
                + "to reflect major from Version.CURRENT ["
                + CURRENT.major
                + "]"
                + " but is still set to ["
                + RestApiVersion.current().major
                + "]";
        builder.put(V_EMPTY_ID, V_EMPTY);
        builderByString.put(V_EMPTY.toString(), V_EMPTY);
<<<<<<< HEAD
        idToVersion = Collections.unmodifiableNavigableMap(builder);
        stringToVersion = Map.copyOf(builderByString);
=======

        VERSION_IDS = Collections.unmodifiableNavigableMap(builder);
        VERSION_STRINGS = Map.copyOf(builderByString);
>>>>>>> 9c5d4764
    }

    public static Version readVersion(StreamInput in) throws IOException {
        return fromId(in.readVInt());
    }

    /**
     * Returns the highest Version that has this or a lesser TransportVersion.
     */
    static Version findVersion(TransportVersion transportVersion) {
<<<<<<< HEAD
        return idToVersion.descendingMap()
=======
        return VERSION_IDS.descendingMap()
>>>>>>> 9c5d4764
            .values()
            .stream()
            .filter(v -> v.transportVersion.compareTo(transportVersion) <= 0)
            .findFirst()
            .orElseThrow(() -> new NoSuchElementException("No valid Version found")); // only if transportVersion < 0 ?????
    }

    public static Version fromId(int id) {
        final Version known = VERSION_IDS.get(id);
        if (known != null) {
            return known;
        }
        return fromIdSlow(id);
    }

    private static Version fromIdSlow(int id) {
        // We need at least the major of the Lucene version to be correct.
        // Our best guess is to use the same Lucene version as the previous
        // version in the list, assuming that it didn't change.
        List<Version> versions = DeclaredVersionsHolder.DECLARED_VERSIONS;
        Version tmp = new Version(id, TransportVersion.CURRENT, org.apache.lucene.util.Version.LATEST);
        int index = Collections.binarySearch(versions, tmp);
        if (index < 0) {
            index = -2 - index;
        } else {
            assert false : "Version [" + tmp + "] is declared but absent from the switch statement in Version#fromId";
        }
        final org.apache.lucene.util.Version luceneVersion;
        if (index == -1) {
            // this version is older than any supported version, so we
            // assume it is the previous major to the oldest Lucene version
            // that we know about
            luceneVersion = org.apache.lucene.util.Version.fromBits(versions.get(0).luceneVersion.major - 1, 0, 0);
        } else {
            luceneVersion = versions.get(index).luceneVersion;
        }
        // TODO: assume this is an old version that has transport version == release version
        return new Version(id, TransportVersion.fromId(id), luceneVersion);
    }

    public static void writeVersion(Version version, StreamOutput out) throws IOException {
        out.writeVInt(version.id);
    }

    /**
     * Returns the minimum version of {@code version1} and {@code version2}
     */
    public static Version min(Version version1, Version version2) {
        return version1.id < version2.id ? version1 : version2;
    }

    /**
     * Returns the maximum version of {@code version1} and {@code version2}
     */
    public static Version max(Version version1, Version version2) {
        return version1.id > version2.id ? version1 : version2;
    }

    /**
     * Returns the version given its string representation, current version if the argument is null or empty
     */
    public static Version fromString(String version) {
        if (Strings.hasLength(version) == false) {
            return Version.CURRENT;
        }
        final Version cached = VERSION_STRINGS.get(version);
        if (cached != null) {
            return cached;
        }
        return fromStringSlow(version);
    }

    private static Version fromStringSlow(String version) {
        final boolean snapshot; // this is some BWC for 2.x and before indices
        if (snapshot = version.endsWith("-SNAPSHOT")) {
            version = version.substring(0, version.length() - 9);
        }
        String[] parts = version.split("[.-]");
        if (parts.length != 3) {
            throw new IllegalArgumentException(
                "the version needs to contain major, minor, and revision, and optionally the build: " + version
            );
        }

        try {
            final int rawMajor = Integer.parseInt(parts[0]);
            if (rawMajor >= 5 && snapshot) { // we don't support snapshot as part of the version here anymore
                throw new IllegalArgumentException("illegal version format - snapshots are only supported until version 2.x");
            }
            if (rawMajor >= 7 && parts.length == 4) { // we don't support qualifier as part of the version anymore
                throw new IllegalArgumentException("illegal version format - qualifiers are only supported until version 6.x");
            }
            if (parts[1].length() > 2) {
                throw new IllegalArgumentException(
                    "illegal minor version format - only one or two digit numbers are supported but found " + parts[1]
                );
            }
            if (parts[2].length() > 2) {
                throw new IllegalArgumentException(
                    "illegal revision version format - only one or two digit numbers are supported but found " + parts[2]
                );
            }
            // we reverse the version id calculation based on some assumption as we can't reliably reverse the modulo
            final int major = rawMajor * 1000000;
            final int minor = Integer.parseInt(parts[1]) * 10000;
            final int revision = Integer.parseInt(parts[2]) * 100;

            // TODO: 99 is leftover from alpha/beta/rc, it should be removed
            return fromId(major + minor + revision + 99);

        } catch (NumberFormatException e) {
            throw new IllegalArgumentException("unable to parse version " + version, e);
        }
    }

    public final int id;
    public final byte major;
    public final byte minor;
    public final byte revision;
    public final byte build;
    public final TransportVersion transportVersion;
    public final org.apache.lucene.util.Version luceneVersion;
    private final String toString;
    private final int previousMajorId;

    Version(int id, TransportVersion transportVersion, org.apache.lucene.util.Version luceneVersion) {
        this.id = id;
        this.major = (byte) ((id / 1000000) % 100);
        this.minor = (byte) ((id / 10000) % 100);
        this.revision = (byte) ((id / 100) % 100);
        this.build = (byte) (id % 100);
        this.transportVersion = Objects.requireNonNull(transportVersion);
        this.luceneVersion = Objects.requireNonNull(luceneVersion);
        this.toString = major + "." + minor + "." + revision;
        this.previousMajorId = major > 0 ? (major - 1) * 1000000 + 99 : major;
    }

    public boolean after(Version version) {
        return version.id < id;
    }

    public boolean onOrAfter(Version version) {
        return version.id <= id;
    }

    public boolean before(Version version) {
        return version.id > id;
    }

    public boolean onOrBefore(Version version) {
        return version.id >= id;
    }

    @Override
    public int compareTo(Version other) {
        return Integer.compare(this.id, other.id);
    }

    @Override
    public XContentBuilder toXContent(XContentBuilder builder, Params params) throws IOException {
        return builder.value(toString());
    }

    /*
     * We need the declared versions when computing the minimum compatibility version. As computing the declared versions uses reflection it
     * is not cheap. Since computing the minimum compatibility version can occur often, we use this holder to compute the declared versions
     * lazily once.
     */
    private static class DeclaredVersionsHolder {
        static final List<Version> DECLARED_VERSIONS = List.copyOf(getDeclaredVersions(Version.class));
    }

    // lazy initialized because we don't yet have the declared versions ready when instantiating the cached Version
    // instances
    private Version minCompatVersion;

    // lazy initialized because we don't yet have the declared versions ready when instantiating the cached Version
    // instances
    private Version minIndexCompatVersion;

    /**
     * Returns the minimum compatible version based on the current
     * version. Ie a node needs to have at least the return version in order
     * to communicate with a node running the current version. The returned version
     * is in most of the cases the smallest major version release unless the current version
     * is a beta or RC release then the version itself is returned.
     */
    public Version minimumCompatibilityVersion() {
        Version res = minCompatVersion;
        if (res == null) {
            res = computeMinCompatVersion();
            minCompatVersion = res;
        }
        return res;
    }

    private Version computeMinCompatVersion() {
        if (major == 6) {
            // force the minimum compatibility for version 6 to 5.6 since we don't reference version 5 anymore
            return Version.fromId(5060099);
        } else if (major == 7) {
            // force the minimum compatibility for version 7 to 6.8 since we don't reference version 6 anymore
            return Version.fromId(6080099);
        } else if (major >= 8) {
            // all major versions from 8 onwards are compatible with last minor series of the previous major
            Version bwcVersion = null;

            for (int i = DeclaredVersionsHolder.DECLARED_VERSIONS.size() - 1; i >= 0; i--) {
                final Version candidateVersion = DeclaredVersionsHolder.DECLARED_VERSIONS.get(i);
                if (candidateVersion.major == major - 1 && after(candidateVersion)) {
                    if (bwcVersion != null && candidateVersion.minor < bwcVersion.minor) {
                        break;
                    }
                    bwcVersion = candidateVersion;
                }
            }
            return bwcVersion == null ? this : bwcVersion;
        }

        return Version.min(this, fromId(major * 1000000 + 0 * 10000 + 99));
    }

    /**
     * Returns the minimum created index version that this version supports. Indices created with lower versions
     * can't be used with this version. This should also be used for file based serialization backwards compatibility ie. on serialization
     * code that is used to read / write file formats like transaction logs, cluster state, and index metadata.
     */
    public Version minimumIndexCompatibilityVersion() {
        Version res = minIndexCompatVersion;
        if (res == null) {
            res = computeMinIndexCompatVersion();
            minIndexCompatVersion = res;
        }
        return res;
    }

    private Version computeMinIndexCompatVersion() {
        final int bwcMajor;
        if (major == 5) {
            bwcMajor = 2; // we jumped from 2 to 5
        } else {
            bwcMajor = major - 1;
        }
        final int bwcMinor = 0;
        return Version.min(this, fromId(bwcMajor * 1000000 + bwcMinor * 10000 + 99));
    }

    /**
     * Whether the current version is older than the current minimum compatible index version,
     * see {@link #minimumIndexCompatibilityVersion()}
     */
    public boolean isLegacyIndexVersion() {
        return before(Version.CURRENT.minimumIndexCompatibilityVersion());
    }

    /**
     * Returns <code>true</code> iff both version are compatible. Otherwise <code>false</code>
     */
    public boolean isCompatible(Version version) {
        boolean compatible = onOrAfter(version.minimumCompatibilityVersion()) && version.onOrAfter(minimumCompatibilityVersion());

        assert compatible == false || Math.max(major, version.major) - Math.min(major, version.major) <= 1;
        return compatible;
    }

    /**
     * Returns a first major version previous to the version stored in this object.
     * I.e 8.1.0 will return 7.0.0
     */
    public Version previousMajor() {
        return Version.fromId(previousMajorId);
    }

    @SuppressForbidden(reason = "System.out.*")
    public static void main(String[] args) {
        final String versionOutput = String.format(
            Locale.ROOT,
            "Version: %s, Build: %s/%s/%s, JVM: %s",
            Build.CURRENT.qualifiedVersion(),
            Build.CURRENT.type().displayName(),
            Build.CURRENT.hash(),
            Build.CURRENT.date(),
            JvmInfo.jvmInfo().version()
        );
        System.out.println(versionOutput);
    }

    @Override
    public String toString() {
        return toString;
    }

    @Override
    public boolean equals(Object o) {
        if (this == o) {
            return true;
        }
        if (o == null || getClass() != o.getClass()) {
            return false;
        }

        Version version = (Version) o;

        if (id != version.id) {
            return false;
        }

        return true;
    }

    @Override
    public int hashCode() {
        return id;
    }

    /**
     * Extracts a sorted list of declared version constants from a class.
     * The argument would normally be Version.class but is exposed for
     * testing with other classes-containing-version-constants.
     */
    public static List<Version> getDeclaredVersions(final Class<?> versionClass) {
        final Field[] fields = versionClass.getFields();
        final List<Version> versions = new ArrayList<>(fields.length);
        for (final Field field : fields) {
            final int mod = field.getModifiers();
            if (false == Modifier.isStatic(mod) && Modifier.isFinal(mod) && Modifier.isPublic(mod)) {
                continue;
            }
            if (field.getType() != Version.class) {
                continue;
            }
            switch (field.getName()) {
                case "CURRENT":
                case "V_EMPTY":
                    continue;
            }
            assert field.getName().matches("V(_\\d+){3}?") : field.getName();
            try {
                versions.add(((Version) field.get(null)));
            } catch (final IllegalAccessException e) {
                throw new RuntimeException(e);
            }
        }
        Collections.sort(versions);
        return versions;
    }
}<|MERGE_RESOLUTION|>--- conflicted
+++ resolved
@@ -137,13 +137,8 @@
     public static final Version V_8_7_0 = new Version(8_07_00_99, TransportVersion.V_8_7_0, org.apache.lucene.util.Version.LUCENE_9_4_2);
     public static final Version CURRENT = V_8_7_0;
 
-<<<<<<< HEAD
-    private static final NavigableMap<Integer, Version> idToVersion;
-    private static final Map<String, Version> stringToVersion;
-=======
     private static final NavigableMap<Integer, Version> VERSION_IDS;
     private static final Map<String, Version> VERSION_STRINGS;
->>>>>>> 9c5d4764
 
     static {
         final NavigableMap<Integer, Version> builder = new TreeMap<>();
@@ -188,14 +183,9 @@
                 + "]";
         builder.put(V_EMPTY_ID, V_EMPTY);
         builderByString.put(V_EMPTY.toString(), V_EMPTY);
-<<<<<<< HEAD
-        idToVersion = Collections.unmodifiableNavigableMap(builder);
-        stringToVersion = Map.copyOf(builderByString);
-=======
 
         VERSION_IDS = Collections.unmodifiableNavigableMap(builder);
         VERSION_STRINGS = Map.copyOf(builderByString);
->>>>>>> 9c5d4764
     }
 
     public static Version readVersion(StreamInput in) throws IOException {
@@ -206,11 +196,7 @@
      * Returns the highest Version that has this or a lesser TransportVersion.
      */
     static Version findVersion(TransportVersion transportVersion) {
-<<<<<<< HEAD
-        return idToVersion.descendingMap()
-=======
         return VERSION_IDS.descendingMap()
->>>>>>> 9c5d4764
             .values()
             .stream()
             .filter(v -> v.transportVersion.compareTo(transportVersion) <= 0)

--- conflicted
+++ resolved
@@ -353,11 +353,7 @@
     default void close() {
         IndexRequest indexRequest = TransportAbstractBulkAction.getIndexWriteRequest(this);
         if (indexRequest != null) {
-<<<<<<< HEAD
-            indexRequest.sourceContext().close();
-=======
             indexRequest.indexSource().close();
->>>>>>> 2f49a5eb
         }
     }
 }
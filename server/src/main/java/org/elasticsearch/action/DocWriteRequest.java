/*
 * Licensed to Elasticsearch under one or more contributor
 * license agreements. See the NOTICE file distributed with
 * this work for additional information regarding copyright
 * ownership. Elasticsearch licenses this file to you under
 * the Apache License, Version 2.0 (the "License"); you may
 * not use this file except in compliance with the License.
 * You may obtain a copy of the License at
 *
 *    http://www.apache.org/licenses/LICENSE-2.0
 *
 * Unless required by applicable law or agreed to in writing,
 * software distributed under the License is distributed on an
 * "AS IS" BASIS, WITHOUT WARRANTIES OR CONDITIONS OF ANY
 * KIND, either express or implied.  See the License for the
 * specific language governing permissions and limitations
 * under the License.
 */
package org.elasticsearch.action;

import org.elasticsearch.action.delete.DeleteRequest;
import org.elasticsearch.action.index.IndexRequest;
import org.elasticsearch.action.support.IndicesOptions;
import org.elasticsearch.action.update.UpdateRequest;
import org.elasticsearch.common.io.stream.StreamInput;
import org.elasticsearch.common.io.stream.StreamOutput;
import org.elasticsearch.common.lucene.uid.Versions;
import org.elasticsearch.index.VersionType;

import java.io.IOException;
import java.util.Locale;

import static org.elasticsearch.action.ValidateActions.addValidationError;
import static org.elasticsearch.index.seqno.SequenceNumbers.UNASSIGNED_PRIMARY_TERM;
import static org.elasticsearch.index.seqno.SequenceNumbers.UNASSIGNED_SEQ_NO;

/**
 * Generic interface to group ActionRequest, which perform writes to a single document
 * Action requests implementing this can be part of {@link org.elasticsearch.action.bulk.BulkRequest}
 */
public interface DocWriteRequest<T> extends IndicesRequest {

    /**
     * Set the index for this request
     * @return the Request
     */
    T index(String index);

    /**
     * Get the index that this request operates on
     * @return the index
     */
    String index();

<<<<<<< HEAD
=======

    /**
     * Set the type for this request
     * @return the Request
     */
    T type(String type);

    /**
     * Get the type that this request operates on
     * @return the type
     */
    String type();

>>>>>>> 7a622f02
    /**
     * Get the id of the document for this request
     * @return the id
     */
    String id();

    /**
     * Get the options for this request
     * @return the indices options
     */
    @Override
    IndicesOptions indicesOptions();

    /**
     * Set the routing for this request
     * @return the Request
     */
    T routing(String routing);

    /**
     * Get the routing for this request
     * @return the Routing
     */
    String routing();

    /**
     * Get the document version for this request
     * @return the document version
     */
    long version();

    /**
     * Sets the version, which will perform the operation only if a matching
     * version exists and no changes happened on the doc since then.
     */
    T version(long version);

    /**
     * Get the document version type for this request
     * @return the document version type
     */
    VersionType versionType();

    /**
     * Sets the versioning type. Defaults to {@link VersionType#INTERNAL}.
     */
    T versionType(VersionType versionType);

    /**
     * only perform this request if the document was last modification was assigned the given
     * sequence number. Must be used in combination with {@link #setIfPrimaryTerm(long)}
     *
     * If the document last modification was assigned a different sequence number a
     * {@link org.elasticsearch.index.engine.VersionConflictEngineException} will be thrown.
     */
    T setIfSeqNo(long seqNo);

    /**
     * only performs this request if the document was last modification was assigned the given
     * primary term. Must be used in combination with {@link #setIfSeqNo(long)}
     *
     * If the document last modification was assigned a different term a
     * {@link org.elasticsearch.index.engine.VersionConflictEngineException} will be thrown.
     */
    T setIfPrimaryTerm(long term);

    /**
     * If set, only perform this request if the document was last modification was assigned this sequence number.
     * If the document last modification was assigned a different sequence number a
     * {@link org.elasticsearch.index.engine.VersionConflictEngineException} will be thrown.
     */
     long ifSeqNo();

    /**
     * If set, only perform this request if the document was last modification was assigned this primary term.
     *
     * If the document last modification was assigned a different term a
     * {@link org.elasticsearch.index.engine.VersionConflictEngineException} will be thrown.
     */
    long ifPrimaryTerm();

    /**
     * Get the requested document operation type of the request
     * @return the operation type {@link OpType}
     */
    OpType opType();

    /**
     * Requested operation type to perform on the document
     */
    enum OpType {
        /**
         * Index the source. If there an existing document with the id, it will
         * be replaced.
         */
        INDEX(0),
        /**
         * Creates the resource. Simply adds it to the index, if there is an existing
         * document with the id, then it won't be removed.
         */
        CREATE(1),
        /** Updates a document */
        UPDATE(2),
        /** Deletes a document */
        DELETE(3);

        private final byte op;
        private final String lowercase;

        OpType(int op) {
            this.op = (byte) op;
            this.lowercase = this.toString().toLowerCase(Locale.ROOT);
        }

        public byte getId() {
            return op;
        }

        public String getLowercase() {
            return lowercase;
        }

        public static OpType fromId(byte id) {
            switch (id) {
                case 0: return INDEX;
                case 1: return CREATE;
                case 2: return UPDATE;
                case 3: return DELETE;
                default: throw new IllegalArgumentException("Unknown opType: [" + id + "]");
            }
        }

        public static OpType fromString(String sOpType) {
            String lowerCase = sOpType.toLowerCase(Locale.ROOT);
            for (OpType opType : OpType.values()) {
                if (opType.getLowercase().equals(lowerCase)) {
                    return opType;
                }
            }
            throw new IllegalArgumentException("Unknown opType: [" + sOpType + "]");
        }
    }

    /** read a document write (index/delete/update) request */
    static DocWriteRequest<?> readDocumentRequest(StreamInput in) throws IOException {
        byte type = in.readByte();
        DocWriteRequest<?> docWriteRequest;
        if (type == 0) {
            docWriteRequest = new IndexRequest(in);
        } else if (type == 1) {
            docWriteRequest = new DeleteRequest(in);
        } else if (type == 2) {
            docWriteRequest = new UpdateRequest(in);
        } else {
            throw new IllegalStateException("invalid request type [" + type+ " ]");
        }
        return docWriteRequest;
    }

    /** write a document write (index/delete/update) request*/
    static void writeDocumentRequest(StreamOutput out, DocWriteRequest<?> request)  throws IOException {
        if (request instanceof IndexRequest) {
            out.writeByte((byte) 0);
            ((IndexRequest) request).writeTo(out);
        } else if (request instanceof DeleteRequest) {
            out.writeByte((byte) 1);
            ((DeleteRequest) request).writeTo(out);
        } else if (request instanceof UpdateRequest) {
            out.writeByte((byte) 2);
            ((UpdateRequest) request).writeTo(out);
        } else {
            throw new IllegalStateException("invalid request [" + request.getClass().getSimpleName() + " ]");
        }
    }

    static ActionRequestValidationException validateSeqNoBasedCASParams(
        DocWriteRequest request, ActionRequestValidationException validationException) {
        final long version = request.version();
        final VersionType versionType = request.versionType();
        if (versionType.validateVersionForWrites(version) == false) {
            validationException = addValidationError("illegal version value [" + version + "] for version type ["
                + versionType.name() + "]", validationException);
        }

        if (versionType == VersionType.INTERNAL && version != Versions.MATCH_ANY && version != Versions.MATCH_DELETED) {
            validationException = addValidationError("internal versioning can not be used for optimistic concurrency control. " +
                "Please use `if_seq_no` and `if_primary_term` instead", validationException);
        }

        if (request.ifSeqNo() != UNASSIGNED_SEQ_NO && (
            versionType != VersionType.INTERNAL || version != Versions.MATCH_ANY
        )) {
            validationException = addValidationError("compare and write operations can not use versioning", validationException);
        }
        if (request.ifPrimaryTerm() == UNASSIGNED_PRIMARY_TERM && request.ifSeqNo() != UNASSIGNED_SEQ_NO) {
            validationException = addValidationError("ifSeqNo is set, but primary term is [0]", validationException);
        }
        if (request.ifPrimaryTerm() != UNASSIGNED_PRIMARY_TERM && request.ifSeqNo() == UNASSIGNED_SEQ_NO) {
            validationException =
                addValidationError("ifSeqNo is unassigned, but primary term is [" + request.ifPrimaryTerm() + "]", validationException);
        }

        return validationException;
    }
}<|MERGE_RESOLUTION|>--- conflicted
+++ resolved
@@ -52,22 +52,6 @@
      */
     String index();
 
-<<<<<<< HEAD
-=======
-
-    /**
-     * Set the type for this request
-     * @return the Request
-     */
-    T type(String type);
-
-    /**
-     * Get the type that this request operates on
-     * @return the type
-     */
-    String type();
-
->>>>>>> 7a622f02
     /**
      * Get the id of the document for this request
      * @return the id

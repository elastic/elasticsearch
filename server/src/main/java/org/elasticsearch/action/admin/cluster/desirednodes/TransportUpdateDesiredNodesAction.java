--- conflicted
+++ resolved
@@ -29,13 +29,11 @@
 import org.elasticsearch.cluster.service.ClusterService;
 import org.elasticsearch.common.Priority;
 import org.elasticsearch.common.inject.Inject;
-import org.elasticsearch.core.Releasable;
 import org.elasticsearch.tasks.Task;
 import org.elasticsearch.threadpool.ThreadPool;
 import org.elasticsearch.transport.TransportService;
 
 import java.util.Locale;
-import java.util.function.Supplier;
 
 import static java.lang.String.format;
 
@@ -178,18 +176,9 @@
         }
 
         @Override
-<<<<<<< HEAD
-        public ClusterState execute(
-            ClusterState currentState,
-            List<TaskContext<UpdateDesiredNodesTask>> taskContexts,
-            Supplier<Releasable> dropHeadersContextSupplier
-        ) throws Exception {
-            final var initialDesiredNodes = DesiredNodesMetadata.fromClusterState(currentState).getLatestDesiredNodes();
-=======
         public ClusterState execute(BatchExecutionContext<UpdateDesiredNodesTask> batchExecutionContext) throws Exception {
             final var initialState = batchExecutionContext.initialState();
             final var initialDesiredNodes = DesiredNodesMetadata.fromClusterState(initialState).getLatestDesiredNodes();
->>>>>>> 4779893b
             var desiredNodes = initialDesiredNodes;
             for (final var taskContext : batchExecutionContext.taskContexts()) {
                 final UpdateDesiredNodesRequest request = taskContext.getTask().request();

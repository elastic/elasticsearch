/*
 * Licensed to Elasticsearch under one or more contributor
 * license agreements. See the NOTICE file distributed with
 * this work for additional information regarding copyright
 * ownership. Elasticsearch licenses this file to you under
 * the Apache License, Version 2.0 (the "License"); you may
 * not use this file except in compliance with the License.
 * You may obtain a copy of the License at
 *
 *    http://www.apache.org/licenses/LICENSE-2.0
 *
 * Unless required by applicable law or agreed to in writing,
 * software distributed under the License is distributed on an
 * "AS IS" BASIS, WITHOUT WARRANTIES OR CONDITIONS OF ANY
 * KIND, either express or implied.  See the License for the
 * specific language governing permissions and limitations
 * under the License.
 */

package org.elasticsearch.action.admin.cluster.health;

import org.apache.logging.log4j.message.ParameterizedMessage;
import org.elasticsearch.action.ActionListener;
import org.elasticsearch.action.support.ActionFilters;
import org.elasticsearch.action.support.ActiveShardCount;
import org.elasticsearch.action.support.IndicesOptions;
import org.elasticsearch.action.support.master.TransportMasterNodeReadAction;
import org.elasticsearch.cluster.LocalClusterUpdateTask;
import org.elasticsearch.cluster.ClusterState;
import org.elasticsearch.cluster.ClusterStateObserver;
import org.elasticsearch.cluster.ClusterStateUpdateTask;
import org.elasticsearch.cluster.NotMasterException;
import org.elasticsearch.cluster.block.ClusterBlockException;
import org.elasticsearch.cluster.health.ClusterHealthStatus;
import org.elasticsearch.cluster.metadata.IndexNameExpressionResolver;
import org.elasticsearch.cluster.routing.UnassignedInfo;
import org.elasticsearch.cluster.service.ClusterService;
import org.elasticsearch.common.Strings;
import org.elasticsearch.common.inject.Inject;
import org.elasticsearch.common.settings.Settings;
import org.elasticsearch.common.unit.TimeValue;
import org.elasticsearch.gateway.GatewayAllocator;
import org.elasticsearch.index.IndexNotFoundException;
import org.elasticsearch.tasks.Task;
import org.elasticsearch.threadpool.ThreadPool;
import org.elasticsearch.transport.TransportService;

import java.util.function.Predicate;

public class TransportClusterHealthAction
        extends TransportMasterNodeReadAction<ClusterHealthRequest, ClusterHealthResponse> {

    private final GatewayAllocator gatewayAllocator;

    @Inject
    public TransportClusterHealthAction(Settings settings, TransportService transportService, ClusterService clusterService,
                                        ThreadPool threadPool, ActionFilters actionFilters,
                                        IndexNameExpressionResolver indexNameExpressionResolver, GatewayAllocator gatewayAllocator) {
        super(settings, ClusterHealthAction.NAME, false, transportService, clusterService, threadPool, actionFilters,
            indexNameExpressionResolver, ClusterHealthRequest::new);
        this.gatewayAllocator = gatewayAllocator;
    }

    @Override
    protected String executor() {
        // this should be executing quickly no need to fork off
        return ThreadPool.Names.SAME;
    }

    @Override
    protected ClusterBlockException checkBlock(ClusterHealthRequest request, ClusterState state) {
        // we want users to be able to call this even when there are global blocks, just to check the health (are there blocks?)
        return null;
    }

    @Override
    protected ClusterHealthResponse newResponse() {
        return new ClusterHealthResponse();
    }

    @Override
    protected final void masterOperation(ClusterHealthRequest request, ClusterState state,
                                         ActionListener<ClusterHealthResponse> listener) throws Exception {
        logger.warn("attempt to execute a cluster health operation without a task");
        throw new UnsupportedOperationException("task parameter is required for this operation");
    }

    @Override
    protected void masterOperation(Task task, final ClusterHealthRequest request, final ClusterState unusedState,
                                   final ActionListener<ClusterHealthResponse> listener) {
        if (request.waitForEvents() != null) {
            final long endTimeMS = TimeValue.nsecToMSec(System.nanoTime()) + request.timeout().millis();
            if (request.local()) {
                clusterService.submitStateUpdateTask("cluster_health (wait_for_events [" + request.waitForEvents() + "])",
<<<<<<< HEAD
                    new LocalClusterUpdateTask(request.waitForEvents()) {
                        @Override
                        public ClusterTasksResult<LocalClusterUpdateTask> execute(ClusterState currentState) {
                            return unchanged();
                        }
=======
                        new LocalClusterUpdateTask(request.waitForEvents()) {
                    @Override
                    public ClusterTasksResult<LocalClusterUpdateTask> execute(ClusterState currentState) {
                        return unchanged();
                    }
>>>>>>> 1e405c44

                        @Override
                        public void clusterStateProcessed(String source, ClusterState oldState, ClusterState newState) {
                            final long timeoutInMillis = Math.max(0, endTimeMS - TimeValue.nsecToMSec(System.nanoTime()));
                            final TimeValue newTimeout = TimeValue.timeValueMillis(timeoutInMillis);
                            request.timeout(newTimeout);
                            executeHealth(request, listener);
                        }

                        @Override
                        public void onFailure(String source, Exception e) {
                            logger.error(() -> new ParameterizedMessage("unexpected failure during [{}]", source), e);
                            listener.onFailure(e);
                        }
                    });
            } else {
                clusterService.submitStateUpdateTask("cluster_health (wait_for_events [" + request.waitForEvents() + "])",
<<<<<<< HEAD
                    new ClusterStateUpdateTask(request.waitForEvents()) {
                        @Override
                        public ClusterState execute(ClusterState currentState) {
                            return currentState;
                        }
=======
                        new ClusterStateUpdateTask(request.waitForEvents()) {
                    @Override
                    public ClusterState execute(ClusterState currentState) {
                        return currentState;
                    }
>>>>>>> 1e405c44

                        @Override
                        public void clusterStateProcessed(String source, ClusterState oldState, ClusterState newState) {
                            final long timeoutInMillis = Math.max(0, endTimeMS - TimeValue.nsecToMSec(System.nanoTime()));
                            final TimeValue newTimeout = TimeValue.timeValueMillis(timeoutInMillis);
                            request.timeout(newTimeout);
                            executeHealth(request, listener);
                        }

<<<<<<< HEAD
                        @Override
                        public void onNoLongerMaster(String source) {
                            logger.trace("stopped being master while waiting for events with priority [{}]. retrying.",
                                request.waitForEvents());
                            // TransportMasterNodeAction implements the retry logic, which is triggered by passing a NotMasterException
                            listener.onFailure(new NotMasterException("no longer master. source: [" + source + "]"));
                        }
=======
                    @Override
                    public void onNoLongerMaster(String source) {
                        logger.trace("stopped being master while waiting for events with priority [{}]. retrying.",
                            request.waitForEvents());
                        // TransportMasterNodeAction implements the retry logic, which is triggered by passing a NotMasterException
                        listener.onFailure(new NotMasterException("no longer master. source: [" + source + "]"));
                    }
>>>>>>> 1e405c44

                        @Override
                        public void onFailure(String source, Exception e) {
                            logger.error(() -> new ParameterizedMessage("unexpected failure during [{}]", source), e);
                            listener.onFailure(e);
                        }
                    });
            }
        } else {
            executeHealth(request, listener);
        }

    }

    private void executeHealth(final ClusterHealthRequest request, final ActionListener<ClusterHealthResponse> listener) {
        int waitFor = 0;
        if (request.waitForStatus() != null) {
            waitFor++;
        }
        if (request.waitForNoRelocatingShards()) {
            waitFor++;
        }
        if (request.waitForNoInitializingShards()) {
            waitFor++;
        }
        if (request.waitForActiveShards().equals(ActiveShardCount.NONE) == false) {
            waitFor++;
        }
        if (request.waitForNodes().isEmpty() == false) {
            waitFor++;
        }
        if (request.indices() != null && request.indices().length > 0) { // check that they actually exists in the meta data
            waitFor++;
        }

        final ClusterState state = clusterService.state();
        final ClusterStateObserver observer = new ClusterStateObserver(state, clusterService, null, logger, threadPool.getThreadContext());
        if (request.timeout().millis() == 0) {
            listener.onResponse(getResponse(request, state, waitFor, request.timeout().millis() == 0));
            return;
        }
        final int concreteWaitFor = waitFor;
        final Predicate<ClusterState> validationPredicate = newState -> validateRequest(request, newState, concreteWaitFor);

        final ClusterStateObserver.Listener stateListener = new ClusterStateObserver.Listener() {
            @Override
            public void onNewClusterState(ClusterState clusterState) {
                listener.onResponse(getResponse(request, clusterState, concreteWaitFor, false));
            }

            @Override
            public void onClusterServiceClose() {
                listener.onFailure(new IllegalStateException("ClusterService was close during health call"));
            }

            @Override
            public void onTimeout(TimeValue timeout) {
                final ClusterHealthResponse response = getResponse(request, observer.setAndGetObservedState(), concreteWaitFor, true);
                listener.onResponse(response);
            }
        };
        if (validationPredicate.test(state)) {
            stateListener.onNewClusterState(state);
        } else {
            observer.waitForNextChange(stateListener, validationPredicate, request.timeout());
        }
    }

    private boolean validateRequest(final ClusterHealthRequest request, ClusterState clusterState, final int waitFor) {
        ClusterHealthResponse response = clusterHealth(request, clusterState, clusterService.getMasterService().numberOfPendingTasks(),
                gatewayAllocator.getNumberOfInFlightFetch(), clusterService.getMasterService().getMaxTaskWaitTime());
        int readyCounter = prepareResponse(request, response, clusterState, indexNameExpressionResolver);
        return readyCounter == waitFor;
    }

<<<<<<< HEAD
    private ClusterHealthResponse getResponse(final ClusterHealthRequest request, ClusterState clusterState, final int waitFor,
                                              boolean timedOut) {
=======
    private ClusterHealthResponse getResponse(final ClusterHealthRequest request, ClusterState clusterState,
                                              final int waitFor, boolean timedOut) {
>>>>>>> 1e405c44
        ClusterHealthResponse response = clusterHealth(request, clusterState, clusterService.getMasterService().numberOfPendingTasks(),
                gatewayAllocator.getNumberOfInFlightFetch(), clusterService.getMasterService().getMaxTaskWaitTime());
        int readyCounter = prepareResponse(request, response, clusterState, indexNameExpressionResolver);
        boolean valid = (readyCounter == waitFor);
        assert valid || timedOut;
        // we check for a timeout here since this method might be called from the wait_for_events
        // response handler which might have timed out already.
        // if the state is sufficient for what we where waiting for we don't need to mark this as timedOut.
        // We spend too much time in waiting for events such that we might already reached a valid state.
        // this should not mark the request as timed out
        response.setTimedOut(timedOut && valid == false);
        return response;
    }

    static int prepareResponse(final ClusterHealthRequest request, final ClusterHealthResponse response,
                                   final ClusterState clusterState, final IndexNameExpressionResolver indexNameExpressionResolver) {
        int waitForCounter = 0;
        if (request.waitForStatus() != null && response.getStatus().value() <= request.waitForStatus().value()) {
            waitForCounter++;
        }
        if (request.waitForNoRelocatingShards() && response.getRelocatingShards() == 0) {
            waitForCounter++;
        }
        if (request.waitForNoInitializingShards() && response.getInitializingShards() == 0) {
            waitForCounter++;
        }
        if (request.waitForActiveShards().equals(ActiveShardCount.NONE) == false) {
            ActiveShardCount waitForActiveShards = request.waitForActiveShards();
            assert waitForActiveShards.equals(ActiveShardCount.DEFAULT) == false :
                "waitForActiveShards must not be DEFAULT on the request object, instead it should be NONE";
            if (waitForActiveShards.equals(ActiveShardCount.ALL)) {
                if (response.getUnassignedShards() == 0 && response.getInitializingShards() == 0) {
                    // if we are waiting for all shards to be active, then the num of unassigned and num of initializing shards must be 0
                    waitForCounter++;
                }
            } else if (waitForActiveShards.enoughShardsActive(response.getActiveShards())) {
                // there are enough active shards to meet the requirements of the request
                waitForCounter++;
            }
        }
        if (request.indices() != null && request.indices().length > 0) {
            try {
                indexNameExpressionResolver.concreteIndexNames(clusterState, IndicesOptions.strictExpand(), request.indices());
                waitForCounter++;
            } catch (IndexNotFoundException e) {
                response.setStatus(ClusterHealthStatus.RED); // no indices, make sure its RED
                // missing indices, wait a bit more...
            }
        }
        if (!request.waitForNodes().isEmpty()) {
            if (request.waitForNodes().startsWith(">=")) {
                int expected = Integer.parseInt(request.waitForNodes().substring(2));
                if (response.getNumberOfNodes() >= expected) {
                    waitForCounter++;
                }
            } else if (request.waitForNodes().startsWith("ge(")) {
                int expected = Integer.parseInt(request.waitForNodes().substring(3, request.waitForNodes().length() - 1));
                if (response.getNumberOfNodes() >= expected) {
                    waitForCounter++;
                }
            } else if (request.waitForNodes().startsWith("<=")) {
                int expected = Integer.parseInt(request.waitForNodes().substring(2));
                if (response.getNumberOfNodes() <= expected) {
                    waitForCounter++;
                }
            } else if (request.waitForNodes().startsWith("le(")) {
                int expected = Integer.parseInt(request.waitForNodes().substring(3, request.waitForNodes().length() - 1));
                if (response.getNumberOfNodes() <= expected) {
                    waitForCounter++;
                }
            } else if (request.waitForNodes().startsWith(">")) {
                int expected = Integer.parseInt(request.waitForNodes().substring(1));
                if (response.getNumberOfNodes() > expected) {
                    waitForCounter++;
                }
            } else if (request.waitForNodes().startsWith("gt(")) {
                int expected = Integer.parseInt(request.waitForNodes().substring(3, request.waitForNodes().length() - 1));
                if (response.getNumberOfNodes() > expected) {
                    waitForCounter++;
                }
            } else if (request.waitForNodes().startsWith("<")) {
                int expected = Integer.parseInt(request.waitForNodes().substring(1));
                if (response.getNumberOfNodes() < expected) {
                    waitForCounter++;
                }
            } else if (request.waitForNodes().startsWith("lt(")) {
                int expected = Integer.parseInt(request.waitForNodes().substring(3, request.waitForNodes().length() - 1));
                if (response.getNumberOfNodes() < expected) {
                    waitForCounter++;
                }
            } else {
                int expected = Integer.parseInt(request.waitForNodes());
                if (response.getNumberOfNodes() == expected) {
                    waitForCounter++;
                }
            }
        }
        return waitForCounter;
    }


    private ClusterHealthResponse clusterHealth(ClusterHealthRequest request, ClusterState clusterState, int numberOfPendingTasks,
                                                int numberOfInFlightFetch, TimeValue pendingTaskTimeInQueue) {
        if (logger.isTraceEnabled()) {
            logger.trace("Calculating health based on state version [{}]", clusterState.version());
        }

        String[] concreteIndices;
        try {
            concreteIndices = indexNameExpressionResolver.concreteIndexNames(clusterState, request);
        } catch (IndexNotFoundException e) {
            // one of the specified indices is not there - treat it as RED.
            ClusterHealthResponse response = new ClusterHealthResponse(clusterState.getClusterName().value(), Strings.EMPTY_ARRAY,
                clusterState, numberOfPendingTasks, numberOfInFlightFetch, UnassignedInfo.getNumberOfDelayedUnassigned(clusterState),
<<<<<<< HEAD
                    pendingTaskTimeInQueue);
=======
                pendingTaskTimeInQueue);
>>>>>>> 1e405c44
            response.setStatus(ClusterHealthStatus.RED);
            return response;
        }

        return new ClusterHealthResponse(clusterState.getClusterName().value(), concreteIndices, clusterState, numberOfPendingTasks,
                numberOfInFlightFetch, UnassignedInfo.getNumberOfDelayedUnassigned(clusterState), pendingTaskTimeInQueue);
    }
}<|MERGE_RESOLUTION|>--- conflicted
+++ resolved
@@ -92,19 +92,11 @@
             final long endTimeMS = TimeValue.nsecToMSec(System.nanoTime()) + request.timeout().millis();
             if (request.local()) {
                 clusterService.submitStateUpdateTask("cluster_health (wait_for_events [" + request.waitForEvents() + "])",
-<<<<<<< HEAD
-                    new LocalClusterUpdateTask(request.waitForEvents()) {
-                        @Override
-                        public ClusterTasksResult<LocalClusterUpdateTask> execute(ClusterState currentState) {
-                            return unchanged();
-                        }
-=======
                         new LocalClusterUpdateTask(request.waitForEvents()) {
                     @Override
                     public ClusterTasksResult<LocalClusterUpdateTask> execute(ClusterState currentState) {
                         return unchanged();
                     }
->>>>>>> 1e405c44
 
                         @Override
                         public void clusterStateProcessed(String source, ClusterState oldState, ClusterState newState) {
@@ -122,19 +114,11 @@
                     });
             } else {
                 clusterService.submitStateUpdateTask("cluster_health (wait_for_events [" + request.waitForEvents() + "])",
-<<<<<<< HEAD
-                    new ClusterStateUpdateTask(request.waitForEvents()) {
-                        @Override
-                        public ClusterState execute(ClusterState currentState) {
-                            return currentState;
-                        }
-=======
                         new ClusterStateUpdateTask(request.waitForEvents()) {
                     @Override
                     public ClusterState execute(ClusterState currentState) {
                         return currentState;
                     }
->>>>>>> 1e405c44
 
                         @Override
                         public void clusterStateProcessed(String source, ClusterState oldState, ClusterState newState) {
@@ -144,15 +128,6 @@
                             executeHealth(request, listener);
                         }
 
-<<<<<<< HEAD
-                        @Override
-                        public void onNoLongerMaster(String source) {
-                            logger.trace("stopped being master while waiting for events with priority [{}]. retrying.",
-                                request.waitForEvents());
-                            // TransportMasterNodeAction implements the retry logic, which is triggered by passing a NotMasterException
-                            listener.onFailure(new NotMasterException("no longer master. source: [" + source + "]"));
-                        }
-=======
                     @Override
                     public void onNoLongerMaster(String source) {
                         logger.trace("stopped being master while waiting for events with priority [{}]. retrying.",
@@ -160,7 +135,6 @@
                         // TransportMasterNodeAction implements the retry logic, which is triggered by passing a NotMasterException
                         listener.onFailure(new NotMasterException("no longer master. source: [" + source + "]"));
                     }
->>>>>>> 1e405c44
 
                         @Override
                         public void onFailure(String source, Exception e) {
@@ -236,13 +210,8 @@
         return readyCounter == waitFor;
     }
 
-<<<<<<< HEAD
-    private ClusterHealthResponse getResponse(final ClusterHealthRequest request, ClusterState clusterState, final int waitFor,
-                                              boolean timedOut) {
-=======
     private ClusterHealthResponse getResponse(final ClusterHealthRequest request, ClusterState clusterState,
                                               final int waitFor, boolean timedOut) {
->>>>>>> 1e405c44
         ClusterHealthResponse response = clusterHealth(request, clusterState, clusterService.getMasterService().numberOfPendingTasks(),
                 gatewayAllocator.getNumberOfInFlightFetch(), clusterService.getMasterService().getMaxTaskWaitTime());
         int readyCounter = prepareResponse(request, response, clusterState, indexNameExpressionResolver);
@@ -357,11 +326,7 @@
             // one of the specified indices is not there - treat it as RED.
             ClusterHealthResponse response = new ClusterHealthResponse(clusterState.getClusterName().value(), Strings.EMPTY_ARRAY,
                 clusterState, numberOfPendingTasks, numberOfInFlightFetch, UnassignedInfo.getNumberOfDelayedUnassigned(clusterState),
-<<<<<<< HEAD
-                    pendingTaskTimeInQueue);
-=======
                 pendingTaskTimeInQueue);
->>>>>>> 1e405c44
             response.setStatus(ClusterHealthStatus.RED);
             return response;
         }

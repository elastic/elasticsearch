--- conflicted
+++ resolved
@@ -26,11 +26,6 @@
 import java.io.IOException;
 import java.util.List;
 
-<<<<<<< HEAD
-// @UpdateForV10 // this can be removed in v10. It may be called by v8 nodes to v9 nodes.
-=======
-@UpdateForV9
->>>>>>> 8841c653
 public class TransportNodesFeaturesAction extends TransportNodesAction<
     NodesFeaturesRequest,
     NodesFeaturesResponse,

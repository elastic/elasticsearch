/*
 * Copyright Elasticsearch B.V. and/or licensed to Elasticsearch B.V. under one
 * or more contributor license agreements. Licensed under the Elastic License
 * 2.0 and the Server Side Public License, v 1; you may not use this file except
 * in compliance with, at your election, the Elastic License 2.0 or the Server
 * Side Public License, v 1.
 */

package org.elasticsearch.action.admin.cluster.node.info;

import org.elasticsearch.Build;
import org.elasticsearch.TransportVersion;
import org.elasticsearch.TransportVersions;
import org.elasticsearch.Version;
import org.elasticsearch.action.support.nodes.BaseNodeResponse;
import org.elasticsearch.cluster.node.DiscoveryNode;
import org.elasticsearch.common.io.stream.StreamInput;
import org.elasticsearch.common.io.stream.StreamOutput;
import org.elasticsearch.common.settings.Settings;
import org.elasticsearch.common.unit.ByteSizeValue;
import org.elasticsearch.core.Nullable;
import org.elasticsearch.http.HttpInfo;
import org.elasticsearch.index.IndexVersion;
import org.elasticsearch.ingest.IngestInfo;
import org.elasticsearch.monitor.jvm.JvmInfo;
import org.elasticsearch.monitor.os.OsInfo;
import org.elasticsearch.monitor.process.ProcessInfo;
import org.elasticsearch.node.ReportingService;
import org.elasticsearch.search.aggregations.support.AggregationInfo;
import org.elasticsearch.threadpool.ThreadPoolInfo;
import org.elasticsearch.transport.RemoteClusterServerInfo;
import org.elasticsearch.transport.TransportInfo;

import java.io.IOException;
import java.util.HashMap;
import java.util.Map;

/**
 * Node information (static, does not change over time).
 */
public class NodeInfo extends BaseNodeResponse {

    private final String version;
    private final TransportVersion transportVersion;
    private final IndexVersion indexVersion;
    private final Map<String, Integer> componentVersions;
    private final Build build;
    private static final Version BWC_PLACEHOLDER_VERSION = Version.V_8_12_0;

    @Nullable
    private final Settings settings;

    /**
     * Do not expose this map to other classes. For type safety, use {@link #getInfo(Class)}
     * to retrieve items from this map and {@link #addInfoIfNonNull(Class, ReportingService.Info)}
     * to retrieve items from it.
     */
    private final Map<Class<? extends ReportingService.Info>, ReportingService.Info> infoMap = new HashMap<>();

    @Nullable
    private final ByteSizeValue totalIndexingBuffer;

    public NodeInfo(StreamInput in) throws IOException {
        super(in);
        if (in.getTransportVersion().onOrAfter(TransportVersions.NODE_INFO_VERSION_AS_STRING)) {
            version = in.readString();
            transportVersion = TransportVersion.readVersion(in);
            indexVersion = IndexVersion.readVersion(in);
        } else {
            Version legacyVersion = Version.readVersion(in);
            version = legacyVersion.toString();
            if (in.getTransportVersion().onOrAfter(TransportVersions.V_8_8_0)) {
                transportVersion = TransportVersion.readVersion(in);
            } else {
                transportVersion = TransportVersion.fromId(legacyVersion.id);
            }
            if (in.getTransportVersion().onOrAfter(TransportVersions.NODE_INFO_INDEX_VERSION_ADDED)) {
                indexVersion = IndexVersion.readVersion(in);
            } else {
                indexVersion = IndexVersion.fromId(legacyVersion.id);
            }
        }
        if (in.getTransportVersion().onOrAfter(TransportVersions.NODE_INFO_COMPONENT_VERSIONS_ADDED)) {
            componentVersions = in.readImmutableMap(StreamInput::readString, StreamInput::readVInt);
        } else {
            componentVersions = Map.of();
        }
        build = Build.readBuild(in);
        if (in.readBoolean()) {
            totalIndexingBuffer = ByteSizeValue.ofBytes(in.readLong());
        } else {
            totalIndexingBuffer = null;
        }
        if (in.readBoolean()) {
            settings = Settings.readSettingsFromStream(in);
        } else {
            settings = null;
        }
        addInfoIfNonNull(OsInfo.class, in.readOptionalWriteable(OsInfo::new));
        addInfoIfNonNull(ProcessInfo.class, in.readOptionalWriteable(ProcessInfo::new));
        addInfoIfNonNull(JvmInfo.class, in.readOptionalWriteable(JvmInfo::new));
        addInfoIfNonNull(ThreadPoolInfo.class, in.readOptionalWriteable(ThreadPoolInfo::new));
        addInfoIfNonNull(TransportInfo.class, in.readOptionalWriteable(TransportInfo::new));
        addInfoIfNonNull(HttpInfo.class, in.readOptionalWriteable(HttpInfo::new));
        addInfoIfNonNull(PluginsAndModules.class, in.readOptionalWriteable(PluginsAndModules::new));
        addInfoIfNonNull(IngestInfo.class, in.readOptionalWriteable(IngestInfo::new));
        if (in.getTransportVersion().onOrAfter(TransportVersions.V_7_10_0)) {
            addInfoIfNonNull(AggregationInfo.class, in.readOptionalWriteable(AggregationInfo::new));
        }
        if (in.getTransportVersion().onOrAfter(TransportVersions.V_8_8_0)) {
            addInfoIfNonNull(RemoteClusterServerInfo.class, in.readOptionalWriteable(RemoteClusterServerInfo::new));
        }
    }

    public NodeInfo(
        String version,
        TransportVersion transportVersion,
        IndexVersion indexVersion,
        Map<String, Integer> componentVersions,
        Build build,
        DiscoveryNode node,
        @Nullable Settings settings,
        @Nullable OsInfo os,
        @Nullable ProcessInfo process,
        @Nullable JvmInfo jvm,
        @Nullable ThreadPoolInfo threadPool,
        @Nullable TransportInfo transport,
        @Nullable HttpInfo http,
        @Nullable RemoteClusterServerInfo remoteClusterServer,
        @Nullable PluginsAndModules plugins,
        @Nullable IngestInfo ingest,
        @Nullable AggregationInfo aggsInfo,
        @Nullable ByteSizeValue totalIndexingBuffer
    ) {
        super(node);
        this.version = version;
        this.transportVersion = transportVersion;
        this.indexVersion = indexVersion;
        this.componentVersions = componentVersions;
        this.build = build;
        this.settings = settings;
        addInfoIfNonNull(OsInfo.class, os);
        addInfoIfNonNull(ProcessInfo.class, process);
        addInfoIfNonNull(JvmInfo.class, jvm);
        addInfoIfNonNull(ThreadPoolInfo.class, threadPool);
        addInfoIfNonNull(TransportInfo.class, transport);
        addInfoIfNonNull(HttpInfo.class, http);
        addInfoIfNonNull(RemoteClusterServerInfo.class, remoteClusterServer);
        addInfoIfNonNull(PluginsAndModules.class, plugins);
        addInfoIfNonNull(IngestInfo.class, ingest);
        addInfoIfNonNull(AggregationInfo.class, aggsInfo);
        this.totalIndexingBuffer = totalIndexingBuffer;
    }

    /**
     * System's hostname. <code>null</code> in case of UnknownHostException
     */
    @Nullable
    public String getHostname() {
        return getNode().getHostName();
    }

    /**
     * The current ES version
     */
    public String getVersion() {
<<<<<<< HEAD
        return version;
=======
        return version.toString();
>>>>>>> eb807949
    }

    /**
     * The most recent transport version that can be used by this node
     */
    public TransportVersion getTransportVersion() {
        return transportVersion;
    }

    /**
     * The most recent index version that can be used by this node
     */
    public IndexVersion getIndexVersion() {
        return indexVersion;
    }

    /**
     * The version numbers of other installed components
     */
    public Map<String, Integer> getComponentVersions() {
        return componentVersions;
    }

    /**
     * The build version of the node.
     */
    public Build getBuild() {
        return this.build;
    }

    /**
     * The settings of the node.
     */
    @Nullable
    public Settings getSettings() {
        return this.settings;
    }

    /**
     * Get a particular info object, e.g. {@link JvmInfo} or {@link OsInfo}. This
     * generic method handles all casting in order to spare client classes the
     * work of explicit casts. This {@link NodeInfo} class guarantees type
     * safety for these stored info blocks.
     *
     * @param clazz Class for retrieval.
     * @param <T>   Specific subtype of ReportingService.Info to retrieve.
     * @return      An object of type T.
     */
    public <T extends ReportingService.Info> T getInfo(Class<T> clazz) {
        return clazz.cast(infoMap.get(clazz));
    }

    @Nullable
    public ByteSizeValue getTotalIndexingBuffer() {
        return totalIndexingBuffer;
    }

    /**
     * Add a value to the map of information blocks. This method guarantees the
     * type safety of the storage of heterogeneous types of reporting service information.
     */
    private <T extends ReportingService.Info> void addInfoIfNonNull(Class<T> clazz, T info) {
        if (info != null) {
            infoMap.put(clazz, info);
        }
    }

    @Override
    public void writeTo(StreamOutput out) throws IOException {
        super.writeTo(out);
        if (out.getTransportVersion().onOrAfter(TransportVersions.NODE_INFO_VERSION_AS_STRING)) {
            out.writeString(version);
        } else {
            try {
                Version.writeVersion(Version.fromString(version), out);
            } catch (IllegalArgumentException e) {
                // can't parse current version, so send placeholder
                Version.writeVersion(BWC_PLACEHOLDER_VERSION, out);
            }
        }
        if (out.getTransportVersion().onOrAfter(TransportVersions.V_8_8_0)) {
            TransportVersion.writeVersion(transportVersion, out);
        }
        if (out.getTransportVersion().onOrAfter(TransportVersions.NODE_INFO_INDEX_VERSION_ADDED)) {
            IndexVersion.writeVersion(indexVersion, out);
        }
        if (out.getTransportVersion().onOrAfter(TransportVersions.NODE_INFO_COMPONENT_VERSIONS_ADDED)) {
            out.writeMap(componentVersions, StreamOutput::writeString, StreamOutput::writeVInt);
        }
        Build.writeBuild(build, out);
        if (totalIndexingBuffer == null) {
            out.writeBoolean(false);
        } else {
            out.writeBoolean(true);
            out.writeLong(totalIndexingBuffer.getBytes());
        }
        if (settings == null) {
            out.writeBoolean(false);
        } else {
            out.writeBoolean(true);
            settings.writeTo(out);
        }
        out.writeOptionalWriteable(getInfo(OsInfo.class));
        out.writeOptionalWriteable(getInfo(ProcessInfo.class));
        out.writeOptionalWriteable(getInfo(JvmInfo.class));
        out.writeOptionalWriteable(getInfo(ThreadPoolInfo.class));
        out.writeOptionalWriteable(getInfo(TransportInfo.class));
        out.writeOptionalWriteable(getInfo(HttpInfo.class));
        out.writeOptionalWriteable(getInfo(PluginsAndModules.class));
        out.writeOptionalWriteable(getInfo(IngestInfo.class));
        if (out.getTransportVersion().onOrAfter(TransportVersions.V_7_10_0)) {
            out.writeOptionalWriteable(getInfo(AggregationInfo.class));
        }
        if (out.getTransportVersion().onOrAfter(TransportVersions.V_8_8_0)) {
            out.writeOptionalWriteable(getInfo(RemoteClusterServerInfo.class));
        }
    }
}<|MERGE_RESOLUTION|>--- conflicted
+++ resolved
@@ -45,7 +45,6 @@
     private final IndexVersion indexVersion;
     private final Map<String, Integer> componentVersions;
     private final Build build;
-    private static final Version BWC_PLACEHOLDER_VERSION = Version.V_8_12_0;
 
     @Nullable
     private final Settings settings;
@@ -164,11 +163,7 @@
      * The current ES version
      */
     public String getVersion() {
-<<<<<<< HEAD
         return version;
-=======
-        return version.toString();
->>>>>>> eb807949
     }
 
     /**
@@ -242,12 +237,7 @@
         if (out.getTransportVersion().onOrAfter(TransportVersions.NODE_INFO_VERSION_AS_STRING)) {
             out.writeString(version);
         } else {
-            try {
-                Version.writeVersion(Version.fromString(version), out);
-            } catch (IllegalArgumentException e) {
-                // can't parse current version, so send placeholder
-                Version.writeVersion(BWC_PLACEHOLDER_VERSION, out);
-            }
+            Version.writeVersion(Version.fromString(version), out);
         }
         if (out.getTransportVersion().onOrAfter(TransportVersions.V_8_8_0)) {
             TransportVersion.writeVersion(transportVersion, out);

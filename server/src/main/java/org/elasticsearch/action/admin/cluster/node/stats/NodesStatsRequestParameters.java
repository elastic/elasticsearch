/*
 * Copyright Elasticsearch B.V. and/or licensed to Elasticsearch B.V. under one
 * or more contributor license agreements. Licensed under the "Elastic License
 * 2.0", the "GNU Affero General Public License v3.0 only", and the "Server Side
 * Public License v 1"; you may not use this file except in compliance with, at
 * your election, the "Elastic License 2.0", the "GNU Affero General Public
 * License v3.0 only", or the "Server Side Public License, v 1".
 */

package org.elasticsearch.action.admin.cluster.node.stats;

import org.elasticsearch.TransportVersions;
import org.elasticsearch.action.admin.indices.stats.CommonStatsFlags;
import org.elasticsearch.common.io.stream.StreamInput;
import org.elasticsearch.common.io.stream.StreamOutput;
import org.elasticsearch.common.io.stream.Writeable;

import java.io.IOException;
import java.util.Collections;
import java.util.EnumSet;
import java.util.Map;
import java.util.Set;

import static java.util.stream.Collectors.toUnmodifiableMap;
import static java.util.stream.Collectors.toUnmodifiableSet;

/**
 * This class encapsulates the metrics and other information needed to define scope when we are requesting node stats.
 */
public class NodesStatsRequestParameters implements Writeable {
    private CommonStatsFlags indices = new CommonStatsFlags();
    private final EnumSet<Metric> requestedMetrics;
    private boolean includeShardsStats = true;

    public NodesStatsRequestParameters() {
        this.requestedMetrics = EnumSet.noneOf(Metric.class);
    }

    public NodesStatsRequestParameters(StreamInput in) throws IOException {
        indices = new CommonStatsFlags(in);
<<<<<<< HEAD
        requestedMetrics = in.readEnumSet(Metric.class);
        if (in.getTransportVersion().onOrAfter(TransportVersions.V_8_12_0)) {
            includeShardsStats = in.readBoolean();
        } else {
            includeShardsStats = true;
        }
=======
        requestedMetrics = Metric.readSetFrom(in);
        includeShardsStats = in.readBoolean();
>>>>>>> 4358b886
    }

    @Override
    public void writeTo(StreamOutput out) throws IOException {
        indices.writeTo(out);
<<<<<<< HEAD
        out.writeEnumSet(requestedMetrics);
        if (out.getTransportVersion().onOrAfter(TransportVersions.V_8_12_0)) {
            out.writeBoolean(includeShardsStats);
        }
=======
        Metric.writeSetTo(out, requestedMetrics);
        out.writeBoolean(includeShardsStats);
>>>>>>> 4358b886
    }

    public CommonStatsFlags indices() {
        return indices;
    }

    public void setIndices(CommonStatsFlags indices) {
        this.indices = indices;
    }

    public EnumSet<Metric> requestedMetrics() {
        return requestedMetrics;
    }

    public boolean includeShardsStats() {
        return includeShardsStats;
    }

    public void setIncludeShardsStats(boolean includeShardsStats) {
        this.includeShardsStats = includeShardsStats;
    }

    /**
     * An enumeration of the "core" sections of metrics that may be requested
     * from the nodes stats endpoint. Eventually this list will be pluggable.
     */
    public enum Metric {
        OS("os"),
        PROCESS("process"),
        JVM("jvm"),
        THREAD_POOL("thread_pool"),
        FS("fs"),
        TRANSPORT("transport"),
        HTTP("http"),
        BREAKER("breaker"),
        SCRIPT("script"),
        DISCOVERY("discovery"),
        INGEST("ingest"),
        ADAPTIVE_SELECTION("adaptive_selection"),
        SCRIPT_CACHE("script_cache"),
        INDEXING_PRESSURE("indexing_pressure"),
        REPOSITORIES("repositories"),
        ALLOCATIONS("allocations");

        public static final Set<Metric> ALL = Collections.unmodifiableSet(EnumSet.allOf(Metric.class));
        public static final Set<String> ALL_NAMES = ALL.stream().map(Metric::metricName).collect(toUnmodifiableSet());
        public static final Map<String, Metric> NAMES_MAP = ALL.stream().collect(toUnmodifiableMap(Metric::metricName, m -> m));
        private final String metricName;

        Metric(String metricName) {
            this.metricName = metricName;
        }

        public static boolean isValid(String name) {
            return NAMES_MAP.containsKey(name);
        }

        public static Metric get(String name) {
            var metric = NAMES_MAP.get(name);
            assert metric != null;
            return metric;
        }

        public String metricName() {
            return metricName;
        }

        @Override
        public String toString() {
            return metricName;
        }
    }
}<|MERGE_RESOLUTION|>--- conflicted
+++ resolved
@@ -9,7 +9,6 @@
 
 package org.elasticsearch.action.admin.cluster.node.stats;
 
-import org.elasticsearch.TransportVersions;
 import org.elasticsearch.action.admin.indices.stats.CommonStatsFlags;
 import org.elasticsearch.common.io.stream.StreamInput;
 import org.elasticsearch.common.io.stream.StreamOutput;
@@ -38,31 +37,15 @@
 
     public NodesStatsRequestParameters(StreamInput in) throws IOException {
         indices = new CommonStatsFlags(in);
-<<<<<<< HEAD
         requestedMetrics = in.readEnumSet(Metric.class);
-        if (in.getTransportVersion().onOrAfter(TransportVersions.V_8_12_0)) {
-            includeShardsStats = in.readBoolean();
-        } else {
-            includeShardsStats = true;
-        }
-=======
-        requestedMetrics = Metric.readSetFrom(in);
         includeShardsStats = in.readBoolean();
->>>>>>> 4358b886
     }
 
     @Override
     public void writeTo(StreamOutput out) throws IOException {
         indices.writeTo(out);
-<<<<<<< HEAD
         out.writeEnumSet(requestedMetrics);
-        if (out.getTransportVersion().onOrAfter(TransportVersions.V_8_12_0)) {
-            out.writeBoolean(includeShardsStats);
-        }
-=======
-        Metric.writeSetTo(out, requestedMetrics);
         out.writeBoolean(includeShardsStats);
->>>>>>> 4358b886
     }
 
     public CommonStatsFlags indices() {

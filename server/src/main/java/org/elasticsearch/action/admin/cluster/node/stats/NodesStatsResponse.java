--- conflicted
+++ resolved
@@ -44,24 +44,14 @@
 
     @Override
     protected Iterator<? extends ToXContent> xContentChunks(ToXContent.Params outerParams) {
-<<<<<<< HEAD
         var finalOuterParams = new ToXContent.DelegatingMapParams(Map.of(DenseVectorStats.INCLUDE_OFF_HEAP, "true"), outerParams);
-        return Iterators.concat(
-            ChunkedToXContentHelper.startObject("nodes"),
-=======
         return ChunkedToXContentHelper.object(
             "nodes",
->>>>>>> e3fd1841
             Iterators.flatMap(getNodes().iterator(), nodeStats -> Iterators.concat(Iterators.single((builder, params) -> {
                 builder.startObject(nodeStats.getNode().getId());
                 builder.field("timestamp", nodeStats.getTimestamp());
                 return builder;
-<<<<<<< HEAD
-            }), nodeStats.toXContentChunked(finalOuterParams), ChunkedToXContentHelper.endObject())),
-            ChunkedToXContentHelper.endObject()
-=======
-            }), nodeStats.toXContentChunked(outerParams), ChunkedToXContentHelper.endObject()))
->>>>>>> e3fd1841
+            }), nodeStats.toXContentChunked(finalOuterParams), ChunkedToXContentHelper.endObject()))
         );
     }
 

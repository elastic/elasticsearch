/*
 * Licensed to Elasticsearch under one or more contributor
 * license agreements. See the NOTICE file distributed with
 * this work for additional information regarding copyright
 * ownership. Elasticsearch licenses this file to you under
 * the Apache License, Version 2.0 (the "License"); you may
 * not use this file except in compliance with the License.
 * You may obtain a copy of the License at
 *
 *    http://www.apache.org/licenses/LICENSE-2.0
 *
 * Unless required by applicable law or agreed to in writing,
 * software distributed under the License is distributed on an
 * "AS IS" BASIS, WITHOUT WARRANTIES OR CONDITIONS OF ANY
 * KIND, either express or implied.  See the License for the
 * specific language governing permissions and limitations
 * under the License.
 */

package org.elasticsearch.action.admin.cluster.repositories.delete;

import org.elasticsearch.action.ActionListener;
import org.elasticsearch.action.support.ActionFilters;
import org.elasticsearch.action.support.master.AcknowledgedResponse;
import org.elasticsearch.action.support.master.TransportMasterNodeAction;
import org.elasticsearch.cluster.ClusterState;
import org.elasticsearch.cluster.ack.ClusterStateUpdateResponse;
import org.elasticsearch.cluster.block.ClusterBlockException;
import org.elasticsearch.cluster.block.ClusterBlockLevel;
import org.elasticsearch.cluster.metadata.IndexNameExpressionResolver;
import org.elasticsearch.cluster.service.ClusterService;
import org.elasticsearch.common.inject.Inject;
import org.elasticsearch.common.settings.Settings;
import org.elasticsearch.repositories.RepositoriesService;
import org.elasticsearch.tasks.Task;
import org.elasticsearch.threadpool.ThreadPool;
import org.elasticsearch.transport.TransportService;

/**
 * Transport action for unregister repository operation
 */
public class TransportDeleteRepositoryAction extends TransportMasterNodeAction<DeleteRepositoryRequest, AcknowledgedResponse> {

    private final RepositoriesService repositoriesService;

    @Inject
    public TransportDeleteRepositoryAction(Settings settings, TransportService transportService, ClusterService clusterService,
                                           RepositoriesService repositoriesService, ThreadPool threadPool, ActionFilters actionFilters,
                                           IndexNameExpressionResolver indexNameExpressionResolver) {
        super(settings, DeleteRepositoryAction.NAME, transportService, clusterService, threadPool, actionFilters, indexNameExpressionResolver, DeleteRepositoryRequest::new);
        this.repositoriesService = repositoriesService;
    }

    @Override
    protected String executor() {
        return ThreadPool.Names.SAME;
    }

    @Override
    protected AcknowledgedResponse newResponse() {
        return new AcknowledgedResponse();
    }

    @Override
    protected ClusterBlockException checkBlock(DeleteRepositoryRequest request, ClusterState state) {
        return state.blocks().globalBlockedException(ClusterBlockLevel.METADATA_WRITE);
    }

    @Override
<<<<<<< HEAD
    protected void masterOperation(Task task, final DeleteRepositoryRequest request, ClusterState state, final ActionListener<DeleteRepositoryResponse> listener) {
=======
    protected void masterOperation(final DeleteRepositoryRequest request, ClusterState state, final ActionListener<AcknowledgedResponse> listener) {
>>>>>>> c783488e
        repositoriesService.unregisterRepository(
                new RepositoriesService.UnregisterRepositoryRequest("delete_repository [" + request.name() + "]", request.name())
                        .masterNodeTimeout(request.masterNodeTimeout()).ackTimeout(request.timeout()),
                new ActionListener<ClusterStateUpdateResponse>() {
                    @Override
                    public void onResponse(ClusterStateUpdateResponse unregisterRepositoryResponse) {
                        listener.onResponse(new AcknowledgedResponse(unregisterRepositoryResponse.isAcknowledged()));
                    }

                    @Override
                    public void onFailure(Exception e) {
                        listener.onFailure(e);
                    }
                });
    }
}<|MERGE_RESOLUTION|>--- conflicted
+++ resolved
@@ -67,11 +67,7 @@
     }
 
     @Override
-<<<<<<< HEAD
-    protected void masterOperation(Task task, final DeleteRepositoryRequest request, ClusterState state, final ActionListener<DeleteRepositoryResponse> listener) {
-=======
-    protected void masterOperation(final DeleteRepositoryRequest request, ClusterState state, final ActionListener<AcknowledgedResponse> listener) {
->>>>>>> c783488e
+    protected void masterOperation(Task task, final DeleteRepositoryRequest request, ClusterState state, final ActionListener<AcknowledgedResponse> listener) {
         repositoriesService.unregisterRepository(
                 new RepositoriesService.UnregisterRepositoryRequest("delete_repository [" + request.name() + "]", request.name())
                         .masterNodeTimeout(request.masterNodeTimeout()).ackTimeout(request.timeout()),

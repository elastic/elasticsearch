/*
 * Licensed to Elasticsearch under one or more contributor
 * license agreements. See the NOTICE file distributed with
 * this work for additional information regarding copyright
 * ownership. Elasticsearch licenses this file to you under
 * the Apache License, Version 2.0 (the "License"); you may
 * not use this file except in compliance with the License.
 * You may obtain a copy of the License at
 *
 *    http://www.apache.org/licenses/LICENSE-2.0
 *
 * Unless required by applicable law or agreed to in writing,
 * software distributed under the License is distributed on an
 * "AS IS" BASIS, WITHOUT WARRANTIES OR CONDITIONS OF ANY
 * KIND, either express or implied.  See the License for the
 * specific language governing permissions and limitations
 * under the License.
 */

package org.elasticsearch.action.admin.cluster.repositories.put;

import org.elasticsearch.action.ActionListener;
import org.elasticsearch.action.support.ActionFilters;
import org.elasticsearch.action.support.master.AcknowledgedResponse;
import org.elasticsearch.action.support.master.TransportMasterNodeAction;
import org.elasticsearch.cluster.ClusterState;
import org.elasticsearch.cluster.ack.ClusterStateUpdateResponse;
import org.elasticsearch.cluster.block.ClusterBlockException;
import org.elasticsearch.cluster.block.ClusterBlockLevel;
import org.elasticsearch.cluster.metadata.IndexNameExpressionResolver;
import org.elasticsearch.cluster.service.ClusterService;
import org.elasticsearch.common.inject.Inject;
import org.elasticsearch.common.settings.Settings;
import org.elasticsearch.repositories.RepositoriesService;
import org.elasticsearch.tasks.Task;
import org.elasticsearch.threadpool.ThreadPool;
import org.elasticsearch.transport.TransportService;

/**
 * Transport action for register repository operation
 */
public class TransportPutRepositoryAction extends TransportMasterNodeAction<PutRepositoryRequest, AcknowledgedResponse> {

    private final RepositoriesService repositoriesService;

    @Inject
    public TransportPutRepositoryAction(Settings settings, TransportService transportService, ClusterService clusterService,
                                        RepositoriesService repositoriesService, ThreadPool threadPool, ActionFilters actionFilters,
                                        IndexNameExpressionResolver indexNameExpressionResolver) {
        super(settings, PutRepositoryAction.NAME, transportService, clusterService, threadPool, actionFilters, indexNameExpressionResolver, PutRepositoryRequest::new);
        this.repositoriesService = repositoriesService;
    }

    @Override
    protected String executor() {
        return ThreadPool.Names.SAME;
    }

    @Override
    protected AcknowledgedResponse newResponse() {
        return new AcknowledgedResponse();
    }

    @Override
    protected ClusterBlockException checkBlock(PutRepositoryRequest request, ClusterState state) {
        return state.blocks().globalBlockedException(ClusterBlockLevel.METADATA_WRITE);
    }

    @Override
<<<<<<< HEAD
    protected void masterOperation(Task task, final PutRepositoryRequest request, ClusterState state, final ActionListener<PutRepositoryResponse> listener) {
=======
    protected void masterOperation(final PutRepositoryRequest request, ClusterState state, final ActionListener<AcknowledgedResponse> listener) {
>>>>>>> c783488e

        repositoriesService.registerRepository(
                new RepositoriesService.RegisterRepositoryRequest("put_repository [" + request.name() + "]",
                        request.name(), request.type(), request.verify())
                .settings(request.settings())
                .masterNodeTimeout(request.masterNodeTimeout())
                .ackTimeout(request.timeout()), new ActionListener<ClusterStateUpdateResponse>() {

            @Override
            public void onResponse(ClusterStateUpdateResponse response) {
                listener.onResponse(new AcknowledgedResponse(response.isAcknowledged()));
            }

            @Override
            public void onFailure(Exception e) {
                listener.onFailure(e);
            }
        });
    }

}<|MERGE_RESOLUTION|>--- conflicted
+++ resolved
@@ -67,11 +67,7 @@
     }
 
     @Override
-<<<<<<< HEAD
-    protected void masterOperation(Task task, final PutRepositoryRequest request, ClusterState state, final ActionListener<PutRepositoryResponse> listener) {
-=======
-    protected void masterOperation(final PutRepositoryRequest request, ClusterState state, final ActionListener<AcknowledgedResponse> listener) {
->>>>>>> c783488e
+    protected void masterOperation(Task task, final PutRepositoryRequest request, ClusterState state, final ActionListener<AcknowledgedResponse> listener) {
 
         repositoriesService.registerRepository(
                 new RepositoriesService.RegisterRepositoryRequest("put_repository [" + request.name() + "]",

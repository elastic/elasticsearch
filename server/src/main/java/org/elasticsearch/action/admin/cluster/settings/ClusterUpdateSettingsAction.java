/*
 * Licensed to Elasticsearch under one or more contributor
 * license agreements. See the NOTICE file distributed with
 * this work for additional information regarding copyright
 * ownership. Elasticsearch licenses this file to you under
 * the Apache License, Version 2.0 (the "License"); you may
 * not use this file except in compliance with the License.
 * You may obtain a copy of the License at
 *
 *    http://www.apache.org/licenses/LICENSE-2.0
 *
 * Unless required by applicable law or agreed to in writing,
 * software distributed under the License is distributed on an
 * "AS IS" BASIS, WITHOUT WARRANTIES OR CONDITIONS OF ANY
 * KIND, either express or implied.  See the License for the
 * specific language governing permissions and limitations
 * under the License.
 */

package org.elasticsearch.action.admin.cluster.settings;

import org.elasticsearch.action.Action;
import org.elasticsearch.client.ElasticsearchClient;

public class ClusterUpdateSettingsAction
<<<<<<< HEAD
    extends Action<ClusterUpdateSettingsRequest, ClusterUpdateSettingsResponse, ClusterUpdateSettingsRequestBuilder> {
=======
        extends Action<ClusterUpdateSettingsRequest, ClusterUpdateSettingsResponse, ClusterUpdateSettingsRequestBuilder> {
>>>>>>> 1e405c44

    public static final ClusterUpdateSettingsAction INSTANCE = new ClusterUpdateSettingsAction();
    public static final String NAME = "cluster:admin/settings/update";

    private ClusterUpdateSettingsAction() {
        super(NAME);
    }

    @Override
    public ClusterUpdateSettingsResponse newResponse() {
        return new ClusterUpdateSettingsResponse();
    }

    @Override
    public ClusterUpdateSettingsRequestBuilder newRequestBuilder(ElasticsearchClient client) {
        return new ClusterUpdateSettingsRequestBuilder(client, this);
    }
}<|MERGE_RESOLUTION|>--- conflicted
+++ resolved
@@ -23,11 +23,7 @@
 import org.elasticsearch.client.ElasticsearchClient;
 
 public class ClusterUpdateSettingsAction
-<<<<<<< HEAD
-    extends Action<ClusterUpdateSettingsRequest, ClusterUpdateSettingsResponse, ClusterUpdateSettingsRequestBuilder> {
-=======
         extends Action<ClusterUpdateSettingsRequest, ClusterUpdateSettingsResponse, ClusterUpdateSettingsRequestBuilder> {
->>>>>>> 1e405c44
 
     public static final ClusterUpdateSettingsAction INSTANCE = new ClusterUpdateSettingsAction();
     public static final String NAME = "cluster:admin/settings/update";

--- conflicted
+++ resolved
@@ -144,31 +144,11 @@
         final ClusterState state,
         final ActionListener<ClusterUpdateSettingsResponse> listener
     ) {
-<<<<<<< HEAD
-        clusterService.submitStateUpdateTask(
-            UPDATE_TASK_SOURCE,
-            new ClusterUpdateSettingsTask(clusterSettings, Priority.IMMEDIATE, request, listener) {
+        final SettingsUpdater updater = new SettingsUpdater(clusterSettings);
+        submitUnbatchedTask(UPDATE_TASK_SOURCE, new ClusterUpdateSettingsTask(clusterSettings, Priority.IMMEDIATE, request, listener) {
                 @Override
                 protected ClusterUpdateSettingsResponse newResponse(boolean acknowledged) {
                     return new ClusterUpdateSettingsResponse(acknowledged, updater.getTransientUpdates(), updater.getPersistentUpdate());
-=======
-        final SettingsUpdater updater = new SettingsUpdater(clusterSettings);
-        submitUnbatchedTask(UPDATE_TASK_SOURCE, new AckedClusterStateUpdateTask(Priority.IMMEDIATE, request, listener) {
-
-            private volatile boolean changed = false;
-
-            @Override
-            protected ClusterUpdateSettingsResponse newResponse(boolean acknowledged) {
-                return new ClusterUpdateSettingsResponse(acknowledged, updater.getTransientUpdates(), updater.getPersistentUpdate());
-            }
-
-            @Override
-            public void onAllNodesAcked() {
-                if (changed) {
-                    reroute(true);
-                } else {
-                    super.onAllNodesAcked();
->>>>>>> dd885e28
                 }
 
                 @Override
@@ -198,14 +178,22 @@
                     }
                 }
 
-<<<<<<< HEAD
                 private void reroute(final boolean updateSettingsAcked) {
                     // We're about to send a second update task, so we need to check if we're still the elected master
                     // For example the minimum_master_node could have been breached and we're no longer elected master,
                     // so we should *not* execute the reroute.
                     if (clusterService.state().nodes().isLocalNodeElectedMaster() == false) {
                         logger.debug("Skipping reroute after cluster update settings, because node is no longer master");
-=======
+                        listener.onResponse(
+                            new ClusterUpdateSettingsResponse(
+                                updateSettingsAcked,
+                                updater.getTransientUpdates(),
+                                updater.getPersistentUpdate()
+                            )
+                        );
+                        return;
+                    }
+
                 // The reason the reroute needs to be send as separate update task, is that all the *cluster* settings are encapsulate
                 // in the components (e.g. FilterAllocationDecider), so the changes made by the first call aren't visible
                 // to the components until the ClusterStateListener instances have been invoked, but are visible after
@@ -232,7 +220,6 @@
                     @Override
                     public void onNoLongerMaster() {
                         logger.debug("failed to preform reroute after cluster settings were updated - current node is no longer a master");
->>>>>>> dd885e28
                         listener.onResponse(
                             new ClusterUpdateSettingsResponse(
                                 updateSettingsAcked,
@@ -240,56 +227,6 @@
                                 updater.getPersistentUpdate()
                             )
                         );
-<<<<<<< HEAD
-                        return;
-                    }
-
-                    // The reason the reroute needs to be send as separate update task, is that all the *cluster* settings are encapsulate
-                    // in the components (e.g. FilterAllocationDecider), so the changes made by the first call aren't visible
-                    // to the components until the ClusterStateListener instances have been invoked, but are visible after
-                    // the first update task has been completed.
-                    clusterService.submitStateUpdateTask(
-                        REROUTE_TASK_SOURCE,
-                        new AckedClusterStateUpdateTask(Priority.URGENT, request, listener) {
-
-                            @Override
-                            public boolean mustAck(DiscoveryNode discoveryNode) {
-                                // we wait for the reroute ack only if the update settings was acknowledged
-                                return updateSettingsAcked;
-                            }
-
-                            @Override
-                            // we return when the cluster reroute is acked or it times out but the acknowledged flag depends on whether the
-                            // update settings was acknowledged
-                            protected ClusterUpdateSettingsResponse newResponse(boolean acknowledged) {
-                                return new ClusterUpdateSettingsResponse(
-                                    updateSettingsAcked && acknowledged,
-                                    updater.getTransientUpdates(),
-                                    updater.getPersistentUpdate()
-                                );
-                            }
-
-                            @Override
-                            public void onNoLongerMaster() {
-                                logger.debug(
-                                    "failed to preform reroute after cluster settings were updated - current node is no longer a master"
-                                );
-                                listener.onResponse(
-                                    new ClusterUpdateSettingsResponse(
-                                        updateSettingsAcked,
-                                        updater.getTransientUpdates(),
-                                        updater.getPersistentUpdate()
-                                    )
-                                );
-                            }
-
-                            @Override
-                            public void onFailure(Exception e) {
-                                // if the reroute fails we only log
-                                logger.debug(() -> new ParameterizedMessage("failed to perform [{}]", REROUTE_TASK_SOURCE), e);
-                                listener.onFailure(new ElasticsearchException("reroute after update settings failed", e));
-                            }
-=======
                     }
 
                     @Override
@@ -306,19 +243,7 @@
                     }
                 });
             }
->>>>>>> dd885e28
-
-                            @Override
-                            public ClusterState execute(final ClusterState currentState) {
-                                // now, reroute in case things that require it changed (e.g. number of replicas)
-                                return allocationService.reroute(currentState, "reroute after cluster update settings");
-                            }
-                        },
-                        newExecutor()
-                    );
-                }
-
-<<<<<<< HEAD
+
                 @Override
                 public void onFailure(Exception e) {
                     logger.debug(() -> new ParameterizedMessage("failed to perform [{}]", UPDATE_TASK_SOURCE), e);
@@ -362,20 +287,6 @@
             changed = clusterState != currentState;
             return clusterState;
         }
-=======
-            @Override
-            public ClusterState execute(final ClusterState currentState) {
-                final ClusterState clusterState = updater.updateSettings(
-                    currentState,
-                    clusterSettings.upgradeSettings(request.transientSettings()),
-                    clusterSettings.upgradeSettings(request.persistentSettings()),
-                    logger
-                );
-                changed = clusterState != currentState;
-                return clusterState;
-            }
-        });
->>>>>>> dd885e28
     }
 
     @SuppressForbidden(reason = "legacy usage of unbatched task") // TODO add support for batching here

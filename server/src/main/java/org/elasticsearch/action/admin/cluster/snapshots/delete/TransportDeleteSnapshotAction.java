--- conflicted
+++ resolved
@@ -66,11 +66,7 @@
     }
 
     @Override
-<<<<<<< HEAD
-    protected void masterOperation(Task task, final DeleteSnapshotRequest request, ClusterState state, final ActionListener<DeleteSnapshotResponse> listener) {
-=======
-    protected void masterOperation(final DeleteSnapshotRequest request, ClusterState state, final ActionListener<AcknowledgedResponse> listener) {
->>>>>>> c783488e
+    protected void masterOperation(Task task, final DeleteSnapshotRequest request, ClusterState state, final ActionListener<AcknowledgedResponse> listener) {
         snapshotsService.deleteSnapshot(request.repository(), request.snapshot(), new SnapshotsService.DeleteSnapshotListener() {
             @Override
             public void onResponse() {

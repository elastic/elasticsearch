--- conflicted
+++ resolved
@@ -130,14 +130,10 @@
         if (out.getTransportVersion().onOrAfter(TransportVersions.V_8_16_0)) {
             repositoryUsageStats.writeTo(out);
             ccsMetrics.writeTo(out);
-<<<<<<< HEAD
-        }
+        } // else just drop these stats, ok for bwc
         if (out.getTransportVersion().onOrAfter(TransportVersions.ESQL_TELEMETRY_STATS)) {
             esqlMetrics.writeTo(out);
         }
-=======
-        } // else just drop these stats, ok for bwc
->>>>>>> c449da8a
     }
 
 }
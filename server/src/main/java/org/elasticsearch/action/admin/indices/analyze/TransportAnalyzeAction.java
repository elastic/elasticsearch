/*
 * Licensed to Elasticsearch under one or more contributor
 * license agreements. See the NOTICE file distributed with
 * this work for additional information regarding copyright
 * ownership. Elasticsearch licenses this file to you under
 * the Apache License, Version 2.0 (the "License"); you may
 * not use this file except in compliance with the License.
 * You may obtain a copy of the License at
 *
 *    http://www.apache.org/licenses/LICENSE-2.0
 *
 * Unless required by applicable law or agreed to in writing,
 * software distributed under the License is distributed on an
 * "AS IS" BASIS, WITHOUT WARRANTIES OR CONDITIONS OF ANY
 * KIND, either express or implied.  See the License for the
 * specific language governing permissions and limitations
 * under the License.
 */
package org.elasticsearch.action.admin.indices.analyze;

import org.apache.lucene.analysis.Analyzer;
import org.apache.lucene.analysis.TokenStream;
import org.apache.lucene.analysis.Tokenizer;
import org.apache.lucene.analysis.tokenattributes.CharTermAttribute;
import org.apache.lucene.analysis.tokenattributes.OffsetAttribute;
import org.apache.lucene.analysis.tokenattributes.PositionIncrementAttribute;
import org.apache.lucene.analysis.tokenattributes.PositionLengthAttribute;
import org.apache.lucene.analysis.tokenattributes.TypeAttribute;
import org.apache.lucene.util.BytesRef;
import org.elasticsearch.core.internal.io.IOUtils;
import org.elasticsearch.ElasticsearchException;
import org.elasticsearch.Version;
import org.elasticsearch.action.support.ActionFilters;
import org.elasticsearch.action.support.single.shard.TransportSingleShardAction;
import org.elasticsearch.cluster.ClusterState;
import org.elasticsearch.cluster.block.ClusterBlockException;
import org.elasticsearch.cluster.metadata.IndexMetaData;
import org.elasticsearch.cluster.metadata.IndexNameExpressionResolver;
import org.elasticsearch.cluster.routing.ShardsIterator;
import org.elasticsearch.cluster.service.ClusterService;
import org.elasticsearch.common.UUIDs;
import org.elasticsearch.common.collect.Tuple;
import org.elasticsearch.common.inject.Inject;
import org.elasticsearch.common.settings.Settings;
import org.elasticsearch.env.Environment;
import org.elasticsearch.index.IndexService;
import org.elasticsearch.index.IndexSettings;
import org.elasticsearch.index.analysis.AnalysisRegistry;
import org.elasticsearch.index.analysis.CharFilterFactory;
import org.elasticsearch.index.analysis.CustomAnalyzer;
import org.elasticsearch.index.analysis.IndexAnalyzers;
import org.elasticsearch.index.analysis.MultiTermAwareComponent;
import org.elasticsearch.index.analysis.NamedAnalyzer;
import org.elasticsearch.index.analysis.TokenFilterFactory;
import org.elasticsearch.index.analysis.TokenizerFactory;
import org.elasticsearch.index.mapper.AllFieldMapper;
import org.elasticsearch.index.mapper.KeywordFieldMapper;
import org.elasticsearch.index.mapper.MappedFieldType;
import org.elasticsearch.index.shard.ShardId;
import org.elasticsearch.indices.IndicesService;
import org.elasticsearch.indices.analysis.AnalysisModule;
import org.elasticsearch.threadpool.ThreadPool;
import org.elasticsearch.transport.TransportService;

import java.io.IOException;
import java.io.Reader;
import java.io.StringReader;
<<<<<<< HEAD
=======
import java.io.UncheckedIOException;
>>>>>>> 0c7f6570
import java.util.ArrayList;
import java.util.HashSet;
import java.util.List;
import java.util.Locale;
import java.util.Map;
import java.util.Set;
import java.util.TreeMap;
import java.util.function.Function;

/**
 * Transport action used to execute analyze requests
 */
public class TransportAnalyzeAction extends TransportSingleShardAction<AnalyzeRequest, AnalyzeResponse> {

    private final Settings settings;
    private final IndicesService indicesService;
    private final Environment environment;

    @Inject
    public TransportAnalyzeAction(Settings settings, ThreadPool threadPool, ClusterService clusterService,
                                  TransportService transportService, IndicesService indicesService, ActionFilters actionFilters,
                                  IndexNameExpressionResolver indexNameExpressionResolver, Environment environment) {
<<<<<<< HEAD
        super(settings, AnalyzeAction.NAME, threadPool, clusterService, transportService, actionFilters, indexNameExpressionResolver, AnalyzeRequest::new, ThreadPool.Names.ANALYZE);
=======
        super(settings, AnalyzeAction.NAME, threadPool, clusterService, transportService, actionFilters, indexNameExpressionResolver,
            AnalyzeRequest::new, ThreadPool.Names.ANALYZE);
        this.settings = settings;
>>>>>>> 0c7f6570
        this.indicesService = indicesService;
        this.environment = environment;
    }

    @Override
    protected AnalyzeResponse newResponse() {
        return new AnalyzeResponse();
    }

    @Override
    protected boolean resolveIndex(AnalyzeRequest request) {
        return request.index() != null;
    }

    @Override
    protected ClusterBlockException checkRequestBlock(ClusterState state, InternalRequest request) {
        if (request.concreteIndex() != null) {
            return super.checkRequestBlock(state, request);
        }
        return null;
    }

    @Override
    protected ShardsIterator shards(ClusterState state, InternalRequest request) {
        if (request.concreteIndex() == null) {
            // just execute locally....
            return null;
        }
        return state.routingTable().index(request.concreteIndex()).randomAllActiveShardsIt();
    }

    @Override
    protected AnalyzeResponse shardOperation(AnalyzeRequest request, ShardId shardId) {
        try {
            final IndexService indexService;
            if (shardId != null) {
                indexService = indicesService.indexServiceSafe(shardId.getIndex());
            } else {
                indexService = null;
            }
            String field = null;
            Analyzer analyzer = null;
            if (request.field() != null) {
                if (indexService == null) {
                    throw new IllegalArgumentException(
                        "No index provided, and trying to analyzer based on a specific field which requires the index parameter");
                }
                MappedFieldType fieldType = indexService.mapperService().fullName(request.field());
                if (fieldType != null) {
                    if (fieldType.tokenized()) {
                        analyzer = fieldType.indexAnalyzer();
                    } else if (fieldType instanceof KeywordFieldMapper.KeywordFieldType) {
                        analyzer = ((KeywordFieldMapper.KeywordFieldType) fieldType).normalizer();
                        if (analyzer == null) {
                            // this will be KeywordAnalyzer
                            analyzer = fieldType.indexAnalyzer();
                        }
                    } else {
                        throw new IllegalArgumentException("Can't process field [" + request.field() +
                            "], Analysis requests are only supported on tokenized fields");
                    }
                    field = fieldType.name();
                }
            }
            if (field == null) {
                /**
                 * TODO: _all is disabled by default and index.query.default_field can define multiple fields or pattterns so we should
                 * probably makes the field name mandatory in analyze query.
                 **/
                if (indexService != null) {
                    field = indexService.getIndexSettings().getDefaultFields().get(0);
                } else {
                    field = AllFieldMapper.NAME;
                }
            }
            final AnalysisRegistry analysisRegistry = indicesService.getAnalysis();
            return analyze(request, field, analyzer, indexService != null ? indexService.getIndexAnalyzers() : null, analysisRegistry,
                environment);
        } catch (IOException e) {
            throw new ElasticsearchException("analysis failed", e);
        }

    }

    public static AnalyzeResponse analyze(AnalyzeRequest request, String field, Analyzer analyzer, IndexAnalyzers indexAnalyzers,
                                          AnalysisRegistry analysisRegistry, Environment environment) throws IOException {

        boolean closeAnalyzer = false;
        if (analyzer == null && request.analyzer() != null) {
            if (indexAnalyzers == null) {
                analyzer = analysisRegistry.getAnalyzer(request.analyzer());
                if (analyzer == null) {
                    throw new IllegalArgumentException("failed to find global analyzer [" + request.analyzer() + "]");
                }
            } else {
                analyzer = indexAnalyzers.get(request.analyzer());
                if (analyzer == null) {
                    throw new IllegalArgumentException("failed to find analyzer [" + request.analyzer() + "]");
                }
            }
        } else if (request.tokenizer() != null) {
            final IndexSettings indexSettings = indexAnalyzers == null ? null : indexAnalyzers.getIndexSettings();
            Tuple<String, TokenizerFactory> tokenizerFactory = parseTokenizerFactory(request, indexAnalyzers,
                        analysisRegistry, environment);

            List<CharFilterFactory> charFilterFactoryList =
                parseCharFilterFactories(request, indexSettings, analysisRegistry, environment, false);

            List<TokenFilterFactory> tokenFilterFactoryList = parseTokenFilterFactories(request, indexSettings, analysisRegistry,
                environment, tokenizerFactory, charFilterFactoryList, false);

            analyzer = new CustomAnalyzer(tokenizerFactory.v1(), tokenizerFactory.v2(),
                charFilterFactoryList.toArray(new CharFilterFactory[charFilterFactoryList.size()]),
                tokenFilterFactoryList.toArray(new TokenFilterFactory[tokenFilterFactoryList.size()]));
            closeAnalyzer = true;
        } else if (request.normalizer() != null) {
            // Get normalizer from indexAnalyzers
            analyzer = indexAnalyzers.getNormalizer(request.normalizer());
            if (analyzer == null) {
                throw new IllegalArgumentException("failed to find normalizer under [" + request.normalizer() + "]");
            }
        } else if (((request.tokenFilters() != null && request.tokenFilters().size() > 0)
                || (request.charFilters() != null && request.charFilters().size() > 0))) {
            final IndexSettings indexSettings = indexAnalyzers == null ? null : indexAnalyzers.getIndexSettings();
            // custom normalizer = if normalizer == null but filter or char_filter is not null and tokenizer/analyzer is null
            // get charfilter and filter from request
            List<CharFilterFactory> charFilterFactoryList =
                parseCharFilterFactories(request, indexSettings, analysisRegistry, environment, true);

            final String keywordTokenizerName = "keyword";
            TokenizerFactory keywordTokenizerFactory = getTokenizerFactory(analysisRegistry, environment, keywordTokenizerName);

            List<TokenFilterFactory> tokenFilterFactoryList =
                parseTokenFilterFactories(request, indexSettings, analysisRegistry, environment,
                    new Tuple<>(keywordTokenizerName, keywordTokenizerFactory), charFilterFactoryList, true);

            analyzer = new CustomAnalyzer("keyword_for_normalizer",
                keywordTokenizerFactory,
                charFilterFactoryList.toArray(new CharFilterFactory[charFilterFactoryList.size()]),
                tokenFilterFactoryList.toArray(new TokenFilterFactory[tokenFilterFactoryList.size()]));
            closeAnalyzer = true;
        } else if (analyzer == null) {
            if (indexAnalyzers == null) {
                analyzer = analysisRegistry.getAnalyzer("standard");
            } else {
                analyzer = indexAnalyzers.getDefaultIndexAnalyzer();
            }
        }
        if (analyzer == null) {
            throw new IllegalArgumentException("failed to find analyzer");
        }

        List<AnalyzeResponse.AnalyzeToken> tokens = null;
        DetailAnalyzeResponse detail = null;

        if (request.explain()) {
            detail = detailAnalyze(request, analyzer, field);
        } else {
            tokens = simpleAnalyze(request, analyzer, field);
        }

        if (closeAnalyzer) {
            analyzer.close();
        }

        return new AnalyzeResponse(tokens, detail);
    }

    private static List<AnalyzeResponse.AnalyzeToken> simpleAnalyze(AnalyzeRequest request, Analyzer analyzer, String field) {
        List<AnalyzeResponse.AnalyzeToken> tokens = new ArrayList<>();
        int lastPosition = -1;
        int lastOffset = 0;
        for (String text : request.text()) {
            try (TokenStream stream = analyzer.tokenStream(field, text)) {
                stream.reset();
                CharTermAttribute term = stream.addAttribute(CharTermAttribute.class);
                PositionIncrementAttribute posIncr = stream.addAttribute(PositionIncrementAttribute.class);
                OffsetAttribute offset = stream.addAttribute(OffsetAttribute.class);
                TypeAttribute type = stream.addAttribute(TypeAttribute.class);
                PositionLengthAttribute posLen = stream.addAttribute(PositionLengthAttribute.class);

                while (stream.incrementToken()) {
                    int increment = posIncr.getPositionIncrement();
                    if (increment > 0) {
                        lastPosition = lastPosition + increment;
                    }
                    tokens.add(new AnalyzeResponse.AnalyzeToken(term.toString(), lastPosition, lastOffset + offset.startOffset(),
                        lastOffset + offset.endOffset(), posLen.getPositionLength(), type.type(), null));

                }
                stream.end();
                lastOffset += offset.endOffset();
                lastPosition += posIncr.getPositionIncrement();

                lastPosition += analyzer.getPositionIncrementGap(field);
                lastOffset += analyzer.getOffsetGap(field);
            } catch (IOException e) {
                throw new ElasticsearchException("failed to analyze", e);
            }
        }
        return tokens;
    }

    private static DetailAnalyzeResponse detailAnalyze(AnalyzeRequest request, Analyzer analyzer, String field) {
        DetailAnalyzeResponse detailResponse;
        final Set<String> includeAttributes = new HashSet<>();
        if (request.attributes() != null) {
            for (String attribute : request.attributes()) {
                includeAttributes.add(attribute.toLowerCase(Locale.ROOT));
            }
        }

        CustomAnalyzer customAnalyzer = null;
        if (analyzer instanceof CustomAnalyzer) {
            customAnalyzer = (CustomAnalyzer) analyzer;
        } else if (analyzer instanceof NamedAnalyzer && ((NamedAnalyzer) analyzer).analyzer() instanceof CustomAnalyzer) {
            customAnalyzer = (CustomAnalyzer) ((NamedAnalyzer) analyzer).analyzer();
        }

        if (customAnalyzer != null) {
            // customAnalyzer = divide charfilter, tokenizer tokenfilters
            CharFilterFactory[] charFilterFactories = customAnalyzer.charFilters();
            TokenizerFactory tokenizerFactory = customAnalyzer.tokenizerFactory();
            TokenFilterFactory[] tokenFilterFactories = customAnalyzer.tokenFilters();

            String[][] charFiltersTexts = new String[charFilterFactories != null ? charFilterFactories.length : 0][request.text().length];
            TokenListCreator[] tokenFiltersTokenListCreator = new TokenListCreator[tokenFilterFactories != null ?
                tokenFilterFactories.length : 0];

            TokenListCreator tokenizerTokenListCreator = new TokenListCreator();

            for (int textIndex = 0; textIndex < request.text().length; textIndex++) {
                String charFilteredSource = request.text()[textIndex];

                Reader reader = new StringReader(charFilteredSource);
                if (charFilterFactories != null) {

                    for (int charFilterIndex = 0; charFilterIndex < charFilterFactories.length; charFilterIndex++) {
                        reader = charFilterFactories[charFilterIndex].create(reader);
                        Reader readerForWriteOut = new StringReader(charFilteredSource);
                        readerForWriteOut = charFilterFactories[charFilterIndex].create(readerForWriteOut);
                        charFilteredSource = writeCharStream(readerForWriteOut);
                        charFiltersTexts[charFilterIndex][textIndex] = charFilteredSource;
                    }
                }

                // analyzing only tokenizer
                Tokenizer tokenizer = tokenizerFactory.create();
                tokenizer.setReader(reader);
                tokenizerTokenListCreator.analyze(tokenizer, customAnalyzer, field, includeAttributes);

                // analyzing each tokenfilter
                if (tokenFilterFactories != null) {
                    for (int tokenFilterIndex = 0; tokenFilterIndex < tokenFilterFactories.length; tokenFilterIndex++) {
                        if (tokenFiltersTokenListCreator[tokenFilterIndex] == null) {
                            tokenFiltersTokenListCreator[tokenFilterIndex] = new TokenListCreator();
                        }
                        TokenStream stream = createStackedTokenStream(request.text()[textIndex],
                            charFilterFactories, tokenizerFactory, tokenFilterFactories, tokenFilterIndex + 1);
                        tokenFiltersTokenListCreator[tokenFilterIndex].analyze(stream, customAnalyzer, field, includeAttributes);
                    }
                }
            }

            DetailAnalyzeResponse.CharFilteredText[] charFilteredLists =
                new DetailAnalyzeResponse.CharFilteredText[charFiltersTexts.length];

            if (charFilterFactories != null) {
                for (int charFilterIndex = 0; charFilterIndex < charFiltersTexts.length; charFilterIndex++) {
                    charFilteredLists[charFilterIndex] = new DetailAnalyzeResponse.CharFilteredText(
                        charFilterFactories[charFilterIndex].name(), charFiltersTexts[charFilterIndex]);
                }
            }
            DetailAnalyzeResponse.AnalyzeTokenList[] tokenFilterLists =
                new DetailAnalyzeResponse.AnalyzeTokenList[tokenFiltersTokenListCreator.length];

            if (tokenFilterFactories != null) {
                for (int tokenFilterIndex = 0; tokenFilterIndex < tokenFiltersTokenListCreator.length; tokenFilterIndex++) {
                    tokenFilterLists[tokenFilterIndex] = new DetailAnalyzeResponse.AnalyzeTokenList(
                        tokenFilterFactories[tokenFilterIndex].name(), tokenFiltersTokenListCreator[tokenFilterIndex].getArrayTokens());
                }
            }
            detailResponse = new DetailAnalyzeResponse(charFilteredLists, new DetailAnalyzeResponse.AnalyzeTokenList(
                    customAnalyzer.getTokenizerName(), tokenizerTokenListCreator.getArrayTokens()), tokenFilterLists);
        } else {
            String name;
            if (analyzer instanceof NamedAnalyzer) {
                name = ((NamedAnalyzer) analyzer).name();
            } else {
                name = analyzer.getClass().getName();
            }

            TokenListCreator tokenListCreator = new TokenListCreator();
            for (String text : request.text()) {
                tokenListCreator.analyze(analyzer.tokenStream(field, text), analyzer, field,
                        includeAttributes);
            }
            detailResponse = new DetailAnalyzeResponse(new DetailAnalyzeResponse.AnalyzeTokenList(name, tokenListCreator.getArrayTokens()));
        }
        return detailResponse;
    }

<<<<<<< HEAD
    private static TokenStream createStackedTokenStream(String source, CharFilterFactory[] charFilterFactories, TokenizerFactory tokenizerFactory, TokenFilterFactory[] tokenFilterFactories, int current) {
=======
    private static TokenStream createStackedTokenStream(String source, CharFilterFactory[] charFilterFactories,
                                                        TokenizerFactory tokenizerFactory, TokenFilterFactory[] tokenFilterFactories,
                                                        int current) {
>>>>>>> 0c7f6570
        Reader reader = new StringReader(source);
        for (CharFilterFactory charFilterFactory : charFilterFactories) {
            reader = charFilterFactory.create(reader);
        }
        Tokenizer tokenizer = tokenizerFactory.create();
        tokenizer.setReader(reader);
        TokenStream tokenStream = tokenizer;
        for (int i = 0; i < current; i++) {
            tokenStream = tokenFilterFactories[i].create(tokenStream);
        }
        return tokenStream;
    }

    private static String writeCharStream(Reader input) {
        final int BUFFER_SIZE = 1024;
        char[] buf = new char[BUFFER_SIZE];
        int len;
        StringBuilder sb = new StringBuilder();
        do {
            try {
                len = input.read(buf, 0, BUFFER_SIZE);
            } catch (IOException e) {
                throw new ElasticsearchException("failed to analyze (charFiltering)", e);
            }
            if (len > 0) {
                sb.append(buf, 0, len);
            }
        } while (len == BUFFER_SIZE);
        return sb.toString();
    }

    private static class TokenListCreator {
        int lastPosition = -1;
        int lastOffset = 0;
        List<AnalyzeResponse.AnalyzeToken> tokens;

        TokenListCreator() {
            tokens = new ArrayList<>();
        }

        private void analyze(TokenStream stream, Analyzer analyzer, String field, Set<String> includeAttributes) {
            try {
                stream.reset();
                CharTermAttribute term = stream.addAttribute(CharTermAttribute.class);
                PositionIncrementAttribute posIncr = stream.addAttribute(PositionIncrementAttribute.class);
                OffsetAttribute offset = stream.addAttribute(OffsetAttribute.class);
                TypeAttribute type = stream.addAttribute(TypeAttribute.class);
                PositionLengthAttribute posLen = stream.addAttribute(PositionLengthAttribute.class);

                while (stream.incrementToken()) {
                    int increment = posIncr.getPositionIncrement();
                    if (increment > 0) {
                        lastPosition = lastPosition + increment;
                    }
                    tokens.add(new AnalyzeResponse.AnalyzeToken(term.toString(), lastPosition, lastOffset + offset.startOffset(),
                        lastOffset + offset.endOffset(), posLen.getPositionLength(), type.type(),
                        extractExtendedAttributes(stream, includeAttributes)));
                }
                stream.end();
                lastOffset += offset.endOffset();
                lastPosition += posIncr.getPositionIncrement();

                lastPosition += analyzer.getPositionIncrementGap(field);
                lastOffset += analyzer.getOffsetGap(field);

            } catch (IOException e) {
                throw new ElasticsearchException("failed to analyze", e);
            } finally {
                IOUtils.closeWhileHandlingException(stream);
            }
        }

        private AnalyzeResponse.AnalyzeToken[] getArrayTokens() {
            return tokens.toArray(new AnalyzeResponse.AnalyzeToken[tokens.size()]);
        }

    }

    /**
     * other attribute extract object.
     * Extracted object group by AttributeClassName
     *
     * @param stream current TokenStream
     * @param includeAttributes filtering attributes
     * @return Map&lt;key value&gt;
     */
    private static Map<String, Object> extractExtendedAttributes(TokenStream stream, final Set<String> includeAttributes) {
        final Map<String, Object> extendedAttributes = new TreeMap<>();

        stream.reflectWith((attClass, key, value) -> {
            if (CharTermAttribute.class.isAssignableFrom(attClass)) {
                return;
            }
            if (PositionIncrementAttribute.class.isAssignableFrom(attClass)) {
                return;
            }
            if (OffsetAttribute.class.isAssignableFrom(attClass)) {
                return;
            }
            if (TypeAttribute.class.isAssignableFrom(attClass)) {
                return;
            }
            if (includeAttributes == null || includeAttributes.isEmpty() || includeAttributes.contains(key.toLowerCase(Locale.ROOT))) {
                if (value instanceof BytesRef) {
                    final BytesRef p = (BytesRef) value;
                    value = p.toString();
                }
                extendedAttributes.put(key, value);
            }
        });

        return extendedAttributes;
    }

    private static List<CharFilterFactory> parseCharFilterFactories(AnalyzeRequest request, IndexSettings indexSettings,
                                                                    AnalysisRegistry analysisRegistry, Environment environment,
                                                                    boolean normalizer) throws IOException {
        List<CharFilterFactory> charFilterFactoryList = new ArrayList<>();
        if (request.charFilters() != null && request.charFilters().size() > 0) {
            List<AnalyzeRequest.NameOrDefinition> charFilters = request.charFilters();
            for (AnalyzeRequest.NameOrDefinition charFilter : charFilters) {
                CharFilterFactory charFilterFactory;
                // parse anonymous settings
                if (charFilter.definition != null) {
                    Settings settings = getAnonymousSettings(charFilter.definition);
                    String charFilterTypeName = settings.get("type");
                    if (charFilterTypeName == null) {
                        throw new IllegalArgumentException("Missing [type] setting for anonymous char filter: " + charFilter.definition);
                    }
                    AnalysisModule.AnalysisProvider<CharFilterFactory> charFilterFactoryFactory =
                        analysisRegistry.getCharFilterProvider(charFilterTypeName);
                    if (charFilterFactoryFactory == null) {
                        throw new IllegalArgumentException("failed to find global char filter under [" + charFilterTypeName + "]");
                    }
                    // Need to set anonymous "name" of char_filter
                    charFilterFactory = charFilterFactoryFactory.get(getNaIndexSettings(settings), environment, "_anonymous_charfilter",
                        settings);
                } else {
                    AnalysisModule.AnalysisProvider<CharFilterFactory> charFilterFactoryFactory;
                    if (indexSettings == null) {
                        charFilterFactoryFactory = analysisRegistry.getCharFilterProvider(charFilter.name);
                        if (charFilterFactoryFactory == null) {
                            throw new IllegalArgumentException("failed to find global char filter under [" + charFilter.name + "]");
                        }
                        charFilterFactory = charFilterFactoryFactory.get(environment, charFilter.name);
                    } else {
                        charFilterFactoryFactory = analysisRegistry.getCharFilterProvider(charFilter.name, indexSettings);
                        if (charFilterFactoryFactory == null) {
                            throw new IllegalArgumentException("failed to find char filter under [" + charFilter.name + "]");
                        }
                        charFilterFactory = charFilterFactoryFactory.get(indexSettings, environment, charFilter.name,
                            AnalysisRegistry.getSettingsFromIndexSettings(indexSettings,
                                AnalysisRegistry.INDEX_ANALYSIS_CHAR_FILTER + "." + charFilter.name));
                    }
                }
                if (charFilterFactory == null) {
                    throw new IllegalArgumentException("failed to find char filter under [" + charFilter.name + "]");
                }
                if (normalizer) {
                    if (charFilterFactory instanceof MultiTermAwareComponent == false) {
                        throw new IllegalArgumentException("Custom normalizer may not use char filter ["
                            + charFilterFactory.name() + "]");
                    }
                    charFilterFactory = (CharFilterFactory) ((MultiTermAwareComponent) charFilterFactory).getMultiTermComponent();
                }
                charFilterFactoryList.add(charFilterFactory);
            }
        }
        return charFilterFactoryList;
    }

    public static class DeferredTokenFilterRegistry implements Function<String, TokenFilterFactory> {

        private final AnalysisRegistry analysisRegistry;
        private final IndexSettings indexSettings;
        Map<String, TokenFilterFactory> prebuiltFilters;

        public DeferredTokenFilterRegistry(AnalysisRegistry analysisRegistry, IndexSettings indexSettings) {
            this.analysisRegistry = analysisRegistry;
            if (indexSettings == null) {
                // Settings are null when _analyze is called with no index name, so
                // we create dummy settings which will make prebuilt analysis components
                // available
                Settings settings = Settings.builder()
                    .put(IndexMetaData.SETTING_VERSION_CREATED, Version.CURRENT)
                    .put(IndexMetaData.SETTING_NUMBER_OF_REPLICAS, 0)
                    .put(IndexMetaData.SETTING_NUMBER_OF_SHARDS, 1)
                    .put(IndexMetaData.SETTING_INDEX_UUID, UUIDs.randomBase64UUID())
                    .build();
                IndexMetaData metaData = IndexMetaData.builder(IndexMetaData.INDEX_UUID_NA_VALUE).settings(settings).build();
                indexSettings = new IndexSettings(metaData, Settings.EMPTY);
            }
            this.indexSettings = indexSettings;
        }

        @Override
        public TokenFilterFactory apply(String s) {
            if (prebuiltFilters == null) {
                try {
                    prebuiltFilters = analysisRegistry.buildTokenFilterFactories(indexSettings);
                } catch (IOException e) {
                    throw new UncheckedIOException(e);
                }
            }
            return prebuiltFilters.get(s);
        }
    }

    private static List<TokenFilterFactory> parseTokenFilterFactories(AnalyzeRequest request, IndexSettings indexSettings,
                                                                      AnalysisRegistry analysisRegistry, Environment environment,
                                                                      Tuple<String, TokenizerFactory> tokenizerFactory,
                                                                      List<CharFilterFactory> charFilterFactoryList,
                                                                      boolean normalizer) throws IOException {
        List<TokenFilterFactory> tokenFilterFactoryList = new ArrayList<>();
        DeferredTokenFilterRegistry deferredRegistry = new DeferredTokenFilterRegistry(analysisRegistry, indexSettings);
        if (request.tokenFilters() != null && request.tokenFilters().size() > 0) {
            List<AnalyzeRequest.NameOrDefinition> tokenFilters = request.tokenFilters();
            for (AnalyzeRequest.NameOrDefinition tokenFilter : tokenFilters) {
                TokenFilterFactory tokenFilterFactory;
                // parse anonymous settings
                if (tokenFilter.definition != null) {
                    Settings settings = getAnonymousSettings(tokenFilter.definition);
                    String filterTypeName = settings.get("type");
                    if (filterTypeName == null) {
                        throw new IllegalArgumentException("Missing [type] setting for anonymous token filter: " + tokenFilter.definition);
                    }
                    AnalysisModule.AnalysisProvider<TokenFilterFactory> tokenFilterFactoryFactory =
                        analysisRegistry.getTokenFilterProvider(filterTypeName);
                    if (tokenFilterFactoryFactory == null) {
                        throw new IllegalArgumentException("failed to find global token filter under [" + filterTypeName + "]");
                    }
                    // Need to set anonymous "name" of tokenfilter
                    tokenFilterFactory = tokenFilterFactoryFactory.get(getNaIndexSettings(settings), environment, "_anonymous_tokenfilter",
                        settings);
                    tokenFilterFactory = tokenFilterFactory.getChainAwareTokenFilterFactory(tokenizerFactory.v2(), charFilterFactoryList,
                        tokenFilterFactoryList, deferredRegistry);

                } else {
                    AnalysisModule.AnalysisProvider<TokenFilterFactory> tokenFilterFactoryFactory;
                    if (indexSettings == null) {
                        tokenFilterFactoryFactory = analysisRegistry.getTokenFilterProvider(tokenFilter.name);
                        if (tokenFilterFactoryFactory == null) {
                            throw new IllegalArgumentException("failed to find global token filter under [" + tokenFilter.name + "]");
                        }
                        tokenFilterFactory = tokenFilterFactoryFactory.get(environment, tokenFilter.name);
                    } else {
                        tokenFilterFactoryFactory = analysisRegistry.getTokenFilterProvider(tokenFilter.name, indexSettings);
                        if (tokenFilterFactoryFactory == null) {
                            throw new IllegalArgumentException("failed to find token filter under [" + tokenFilter.name + "]");
                        }
                        Settings settings = AnalysisRegistry.getSettingsFromIndexSettings(indexSettings,
                            AnalysisRegistry.INDEX_ANALYSIS_FILTER + "." + tokenFilter.name);
                        tokenFilterFactory = tokenFilterFactoryFactory.get(indexSettings, environment, tokenFilter.name, settings);
                        tokenFilterFactory = tokenFilterFactory.getChainAwareTokenFilterFactory(tokenizerFactory.v2(),
                            charFilterFactoryList, tokenFilterFactoryList, deferredRegistry);
                    }
                }
                if (tokenFilterFactory == null) {
                    throw new IllegalArgumentException("failed to find or create token filter under [" + tokenFilter.name + "]");
                }
                if (normalizer) {
                    if (tokenFilterFactory instanceof MultiTermAwareComponent == false) {
                        throw new IllegalArgumentException("Custom normalizer may not use filter ["
                            + tokenFilterFactory.name() + "]");
                    }
                    tokenFilterFactory = (TokenFilterFactory) ((MultiTermAwareComponent) tokenFilterFactory).getMultiTermComponent();
                }
                tokenFilterFactoryList.add(tokenFilterFactory);
            }
        }
        return tokenFilterFactoryList;
    }

    private static Tuple<String, TokenizerFactory> parseTokenizerFactory(AnalyzeRequest request, IndexAnalyzers indexAnalzyers,
                                                          AnalysisRegistry analysisRegistry, Environment environment) throws IOException {
        String name;
        TokenizerFactory tokenizerFactory;
        final AnalyzeRequest.NameOrDefinition tokenizer = request.tokenizer();
        // parse anonymous settings
        if (tokenizer.definition != null) {
            Settings settings = getAnonymousSettings(tokenizer.definition);
            String tokenizerTypeName = settings.get("type");
            if (tokenizerTypeName == null) {
                throw new IllegalArgumentException("Missing [type] setting for anonymous tokenizer: " + tokenizer.definition);
            }
            AnalysisModule.AnalysisProvider<TokenizerFactory> tokenizerFactoryFactory =
                analysisRegistry.getTokenizerProvider(tokenizerTypeName);
            if (tokenizerFactoryFactory == null) {
                throw new IllegalArgumentException("failed to find global tokenizer under [" + tokenizerTypeName + "]");
            }
            // Need to set anonymous "name" of tokenizer
            name = "_anonymous_tokenizer";
            tokenizerFactory = tokenizerFactoryFactory.get(getNaIndexSettings(settings), environment, "_anonymous_tokenizer", settings);
        } else {
            AnalysisModule.AnalysisProvider<TokenizerFactory> tokenizerFactoryFactory;
            if (indexAnalzyers == null) {
                tokenizerFactory = getTokenizerFactory(analysisRegistry, environment, tokenizer.name);
                name = tokenizer.name;
            } else {
                tokenizerFactoryFactory = analysisRegistry.getTokenizerProvider(tokenizer.name, indexAnalzyers.getIndexSettings());
                if (tokenizerFactoryFactory == null) {
                    throw new IllegalArgumentException("failed to find tokenizer under [" + tokenizer.name + "]");
                }
                name = tokenizer.name;
                tokenizerFactory = tokenizerFactoryFactory.get(indexAnalzyers.getIndexSettings(), environment, tokenizer.name,
                    AnalysisRegistry.getSettingsFromIndexSettings(indexAnalzyers.getIndexSettings(),
                        AnalysisRegistry.INDEX_ANALYSIS_TOKENIZER + "." + tokenizer.name));
            }
        }
        return new Tuple<>(name, tokenizerFactory);
    }

    private static TokenizerFactory getTokenizerFactory(AnalysisRegistry analysisRegistry, Environment environment,
                                                        String name) throws IOException {
        AnalysisModule.AnalysisProvider<TokenizerFactory> tokenizerFactoryFactory;
        TokenizerFactory tokenizerFactory;
        tokenizerFactoryFactory = analysisRegistry.getTokenizerProvider(name);
        if (tokenizerFactoryFactory == null) {
            throw new IllegalArgumentException("failed to find global tokenizer under [" + name + "]");
        }
        tokenizerFactory = tokenizerFactoryFactory.get(environment, name);
        return tokenizerFactory;
    }

    private static IndexSettings getNaIndexSettings(Settings settings) {
        IndexMetaData metaData = IndexMetaData.builder(IndexMetaData.INDEX_UUID_NA_VALUE).settings(settings).build();
        return new IndexSettings(metaData, Settings.EMPTY);
    }

    private static Settings getAnonymousSettings(Settings providerSetting) {
        return Settings.builder().put(providerSetting)
            // for _na_
            .put(IndexMetaData.SETTING_VERSION_CREATED, Version.CURRENT)
            .put(IndexMetaData.SETTING_NUMBER_OF_REPLICAS, 0)
            .put(IndexMetaData.SETTING_NUMBER_OF_SHARDS, 1)
            .put(IndexMetaData.SETTING_INDEX_UUID, UUIDs.randomBase64UUID())
            .build();
    }

}<|MERGE_RESOLUTION|>--- conflicted
+++ resolved
@@ -65,10 +65,7 @@
 import java.io.IOException;
 import java.io.Reader;
 import java.io.StringReader;
-<<<<<<< HEAD
-=======
 import java.io.UncheckedIOException;
->>>>>>> 0c7f6570
 import java.util.ArrayList;
 import java.util.HashSet;
 import java.util.List;
@@ -91,13 +88,9 @@
     public TransportAnalyzeAction(Settings settings, ThreadPool threadPool, ClusterService clusterService,
                                   TransportService transportService, IndicesService indicesService, ActionFilters actionFilters,
                                   IndexNameExpressionResolver indexNameExpressionResolver, Environment environment) {
-<<<<<<< HEAD
-        super(settings, AnalyzeAction.NAME, threadPool, clusterService, transportService, actionFilters, indexNameExpressionResolver, AnalyzeRequest::new, ThreadPool.Names.ANALYZE);
-=======
         super(settings, AnalyzeAction.NAME, threadPool, clusterService, transportService, actionFilters, indexNameExpressionResolver,
             AnalyzeRequest::new, ThreadPool.Names.ANALYZE);
         this.settings = settings;
->>>>>>> 0c7f6570
         this.indicesService = indicesService;
         this.environment = environment;
     }
@@ -400,13 +393,9 @@
         return detailResponse;
     }
 
-<<<<<<< HEAD
-    private static TokenStream createStackedTokenStream(String source, CharFilterFactory[] charFilterFactories, TokenizerFactory tokenizerFactory, TokenFilterFactory[] tokenFilterFactories, int current) {
-=======
     private static TokenStream createStackedTokenStream(String source, CharFilterFactory[] charFilterFactories,
                                                         TokenizerFactory tokenizerFactory, TokenFilterFactory[] tokenFilterFactories,
                                                         int current) {
->>>>>>> 0c7f6570
         Reader reader = new StringReader(source);
         for (CharFilterFactory charFilterFactory : charFilterFactories) {
             reader = charFilterFactory.create(reader);

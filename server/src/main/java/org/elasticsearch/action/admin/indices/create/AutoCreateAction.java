--- conflicted
+++ resolved
@@ -70,15 +70,10 @@
         public TransportAction(TransportService transportService, ClusterService clusterService, ThreadPool threadPool,
                                ActionFilters actionFilters, IndexNameExpressionResolver indexNameExpressionResolver,
                                MetadataCreateIndexService createIndexService,
-<<<<<<< HEAD
                                MetadataCreateDataStreamService metadataCreateDataStreamService,
                                AutoCreateIndex autoCreateIndex) {
-            super(NAME, transportService, clusterService, threadPool, actionFilters, CreateIndexRequest::new, indexNameExpressionResolver);
-=======
-                               MetadataCreateDataStreamService metadataCreateDataStreamService) {
             super(NAME, transportService, clusterService, threadPool, actionFilters, CreateIndexRequest::new, indexNameExpressionResolver,
                     CreateIndexResponse::new, ThreadPool.Names.SAME);
->>>>>>> 9aa17e4d
             this.activeShardsObserver = new ActiveShardsObserver(clusterService, threadPool);
             this.createIndexService = createIndexService;
             this.metadataCreateDataStreamService = metadataCreateDataStreamService;

/*
 * Copyright Elasticsearch B.V. and/or licensed to Elasticsearch B.V. under one
 * or more contributor license agreements. Licensed under the Elastic License
 * 2.0 and the Server Side Public License, v 1; you may not use this file except
 * in compliance with, at your election, the Elastic License 2.0 or the Server
 * Side Public License, v 1.
 */

package org.elasticsearch.action.admin.indices.create;

import org.apache.logging.log4j.LogManager;
import org.apache.logging.log4j.Logger;
import org.elasticsearch.action.ActionListener;
import org.elasticsearch.action.admin.indices.alias.Alias;
import org.elasticsearch.action.support.ActionFilters;
import org.elasticsearch.action.support.ActiveShardCount;
import org.elasticsearch.action.support.master.TransportMasterNodeAction;
import org.elasticsearch.cluster.ClusterState;
import org.elasticsearch.cluster.block.ClusterBlockException;
import org.elasticsearch.cluster.block.ClusterBlockLevel;
import org.elasticsearch.cluster.metadata.IndexNameExpressionResolver;
import org.elasticsearch.cluster.metadata.MetadataCreateIndexService;
import org.elasticsearch.cluster.service.ClusterService;
import org.elasticsearch.common.Strings;
import org.elasticsearch.common.inject.Inject;
import org.elasticsearch.common.settings.Settings;
import org.elasticsearch.indices.SystemIndexDescriptor;
import org.elasticsearch.indices.SystemIndices;
import org.elasticsearch.indices.SystemIndices.SystemIndexAccessLevel;
import org.elasticsearch.tasks.Task;
import org.elasticsearch.threadpool.ThreadPool;
import org.elasticsearch.transport.TransportService;

import java.util.List;
import java.util.Objects;
import java.util.Set;

import static org.elasticsearch.cluster.metadata.IndexMetadata.SETTING_INDEX_HIDDEN;

/**
 * Create index action.
 */
public class TransportCreateIndexAction extends TransportMasterNodeAction<CreateIndexRequest, CreateIndexResponse> {
    private static final Logger logger = LogManager.getLogger(TransportCreateIndexAction.class);

    private final MetadataCreateIndexService createIndexService;
    private final SystemIndices systemIndices;

    @Inject
    public TransportCreateIndexAction(
        TransportService transportService,
        ClusterService clusterService,
        ThreadPool threadPool,
        MetadataCreateIndexService createIndexService,
        ActionFilters actionFilters,
        IndexNameExpressionResolver indexNameExpressionResolver,
        SystemIndices systemIndices
    ) {
        super(
            CreateIndexAction.NAME,
            transportService,
            clusterService,
            threadPool,
            actionFilters,
            CreateIndexRequest::new,
            indexNameExpressionResolver,
            CreateIndexResponse::new,
            ThreadPool.Names.SAME
        );
        this.createIndexService = createIndexService;
        this.systemIndices = systemIndices;
    }

    @Override
    protected ClusterBlockException checkBlock(CreateIndexRequest request, ClusterState state) {
        return state.blocks().indexBlockedException(ClusterBlockLevel.METADATA_WRITE, request.index());
    }

    @Override
    protected void masterOperation(
        Task task,
        final CreateIndexRequest request,
        final ClusterState state,
        final ActionListener<CreateIndexResponse> listener
    ) {
        String cause = request.cause();
        if (cause.isEmpty()) {
            cause = "api";
        }

        final long resolvedAt = System.currentTimeMillis();
        final String indexName = indexNameExpressionResolver.resolveDateMathExpression(request.index(), resolvedAt);

        final SystemIndexDescriptor mainDescriptor = systemIndices.findMatchingDescriptor(indexName);
        final boolean isSystemIndex = mainDescriptor != null;
        final boolean isManagedSystemIndex = isSystemIndex && mainDescriptor.isAutomaticallyManaged();
        if (mainDescriptor != null && mainDescriptor.isNetNew()) {
            final SystemIndexAccessLevel systemIndexAccessLevel = systemIndices.getSystemIndexAccessLevel(threadPool.getThreadContext());
            if (systemIndexAccessLevel != SystemIndexAccessLevel.ALL) {
                if (systemIndexAccessLevel == SystemIndexAccessLevel.RESTRICTED) {
                    if (systemIndices.getProductSystemIndexNamePredicate(threadPool.getThreadContext()).test(indexName) == false) {
                        throw systemIndices.netNewSystemIndexAccessException(threadPool.getThreadContext(), List.of(indexName));
                    }
                } else {
                    // BACKWARDS_COMPATIBLE_ONLY should never be a possibility here, it cannot be returned from getSystemIndexAccessLevel
                    assert systemIndexAccessLevel == SystemIndexAccessLevel.NONE
                        : "Expected no system index access but level is " + systemIndexAccessLevel;
                    throw systemIndices.netNewSystemIndexAccessException(threadPool.getThreadContext(), List.of(indexName));
                }
            }
        }

        if (isSystemIndex) {
            if (Objects.isNull(request.settings())) {
                request.settings(SystemIndexDescriptor.DEFAULT_SETTINGS);
            } else if (false == request.settings().hasValue(SETTING_INDEX_HIDDEN)) {
                request.settings(Settings.builder()
                    .put(request.settings())
                    .put(SETTING_INDEX_HIDDEN, true)
                    .build());
            } else if ("false".equals(request.settings().get(SETTING_INDEX_HIDDEN))) {
                final String message = "Cannot create system index [" + indexName + "] with [index.hidden] set to 'false'";
                logger.warn(message);
                listener.onFailure(new IllegalStateException(message));
                return;
            }
        }

        final CreateIndexClusterStateUpdateRequest updateRequest;

        // Requests that a cluster generates itself are permitted to create a system index with
        // different mappings, settings etc. This is so that rolling upgrade scenarios still work.
        // We check this via the request's origin. Eventually, `SystemIndexManager` will reconfigure
        // the index to the latest settings.
<<<<<<< HEAD
        if (isManagedSystemIndex && Strings.isNullOrEmpty(request.origin())) {
            final SystemIndexDescriptor descriptor =
                mainDescriptor.getDescriptorCompatibleWith(state.nodes().getSmallestNonClientNodeVersion());
=======
        if (isSystemIndex && Strings.isNullOrEmpty(request.origin())) {
            final SystemIndexDescriptor descriptor = mainDescriptor.getDescriptorCompatibleWith(
                state.nodes().getSmallestNonClientNodeVersion()
            );
>>>>>>> 30e15ba8
            if (descriptor == null) {
                final String message = mainDescriptor.getMinimumNodeVersionMessage("create index");
                logger.warn(message);
                listener.onFailure(new IllegalStateException(message));
                return;
            }
            updateRequest = buildSystemIndexUpdateRequest(request, cause, descriptor);
        } else {
            updateRequest = buildUpdateRequest(request, cause, indexName, resolvedAt);
        }

        createIndexService.createIndex(
            updateRequest,
            listener.map(response -> new CreateIndexResponse(response.isAcknowledged(), response.isShardsAcknowledged(), indexName))
        );
    }

    private CreateIndexClusterStateUpdateRequest buildUpdateRequest(
        CreateIndexRequest request,
        String cause,
        String indexName,
        long nameResolvedAt
    ) {
        return new CreateIndexClusterStateUpdateRequest(cause, indexName, request.index()).ackTimeout(request.timeout())
            .masterNodeTimeout(request.masterNodeTimeout())
            .settings(request.settings())
            .mappings(request.mappings())
            .aliases(request.aliases())
            .nameResolvedInstant(nameResolvedAt)
            .waitForActiveShards(request.waitForActiveShards());
    }

    private CreateIndexClusterStateUpdateRequest buildSystemIndexUpdateRequest(
        CreateIndexRequest request,
        String cause,
        SystemIndexDescriptor descriptor
    ) {
        final Settings settings = Objects.requireNonNullElse(descriptor.getSettings(), Settings.EMPTY);

        final Set<Alias> aliases;
        if (descriptor.getAliasName() == null) {
            aliases = Set.of();
        } else {
            aliases = Set.of(new Alias(descriptor.getAliasName()));
        }

        final CreateIndexClusterStateUpdateRequest updateRequest = new CreateIndexClusterStateUpdateRequest(
            cause,
            descriptor.getPrimaryIndex(),
            request.index()
        );

        return updateRequest.ackTimeout(request.timeout())
            .masterNodeTimeout(request.masterNodeTimeout())
            .aliases(aliases)
            .waitForActiveShards(ActiveShardCount.ALL)
            .mappings(descriptor.getMappings())
            .settings(settings);
    }
}<|MERGE_RESOLUTION|>--- conflicted
+++ resolved
@@ -132,16 +132,9 @@
         // different mappings, settings etc. This is so that rolling upgrade scenarios still work.
         // We check this via the request's origin. Eventually, `SystemIndexManager` will reconfigure
         // the index to the latest settings.
-<<<<<<< HEAD
         if (isManagedSystemIndex && Strings.isNullOrEmpty(request.origin())) {
             final SystemIndexDescriptor descriptor =
                 mainDescriptor.getDescriptorCompatibleWith(state.nodes().getSmallestNonClientNodeVersion());
-=======
-        if (isSystemIndex && Strings.isNullOrEmpty(request.origin())) {
-            final SystemIndexDescriptor descriptor = mainDescriptor.getDescriptorCompatibleWith(
-                state.nodes().getSmallestNonClientNodeVersion()
-            );
->>>>>>> 30e15ba8
             if (descriptor == null) {
                 final String message = mainDescriptor.getMinimumNodeVersionMessage("create index");
                 logger.warn(message);

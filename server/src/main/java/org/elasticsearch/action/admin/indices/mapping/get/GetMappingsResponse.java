/*
 * Copyright Elasticsearch B.V. and/or licensed to Elasticsearch B.V. under one
 * or more contributor license agreements. Licensed under the "Elastic License
 * 2.0", the "GNU Affero General Public License v3.0 only", and the "Server Side
 * Public License v 1"; you may not use this file except in compliance with, at
 * your election, the "Elastic License 2.0", the "GNU Affero General Public
 * License v3.0 only", or the "Server Side Public License, v 1".
 */

package org.elasticsearch.action.admin.indices.mapping.get;

import org.elasticsearch.action.ActionResponse;
import org.elasticsearch.cluster.metadata.MappingMetadata;
import org.elasticsearch.common.Strings;
import org.elasticsearch.common.collect.Iterators;
import org.elasticsearch.common.io.stream.StreamOutput;
import org.elasticsearch.common.xcontent.ChunkedToXContentObject;
import org.elasticsearch.core.UpdateForV10;
import org.elasticsearch.xcontent.ParseField;
import org.elasticsearch.xcontent.ToXContent;

import java.io.IOException;
import java.util.Iterator;
import java.util.Map;

public class GetMappingsResponse extends ActionResponse implements ChunkedToXContentObject {

    private static final ParseField MAPPINGS = new ParseField("mappings");

    private final Map<String, MappingMetadata> mappings;

    public GetMappingsResponse(Map<String, MappingMetadata> mappings) {
        this.mappings = mappings;
    }

<<<<<<< HEAD
    GetMappingsResponse(StreamInput in) throws IOException {
        mappings = in.readImmutableMap(in.getTransportVersion().before(TransportVersions.V_8_0_0) ? i -> {
            int mappingCount = i.readVInt();
            assert mappingCount == 1 || mappingCount == 0 : "Expected 0 or 1 mappings but got " + mappingCount;
            if (mappingCount == 1) {
                String type = i.readString();
                assert MapperService.SINGLE_MAPPING_NAME.equals(type) : "Expected type [_doc] but got [" + type + "]";
                return new MappingMetadata(i);
            } else {
                return MappingMetadata.EMPTY_MAPPINGS;
            }
        } : i -> i.readBoolean() ? new MappingMetadata(i) : MappingMetadata.EMPTY_MAPPINGS);
    }

=======
>>>>>>> e4c2c3b7
    public Map<String, MappingMetadata> mappings() {
        return mappings;
    }

    public Map<String, MappingMetadata> getMappings() {
        return mappings();
    }

    /**
     * NB prior to 9.0 this was a TransportMasterNodeReadAction so for BwC we must remain able to write these responses until
     * we no longer need to support calling this action remotely.
     */
    @UpdateForV10(owner = UpdateForV10.Owner.DATA_MANAGEMENT)
    @Override
    public void writeTo(StreamOutput out) throws IOException {
        MappingMetadata.writeMappingMetadata(out, mappings);
    }

    @Override
    public Iterator<ToXContent> toXContentChunked(ToXContent.Params outerParams) {
        return Iterators.concat(
            Iterators.single((b, p) -> b.startObject()),
            Iterators.map(getMappings().entrySet().iterator(), indexEntry -> (builder, params) -> {
                builder.startObject(indexEntry.getKey());
                if (indexEntry.getValue() != null) {
                    builder.field(MAPPINGS.getPreferredName(), indexEntry.getValue().sourceAsMap());
                } else {
                    builder.startObject(MAPPINGS.getPreferredName()).endObject();
                }
                builder.endObject();
                return builder;
            }),
            Iterators.single((b, p) -> b.endObject())
        );
    }

    @Override
    public String toString() {
        return Strings.toString(this);
    }

    @Override
    public int hashCode() {
        return mappings.hashCode();
    }

    @Override
    public boolean equals(Object obj) {
        if (obj == null) {
            return false;
        }

        if (getClass() != obj.getClass()) {
            return false;
        }

        GetMappingsResponse other = (GetMappingsResponse) obj;
        return this.mappings.equals(other.mappings);
    }
}<|MERGE_RESOLUTION|>--- conflicted
+++ resolved
@@ -33,23 +33,6 @@
         this.mappings = mappings;
     }
 
-<<<<<<< HEAD
-    GetMappingsResponse(StreamInput in) throws IOException {
-        mappings = in.readImmutableMap(in.getTransportVersion().before(TransportVersions.V_8_0_0) ? i -> {
-            int mappingCount = i.readVInt();
-            assert mappingCount == 1 || mappingCount == 0 : "Expected 0 or 1 mappings but got " + mappingCount;
-            if (mappingCount == 1) {
-                String type = i.readString();
-                assert MapperService.SINGLE_MAPPING_NAME.equals(type) : "Expected type [_doc] but got [" + type + "]";
-                return new MappingMetadata(i);
-            } else {
-                return MappingMetadata.EMPTY_MAPPINGS;
-            }
-        } : i -> i.readBoolean() ? new MappingMetadata(i) : MappingMetadata.EMPTY_MAPPINGS);
-    }
-
-=======
->>>>>>> e4c2c3b7
     public Map<String, MappingMetadata> mappings() {
         return mappings;
     }

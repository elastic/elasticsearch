/*
 * Copyright Elasticsearch B.V. and/or licensed to Elasticsearch B.V. under one
 * or more contributor license agreements. Licensed under the "Elastic License
 * 2.0", the "GNU Affero General Public License v3.0 only", and the "Server Side
 * Public License v 1"; you may not use this file except in compliance with, at
 * your election, the "Elastic License 2.0", the "GNU Affero General Public
 * License v3.0 only", or the "Server Side Public License, v 1".
 */

package org.elasticsearch.action.admin.indices.resolve;

import org.elasticsearch.TransportVersion;
import org.elasticsearch.TransportVersions;
import org.elasticsearch.action.ActionRequest;
import org.elasticsearch.action.ActionRequestValidationException;
import org.elasticsearch.action.IndicesRequest;
import org.elasticsearch.action.support.IndicesOptions;
import org.elasticsearch.common.Strings;
import org.elasticsearch.common.io.stream.StreamInput;
import org.elasticsearch.common.io.stream.StreamOutput;
import org.elasticsearch.core.TimeValue;
import org.elasticsearch.tasks.CancellableTask;
import org.elasticsearch.tasks.Task;
import org.elasticsearch.tasks.TaskId;
import org.elasticsearch.transport.RemoteClusterAware;

import java.io.IOException;
import java.util.Arrays;
import java.util.Map;
import java.util.Objects;

public class ResolveClusterActionRequest extends ActionRequest implements IndicesRequest.Replaceable {

    public static final IndicesOptions DEFAULT_INDICES_OPTIONS = IndicesOptions.strictExpandOpen();
    public static final String TRANSPORT_VERSION_ERROR_MESSAGE_PREFIX = "ResolveClusterAction requires at least version";

    private String[] names;
    /*
     * Tracks whether the user originally requested any local indices
     * Due to how the IndicesAndAliasResolver.resolveIndicesAndAliases method works, when a user
     * requests both a local index with a wildcard and remote index and the local index wildcard
     * matches an index for which the user lacks permission, when the local index info is lost
     * when the indices(String... indices) method is called to overwrite the
     * indices array.
     *
     * Example: request is _resolve/cluster/index1*,my_remote_cluster:index1
     * The indices array in the Request is originally set as [index1*, my_remote_cluster:index1]
     * but gets overridden to [my_remote_cluster:index1]
     * Since the user requested information about whether there are any matching indices on the local
     * cluster, we need to parse the original indices request to track whether to include the local
     * cluster in the response.
     */
    private boolean localIndicesRequested = false;
    private IndicesOptions indicesOptions;
    private final TimeValue DEFAULT_HANDSHAKE_TIMEOUT = TimeValue.timeValueSeconds(9);
    private TimeValue timeout;

    // true if the user did not provide any index expression - they only want cluster level info, not index matching
    private final boolean clusterInfoOnly;
    // Whether this request is being processed on the primary ("local") cluster being queried or on a remote.
    // This is needed when clusterInfoOnly=true since we need to know whether to list out all possible remotes
    // on a node. (We don't want cross-cluster chaining on remotes that might be configured with their own remotes.)
    private final boolean isQueryingCluster;

    public ResolveClusterActionRequest(String[] names) {
        this(names, DEFAULT_INDICES_OPTIONS, false, true);
        assert names != null && names.length > 0 : "One or more index expressions must be included with this constructor";
    }

    @SuppressWarnings("this-escape")
    public ResolveClusterActionRequest(String[] names, IndicesOptions indicesOptions, boolean clusterInfoOnly, boolean queryingCluster) {
        this.names = names;
        this.localIndicesRequested = localIndicesPresent(names);
        this.indicesOptions = indicesOptions;
        this.clusterInfoOnly = clusterInfoOnly;
        this.isQueryingCluster = queryingCluster;
    }

    @SuppressWarnings("this-escape")
    public ResolveClusterActionRequest(StreamInput in) throws IOException {
        super(in);
        if (in.getTransportVersion().before(TransportVersions.V_8_13_0)) {
            throw new UnsupportedOperationException(createVersionErrorMessage(in.getTransportVersion()));
        }
        this.names = in.readStringArray();
        this.indicesOptions = IndicesOptions.readIndicesOptions(in);
        this.localIndicesRequested = localIndicesPresent(names);
        if (in.getTransportVersion().onOrAfter(TransportVersions.RESOLVE_CLUSTER_NO_INDEX_EXPRESSION)) {
            this.clusterInfoOnly = in.readBoolean();
            this.isQueryingCluster = in.readBoolean();
        } else {
            this.clusterInfoOnly = false;
            this.isQueryingCluster = false;
        }
    }

    @Override
    public void writeTo(StreamOutput out) throws IOException {
        super.writeTo(out);
        if (out.getTransportVersion().before(TransportVersions.V_8_13_0)) {
            throw new UnsupportedOperationException(createVersionErrorMessage(out.getTransportVersion()));
        }
        out.writeStringArray(names);
        indicesOptions.writeIndicesOptions(out);
        if (out.getTransportVersion().onOrAfter(TransportVersions.RESOLVE_CLUSTER_NO_INDEX_EXPRESSION)) {
            out.writeBoolean(clusterInfoOnly);
            out.writeBoolean(isQueryingCluster);
        }
    }

    static String createVersionErrorMessage(TransportVersion versionFound) {
        return Strings.format(
            "%s %s but was %s",
            TRANSPORT_VERSION_ERROR_MESSAGE_PREFIX,
            TransportVersions.V_8_13_0.toReleaseVersion(),
            versionFound.toReleaseVersion()
        );
    }

    @Override
    public ActionRequestValidationException validate() {
        return null;
    }

    @Override
    public boolean equals(Object o) {
        if (this == o) return true;
        if (o == null || getClass() != o.getClass()) return false;
        ResolveClusterActionRequest request = (ResolveClusterActionRequest) o;
        return Arrays.equals(names, request.names) && indicesOptions.equals(request.indicesOptions());
    }

    @Override
    public int hashCode() {
        int result = Objects.hash(indicesOptions);
        result = 31 * result + Arrays.hashCode(names);
        return result;
    }

    @Override
    public String[] indices() {
        return names;
    }

<<<<<<< HEAD
    public TimeValue getTimeout() {
        return timeout;
=======
    public boolean clusterInfoOnly() {
        return clusterInfoOnly;
    }

    public boolean queryingCluster() {
        return isQueryingCluster;
>>>>>>> e2f2ac35
    }

    public boolean isLocalIndicesRequested() {
        return localIndicesRequested;
    }

    @Override
    public IndicesOptions indicesOptions() {
        return indicesOptions;
    }

    // for testing
    protected IndicesRequest indicesOptions(IndicesOptions indicesOptions) {
        this.indicesOptions = indicesOptions;
        return this;
    }

    @Override
    public IndicesRequest indices(String... indices) {
        this.names = indices;
        return this;
    }

    @Override
    public boolean allowsRemoteIndices() {
        return true;
    }

    @Override
    public boolean includeDataStreams() {
        // request must allow data streams because the index name expression resolver for the action handler assumes it
        return true;
    }

    @Override
    public Task createTask(long id, String type, String action, TaskId parentTaskId, Map<String, String> headers) {
        return new CancellableTask(id, type, action, "", parentTaskId, headers) {
            @Override
            public String getDescription() {
                if (indices().length == 0) {
                    return "resolve/cluster";
                } else {
                    return "resolve/cluster for " + Arrays.toString(indices());
                }
            }
        };
    }

    boolean localIndicesPresent(String[] indices) {
        for (String index : indices) {
            if (RemoteClusterAware.isRemoteIndexName(index) == false) {
                return true;
            }
        }
        return false;
    }

<<<<<<< HEAD
    public void setTimeout(String timeout) {
        this.timeout = TimeValue.parseTimeValue(timeout, "timeout");
        // The default handshake timeout.
        // Cap the max value to 9s even if user specifies a value > 9s as distrib code defaults to 9s.
        if (this.timeout.getSeconds() > 9) {
            this.timeout = DEFAULT_HANDSHAKE_TIMEOUT;
        }
=======
    @Override
    public String toString() {
        return "ResolveClusterActionRequest{"
            + "indices="
            + Arrays.toString(names)
            + ", localIndicesRequested="
            + localIndicesRequested
            + ", clusterInfoOnly="
            + clusterInfoOnly
            + ", queryingCluster="
            + isQueryingCluster
            + '}';
>>>>>>> e2f2ac35
    }
}<|MERGE_RESOLUTION|>--- conflicted
+++ resolved
@@ -142,17 +142,15 @@
         return names;
     }
 
-<<<<<<< HEAD
     public TimeValue getTimeout() {
         return timeout;
-=======
+
     public boolean clusterInfoOnly() {
         return clusterInfoOnly;
     }
 
     public boolean queryingCluster() {
         return isQueryingCluster;
->>>>>>> e2f2ac35
     }
 
     public boolean isLocalIndicesRequested() {
@@ -210,7 +208,6 @@
         return false;
     }
 
-<<<<<<< HEAD
     public void setTimeout(String timeout) {
         this.timeout = TimeValue.parseTimeValue(timeout, "timeout");
         // The default handshake timeout.
@@ -218,7 +215,7 @@
         if (this.timeout.getSeconds() > 9) {
             this.timeout = DEFAULT_HANDSHAKE_TIMEOUT;
         }
-=======
+
     @Override
     public String toString() {
         return "ResolveClusterActionRequest{"
@@ -231,6 +228,5 @@
             + ", queryingCluster="
             + isQueryingCluster
             + '}';
->>>>>>> e2f2ac35
     }
 }
--- conflicted
+++ resolved
@@ -567,18 +567,8 @@
             if (names.length == 1 && (Metadata.ALL.equals(names[0]) || Regex.isMatchAllPattern(names[0]))) {
                 names = new String[] { "**" };
             }
-<<<<<<< HEAD
-            Set<IndexNameExpressionResolver.ResolvedExpression> resolvedIndexAbstractions = resolver.resolveExpressions(
-                clusterState,
-                indicesOptions,
-                true,
-                names
-            );
-            for (IndexNameExpressionResolver.ResolvedExpression s : resolvedIndexAbstractions) {
-=======
             Set<ResolvedExpression> resolvedIndexAbstractions = resolver.resolveExpressions(clusterState, indicesOptions, true, names);
             for (ResolvedExpression s : resolvedIndexAbstractions) {
->>>>>>> d102659d
                 enrichIndexAbstraction(clusterState, s, indices, aliases, dataStreams);
             }
             indices.sort(Comparator.comparing(ResolvedIndexAbstraction::getName));
@@ -609,21 +599,13 @@
 
         private static void enrichIndexAbstraction(
             ClusterState clusterState,
-<<<<<<< HEAD
-            IndexNameExpressionResolver.ResolvedExpression resolvedExpression,
-=======
-            ResolvedExpression indexAbstraction,
->>>>>>> d102659d
+            ResolvedExpression resolvedExpression,
             List<ResolvedIndex> indices,
             List<ResolvedAlias> aliases,
             List<ResolvedDataStream> dataStreams
         ) {
-<<<<<<< HEAD
             SortedMap<String, IndexAbstraction> indicesLookup = clusterState.metadata().getIndicesLookup();
             IndexAbstraction ia = indicesLookup.get(resolvedExpression.resource());
-=======
-            IndexAbstraction ia = clusterState.metadata().getIndicesLookup().get(indexAbstraction.resource());
->>>>>>> d102659d
             if (ia != null) {
                 switch (ia.getType()) {
                     case CONCRETE_INDEX -> {
@@ -686,7 +668,8 @@
                     case DATA -> ia.getIndices().stream();
                     case FAILURES -> {
                         assert ia.isDataStreamRelated() : "Illegal selector [failures] used on non data stream alias";
-                        yield ia.getIndices().stream()
+                        yield ia.getIndices()
+                            .stream()
                             .map(Index::getName)
                             .map(indicesLookup::get)
                             .map(IndexAbstraction::getParentDataStream)

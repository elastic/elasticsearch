/*
 * Copyright Elasticsearch B.V. and/or licensed to Elasticsearch B.V. under one
 * or more contributor license agreements. Licensed under the "Elastic License
 * 2.0", the "GNU Affero General Public License v3.0 only", and the "Server Side
 * Public License v 1"; you may not use this file except in compliance with, at
 * your election, the "Elastic License 2.0", the "GNU Affero General Public
 * License v3.0 only", or the "Server Side Public License, v 1".
 */

package org.elasticsearch.action.admin.indices.resolve;

import org.apache.logging.log4j.LogManager;
import org.apache.logging.log4j.Logger;
import org.elasticsearch.Build;
import org.elasticsearch.ElasticsearchSecurityException;
import org.elasticsearch.ExceptionsHelper;
import org.elasticsearch.action.ActionListener;
import org.elasticsearch.action.ActionRunnable;
import org.elasticsearch.action.ActionType;
import org.elasticsearch.action.OriginalIndices;
import org.elasticsearch.action.RemoteClusterActionType;
import org.elasticsearch.action.support.ActionFilters;
import org.elasticsearch.action.support.HandledTransportAction;
import org.elasticsearch.action.support.IndicesOptions;
import org.elasticsearch.action.support.ListenerTimeouts;
import org.elasticsearch.action.support.RefCountingRunnable;
import org.elasticsearch.client.internal.RemoteClusterClient;
import org.elasticsearch.cluster.ClusterState;
import org.elasticsearch.cluster.metadata.IndexNameExpressionResolver;
import org.elasticsearch.cluster.service.ClusterService;
import org.elasticsearch.common.util.concurrent.EsExecutors;
import org.elasticsearch.core.Strings;
import org.elasticsearch.index.IndexNotFoundException;
import org.elasticsearch.injection.guice.Inject;
import org.elasticsearch.search.SearchService;
import org.elasticsearch.tasks.CancellableTask;
import org.elasticsearch.tasks.Task;
import org.elasticsearch.threadpool.ThreadPool;
import org.elasticsearch.transport.ConnectTransportException;
import org.elasticsearch.transport.RemoteClusterAware;
import org.elasticsearch.transport.RemoteClusterService;
import org.elasticsearch.transport.TransportService;

import java.util.ArrayList;
import java.util.List;
import java.util.Map;
import java.util.concurrent.ConcurrentHashMap;
import java.util.concurrent.Executor;
import java.util.concurrent.atomic.AtomicBoolean;

import static org.elasticsearch.action.search.TransportSearchHelper.checkCCSVersionCompatibility;

public class TransportResolveClusterAction extends HandledTransportAction<ResolveClusterActionRequest, ResolveClusterActionResponse> {

    private static final Logger logger = LogManager.getLogger(TransportResolveClusterAction.class);

    public static final String NAME = "indices:admin/resolve/cluster";
    public static final ActionType<ResolveClusterActionResponse> TYPE = new ActionType<>(NAME);
    public static final RemoteClusterActionType<ResolveClusterActionResponse> REMOTE_TYPE = new RemoteClusterActionType<>(
        NAME,
        ResolveClusterActionResponse::new
    );

    private static final String DUMMY_INDEX_FOR_OLDER_CLUSTERS = "*:dummy*";

    private final Executor searchCoordinationExecutor;
    private final ClusterService clusterService;
    private final RemoteClusterService remoteClusterService;
    private final IndexNameExpressionResolver indexNameExpressionResolver;
    private final boolean ccsCheckCompatibility;
    private final ThreadPool threadPool;

    @Inject
    public TransportResolveClusterAction(
        TransportService transportService,
        ClusterService clusterService,
        ThreadPool threadPool,
        ActionFilters actionFilters,
        IndexNameExpressionResolver indexNameExpressionResolver
    ) {
        super(NAME, transportService, actionFilters, ResolveClusterActionRequest::new, EsExecutors.DIRECT_EXECUTOR_SERVICE);
        this.searchCoordinationExecutor = threadPool.executor(ThreadPool.Names.SEARCH_COORDINATION);
        this.clusterService = clusterService;
        this.remoteClusterService = transportService.getRemoteClusterService();
        this.indexNameExpressionResolver = indexNameExpressionResolver;
        this.ccsCheckCompatibility = SearchService.CCS_VERSION_CHECK_SETTING.get(clusterService.getSettings());
        this.threadPool = threadPool;
    }

    @Override
    protected void doExecute(Task task, ResolveClusterActionRequest request, ActionListener<ResolveClusterActionResponse> listener) {
        // workaround for https://github.com/elastic/elasticsearch/issues/97916 - TODO remove this when we can
        searchCoordinationExecutor.execute(ActionRunnable.wrap(listener, l -> doExecuteForked(task, request, l)));
    }

    protected void doExecuteForked(Task task, ResolveClusterActionRequest request, ActionListener<ResolveClusterActionResponse> listener) {
        if (ccsCheckCompatibility) {
            checkCCSVersionCompatibility(request);
        }
        assert task instanceof CancellableTask;
        final CancellableTask resolveClusterTask = (CancellableTask) task;
        ClusterState clusterState = clusterService.state();

        Map<String, ResolveClusterInfo> clusterInfoMap = new ConcurrentHashMap<>();
        Map<String, OriginalIndices> remoteClusterIndices;
        if (request.clusterInfoOnly()) {
            if (request.queryingCluster()) {
                /*
                 * User does not want to check whether an index expression matches, so we use the "*:dummy*" index pattern to
                 * 1) determine all the local configured remote cluster and
                 * 2) for older clusters that do not understand the new clusterInfoOnly setting (or for even older clusters
                 *    where we need to fall back to using _resolve/index), we have to provide an index expression so use dummy*
                 *    and then ignore the matching_indices value that comes back from those remotes. This is preferable to sending
                 *    just "*" since that could be an expensive operation on clusters with thousands of indices/aliases/datastreams
                 */
                String[] dummyIndexExpr = new String[] { DUMMY_INDEX_FOR_OLDER_CLUSTERS };
                remoteClusterIndices = remoteClusterService.groupIndices(IndicesOptions.DEFAULT, dummyIndexExpr, false);
                if (remoteClusterIndices.isEmpty()) {
                    // no remote clusters are configured on the primary "querying" cluster
                    listener.onResponse(new ResolveClusterActionResponse(Map.of()));
                    return;
                }
            } else {
                // on remote if clusterInfoOnly is requested, don't bother with index expression matching
                ResolveClusterInfo resolveClusterInfo = new ResolveClusterInfo(true, false, null, Build.current());
                clusterInfoMap.put(RemoteClusterAware.LOCAL_CLUSTER_GROUP_KEY, resolveClusterInfo);
                listener.onResponse(new ResolveClusterActionResponse(clusterInfoMap));
                return;
            }
        } else {
            remoteClusterIndices = remoteClusterService.groupIndices(request.indicesOptions(), request.indices(), false);
        }

        OriginalIndices localIndices = remoteClusterIndices.remove(RemoteClusterAware.LOCAL_CLUSTER_GROUP_KEY);

        // add local cluster info if in scope of the index-expression from user
        if (localIndices != null) {
            try {
                boolean matchingIndices = hasMatchingIndices(localIndices, request.indicesOptions(), clusterState);
                clusterInfoMap.put(
                    RemoteClusterAware.LOCAL_CLUSTER_GROUP_KEY,
                    new ResolveClusterInfo(true, false, matchingIndices, Build.current())
                );
            } catch (IndexNotFoundException e) {
                clusterInfoMap.put(RemoteClusterAware.LOCAL_CLUSTER_GROUP_KEY, new ResolveClusterInfo(true, false, e.getMessage()));
            }
        } else if (request.isLocalIndicesRequested()) {
            // the localIndices entry can be null even when the user requested a local index, as the index resolution
            // process can remove them (see RemoteClusterActionRequest for more details), so if we get here, no matching
            // index was found and no security exception was thrown, so just set matchingIndices=false
            clusterInfoMap.put(RemoteClusterAware.LOCAL_CLUSTER_GROUP_KEY, new ResolveClusterInfo(true, false, false, Build.current()));
        }

        final var finishedOrCancelled = new AtomicBoolean();
        resolveClusterTask.addListener(() -> {
            if (finishedOrCancelled.compareAndSet(false, true)) {
                releaseResourcesOnCancel(clusterInfoMap);
            }
        });

        try (RefCountingRunnable refs = new RefCountingRunnable(() -> {
            finishedOrCancelled.set(true);
            if (resolveClusterTask.notifyIfCancelled(listener)) {
                releaseResourcesOnCancel(clusterInfoMap);
            } else {
                listener.onResponse(new ResolveClusterActionResponse(clusterInfoMap));
            }
        })) {
            // make the cross-cluster calls
            for (Map.Entry<String, OriginalIndices> remoteIndices : remoteClusterIndices.entrySet()) {
                resolveClusterTask.ensureNotCancelled();
                String clusterAlias = remoteIndices.getKey();
                OriginalIndices originalIndices = remoteIndices.getValue();
                boolean skipUnavailable = remoteClusterService.isSkipUnavailable(clusterAlias);
                RemoteClusterClient remoteClusterClient = remoteClusterService.getRemoteClusterClient(
                    clusterAlias,
                    searchCoordinationExecutor,
                    RemoteClusterService.DisconnectedStrategy.RECONNECT_IF_DISCONNECTED
                );
                var remoteRequest = new ResolveClusterActionRequest(
                    originalIndices.indices(),
                    request.indicesOptions(),
                    request.clusterInfoOnly(),
                    false
                );
                // allow cancellation requests to propagate to remote clusters
                remoteRequest.setParentTask(clusterService.localNode().getId(), task.getId());

                ActionListener<ResolveClusterActionResponse> remoteListener = new ActionListener<>() {
                    @Override
                    public void onResponse(ResolveClusterActionResponse response) {
                        if (resolveClusterTask.isCancelled()) {
                            releaseResourcesOnCancel(clusterInfoMap);
                            return;
                        }
                        ResolveClusterInfo info = response.getResolveClusterInfo().get(RemoteClusterAware.LOCAL_CLUSTER_GROUP_KEY);
                        if (info != null) {
                            clusterInfoMap.put(clusterAlias, new ResolveClusterInfo(info, skipUnavailable, request.clusterInfoOnly()));
                        }
                        if (resolveClusterTask.isCancelled()) {
                            releaseResourcesOnCancel(clusterInfoMap);
                        }
                    }

                    @Override
                    public void onFailure(Exception failure) {
                        if (resolveClusterTask.isCancelled()) {
                            releaseResourcesOnCancel(clusterInfoMap);
                            return;
                        }
                        if (ExceptionsHelper.isRemoteUnavailableException((failure))) {
                            clusterInfoMap.put(clusterAlias, new ResolveClusterInfo(false, skipUnavailable));
                        } else if (ExceptionsHelper.unwrap(
                            failure,
                            ElasticsearchSecurityException.class
                        ) instanceof ElasticsearchSecurityException ese) {
                            /*
                             * some ElasticsearchSecurityExceptions come from the local cluster security interceptor after you've
                             * issued the client.execute call but before any call went to the remote cluster, so with an
                             * ElasticsearchSecurityException you can't tell whether the remote cluster is available or not, so mark
                             * it as connected=false
                             */
                            clusterInfoMap.put(clusterAlias, new ResolveClusterInfo(false, skipUnavailable, ese.getMessage()));
                        } else if (ExceptionsHelper.unwrap(failure, IndexNotFoundException.class) instanceof IndexNotFoundException infe) {
                            clusterInfoMap.put(clusterAlias, new ResolveClusterInfo(true, skipUnavailable, infe.getMessage()));
                        } else {
                            Throwable cause = ExceptionsHelper.unwrapCause(failure);
                            // when querying an older cluster that does not have the _resolve/cluster endpoint, we will get
                            // this error at the Transport layer BEFORE it sends the request to the remote cluster, since there
                            // are version guards on the Writeables for this Action, namely ResolveClusterActionRequest.writeTo
                            if (cause instanceof UnsupportedOperationException
                                && cause.getMessage().contains(ResolveClusterActionRequest.TRANSPORT_VERSION_ERROR_MESSAGE_PREFIX)) {
                                // Since this cluster does not have _resolve/cluster, we call the _resolve/index
                                // endpoint to fill in the matching_indices field of the response for that cluster
                                ResolveIndexAction.Request resolveIndexRequest = new ResolveIndexAction.Request(
                                    originalIndices.indices(),
                                    originalIndices.indicesOptions()
                                );
                                ActionListener<ResolveIndexAction.Response> resolveIndexActionListener = createResolveIndexActionListener(
                                    clusterAlias,
                                    request.clusterInfoOnly(),
                                    skipUnavailable,
                                    clusterInfoMap,
                                    resolveClusterTask
                                );
                                remoteClusterClient.execute(
                                    ResolveIndexAction.REMOTE_TYPE,
                                    resolveIndexRequest,
                                    ActionListener.releaseAfter(resolveIndexActionListener, refs.acquire())
                                );
                            } else {
                                // it is not clear that this error indicates that the cluster is disconnected, but it is hard to
                                // determine based on the error, so we default to false in the face of any error and report it
                                // back to the user for consideration
                                clusterInfoMap.put(clusterAlias, new ResolveClusterInfo(false, skipUnavailable, cause.toString()));
                                logger.warn(
                                    () -> Strings.format("Failure from _resolve/cluster lookup against cluster %s: ", clusterAlias),
                                    failure
                                );
                            }
                        }
                        if (resolveClusterTask.isCancelled()) {
                            releaseResourcesOnCancel(clusterInfoMap);
                        }
                    }

                    /**
                     * Create an ActionListener to handle responses from calls when falling back to use the resolve/index
                     * endpoint from older clusters that don't have the resolve/cluster endpoint.
                     */
                    private static ActionListener<ResolveIndexAction.Response> createResolveIndexActionListener(
                        String clusterAlias,
                        boolean clusterInfoOnly,
                        boolean skipUnavailable,
                        Map<String, ResolveClusterInfo> clusterInfoMap,
                        CancellableTask resolveClusterTask
                    ) {
                        return new ActionListener<>() {
                            @Override
                            public void onResponse(ResolveIndexAction.Response response) {
                                if (resolveClusterTask.isCancelled()) {
                                    releaseResourcesOnCancel(clusterInfoMap);
                                    return;
                                }

                                Boolean matchingIndices = null;
                                if (clusterInfoOnly == false) {
                                    matchingIndices = response.getIndices().size() > 0
                                        || response.getAliases().size() > 0
                                        || response.getDataStreams().size() > 0;
                                }
                                clusterInfoMap.put(clusterAlias, new ResolveClusterInfo(true, skipUnavailable, matchingIndices, null));
                            }

                            @Override
                            public void onFailure(Exception e) {
                                if (resolveClusterTask.isCancelled()) {
                                    releaseResourcesOnCancel(clusterInfoMap);
                                    return;
                                }

                                ResolveClusterInfo resolveClusterInfo;
                                if (ExceptionsHelper.isRemoteUnavailableException((e))) {
                                    resolveClusterInfo = new ResolveClusterInfo(false, skipUnavailable);
                                } else if (ExceptionsHelper.unwrap(
                                    e,
                                    ElasticsearchSecurityException.class
                                ) instanceof ElasticsearchSecurityException ese) {
                                    /*
                                     * some ElasticsearchSecurityExceptions come from the local cluster security interceptor after you've
                                     * issued the client.execute call but before any call went to the remote cluster, so with an
                                     * ElasticsearchSecurityException you can't tell whether the remote cluster is available or not, so mark
                                     * it as connected=false
                                     */
                                    resolveClusterInfo = new ResolveClusterInfo(false, skipUnavailable, ese.getMessage());
                                } else if (ExceptionsHelper.unwrap(e, IndexNotFoundException.class) instanceof IndexNotFoundException ie) {
                                    resolveClusterInfo = new ResolveClusterInfo(true, skipUnavailable, ie.getMessage());
                                } else {
                                    // not clear what the error is here, so be safe and mark the cluster as not connected
                                    String errorMessage = ExceptionsHelper.unwrapCause(e).getMessage();
                                    resolveClusterInfo = new ResolveClusterInfo(false, skipUnavailable, errorMessage);
                                    logger.warn(
                                        () -> Strings.format("Failure from _resolve/index lookup against cluster %s: ", clusterAlias),
                                        e
                                    );
                                }
                                clusterInfoMap.put(clusterAlias, resolveClusterInfo);
                            }
                        };
                    }
                };

<<<<<<< HEAD
                ActionListener<ResolveClusterActionResponse> resultsListener;
                if (request.getTimeout() != null) {
                    var releaserListener = ActionListener.releaseAfter(remoteListener, refs.acquire());
                    // Wrap the listener with a timeout only if a valid timeout was specified.
                    resultsListener = ListenerTimeouts.wrapWithTimeout(
                        threadPool,
                        request.getTimeout(),
                        searchCoordinationExecutor,
                        releaserListener,
                        ignored -> releaserListener.onFailure(new ConnectTransportException(null, "Could not connect to the remote node"))
                    );
                } else {
                    resultsListener = ActionListener.releaseAfter(remoteListener, refs.acquire());
                }

                remoteClusterClient.execute(TransportResolveClusterAction.REMOTE_TYPE, remoteRequest, resultsListener);
=======
                remoteClusterClient.execute(
                    TransportResolveClusterAction.REMOTE_TYPE,
                    remoteRequest,
                    ActionListener.releaseAfter(remoteListener, refs.acquire())
                );
>>>>>>> e2f2ac35
            }
        }
    }

    /**
     * Checks whether the local cluster has any matching indices (non-closed), aliases or data streams for
     * the index expression captured in localIndices.
     *
     * @param localIndices
     * @param indicesOptions
     * @param clusterState
     * @return true if indices has at least one matching non-closed index or any aliases or data streams match
     * @throws IndexNotFoundException if a (non-wildcarded) index, alias or data stream is requested
     */
    private boolean hasMatchingIndices(OriginalIndices localIndices, IndicesOptions indicesOptions, ClusterState clusterState) {
        List<ResolveIndexAction.ResolvedIndex> indices = new ArrayList<>();
        List<ResolveIndexAction.ResolvedAlias> aliases = new ArrayList<>();
        List<ResolveIndexAction.ResolvedDataStream> dataStreams = new ArrayList<>();

        // this throws IndexNotFoundException if any (non-wildcard) index in the localIndices list is not present
        ResolveIndexAction.TransportAction.resolveIndices(
            localIndices.indices(),
            indicesOptions,
            clusterState,
            indexNameExpressionResolver,
            indices,
            aliases,
            dataStreams
        );

        /*
         * the _resolve/index action does not track closed status of aliases or data streams,
         * so we can only filter out closed indices here
         */
        return hasNonClosedMatchingIndex(indices) || aliases.size() > 0 || dataStreams.size() > 0;
    }

    static boolean hasNonClosedMatchingIndex(List<ResolveIndexAction.ResolvedIndex> indices) {
        boolean indexMatches = false;
        for (ResolveIndexAction.ResolvedIndex index : indices) {
            String[] attributes = index.getAttributes();
            if (attributes != null) {
                for (String attribute : attributes) {
                    if (attribute.equals("closed")) {
                        indexMatches = false;
                        break;
                    } else {
                        indexMatches = true;
                    }
                }
            }
            if (indexMatches) {
                break;
            }
        }
        return indexMatches;
    }

    private static void releaseResourcesOnCancel(Map<String, ResolveClusterInfo> clusterInfoMap) {
        logger.trace("clear resolve-cluster responses on cancellation");
        clusterInfoMap.clear();
    }
}<|MERGE_RESOLUTION|>--- conflicted
+++ resolved
@@ -330,7 +330,6 @@
                     }
                 };
 
-<<<<<<< HEAD
                 ActionListener<ResolveClusterActionResponse> resultsListener;
                 if (request.getTimeout() != null) {
                     var releaserListener = ActionListener.releaseAfter(remoteListener, refs.acquire());
@@ -347,13 +346,6 @@
                 }
 
                 remoteClusterClient.execute(TransportResolveClusterAction.REMOTE_TYPE, remoteRequest, resultsListener);
-=======
-                remoteClusterClient.execute(
-                    TransportResolveClusterAction.REMOTE_TYPE,
-                    remoteRequest,
-                    ActionListener.releaseAfter(remoteListener, refs.acquire())
-                );
->>>>>>> e2f2ac35
             }
         }
     }

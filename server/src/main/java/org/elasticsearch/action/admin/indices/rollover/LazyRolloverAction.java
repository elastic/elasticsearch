/*
 * Copyright Elasticsearch B.V. and/or licensed to Elasticsearch B.V. under one
 * or more contributor license agreements. Licensed under the "Elastic License
 * 2.0", the "GNU Affero General Public License v3.0 only", and the "Server Side
 * Public License v 1"; you may not use this file except in compliance with, at
 * your election, the "Elastic License 2.0", the "GNU Affero General Public
 * License v3.0 only", or the "Server Side Public License, v 1".
 */
package org.elasticsearch.action.admin.indices.rollover;

import org.apache.logging.log4j.LogManager;
import org.apache.logging.log4j.Logger;
import org.elasticsearch.action.ActionListener;
import org.elasticsearch.action.ActionType;
import org.elasticsearch.action.datastreams.autosharding.DataStreamAutoShardingService;
import org.elasticsearch.action.support.ActionFilters;
import org.elasticsearch.action.support.ActiveShardsObserver;
import org.elasticsearch.client.internal.Client;
import org.elasticsearch.cluster.ClusterState;
import org.elasticsearch.cluster.ClusterStateTaskExecutor;
import org.elasticsearch.cluster.ClusterStateTaskListener;
import org.elasticsearch.cluster.ProjectState;
import org.elasticsearch.cluster.metadata.DataStream;
import org.elasticsearch.cluster.metadata.IndexNameExpressionResolver;
import org.elasticsearch.cluster.metadata.IndexNameExpressionResolver.ResolvedExpression;
import org.elasticsearch.cluster.metadata.IndexNameExpressionResolver.SelectorResolver;
import org.elasticsearch.cluster.metadata.Metadata;
import org.elasticsearch.cluster.metadata.MetadataCreateIndexService;
import org.elasticsearch.cluster.metadata.MetadataDataStreamsService;
import org.elasticsearch.cluster.metadata.ProjectId;
import org.elasticsearch.cluster.metadata.ProjectMetadata;
import org.elasticsearch.cluster.project.ProjectResolver;
import org.elasticsearch.cluster.routing.allocation.AllocationService;
import org.elasticsearch.cluster.routing.allocation.allocator.AllocationActionMultiListener;
import org.elasticsearch.cluster.service.ClusterService;
import org.elasticsearch.cluster.service.MasterServiceTaskQueue;
import org.elasticsearch.common.Priority;
import org.elasticsearch.common.Strings;
import org.elasticsearch.injection.guice.Inject;
import org.elasticsearch.tasks.CancellableTask;
import org.elasticsearch.tasks.Task;
import org.elasticsearch.threadpool.ThreadPool;
import org.elasticsearch.transport.TransportService;

import java.time.Instant;
import java.util.ArrayList;
import java.util.HashMap;
import java.util.List;
import java.util.Map;
import java.util.function.Consumer;

/**
 * API that lazily rolls over a data stream that has the flag {@link DataStream#rolloverOnWrite()} enabled. These requests always
 * originate from requests that write into the data stream.
 */
public final class LazyRolloverAction extends ActionType<RolloverResponse> {

    private static final Logger logger = LogManager.getLogger(LazyRolloverAction.class);

    public static final LazyRolloverAction INSTANCE = new LazyRolloverAction();
    public static final String NAME = "indices:admin/data_stream/lazy_rollover";

    private LazyRolloverAction() {
        super(NAME);
    }

    @Override
    public String name() {
        return NAME;
    }

    public static final class TransportLazyRolloverAction extends TransportRolloverAction {

        private final MasterServiceTaskQueue<LazyRolloverTask> lazyRolloverTaskQueue;

        @Inject
        public TransportLazyRolloverAction(
            TransportService transportService,
            ClusterService clusterService,
            ThreadPool threadPool,
            ActionFilters actionFilters,
            ProjectResolver projectResolver,
            IndexNameExpressionResolver indexNameExpressionResolver,
            MetadataRolloverService rolloverService,
            AllocationService allocationService,
            MetadataDataStreamsService metadataDataStreamsService,
            DataStreamAutoShardingService dataStreamAutoShardingService,
            Client client
        ) {
            super(
                LazyRolloverAction.INSTANCE,
                transportService,
                clusterService,
                threadPool,
                actionFilters,
                projectResolver,
                indexNameExpressionResolver,
                rolloverService,
                client,
                allocationService,
                metadataDataStreamsService,
                dataStreamAutoShardingService
            );
            this.lazyRolloverTaskQueue = clusterService.createTaskQueue(
                "lazy-rollover",
                Priority.NORMAL,
                new LazyRolloverExecutor(clusterService, allocationService, rolloverService, threadPool)
            );
        }

        @Override
        protected void masterOperation(
            Task task,
            RolloverRequest rolloverRequest,
            ClusterState clusterState,
            ActionListener<RolloverResponse> listener
        ) throws Exception {
            assert task instanceof CancellableTask;

            assert rolloverRequest.getConditions().hasConditions() == false
                && rolloverRequest.isDryRun() == false
                && rolloverRequest.isLazy() == false
                : "The auto rollover action does not expect any other parameters in the request apart from the data stream name";

            ProjectMetadata project = projectResolver().getProjectMetadata(clusterState);
            ResolvedExpression resolvedRolloverTarget = SelectorResolver.parseExpression(
                rolloverRequest.getRolloverTarget(),
                rolloverRequest.indicesOptions()
            );
            boolean isFailureStoreRollover = resolvedRolloverTarget.selector() != null
                && resolvedRolloverTarget.selector().shouldIncludeFailures();

            DataStream dataStream = project.dataStreams().get(resolvedRolloverTarget.resource());
            // Skip submitting the task if we detect that the lazy rollover has been already executed.
            if (isLazyRolloverNeeded(dataStream, isFailureStoreRollover) == false) {
                DataStream.DataStreamIndices targetIndices = dataStream.getDataStreamIndices(isFailureStoreRollover);
                listener.onResponse(noopLazyRolloverResponse(targetIndices));
                return;
            }
            // We evaluate the names of the source index as well as what our newly created index would be.
            final MetadataRolloverService.NameResolution trialRolloverNames = MetadataRolloverService.resolveRolloverNames(
                project,
                resolvedRolloverTarget.resource(),
                rolloverRequest.getNewIndexName(),
                rolloverRequest.getCreateIndexRequest(),
                isFailureStoreRollover
            );
            final String trialSourceIndexName = trialRolloverNames.sourceName();
            final String trialRolloverIndexName = trialRolloverNames.rolloverName();
            MetadataCreateIndexService.validateIndexName(trialRolloverIndexName, project, clusterState.routingTable(project.id()));

            assert project.dataStreams().containsKey(resolvedRolloverTarget.resource()) : "Auto-rollover applies only to data streams";

            String source = "lazy_rollover source [" + trialSourceIndexName + "] to target [" + trialRolloverIndexName + "]";
            // We create a new rollover request to ensure that it doesn't contain any other parameters apart from the data stream name
            // This will provide a more resilient user experience
            var newRolloverRequest = new RolloverRequest(resolvedRolloverTarget.combined(), null);
            LazyRolloverTask rolloverTask = new LazyRolloverTask(project.id(), newRolloverRequest, listener);
            lazyRolloverTaskQueue.submitTask(source, rolloverTask, rolloverRequest.masterNodeTimeout());
        }
    }

    /**
     * A lazy rollover task holds the rollover request and the listener.
     */
    record LazyRolloverTask(ProjectId projectId, RolloverRequest rolloverRequest, ActionListener<RolloverResponse> listener)
        implements
            ClusterStateTaskListener {

        @Override
        public void onFailure(Exception e) {
            listener.onFailure(e);
        }
    }

    /**
     * Performs a lazy rollover when required and notifies the listener. Due to the nature of the lazy rollover we are able
     * to perform certain optimisations like identifying duplicate requests and executing them once. This is an optimisation
     * that can work since we do not take into consideration any stats or auto-sharding conditions here.
     */
    record LazyRolloverExecutor(
        ClusterService clusterService,
        AllocationService allocationService,
        MetadataRolloverService rolloverService,
        ThreadPool threadPool
    ) implements ClusterStateTaskExecutor<LazyRolloverTask> {

        @Override
        public ClusterState execute(BatchExecutionContext<LazyRolloverTask> batchExecutionContext) {
            final var listener = new AllocationActionMultiListener<RolloverResponse>(threadPool.getThreadContext());
            final var reasonBuilder = new StringBuilder();
            final var resultsCollector = new Strings.BoundedDelimitedStringCollector(reasonBuilder, "lazy bulk rollover [", ",", "]", 1024);
            var state = batchExecutionContext.initialState();
            Map<ProjectId, Map<RolloverRequest, List<TaskContext<LazyRolloverTask>>>> groupedRequests = new HashMap<>();
            for (final var taskContext : batchExecutionContext.taskContexts()) {
                groupedRequests.computeIfAbsent(taskContext.getTask().projectId(), ignored -> new HashMap<>())
                    .computeIfAbsent(taskContext.getTask().rolloverRequest(), ignored -> new ArrayList<>())
                    .add(taskContext);
            }
            for (var projectRequests : groupedRequests.entrySet()) {
                for (final var entry : projectRequests.getValue().entrySet()) {
                    List<TaskContext<LazyRolloverTask>> rolloverTaskContexts = entry.getValue();
                    try {
                        RolloverRequest rolloverRequest = entry.getKey();
                        final var projectState = state.projectState(projectRequests.getKey());
                        state = executeTask(projectState, rolloverRequest, resultsCollector::appendItem, rolloverTaskContexts, listener);
                    } catch (Exception e) {
                        rolloverTaskContexts.forEach(taskContext -> taskContext.onFailure(e));
                    } finally {
                        rolloverTaskContexts.forEach(taskContext -> taskContext.captureResponseHeaders().close());
                    }
                }
            }

            if (state != batchExecutionContext.initialState()) {
<<<<<<< HEAD
                resultsCollector.finish();
=======
                var reason = new StringBuilder("lazy bulk rollover [");
                Strings.collectionToDelimitedStringWithLimit(results, ",", 1024, reason);
                reason.append(']');
>>>>>>> 80deeb81
                try (var ignored = batchExecutionContext.dropHeadersContext()) {
                    state = allocationService.reroute(state, reasonBuilder.toString(), listener.reroute());
                }
            } else {
                listener.noRerouteNeeded();
            }
            return state;
        }

        public ClusterState executeTask(
            ProjectState currentState,
            RolloverRequest rolloverRequest,
            Consumer<String> results,
            List<TaskContext<LazyRolloverTask>> rolloverTaskContexts,
            AllocationActionMultiListener<RolloverResponse> allocationActionMultiListener
        ) throws Exception {

            ResolvedExpression resolvedRolloverTarget = SelectorResolver.parseExpression(
                rolloverRequest.getRolloverTarget(),
                rolloverRequest.indicesOptions()
            );
            boolean isFailureStoreRollover = resolvedRolloverTarget.selector() != null
                && resolvedRolloverTarget.selector().shouldIncludeFailures();

            // If the data stream has been rolled over since it was marked for lazy rollover, this operation is a noop
            final DataStream dataStream = currentState.metadata().dataStreams().get(resolvedRolloverTarget.resource());
            assert dataStream != null;

            if (isLazyRolloverNeeded(dataStream, isFailureStoreRollover) == false) {
                final DataStream.DataStreamIndices targetIndices = dataStream.getDataStreamIndices(isFailureStoreRollover);
                var noopResponse = noopLazyRolloverResponse(targetIndices);
                notifyAllListeners(rolloverTaskContexts, context -> context.getTask().listener.onResponse(noopResponse));
                return currentState.cluster();
            }

            // Perform the actual rollover
            final var rolloverResult = rolloverService.rolloverClusterState(
                currentState,
                resolvedRolloverTarget.resource(),
                rolloverRequest.getNewIndexName(),
                rolloverRequest.getCreateIndexRequest(),
                List.of(),
                Instant.now(),
                false,
                false,
                null,
                null,
                isFailureStoreRollover
            );
            results.accept(rolloverResult.sourceIndexName() + "->" + rolloverResult.rolloverIndexName());
            logger.trace("lazy rollover result [{}]", rolloverResult);

            final var rolloverIndexName = rolloverResult.rolloverIndexName();
            final var sourceIndexName = rolloverResult.sourceIndexName();
            logger.info(
                "rolling over data stream [{}] to index [{}] because it was marked for lazy rollover",
                dataStream.getName(),
                rolloverIndexName
            );

            final var waitForActiveShardsTimeout = rolloverRequest.masterNodeTimeout().millis() < 0
                ? null
                : rolloverRequest.masterNodeTimeout();

            notifyAllListeners(rolloverTaskContexts, context -> {
                // Now assuming we have a new state and the name of the rolled over index, we need to wait for the configured number of
                // active shards, as well as return the names of the indices that were rolled/created
                ActiveShardsObserver.waitForActiveShards(
                    clusterService,
                    Metadata.DEFAULT_PROJECT_ID,
                    new String[] { rolloverIndexName },
                    rolloverRequest.getCreateIndexRequest().waitForActiveShards(),
                    waitForActiveShardsTimeout,
                    allocationActionMultiListener.delay(context.getTask().listener())
                        .map(
                            isShardsAcknowledged -> new RolloverResponse(
                                // Note that we use the actual rollover result for these, because even though we're single threaded,
                                // it's possible for the rollover names generated before the actual rollover to be different due to
                                // things like date resolution
                                sourceIndexName,
                                rolloverIndexName,
                                Map.of(),
                                false,
                                true,
                                true,
                                isShardsAcknowledged,
                                false
                            )
                        )
                );
            });

            // Return the new rollover cluster state, which includes the changes that create the new index
            return rolloverResult.clusterState();
        }
    }

    /**
     * A lazy rollover is only needed if the data stream is marked to rollover on write or if it targets the failure store
     * and the failure store is empty.
     */
    private static boolean isLazyRolloverNeeded(DataStream dataStream, boolean failureStore) {
        DataStream.DataStreamIndices indices = dataStream.getDataStreamIndices(failureStore);
        return indices.isRolloverOnWrite() || (failureStore && indices.getIndices().isEmpty());
    }

    private static void notifyAllListeners(
        List<ClusterStateTaskExecutor.TaskContext<LazyRolloverTask>> taskContexts,
        Consumer<ClusterStateTaskExecutor.TaskContext<LazyRolloverTask>> onPublicationSuccess
    ) {
        taskContexts.forEach(context -> context.success(() -> onPublicationSuccess.accept(context)));
    }

    private static RolloverResponse noopLazyRolloverResponse(DataStream.DataStreamIndices indices) {
        String latestWriteIndex = indices.getWriteIndex().getName();
        return new RolloverResponse(latestWriteIndex, latestWriteIndex, Map.of(), false, false, true, true, false);
    }
}<|MERGE_RESOLUTION|>--- conflicted
+++ resolved
@@ -188,8 +188,8 @@
         @Override
         public ClusterState execute(BatchExecutionContext<LazyRolloverTask> batchExecutionContext) {
             final var listener = new AllocationActionMultiListener<RolloverResponse>(threadPool.getThreadContext());
-            final var reasonBuilder = new StringBuilder();
-            final var resultsCollector = new Strings.BoundedDelimitedStringCollector(reasonBuilder, "lazy bulk rollover [", ",", "]", 1024);
+            var reasonBuilder = new StringBuilder("lazy bulk rollover [");
+            final var resultsCollector = new Strings.BoundedDelimitedStringCollector(reasonBuilder, ",", 1024);
             var state = batchExecutionContext.initialState();
             Map<ProjectId, Map<RolloverRequest, List<TaskContext<LazyRolloverTask>>>> groupedRequests = new HashMap<>();
             for (final var taskContext : batchExecutionContext.taskContexts()) {
@@ -213,13 +213,8 @@
             }
 
             if (state != batchExecutionContext.initialState()) {
-<<<<<<< HEAD
                 resultsCollector.finish();
-=======
-                var reason = new StringBuilder("lazy bulk rollover [");
-                Strings.collectionToDelimitedStringWithLimit(results, ",", 1024, reason);
-                reason.append(']');
->>>>>>> 80deeb81
+                reasonBuilder.append(']');
                 try (var ignored = batchExecutionContext.dropHeadersContext()) {
                     state = allocationService.reroute(state, reasonBuilder.toString(), listener.reroute());
                 }

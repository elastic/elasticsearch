--- conflicted
+++ resolved
@@ -266,17 +266,15 @@
         MetadataRolloverService rolloverService,
         ActiveShardsObserver activeShardsObserver
     ) implements ClusterStateTaskExecutor<RolloverTask> {
-
         @Override
-        public ClusterTasksResult<RolloverTask> execute(ClusterState currentState, List<RolloverTask> tasks) throws Exception {
-            final var builder = ClusterStateTaskExecutor.ClusterTasksResult.<RolloverTask>builder();
-            final var results = new ArrayList<MetadataRolloverService.RolloverResult>(tasks.size());
+        public ClusterState execute(ClusterState currentState, List<TaskContext<RolloverTask>> taskContexts) throws Exception {
+            final var results = new ArrayList<MetadataRolloverService.RolloverResult>(taskContexts.size());
             var state = currentState;
-            for (RolloverTask task : tasks) {
+            for (final var taskContext : taskContexts) {
                 try {
-                    state = executeTask(state, builder, results, task);
+                    state = executeTask(state, results, taskContext);
                 } catch (Exception e) {
-                    builder.failure(task, e);
+                    taskContext.onFailure(e);
                 }
             }
 
@@ -292,16 +290,15 @@
                 );
                 state = allocationService.reroute(state, reason.toString());
             }
-            return builder.build(state);
+            return state;
         }
 
         public ClusterState executeTask(
             ClusterState currentState,
-            ClusterTasksResult.Builder<RolloverTask> builder,
             List<MetadataRolloverService.RolloverResult> results,
-            RolloverTask rolloverTask
+            TaskContext<RolloverTask> rolloverTaskContext
         ) throws Exception {
-
+            final var rolloverTask = rolloverTaskContext.getTask();
             final var rolloverRequest = rolloverTask.rolloverRequest();
 
             // Regenerate the rollover names, as a rollover could have happened in between the pre-check and the cluster state update
@@ -340,7 +337,7 @@
                 results.add(rolloverResult);
                 logger.trace("rollover result [{}]", rolloverResult);
 
-                builder.success(rolloverTask, rolloverTask.listener().delegateFailure((delegate, ignored) ->
+                rolloverTaskContext.success(rolloverTask.listener().delegateFailure((delegate, ignored) ->
                 // Now assuming we have a new state and the name of the rolled over index, we need to wait for the configured number of
                 // active shards, as well as return the names of the indices that were rolled/created
                 activeShardsObserver.waitForActiveShards(
@@ -361,7 +358,6 @@
                             isShardsAcknowledged
                         )
                     ),
-<<<<<<< HEAD
                     delegate::onFailure
                 )));
 
@@ -370,56 +366,9 @@
             } else {
                 // Upon re-evaluation of the conditions, none were met, so therefore do not perform a rollover, returning the current
                 // cluster state.
-                builder.success(rolloverTask, rolloverTask.listener().map(ignored -> rolloverTask.trialRolloverResponse()));
+                rolloverTaskContext.success(rolloverTask.listener().map(ignored -> rolloverTask.trialRolloverResponse()));
                 return currentState;
             }
-=======
-                    listener::onFailure
-                );
-            } else {
-                // We did not roll over due to conditions not being met inside the cluster state update
-                listener.onResponse(trialRolloverResponse);
-            }
-        }
-    }
-
-    static class RolloverExecutor implements ClusterStateTaskExecutor<RolloverTask> {
-
-        private final AllocationService allocationService;
-
-        RolloverExecutor(AllocationService allocationService) {
-            this.allocationService = allocationService;
-        }
-
-        @Override
-        public ClusterState execute(ClusterState currentState, List<TaskContext<RolloverTask>> taskContexts) throws Exception {
-            ClusterState state = currentState;
-            for (final var taskContext : taskContexts) {
-                try {
-                    final var task = taskContext.getTask();
-                    state = task.performRollover(state);
-                    taskContext.success(new LegacyClusterTaskResultActionListener(task, currentState));
-                } catch (Exception e) {
-                    taskContext.onFailure(e);
-                }
-            }
-
-            if (state != currentState) {
-                var reason = new StringBuilder();
-                Strings.collectionToDelimitedStringWithLimit(
-                    (Iterable<String>) () -> taskContexts.stream()
-                        .map(t -> t.getTask().sourceIndex.get() + "->" + t.getTask().rolloverIndex.get())
-                        .iterator(),
-                    ",",
-                    "bulk rollover [",
-                    "]",
-                    1024,
-                    reason
-                );
-                state = allocationService.reroute(state, reason.toString());
-            }
-            return state;
->>>>>>> 50db05bc
         }
     }
 }
--- conflicted
+++ resolved
@@ -148,13 +148,8 @@
 
         @Override
         public void writeTo(StreamOutput out) throws IOException {
-<<<<<<< HEAD
-            out.writeMap(componentTemplates, StreamOutput::writeString, (o, v) -> v.writeTo(o));
+            out.writeMap(componentTemplates, StreamOutput::writeWriteable);
             if (out.getTransportVersion().onOrAfter(TransportVersion.V_8_500_020)) {
-=======
-            out.writeMap(componentTemplates, StreamOutput::writeWriteable);
-            if (out.getTransportVersion().onOrAfter(TransportVersion.V_8_500_010)) {
->>>>>>> 840cf5a3
                 out.writeOptionalWriteable(rolloverConfiguration);
             }
         }

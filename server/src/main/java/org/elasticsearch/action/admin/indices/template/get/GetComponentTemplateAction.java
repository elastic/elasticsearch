/*
 * Copyright Elasticsearch B.V. and/or licensed to Elasticsearch B.V. under one
 * or more contributor license agreements. Licensed under the "Elastic License
 * 2.0", the "GNU Affero General Public License v3.0 only", and the "Server Side
 * Public License v 1"; you may not use this file except in compliance with, at
 * your election, the "Elastic License 2.0", the "GNU Affero General Public
 * License v3.0 only", or the "Server Side Public License, v 1".
 */

package org.elasticsearch.action.admin.indices.template.get;

import org.elasticsearch.TransportVersions;
import org.elasticsearch.action.ActionRequestValidationException;
import org.elasticsearch.action.ActionResponse;
import org.elasticsearch.action.ActionType;
import org.elasticsearch.action.admin.indices.rollover.RolloverConfiguration;
import org.elasticsearch.action.support.local.LocalClusterStateRequest;
import org.elasticsearch.cluster.metadata.ComponentTemplate;
import org.elasticsearch.cluster.metadata.DataStreamGlobalRetention;
import org.elasticsearch.common.io.stream.StreamInput;
import org.elasticsearch.common.io.stream.StreamOutput;
import org.elasticsearch.core.Nullable;
import org.elasticsearch.core.TimeValue;
import org.elasticsearch.core.UpdateForV10;
import org.elasticsearch.tasks.CancellableTask;
import org.elasticsearch.tasks.Task;
import org.elasticsearch.tasks.TaskId;
import org.elasticsearch.xcontent.ParseField;
import org.elasticsearch.xcontent.ToXContentObject;
import org.elasticsearch.xcontent.XContentBuilder;

import java.io.IOException;
import java.util.Map;
import java.util.Objects;

/**
 * Action to retrieve one or more component templates
 */
public class GetComponentTemplateAction extends ActionType<GetComponentTemplateAction.Response> {

    public static final GetComponentTemplateAction INSTANCE = new GetComponentTemplateAction();
    public static final String NAME = "cluster:admin/component_template/get";

    private GetComponentTemplateAction() {
        super(NAME);
    }

    /**
     * Request that to retrieve one or more component templates
     */
    public static class Request extends LocalClusterStateRequest {

        @Nullable
        private String name;
        private boolean includeDefaults;

        public Request(TimeValue masterTimeout, String name) {
            super(masterTimeout);
            this.name = name;
            this.includeDefaults = false;
        }

        /**
         * NB prior to 9.0 get-component was a TransportMasterNodeReadAction so for BwC we must remain able to read these requests until
         * we no longer need to support calling this action remotely.
         */
        @UpdateForV10(owner = UpdateForV10.Owner.DATA_MANAGEMENT)
        public Request(StreamInput in) throws IOException {
            super(in);
            name = in.readOptionalString();
            if (in.getTransportVersion().onOrAfter(TransportVersions.V_8_9_X)) {
                includeDefaults = in.readBoolean();
            } else {
                includeDefaults = false;
            }
        }

        @Override
        public ActionRequestValidationException validate() {
            return null;
        }

        @Override
        public Task createTask(long id, String type, String action, TaskId parentTaskId, Map<String, String> headers) {
            return new CancellableTask(id, type, action, "", parentTaskId, headers);
        }

        /**
         * Sets the name of the component templates.
         */
        public Request name(String name) {
            this.name = name;
            return this;
        }

        /**
         * Sets the flag to signal that in the response the default values will also be displayed.
         */
        public Request includeDefaults(boolean includeDefaults) {
            this.includeDefaults = includeDefaults;
            return this;
        }

        /**
         * The name of the component templates.
         */
        public String name() {
            return this.name;
        }

        /**
         * True if in the response the default values will be displayed.
         */
        public boolean includeDefaults() {
            return includeDefaults;
        }
    }

    public static class Response extends ActionResponse implements ToXContentObject {
        public static final ParseField NAME = new ParseField("name");
        public static final ParseField COMPONENT_TEMPLATES = new ParseField("component_templates");
        public static final ParseField COMPONENT_TEMPLATE = new ParseField("component_template");

        private final Map<String, ComponentTemplate> componentTemplates;
        @Nullable
        private final RolloverConfiguration rolloverConfiguration;

<<<<<<< HEAD
=======
        public Response(StreamInput in) throws IOException {
            super(in);
            componentTemplates = in.readMap(ComponentTemplate::new);
            if (in.getTransportVersion().onOrAfter(TransportVersions.V_8_9_X)) {
                rolloverConfiguration = in.readOptionalWriteable(RolloverConfiguration::new);
            } else {
                rolloverConfiguration = null;
            }
            if (in.getTransportVersion().between(TransportVersions.V_8_14_0, TransportVersions.V_8_16_0)) {
                in.readOptionalWriteable(DataStreamGlobalRetention::read);
            }
        }

>>>>>>> 2fe6b60a
        /**
         * Please use {@link GetComponentTemplateAction.Response#Response(Map)}
         */
        @Deprecated
        public Response(Map<String, ComponentTemplate> componentTemplates, @Nullable DataStreamGlobalRetention globalRetention) {
            this(componentTemplates, (RolloverConfiguration) null);
        }

        /**
         * Please use {@link GetComponentTemplateAction.Response#Response(Map, RolloverConfiguration)}
         */
        @Deprecated
        public Response(
            Map<String, ComponentTemplate> componentTemplates,
            @Nullable RolloverConfiguration rolloverConfiguration,
            @Nullable DataStreamGlobalRetention ignored
        ) {
            this(componentTemplates, rolloverConfiguration);
        }

        public Response(Map<String, ComponentTemplate> componentTemplates) {
            this(componentTemplates, (RolloverConfiguration) null);
        }

        public Response(Map<String, ComponentTemplate> componentTemplates, @Nullable RolloverConfiguration rolloverConfiguration) {
            this.componentTemplates = componentTemplates;
            this.rolloverConfiguration = rolloverConfiguration;
        }

        public Map<String, ComponentTemplate> getComponentTemplates() {
            return componentTemplates;
        }

        public RolloverConfiguration getRolloverConfiguration() {
            return rolloverConfiguration;
        }

        /**
         * @return null
         * @deprecated The global retention is not used anymore in the component template response
         */
        @Deprecated
        @Nullable
        public DataStreamGlobalRetention getGlobalRetention() {
            return null;
        }

        /**
         * NB prior to 9.0 get-component was a TransportMasterNodeReadAction so for BwC we must remain able to write these responses until
         * we no longer need to support calling this action remotely.
         */
        @UpdateForV10(owner = UpdateForV10.Owner.DATA_MANAGEMENT)
        @Override
        public void writeTo(StreamOutput out) throws IOException {
            out.writeMap(componentTemplates, StreamOutput::writeWriteable);
            if (out.getTransportVersion().onOrAfter(TransportVersions.V_8_9_X)) {
                out.writeOptionalWriteable(rolloverConfiguration);
            }
            if (out.getTransportVersion().between(TransportVersions.V_8_14_0, TransportVersions.V_8_16_0)) {
                out.writeOptionalWriteable(null);
            }
        }

        @Override
        public boolean equals(Object o) {
            if (this == o) return true;
            if (o == null || getClass() != o.getClass()) return false;
            Response that = (Response) o;
            return Objects.equals(componentTemplates, that.componentTemplates)
                && Objects.equals(rolloverConfiguration, that.rolloverConfiguration);
        }

        @Override
        public int hashCode() {
            return Objects.hash(componentTemplates, rolloverConfiguration);
        }

        @Override
        public XContentBuilder toXContent(XContentBuilder builder, Params params) throws IOException {
            builder.startObject();
            builder.startArray(COMPONENT_TEMPLATES.getPreferredName());
            for (Map.Entry<String, ComponentTemplate> componentTemplate : this.componentTemplates.entrySet()) {
                builder.startObject();
                builder.field(NAME.getPreferredName(), componentTemplate.getKey());
                builder.field(COMPONENT_TEMPLATE.getPreferredName());
                componentTemplate.getValue().toXContent(builder, params, rolloverConfiguration);
                builder.endObject();
            }
            builder.endArray();
            builder.endObject();
            return builder;
        }

    }
}<|MERGE_RESOLUTION|>--- conflicted
+++ resolved
@@ -125,22 +125,6 @@
         @Nullable
         private final RolloverConfiguration rolloverConfiguration;
 
-<<<<<<< HEAD
-=======
-        public Response(StreamInput in) throws IOException {
-            super(in);
-            componentTemplates = in.readMap(ComponentTemplate::new);
-            if (in.getTransportVersion().onOrAfter(TransportVersions.V_8_9_X)) {
-                rolloverConfiguration = in.readOptionalWriteable(RolloverConfiguration::new);
-            } else {
-                rolloverConfiguration = null;
-            }
-            if (in.getTransportVersion().between(TransportVersions.V_8_14_0, TransportVersions.V_8_16_0)) {
-                in.readOptionalWriteable(DataStreamGlobalRetention::read);
-            }
-        }
-
->>>>>>> 2fe6b60a
         /**
          * Please use {@link GetComponentTemplateAction.Response#Response(Map)}
          */

/*
 * Licensed to Elasticsearch under one or more contributor
 * license agreements. See the NOTICE file distributed with
 * this work for additional information regarding copyright
 * ownership. Elasticsearch licenses this file to you under
 * the Apache License, Version 2.0 (the "License"); you may
 * not use this file except in compliance with the License.
 * You may obtain a copy of the License at
 *
 *    http://www.apache.org/licenses/LICENSE-2.0
 *
 * Unless required by applicable law or agreed to in writing,
 * software distributed under the License is distributed on an
 * "AS IS" BASIS, WITHOUT WARRANTIES OR CONDITIONS OF ANY
 * KIND, either express or implied.  See the License for the
 * specific language governing permissions and limitations
 * under the License.
 */
package org.elasticsearch.action.admin.indices.template.put;

import org.apache.logging.log4j.message.ParameterizedMessage;
import org.elasticsearch.action.ActionListener;
import org.elasticsearch.action.support.ActionFilters;
import org.elasticsearch.action.support.master.AcknowledgedResponse;
import org.elasticsearch.action.support.master.TransportMasterNodeAction;
import org.elasticsearch.cluster.ClusterState;
import org.elasticsearch.cluster.block.ClusterBlockException;
import org.elasticsearch.cluster.block.ClusterBlockLevel;
import org.elasticsearch.cluster.metadata.IndexMetaData;
import org.elasticsearch.cluster.metadata.IndexNameExpressionResolver;
import org.elasticsearch.cluster.metadata.MetaDataIndexTemplateService;
import org.elasticsearch.cluster.service.ClusterService;
import org.elasticsearch.common.inject.Inject;
import org.elasticsearch.common.settings.IndexScopedSettings;
import org.elasticsearch.common.settings.Settings;
import org.elasticsearch.tasks.Task;
import org.elasticsearch.threadpool.ThreadPool;
import org.elasticsearch.transport.TransportService;

/**
 * Put index template action.
 */
public class TransportPutIndexTemplateAction extends TransportMasterNodeAction<PutIndexTemplateRequest, AcknowledgedResponse> {

    private final MetaDataIndexTemplateService indexTemplateService;
    private final IndexScopedSettings indexScopedSettings;

    @Inject
    public TransportPutIndexTemplateAction(Settings settings, TransportService transportService, ClusterService clusterService,
                                           ThreadPool threadPool, MetaDataIndexTemplateService indexTemplateService,
                                           ActionFilters actionFilters, IndexNameExpressionResolver indexNameExpressionResolver, IndexScopedSettings indexScopedSettings) {
        super(settings, PutIndexTemplateAction.NAME, transportService, clusterService, threadPool, actionFilters, indexNameExpressionResolver, PutIndexTemplateRequest::new);
        this.indexTemplateService = indexTemplateService;
        this.indexScopedSettings = indexScopedSettings;
    }

    @Override
    protected String executor() {
        // we go async right away...
        return ThreadPool.Names.SAME;
    }

    @Override
    protected AcknowledgedResponse newResponse() {
        return new AcknowledgedResponse();
    }

    @Override
    protected ClusterBlockException checkBlock(PutIndexTemplateRequest request, ClusterState state) {
        return state.blocks().globalBlockedException(ClusterBlockLevel.METADATA_WRITE);
    }

    @Override
<<<<<<< HEAD
    protected void masterOperation(Task task, final PutIndexTemplateRequest request, final ClusterState state, final ActionListener<PutIndexTemplateResponse> listener) {
=======
    protected void masterOperation(final PutIndexTemplateRequest request, final ClusterState state, final ActionListener<AcknowledgedResponse> listener) {
>>>>>>> c783488e
        String cause = request.cause();
        if (cause.length() == 0) {
            cause = "api";
        }
        final Settings.Builder templateSettingsBuilder = Settings.builder();
        templateSettingsBuilder.put(request.settings()).normalizePrefix(IndexMetaData.INDEX_SETTING_PREFIX);
        indexScopedSettings.validate(templateSettingsBuilder.build(), true); // templates must be consistent with regards to dependencies
        indexTemplateService.putTemplate(new MetaDataIndexTemplateService.PutRequest(cause, request.name())
                .patterns(request.patterns())
                .order(request.order())
                .settings(templateSettingsBuilder.build())
                .mappings(request.mappings())
                .aliases(request.aliases())
                .create(request.create())
                .masterTimeout(request.masterNodeTimeout())
                .version(request.version()),

                new MetaDataIndexTemplateService.PutListener() {
                    @Override
                    public void onResponse(MetaDataIndexTemplateService.PutResponse response) {
                        listener.onResponse(new AcknowledgedResponse(response.acknowledged()));
                    }

                    @Override
                    public void onFailure(Exception e) {
                        logger.debug(() -> new ParameterizedMessage("failed to put template [{}]", request.name()), e);
                        listener.onFailure(e);
                    }
                });
    }
}<|MERGE_RESOLUTION|>--- conflicted
+++ resolved
@@ -71,11 +71,7 @@
     }
 
     @Override
-<<<<<<< HEAD
-    protected void masterOperation(Task task, final PutIndexTemplateRequest request, final ClusterState state, final ActionListener<PutIndexTemplateResponse> listener) {
-=======
-    protected void masterOperation(final PutIndexTemplateRequest request, final ClusterState state, final ActionListener<AcknowledgedResponse> listener) {
->>>>>>> c783488e
+    protected void masterOperation(Task task, final PutIndexTemplateRequest request, final ClusterState state, final ActionListener<AcknowledgedResponse> listener) {
         String cause = request.cause();
         if (cause.length() == 0) {
             cause = "api";

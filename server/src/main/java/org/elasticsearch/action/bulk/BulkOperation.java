/*
 * Copyright Elasticsearch B.V. and/or licensed to Elasticsearch B.V. under one
 * or more contributor license agreements. Licensed under the Elastic License
 * 2.0 and the Server Side Public License, v 1; you may not use this file except
 * in compliance with, at your election, the Elastic License 2.0 or the Server
 * Side Public License, v 1.
 */

package org.elasticsearch.action.bulk;

import org.apache.logging.log4j.LogManager;
import org.apache.logging.log4j.Logger;
import org.elasticsearch.ElasticsearchParseException;
import org.elasticsearch.ResourceNotFoundException;
import org.elasticsearch.action.ActionListener;
import org.elasticsearch.action.ActionRunnable;
import org.elasticsearch.action.DocWriteRequest;
import org.elasticsearch.action.RoutingMissingException;
import org.elasticsearch.action.index.IndexRequest;
import org.elasticsearch.action.support.RefCountingRunnable;
import org.elasticsearch.client.internal.node.NodeClient;
import org.elasticsearch.cluster.ClusterState;
import org.elasticsearch.cluster.ClusterStateObserver;
import org.elasticsearch.cluster.block.ClusterBlockException;
import org.elasticsearch.cluster.block.ClusterBlockLevel;
import org.elasticsearch.cluster.metadata.DataStream;
import org.elasticsearch.cluster.metadata.IndexAbstraction;
import org.elasticsearch.cluster.metadata.IndexMetadata;
import org.elasticsearch.cluster.metadata.IndexNameExpressionResolver;
import org.elasticsearch.cluster.metadata.Metadata;
import org.elasticsearch.cluster.routing.IndexRouting;
import org.elasticsearch.cluster.service.ClusterService;
import org.elasticsearch.common.collect.Iterators;
import org.elasticsearch.common.util.concurrent.AtomicArray;
import org.elasticsearch.core.Releasable;
import org.elasticsearch.core.TimeValue;
import org.elasticsearch.index.Index;
import org.elasticsearch.index.IndexNotFoundException;
import org.elasticsearch.index.shard.ShardId;
import org.elasticsearch.indices.IndexClosedException;
import org.elasticsearch.node.NodeClosedException;
import org.elasticsearch.tasks.Task;
import org.elasticsearch.threadpool.ThreadPool;

import java.io.IOException;
import java.util.ArrayList;
import java.util.HashMap;
import java.util.Iterator;
import java.util.List;
import java.util.Map;
import java.util.concurrent.ConcurrentLinkedQueue;
import java.util.concurrent.Executor;
import java.util.concurrent.TimeUnit;
import java.util.function.BiConsumer;
import java.util.function.Consumer;
import java.util.function.LongSupplier;

import static org.elasticsearch.cluster.metadata.IndexNameExpressionResolver.EXCLUDED_DATA_STREAMS_KEY;

/**
 * retries on retryable cluster blocks, resolves item requests,
 * constructs shard bulk requests and delegates execution to shard bulk action
 */
final class BulkOperation extends ActionRunnable<BulkResponse> {

    private static final Logger logger = LogManager.getLogger(BulkOperation.class);

    private final Task task;
    private final ThreadPool threadPool;
    private final ClusterService clusterService;
    private BulkRequest bulkRequest; // set to null once all requests are completed
    private final ActionListener<BulkResponse> listener;
    private final AtomicArray<BulkItemResponse> responses;
    private final ConcurrentLinkedQueue<BulkItemRequest> failureStoreRedirects = new ConcurrentLinkedQueue<>();
    private final long startTimeNanos;
    private final ClusterStateObserver observer;
    private final Map<String, IndexNotFoundException> indicesThatCannotBeCreated;
    private final Executor executor;
    private final LongSupplier relativeTimeProvider;
    private final FailureStoreDocumentConverter failureStoreDocumentConverter;
    private final IndexNameExpressionResolver indexNameExpressionResolver;
    private final NodeClient client;
    private final BulkShardOperationProcessor bulkShardOperationProcessor;

    BulkOperation(
        Task task,
        ThreadPool threadPool,
        Executor executor,
        ClusterService clusterService,
        BulkRequest bulkRequest,
        NodeClient client,
        AtomicArray<BulkItemResponse> responses,
        Map<String, IndexNotFoundException> indicesThatCannotBeCreated,
        IndexNameExpressionResolver indexNameExpressionResolver,
        LongSupplier relativeTimeProvider,
        long startTimeNanos,
        BulkShardOperationProcessor BulkShardOperationProcessor,
        ActionListener<BulkResponse> listener
    ) {
        this(
            task,
            threadPool,
            executor,
            clusterService,
            bulkRequest,
            client,
            responses,
            indicesThatCannotBeCreated,
            indexNameExpressionResolver,
            relativeTimeProvider,
            startTimeNanos,
            listener,
            new ClusterStateObserver(clusterService, bulkRequest.timeout(), logger, threadPool.getThreadContext()),
            new FailureStoreDocumentConverter(),
            BulkShardOperationProcessor
        );
    }

    BulkOperation(
        Task task,
        ThreadPool threadPool,
        Executor executor,
        ClusterService clusterService,
        BulkRequest bulkRequest,
        NodeClient client,
        AtomicArray<BulkItemResponse> responses,
        Map<String, IndexNotFoundException> indicesThatCannotBeCreated,
        IndexNameExpressionResolver indexNameExpressionResolver,
        LongSupplier relativeTimeProvider,
        long startTimeNanos,
        ActionListener<BulkResponse> listener,
        ClusterStateObserver observer,
        FailureStoreDocumentConverter failureStoreDocumentConverter,
        BulkShardOperationProcessor BulkShardOperationProcessor) {
        super(listener);
        this.task = task;
        this.threadPool = threadPool;
        this.clusterService = clusterService;
        this.responses = responses;
        this.bulkRequest = bulkRequest;
        this.listener = listener;
        this.startTimeNanos = startTimeNanos;
        this.indicesThatCannotBeCreated = indicesThatCannotBeCreated;
        this.executor = executor;
        this.relativeTimeProvider = relativeTimeProvider;
        this.indexNameExpressionResolver = indexNameExpressionResolver;
        this.client = client;
        this.observer = observer;
        this.failureStoreDocumentConverter = failureStoreDocumentConverter;
        this.bulkShardOperationProcessor = BulkShardOperationProcessor;
    }

    @Override
    protected void doRun() {
        assert bulkRequest != null;
        final ClusterState clusterState = observer.setAndGetObservedState();
        if (handleBlockExceptions(clusterState, BulkOperation.this, this::onFailure)) {
            return;
        }
        Map<ShardId, List<BulkItemRequest>> requestsByShard = groupBulkRequestsByShards(clusterState);
        executeBulkRequestsByShard(requestsByShard, clusterState, this::redirectFailuresOrCompleteBulkOperation);
    }

    private void doRedirectFailures() {
        assert failureStoreRedirects.isEmpty() != true : "Attempting to redirect failures, but none were present in the queue";
        final ClusterState clusterState = observer.setAndGetObservedState();
        // If the cluster is blocked at this point, discard the failure store redirects and complete the response with the original failures
        if (handleBlockExceptions(
            clusterState,
            ActionRunnable.wrap(listener, (l) -> this.doRedirectFailures()),
            this::discardRedirectsAndFinish
        )) {
            return;
        }
        Map<ShardId, List<BulkItemRequest>> requestsByShard = drainAndGroupRedirectsByShards(clusterState);
        executeBulkRequestsByShard(requestsByShard, clusterState, this::completeBulkOperation);
    }

    private long buildTookInMillis(long startTimeNanos) {
        return TimeUnit.NANOSECONDS.toMillis(relativeTimeProvider.getAsLong() - startTimeNanos);
    }

    private Map<ShardId, List<BulkItemRequest>> groupBulkRequestsByShards(ClusterState clusterState) {
        return groupRequestsByShards(
            clusterState,
            Iterators.enumerate(bulkRequest.requests.iterator(), BulkItemRequest::new),
            BulkOperation::validateWriteIndex
        );
    }

    private Map<ShardId, List<BulkItemRequest>> drainAndGroupRedirectsByShards(ClusterState clusterState) {
        return groupRequestsByShards(
            clusterState,
            Iterators.fromSupplier(failureStoreRedirects::poll),
            (ia, ignore) -> validateRedirectIndex(ia)
        );
    }

    private Map<ShardId, List<BulkItemRequest>> groupRequestsByShards(
        ClusterState clusterState,
        Iterator<BulkItemRequest> it,
        BiConsumer<IndexAbstraction, DocWriteRequest<?>> indexOperationValidator
    ) {
        final ConcreteIndices concreteIndices = new ConcreteIndices(clusterState, indexNameExpressionResolver);
        Metadata metadata = clusterState.metadata();
        // Group the requests by ShardId -> Operations mapping
        Map<ShardId, List<BulkItemRequest>> requestsByShard = new HashMap<>();

        while (it.hasNext()) {
            BulkItemRequest bulkItemRequest = it.next();
            DocWriteRequest<?> docWriteRequest = bulkItemRequest.request();

            // the request can only be null because we set it to null in the previous step, so it gets ignored
            if (docWriteRequest == null) {
                continue;
            }
            if (addFailureIfRequiresAliasAndAliasIsMissing(docWriteRequest, bulkItemRequest.id(), metadata)) {
                continue;
            }
            if (addFailureIfIndexCannotBeCreated(docWriteRequest, bulkItemRequest.id())) {
                continue;
            }
            if (addFailureIfRequiresDataStreamAndNoParentDataStream(docWriteRequest, bulkItemRequest.id(), metadata)) {
                continue;
            }
            IndexAbstraction ia = null;
            try {
                ia = concreteIndices.resolveIfAbsent(docWriteRequest);
                indexOperationValidator.accept(ia, docWriteRequest);

                TransportBulkAction.prohibitCustomRoutingOnDataStream(docWriteRequest, metadata);
                TransportBulkAction.prohibitAppendWritesInBackingIndices(docWriteRequest, metadata);
                docWriteRequest.routing(metadata.resolveWriteIndexRouting(docWriteRequest.routing(), docWriteRequest.index()));

                final Index concreteIndex = docWriteRequest.getConcreteWriteIndex(ia, metadata);
                if (addFailureIfIndexIsClosed(docWriteRequest, concreteIndex, bulkItemRequest.id(), metadata)) {
                    continue;
                }
                IndexRouting indexRouting = concreteIndices.routing(concreteIndex);
                docWriteRequest.process(indexRouting);
                int shardId = docWriteRequest.route(indexRouting);
                List<BulkItemRequest> shardRequests = requestsByShard.computeIfAbsent(
                    new ShardId(concreteIndex, shardId),
                    shard -> new ArrayList<>()
                );
                shardRequests.add(bulkItemRequest);
            } catch (ElasticsearchParseException | IllegalArgumentException | RoutingMissingException | ResourceNotFoundException e) {
                String name = ia != null ? ia.getName() : docWriteRequest.index();
                addFailureAndDiscardRequest(docWriteRequest, bulkItemRequest.id(), name, e);
            }
        }
        return requestsByShard;
    }

    /**
     * Validates that an index abstraction is capable of receiving the provided write request
     */
    private static void validateWriteIndex(IndexAbstraction ia, DocWriteRequest<?> docWriteRequest) {
        boolean includeDataStreams = docWriteRequest.opType() == DocWriteRequest.OpType.CREATE;
        if (ia.isDataStreamRelated() && includeDataStreams == false) {
            throw new IllegalArgumentException("only write ops with an op_type of create are allowed in data streams");
        }
        // The ConcreteIndices#resolveIfAbsent(...) method validates via IndexNameExpressionResolver whether
        // an operation is allowed in index into a data stream, but this isn't done when resolve call is cached, so
        // the validation needs to be performed here too.
        if (ia.getParentDataStream() != null &&
        // avoid valid cases when directly indexing into a backing index
        // (for example when directly indexing into .ds-logs-foobar-000001)
            ia.getName().equals(docWriteRequest.index()) == false && docWriteRequest.opType() != DocWriteRequest.OpType.CREATE) {
            throw new IllegalArgumentException("only write ops with an op_type of create are allowed in data streams");
        }
    }

    /**
     * Validates that an index abstraction is capable of receiving a failure store redirect
     */
    private static void validateRedirectIndex(IndexAbstraction ia) {
        if (ia.isDataStreamRelated() == false) {
            // We should only be dealing with traffic targeting concrete data streams.
            throw new IllegalArgumentException("only write ops to data streams with enabled failure stores can be redirected on failure.");
        }
    }

    private void executeBulkRequestsByShard(
        Map<ShardId, List<BulkItemRequest>> requestsByShard,
        ClusterState clusterState,
        Runnable onRequestsCompleted
    ) {
        if (requestsByShard.isEmpty()) {
            onRequestsCompleted.run();
            return;
        }

        String nodeId = clusterService.localNode().getId();
        try (RefCountingRunnable bulkItemRequestCompleteRefCount = new RefCountingRunnable(onRequestsCompleted)) {
            for (Map.Entry<ShardId, List<BulkItemRequest>> entry : requestsByShard.entrySet()) {
                final ShardId shardId = entry.getKey();
                final List<BulkItemRequest> requests = entry.getValue();

                BulkShardRequest bulkShardRequest = new BulkShardRequest(
                    shardId,
                    bulkRequest.getRefreshPolicy(),
                    requests.toArray(new BulkItemRequest[0])
                );
<<<<<<< HEAD

=======
                var indexMetadata = clusterState.getMetadata().index(shardId.getIndexName());
                if (indexMetadata != null && indexMetadata.getInferenceFields().isEmpty() == false) {
                    bulkShardRequest.setInferenceFieldMap(indexMetadata.getInferenceFields());
                }
>>>>>>> 56c28359
                bulkShardRequest.waitForActiveShards(bulkRequest.waitForActiveShards());
                bulkShardRequest.timeout(bulkRequest.timeout());
                bulkShardRequest.routedBasedOnClusterVersion(clusterState.version());
                if (task != null) {
                    bulkShardRequest.setParentTask(nodeId, task.getId());
                }
                Releasable releaseOnFinish = bulkItemRequestCompleteRefCount.acquire();
                bulkShardOperationProcessor.apply(bulkShardRequest, clusterState, new ActionListener<>() {
                    @Override
                    public void onResponse(BulkShardRequest bulkShardRequest) {
                        executeBulkShardRequest(bulkShardRequest, releaseOnFinish);
                    }

                    @Override
                    public void onFailure(Exception e) {
                        failBulkShardRequest(bulkShardRequest, clusterState, e);
                        releaseOnFinish.close();
                    }
                });
            }
        }
    }

    private void redirectFailuresOrCompleteBulkOperation() {
        if (DataStream.isFailureStoreFeatureFlagEnabled() && failureStoreRedirects.isEmpty() == false) {
            doRedirectFailures();
        } else {
            completeBulkOperation();
        }
    }

    private void completeBulkOperation() {
        listener.onResponse(
            new BulkResponse(responses.toArray(new BulkItemResponse[responses.length()]), buildTookInMillis(startTimeNanos))
        );
        // Allow memory for bulk shard request items to be reclaimed before all items have been completed
        bulkRequest = null;
    }

    /**
     * Discards all failure store redirections and completes the bulk request.
     * @param exception any documents that could have been redirected will have this exception added as a suppressed exception
     *                  on their original failure information.
     */
    private void discardRedirectsAndFinish(Exception exception) {
        assert failureStoreRedirects.isEmpty() != true : "Attempting to discard redirects, but there were none to discard";
        Iterator<BulkItemRequest> redirectedBulkItemIterator = Iterators.fromSupplier(failureStoreRedirects::poll);
        while (redirectedBulkItemIterator.hasNext()) {
            BulkItemRequest cancelledRedirectBulkItem = redirectedBulkItemIterator.next();
            int slot = cancelledRedirectBulkItem.id();
            BulkItemResponse originalFailure = responses.get(slot);
            if (originalFailure.isFailed()) {
                originalFailure.getFailure().getCause().addSuppressed(exception);
            }
        }
        completeBulkOperation();
    }

    private void executeBulkShardRequest(BulkShardRequest bulkShardRequest, Releasable releaseOnFinish) {
        client.executeLocally(TransportShardBulkAction.TYPE, bulkShardRequest, new ActionListener<>() {

            // Lazily get the cluster state to avoid keeping it around longer than it is needed
            private ClusterState clusterState = null;

            private ClusterState getClusterState() {
                if (clusterState == null) {
                    clusterState = clusterService.state();
                }
                return clusterState;
            }

            @Override
            public void onResponse(BulkShardResponse bulkShardResponse) {
                for (int idx = 0; idx < bulkShardResponse.getResponses().length; idx++) {
                    // We zip the requests and responses together so that we can identify failed documents and potentially store them
                    BulkItemResponse bulkItemResponse = bulkShardResponse.getResponses()[idx];

                    if (bulkItemResponse.isFailed()) {
                        BulkItemRequest bulkItemRequest = bulkShardRequest.items()[idx];
                        assert bulkItemRequest.id() == bulkItemResponse.getItemId() : "Bulk items were returned out of order";

                        String failureStoreReference = getRedirectTarget(bulkItemRequest.request(), getClusterState().metadata());
                        if (failureStoreReference != null) {
                            addDocumentToRedirectRequests(bulkItemRequest, bulkItemResponse.getFailure().getCause(), failureStoreReference);
                        }
                        addFailure(bulkItemResponse);
                    } else {
                        bulkItemResponse.getResponse().setShardInfo(bulkShardResponse.getShardInfo());
                        responses.set(bulkItemResponse.getItemId(), bulkItemResponse);
                    }
                }
                completeShardOperation();
            }

            @Override
            public void onFailure(Exception e) {
                failBulkShardRequest(bulkShardRequest, getClusterState(), e);
                completeShardOperation();
            }

            private void completeShardOperation() {
                // Clear our handle on the cluster state to allow it to be cleaned up
                clusterState = null;
                releaseOnFinish.close();
            }
        });
    }

    private void failBulkShardRequest(BulkShardRequest bulkShardRequest, ClusterState clusterState, Exception e) {
        // create failures for all relevant requests
        for (BulkItemRequest request : bulkShardRequest.items()) {
            final String indexName = request.index();
            DocWriteRequest<?> docWriteRequest = request.request();

            String failureStoreReference = getRedirectTarget(docWriteRequest, clusterState.metadata());
            if (failureStoreReference != null) {
                addDocumentToRedirectRequests(request, e, failureStoreReference);
            }
            addFailure(docWriteRequest, request.id(), indexName, e);
        }
    }

    /**
     * Determines if the write request can be redirected if it fails. Write requests can be redirected IFF they are targeting a data stream
     * with a failure store and are not already redirected themselves. If the document can be redirected, the data stream name to use for
     * the redirection is returned.
     *
     * @param docWriteRequest the write request to check
     * @param metadata cluster state metadata for resolving index abstractions
     * @return a data stream name if the write request points to a data stream that has the failure store enabled,
     *     or {@code null} if it does
     */
    private static String getRedirectTarget(DocWriteRequest<?> docWriteRequest, Metadata metadata) {
        // Feature flag guard
        if (DataStream.isFailureStoreFeatureFlagEnabled() == false) {
            return null;
        }
        // Do not resolve a failure store for documents that were already headed to one
        if (docWriteRequest instanceof IndexRequest indexRequest && indexRequest.isWriteToFailureStore()) {
            return null;
        }
        // If there is no index abstraction, then the request is using a pattern of some sort, which data streams do not support
        IndexAbstraction ia = metadata.getIndicesLookup().get(docWriteRequest.index());
        if (ia == null) {
            return null;
        }
        if (ia.isDataStreamRelated()) {
            // The index abstraction could be an alias. Alias abstractions (even for data streams) only keep track of which _index_ they
            // will write to, not which _data stream_.
            // We work backward to find the data stream from the concrete write index to cover this case.
            Index concreteIndex = ia.getWriteIndex();
            IndexAbstraction writeIndexAbstraction = metadata.getIndicesLookup().get(concreteIndex.getName());
            DataStream parentDataStream = writeIndexAbstraction.getParentDataStream();
            if (parentDataStream != null && parentDataStream.isFailureStoreEnabled()) {
                // Keep the data stream name around to resolve the redirect to failure store if the shard level request fails.
                return parentDataStream.getName();
            }
        }
        return null;
    }

    /**
     * Marks a failed bulk item for redirection. At the end of the first round of shard requests, any documents in the
     * redirect list are processed to their final destinations.
     *
     * @param request The bulk item request that failed
     * @param cause The exception for the experienced the failure
     * @param failureStoreReference The data stream that contains the failure store for this item
     */
    private void addDocumentToRedirectRequests(BulkItemRequest request, Exception cause, String failureStoreReference) {
        // Convert the document into a failure document
        IndexRequest failureStoreRequest;
        try {
            failureStoreRequest = failureStoreDocumentConverter.transformFailedRequest(
                TransportBulkAction.getIndexWriteRequest(request.request()),
                cause,
                failureStoreReference,
                threadPool::absoluteTimeInMillis
            );
        } catch (IOException ioException) {
            logger.debug(
                () -> "Could not transform failed bulk request item into failure store document. Attempted for ["
                    + request.request().opType()
                    + ": index="
                    + request.index()
                    + "; id="
                    + request.request().id()
                    + "; bulk_slot="
                    + request.id()
                    + "] Proceeding with failing the original.",
                ioException
            );
            // Suppress and do not redirect
            cause.addSuppressed(ioException);
            return;
        }

        // Store for second phase
        BulkItemRequest redirected = new BulkItemRequest(request.id(), failureStoreRequest);
        failureStoreRedirects.add(redirected);
    }

    /**
     * Examine the cluster state for blocks before continuing. If any block exists in the cluster state, this function will return
     * {@code true}. If the block is retryable, the {@code retryOperation} runnable will be called asynchronously if the cluster ever
     * becomes unblocked. If a non retryable block exists, or if we encounter a timeout before the blocks could be cleared, the
     * {@code onClusterBlocked} consumer will be invoked with the cluster block exception.
     *
     * @param state The current state to check for blocks
     * @param retryOperation If retryable blocks exist, the runnable to execute after they have cleared.
     * @param onClusterBlocked Consumes the block exception if the cluster has a non retryable block or if we encounter a timeout while
     *                         waiting for a block to clear.
     * @return {@code true} if the cluster is currently blocked at all, {@code false} if the cluster has no blocks.
     */
    private boolean handleBlockExceptions(ClusterState state, Runnable retryOperation, Consumer<Exception> onClusterBlocked) {
        ClusterBlockException blockException = state.blocks().globalBlockedException(ClusterBlockLevel.WRITE);
        if (blockException != null) {
            if (blockException.retryable()) {
                logger.trace("cluster is blocked, scheduling a retry", blockException);
                retry(blockException, retryOperation, onClusterBlocked);
            } else {
                onClusterBlocked.accept(blockException);
            }
            return true;
        }
        return false;
    }

    void retry(Exception failure, final Runnable operation, final Consumer<Exception> onClusterBlocked) {
        assert failure != null;
        if (observer.isTimedOut()) {
            // we are running as a last attempt after a timeout has happened. don't retry
            onClusterBlocked.accept(failure);
            return;
        }
        observer.waitForNextChange(new ClusterStateObserver.Listener() {
            @Override
            public void onNewClusterState(ClusterState state) {
                /*
                 * This is called on the cluster state update thread pool
                 * but we'd prefer to coordinate the bulk request on the
                 * write thread pool just to make sure the cluster state
                 * update thread doesn't get clogged up.
                 */
                dispatchRetry();
            }

            @Override
            public void onClusterServiceClose() {
                // There is very little we can do about this, and our time in this JVM is likely short.
                // Let's just try to get out of here ASAP.
                onFailure(new NodeClosedException(clusterService.localNode()));
            }

            @Override
            public void onTimeout(TimeValue timeout) {
                /*
                 * Try one more time.... This is called on the generic
                 * thread pool but out of an abundance of caution we
                 * switch over to the write thread pool that we expect
                 * to coordinate the bulk request.
                 */
                dispatchRetry();
            }

            private void dispatchRetry() {
                executor.execute(operation);
            }
        });
    }

    private boolean addFailureIfRequiresAliasAndAliasIsMissing(DocWriteRequest<?> request, int idx, final Metadata metadata) {
        if (request.isRequireAlias() && (metadata.hasAlias(request.index()) == false)) {
            Exception exception = new IndexNotFoundException(
                "[" + DocWriteRequest.REQUIRE_ALIAS + "] request flag is [true] and [" + request.index() + "] is not an alias",
                request.index()
            );
            addFailureAndDiscardRequest(request, idx, request.index(), exception);
            return true;
        }
        return false;
    }

    private boolean addFailureIfRequiresDataStreamAndNoParentDataStream(DocWriteRequest<?> request, int idx, final Metadata metadata) {
        if (request.isRequireDataStream() && (metadata.indexIsADataStream(request.index()) == false)) {
            Exception exception = new ResourceNotFoundException(
                "[" + DocWriteRequest.REQUIRE_DATA_STREAM + "] request flag is [true] and [" + request.index() + "] is not a data stream",
                request.index()
            );
            addFailureAndDiscardRequest(request, idx, request.index(), exception);
            return true;
        }
        return false;
    }

    private boolean addFailureIfIndexIsClosed(DocWriteRequest<?> request, Index concreteIndex, int idx, final Metadata metadata) {
        IndexMetadata indexMetadata = metadata.getIndexSafe(concreteIndex);
        if (indexMetadata.getState() == IndexMetadata.State.CLOSE) {
            addFailureAndDiscardRequest(request, idx, request.index(), new IndexClosedException(concreteIndex));
            return true;
        }
        return false;
    }

    private boolean addFailureIfIndexCannotBeCreated(DocWriteRequest<?> request, int idx) {
        IndexNotFoundException cannotCreate = indicesThatCannotBeCreated.get(request.index());
        if (cannotCreate != null) {
            addFailureAndDiscardRequest(request, idx, request.index(), cannotCreate);
            return true;
        }
        return false;
    }

    /**
     * Like {@link BulkOperation#addFailure(DocWriteRequest, int, String, Exception)} but this method will remove the corresponding entry
     * from the working bulk request so that it never gets processed again during this operation.
     */
    private void addFailureAndDiscardRequest(DocWriteRequest<?> request, int idx, String index, Exception exception) {
        addFailure(request, idx, index, exception);
        // make sure the request gets never processed again
        bulkRequest.requests.set(idx, null);
    }

    /**
     * Checks if a bulk item response exists for this entry. If none exists, a failure response is created and set in the response array.
     * If a response exists already, the failure information provided to this call will be added to the existing failure as a suppressed
     * exception.
     *
     * @param request The document write request that should be failed
     * @param idx The slot of the bulk entry this request corresponds to
     * @param index The resource that this entry was being written to when it failed
     * @param exception The exception encountered for this entry
     * @see BulkOperation#addFailure(BulkItemResponse) BulkOperation.addFailure if you have a bulk item response object already
     */
    private void addFailure(DocWriteRequest<?> request, int idx, String index, Exception exception) {
        BulkItemResponse bulkItemResponse = responses.get(idx);
        if (bulkItemResponse == null) {
            BulkItemResponse.Failure failure = new BulkItemResponse.Failure(index, request.id(), exception);
            bulkItemResponse = BulkItemResponse.failure(idx, request.opType(), failure);
        } else {
            // Response already recorded. We should only be here if the existing response is a failure and
            // we are encountering a new failure while redirecting.
            assert bulkItemResponse.isFailed() : "Attempting to overwrite successful bulk item result with a failure";
            bulkItemResponse.getFailure().getCause().addSuppressed(exception);
        }
        // Always replace the item in the responses for thread visibility of any mutations
        responses.set(idx, bulkItemResponse);
    }

    /**
     * Checks if a bulk item response exists for this entry. If none exists, the failure is set in the response array. If a response exists
     * already, the failure information provided to this call will be added to the existing failure as a suppressed exception.
     *
     * @param bulkItemResponse the item response to add to the overall result array
     * @see BulkOperation#addFailure(DocWriteRequest, int, String, Exception) BulkOperation.addFailure which conditionally creates the
     * failure response only when one does not exist already
     */
    private void addFailure(BulkItemResponse bulkItemResponse) {
        assert bulkItemResponse.isFailed() : "Attempting to add a successful bulk item response via the addFailure method";
        BulkItemResponse existingBulkItemResponse = responses.get(bulkItemResponse.getItemId());
        if (existingBulkItemResponse != null) {
            // Response already recorded. We should only be here if the existing response is a failure and
            // we are encountering a new failure while redirecting.
            assert existingBulkItemResponse.isFailed() : "Attempting to overwrite successful bulk item result with a failure";
            existingBulkItemResponse.getFailure().getCause().addSuppressed(bulkItemResponse.getFailure().getCause());
            bulkItemResponse = existingBulkItemResponse;
        }
        // Always replace the item in the responses for thread visibility of any mutations
        responses.set(bulkItemResponse.getItemId(), bulkItemResponse);
    }

    /**
     * Resolves and caches index and routing abstractions to more efficiently group write requests into shards.
     */
    private static class ConcreteIndices {
        private final ClusterState state;
        private final IndexNameExpressionResolver indexNameExpressionResolver;
        private final Map<String, IndexAbstraction> indexAbstractions = new HashMap<>();
        private final Map<Index, IndexRouting> routings = new HashMap<>();

        ConcreteIndices(ClusterState state, IndexNameExpressionResolver indexNameExpressionResolver) {
            this.state = state;
            this.indexNameExpressionResolver = indexNameExpressionResolver;
        }

        /**
         * Resolves the index abstraction that the write request is targeting, potentially obtaining it from a cache. This instance isn't
         * fully resolved, meaning that {@link IndexAbstraction#getWriteIndex()} should be invoked in order to get concrete write index.
         *
         * @param request a write request
         * @return the index abstraction that the write request is targeting
         */
        IndexAbstraction resolveIfAbsent(DocWriteRequest<?> request) {
            try {
                IndexAbstraction indexAbstraction = indexAbstractions.get(request.index());
                if (indexAbstraction == null) {
                    indexAbstraction = indexNameExpressionResolver.resolveWriteIndexAbstraction(state, request);
                    indexAbstractions.put(request.index(), indexAbstraction);
                }
                return indexAbstraction;
            } catch (IndexNotFoundException e) {
                if (e.getMetadataKeys().contains(EXCLUDED_DATA_STREAMS_KEY)) {
                    throw new IllegalArgumentException("only write ops with an op_type of create are allowed in data streams", e);
                } else {
                    throw e;
                }
            }
        }

        /**
         * Determines which routing strategy to use for a document being written to the provided index, potentially obtaining the result
         * from a cache.
         * @param index the index to determine routing strategy for
         * @return an {@link IndexRouting} object to use for assigning a write request to a shard
         */
        IndexRouting routing(Index index) {
            IndexRouting routing = routings.get(index);
            if (routing == null) {
                routing = IndexRouting.fromIndexMetadata(state.metadata().getIndexSafe(index));
                routings.put(index, routing);
            }
            return routing;
        }
    }
}<|MERGE_RESOLUTION|>--- conflicted
+++ resolved
@@ -302,14 +302,6 @@
                     bulkRequest.getRefreshPolicy(),
                     requests.toArray(new BulkItemRequest[0])
                 );
-<<<<<<< HEAD
-
-=======
-                var indexMetadata = clusterState.getMetadata().index(shardId.getIndexName());
-                if (indexMetadata != null && indexMetadata.getInferenceFields().isEmpty() == false) {
-                    bulkShardRequest.setInferenceFieldMap(indexMetadata.getInferenceFields());
-                }
->>>>>>> 56c28359
                 bulkShardRequest.waitForActiveShards(bulkRequest.waitForActiveShards());
                 bulkShardRequest.timeout(bulkRequest.timeout());
                 bulkShardRequest.routedBasedOnClusterVersion(clusterState.version());

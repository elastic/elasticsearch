/*
 * Copyright Elasticsearch B.V. and/or licensed to Elasticsearch B.V. under one
 * or more contributor license agreements. Licensed under the "Elastic License
 * 2.0", the "GNU Affero General Public License v3.0 only", and the "Server Side
 * Public License v 1"; you may not use this file except in compliance with, at
 * your election, the "Elastic License 2.0", the "GNU Affero General Public
 * License v3.0 only", or the "Server Side Public License, v 1".
 */

package org.elasticsearch.action.bulk;

import org.apache.logging.log4j.LogManager;
import org.apache.logging.log4j.Logger;
import org.elasticsearch.ElasticsearchException;
import org.elasticsearch.ElasticsearchParseException;
import org.elasticsearch.ExceptionsHelper;
import org.elasticsearch.ResourceNotFoundException;
import org.elasticsearch.action.ActionListener;
import org.elasticsearch.action.ActionRunnable;
import org.elasticsearch.action.DocWriteRequest;
import org.elasticsearch.action.RoutingMissingException;
import org.elasticsearch.action.admin.indices.rollover.LazyRolloverAction;
import org.elasticsearch.action.admin.indices.rollover.RolloverRequest;
import org.elasticsearch.action.admin.indices.rollover.RolloverResponse;
import org.elasticsearch.action.index.IndexRequest;
import org.elasticsearch.action.support.IndicesOptions;
import org.elasticsearch.action.support.RefCountingRunnable;
import org.elasticsearch.client.internal.OriginSettingClient;
import org.elasticsearch.client.internal.node.NodeClient;
import org.elasticsearch.cluster.ClusterState;
import org.elasticsearch.cluster.ClusterStateObserver;
import org.elasticsearch.cluster.block.ClusterBlockException;
import org.elasticsearch.cluster.block.ClusterBlockLevel;
import org.elasticsearch.cluster.metadata.DataStream;
import org.elasticsearch.cluster.metadata.IndexAbstraction;
import org.elasticsearch.cluster.metadata.IndexMetadata;
import org.elasticsearch.cluster.metadata.IndexNameExpressionResolver;
import org.elasticsearch.cluster.metadata.Metadata;
import org.elasticsearch.cluster.routing.IndexRouting;
import org.elasticsearch.cluster.service.ClusterService;
import org.elasticsearch.common.collect.Iterators;
import org.elasticsearch.common.util.concurrent.AtomicArray;
import org.elasticsearch.common.util.concurrent.ConcurrentCollections;
import org.elasticsearch.core.Releasable;
import org.elasticsearch.core.TimeValue;
import org.elasticsearch.index.Index;
import org.elasticsearch.index.IndexNotFoundException;
import org.elasticsearch.index.engine.VersionConflictEngineException;
import org.elasticsearch.index.shard.ShardId;
import org.elasticsearch.indices.IndexClosedException;
import org.elasticsearch.node.NodeClosedException;
import org.elasticsearch.tasks.Task;
import org.elasticsearch.threadpool.ThreadPool;

import java.io.IOException;
import java.util.ArrayList;
import java.util.HashMap;
import java.util.Iterator;
import java.util.List;
import java.util.Map;
import java.util.Set;
import java.util.concurrent.ConcurrentLinkedQueue;
import java.util.concurrent.Executor;
import java.util.concurrent.TimeUnit;
import java.util.function.BiConsumer;
import java.util.function.Consumer;
import java.util.function.LongSupplier;

import static org.elasticsearch.action.bulk.TransportBulkAction.LAZY_ROLLOVER_ORIGIN;
import static org.elasticsearch.cluster.metadata.IndexNameExpressionResolver.EXCLUDED_DATA_STREAMS_KEY;

/**
 * retries on retryable cluster blocks, resolves item requests,
 * constructs shard bulk requests and delegates execution to shard bulk action
 */
final class BulkOperation extends ActionRunnable<BulkResponse> {

    private static final Logger logger = LogManager.getLogger(BulkOperation.class);

    private final Task task;
    private final ThreadPool threadPool;
    private final ClusterService clusterService;
    private BulkRequest bulkRequest; // set to null once all requests are completed
    private final ActionListener<BulkResponse> listener;
    private final AtomicArray<BulkItemResponse> responses;
    private final ConcurrentLinkedQueue<BulkItemRequest> failureStoreRedirects = new ConcurrentLinkedQueue<>();
    private final long startTimeNanos;
    private final ClusterStateObserver observer;
    private final Map<String, IndexNotFoundException> indicesThatCannotBeCreated;
    private final Executor executor;
    private final LongSupplier relativeTimeProvider;
    private final FailureStoreDocumentConverter failureStoreDocumentConverter;
    private final IndexNameExpressionResolver indexNameExpressionResolver;
    private final NodeClient client;
    private final OriginSettingClient rolloverClient;
    private final Set<String> failureStoresToBeRolledOver = ConcurrentCollections.newConcurrentSet();
    private final Set<Integer> failedRolloverRequests = ConcurrentCollections.newConcurrentSet();
    private final Map<ShardId, Exception> shortCircuitShardFailures = ConcurrentCollections.newConcurrentMap();
    private final FailureStoreMetrics failureStoreMetrics;

    BulkOperation(
        Task task,
        ThreadPool threadPool,
        Executor executor,
        ClusterService clusterService,
        BulkRequest bulkRequest,
        NodeClient client,
        AtomicArray<BulkItemResponse> responses,
        Map<String, IndexNotFoundException> indicesThatCannotBeCreated,
        IndexNameExpressionResolver indexNameExpressionResolver,
        LongSupplier relativeTimeProvider,
        long startTimeNanos,
        ActionListener<BulkResponse> listener,
        FailureStoreMetrics failureStoreMetrics
    ) {
        this(
            task,
            threadPool,
            executor,
            clusterService,
            bulkRequest,
            client,
            responses,
            indicesThatCannotBeCreated,
            indexNameExpressionResolver,
            relativeTimeProvider,
            startTimeNanos,
            listener,
            new ClusterStateObserver(clusterService, bulkRequest.timeout(), logger, threadPool.getThreadContext()),
            new FailureStoreDocumentConverter(),
            failureStoreMetrics
        );
    }

    BulkOperation(
        Task task,
        ThreadPool threadPool,
        Executor executor,
        ClusterService clusterService,
        BulkRequest bulkRequest,
        NodeClient client,
        AtomicArray<BulkItemResponse> responses,
        Map<String, IndexNotFoundException> indicesThatCannotBeCreated,
        IndexNameExpressionResolver indexNameExpressionResolver,
        LongSupplier relativeTimeProvider,
        long startTimeNanos,
        ActionListener<BulkResponse> listener,
        ClusterStateObserver observer,
        FailureStoreDocumentConverter failureStoreDocumentConverter,
        FailureStoreMetrics failureStoreMetrics
    ) {
        super(listener);
        this.task = task;
        this.threadPool = threadPool;
        this.clusterService = clusterService;
        this.responses = responses;
        this.bulkRequest = bulkRequest;
        this.listener = listener;
        this.startTimeNanos = startTimeNanos;
        this.indicesThatCannotBeCreated = indicesThatCannotBeCreated;
        this.executor = executor;
        this.relativeTimeProvider = relativeTimeProvider;
        this.indexNameExpressionResolver = indexNameExpressionResolver;
        this.client = client;
        this.observer = observer;
        this.failureStoreDocumentConverter = failureStoreDocumentConverter;
        this.rolloverClient = new OriginSettingClient(client, LAZY_ROLLOVER_ORIGIN);
        this.shortCircuitShardFailures.putAll(bulkRequest.incrementalState().shardLevelFailures());
        this.failureStoreMetrics = failureStoreMetrics;
    }

    @Override
    protected void doRun() {
        assert bulkRequest != null;
        final ClusterState clusterState = observer.setAndGetObservedState();
        if (handleBlockExceptions(clusterState, BulkOperation.this, this::onFailure)) {
            return;
        }
        Map<ShardId, List<BulkItemRequest>> requestsByShard = groupBulkRequestsByShards(clusterState);
        executeBulkRequestsByShard(requestsByShard, clusterState, this::redirectFailuresOrCompleteBulkOperation);
    }

    private void doRedirectFailures() {
        assert failureStoreRedirects.isEmpty() != true : "Attempting to redirect failures, but none were present in the queue";
        final ClusterState clusterState = observer.setAndGetObservedState();
        // If the cluster is blocked at this point, discard the failure store redirects and complete the response with the original failures
        if (handleBlockExceptions(
            clusterState,
            ActionRunnable.wrap(listener, (l) -> this.doRedirectFailures()),
            this::discardRedirectsAndFinish
        )) {
            return;
        }
        Runnable executeRedirectRequests = () -> {
            // Get new cluster state that includes any potential failure store rollovers.
            var rolledOverState = observer.setAndGetObservedState();
            Map<ShardId, List<BulkItemRequest>> requestsByShard = drainAndGroupRedirectsByShards(rolledOverState);
            executeBulkRequestsByShard(requestsByShard, rolledOverState, this::completeBulkOperation);
        };
        rollOverFailureStores(executeRedirectRequests);
    }

    /**
     * Send rollover requests for all failure stores that need it. After all requests have completed, we execute the given runnable.
     * Any failures while rolling over will be added to the {@link BulkItemResponse} entries of the index requests that were redirected to
     * the failure store that failed to roll over.
     */
    private void rollOverFailureStores(Runnable runnable) {
        // Skip allocation of some objects if we don't need to roll over anything.
        if (failureStoresToBeRolledOver.isEmpty() || DataStream.isFailureStoreFeatureFlagEnabled() == false) {
            runnable.run();
            return;
        }
        try (RefCountingRunnable refs = new RefCountingRunnable(runnable)) {
            for (String dataStream : failureStoresToBeRolledOver) {
                RolloverRequest rolloverRequest = new RolloverRequest(dataStream, null);
                rolloverRequest.setIndicesOptions(
                    IndicesOptions.builder(rolloverRequest.indicesOptions())
                        .failureStoreOptions(new IndicesOptions.FailureStoreOptions(false, true))
                        .build()
                );
                // We are executing a lazy rollover because it is an action specialised for this situation, when we want an
                // unconditional and performant rollover.
                rolloverClient.execute(LazyRolloverAction.INSTANCE, rolloverRequest, ActionListener.releaseAfter(new ActionListener<>() {

                    @Override
                    public void onResponse(RolloverResponse result) {
                        logger.debug(
                            "Data stream failure store {} has {} over, the latest index is {}",
                            dataStream,
                            result.isRolledOver() ? "been successfully rolled" : "skipped rolling",
                            result.getNewIndex()
                        );
                    }

                    @Override
                    public void onFailure(Exception e) {
                        for (BulkItemRequest failureStoreRedirect : failureStoreRedirects) {
                            // Both these values are the name of the _data stream_ that the failure store belongs to.
                            if (failureStoreRedirect.index().equals(dataStream) == false) {
                                continue;
                            }
                            addFailure(
                                failureStoreRedirect.request(),
                                failureStoreRedirect.id(),
                                failureStoreRedirect.index(),
                                e,
                                IndexDocFailureStoreStatus.FAILED
                            );
                            failedRolloverRequests.add(failureStoreRedirect.id());
                        }
                    }

                }, refs.acquire()));
            }
        }
    }

    private long buildTookInMillis(long startTimeNanos) {
        return TimeUnit.NANOSECONDS.toMillis(relativeTimeProvider.getAsLong() - startTimeNanos);
    }

    private Map<ShardId, List<BulkItemRequest>> groupBulkRequestsByShards(ClusterState clusterState) {
        return groupRequestsByShards(
            clusterState,
            Iterators.enumerate(bulkRequest.requests.iterator(), BulkItemRequest::new),
            BulkOperation::validateWriteIndex
        );
    }

    private Map<ShardId, List<BulkItemRequest>> drainAndGroupRedirectsByShards(ClusterState clusterState) {
        return groupRequestsByShards(
            clusterState,
            Iterators.fromSupplier(failureStoreRedirects::poll),
            (ia, ignore) -> validateRedirectIndex(ia)
        );
    }

    private Map<ShardId, List<BulkItemRequest>> groupRequestsByShards(
        ClusterState clusterState,
        Iterator<BulkItemRequest> it,
        BiConsumer<IndexAbstraction, DocWriteRequest<?>> indexOperationValidator
    ) {
        final ConcreteIndices concreteIndices = new ConcreteIndices(clusterState, indexNameExpressionResolver);
        Metadata metadata = clusterState.metadata();
        // Group the requests by ShardId -> Operations mapping
        Map<ShardId, List<BulkItemRequest>> requestsByShard = new HashMap<>();

        while (it.hasNext()) {
            BulkItemRequest bulkItemRequest = it.next();
            DocWriteRequest<?> docWriteRequest = bulkItemRequest.request();

            // the request can only be null because we set it to null in the previous step, so it gets ignored
            if (docWriteRequest == null) {
                continue;
            }
            if (addFailureIfRequiresAliasAndAliasIsMissing(docWriteRequest, bulkItemRequest.id(), metadata)) {
                continue;
            }
            if (addFailureIfIndexCannotBeCreated(docWriteRequest, bulkItemRequest.id())) {
                continue;
            }
            if (addFailureIfRequiresDataStreamAndNoParentDataStream(docWriteRequest, bulkItemRequest.id(), metadata)) {
                continue;
            }
            if (failedRolloverRequests.contains(bulkItemRequest.id())) {
                continue;
            }
            IndexAbstraction ia = null;
            try {
                ia = concreteIndices.resolveIfAbsent(docWriteRequest);
                indexOperationValidator.accept(ia, docWriteRequest);

                TransportBulkAction.prohibitCustomRoutingOnDataStream(docWriteRequest, ia);
                TransportBulkAction.prohibitAppendWritesInBackingIndices(docWriteRequest, ia);
                docWriteRequest.routing(metadata.resolveWriteIndexRouting(docWriteRequest.routing(), docWriteRequest.index()));

                final Index concreteIndex = docWriteRequest.getConcreteWriteIndex(ia, metadata);
                if (addFailureIfIndexIsClosed(docWriteRequest, concreteIndex, bulkItemRequest.id(), metadata)) {
                    continue;
                }
                IndexRouting indexRouting = concreteIndices.routing(concreteIndex);
                docWriteRequest.process(indexRouting);
                int shardId = docWriteRequest.route(indexRouting);
                List<BulkItemRequest> shardRequests = requestsByShard.computeIfAbsent(
                    new ShardId(concreteIndex, shardId),
                    shard -> new ArrayList<>()
                );
                shardRequests.add(bulkItemRequest);
            } catch (ElasticsearchParseException | IllegalArgumentException | RoutingMissingException | ResourceNotFoundException e) {
                String name = ia != null ? ia.getName() : docWriteRequest.index();
                var failureStoreStatus = isFailureStoreRequest(docWriteRequest)
                    ? IndexDocFailureStoreStatus.FAILED
                    : IndexDocFailureStoreStatus.NOT_APPLICABLE_OR_UNKNOWN;
                addFailureAndDiscardRequest(docWriteRequest, bulkItemRequest.id(), name, e, failureStoreStatus);
            }
        }
        return requestsByShard;
    }

    /**
     * Validates that an index abstraction is capable of receiving the provided write request
     */
    private static void validateWriteIndex(IndexAbstraction ia, DocWriteRequest<?> docWriteRequest) {
        boolean includeDataStreams = docWriteRequest.opType() == DocWriteRequest.OpType.CREATE;
        if (ia.isDataStreamRelated() && includeDataStreams == false) {
            throw new IllegalArgumentException("only write ops with an op_type of create are allowed in data streams");
        }
        // The ConcreteIndices#resolveIfAbsent(...) method validates via IndexNameExpressionResolver whether
        // an operation is allowed in index into a data stream, but this isn't done when resolve call is cached, so
        // the validation needs to be performed here too.
        if (ia.getParentDataStream() != null &&
        // avoid valid cases when directly indexing into a backing index
        // (for example when directly indexing into .ds-logs-foobar-000001)
            ia.getName().equals(docWriteRequest.index()) == false && docWriteRequest.opType() != DocWriteRequest.OpType.CREATE) {
            throw new IllegalArgumentException("only write ops with an op_type of create are allowed in data streams");
        }
    }

    /**
     * Validates that an index abstraction is capable of receiving a failure store redirect
     */
    private static void validateRedirectIndex(IndexAbstraction ia) {
        if (ia.isDataStreamRelated() == false) {
            // We should only be dealing with traffic targeting concrete data streams.
            throw new IllegalArgumentException("only write ops to data streams with enabled failure stores can be redirected on failure.");
        }
    }

    private void executeBulkRequestsByShard(
        Map<ShardId, List<BulkItemRequest>> requestsByShard,
        ClusterState clusterState,
        Runnable onRequestsCompleted
    ) {
        if (requestsByShard.isEmpty()) {
            onRequestsCompleted.run();
            return;
        }

        String nodeId = clusterService.localNode().getId();
        try (RefCountingRunnable bulkItemRequestCompleteRefCount = new RefCountingRunnable(onRequestsCompleted)) {
            for (Map.Entry<ShardId, List<BulkItemRequest>> entry : requestsByShard.entrySet()) {
                final ShardId shardId = entry.getKey();
                final List<BulkItemRequest> requests = entry.getValue();

                BulkShardRequest bulkShardRequest = new BulkShardRequest(
                    shardId,
                    bulkRequest.getRefreshPolicy(),
                    requests.toArray(new BulkItemRequest[0]),
                    bulkRequest.isSimulated()
                );
                var indexMetadata = clusterState.getMetadata().index(shardId.getIndexName());
                if (indexMetadata != null && indexMetadata.getInferenceFields().isEmpty() == false) {
                    bulkShardRequest.setInferenceFieldMap(indexMetadata.getInferenceFields());
                }
                bulkShardRequest.waitForActiveShards(bulkRequest.waitForActiveShards());
                bulkShardRequest.timeout(bulkRequest.timeout());
                bulkShardRequest.routedBasedOnClusterVersion(clusterState.version());
                if (task != null) {
                    bulkShardRequest.setParentTask(nodeId, task.getId());
                }
                executeBulkShardRequest(bulkShardRequest, bulkItemRequestCompleteRefCount.acquire());
            }
        }
    }

    private void redirectFailuresOrCompleteBulkOperation() {
        if (DataStream.isFailureStoreFeatureFlagEnabled() && failureStoreRedirects.isEmpty() == false) {
            doRedirectFailures();
        } else {
            completeBulkOperation();
        }
    }

    private void completeBulkOperation() {
        listener.onResponse(
            new BulkResponse(
                responses.toArray(new BulkItemResponse[responses.length()]),
                buildTookInMillis(startTimeNanos),
                BulkResponse.NO_INGEST_TOOK,
                new BulkRequest.IncrementalState(shortCircuitShardFailures, bulkRequest.incrementalState().indexingPressureAccounted())
            )
        );
        // Allow memory for bulk shard request items to be reclaimed before all items have been completed
        bulkRequest = null;
    }

    /**
     * Discards all failure store redirections and completes the bulk request.
     * @param exception any documents that could have been redirected will have this exception added as a suppressed exception
     *                  on their original failure information.
     */
    private void discardRedirectsAndFinish(Exception exception) {
        assert failureStoreRedirects.isEmpty() != true : "Attempting to discard redirects, but there were none to discard";
        Iterator<BulkItemRequest> redirectedBulkItemIterator = Iterators.fromSupplier(failureStoreRedirects::poll);
        while (redirectedBulkItemIterator.hasNext()) {
            BulkItemRequest cancelledRedirectBulkItem = redirectedBulkItemIterator.next();
            int slot = cancelledRedirectBulkItem.id();
            BulkItemResponse originalFailure = responses.get(slot);
            if (originalFailure.isFailed()) {
                originalFailure.getFailure().getCause().addSuppressed(exception);
                originalFailure.getFailure().setFailureStoreStatus(IndexDocFailureStoreStatus.FAILED);
            }
            // Always replace the item in the responses for thread visibility of any mutations
            responses.set(slot, originalFailure);
        }
        completeBulkOperation();
    }

    private void executeBulkShardRequest(BulkShardRequest bulkShardRequest, Releasable releaseOnFinish) {
        ShardId shardId = bulkShardRequest.shardId();

        // Short circuit the shard level request with the existing shard failure.
        if (shortCircuitShardFailures.containsKey(shardId)) {
            handleShardFailure(bulkShardRequest, clusterService.state(), shortCircuitShardFailures.get(shardId));
            releaseOnFinish.close();
        } else {
            client.executeLocally(TransportShardBulkAction.TYPE, bulkShardRequest, new ActionListener<>() {

                // Lazily get the cluster state to avoid keeping it around longer than it is needed
                private ClusterState clusterState = null;

<<<<<<< HEAD
            @Override
            public void onResponse(BulkShardResponse bulkShardResponse) {
                for (int idx = 0; idx < bulkShardResponse.getResponses().length; idx++) {
                    // We zip the requests and responses together so that we can identify failed documents and potentially store them
                    BulkItemResponse bulkItemResponse = bulkShardResponse.getResponses()[idx];
                    BulkItemRequest bulkItemRequest = bulkShardRequest.items()[idx];

                    if (bulkItemResponse.isFailed()) {
                        assert bulkItemRequest.id() == bulkItemResponse.getItemId() : "Bulk items were returned out of order";
                        IndexDocFailureStoreStatus failureStoreStatus = processFailure(
                            bulkItemRequest,
                            bulkItemResponse.getFailure().getCause()
                        );
                        bulkItemResponse.getFailure().setFailureStoreStatus(failureStoreStatus);
                        addFailure(bulkItemResponse);
                    } else {
                        bulkItemResponse.getResponse().setShardInfo(bulkShardResponse.getShardInfo());
                        responses.set(bulkItemResponse.getItemId(), bulkItemResponse);
=======
                private ClusterState getClusterState() {
                    if (clusterState == null) {
                        clusterState = clusterService.state();
>>>>>>> 8e9e6532
                    }
                    return clusterState;
                }

<<<<<<< HEAD
            @Override
            public void onFailure(Exception e) {
                // create failures for all relevant requests
                for (BulkItemRequest request : bulkShardRequest.items()) {
                    final String indexName = request.index();
                    DocWriteRequest<?> docWriteRequest = request.request();

                    IndexDocFailureStoreStatus failureStoreStatus = processFailure(request, e);
                    addFailure(docWriteRequest, request.id(), indexName, e, failureStoreStatus);
=======
                @Override
                public void onResponse(BulkShardResponse bulkShardResponse) {
                    for (int idx = 0; idx < bulkShardResponse.getResponses().length; idx++) {
                        // We zip the requests and responses together so that we can identify failed documents and potentially store them
                        BulkItemResponse bulkItemResponse = bulkShardResponse.getResponses()[idx];
                        BulkItemRequest bulkItemRequest = bulkShardRequest.items()[idx];

                        if (bulkItemResponse.isFailed()) {
                            assert bulkItemRequest.id() == bulkItemResponse.getItemId() : "Bulk items were returned out of order";
                            processFailure(bulkItemRequest, getClusterState(), bulkItemResponse.getFailure().getCause());
                            addFailure(bulkItemResponse);
                        } else {
                            bulkItemResponse.getResponse().setShardInfo(bulkShardResponse.getShardInfo());
                            responses.set(bulkItemResponse.getItemId(), bulkItemResponse);
                        }
                    }
                    completeShardOperation();
>>>>>>> 8e9e6532
                }

                @Override
                public void onFailure(Exception e) {
                    assert shortCircuitShardFailures.containsKey(shardId) == false;
                    shortCircuitShardFailures.put(shardId, e);

<<<<<<< HEAD
            /**
             * This method checks the eligibility of the failed document to be redirected to the failure store and updates the metrics.
             * <p/>
             * If the document is eligible it will call {@link BulkOperation#addDocumentToRedirectRequests}. Otherwise, it will return
             * the appropriate failure store status and count this document as rejected.
             * @return the status:
             * - NOT_ENABLED, if the data stream didn't have the data store enabled and
             * - FAILED if something went wrong in the preparation of the failure store request.
             */
            private IndexDocFailureStoreStatus processFailure(BulkItemRequest bulkItemRequest, Exception cause) {
                var error = ExceptionsHelper.unwrapCause(cause);
                var errorType = ElasticsearchException.getExceptionName(error);
                DocWriteRequest<?> docWriteRequest = bulkItemRequest.request();
                DataStream failureStoreCandidate = getRedirectTargetCandidate(docWriteRequest, getClusterState().metadata());
                // If the candidate is not null, the BulkItemRequest targets a data stream, but we'll still have to check if
                // it has the failure store enabled.
                if (failureStoreCandidate != null) {
                    // Do not redirect documents to a failure store that were already headed to one.
                    var isFailureStoreRequest = isFailureStoreRequest(docWriteRequest);
                    if (isFailureStoreRequest == false
                        && failureStoreCandidate.isFailureStoreEnabled()
                        && error instanceof VersionConflictEngineException == false) {
                        // Prepare the data stream failure store if necessary
                        maybeMarkFailureStoreForRollover(failureStoreCandidate);

                        // Enqueue the redirect to failure store.
                        boolean added = addDocumentToRedirectRequests(bulkItemRequest, cause, failureStoreCandidate.getName());
                        if (added) {
                            failureStoreMetrics.incrementFailureStore(
                                bulkItemRequest.index(),
                                errorType,
                                FailureStoreMetrics.ErrorLocation.SHARD
                            );
                        } else {
                            failureStoreMetrics.incrementRejected(
                                bulkItemRequest.index(),
                                errorType,
                                FailureStoreMetrics.ErrorLocation.SHARD,
                                isFailureStoreRequest
                            );
                            return IndexDocFailureStoreStatus.FAILED;
                        }
                    } else {
                        // If we can't redirect to a failure store (because either the data stream doesn't have the failure store enabled
                        // or this request was already targeting a failure store), or this was a version conflict we increment the
                        // rejected counter.
                        failureStoreMetrics.incrementRejected(
                            bulkItemRequest.index(),
                            errorType,
                            FailureStoreMetrics.ErrorLocation.SHARD,
                            isFailureStoreRequest
                        );
                        if (isFailureStoreRequest) {
                            return IndexDocFailureStoreStatus.FAILED;
                        }
                        if (failureStoreCandidate.isFailureStoreEnabled() == false) {
                            return IndexDocFailureStoreStatus.NOT_ENABLED;
                        }
                    }
                }
                return IndexDocFailureStoreStatus.NOT_APPLICABLE_OR_UNKNOWN;
=======
                    // create failures for all relevant requests
                    handleShardFailure(bulkShardRequest, getClusterState(), e);
                    completeShardOperation();
                }

                private void completeShardOperation() {
                    // Clear our handle on the cluster state to allow it to be cleaned up
                    clusterState = null;
                    releaseOnFinish.close();
                }
            });
        }
    }

    private void handleShardFailure(BulkShardRequest bulkShardRequest, ClusterState clusterState, Exception e) {
        // create failures for all relevant requests
        for (BulkItemRequest request : bulkShardRequest.items()) {
            final String indexName = request.index();
            DocWriteRequest<?> docWriteRequest = request.request();

            processFailure(request, clusterState, e);
            addFailure(docWriteRequest, request.id(), indexName, e);
        }
    }

    private void processFailure(BulkItemRequest bulkItemRequest, ClusterState clusterState, Exception cause) {
        var error = ExceptionsHelper.unwrapCause(cause);
        var errorType = ElasticsearchException.getExceptionName(error);
        DocWriteRequest<?> docWriteRequest = bulkItemRequest.request();
        DataStream failureStoreCandidate = getRedirectTargetCandidate(docWriteRequest, clusterState.metadata());
        // If the candidate is not null, the BulkItemRequest targets a data stream, but we'll still have to check if
        // it has the failure store enabled.
        if (failureStoreCandidate != null) {
            // Do not redirect documents to a failure store that were already headed to one.
            var isFailureStoreDoc = docWriteRequest instanceof IndexRequest indexRequest && indexRequest.isWriteToFailureStore();
            if (isFailureStoreDoc == false
                && failureStoreCandidate.isFailureStoreEnabled()
                && error instanceof VersionConflictEngineException == false) {
                // Redirect to failure store.
                maybeMarkFailureStoreForRollover(failureStoreCandidate);
                addDocumentToRedirectRequests(bulkItemRequest, cause, failureStoreCandidate.getName());
                failureStoreMetrics.incrementFailureStore(bulkItemRequest.index(), errorType, FailureStoreMetrics.ErrorLocation.SHARD);
            } else {
                // If we can't redirect to a failure store (because either the data stream doesn't have the failure store enabled
                // or this request was already targeting a failure store), we increment the rejected counter.
                failureStoreMetrics.incrementRejected(
                    bulkItemRequest.index(),
                    errorType,
                    FailureStoreMetrics.ErrorLocation.SHARD,
                    isFailureStoreDoc
                );
>>>>>>> 8e9e6532
            }
        }
    }

    /**
     * Tries to find a <i>candidate</i> redirect target for this write request. A candidate redirect target is a data stream that may or
     * may not have the failure store enabled.
     *
     * @param docWriteRequest the write request to check
     * @param metadata cluster state metadata for resolving index abstractions
     * @return a data stream if the write request points to a data stream, or {@code null} if it does not
     */
    private static DataStream getRedirectTargetCandidate(DocWriteRequest<?> docWriteRequest, Metadata metadata) {
        // Feature flag guard
        if (DataStream.isFailureStoreFeatureFlagEnabled() == false) {
            return null;
        }
        // If there is no index abstraction, then the request is using a pattern of some sort, which data streams do not support
        IndexAbstraction ia = metadata.getIndicesLookup().get(docWriteRequest.index());
        return DataStream.resolveDataStream(ia, metadata);
    }

    /**
     * Marks a failed bulk item for redirection. At the end of the first round of shard requests, any documents in the
     * redirect list are processed to their final destinations.
     *
     * @param request The bulk item request that failed
     * @param cause The exception for the experienced the failure
     * @param failureStoreReference The data stream that contains the failure store for this item
     * @return true, if adding the request to the queue was successful, false otherwise.
     */
    private boolean addDocumentToRedirectRequests(BulkItemRequest request, Exception cause, String failureStoreReference) {
        // Convert the document into a failure document
        IndexRequest failureStoreRequest;
        try {
            failureStoreRequest = failureStoreDocumentConverter.transformFailedRequest(
                TransportBulkAction.getIndexWriteRequest(request.request()),
                cause,
                failureStoreReference,
                threadPool::absoluteTimeInMillis
            );
        } catch (IOException ioException) {
            logger.debug(
                () -> "Could not transform failed bulk request item into failure store document. Attempted for ["
                    + request.request().opType()
                    + ": index="
                    + request.index()
                    + "; id="
                    + request.request().id()
                    + "; bulk_slot="
                    + request.id()
                    + "] Proceeding with failing the original.",
                ioException
            );
            // Suppress and do not redirect
            cause.addSuppressed(ioException);
            return false;
        }

        // Store for second phase
        BulkItemRequest redirected = new BulkItemRequest(request.id(), failureStoreRequest);
        return failureStoreRedirects.add(redirected);
    }

    /**
     * Check whether the failure store of the given data stream is marked for lazy rollover.
     * If so, we'll need to roll it over before we index the failed documents into the failure store.
     */
    private void maybeMarkFailureStoreForRollover(DataStream dataStream) {
        if (dataStream.getFailureIndices().isRolloverOnWrite() == false) {
            return;
        }
        failureStoresToBeRolledOver.add(dataStream.getName());
    }

    /**
     * Examine the cluster state for blocks before continuing. If any block exists in the cluster state, this function will return
     * {@code true}. If the block is retryable, the {@code retryOperation} runnable will be called asynchronously if the cluster ever
     * becomes unblocked. If a non retryable block exists, or if we encounter a timeout before the blocks could be cleared, the
     * {@code onClusterBlocked} consumer will be invoked with the cluster block exception.
     *
     * @param state The current state to check for blocks
     * @param retryOperation If retryable blocks exist, the runnable to execute after they have cleared.
     * @param onClusterBlocked Consumes the block exception if the cluster has a non retryable block or if we encounter a timeout while
     *                         waiting for a block to clear.
     * @return {@code true} if the cluster is currently blocked at all, {@code false} if the cluster has no blocks.
     */
    private boolean handleBlockExceptions(ClusterState state, Runnable retryOperation, Consumer<Exception> onClusterBlocked) {
        ClusterBlockException blockException = state.blocks().globalBlockedException(ClusterBlockLevel.WRITE);
        if (blockException != null) {
            if (blockException.retryable()) {
                logger.trace("cluster is blocked, scheduling a retry", blockException);
                retry(blockException, retryOperation, onClusterBlocked);
            } else {
                onClusterBlocked.accept(blockException);
            }
            return true;
        }
        return false;
    }

    void retry(Exception failure, final Runnable operation, final Consumer<Exception> onClusterBlocked) {
        assert failure != null;
        if (observer.isTimedOut()) {
            // we are running as a last attempt after a timeout has happened. don't retry
            onClusterBlocked.accept(failure);
            return;
        }
        observer.waitForNextChange(new ClusterStateObserver.Listener() {
            @Override
            public void onNewClusterState(ClusterState state) {
                /*
                 * This is called on the cluster state update thread pool
                 * but we'd prefer to coordinate the bulk request on the
                 * write thread pool just to make sure the cluster state
                 * update thread doesn't get clogged up.
                 */
                dispatchRetry();
            }

            @Override
            public void onClusterServiceClose() {
                // There is very little we can do about this, and our time in this JVM is likely short.
                // Let's just try to get out of here ASAP.
                onFailure(new NodeClosedException(clusterService.localNode()));
            }

            @Override
            public void onTimeout(TimeValue timeout) {
                /*
                 * Try one more time.... This is called on the generic
                 * thread pool but out of an abundance of caution we
                 * switch over to the write thread pool that we expect
                 * to coordinate the bulk request.
                 */
                dispatchRetry();
            }

            private void dispatchRetry() {
                executor.execute(operation);
            }
        });
    }

    private boolean addFailureIfRequiresAliasAndAliasIsMissing(DocWriteRequest<?> request, int idx, final Metadata metadata) {
        if (request.isRequireAlias() && (metadata.hasAlias(request.index()) == false)) {
            Exception exception = new IndexNotFoundException(
                "[" + DocWriteRequest.REQUIRE_ALIAS + "] request flag is [true] and [" + request.index() + "] is not an alias",
                request.index()
            );
            addFailureAndDiscardRequest(request, idx, request.index(), exception, IndexDocFailureStoreStatus.NOT_APPLICABLE_OR_UNKNOWN);
            return true;
        }
        return false;
    }

    private boolean addFailureIfRequiresDataStreamAndNoParentDataStream(DocWriteRequest<?> request, int idx, final Metadata metadata) {
        if (request.isRequireDataStream() && (metadata.indexIsADataStream(request.index()) == false)) {
            Exception exception = new ResourceNotFoundException(
                "[" + DocWriteRequest.REQUIRE_DATA_STREAM + "] request flag is [true] and [" + request.index() + "] is not a data stream",
                request.index()
            );
            addFailureAndDiscardRequest(request, idx, request.index(), exception, IndexDocFailureStoreStatus.NOT_APPLICABLE_OR_UNKNOWN);
            return true;
        }
        return false;
    }

    private boolean addFailureIfIndexIsClosed(DocWriteRequest<?> request, Index concreteIndex, int idx, final Metadata metadata) {
        IndexMetadata indexMetadata = metadata.getIndexSafe(concreteIndex);
        if (indexMetadata.getState() == IndexMetadata.State.CLOSE) {
            var failureStoreStatus = isFailureStoreRequest(request)
                ? IndexDocFailureStoreStatus.FAILED
                : IndexDocFailureStoreStatus.NOT_APPLICABLE_OR_UNKNOWN;
            addFailureAndDiscardRequest(request, idx, request.index(), new IndexClosedException(concreteIndex), failureStoreStatus);
            return true;
        }
        return false;
    }

    private boolean addFailureIfIndexCannotBeCreated(DocWriteRequest<?> request, int idx) {
        IndexNotFoundException cannotCreate = indicesThatCannotBeCreated.get(request.index());
        if (cannotCreate != null) {
            var failureStoreStatus = isFailureStoreRequest(request)
                ? IndexDocFailureStoreStatus.FAILED
                : IndexDocFailureStoreStatus.NOT_APPLICABLE_OR_UNKNOWN;
            addFailureAndDiscardRequest(request, idx, request.index(), cannotCreate, failureStoreStatus);
            return true;
        }
        return false;
    }

    private static boolean isFailureStoreRequest(DocWriteRequest<?> request) {
        return request instanceof IndexRequest ir && ir.isWriteToFailureStore();
    }

    /**
     * Like {@link BulkOperation#addFailure(DocWriteRequest, int, String, Exception, IndexDocFailureStoreStatus)} but this method will
     * remove the corresponding entry from the working bulk request so that it never gets processed again during this operation.
     */
    private void addFailureAndDiscardRequest(
        DocWriteRequest<?> request,
        int idx,
        String index,
        Exception exception,
        IndexDocFailureStoreStatus failureStoreStatus
    ) {
        addFailure(request, idx, index, exception, failureStoreStatus);
        // make sure the request gets never processed again
        bulkRequest.requests.set(idx, null);
    }

    /**
     * Checks if a bulk item response exists for this entry. If none exists, a failure response is created and set in the response array.
     * If a response exists already, the failure information provided to this call will be added to the existing failure as a suppressed
     * exception.
     *
     * @param request The document write request that should be failed
     * @param idx The slot of the bulk entry this request corresponds to
     * @param index The resource that this entry was being written to when it failed
     * @param exception The exception encountered for this entry
     * @param failureStoreStatus The failure status as it was identified by this entry
     * @see BulkOperation#addFailure(BulkItemResponse) BulkOperation.addFailure if you have a bulk item response object already
     */
    private void addFailure(
        DocWriteRequest<?> request,
        int idx,
        String index,
        Exception exception,
        IndexDocFailureStoreStatus failureStoreStatus
    ) {
        BulkItemResponse bulkItemResponse = responses.get(idx);
        if (bulkItemResponse == null) {
            BulkItemResponse.Failure failure = new BulkItemResponse.Failure(index, request.id(), exception, failureStoreStatus);
            bulkItemResponse = BulkItemResponse.failure(idx, request.opType(), failure);
        } else {
            // Response already recorded. We should only be here if the existing response is a failure and
            // we are encountering a new failure while redirecting.
            assert bulkItemResponse.isFailed() : "Attempting to overwrite successful bulk item result with a failure";
            bulkItemResponse.getFailure().getCause().addSuppressed(exception);
            bulkItemResponse.getFailure().setFailureStoreStatus(failureStoreStatus);
        }
        // Always replace the item in the responses for thread visibility of any mutations
        responses.set(idx, bulkItemResponse);
    }

    /**
     * Checks if a bulk item response exists for this entry. If none exists, the failure is set in the response array. If a response exists
     * already, the failure information provided to this call will be added to the existing failure as a suppressed exception.
     *
     * @param bulkItemResponse the item response to add to the overall result array
     * @see BulkOperation#addFailure(DocWriteRequest, int, String, Exception, IndexDocFailureStoreStatus) BulkOperation.addFailure which
     * conditionally creates the failure response only when one does not exist already
     */
    private void addFailure(BulkItemResponse bulkItemResponse) {
        assert bulkItemResponse.isFailed() : "Attempting to add a successful bulk item response via the addFailure method";
        BulkItemResponse existingBulkItemResponse = responses.get(bulkItemResponse.getItemId());
        if (existingBulkItemResponse != null) {
            // Response already recorded. We should only be here if the existing response is a failure and
            // we are encountering a new failure while redirecting.
            assert existingBulkItemResponse.isFailed() : "Attempting to overwrite successful bulk item result with a failure";
            existingBulkItemResponse.getFailure().getCause().addSuppressed(bulkItemResponse.getFailure().getCause());
            existingBulkItemResponse.getFailure().setFailureStoreStatus(bulkItemResponse.getFailure().getFailureStoreStatus());
            bulkItemResponse = existingBulkItemResponse;
        }
        // Always replace the item in the responses for thread visibility of any mutations
        responses.set(bulkItemResponse.getItemId(), bulkItemResponse);
    }

    /**
     * Resolves and caches index and routing abstractions to more efficiently group write requests into shards.
     */
    private static class ConcreteIndices {
        private final ClusterState state;
        private final IndexNameExpressionResolver indexNameExpressionResolver;
        private final Map<String, IndexAbstraction> indexAbstractions = new HashMap<>();
        private final Map<Index, IndexRouting> routings = new HashMap<>();

        ConcreteIndices(ClusterState state, IndexNameExpressionResolver indexNameExpressionResolver) {
            this.state = state;
            this.indexNameExpressionResolver = indexNameExpressionResolver;
        }

        /**
         * Resolves the index abstraction that the write request is targeting, potentially obtaining it from a cache. This instance isn't
         * fully resolved, meaning that {@link IndexAbstraction#getWriteIndex()} should be invoked in order to get concrete write index.
         *
         * @param request a write request
         * @return the index abstraction that the write request is targeting
         */
        IndexAbstraction resolveIfAbsent(DocWriteRequest<?> request) {
            try {
                IndexAbstraction indexAbstraction = indexAbstractions.get(request.index());
                if (indexAbstraction == null) {
                    indexAbstraction = indexNameExpressionResolver.resolveWriteIndexAbstraction(state, request);
                    indexAbstractions.put(request.index(), indexAbstraction);
                }
                return indexAbstraction;
            } catch (IndexNotFoundException e) {
                if (e.getMetadataKeys().contains(EXCLUDED_DATA_STREAMS_KEY)) {
                    throw new IllegalArgumentException("only write ops with an op_type of create are allowed in data streams", e);
                } else {
                    throw e;
                }
            }
        }

        /**
         * Determines which routing strategy to use for a document being written to the provided index, potentially obtaining the result
         * from a cache.
         * @param index the index to determine routing strategy for
         * @return an {@link IndexRouting} object to use for assigning a write request to a shard
         */
        IndexRouting routing(Index index) {
            IndexRouting routing = routings.get(index);
            if (routing == null) {
                routing = IndexRouting.fromIndexMetadata(state.metadata().getIndexSafe(index));
                routings.put(index, routing);
            }
            return routing;
        }
    }
}<|MERGE_RESOLUTION|>--- conflicted
+++ resolved
@@ -460,45 +460,13 @@
                 // Lazily get the cluster state to avoid keeping it around longer than it is needed
                 private ClusterState clusterState = null;
 
-<<<<<<< HEAD
-            @Override
-            public void onResponse(BulkShardResponse bulkShardResponse) {
-                for (int idx = 0; idx < bulkShardResponse.getResponses().length; idx++) {
-                    // We zip the requests and responses together so that we can identify failed documents and potentially store them
-                    BulkItemResponse bulkItemResponse = bulkShardResponse.getResponses()[idx];
-                    BulkItemRequest bulkItemRequest = bulkShardRequest.items()[idx];
-
-                    if (bulkItemResponse.isFailed()) {
-                        assert bulkItemRequest.id() == bulkItemResponse.getItemId() : "Bulk items were returned out of order";
-                        IndexDocFailureStoreStatus failureStoreStatus = processFailure(
-                            bulkItemRequest,
-                            bulkItemResponse.getFailure().getCause()
-                        );
-                        bulkItemResponse.getFailure().setFailureStoreStatus(failureStoreStatus);
-                        addFailure(bulkItemResponse);
-                    } else {
-                        bulkItemResponse.getResponse().setShardInfo(bulkShardResponse.getShardInfo());
-                        responses.set(bulkItemResponse.getItemId(), bulkItemResponse);
-=======
                 private ClusterState getClusterState() {
                     if (clusterState == null) {
                         clusterState = clusterService.state();
->>>>>>> 8e9e6532
                     }
                     return clusterState;
                 }
 
-<<<<<<< HEAD
-            @Override
-            public void onFailure(Exception e) {
-                // create failures for all relevant requests
-                for (BulkItemRequest request : bulkShardRequest.items()) {
-                    final String indexName = request.index();
-                    DocWriteRequest<?> docWriteRequest = request.request();
-
-                    IndexDocFailureStoreStatus failureStoreStatus = processFailure(request, e);
-                    addFailure(docWriteRequest, request.id(), indexName, e, failureStoreStatus);
-=======
                 @Override
                 public void onResponse(BulkShardResponse bulkShardResponse) {
                     for (int idx = 0; idx < bulkShardResponse.getResponses().length; idx++) {
@@ -508,7 +476,12 @@
 
                         if (bulkItemResponse.isFailed()) {
                             assert bulkItemRequest.id() == bulkItemResponse.getItemId() : "Bulk items were returned out of order";
-                            processFailure(bulkItemRequest, getClusterState(), bulkItemResponse.getFailure().getCause());
+                            IndexDocFailureStoreStatus failureStoreStatus = processFailure(
+                                bulkItemRequest,
+                                getClusterState(),
+                                bulkItemResponse.getFailure().getCause()
+                            );
+                            bulkItemResponse.getFailure().setFailureStoreStatus(failureStoreStatus);
                             addFailure(bulkItemResponse);
                         } else {
                             bulkItemResponse.getResponse().setShardInfo(bulkShardResponse.getShardInfo());
@@ -516,7 +489,6 @@
                         }
                     }
                     completeShardOperation();
->>>>>>> 8e9e6532
                 }
 
                 @Override
@@ -524,69 +496,6 @@
                     assert shortCircuitShardFailures.containsKey(shardId) == false;
                     shortCircuitShardFailures.put(shardId, e);
 
-<<<<<<< HEAD
-            /**
-             * This method checks the eligibility of the failed document to be redirected to the failure store and updates the metrics.
-             * <p/>
-             * If the document is eligible it will call {@link BulkOperation#addDocumentToRedirectRequests}. Otherwise, it will return
-             * the appropriate failure store status and count this document as rejected.
-             * @return the status:
-             * - NOT_ENABLED, if the data stream didn't have the data store enabled and
-             * - FAILED if something went wrong in the preparation of the failure store request.
-             */
-            private IndexDocFailureStoreStatus processFailure(BulkItemRequest bulkItemRequest, Exception cause) {
-                var error = ExceptionsHelper.unwrapCause(cause);
-                var errorType = ElasticsearchException.getExceptionName(error);
-                DocWriteRequest<?> docWriteRequest = bulkItemRequest.request();
-                DataStream failureStoreCandidate = getRedirectTargetCandidate(docWriteRequest, getClusterState().metadata());
-                // If the candidate is not null, the BulkItemRequest targets a data stream, but we'll still have to check if
-                // it has the failure store enabled.
-                if (failureStoreCandidate != null) {
-                    // Do not redirect documents to a failure store that were already headed to one.
-                    var isFailureStoreRequest = isFailureStoreRequest(docWriteRequest);
-                    if (isFailureStoreRequest == false
-                        && failureStoreCandidate.isFailureStoreEnabled()
-                        && error instanceof VersionConflictEngineException == false) {
-                        // Prepare the data stream failure store if necessary
-                        maybeMarkFailureStoreForRollover(failureStoreCandidate);
-
-                        // Enqueue the redirect to failure store.
-                        boolean added = addDocumentToRedirectRequests(bulkItemRequest, cause, failureStoreCandidate.getName());
-                        if (added) {
-                            failureStoreMetrics.incrementFailureStore(
-                                bulkItemRequest.index(),
-                                errorType,
-                                FailureStoreMetrics.ErrorLocation.SHARD
-                            );
-                        } else {
-                            failureStoreMetrics.incrementRejected(
-                                bulkItemRequest.index(),
-                                errorType,
-                                FailureStoreMetrics.ErrorLocation.SHARD,
-                                isFailureStoreRequest
-                            );
-                            return IndexDocFailureStoreStatus.FAILED;
-                        }
-                    } else {
-                        // If we can't redirect to a failure store (because either the data stream doesn't have the failure store enabled
-                        // or this request was already targeting a failure store), or this was a version conflict we increment the
-                        // rejected counter.
-                        failureStoreMetrics.incrementRejected(
-                            bulkItemRequest.index(),
-                            errorType,
-                            FailureStoreMetrics.ErrorLocation.SHARD,
-                            isFailureStoreRequest
-                        );
-                        if (isFailureStoreRequest) {
-                            return IndexDocFailureStoreStatus.FAILED;
-                        }
-                        if (failureStoreCandidate.isFailureStoreEnabled() == false) {
-                            return IndexDocFailureStoreStatus.NOT_ENABLED;
-                        }
-                    }
-                }
-                return IndexDocFailureStoreStatus.NOT_APPLICABLE_OR_UNKNOWN;
-=======
                     // create failures for all relevant requests
                     handleShardFailure(bulkShardRequest, getClusterState(), e);
                     completeShardOperation();
@@ -606,13 +515,20 @@
         for (BulkItemRequest request : bulkShardRequest.items()) {
             final String indexName = request.index();
             DocWriteRequest<?> docWriteRequest = request.request();
-
-            processFailure(request, clusterState, e);
-            addFailure(docWriteRequest, request.id(), indexName, e);
-        }
-    }
-
-    private void processFailure(BulkItemRequest bulkItemRequest, ClusterState clusterState, Exception cause) {
+            IndexDocFailureStoreStatus failureStoreStatus = processFailure(request, clusterState, e);
+            addFailure(docWriteRequest, request.id(), indexName, e, failureStoreStatus);
+        }
+    }
+
+    /**
+     * This method checks the eligibility of the failed document to be redirected to the failure store and updates the metrics.
+     * If the document is eligible it will call {@link BulkOperation#addDocumentToRedirectRequests}. Otherwise, it will return
+     * the appropriate failure store status and count this document as rejected.
+     * @return the status:
+     * - NOT_ENABLED, if the data stream didn't have the data store enabled and
+     * - FAILED if something went wrong in the preparation of the failure store request.
+     */
+    private IndexDocFailureStoreStatus processFailure(BulkItemRequest bulkItemRequest, ClusterState clusterState, Exception cause) {
         var error = ExceptionsHelper.unwrapCause(cause);
         var errorType = ElasticsearchException.getExceptionName(error);
         DocWriteRequest<?> docWriteRequest = bulkItemRequest.request();
@@ -621,26 +537,45 @@
         // it has the failure store enabled.
         if (failureStoreCandidate != null) {
             // Do not redirect documents to a failure store that were already headed to one.
-            var isFailureStoreDoc = docWriteRequest instanceof IndexRequest indexRequest && indexRequest.isWriteToFailureStore();
-            if (isFailureStoreDoc == false
+            var isFailureStoreRequest = isFailureStoreRequest(docWriteRequest);
+            if (isFailureStoreRequest == false
                 && failureStoreCandidate.isFailureStoreEnabled()
                 && error instanceof VersionConflictEngineException == false) {
-                // Redirect to failure store.
+                // Prepare the data stream failure store if necessary
                 maybeMarkFailureStoreForRollover(failureStoreCandidate);
-                addDocumentToRedirectRequests(bulkItemRequest, cause, failureStoreCandidate.getName());
-                failureStoreMetrics.incrementFailureStore(bulkItemRequest.index(), errorType, FailureStoreMetrics.ErrorLocation.SHARD);
+
+                // Enqueue the redirect to failure store.
+                boolean added = addDocumentToRedirectRequests(bulkItemRequest, cause, failureStoreCandidate.getName());
+                if (added) {
+                    failureStoreMetrics.incrementFailureStore(bulkItemRequest.index(), errorType, FailureStoreMetrics.ErrorLocation.SHARD);
+                } else {
+                    failureStoreMetrics.incrementRejected(
+                        bulkItemRequest.index(),
+                        errorType,
+                        FailureStoreMetrics.ErrorLocation.SHARD,
+                        isFailureStoreRequest
+                    );
+                    return IndexDocFailureStoreStatus.FAILED;
+                }
             } else {
                 // If we can't redirect to a failure store (because either the data stream doesn't have the failure store enabled
-                // or this request was already targeting a failure store), we increment the rejected counter.
+                // or this request was already targeting a failure store), or this was a version conflict we increment the
+                // rejected counter.
                 failureStoreMetrics.incrementRejected(
                     bulkItemRequest.index(),
                     errorType,
                     FailureStoreMetrics.ErrorLocation.SHARD,
-                    isFailureStoreDoc
+                    isFailureStoreRequest
                 );
->>>>>>> 8e9e6532
-            }
-        }
+                if (isFailureStoreRequest) {
+                    return IndexDocFailureStoreStatus.FAILED;
+                }
+                if (failureStoreCandidate.isFailureStoreEnabled() == false) {
+                    return IndexDocFailureStoreStatus.NOT_ENABLED;
+                }
+            }
+        }
+        return IndexDocFailureStoreStatus.NOT_APPLICABLE_OR_UNKNOWN;
     }
 
     /**

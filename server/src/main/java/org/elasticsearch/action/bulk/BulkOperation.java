/*
 * Copyright Elasticsearch B.V. and/or licensed to Elasticsearch B.V. under one
 * or more contributor license agreements. Licensed under the Elastic License
 * 2.0 and the Server Side Public License, v 1; you may not use this file except
 * in compliance with, at your election, the Elastic License 2.0 or the Server
 * Side Public License, v 1.
 */

package org.elasticsearch.action.bulk;

import org.apache.logging.log4j.LogManager;
import org.apache.logging.log4j.Logger;
import org.elasticsearch.ElasticsearchParseException;
import org.elasticsearch.ResourceNotFoundException;
import org.elasticsearch.action.ActionListener;
import org.elasticsearch.action.ActionRunnable;
import org.elasticsearch.action.DocWriteRequest;
import org.elasticsearch.action.RoutingMissingException;
import org.elasticsearch.action.index.IndexRequest;
import org.elasticsearch.action.support.RefCountingRunnable;
import org.elasticsearch.client.internal.node.NodeClient;
import org.elasticsearch.cluster.ClusterState;
import org.elasticsearch.cluster.ClusterStateObserver;
import org.elasticsearch.cluster.block.ClusterBlockException;
import org.elasticsearch.cluster.block.ClusterBlockLevel;
import org.elasticsearch.cluster.metadata.DataStream;
import org.elasticsearch.cluster.metadata.IndexAbstraction;
import org.elasticsearch.cluster.metadata.IndexMetadata;
import org.elasticsearch.cluster.metadata.IndexNameExpressionResolver;
import org.elasticsearch.cluster.metadata.Metadata;
import org.elasticsearch.cluster.routing.IndexRouting;
import org.elasticsearch.cluster.service.ClusterService;
import org.elasticsearch.common.collect.Iterators;
import org.elasticsearch.common.util.concurrent.AtomicArray;
import org.elasticsearch.core.Releasable;
import org.elasticsearch.core.TimeValue;
import org.elasticsearch.index.Index;
import org.elasticsearch.index.IndexNotFoundException;
import org.elasticsearch.index.shard.ShardId;
import org.elasticsearch.indices.IndexClosedException;
import org.elasticsearch.node.NodeClosedException;
import org.elasticsearch.tasks.Task;
import org.elasticsearch.threadpool.ThreadPool;

import java.io.IOException;
import java.util.ArrayList;
import java.util.HashMap;
import java.util.Iterator;
import java.util.List;
import java.util.Map;
import java.util.concurrent.ConcurrentLinkedQueue;
import java.util.concurrent.Executor;
import java.util.concurrent.TimeUnit;
import java.util.function.BiConsumer;
import java.util.function.Consumer;
import java.util.function.LongSupplier;

import static org.elasticsearch.cluster.metadata.IndexNameExpressionResolver.EXCLUDED_DATA_STREAMS_KEY;

/**
 * retries on retryable cluster blocks, resolves item requests,
 * constructs shard bulk requests and delegates execution to shard bulk action
 */
final class BulkOperation extends ActionRunnable<BulkResponse> {

    private static final Logger logger = LogManager.getLogger(BulkOperation.class);

    private final Task task;
    private final ThreadPool threadPool;
    private final ClusterService clusterService;
    private BulkRequest bulkRequest; // set to null once all requests are completed
    private final ActionListener<BulkResponse> listener;
    private final AtomicArray<BulkItemResponse> responses;
    private final ConcurrentLinkedQueue<BulkItemRequest> failureStoreRedirects = new ConcurrentLinkedQueue<>();
    private final long startTimeNanos;
    private final ClusterStateObserver observer;
    private final Map<String, IndexNotFoundException> indicesThatCannotBeCreated;
    private final Executor executor;
    private final LongSupplier relativeTimeProvider;
    private final FailureStoreDocumentConverter failureStoreDocumentConverter;
    private final IndexNameExpressionResolver indexNameExpressionResolver;
    private final NodeClient client;

    BulkOperation(
        Task task,
        ThreadPool threadPool,
        Executor executor,
        ClusterService clusterService,
        BulkRequest bulkRequest,
        NodeClient client,
        AtomicArray<BulkItemResponse> responses,
        Map<String, IndexNotFoundException> indicesThatCannotBeCreated,
        IndexNameExpressionResolver indexNameExpressionResolver,
        LongSupplier relativeTimeProvider,
        long startTimeNanos,
        ActionListener<BulkResponse> listener
    ) {
        this(
            task,
            threadPool,
            executor,
            clusterService,
            bulkRequest,
            client,
            responses,
            indicesThatCannotBeCreated,
            indexNameExpressionResolver,
            relativeTimeProvider,
            startTimeNanos,
            listener,
            new ClusterStateObserver(clusterService, bulkRequest.timeout(), logger, threadPool.getThreadContext()),
            new FailureStoreDocumentConverter()
        );
    }

    BulkOperation(
        Task task,
        ThreadPool threadPool,
        Executor executor,
        ClusterService clusterService,
        BulkRequest bulkRequest,
        NodeClient client,
        AtomicArray<BulkItemResponse> responses,
        Map<String, IndexNotFoundException> indicesThatCannotBeCreated,
        IndexNameExpressionResolver indexNameExpressionResolver,
        LongSupplier relativeTimeProvider,
        long startTimeNanos,
        ActionListener<BulkResponse> listener,
        ClusterStateObserver observer,
        FailureStoreDocumentConverter failureStoreDocumentConverter
    ) {
        super(listener);
        this.task = task;
        this.threadPool = threadPool;
        this.clusterService = clusterService;
        this.responses = responses;
        this.bulkRequest = bulkRequest;
        this.listener = listener;
        this.startTimeNanos = startTimeNanos;
        this.indicesThatCannotBeCreated = indicesThatCannotBeCreated;
        this.executor = executor;
        this.relativeTimeProvider = relativeTimeProvider;
        this.indexNameExpressionResolver = indexNameExpressionResolver;
        this.client = client;
        this.observer = observer;
        this.failureStoreDocumentConverter = failureStoreDocumentConverter;
    }

    @Override
    protected void doRun() {
        assert bulkRequest != null;
        final ClusterState clusterState = observer.setAndGetObservedState();
        if (handleBlockExceptions(clusterState, BulkOperation.this, this::onFailure)) {
            return;
        }
        Map<ShardId, List<BulkItemRequest>> requestsByShard = groupBulkRequestsByShards(clusterState);
        executeBulkRequestsByShard(requestsByShard, clusterState, this::redirectFailuresOrCompleteBulkOperation);
    }

    private void doRedirectFailures() {
        assert failureStoreRedirects.isEmpty() != true : "Attempting to redirect failures, but none were present in the queue";
        final ClusterState clusterState = observer.setAndGetObservedState();
        // If the cluster is blocked at this point, discard the failure store redirects and complete the response with the original failures
        if (handleBlockExceptions(
            clusterState,
            ActionRunnable.wrap(listener, (l) -> this.doRedirectFailures()),
            this::discardRedirectsAndFinish
        )) {
            return;
        }
        Map<ShardId, List<BulkItemRequest>> requestsByShard = drainAndGroupRedirectsByShards(clusterState);
        executeBulkRequestsByShard(requestsByShard, clusterState, this::completeBulkOperation);
    }

    private long buildTookInMillis(long startTimeNanos) {
        return TimeUnit.NANOSECONDS.toMillis(relativeTimeProvider.getAsLong() - startTimeNanos);
    }

    private Map<ShardId, List<BulkItemRequest>> groupBulkRequestsByShards(ClusterState clusterState) {
        return groupRequestsByShards(
            clusterState,
            Iterators.enumerate(bulkRequest.requests.iterator(), BulkItemRequest::new),
            BulkOperation::validateWriteIndex
        );
    }

    private Map<ShardId, List<BulkItemRequest>> drainAndGroupRedirectsByShards(ClusterState clusterState) {
        return groupRequestsByShards(
            clusterState,
            Iterators.fromSupplier(failureStoreRedirects::poll),
            (ia, ignore) -> validateRedirectIndex(ia)
        );
    }

    private Map<ShardId, List<BulkItemRequest>> groupRequestsByShards(
        ClusterState clusterState,
        Iterator<BulkItemRequest> it,
        BiConsumer<IndexAbstraction, DocWriteRequest<?>> indexOperationValidator
    ) {
        final ConcreteIndices concreteIndices = new ConcreteIndices(clusterState, indexNameExpressionResolver);
        Metadata metadata = clusterState.metadata();
        // Group the requests by ShardId -> Operations mapping
        Map<ShardId, List<BulkItemRequest>> requestsByShard = new HashMap<>();

        while (it.hasNext()) {
            BulkItemRequest bulkItemRequest = it.next();
            DocWriteRequest<?> docWriteRequest = bulkItemRequest.request();

            // the request can only be null because we set it to null in the previous step, so it gets ignored
            if (docWriteRequest == null) {
                continue;
            }
            if (addFailureIfRequiresAliasAndAliasIsMissing(docWriteRequest, bulkItemRequest.id(), metadata)) {
                continue;
            }
            if (addFailureIfIndexCannotBeCreated(docWriteRequest, bulkItemRequest.id())) {
                continue;
            }
            if (addFailureIfRequiresDataStreamAndNoParentDataStream(docWriteRequest, bulkItemRequest.id(), metadata)) {
                continue;
            }
            IndexAbstraction ia = null;
            try {
                ia = concreteIndices.resolveIfAbsent(docWriteRequest);
                indexOperationValidator.accept(ia, docWriteRequest);

                TransportBulkAction.prohibitCustomRoutingOnDataStream(docWriteRequest, metadata);
                TransportBulkAction.prohibitAppendWritesInBackingIndices(docWriteRequest, metadata);
                docWriteRequest.routing(metadata.resolveWriteIndexRouting(docWriteRequest.routing(), docWriteRequest.index()));

                final Index concreteIndex = docWriteRequest.getConcreteWriteIndex(ia, metadata);
                if (addFailureIfIndexIsClosed(docWriteRequest, concreteIndex, bulkItemRequest.id(), metadata)) {
                    continue;
                }
                IndexRouting indexRouting = concreteIndices.routing(concreteIndex);
                docWriteRequest.process(indexRouting);
                int shardId = docWriteRequest.route(indexRouting);
                List<BulkItemRequest> shardRequests = requestsByShard.computeIfAbsent(
                    new ShardId(concreteIndex, shardId),
                    shard -> new ArrayList<>()
                );
                shardRequests.add(bulkItemRequest);
            } catch (ElasticsearchParseException | IllegalArgumentException | RoutingMissingException | ResourceNotFoundException e) {
                String name = ia != null ? ia.getName() : docWriteRequest.index();
<<<<<<< HEAD
                BulkItemResponse.Failure failure = new BulkItemResponse.Failure(name, docWriteRequest.id(), e);
                BulkItemResponse bulkItemResponse = BulkItemResponse.failure(i, docWriteRequest.opType(), failure);
                responses.set(i, bulkItemResponse);
                // make sure the request gets never processed again
                bulkRequest.nullifyRequest(i);
=======
                addFailureAndDiscardRequest(docWriteRequest, bulkItemRequest.id(), name, e);
>>>>>>> 0117ea15
            }
        }
        return requestsByShard;
    }

    /**
     * Validates that an index abstraction is capable of receiving the provided write request
     */
    private static void validateWriteIndex(IndexAbstraction ia, DocWriteRequest<?> docWriteRequest) {
        boolean includeDataStreams = docWriteRequest.opType() == DocWriteRequest.OpType.CREATE;
        if (ia.isDataStreamRelated() && includeDataStreams == false) {
            throw new IllegalArgumentException("only write ops with an op_type of create are allowed in data streams");
        }
        // The ConcreteIndices#resolveIfAbsent(...) method validates via IndexNameExpressionResolver whether
        // an operation is allowed in index into a data stream, but this isn't done when resolve call is cached, so
        // the validation needs to be performed here too.
        if (ia.getParentDataStream() != null &&
        // avoid valid cases when directly indexing into a backing index
        // (for example when directly indexing into .ds-logs-foobar-000001)
            ia.getName().equals(docWriteRequest.index()) == false && docWriteRequest.opType() != DocWriteRequest.OpType.CREATE) {
            throw new IllegalArgumentException("only write ops with an op_type of create are allowed in data streams");
        }
    }

    /**
     * Validates that an index abstraction is capable of receiving a failure store redirect
     */
    private static void validateRedirectIndex(IndexAbstraction ia) {
        if (ia.isDataStreamRelated() == false) {
            // We should only be dealing with traffic targeting concrete data streams.
            throw new IllegalArgumentException("only write ops to data streams with enabled failure stores can be redirected on failure.");
        }
    }

    private void executeBulkRequestsByShard(
        Map<ShardId, List<BulkItemRequest>> requestsByShard,
        ClusterState clusterState,
        Runnable onRequestsCompleted
    ) {
        if (requestsByShard.isEmpty()) {
            onRequestsCompleted.run();
            return;
        }

        String nodeId = clusterService.localNode().getId();
        try (RefCountingRunnable bulkItemRequestCompleteRefCount = new RefCountingRunnable(onRequestsCompleted)) {
            for (Map.Entry<ShardId, List<BulkItemRequest>> entry : requestsByShard.entrySet()) {
                final ShardId shardId = entry.getKey();
                final List<BulkItemRequest> requests = entry.getValue();

                BulkShardRequest bulkShardRequest = new BulkShardRequest(
                    shardId,
                    bulkRequest.getRefreshPolicy(),
                    requests.toArray(new BulkItemRequest[0]),
                    bulkRequest instanceof SimulateBulkRequest
                );
                bulkShardRequest.waitForActiveShards(bulkRequest.waitForActiveShards());
                bulkShardRequest.timeout(bulkRequest.timeout());
                bulkShardRequest.routedBasedOnClusterVersion(clusterState.version());
                if (task != null) {
                    bulkShardRequest.setParentTask(nodeId, task.getId());
                }
                executeBulkShardRequest(bulkShardRequest, bulkItemRequestCompleteRefCount.acquire());
            }
        }
    }

    private void redirectFailuresOrCompleteBulkOperation() {
        if (DataStream.isFailureStoreFeatureFlagEnabled() && failureStoreRedirects.isEmpty() == false) {
            doRedirectFailures();
        } else {
            completeBulkOperation();
        }
    }

    private void completeBulkOperation() {
        listener.onResponse(
            new BulkResponse(responses.toArray(new BulkItemResponse[responses.length()]), buildTookInMillis(startTimeNanos))
        );
        // Allow memory for bulk shard request items to be reclaimed before all items have been completed
        bulkRequest = null;
    }

    /**
     * Discards all failure store redirections and completes the bulk request.
     * @param exception any documents that could have been redirected will have this exception added as a suppressed exception
     *                  on their original failure information.
     */
    private void discardRedirectsAndFinish(Exception exception) {
        assert failureStoreRedirects.isEmpty() != true : "Attempting to discard redirects, but there were none to discard";
        Iterator<BulkItemRequest> redirectedBulkItemIterator = Iterators.fromSupplier(failureStoreRedirects::poll);
        while (redirectedBulkItemIterator.hasNext()) {
            BulkItemRequest cancelledRedirectBulkItem = redirectedBulkItemIterator.next();
            int slot = cancelledRedirectBulkItem.id();
            BulkItemResponse originalFailure = responses.get(slot);
            if (originalFailure.isFailed()) {
                originalFailure.getFailure().getCause().addSuppressed(exception);
            }
        }
        completeBulkOperation();
    }

    private void executeBulkShardRequest(BulkShardRequest bulkShardRequest, Releasable releaseOnFinish) {
        client.executeLocally(TransportShardBulkAction.TYPE, bulkShardRequest, new ActionListener<>() {

            // Lazily get the cluster state to avoid keeping it around longer than it is needed
            private ClusterState clusterState = null;

            private ClusterState getClusterState() {
                if (clusterState == null) {
                    clusterState = clusterService.state();
                }
                return clusterState;
            }

            @Override
            public void onResponse(BulkShardResponse bulkShardResponse) {
                for (int idx = 0; idx < bulkShardResponse.getResponses().length; idx++) {
                    // We zip the requests and responses together so that we can identify failed documents and potentially store them
                    BulkItemResponse bulkItemResponse = bulkShardResponse.getResponses()[idx];

                    if (bulkItemResponse.isFailed()) {
                        BulkItemRequest bulkItemRequest = bulkShardRequest.items()[idx];
                        assert bulkItemRequest.id() == bulkItemResponse.getItemId() : "Bulk items were returned out of order";

                        String failureStoreReference = getRedirectTarget(bulkItemRequest.request(), getClusterState().metadata());
                        if (failureStoreReference != null) {
                            addDocumentToRedirectRequests(bulkItemRequest, bulkItemResponse.getFailure().getCause(), failureStoreReference);
                        }
                        addFailure(bulkItemResponse);
                    } else {
                        bulkItemResponse.getResponse().setShardInfo(bulkShardResponse.getShardInfo());
                        responses.set(bulkItemResponse.getItemId(), bulkItemResponse);
                    }
                }
                completeShardOperation();
            }

            @Override
            public void onFailure(Exception e) {
                // create failures for all relevant requests
                for (BulkItemRequest request : bulkShardRequest.items()) {
                    final String indexName = request.index();
                    DocWriteRequest<?> docWriteRequest = request.request();

                    String failureStoreReference = getRedirectTarget(docWriteRequest, getClusterState().metadata());
                    if (failureStoreReference != null) {
                        addDocumentToRedirectRequests(request, e, failureStoreReference);
                    }
                    addFailure(docWriteRequest, request.id(), indexName, e);
                }
                completeShardOperation();
            }

            private void completeShardOperation() {
                // Clear our handle on the cluster state to allow it to be cleaned up
                clusterState = null;
                releaseOnFinish.close();
            }
        });
    }

    /**
     * Determines if the write request can be redirected if it fails. Write requests can be redirected IFF they are targeting a data stream
     * with a failure store and are not already redirected themselves. If the document can be redirected, the data stream name to use for
     * the redirection is returned.
     *
     * @param docWriteRequest the write request to check
     * @param metadata cluster state metadata for resolving index abstractions
     * @return a data stream name if the write request points to a data stream that has the failure store enabled,
     *     or {@code null} if it does
     */
    private static String getRedirectTarget(DocWriteRequest<?> docWriteRequest, Metadata metadata) {
        // Feature flag guard
        if (DataStream.isFailureStoreFeatureFlagEnabled() == false) {
            return null;
        }
        // Do not resolve a failure store for documents that were already headed to one
        if (docWriteRequest instanceof IndexRequest indexRequest && indexRequest.isWriteToFailureStore()) {
            return null;
        }
        // If there is no index abstraction, then the request is using a pattern of some sort, which data streams do not support
        IndexAbstraction ia = metadata.getIndicesLookup().get(docWriteRequest.index());
        if (ia == null) {
            return null;
        }
        if (ia.isDataStreamRelated()) {
            // The index abstraction could be an alias. Alias abstractions (even for data streams) only keep track of which _index_ they
            // will write to, not which _data stream_.
            // We work backward to find the data stream from the concrete write index to cover this case.
            Index concreteIndex = ia.getWriteIndex();
            IndexAbstraction writeIndexAbstraction = metadata.getIndicesLookup().get(concreteIndex.getName());
            DataStream parentDataStream = writeIndexAbstraction.getParentDataStream();
            if (parentDataStream != null && parentDataStream.isFailureStoreEnabled()) {
                // Keep the data stream name around to resolve the redirect to failure store if the shard level request fails.
                return parentDataStream.getName();
            }
        }
        return null;
    }

    /**
     * Marks a failed bulk item for redirection. At the end of the first round of shard requests, any documents in the
     * redirect list are processed to their final destinations.
     *
     * @param request The bulk item request that failed
     * @param cause The exception for the experienced the failure
     * @param failureStoreReference The data stream that contains the failure store for this item
     */
    private void addDocumentToRedirectRequests(BulkItemRequest request, Exception cause, String failureStoreReference) {
        // Convert the document into a failure document
        IndexRequest failureStoreRequest;
        try {
            failureStoreRequest = failureStoreDocumentConverter.transformFailedRequest(
                TransportBulkAction.getIndexWriteRequest(request.request()),
                cause,
                failureStoreReference,
                threadPool::absoluteTimeInMillis
            );
        } catch (IOException ioException) {
            logger.debug(
                () -> "Could not transform failed bulk request item into failure store document. Attempted for ["
                    + request.request().opType()
                    + ": index="
                    + request.index()
                    + "; id="
                    + request.request().id()
                    + "; bulk_slot="
                    + request.id()
                    + "] Proceeding with failing the original.",
                ioException
            );
            // Suppress and do not redirect
            cause.addSuppressed(ioException);
            return;
        }

        // Store for second phase
        BulkItemRequest redirected = new BulkItemRequest(request.id(), failureStoreRequest);
        failureStoreRedirects.add(redirected);
    }

    /**
     * Examine the cluster state for blocks before continuing. If any block exists in the cluster state, this function will return
     * {@code true}. If the block is retryable, the {@code retryOperation} runnable will be called asynchronously if the cluster ever
     * becomes unblocked. If a non retryable block exists, or if we encounter a timeout before the blocks could be cleared, the
     * {@code onClusterBlocked} consumer will be invoked with the cluster block exception.
     *
     * @param state The current state to check for blocks
     * @param retryOperation If retryable blocks exist, the runnable to execute after they have cleared.
     * @param onClusterBlocked Consumes the block exception if the cluster has a non retryable block or if we encounter a timeout while
     *                         waiting for a block to clear.
     * @return {@code true} if the cluster is currently blocked at all, {@code false} if the cluster has no blocks.
     */
    private boolean handleBlockExceptions(ClusterState state, Runnable retryOperation, Consumer<Exception> onClusterBlocked) {
        ClusterBlockException blockException = state.blocks().globalBlockedException(ClusterBlockLevel.WRITE);
        if (blockException != null) {
            if (blockException.retryable()) {
                logger.trace("cluster is blocked, scheduling a retry", blockException);
                retry(blockException, retryOperation, onClusterBlocked);
            } else {
                onClusterBlocked.accept(blockException);
            }
            return true;
        }
        return false;
    }

    void retry(Exception failure, final Runnable operation, final Consumer<Exception> onClusterBlocked) {
        assert failure != null;
        if (observer.isTimedOut()) {
            // we are running as a last attempt after a timeout has happened. don't retry
            onClusterBlocked.accept(failure);
            return;
        }
        observer.waitForNextChange(new ClusterStateObserver.Listener() {
            @Override
            public void onNewClusterState(ClusterState state) {
                /*
                 * This is called on the cluster state update thread pool
                 * but we'd prefer to coordinate the bulk request on the
                 * write thread pool just to make sure the cluster state
                 * update thread doesn't get clogged up.
                 */
                dispatchRetry();
            }

            @Override
            public void onClusterServiceClose() {
                // There is very little we can do about this, and our time in this JVM is likely short.
                // Let's just try to get out of here ASAP.
                onFailure(new NodeClosedException(clusterService.localNode()));
            }

            @Override
            public void onTimeout(TimeValue timeout) {
                /*
                 * Try one more time.... This is called on the generic
                 * thread pool but out of an abundance of caution we
                 * switch over to the write thread pool that we expect
                 * to coordinate the bulk request.
                 */
                dispatchRetry();
            }

            private void dispatchRetry() {
                executor.execute(operation);
            }
        });
    }

    private boolean addFailureIfRequiresAliasAndAliasIsMissing(DocWriteRequest<?> request, int idx, final Metadata metadata) {
        if (request.isRequireAlias() && (metadata.hasAlias(request.index()) == false)) {
            Exception exception = new IndexNotFoundException(
                "[" + DocWriteRequest.REQUIRE_ALIAS + "] request flag is [true] and [" + request.index() + "] is not an alias",
                request.index()
            );
            addFailureAndDiscardRequest(request, idx, request.index(), exception);
            return true;
        }
        return false;
    }

    private boolean addFailureIfRequiresDataStreamAndNoParentDataStream(DocWriteRequest<?> request, int idx, final Metadata metadata) {
        if (request.isRequireDataStream() && (metadata.indexIsADataStream(request.index()) == false)) {
            Exception exception = new ResourceNotFoundException(
                "[" + DocWriteRequest.REQUIRE_DATA_STREAM + "] request flag is [true] and [" + request.index() + "] is not a data stream",
                request.index()
            );
            addFailureAndDiscardRequest(request, idx, request.index(), exception);
            return true;
        }
        return false;
    }

    private boolean addFailureIfIndexIsClosed(DocWriteRequest<?> request, Index concreteIndex, int idx, final Metadata metadata) {
        IndexMetadata indexMetadata = metadata.getIndexSafe(concreteIndex);
        if (indexMetadata.getState() == IndexMetadata.State.CLOSE) {
            addFailureAndDiscardRequest(request, idx, request.index(), new IndexClosedException(concreteIndex));
            return true;
        }
        return false;
    }

    private boolean addFailureIfIndexCannotBeCreated(DocWriteRequest<?> request, int idx) {
        IndexNotFoundException cannotCreate = indicesThatCannotBeCreated.get(request.index());
        if (cannotCreate != null) {
            addFailureAndDiscardRequest(request, idx, request.index(), cannotCreate);
            return true;
        }
        return false;
    }

    /**
     * Like {@link BulkOperation#addFailure(DocWriteRequest, int, String, Exception)} but this method will remove the corresponding entry
     * from the working bulk request so that it never gets processed again during this operation.
     */
    private void addFailureAndDiscardRequest(DocWriteRequest<?> request, int idx, String index, Exception exception) {
        addFailure(request, idx, index, exception);
        // make sure the request gets never processed again
        bulkRequest.nullifyRequest(idx);
    }

    /**
     * Checks if a bulk item response exists for this entry. If none exists, a failure response is created and set in the response array.
     * If a response exists already, the failure information provided to this call will be added to the existing failure as a suppressed
     * exception.
     *
     * @param request The document write request that should be failed
     * @param idx The slot of the bulk entry this request corresponds to
     * @param index The resource that this entry was being written to when it failed
     * @param exception The exception encountered for this entry
     * @see BulkOperation#addFailure(BulkItemResponse) BulkOperation.addFailure if you have a bulk item response object already
     */
    private void addFailure(DocWriteRequest<?> request, int idx, String index, Exception exception) {
        BulkItemResponse bulkItemResponse = responses.get(idx);
        if (bulkItemResponse == null) {
            BulkItemResponse.Failure failure = new BulkItemResponse.Failure(index, request.id(), exception);
            bulkItemResponse = BulkItemResponse.failure(idx, request.opType(), failure);
        } else {
            // Response already recorded. We should only be here if the existing response is a failure and
            // we are encountering a new failure while redirecting.
            assert bulkItemResponse.isFailed() : "Attempting to overwrite successful bulk item result with a failure";
            bulkItemResponse.getFailure().getCause().addSuppressed(exception);
        }
        // Always replace the item in the responses for thread visibility of any mutations
        responses.set(idx, bulkItemResponse);
    }

    /**
     * Checks if a bulk item response exists for this entry. If none exists, the failure is set in the response array. If a response exists
     * already, the failure information provided to this call will be added to the existing failure as a suppressed exception.
     *
     * @param bulkItemResponse the item response to add to the overall result array
     * @see BulkOperation#addFailure(DocWriteRequest, int, String, Exception) BulkOperation.addFailure which conditionally creates the
     * failure response only when one does not exist already
     */
    private void addFailure(BulkItemResponse bulkItemResponse) {
        assert bulkItemResponse.isFailed() : "Attempting to add a successful bulk item response via the addFailure method";
        BulkItemResponse existingBulkItemResponse = responses.get(bulkItemResponse.getItemId());
        if (existingBulkItemResponse != null) {
            // Response already recorded. We should only be here if the existing response is a failure and
            // we are encountering a new failure while redirecting.
            assert existingBulkItemResponse.isFailed() : "Attempting to overwrite successful bulk item result with a failure";
            existingBulkItemResponse.getFailure().getCause().addSuppressed(bulkItemResponse.getFailure().getCause());
            bulkItemResponse = existingBulkItemResponse;
        }
        // Always replace the item in the responses for thread visibility of any mutations
        responses.set(bulkItemResponse.getItemId(), bulkItemResponse);
    }

    /**
     * Resolves and caches index and routing abstractions to more efficiently group write requests into shards.
     */
    private static class ConcreteIndices {
        private final ClusterState state;
        private final IndexNameExpressionResolver indexNameExpressionResolver;
        private final Map<String, IndexAbstraction> indexAbstractions = new HashMap<>();
        private final Map<Index, IndexRouting> routings = new HashMap<>();

        ConcreteIndices(ClusterState state, IndexNameExpressionResolver indexNameExpressionResolver) {
            this.state = state;
            this.indexNameExpressionResolver = indexNameExpressionResolver;
        }

        /**
         * Resolves the index abstraction that the write request is targeting, potentially obtaining it from a cache. This instance isn't
         * fully resolved, meaning that {@link IndexAbstraction#getWriteIndex()} should be invoked in order to get concrete write index.
         *
         * @param request a write request
         * @return the index abstraction that the write request is targeting
         */
        IndexAbstraction resolveIfAbsent(DocWriteRequest<?> request) {
            try {
                IndexAbstraction indexAbstraction = indexAbstractions.get(request.index());
                if (indexAbstraction == null) {
                    indexAbstraction = indexNameExpressionResolver.resolveWriteIndexAbstraction(state, request);
                    indexAbstractions.put(request.index(), indexAbstraction);
                }
                return indexAbstraction;
            } catch (IndexNotFoundException e) {
                if (e.getMetadataKeys().contains(EXCLUDED_DATA_STREAMS_KEY)) {
                    throw new IllegalArgumentException("only write ops with an op_type of create are allowed in data streams", e);
                } else {
                    throw e;
                }
            }
        }

        /**
         * Determines which routing strategy to use for a document being written to the provided index, potentially obtaining the result
         * from a cache.
         * @param index the index to determine routing strategy for
         * @return an {@link IndexRouting} object to use for assigning a write request to a shard
         */
        IndexRouting routing(Index index) {
            IndexRouting routing = routings.get(index);
            if (routing == null) {
                routing = IndexRouting.fromIndexMetadata(state.metadata().getIndexSafe(index));
                routings.put(index, routing);
            }
            return routing;
        }
    }
}<|MERGE_RESOLUTION|>--- conflicted
+++ resolved
@@ -242,15 +242,7 @@
                 shardRequests.add(bulkItemRequest);
             } catch (ElasticsearchParseException | IllegalArgumentException | RoutingMissingException | ResourceNotFoundException e) {
                 String name = ia != null ? ia.getName() : docWriteRequest.index();
-<<<<<<< HEAD
-                BulkItemResponse.Failure failure = new BulkItemResponse.Failure(name, docWriteRequest.id(), e);
-                BulkItemResponse bulkItemResponse = BulkItemResponse.failure(i, docWriteRequest.opType(), failure);
-                responses.set(i, bulkItemResponse);
-                // make sure the request gets never processed again
-                bulkRequest.nullifyRequest(i);
-=======
                 addFailureAndDiscardRequest(docWriteRequest, bulkItemRequest.id(), name, e);
->>>>>>> 0117ea15
             }
         }
         return requestsByShard;

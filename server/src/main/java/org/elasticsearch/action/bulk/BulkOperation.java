/*
 * Copyright Elasticsearch B.V. and/or licensed to Elasticsearch B.V. under one
 * or more contributor license agreements. Licensed under the Elastic License
 * 2.0 and the Server Side Public License, v 1; you may not use this file except
 * in compliance with, at your election, the Elastic License 2.0 or the Server
 * Side Public License, v 1.
 */

package org.elasticsearch.action.bulk;

import org.apache.logging.log4j.LogManager;
import org.apache.logging.log4j.Logger;
import org.elasticsearch.ElasticsearchParseException;
import org.elasticsearch.ResourceNotFoundException;
import org.elasticsearch.action.ActionListener;
import org.elasticsearch.action.ActionRunnable;
import org.elasticsearch.action.DocWriteRequest;
import org.elasticsearch.action.RoutingMissingException;
import org.elasticsearch.action.admin.indices.rollover.LazyRolloverAction;
import org.elasticsearch.action.admin.indices.rollover.RolloverRequest;
import org.elasticsearch.action.admin.indices.rollover.RolloverResponse;
import org.elasticsearch.action.index.IndexRequest;
import org.elasticsearch.action.support.IndicesOptions;
import org.elasticsearch.action.support.RefCountingRunnable;
import org.elasticsearch.client.internal.OriginSettingClient;
import org.elasticsearch.client.internal.node.NodeClient;
import org.elasticsearch.cluster.ClusterState;
import org.elasticsearch.cluster.ClusterStateObserver;
import org.elasticsearch.cluster.block.ClusterBlockException;
import org.elasticsearch.cluster.block.ClusterBlockLevel;
import org.elasticsearch.cluster.metadata.DataStream;
import org.elasticsearch.cluster.metadata.IndexAbstraction;
import org.elasticsearch.cluster.metadata.IndexMetadata;
import org.elasticsearch.cluster.metadata.IndexNameExpressionResolver;
import org.elasticsearch.cluster.metadata.Metadata;
import org.elasticsearch.cluster.routing.IndexRouting;
import org.elasticsearch.cluster.service.ClusterService;
import org.elasticsearch.common.collect.Iterators;
import org.elasticsearch.common.util.concurrent.AtomicArray;
import org.elasticsearch.common.util.concurrent.ConcurrentCollections;
import org.elasticsearch.core.Releasable;
import org.elasticsearch.core.TimeValue;
import org.elasticsearch.index.Index;
import org.elasticsearch.index.IndexNotFoundException;
import org.elasticsearch.index.shard.ShardId;
import org.elasticsearch.indices.IndexClosedException;
import org.elasticsearch.node.NodeClosedException;
import org.elasticsearch.tasks.Task;
import org.elasticsearch.threadpool.ThreadPool;

import java.io.IOException;
import java.util.ArrayList;
import java.util.HashMap;
import java.util.Iterator;
import java.util.List;
import java.util.Map;
import java.util.Set;
import java.util.concurrent.ConcurrentLinkedQueue;
import java.util.concurrent.Executor;
import java.util.concurrent.TimeUnit;
import java.util.function.BiConsumer;
import java.util.function.Consumer;
import java.util.function.LongSupplier;

import static org.elasticsearch.action.bulk.TransportBulkAction.LAZY_ROLLOVER_ORIGIN;
import static org.elasticsearch.cluster.metadata.IndexNameExpressionResolver.EXCLUDED_DATA_STREAMS_KEY;

/**
 * retries on retryable cluster blocks, resolves item requests,
 * constructs shard bulk requests and delegates execution to shard bulk action
 */
final class BulkOperation extends ActionRunnable<BulkResponse> {

    private static final Logger logger = LogManager.getLogger(BulkOperation.class);

    private final Task task;
    private final ThreadPool threadPool;
    private final ClusterService clusterService;
    private BulkRequest bulkRequest; // set to null once all requests are completed
    private final ActionListener<BulkResponse> listener;
    private final AtomicArray<BulkItemResponse> responses;
    private final ConcurrentLinkedQueue<BulkItemRequest> failureStoreRedirects = new ConcurrentLinkedQueue<>();
    private final long startTimeNanos;
    private final ClusterStateObserver observer;
    private final Map<String, IndexNotFoundException> indicesThatCannotBeCreated;
    private final Executor executor;
    private final LongSupplier relativeTimeProvider;
    private final FailureStoreDocumentConverter failureStoreDocumentConverter;
    private final IndexNameExpressionResolver indexNameExpressionResolver;
    private final NodeClient client;
<<<<<<< HEAD
    private final FailureStoreMetrics failureStoreMetrics;
=======
    private final OriginSettingClient rolloverClient;
    private final Set<String> failureStoresToBeRolledOver = ConcurrentCollections.newConcurrentSet();
    private final Set<Integer> failedRolloverRequests = ConcurrentCollections.newConcurrentSet();
>>>>>>> 3cd35079

    BulkOperation(
        Task task,
        ThreadPool threadPool,
        Executor executor,
        ClusterService clusterService,
        BulkRequest bulkRequest,
        NodeClient client,
        AtomicArray<BulkItemResponse> responses,
        Map<String, IndexNotFoundException> indicesThatCannotBeCreated,
        IndexNameExpressionResolver indexNameExpressionResolver,
        LongSupplier relativeTimeProvider,
        long startTimeNanos,
        ActionListener<BulkResponse> listener,
        FailureStoreMetrics failureStoreMetrics
    ) {
        this(
            task,
            threadPool,
            executor,
            clusterService,
            bulkRequest,
            client,
            responses,
            indicesThatCannotBeCreated,
            indexNameExpressionResolver,
            relativeTimeProvider,
            startTimeNanos,
            listener,
            new ClusterStateObserver(clusterService, bulkRequest.timeout(), logger, threadPool.getThreadContext()),
            new FailureStoreDocumentConverter(),
            failureStoreMetrics
        );
    }

    BulkOperation(
        Task task,
        ThreadPool threadPool,
        Executor executor,
        ClusterService clusterService,
        BulkRequest bulkRequest,
        NodeClient client,
        AtomicArray<BulkItemResponse> responses,
        Map<String, IndexNotFoundException> indicesThatCannotBeCreated,
        IndexNameExpressionResolver indexNameExpressionResolver,
        LongSupplier relativeTimeProvider,
        long startTimeNanos,
        ActionListener<BulkResponse> listener,
        ClusterStateObserver observer,
        FailureStoreDocumentConverter failureStoreDocumentConverter,
        FailureStoreMetrics failureStoreMetrics
    ) {
        super(listener);
        this.task = task;
        this.threadPool = threadPool;
        this.clusterService = clusterService;
        this.responses = responses;
        this.bulkRequest = bulkRequest;
        this.listener = listener;
        this.startTimeNanos = startTimeNanos;
        this.indicesThatCannotBeCreated = indicesThatCannotBeCreated;
        this.executor = executor;
        this.relativeTimeProvider = relativeTimeProvider;
        this.indexNameExpressionResolver = indexNameExpressionResolver;
        this.client = client;
        this.observer = observer;
        this.failureStoreDocumentConverter = failureStoreDocumentConverter;
<<<<<<< HEAD
        this.failureStoreMetrics = failureStoreMetrics;
=======
        this.rolloverClient = new OriginSettingClient(client, LAZY_ROLLOVER_ORIGIN);
>>>>>>> 3cd35079
    }

    @Override
    protected void doRun() {
        assert bulkRequest != null;
        final ClusterState clusterState = observer.setAndGetObservedState();
        if (handleBlockExceptions(clusterState, BulkOperation.this, this::onFailure)) {
            return;
        }
        Map<ShardId, List<BulkItemRequest>> requestsByShard = groupBulkRequestsByShards(clusterState);
        executeBulkRequestsByShard(requestsByShard, clusterState, this::redirectFailuresOrCompleteBulkOperation);
    }

    private void doRedirectFailures() {
        assert failureStoreRedirects.isEmpty() != true : "Attempting to redirect failures, but none were present in the queue";
        final ClusterState clusterState = observer.setAndGetObservedState();
        // If the cluster is blocked at this point, discard the failure store redirects and complete the response with the original failures
        if (handleBlockExceptions(
            clusterState,
            ActionRunnable.wrap(listener, (l) -> this.doRedirectFailures()),
            this::discardRedirectsAndFinish
        )) {
            return;
        }
        Runnable executeRedirectRequests = () -> {
            // Get new cluster state that includes any potential failure store rollovers.
            var rolledOverState = observer.setAndGetObservedState();
            Map<ShardId, List<BulkItemRequest>> requestsByShard = drainAndGroupRedirectsByShards(rolledOverState);
            executeBulkRequestsByShard(requestsByShard, rolledOverState, this::completeBulkOperation);
        };
        rollOverFailureStores(executeRedirectRequests);
    }

    /**
     * Send rollover requests for all failure stores that need it. After all requests have completed, we execute the given runnable.
     * Any failures while rolling over will be added to the {@link BulkItemResponse} entries of the index requests that were redirected to
     * the failure store that failed to roll over.
     */
    private void rollOverFailureStores(Runnable runnable) {
        // Skip allocation of some objects if we don't need to roll over anything.
        if (failureStoresToBeRolledOver.isEmpty() || DataStream.isFailureStoreFeatureFlagEnabled() == false) {
            runnable.run();
            return;
        }
        try (RefCountingRunnable refs = new RefCountingRunnable(runnable)) {
            for (String dataStream : failureStoresToBeRolledOver) {
                RolloverRequest rolloverRequest = new RolloverRequest(dataStream, null);
                rolloverRequest.setIndicesOptions(
                    IndicesOptions.builder(rolloverRequest.indicesOptions())
                        .failureStoreOptions(new IndicesOptions.FailureStoreOptions(false, true))
                        .build()
                );
                // We are executing a lazy rollover because it is an action specialised for this situation, when we want an
                // unconditional and performant rollover.
                rolloverClient.execute(LazyRolloverAction.INSTANCE, rolloverRequest, ActionListener.releaseAfter(new ActionListener<>() {

                    @Override
                    public void onResponse(RolloverResponse result) {
                        // A successful response has rolled_over false when in the following cases:
                        // - A request had the parameter lazy or dry_run enabled
                        // - A request had conditions that were not met
                        // Since none of the above apply, getting a response with rolled_over false is considered a bug
                        // that should be caught here and inform the developer.
                        assert result.isRolledOver() : "An successful lazy rollover should always result in a rolled over data stream";
                    }

                    @Override
                    public void onFailure(Exception e) {
                        for (BulkItemRequest failureStoreRedirect : failureStoreRedirects) {
                            // Both these values are the name of the _data stream_ that the failure store belongs to.
                            if (failureStoreRedirect.index().equals(dataStream) == false) {
                                continue;
                            }
                            addFailure(failureStoreRedirect.request(), failureStoreRedirect.id(), failureStoreRedirect.index(), e);
                            failedRolloverRequests.add(failureStoreRedirect.id());
                        }
                    }

                }, refs.acquire()));
            }
        }
    }

    private long buildTookInMillis(long startTimeNanos) {
        return TimeUnit.NANOSECONDS.toMillis(relativeTimeProvider.getAsLong() - startTimeNanos);
    }

    private Map<ShardId, List<BulkItemRequest>> groupBulkRequestsByShards(ClusterState clusterState) {
        return groupRequestsByShards(
            clusterState,
            Iterators.enumerate(bulkRequest.requests.iterator(), BulkItemRequest::new),
            BulkOperation::validateWriteIndex
        );
    }

    private Map<ShardId, List<BulkItemRequest>> drainAndGroupRedirectsByShards(ClusterState clusterState) {
        return groupRequestsByShards(
            clusterState,
            Iterators.fromSupplier(failureStoreRedirects::poll),
            (ia, ignore) -> validateRedirectIndex(ia)
        );
    }

    private Map<ShardId, List<BulkItemRequest>> groupRequestsByShards(
        ClusterState clusterState,
        Iterator<BulkItemRequest> it,
        BiConsumer<IndexAbstraction, DocWriteRequest<?>> indexOperationValidator
    ) {
        final ConcreteIndices concreteIndices = new ConcreteIndices(clusterState, indexNameExpressionResolver);
        Metadata metadata = clusterState.metadata();
        // Group the requests by ShardId -> Operations mapping
        Map<ShardId, List<BulkItemRequest>> requestsByShard = new HashMap<>();

        while (it.hasNext()) {
            BulkItemRequest bulkItemRequest = it.next();
            DocWriteRequest<?> docWriteRequest = bulkItemRequest.request();

            // the request can only be null because we set it to null in the previous step, so it gets ignored
            if (docWriteRequest == null) {
                continue;
            }
            if (addFailureIfRequiresAliasAndAliasIsMissing(docWriteRequest, bulkItemRequest.id(), metadata)) {
                continue;
            }
            if (addFailureIfIndexCannotBeCreated(docWriteRequest, bulkItemRequest.id())) {
                continue;
            }
            if (addFailureIfRequiresDataStreamAndNoParentDataStream(docWriteRequest, bulkItemRequest.id(), metadata)) {
                continue;
            }
            if (failedRolloverRequests.contains(bulkItemRequest.id())) {
                continue;
            }
            IndexAbstraction ia = null;
            try {
                ia = concreteIndices.resolveIfAbsent(docWriteRequest);
                indexOperationValidator.accept(ia, docWriteRequest);

                TransportBulkAction.prohibitCustomRoutingOnDataStream(docWriteRequest, metadata);
                TransportBulkAction.prohibitAppendWritesInBackingIndices(docWriteRequest, metadata);
                docWriteRequest.routing(metadata.resolveWriteIndexRouting(docWriteRequest.routing(), docWriteRequest.index()));

                final Index concreteIndex = docWriteRequest.getConcreteWriteIndex(ia, metadata);
                if (addFailureIfIndexIsClosed(docWriteRequest, concreteIndex, bulkItemRequest.id(), metadata)) {
                    continue;
                }
                IndexRouting indexRouting = concreteIndices.routing(concreteIndex);
                docWriteRequest.process(indexRouting);
                int shardId = docWriteRequest.route(indexRouting);
                List<BulkItemRequest> shardRequests = requestsByShard.computeIfAbsent(
                    new ShardId(concreteIndex, shardId),
                    shard -> new ArrayList<>()
                );
                shardRequests.add(bulkItemRequest);
            } catch (ElasticsearchParseException | IllegalArgumentException | RoutingMissingException | ResourceNotFoundException e) {
                String name = ia != null ? ia.getName() : docWriteRequest.index();
                addFailureAndDiscardRequest(docWriteRequest, bulkItemRequest.id(), name, e);
            }
        }
        return requestsByShard;
    }

    /**
     * Validates that an index abstraction is capable of receiving the provided write request
     */
    private static void validateWriteIndex(IndexAbstraction ia, DocWriteRequest<?> docWriteRequest) {
        boolean includeDataStreams = docWriteRequest.opType() == DocWriteRequest.OpType.CREATE;
        if (ia.isDataStreamRelated() && includeDataStreams == false) {
            throw new IllegalArgumentException("only write ops with an op_type of create are allowed in data streams");
        }
        // The ConcreteIndices#resolveIfAbsent(...) method validates via IndexNameExpressionResolver whether
        // an operation is allowed in index into a data stream, but this isn't done when resolve call is cached, so
        // the validation needs to be performed here too.
        if (ia.getParentDataStream() != null &&
        // avoid valid cases when directly indexing into a backing index
        // (for example when directly indexing into .ds-logs-foobar-000001)
            ia.getName().equals(docWriteRequest.index()) == false && docWriteRequest.opType() != DocWriteRequest.OpType.CREATE) {
            throw new IllegalArgumentException("only write ops with an op_type of create are allowed in data streams");
        }
    }

    /**
     * Validates that an index abstraction is capable of receiving a failure store redirect
     */
    private static void validateRedirectIndex(IndexAbstraction ia) {
        if (ia.isDataStreamRelated() == false) {
            // We should only be dealing with traffic targeting concrete data streams.
            throw new IllegalArgumentException("only write ops to data streams with enabled failure stores can be redirected on failure.");
        }
    }

    private void executeBulkRequestsByShard(
        Map<ShardId, List<BulkItemRequest>> requestsByShard,
        ClusterState clusterState,
        Runnable onRequestsCompleted
    ) {
        if (requestsByShard.isEmpty()) {
            onRequestsCompleted.run();
            return;
        }

        String nodeId = clusterService.localNode().getId();
        try (RefCountingRunnable bulkItemRequestCompleteRefCount = new RefCountingRunnable(onRequestsCompleted)) {
            for (Map.Entry<ShardId, List<BulkItemRequest>> entry : requestsByShard.entrySet()) {
                final ShardId shardId = entry.getKey();
                final List<BulkItemRequest> requests = entry.getValue();

                BulkShardRequest bulkShardRequest = new BulkShardRequest(
                    shardId,
                    bulkRequest.getRefreshPolicy(),
                    requests.toArray(new BulkItemRequest[0]),
                    bulkRequest.isSimulated()
                );
                var indexMetadata = clusterState.getMetadata().index(shardId.getIndexName());
                if (indexMetadata != null && indexMetadata.getInferenceFields().isEmpty() == false) {
                    bulkShardRequest.setInferenceFieldMap(indexMetadata.getInferenceFields());
                }
                bulkShardRequest.waitForActiveShards(bulkRequest.waitForActiveShards());
                bulkShardRequest.timeout(bulkRequest.timeout());
                bulkShardRequest.routedBasedOnClusterVersion(clusterState.version());
                if (task != null) {
                    bulkShardRequest.setParentTask(nodeId, task.getId());
                }
                executeBulkShardRequest(bulkShardRequest, bulkItemRequestCompleteRefCount.acquire());
            }
        }
    }

    private void redirectFailuresOrCompleteBulkOperation() {
        if (DataStream.isFailureStoreFeatureFlagEnabled() && failureStoreRedirects.isEmpty() == false) {
            doRedirectFailures();
        } else {
            completeBulkOperation();
        }
    }

    private void completeBulkOperation() {
        listener.onResponse(
            new BulkResponse(responses.toArray(new BulkItemResponse[responses.length()]), buildTookInMillis(startTimeNanos))
        );
        // Allow memory for bulk shard request items to be reclaimed before all items have been completed
        bulkRequest = null;
    }

    /**
     * Discards all failure store redirections and completes the bulk request.
     * @param exception any documents that could have been redirected will have this exception added as a suppressed exception
     *                  on their original failure information.
     */
    private void discardRedirectsAndFinish(Exception exception) {
        assert failureStoreRedirects.isEmpty() != true : "Attempting to discard redirects, but there were none to discard";
        Iterator<BulkItemRequest> redirectedBulkItemIterator = Iterators.fromSupplier(failureStoreRedirects::poll);
        while (redirectedBulkItemIterator.hasNext()) {
            BulkItemRequest cancelledRedirectBulkItem = redirectedBulkItemIterator.next();
            int slot = cancelledRedirectBulkItem.id();
            BulkItemResponse originalFailure = responses.get(slot);
            if (originalFailure.isFailed()) {
                originalFailure.getFailure().getCause().addSuppressed(exception);
            }
        }
        completeBulkOperation();
    }

    private void executeBulkShardRequest(BulkShardRequest bulkShardRequest, Releasable releaseOnFinish) {
        client.executeLocally(TransportShardBulkAction.TYPE, bulkShardRequest, new ActionListener<>() {

            // Lazily get the cluster state to avoid keeping it around longer than it is needed
            private ClusterState clusterState = null;

            private ClusterState getClusterState() {
                if (clusterState == null) {
                    clusterState = clusterService.state();
                }
                return clusterState;
            }

            @Override
            public void onResponse(BulkShardResponse bulkShardResponse) {
                for (int idx = 0; idx < bulkShardResponse.getResponses().length; idx++) {
                    // We zip the requests and responses together so that we can identify failed documents and potentially store them
                    BulkItemResponse bulkItemResponse = bulkShardResponse.getResponses()[idx];

                    if (bulkItemResponse.isFailed()) {
                        BulkItemRequest bulkItemRequest = bulkShardRequest.items()[idx];
                        assert bulkItemRequest.id() == bulkItemResponse.getItemId() : "Bulk items were returned out of order";

                        DataStream failureStoreReference = getRedirectTarget(bulkItemRequest.request(), getClusterState().metadata());
                        if (failureStoreReference != null) {
                            maybeMarkFailureStoreForRollover(failureStoreReference);
                            var cause = bulkItemResponse.getFailure().getCause();
                            addDocumentToRedirectRequests(bulkItemRequest, cause, failureStoreReference.getName());
                        }
                        FailureStoreMetrics.incrementForIndex(failureStoreMetrics.failureCounter(), bulkItemRequest.index());
                        addFailure(bulkItemResponse);
                    } else {
                        bulkItemResponse.getResponse().setShardInfo(bulkShardResponse.getShardInfo());
                        responses.set(bulkItemResponse.getItemId(), bulkItemResponse);
                    }
                }
                completeShardOperation();
            }

            @Override
            public void onFailure(Exception e) {
                // create failures for all relevant requests
                for (BulkItemRequest request : bulkShardRequest.items()) {
                    final String indexName = request.index();
                    DocWriteRequest<?> docWriteRequest = request.request();

                    DataStream failureStoreReference = getRedirectTarget(docWriteRequest, getClusterState().metadata());
                    if (failureStoreReference != null) {
                        maybeMarkFailureStoreForRollover(failureStoreReference);
                        addDocumentToRedirectRequests(request, e, failureStoreReference.getName());
                    }
                    FailureStoreMetrics.incrementForIndex(failureStoreMetrics.failureCounter(), request.index());
                    addFailure(docWriteRequest, request.id(), indexName, e);
                }
                completeShardOperation();
            }

            private void completeShardOperation() {
                // Clear our handle on the cluster state to allow it to be cleaned up
                clusterState = null;
                releaseOnFinish.close();
            }
        });
    }

    /**
     * Determines if the write request can be redirected if it fails. Write requests can be redirected IFF they are targeting a data stream
     * with a failure store and are not already redirected themselves. If the document can be redirected, the data stream name to use for
     * the redirection is returned.
     *
     * @param docWriteRequest the write request to check
     * @param metadata cluster state metadata for resolving index abstractions
     * @return a data stream if the write request points to a data stream that has the failure store enabled, or {@code null} if it does not
     */
    private static DataStream getRedirectTarget(DocWriteRequest<?> docWriteRequest, Metadata metadata) {
        // Feature flag guard
        if (DataStream.isFailureStoreFeatureFlagEnabled() == false) {
            return null;
        }
        // Do not resolve a failure store for documents that were already headed to one
        if (docWriteRequest instanceof IndexRequest indexRequest && indexRequest.isWriteToFailureStore()) {
            return null;
        }
        // If there is no index abstraction, then the request is using a pattern of some sort, which data streams do not support
        IndexAbstraction ia = metadata.getIndicesLookup().get(docWriteRequest.index());
        if (ia == null) {
            return null;
        }
        if (ia.isDataStreamRelated()) {
            // The index abstraction could be an alias. Alias abstractions (even for data streams) only keep track of which _index_ they
            // will write to, not which _data stream_.
            // We work backward to find the data stream from the concrete write index to cover this case.
            Index concreteIndex = ia.getWriteIndex();
            IndexAbstraction writeIndexAbstraction = metadata.getIndicesLookup().get(concreteIndex.getName());
            DataStream parentDataStream = writeIndexAbstraction.getParentDataStream();
            if (parentDataStream != null && parentDataStream.isFailureStoreEnabled()) {
                // Keep the data stream name around to resolve the redirect to failure store if the shard level request fails.
                return parentDataStream;
            }
        }
        return null;
    }

    /**
     * Marks a failed bulk item for redirection. At the end of the first round of shard requests, any documents in the
     * redirect list are processed to their final destinations.
     *
     * @param request The bulk item request that failed
     * @param cause The exception for the experienced the failure
     * @param failureStoreReference The data stream that contains the failure store for this item
     */
    private void addDocumentToRedirectRequests(BulkItemRequest request, Exception cause, String failureStoreReference) {
        FailureStoreMetrics.incrementForIndex(failureStoreMetrics.redirectCounter(), failureStoreReference);
        // Convert the document into a failure document
        IndexRequest failureStoreRequest;
        try {
            failureStoreRequest = failureStoreDocumentConverter.transformFailedRequest(
                TransportBulkAction.getIndexWriteRequest(request.request()),
                cause,
                failureStoreReference,
                threadPool::absoluteTimeInMillis
            );
        } catch (IOException ioException) {
            logger.debug(
                () -> "Could not transform failed bulk request item into failure store document. Attempted for ["
                    + request.request().opType()
                    + ": index="
                    + request.index()
                    + "; id="
                    + request.request().id()
                    + "; bulk_slot="
                    + request.id()
                    + "] Proceeding with failing the original.",
                ioException
            );
            // Suppress and do not redirect
            cause.addSuppressed(ioException);
            return;
        }

        // Store for second phase
        BulkItemRequest redirected = new BulkItemRequest(request.id(), failureStoreRequest);
        failureStoreRedirects.add(redirected);
    }

    /**
     * Check whether the failure store of the given data stream is marked for lazy rollover.
     * If so, we'll need to roll it over before we index the failed documents into the failure store.
     */
    private void maybeMarkFailureStoreForRollover(DataStream dataStream) {
        if (dataStream.getFailureIndices().isRolloverOnWrite() == false) {
            return;
        }
        failureStoresToBeRolledOver.add(dataStream.getName());
    }

    /**
     * Examine the cluster state for blocks before continuing. If any block exists in the cluster state, this function will return
     * {@code true}. If the block is retryable, the {@code retryOperation} runnable will be called asynchronously if the cluster ever
     * becomes unblocked. If a non retryable block exists, or if we encounter a timeout before the blocks could be cleared, the
     * {@code onClusterBlocked} consumer will be invoked with the cluster block exception.
     *
     * @param state The current state to check for blocks
     * @param retryOperation If retryable blocks exist, the runnable to execute after they have cleared.
     * @param onClusterBlocked Consumes the block exception if the cluster has a non retryable block or if we encounter a timeout while
     *                         waiting for a block to clear.
     * @return {@code true} if the cluster is currently blocked at all, {@code false} if the cluster has no blocks.
     */
    private boolean handleBlockExceptions(ClusterState state, Runnable retryOperation, Consumer<Exception> onClusterBlocked) {
        ClusterBlockException blockException = state.blocks().globalBlockedException(ClusterBlockLevel.WRITE);
        if (blockException != null) {
            if (blockException.retryable()) {
                logger.trace("cluster is blocked, scheduling a retry", blockException);
                retry(blockException, retryOperation, onClusterBlocked);
            } else {
                onClusterBlocked.accept(blockException);
            }
            return true;
        }
        return false;
    }

    void retry(Exception failure, final Runnable operation, final Consumer<Exception> onClusterBlocked) {
        assert failure != null;
        if (observer.isTimedOut()) {
            // we are running as a last attempt after a timeout has happened. don't retry
            onClusterBlocked.accept(failure);
            return;
        }
        observer.waitForNextChange(new ClusterStateObserver.Listener() {
            @Override
            public void onNewClusterState(ClusterState state) {
                /*
                 * This is called on the cluster state update thread pool
                 * but we'd prefer to coordinate the bulk request on the
                 * write thread pool just to make sure the cluster state
                 * update thread doesn't get clogged up.
                 */
                dispatchRetry();
            }

            @Override
            public void onClusterServiceClose() {
                // There is very little we can do about this, and our time in this JVM is likely short.
                // Let's just try to get out of here ASAP.
                onFailure(new NodeClosedException(clusterService.localNode()));
            }

            @Override
            public void onTimeout(TimeValue timeout) {
                /*
                 * Try one more time.... This is called on the generic
                 * thread pool but out of an abundance of caution we
                 * switch over to the write thread pool that we expect
                 * to coordinate the bulk request.
                 */
                dispatchRetry();
            }

            private void dispatchRetry() {
                executor.execute(operation);
            }
        });
    }

    private boolean addFailureIfRequiresAliasAndAliasIsMissing(DocWriteRequest<?> request, int idx, final Metadata metadata) {
        if (request.isRequireAlias() && (metadata.hasAlias(request.index()) == false)) {
            Exception exception = new IndexNotFoundException(
                "[" + DocWriteRequest.REQUIRE_ALIAS + "] request flag is [true] and [" + request.index() + "] is not an alias",
                request.index()
            );
            addFailureAndDiscardRequest(request, idx, request.index(), exception);
            return true;
        }
        return false;
    }

    private boolean addFailureIfRequiresDataStreamAndNoParentDataStream(DocWriteRequest<?> request, int idx, final Metadata metadata) {
        if (request.isRequireDataStream() && (metadata.indexIsADataStream(request.index()) == false)) {
            Exception exception = new ResourceNotFoundException(
                "[" + DocWriteRequest.REQUIRE_DATA_STREAM + "] request flag is [true] and [" + request.index() + "] is not a data stream",
                request.index()
            );
            addFailureAndDiscardRequest(request, idx, request.index(), exception);
            return true;
        }
        return false;
    }

    private boolean addFailureIfIndexIsClosed(DocWriteRequest<?> request, Index concreteIndex, int idx, final Metadata metadata) {
        IndexMetadata indexMetadata = metadata.getIndexSafe(concreteIndex);
        if (indexMetadata.getState() == IndexMetadata.State.CLOSE) {
            addFailureAndDiscardRequest(request, idx, request.index(), new IndexClosedException(concreteIndex));
            return true;
        }
        return false;
    }

    private boolean addFailureIfIndexCannotBeCreated(DocWriteRequest<?> request, int idx) {
        IndexNotFoundException cannotCreate = indicesThatCannotBeCreated.get(request.index());
        if (cannotCreate != null) {
            addFailureAndDiscardRequest(request, idx, request.index(), cannotCreate);
            return true;
        }
        return false;
    }

    /**
     * Like {@link BulkOperation#addFailure(DocWriteRequest, int, String, Exception)} but this method will remove the corresponding entry
     * from the working bulk request so that it never gets processed again during this operation.
     */
    private void addFailureAndDiscardRequest(DocWriteRequest<?> request, int idx, String index, Exception exception) {
        addFailure(request, idx, index, exception);
        // make sure the request gets never processed again
        bulkRequest.requests.set(idx, null);
    }

    /**
     * Checks if a bulk item response exists for this entry. If none exists, a failure response is created and set in the response array.
     * If a response exists already, the failure information provided to this call will be added to the existing failure as a suppressed
     * exception.
     *
     * @param request The document write request that should be failed
     * @param idx The slot of the bulk entry this request corresponds to
     * @param index The resource that this entry was being written to when it failed
     * @param exception The exception encountered for this entry
     * @see BulkOperation#addFailure(BulkItemResponse) BulkOperation.addFailure if you have a bulk item response object already
     */
    private void addFailure(DocWriteRequest<?> request, int idx, String index, Exception exception) {
        BulkItemResponse bulkItemResponse = responses.get(idx);
        if (bulkItemResponse == null) {
            BulkItemResponse.Failure failure = new BulkItemResponse.Failure(index, request.id(), exception);
            bulkItemResponse = BulkItemResponse.failure(idx, request.opType(), failure);
        } else {
            // Response already recorded. We should only be here if the existing response is a failure and
            // we are encountering a new failure while redirecting.
            assert bulkItemResponse.isFailed() : "Attempting to overwrite successful bulk item result with a failure";
            bulkItemResponse.getFailure().getCause().addSuppressed(exception);
        }
        // Always replace the item in the responses for thread visibility of any mutations
        responses.set(idx, bulkItemResponse);
    }

    /**
     * Checks if a bulk item response exists for this entry. If none exists, the failure is set in the response array. If a response exists
     * already, the failure information provided to this call will be added to the existing failure as a suppressed exception.
     *
     * @param bulkItemResponse the item response to add to the overall result array
     * @see BulkOperation#addFailure(DocWriteRequest, int, String, Exception) BulkOperation.addFailure which conditionally creates the
     * failure response only when one does not exist already
     */
    private void addFailure(BulkItemResponse bulkItemResponse) {
        assert bulkItemResponse.isFailed() : "Attempting to add a successful bulk item response via the addFailure method";
        BulkItemResponse existingBulkItemResponse = responses.get(bulkItemResponse.getItemId());
        if (existingBulkItemResponse != null) {
            // Response already recorded. We should only be here if the existing response is a failure and
            // we are encountering a new failure while redirecting.
            assert existingBulkItemResponse.isFailed() : "Attempting to overwrite successful bulk item result with a failure";
            existingBulkItemResponse.getFailure().getCause().addSuppressed(bulkItemResponse.getFailure().getCause());
            bulkItemResponse = existingBulkItemResponse;
        }
        // Always replace the item in the responses for thread visibility of any mutations
        responses.set(bulkItemResponse.getItemId(), bulkItemResponse);
    }

    /**
     * Resolves and caches index and routing abstractions to more efficiently group write requests into shards.
     */
    private static class ConcreteIndices {
        private final ClusterState state;
        private final IndexNameExpressionResolver indexNameExpressionResolver;
        private final Map<String, IndexAbstraction> indexAbstractions = new HashMap<>();
        private final Map<Index, IndexRouting> routings = new HashMap<>();

        ConcreteIndices(ClusterState state, IndexNameExpressionResolver indexNameExpressionResolver) {
            this.state = state;
            this.indexNameExpressionResolver = indexNameExpressionResolver;
        }

        /**
         * Resolves the index abstraction that the write request is targeting, potentially obtaining it from a cache. This instance isn't
         * fully resolved, meaning that {@link IndexAbstraction#getWriteIndex()} should be invoked in order to get concrete write index.
         *
         * @param request a write request
         * @return the index abstraction that the write request is targeting
         */
        IndexAbstraction resolveIfAbsent(DocWriteRequest<?> request) {
            try {
                IndexAbstraction indexAbstraction = indexAbstractions.get(request.index());
                if (indexAbstraction == null) {
                    indexAbstraction = indexNameExpressionResolver.resolveWriteIndexAbstraction(state, request);
                    indexAbstractions.put(request.index(), indexAbstraction);
                }
                return indexAbstraction;
            } catch (IndexNotFoundException e) {
                if (e.getMetadataKeys().contains(EXCLUDED_DATA_STREAMS_KEY)) {
                    throw new IllegalArgumentException("only write ops with an op_type of create are allowed in data streams", e);
                } else {
                    throw e;
                }
            }
        }

        /**
         * Determines which routing strategy to use for a document being written to the provided index, potentially obtaining the result
         * from a cache.
         * @param index the index to determine routing strategy for
         * @return an {@link IndexRouting} object to use for assigning a write request to a shard
         */
        IndexRouting routing(Index index) {
            IndexRouting routing = routings.get(index);
            if (routing == null) {
                routing = IndexRouting.fromIndexMetadata(state.metadata().getIndexSafe(index));
                routings.put(index, routing);
            }
            return routing;
        }
    }
}<|MERGE_RESOLUTION|>--- conflicted
+++ resolved
@@ -88,13 +88,10 @@
     private final FailureStoreDocumentConverter failureStoreDocumentConverter;
     private final IndexNameExpressionResolver indexNameExpressionResolver;
     private final NodeClient client;
-<<<<<<< HEAD
-    private final FailureStoreMetrics failureStoreMetrics;
-=======
     private final OriginSettingClient rolloverClient;
     private final Set<String> failureStoresToBeRolledOver = ConcurrentCollections.newConcurrentSet();
     private final Set<Integer> failedRolloverRequests = ConcurrentCollections.newConcurrentSet();
->>>>>>> 3cd35079
+    private final FailureStoreMetrics failureStoreMetrics;
 
     BulkOperation(
         Task task,
@@ -162,11 +159,8 @@
         this.client = client;
         this.observer = observer;
         this.failureStoreDocumentConverter = failureStoreDocumentConverter;
-<<<<<<< HEAD
+        this.rolloverClient = new OriginSettingClient(client, LAZY_ROLLOVER_ORIGIN);
         this.failureStoreMetrics = failureStoreMetrics;
-=======
-        this.rolloverClient = new OriginSettingClient(client, LAZY_ROLLOVER_ORIGIN);
->>>>>>> 3cd35079
     }
 
     @Override

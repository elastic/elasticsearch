--- conflicted
+++ resolved
@@ -247,11 +247,7 @@
      *
      * @param timeout The maximum time to wait for the bulk requests to complete
      * @param unit    The time unit of the {@code timeout} argument
-<<<<<<< HEAD
-     * @return true if all outstanding requests have been completed or the processor was already closed
-=======
      * @return True if the bulk processor was able to be closed in the given time, false otherwise
->>>>>>> aeb37189
      * @throws InterruptedException If the current thread is interrupted
      */
     public boolean awaitClose(long timeout, TimeUnit unit) throws InterruptedException {
@@ -273,20 +269,11 @@
     }
 
     /**
-<<<<<<< HEAD
-     * This method flushes any requests, prevents any future retries, closes this processor, and returns immediately without waiting to see
-     * if any pending requests complete.
-     */
-    public void close() {
-        try {
-            awaitClose(0, TimeUnit.NANOSECONDS);
-=======
      * This method flushes any requests, prevents any future retries, closes this processor, and returns once any pending requests complete.
      */
     public void close() {
         try {
             awaitClose(30, TimeUnit.SECONDS);
->>>>>>> aeb37189
         } catch (InterruptedException exc) {
             Thread.currentThread().interrupt();
         }

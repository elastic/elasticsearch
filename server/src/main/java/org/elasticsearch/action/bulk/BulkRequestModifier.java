/*
 * Copyright Elasticsearch B.V. and/or licensed to Elasticsearch B.V. under one
 * or more contributor license agreements. Licensed under the "Elastic License
 * 2.0", the "GNU Affero General Public License v3.0 only", and the "Server Side
 * Public License v 1"; you may not use this file except in compliance with, at
 * your election, the "Elastic License 2.0", the "GNU Affero General Public
 * License v3.0 only", or the "Server Side Public License, v 1".
 */

package org.elasticsearch.action.bulk;

import org.apache.logging.log4j.LogManager;
import org.apache.logging.log4j.Logger;
import org.apache.lucene.util.SparseFixedBitSet;
import org.elasticsearch.action.ActionListener;
import org.elasticsearch.action.DocWriteRequest;
import org.elasticsearch.action.DocWriteResponse;
import org.elasticsearch.action.index.IndexRequest;
import org.elasticsearch.action.update.UpdateResponse;
import org.elasticsearch.cluster.metadata.DataStream;
import org.elasticsearch.cluster.metadata.IndexMetadata;
import org.elasticsearch.common.util.set.Sets;
import org.elasticsearch.core.Assertions;
import org.elasticsearch.index.shard.ShardId;
import org.elasticsearch.ingest.IngestService;

import java.io.IOException;
import java.util.ArrayList;
import java.util.Iterator;
import java.util.List;
import java.util.Objects;
import java.util.Set;
import java.util.concurrent.atomic.AtomicIntegerArray;
import java.util.stream.Collectors;
import java.util.stream.IntStream;

import static org.elasticsearch.index.seqno.SequenceNumbers.UNASSIGNED_PRIMARY_TERM;
import static org.elasticsearch.index.seqno.SequenceNumbers.UNASSIGNED_SEQ_NO;

/**
 * Manages mutations to a bulk request that arise from the application of ingest pipelines. The modifier acts as an iterator over the
 * documents of a bulk request, keeping a record of all dropped and failed write requests in the overall bulk operation.
 * Once all pipelines have been applied, the modifier is used to create a new bulk request that will be used for executing the
 * remaining writes. When this final bulk operation is completed, the modifier is used to combine the results with those from the
 * ingest service to create the final bulk response.
 */
final class BulkRequestModifier implements Iterator<DocWriteRequest<?>> {

    private static final Logger logger = LogManager.getLogger(BulkRequestModifier.class);

    private static final String DROPPED_OR_FAILED_ITEM_WITH_AUTO_GENERATED_ID = "auto-generated";

    final BulkRequest bulkRequest;
    final SparseFixedBitSet failedSlots;
    final List<BulkItemResponse> itemResponses;
    final AtomicIntegerArray originalSlots;
    final FailureStoreDocumentConverter failureStoreDocumentConverter;

    volatile int currentSlot = -1;

    BulkRequestModifier(BulkRequest bulkRequest) {
        this.bulkRequest = bulkRequest;
        this.failedSlots = new SparseFixedBitSet(bulkRequest.requests().size());
        this.itemResponses = new ArrayList<>(bulkRequest.requests().size());
        this.originalSlots = new AtomicIntegerArray(bulkRequest.requests().size()); // oversize, but that's ok
        this.failureStoreDocumentConverter = new FailureStoreDocumentConverter();
    }

    @Override
    public DocWriteRequest<?> next() {
        return bulkRequest.requests().get(++currentSlot);
    }

    @Override
    public boolean hasNext() {
        return (currentSlot + 1) < bulkRequest.requests().size();
    }

    /**
     * Creates a new bulk request containing all documents from the original bulk request that have not been marked as failed
     * or dropped. Any failed or dropped documents are tracked as a side effect of this call so that they may be reflected in the
     * final bulk response.
     *
     * @return A new bulk request without the write operations removed during any ingest pipeline executions.
     */
    BulkRequest getBulkRequest() {
        if (itemResponses.isEmpty()) {
            return bulkRequest;
        } else {
            BulkRequest modifiedBulkRequest = bulkRequest.shallowClone();
<<<<<<< HEAD
=======

>>>>>>> 45306a52
            int slot = 0;
            List<DocWriteRequest<?>> requests = bulkRequest.requests();
            for (int i = 0; i < requests.size(); i++) {
                DocWriteRequest<?> request = requests.get(i);
                if (failedSlots.get(i) == false) {
                    modifiedBulkRequest.add(request);
                    originalSlots.set(slot++, i);
                }
            }
            return modifiedBulkRequest;
        }
    }

    /**
     * If documents were dropped or failed in ingest, this method wraps the action listener that will be notified when the
     * updated bulk operation is completed. The wrapped listener combines the dropped and failed document results from the ingest
     * service with the results returned from running the remaining write operations.
     *
     * @param ingestTookInMillis Time elapsed for ingestion to be passed to final result.
     * @param actionListener The action listener that expects the final bulk response.
     * @return An action listener that combines ingest failure results with the results from writing the remaining documents.
     */
    ActionListener<BulkResponse> wrapActionListenerIfNeeded(long ingestTookInMillis, ActionListener<BulkResponse> actionListener) {
        if (itemResponses.isEmpty()) {
            return actionListener.map(
                response -> new BulkResponse(response.getItems(), response.getTook().getMillis(), ingestTookInMillis)
            );
        } else {
            return actionListener.map(response -> {
                // these items are the responses from the subsequent bulk request, their 'slots'
                // are not correct for this response we're building
                final BulkItemResponse[] bulkResponses = response.getItems();

                final BulkItemResponse[] allResponses = new BulkItemResponse[bulkResponses.length + itemResponses.size()];

                // the item responses are from the original request, so their slots are correct.
                // these are the responses for requests that failed early and were not passed on to the subsequent bulk.
                for (BulkItemResponse item : itemResponses) {
                    allResponses[item.getItemId()] = item;
                }

                // use the original slots for the responses from the bulk
                for (int i = 0; i < bulkResponses.length; i++) {
                    allResponses[originalSlots.get(i)] = bulkResponses[i];
                }

                if (Assertions.ENABLED) {
                    assertResponsesAreCorrect(bulkResponses, allResponses);
                }

                return new BulkResponse(allResponses, response.getTook().getMillis(), ingestTookInMillis);
            });
        }
    }

    private void assertResponsesAreCorrect(BulkItemResponse[] bulkResponses, BulkItemResponse[] allResponses) {
        // check for an empty intersection between the ids
        final Set<Integer> failedIds = itemResponses.stream().map(BulkItemResponse::getItemId).collect(Collectors.toSet());
        final Set<Integer> responseIds = IntStream.range(0, bulkResponses.length)
            .map(originalSlots::get) // resolve subsequent bulk ids back to the original slots
            .boxed()
            .collect(Collectors.toSet());
        assert Sets.haveEmptyIntersection(failedIds, responseIds)
            : "bulk item response slots cannot have failed and been processed in the subsequent bulk request, failed ids: "
                + failedIds
                + ", response ids: "
                + responseIds;

        // check for the correct number of responses
        final int expectedResponseCount = bulkRequest.requests.size();
        final int actualResponseCount = failedIds.size() + responseIds.size();
        assert expectedResponseCount == actualResponseCount
            : "Expected [" + expectedResponseCount + "] responses, but found [" + actualResponseCount + "]";

        // check that every response is present
        for (int i = 0; i < allResponses.length; i++) {
            assert allResponses[i] != null : "BulkItemResponse at index [" + i + "] was null";
        }
    }

    /**
     * Mark the document at the given slot in the bulk request as having failed in the ingest service.
     * @param slot the slot in the bulk request to mark as failed.
     * @param e the failure encountered.
     */
    synchronized void markItemAsFailed(int slot, Exception e) {
        final DocWriteRequest<?> docWriteRequest = bulkRequest.requests().get(slot);
        final String id = Objects.requireNonNullElse(docWriteRequest.id(), DROPPED_OR_FAILED_ITEM_WITH_AUTO_GENERATED_ID);
        // We hit a error during preprocessing a request, so we:
        // 1) Remember the request item slot from the bulk, so that when we're done processing all requests we know what failed
        // 2) Add a bulk item failure for this request
        // 3) Continue with the next request in the bulk.
        failedSlots.set(slot);
        BulkItemResponse.Failure failure = new BulkItemResponse.Failure(docWriteRequest.index(), id, e);
        itemResponses.add(BulkItemResponse.failure(slot, docWriteRequest.opType(), failure));
    }

    /**
     * Mark the document at the given slot in the bulk request as having been dropped by the ingest service.
     * @param slot the slot in the bulk request to mark as dropped.
     */
    synchronized void markItemAsDropped(int slot) {
        final DocWriteRequest<?> docWriteRequest = bulkRequest.requests().get(slot);
        final String id = Objects.requireNonNullElse(docWriteRequest.id(), DROPPED_OR_FAILED_ITEM_WITH_AUTO_GENERATED_ID);
        failedSlots.set(slot);
        UpdateResponse dropped = new UpdateResponse(
            new ShardId(docWriteRequest.index(), IndexMetadata.INDEX_UUID_NA_VALUE, 0),
            id,
            UNASSIGNED_SEQ_NO,
            UNASSIGNED_PRIMARY_TERM,
            docWriteRequest.version(),
            DocWriteResponse.Result.NOOP
        );
        itemResponses.add(BulkItemResponse.success(slot, docWriteRequest.opType(), dropped));
    }

    /**
     * Mark the document at the given slot in the bulk request as having failed in the ingest service. The document will be redirected
     * to a data stream's failure store.
     * @param slot the slot in the bulk request to redirect.
     * @param targetIndexName the index that the document was targeting at the time of failure.
     * @param e the failure encountered.
     */
    public void markItemForFailureStore(int slot, String targetIndexName, Exception e) {
        if (DataStream.isFailureStoreFeatureFlagEnabled() == false) {
            // Assert false for development, but if we somehow find ourselves here, default to failure logic.
            assert false
                : "Attempting to route a failed write request type to a failure store but the failure store is not enabled! "
                    + "This should be guarded against in TransportBulkAction#shouldStoreFailure()";
            markItemAsFailed(slot, e);
        } else {
            // We get the index write request to find the source of the failed document
            IndexRequest indexRequest = TransportBulkAction.getIndexWriteRequest(bulkRequest.requests().get(slot));
            if (indexRequest == null) {
                // This is unlikely to happen ever since only source oriented operations (index, create, upsert) are considered for
                // ingest, but if it does happen, attempt to trip an assertion. If running in production, be defensive: Mark it failed
                // as normal, and log the info for later debugging if needed.
                assert false
                    : "Attempting to mark invalid write request type for failure store. Only IndexRequest or UpdateRequest allowed. "
                        + "type: ["
                        + bulkRequest.requests().get(slot).getClass().getName()
                        + "], index: ["
                        + targetIndexName
                        + "]";
                markItemAsFailed(slot, e);
                logger.debug(
                    () -> "Attempted to redirect an invalid write operation after ingest failure - type: ["
                        + bulkRequest.requests().get(slot).getClass().getName()
                        + "], index: ["
                        + targetIndexName
                        + "]"
                );
            } else {
                try {
                    IndexRequest errorDocument = failureStoreDocumentConverter.transformFailedRequest(indexRequest, e, targetIndexName);
                    // This is a fresh index request! We need to do some preprocessing on it. If we do not, when this is returned to
                    // the bulk action, the action will see that it hasn't been processed by ingest yet and attempt to ingest it again.
                    errorDocument.isPipelineResolved(true);
                    errorDocument.setPipeline(IngestService.NOOP_PIPELINE_NAME);
                    errorDocument.setFinalPipeline(IngestService.NOOP_PIPELINE_NAME);
                    bulkRequest.requests.set(slot, errorDocument);
                } catch (IOException ioException) {
                    // This is unlikely to happen because the conversion is so simple, but be defensive and attempt to report about it
                    // if we need the info later.
                    e.addSuppressed(ioException); // Prefer to return the original exception to the end user instead of this new one.
                    logger.debug(
                        () -> "Encountered exception while attempting to redirect a failed ingest operation: index ["
                            + targetIndexName
                            + "], source: ["
                            + indexRequest.source().utf8ToString()
                            + "]",
                        ioException
                    );
                    markItemAsFailed(slot, e);
                }
            }
        }
    }
}<|MERGE_RESOLUTION|>--- conflicted
+++ resolved
@@ -88,10 +88,7 @@
             return bulkRequest;
         } else {
             BulkRequest modifiedBulkRequest = bulkRequest.shallowClone();
-<<<<<<< HEAD
-=======
-
->>>>>>> 45306a52
+
             int slot = 0;
             List<DocWriteRequest<?>> requests = bulkRequest.requests();
             for (int i = 0; i < requests.size(); i++) {

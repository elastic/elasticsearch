/*
 * Copyright Elasticsearch B.V. and/or licensed to Elasticsearch B.V. under one
 * or more contributor license agreements. Licensed under the "Elastic License
 * 2.0", the "GNU Affero General Public License v3.0 only", and the "Server Side
 * Public License v 1"; you may not use this file except in compliance with, at
 * your election, the "Elastic License 2.0", the "GNU Affero General Public
 * License v3.0 only", or the "Server Side Public License, v 1".
 */

package org.elasticsearch.action.bulk;

import org.elasticsearch.action.DocWriteRequest;
import org.elasticsearch.action.delete.DeleteRequest;
import org.elasticsearch.action.index.IndexRequest;
import org.elasticsearch.action.update.UpdateRequest;
import org.elasticsearch.common.bytes.BytesReference;
import org.elasticsearch.common.logging.DeprecationLogger;
import org.elasticsearch.common.lucene.uid.Versions;
import org.elasticsearch.common.xcontent.LoggingDeprecationHandler;
import org.elasticsearch.core.Nullable;
import org.elasticsearch.core.Releasable;
import org.elasticsearch.core.RestApiVersion;
import org.elasticsearch.core.UpdateForV10;
import org.elasticsearch.index.VersionType;
import org.elasticsearch.index.seqno.SequenceNumbers;
import org.elasticsearch.search.fetch.subphase.FetchSourceContext;
import org.elasticsearch.xcontent.ParseField;
import org.elasticsearch.xcontent.XContent;
import org.elasticsearch.xcontent.XContentEOFException;
import org.elasticsearch.xcontent.XContentParser;
import org.elasticsearch.xcontent.XContentParserConfiguration;
import org.elasticsearch.xcontent.XContentType;

import java.io.IOException;
import java.util.HashMap;
import java.util.Map;
import java.util.Set;
import java.util.function.BiConsumer;
import java.util.function.Consumer;
import java.util.function.Function;
import java.util.function.Supplier;

import static org.elasticsearch.index.seqno.SequenceNumbers.UNASSIGNED_PRIMARY_TERM;

/**
 * Helper to parse bulk requests. This should be considered an internal class.
 */
public final class BulkRequestParser {

    @UpdateForV10(owner = UpdateForV10.Owner.DATA_MANAGEMENT)
    // Remove deprecation logger when its usages in checkBulkActionIsProperlyClosed are removed
    private static final DeprecationLogger deprecationLogger = DeprecationLogger.getLogger(BulkRequestParser.class);

    private static final Set<String> SUPPORTED_ACTIONS = Set.of("create", "index", "update", "delete");
    private static final String STRICT_ACTION_PARSING_WARNING_KEY = "bulk_request_strict_action_parsing";

    private static final ParseField INDEX = new ParseField("_index");
    private static final ParseField TYPE = new ParseField("_type");
    private static final ParseField ID = new ParseField("_id");
    private static final ParseField ROUTING = new ParseField("routing");
    private static final ParseField OP_TYPE = new ParseField("op_type");
    private static final ParseField VERSION = new ParseField("version");
    private static final ParseField VERSION_TYPE = new ParseField("version_type");
    private static final ParseField RETRY_ON_CONFLICT = new ParseField("retry_on_conflict");
    private static final ParseField PIPELINE = new ParseField("pipeline");
    private static final ParseField SOURCE = new ParseField("_source");
    private static final ParseField IF_SEQ_NO = new ParseField("if_seq_no");
    private static final ParseField IF_PRIMARY_TERM = new ParseField("if_primary_term");
    private static final ParseField REQUIRE_ALIAS = new ParseField(DocWriteRequest.REQUIRE_ALIAS);
    private static final ParseField REQUIRE_DATA_STREAM = new ParseField(DocWriteRequest.REQUIRE_DATA_STREAM);
    private static final ParseField LIST_EXECUTED_PIPELINES = new ParseField(DocWriteRequest.LIST_EXECUTED_PIPELINES);
    private static final ParseField DYNAMIC_TEMPLATES = new ParseField("dynamic_templates");

    // TODO: Remove this parameter once the BulkMonitoring endpoint has been removed
    // for CompatibleApi V7 this means to deprecate on type, for V8+ it means to throw an error
    private final boolean deprecateOrErrorOnType;
    /**
     * Configuration for {@link XContentParser}.
     */
    private final XContentParserConfiguration config;
    private final Supplier<Releasable> loggingContext;

    /**
     * Create a new parser.
     *
     * @param deprecateOrErrorOnType whether to allow _type information in the index line; used by BulkMonitoring
     * @param restApiVersion
     */
    public BulkRequestParser(boolean deprecateOrErrorOnType, RestApiVersion restApiVersion) {
        this(deprecateOrErrorOnType, restApiVersion, () -> () -> {});
    }

    /**
     * Create a new parser.
     *
     * @param deprecateOrErrorOnType whether to allow _type information in the index line; used by BulkMonitoring
     * @param restApiVersion
     */
    public BulkRequestParser(boolean deprecateOrErrorOnType, RestApiVersion restApiVersion, Supplier<Releasable> loggingContext) {
        this.deprecateOrErrorOnType = deprecateOrErrorOnType;
        this.config = XContentParserConfiguration.EMPTY.withDeprecationHandler(LoggingDeprecationHandler.INSTANCE)
            .withRestApiVersion(restApiVersion);
        this.loggingContext = loggingContext;
    }

    /**
     * Parse the provided {@code data} assuming the provided default values. Index requests
     * will be passed to the {@code indexRequestConsumer}, update requests to the
     * {@code updateRequestConsumer} and delete requests to the {@code deleteRequestConsumer}.
     */
    public void parse(
        BytesReference data,
        @Nullable String defaultIndex,
        @Nullable String defaultRouting,
        @Nullable FetchSourceContext defaultFetchSourceContext,
        @Nullable String defaultPipeline,
        @Nullable Boolean defaultRequireAlias,
        @Nullable Boolean defaultRequireDataStream,
        @Nullable Boolean defaultListExecutedPipelines,
        boolean allowExplicitIndex,
        XContentType xContentType,
        BiConsumer<IndexRequest, String> indexRequestConsumer,
        Consumer<UpdateRequest> updateRequestConsumer,
        Consumer<DeleteRequest> deleteRequestConsumer
    ) throws IOException {
        IncrementalParser incrementalParser = new IncrementalParser(
            defaultIndex,
            defaultRouting,
            defaultFetchSourceContext,
            defaultPipeline,
            defaultRequireAlias,
            defaultRequireDataStream,
            defaultListExecutedPipelines,
            allowExplicitIndex,
            xContentType,
            indexRequestConsumer,
            updateRequestConsumer,
            deleteRequestConsumer
        );

        incrementalParser.parse(data, true);
    }

    public IncrementalParser incrementalParser(
        @Nullable String defaultIndex,
        @Nullable String defaultRouting,
        @Nullable FetchSourceContext defaultFetchSourceContext,
        @Nullable String defaultPipeline,
        @Nullable Boolean defaultRequireAlias,
        @Nullable Boolean defaultRequireDataStream,
        @Nullable Boolean defaultListExecutedPipelines,
        boolean allowExplicitIndex,
        XContentType xContentType,
        BiConsumer<IndexRequest, String> indexRequestConsumer,
        Consumer<UpdateRequest> updateRequestConsumer,
        Consumer<DeleteRequest> deleteRequestConsumer
    ) {
        return new IncrementalParser(
            defaultIndex,
            defaultRouting,
            defaultFetchSourceContext,
            defaultPipeline,
            defaultRequireAlias,
            defaultRequireDataStream,
            defaultListExecutedPipelines,
            allowExplicitIndex,
            xContentType,
            indexRequestConsumer,
            updateRequestConsumer,
            deleteRequestConsumer
        );
    }

    @UpdateForV9(owner = UpdateForV9.Owner.DISTRIBUTED_INDEXING)
    // Warnings will need to be replaced with XContentEOFException from 9.x
    private static void warnBulkActionNotProperlyClosed(String message, Supplier<Releasable> loggingContext) {
        try (Releasable ignore = loggingContext.get()) {
            deprecationLogger.compatibleCritical(STRICT_ACTION_PARSING_WARNING_KEY, message);
        }
    }

    private static void checkBulkActionIsProperlyClosed(XContentParser parser, Supplier<Releasable> loggingContext) throws IOException {
        XContentParser.Token token;
        try {
            token = parser.nextToken();
        } catch (XContentEOFException ignore) {
            warnBulkActionNotProperlyClosed(
                "A bulk action wasn't closed properly with the closing brace. Malformed objects are currently accepted but will be "
                    + "rejected in a future version.",
                loggingContext
            );
            return;
        }
        if (token != XContentParser.Token.END_OBJECT) {
            warnBulkActionNotProperlyClosed(
                "A bulk action object contained multiple keys. Additional keys are currently ignored but will be rejected in a "
                    + "future version.",
                loggingContext
            );
            return;
        }
        if (parser.nextToken() != null) {
            warnBulkActionNotProperlyClosed(
                "A bulk action contained trailing data after the closing brace. This is currently ignored but will be rejected in a "
                    + "future version.",
                loggingContext
            );
        }
    }

    private XContentParser createParser(XContent xContent, BytesReference data) throws IOException {
        if (data.hasArray()) {
            return parseBytesArray(xContent, data, 0, data.length());
        } else {
            return xContent.createParser(config, data.streamInput());
        }
    }

    // Create an efficient parser of the given bytes, trying to directly parse a byte array if possible and falling back to stream wrapping
    // otherwise.
    private XContentParser createParser(XContent xContent, BytesReference data, int from, int nextMarker) throws IOException {
        if (data.hasArray()) {
            return parseBytesArray(xContent, data, from, nextMarker);
        } else {
            final int length = nextMarker - from;
            final BytesReference slice = data.slice(from, length);
            if (slice.hasArray()) {
                return parseBytesArray(xContent, slice, 0, length);
            } else {
                return xContent.createParser(config, slice.streamInput());
            }
        }
    }

    private XContentParser parseBytesArray(XContent xContent, BytesReference array, int from, int nextMarker) throws IOException {
        assert array.hasArray();
        final int offset = array.arrayOffset();
        return xContent.createParser(config, array.array(), offset + from, nextMarker - from);
    }

    public class IncrementalParser {

        // Bulk requests can contain a lot of repeated strings for the index, pipeline and routing parameters. This map is used to
        // deduplicate duplicate strings parsed for these parameters. While it does not prevent instantiating the duplicate strings, it
        // reduces their lifetime to the lifetime of this parse call instead of the lifetime of the full bulk request.
        private final Map<String, String> stringDeduplicator = new HashMap<>();

        private final String defaultIndex;
        private final String defaultRouting;
        private final FetchSourceContext defaultFetchSourceContext;
        private final String defaultPipeline;
        private final Boolean defaultRequireAlias;
        private final Boolean defaultRequireDataStream;
        private final Boolean defaultListExecutedPipelines;
        private final boolean allowExplicitIndex;

        private final XContentType xContentType;
        private final byte marker;
        private final BiConsumer<IndexRequest, String> indexRequestConsumer;
        private final Consumer<UpdateRequest> updateRequestConsumer;
        private final Consumer<DeleteRequest> deleteRequestConsumer;

        private int incrementalFromOffset = 0;
        private int line = 0;

        private DocWriteRequest<?> currentRequest = null;
        private String currentType = null;
        private String currentPipeline = null;
        private boolean currentListExecutedPipelines = false;

        private IncrementalParser(
            @Nullable String defaultIndex,
            @Nullable String defaultRouting,
            @Nullable FetchSourceContext defaultFetchSourceContext,
            @Nullable String defaultPipeline,
            @Nullable Boolean defaultRequireAlias,
            @Nullable Boolean defaultRequireDataStream,
            @Nullable Boolean defaultListExecutedPipelines,
            boolean allowExplicitIndex,
            XContentType xContentType,
            BiConsumer<IndexRequest, String> indexRequestConsumer,
            Consumer<UpdateRequest> updateRequestConsumer,
            Consumer<DeleteRequest> deleteRequestConsumer
        ) {
            this.defaultIndex = defaultIndex;
            this.defaultRouting = defaultRouting;
            this.defaultFetchSourceContext = defaultFetchSourceContext;
            this.defaultPipeline = defaultPipeline;
            this.defaultRequireAlias = defaultRequireAlias;
            this.defaultRequireDataStream = defaultRequireDataStream;
            this.defaultListExecutedPipelines = defaultListExecutedPipelines;
            this.allowExplicitIndex = allowExplicitIndex;
            this.xContentType = xContentType;
            this.marker = xContentType.xContent().bulkSeparator();
            this.indexRequestConsumer = indexRequestConsumer;
            this.updateRequestConsumer = updateRequestConsumer;
            this.deleteRequestConsumer = deleteRequestConsumer;
        }

        public int parse(BytesReference data, boolean lastData) throws IOException {
            int from = 0;
            int consumed = 0;

            while (true) {
                int nextMarker = findNextMarker(marker, incrementalFromOffset, data, lastData == false);
                if (nextMarker == -1) {
                    incrementalFromOffset = data.length() - consumed;
                    break;
                }
                incrementalFromOffset = nextMarker + 1;
                line++;

                if (currentRequest == null) {
                    if (parseActionLine(data, from, nextMarker)) {
                        if (currentRequest instanceof DeleteRequest deleteRequest) {
                            deleteRequestConsumer.accept(deleteRequest);
                            currentRequest = null;
                        }
                    }
                } else {
                    parseAndConsumeDocumentLine(data, from, nextMarker);
                    currentRequest = null;
                }

                from = nextMarker + 1;
                consumed = from;
            }

            return lastData ? from : consumed;
        }

        private boolean parseActionLine(BytesReference data, int from, int to) throws IOException {
            assert currentRequest == null;

            // Reset the fields which must be set for document line parsing
            currentType = null;
            currentPipeline = defaultPipeline;
            currentListExecutedPipelines = defaultListExecutedPipelines != null && defaultListExecutedPipelines;

            try (XContentParser parser = createParser(xContentType.xContent(), data, from, to)) {
                String action;
                String index = defaultIndex;
                String id = null;
                String routing = defaultRouting;
                String opType = null;
                FetchSourceContext fetchSourceContext = defaultFetchSourceContext;
                long version = Versions.MATCH_ANY;
                VersionType versionType = VersionType.INTERNAL;
                long ifSeqNo = SequenceNumbers.UNASSIGNED_SEQ_NO;
                long ifPrimaryTerm = UNASSIGNED_PRIMARY_TERM;
                int retryOnConflict = 0;
                boolean requireAlias = defaultRequireAlias != null && defaultRequireAlias;
                boolean requireDataStream = defaultRequireDataStream != null && defaultRequireDataStream;
                Map<String, String> dynamicTemplates = Map.of();

                // Move to START_OBJECT
                XContentParser.Token token = parser.nextToken();
                if (token == null) {
                    return false;
                }
                if (token != XContentParser.Token.START_OBJECT) {
                    throw new IllegalArgumentException(
                        "Malformed action/metadata line ["
                            + line
                            + "], expected "
                            + XContentParser.Token.START_OBJECT
                            + " but found ["
                            + token
                            + "]"
                    );
                }
                // Move to FIELD_NAME, that's the action
                token = parser.nextToken();
                if (token != XContentParser.Token.FIELD_NAME) {
                    throw new IllegalArgumentException(
                        "Malformed action/metadata line ["
                            + line
                            + "], expected "
                            + XContentParser.Token.FIELD_NAME
                            + " but found ["
                            + token
                            + "]"
                    );
                }
                action = parser.currentName();
                if (SUPPORTED_ACTIONS.contains(action) == false) {
                    throw new IllegalArgumentException(
                        "Malformed action/metadata line ["
                            + line
                            + "], expected field [create], [delete], [index] or [update] but found ["
                            + action
                            + "]"
                    );
                }

                // at this stage, next token can either be END_OBJECT (and use default index and type, with auto generated id)
                // or START_OBJECT which will have another set of parameters
                token = parser.nextToken();

                if (token == XContentParser.Token.START_OBJECT) {
                    String currentFieldName = null;
                    while ((token = parser.nextToken()) != XContentParser.Token.END_OBJECT) {
                        if (token == XContentParser.Token.FIELD_NAME) {
                            currentFieldName = parser.currentName();
                        } else if (token.isValue()) {
                            if (INDEX.match(currentFieldName, parser.getDeprecationHandler())) {
                                if (allowExplicitIndex == false) {
                                    throw new IllegalArgumentException("explicit index in bulk is not allowed");
                                }
                                index = stringDeduplicator.computeIfAbsent(parser.text(), Function.identity());
                            } else if (TYPE.match(currentFieldName, parser.getDeprecationHandler())) {
                                if (deprecateOrErrorOnType) {
                                    throw new IllegalArgumentException(
                                        "Action/metadata line [" + line + "] contains an unknown parameter [" + currentFieldName + "]"
                                    );
                                }
                                currentType = stringDeduplicator.computeIfAbsent(parser.text(), Function.identity());
                            } else if (ID.match(currentFieldName, parser.getDeprecationHandler())) {
                                id = parser.text();
                            } else if (ROUTING.match(currentFieldName, parser.getDeprecationHandler())) {
                                routing = stringDeduplicator.computeIfAbsent(parser.text(), Function.identity());
                            } else if (OP_TYPE.match(currentFieldName, parser.getDeprecationHandler())) {
                                opType = parser.text();
                            } else if (VERSION.match(currentFieldName, parser.getDeprecationHandler())) {
                                version = parser.longValue();
                            } else if (VERSION_TYPE.match(currentFieldName, parser.getDeprecationHandler())) {
                                versionType = VersionType.fromString(parser.text());
                            } else if (IF_SEQ_NO.match(currentFieldName, parser.getDeprecationHandler())) {
                                ifSeqNo = parser.longValue();
                            } else if (IF_PRIMARY_TERM.match(currentFieldName, parser.getDeprecationHandler())) {
                                ifPrimaryTerm = parser.longValue();
                            } else if (RETRY_ON_CONFLICT.match(currentFieldName, parser.getDeprecationHandler())) {
                                retryOnConflict = parser.intValue();
                            } else if (PIPELINE.match(currentFieldName, parser.getDeprecationHandler())) {
                                currentPipeline = stringDeduplicator.computeIfAbsent(parser.text(), Function.identity());
                            } else if (SOURCE.match(currentFieldName, parser.getDeprecationHandler())) {
                                fetchSourceContext = FetchSourceContext.fromXContent(parser);
                            } else if (REQUIRE_ALIAS.match(currentFieldName, parser.getDeprecationHandler())) {
                                requireAlias = parser.booleanValue();
                            } else if (REQUIRE_DATA_STREAM.match(currentFieldName, parser.getDeprecationHandler())) {
                                requireDataStream = parser.booleanValue();
                            } else if (LIST_EXECUTED_PIPELINES.match(currentFieldName, parser.getDeprecationHandler())) {
                                currentListExecutedPipelines = parser.booleanValue();
                            } else {
                                throw new IllegalArgumentException(
                                    "Action/metadata line [" + line + "] contains an unknown parameter [" + currentFieldName + "]"
                                );
                            }
                        } else if (token == XContentParser.Token.START_ARRAY) {
                            throw new IllegalArgumentException(
                                "Malformed action/metadata line ["
                                    + line
                                    + "], expected a simple value for field ["
                                    + currentFieldName
                                    + "] but found ["
                                    + token
                                    + "]"
                            );
                        } else if (token == XContentParser.Token.START_OBJECT
                            && DYNAMIC_TEMPLATES.match(currentFieldName, parser.getDeprecationHandler())) {
                                dynamicTemplates = parser.mapStrings();
                            } else if (token == XContentParser.Token.START_OBJECT
                                && SOURCE.match(currentFieldName, parser.getDeprecationHandler())) {
                                    fetchSourceContext = FetchSourceContext.fromXContent(parser);
                                } else if (token != XContentParser.Token.VALUE_NULL) {
                                    throw new IllegalArgumentException(
                                        "Malformed action/metadata line ["
                                            + line
                                            + "], expected a simple value for field ["
                                            + currentFieldName
                                            + "] but found ["
                                            + token
                                            + "]"
                                    );
                                }
                    }
                } else if (token != XContentParser.Token.END_OBJECT) {
                    throw new IllegalArgumentException(
                        "Malformed action/metadata line ["
                            + line
                            + "], expected "
                            + XContentParser.Token.START_OBJECT
                            + " or "
                            + XContentParser.Token.END_OBJECT
                            + " but found ["
                            + token
                            + "]"
                    );
                }
<<<<<<< HEAD
                checkBulkActionIsProperlyClosed(parser, loggingContext);
=======
                checkBulkActionIsProperlyClosed(parser, line);
>>>>>>> 409fb8db

                if ("delete".equals(action)) {
                    if (dynamicTemplates.isEmpty() == false) {
                        throw new IllegalArgumentException(
                            "Delete request in line [" + line + "] does not accept " + DYNAMIC_TEMPLATES.getPreferredName()
                        );
                    }
                    currentRequest = new DeleteRequest(index).id(id)
                        .routing(routing)
                        .version(version)
                        .versionType(versionType)
                        .setIfSeqNo(ifSeqNo)
                        .setIfPrimaryTerm(ifPrimaryTerm);
                } else {
                    // we use internalAdd so we don't fork here, this allows us not to copy over the big byte array to small chunks
                    // of index request.
                    if ("index".equals(action) || "create".equals(action)) {
                        var indexRequest = new IndexRequest(index).id(id)
                            .routing(routing)
                            .version(version)
                            .versionType(versionType)
                            .setPipeline(currentPipeline)
                            .setIfSeqNo(ifSeqNo)
                            .setIfPrimaryTerm(ifPrimaryTerm)
                            .setDynamicTemplates(dynamicTemplates)
                            .setRequireAlias(requireAlias)
                            .setRequireDataStream(requireDataStream)
                            .setListExecutedPipelines(currentListExecutedPipelines);
                        if ("create".equals(action)) {
                            indexRequest = indexRequest.create(true);
                        } else if (opType != null) {
                            indexRequest = indexRequest.create("create".equals(opType));
                        }
                        currentRequest = indexRequest;
                    } else if ("update".equals(action)) {
                        if (version != Versions.MATCH_ANY || versionType != VersionType.INTERNAL) {
                            throw new IllegalArgumentException(
                                "Update requests do not support versioning. " + "Please use `if_seq_no` and `if_primary_term` instead"
                            );
                        }
                        if (requireDataStream) {
                            throw new IllegalArgumentException(
                                "Update requests do not support the `require_data_stream` flag, "
                                    + "as data streams do not support update operations"
                            );
                        }
                        // TODO: support dynamic_templates in update requests
                        if (dynamicTemplates.isEmpty() == false) {
                            throw new IllegalArgumentException(
                                "Update request in line [" + line + "] does not accept " + DYNAMIC_TEMPLATES.getPreferredName()
                            );
                        }
                        UpdateRequest updateRequest = new UpdateRequest().index(index)
                            .id(id)
                            .routing(routing)
                            .retryOnConflict(retryOnConflict)
                            .setIfSeqNo(ifSeqNo)
                            .setIfPrimaryTerm(ifPrimaryTerm)
                            .setRequireAlias(requireAlias)
                            .routing(routing);
                        // TODO: check that it is fine to set this before fromXContent
                        if (fetchSourceContext != null) {
                            updateRequest.fetchSource(fetchSourceContext);
                        }
                        currentRequest = updateRequest;
                    }
                }
            }
            return true;
        }

<<<<<<< HEAD
        private void parseAndConsumeDocumentLine(BytesReference data, int from, int to) throws IOException {
            assert currentRequest != null && currentRequest instanceof DeleteRequest == false;
            if (currentRequest instanceof IndexRequest indexRequest) {
                indexRequest.source(sliceTrimmingCarriageReturn(data, from, to, xContentType), xContentType);
                indexRequestConsumer.accept(indexRequest, currentType);
            } else if (currentRequest instanceof UpdateRequest updateRequest) {
                try (
                    XContentParser sliceParser = createParser(
                        xContentType.xContent(),
                        sliceTrimmingCarriageReturn(data, from, to, xContentType)
                    )
                ) {
                    updateRequest.fromXContent(sliceParser);
                }
                IndexRequest upsertRequest = updateRequest.upsertRequest();
                if (upsertRequest != null) {
                    upsertRequest.setPipeline(currentPipeline).setListExecutedPipelines(currentListExecutedPipelines);
                }
                updateRequestConsumer.accept(updateRequest);
=======
    @UpdateForV10(owner = UpdateForV10.Owner.DATA_MANAGEMENT) // Remove lenient parsing in V8 BWC mode
    private void checkBulkActionIsProperlyClosed(XContentParser parser, int line) throws IOException {
        XContentParser.Token token;
        try {
            token = parser.nextToken();
        } catch (XContentEOFException e) {
            if (config.restApiVersion() == RestApiVersion.V_8) {
                deprecationLogger.compatibleCritical(
                    STRICT_ACTION_PARSING_WARNING_KEY,
                    "A bulk action wasn't closed properly with the closing brace. Malformed objects are currently accepted but will be"
                        + " rejected in a future version."
                );
                return;
            } else {
                throw e;
            }
        }
        if (token != XContentParser.Token.END_OBJECT) {
            if (config.restApiVersion() == RestApiVersion.V_8) {
                deprecationLogger.compatibleCritical(
                    STRICT_ACTION_PARSING_WARNING_KEY,
                    "A bulk action object contained multiple keys. Additional keys are currently ignored but will be rejected in a future"
                        + " version."
                );
                return;
            } else {
                throw new IllegalArgumentException(
                    "Malformed action/metadata line ["
                        + line
                        + "], expected "
                        + XContentParser.Token.END_OBJECT
                        + " but found ["
                        + token
                        + "]"
                );
            }
        }
        if (parser.nextToken() != null) {
            if (config.restApiVersion() == RestApiVersion.V_8) {
                deprecationLogger.compatibleCritical(
                    STRICT_ACTION_PARSING_WARNING_KEY,
                    "A bulk action contained trailing data after the closing brace. This is currently ignored but will be rejected in a"
                        + " future version."
                );
            } else {
                throw new IllegalArgumentException(
                    "Malformed action/metadata line [" + line + "], unexpected data after the closing brace"
                );
>>>>>>> 409fb8db
            }
        }

        private static int findNextMarker(byte marker, int from, BytesReference data, boolean isIncremental) {
            final int res = data.indexOf(marker, from);
            if (res != -1) {
                assert res >= 0;
                return res;
            }
            if (from != data.length() && isIncremental == false) {
                throw new IllegalArgumentException("The bulk request must be terminated by a newline [\\n]");
            }
            return res;
        }

        /**
         * Returns the sliced {@link BytesReference}. If the {@link XContentType} is JSON, the byte preceding the marker is checked to see
         * if it is a carriage return and if so, the BytesReference is sliced so that the carriage return is ignored
         */
        private static BytesReference sliceTrimmingCarriageReturn(
            BytesReference bytesReference,
            int from,
            int nextMarker,
            XContentType xContentType
        ) {
            final int length;
            if (XContentType.JSON == xContentType && bytesReference.get(nextMarker - 1) == (byte) '\r') {
                length = nextMarker - from - 1;
            } else {
                length = nextMarker - from;
            }
            return bytesReference.slice(from, length);
        }
    }
}<|MERGE_RESOLUTION|>--- conflicted
+++ resolved
@@ -18,7 +18,6 @@
 import org.elasticsearch.common.lucene.uid.Versions;
 import org.elasticsearch.common.xcontent.LoggingDeprecationHandler;
 import org.elasticsearch.core.Nullable;
-import org.elasticsearch.core.Releasable;
 import org.elasticsearch.core.RestApiVersion;
 import org.elasticsearch.core.UpdateForV10;
 import org.elasticsearch.index.VersionType;
@@ -38,7 +37,6 @@
 import java.util.function.BiConsumer;
 import java.util.function.Consumer;
 import java.util.function.Function;
-import java.util.function.Supplier;
 
 import static org.elasticsearch.index.seqno.SequenceNumbers.UNASSIGNED_PRIMARY_TERM;
 
@@ -78,7 +76,6 @@
      * Configuration for {@link XContentParser}.
      */
     private final XContentParserConfiguration config;
-    private final Supplier<Releasable> loggingContext;
 
     /**
      * Create a new parser.
@@ -87,20 +84,40 @@
      * @param restApiVersion
      */
     public BulkRequestParser(boolean deprecateOrErrorOnType, RestApiVersion restApiVersion) {
-        this(deprecateOrErrorOnType, restApiVersion, () -> () -> {});
-    }
-
-    /**
-     * Create a new parser.
-     *
-     * @param deprecateOrErrorOnType whether to allow _type information in the index line; used by BulkMonitoring
-     * @param restApiVersion
-     */
-    public BulkRequestParser(boolean deprecateOrErrorOnType, RestApiVersion restApiVersion, Supplier<Releasable> loggingContext) {
         this.deprecateOrErrorOnType = deprecateOrErrorOnType;
         this.config = XContentParserConfiguration.EMPTY.withDeprecationHandler(LoggingDeprecationHandler.INSTANCE)
             .withRestApiVersion(restApiVersion);
-        this.loggingContext = loggingContext;
+    }
+
+    private static int findNextMarker(byte marker, int from, BytesReference data, boolean lastData) {
+        final int res = data.indexOf(marker, from);
+        if (res != -1) {
+            assert res >= 0;
+            return res;
+        }
+        if (from != data.length() && lastData) {
+            throw new IllegalArgumentException("The bulk request must be terminated by a newline [\\n]");
+        }
+        return res;
+    }
+
+    /**
+     * Returns the sliced {@link BytesReference}. If the {@link XContentType} is JSON, the byte preceding the marker is checked to see
+     * if it is a carriage return and if so, the BytesReference is sliced so that the carriage return is ignored
+     */
+    private static BytesReference sliceTrimmingCarriageReturn(
+        BytesReference bytesReference,
+        int from,
+        int nextMarker,
+        XContentType xContentType
+    ) {
+        final int length;
+        if (XContentType.JSON == xContentType && bytesReference.get(nextMarker - 1) == (byte) '\r') {
+            length = nextMarker - from - 1;
+        } else {
+            length = nextMarker - from;
+        }
+        return bytesReference.slice(from, length);
     }
 
     /**
@@ -171,73 +188,6 @@
         );
     }
 
-    @UpdateForV9(owner = UpdateForV9.Owner.DISTRIBUTED_INDEXING)
-    // Warnings will need to be replaced with XContentEOFException from 9.x
-    private static void warnBulkActionNotProperlyClosed(String message, Supplier<Releasable> loggingContext) {
-        try (Releasable ignore = loggingContext.get()) {
-            deprecationLogger.compatibleCritical(STRICT_ACTION_PARSING_WARNING_KEY, message);
-        }
-    }
-
-    private static void checkBulkActionIsProperlyClosed(XContentParser parser, Supplier<Releasable> loggingContext) throws IOException {
-        XContentParser.Token token;
-        try {
-            token = parser.nextToken();
-        } catch (XContentEOFException ignore) {
-            warnBulkActionNotProperlyClosed(
-                "A bulk action wasn't closed properly with the closing brace. Malformed objects are currently accepted but will be "
-                    + "rejected in a future version.",
-                loggingContext
-            );
-            return;
-        }
-        if (token != XContentParser.Token.END_OBJECT) {
-            warnBulkActionNotProperlyClosed(
-                "A bulk action object contained multiple keys. Additional keys are currently ignored but will be rejected in a "
-                    + "future version.",
-                loggingContext
-            );
-            return;
-        }
-        if (parser.nextToken() != null) {
-            warnBulkActionNotProperlyClosed(
-                "A bulk action contained trailing data after the closing brace. This is currently ignored but will be rejected in a "
-                    + "future version.",
-                loggingContext
-            );
-        }
-    }
-
-    private XContentParser createParser(XContent xContent, BytesReference data) throws IOException {
-        if (data.hasArray()) {
-            return parseBytesArray(xContent, data, 0, data.length());
-        } else {
-            return xContent.createParser(config, data.streamInput());
-        }
-    }
-
-    // Create an efficient parser of the given bytes, trying to directly parse a byte array if possible and falling back to stream wrapping
-    // otherwise.
-    private XContentParser createParser(XContent xContent, BytesReference data, int from, int nextMarker) throws IOException {
-        if (data.hasArray()) {
-            return parseBytesArray(xContent, data, from, nextMarker);
-        } else {
-            final int length = nextMarker - from;
-            final BytesReference slice = data.slice(from, length);
-            if (slice.hasArray()) {
-                return parseBytesArray(xContent, slice, 0, length);
-            } else {
-                return xContent.createParser(config, slice.streamInput());
-            }
-        }
-    }
-
-    private XContentParser parseBytesArray(XContent xContent, BytesReference array, int from, int nextMarker) throws IOException {
-        assert array.hasArray();
-        final int offset = array.arrayOffset();
-        return xContent.createParser(config, array.array(), offset + from, nextMarker - from);
-    }
-
     public class IncrementalParser {
 
         // Bulk requests can contain a lot of repeated strings for the index, pipeline and routing parameters. This map is used to
@@ -267,6 +217,7 @@
         private String currentType = null;
         private String currentPipeline = null;
         private boolean currentListExecutedPipelines = false;
+        private FetchSourceContext currentFetchSourceContext = null;
 
         private IncrementalParser(
             @Nullable String defaultIndex,
@@ -302,7 +253,7 @@
             int consumed = 0;
 
             while (true) {
-                int nextMarker = findNextMarker(marker, incrementalFromOffset, data, lastData == false);
+                int nextMarker = findNextMarker(marker, incrementalFromOffset, data, lastData);
                 if (nextMarker == -1) {
                     incrementalFromOffset = data.length() - consumed;
                     break;
@@ -332,26 +283,13 @@
         private boolean parseActionLine(BytesReference data, int from, int to) throws IOException {
             assert currentRequest == null;
 
-            // Reset the fields which must be set for document line parsing
+            // Reset the fields which are accessed during document line parsing
             currentType = null;
             currentPipeline = defaultPipeline;
             currentListExecutedPipelines = defaultListExecutedPipelines != null && defaultListExecutedPipelines;
+            currentFetchSourceContext = defaultFetchSourceContext;
 
             try (XContentParser parser = createParser(xContentType.xContent(), data, from, to)) {
-                String action;
-                String index = defaultIndex;
-                String id = null;
-                String routing = defaultRouting;
-                String opType = null;
-                FetchSourceContext fetchSourceContext = defaultFetchSourceContext;
-                long version = Versions.MATCH_ANY;
-                VersionType versionType = VersionType.INTERNAL;
-                long ifSeqNo = SequenceNumbers.UNASSIGNED_SEQ_NO;
-                long ifPrimaryTerm = UNASSIGNED_PRIMARY_TERM;
-                int retryOnConflict = 0;
-                boolean requireAlias = defaultRequireAlias != null && defaultRequireAlias;
-                boolean requireDataStream = defaultRequireDataStream != null && defaultRequireDataStream;
-                Map<String, String> dynamicTemplates = Map.of();
 
                 // Move to START_OBJECT
                 XContentParser.Token token = parser.nextToken();
@@ -382,7 +320,7 @@
                             + "]"
                     );
                 }
-                action = parser.currentName();
+                String action = parser.currentName();
                 if (SUPPORTED_ACTIONS.contains(action) == false) {
                     throw new IllegalArgumentException(
                         "Malformed action/metadata line ["
@@ -392,6 +330,19 @@
                             + "]"
                     );
                 }
+
+                String index = defaultIndex;
+                String id = null;
+                String routing = defaultRouting;
+                String opType = null;
+                long version = Versions.MATCH_ANY;
+                VersionType versionType = VersionType.INTERNAL;
+                long ifSeqNo = SequenceNumbers.UNASSIGNED_SEQ_NO;
+                long ifPrimaryTerm = UNASSIGNED_PRIMARY_TERM;
+                int retryOnConflict = 0;
+                boolean requireAlias = defaultRequireAlias != null && defaultRequireAlias;
+                boolean requireDataStream = defaultRequireDataStream != null && defaultRequireDataStream;
+                Map<String, String> dynamicTemplates = Map.of();
 
                 // at this stage, next token can either be END_OBJECT (and use default index and type, with auto generated id)
                 // or START_OBJECT which will have another set of parameters
@@ -434,7 +385,7 @@
                             } else if (PIPELINE.match(currentFieldName, parser.getDeprecationHandler())) {
                                 currentPipeline = stringDeduplicator.computeIfAbsent(parser.text(), Function.identity());
                             } else if (SOURCE.match(currentFieldName, parser.getDeprecationHandler())) {
-                                fetchSourceContext = FetchSourceContext.fromXContent(parser);
+                                currentFetchSourceContext = FetchSourceContext.fromXContent(parser);
                             } else if (REQUIRE_ALIAS.match(currentFieldName, parser.getDeprecationHandler())) {
                                 requireAlias = parser.booleanValue();
                             } else if (REQUIRE_DATA_STREAM.match(currentFieldName, parser.getDeprecationHandler())) {
@@ -461,7 +412,7 @@
                                 dynamicTemplates = parser.mapStrings();
                             } else if (token == XContentParser.Token.START_OBJECT
                                 && SOURCE.match(currentFieldName, parser.getDeprecationHandler())) {
-                                    fetchSourceContext = FetchSourceContext.fromXContent(parser);
+                                    currentFetchSourceContext = FetchSourceContext.fromXContent(parser);
                                 } else if (token != XContentParser.Token.VALUE_NULL) {
                                     throw new IllegalArgumentException(
                                         "Malformed action/metadata line ["
@@ -487,11 +438,7 @@
                             + "]"
                     );
                 }
-<<<<<<< HEAD
-                checkBulkActionIsProperlyClosed(parser, loggingContext);
-=======
                 checkBulkActionIsProperlyClosed(parser, line);
->>>>>>> 409fb8db
 
                 if ("delete".equals(action)) {
                     if (dynamicTemplates.isEmpty() == false) {
@@ -552,10 +499,6 @@
                             .setIfPrimaryTerm(ifPrimaryTerm)
                             .setRequireAlias(requireAlias)
                             .routing(routing);
-                        // TODO: check that it is fine to set this before fromXContent
-                        if (fetchSourceContext != null) {
-                            updateRequest.fetchSource(fetchSourceContext);
-                        }
                         currentRequest = updateRequest;
                     }
                 }
@@ -563,7 +506,6 @@
             return true;
         }
 
-<<<<<<< HEAD
         private void parseAndConsumeDocumentLine(BytesReference data, int from, int to) throws IOException {
             assert currentRequest != null && currentRequest instanceof DeleteRequest == false;
             if (currentRequest instanceof IndexRequest indexRequest) {
@@ -578,12 +520,19 @@
                 ) {
                     updateRequest.fromXContent(sliceParser);
                 }
+                if (currentFetchSourceContext != null) {
+                    updateRequest.fetchSource(currentFetchSourceContext);
+                }
                 IndexRequest upsertRequest = updateRequest.upsertRequest();
                 if (upsertRequest != null) {
                     upsertRequest.setPipeline(currentPipeline).setListExecutedPipelines(currentListExecutedPipelines);
                 }
                 updateRequestConsumer.accept(updateRequest);
-=======
+            }
+        }
+
+    }
+
     @UpdateForV10(owner = UpdateForV10.Owner.DATA_MANAGEMENT) // Remove lenient parsing in V8 BWC mode
     private void checkBulkActionIsProperlyClosed(XContentParser parser, int line) throws IOException {
         XContentParser.Token token;
@@ -605,8 +554,8 @@
             if (config.restApiVersion() == RestApiVersion.V_8) {
                 deprecationLogger.compatibleCritical(
                     STRICT_ACTION_PARSING_WARNING_KEY,
-                    "A bulk action object contained multiple keys. Additional keys are currently ignored but will be rejected in a future"
-                        + " version."
+                    "A bulk action object contained multiple keys. Additional keys are currently ignored but will be rejected in a "
+                        + "future version."
                 );
                 return;
             } else {
@@ -632,39 +581,38 @@
                 throw new IllegalArgumentException(
                     "Malformed action/metadata line [" + line + "], unexpected data after the closing brace"
                 );
->>>>>>> 409fb8db
             }
         }
-
-        private static int findNextMarker(byte marker, int from, BytesReference data, boolean isIncremental) {
-            final int res = data.indexOf(marker, from);
-            if (res != -1) {
-                assert res >= 0;
-                return res;
+    }
+
+    private XContentParser createParser(XContent xContent, BytesReference data) throws IOException {
+        if (data.hasArray()) {
+            return parseBytesArray(xContent, data, 0, data.length());
+        } else {
+            return xContent.createParser(config, data.streamInput());
+        }
+    }
+
+    // Create an efficient parser of the given bytes, trying to directly parse a byte array if possible and falling back to stream
+    // wrapping
+    // otherwise.
+    private XContentParser createParser(XContent xContent, BytesReference data, int from, int nextMarker) throws IOException {
+        if (data.hasArray()) {
+            return parseBytesArray(xContent, data, from, nextMarker);
+        } else {
+            final int length = nextMarker - from;
+            final BytesReference slice = data.slice(from, length);
+            if (slice.hasArray()) {
+                return parseBytesArray(xContent, slice, 0, length);
+            } else {
+                return xContent.createParser(config, slice.streamInput());
             }
-            if (from != data.length() && isIncremental == false) {
-                throw new IllegalArgumentException("The bulk request must be terminated by a newline [\\n]");
-            }
-            return res;
-        }
-
-        /**
-         * Returns the sliced {@link BytesReference}. If the {@link XContentType} is JSON, the byte preceding the marker is checked to see
-         * if it is a carriage return and if so, the BytesReference is sliced so that the carriage return is ignored
-         */
-        private static BytesReference sliceTrimmingCarriageReturn(
-            BytesReference bytesReference,
-            int from,
-            int nextMarker,
-            XContentType xContentType
-        ) {
-            final int length;
-            if (XContentType.JSON == xContentType && bytesReference.get(nextMarker - 1) == (byte) '\r') {
-                length = nextMarker - from - 1;
-            } else {
-                length = nextMarker - from;
-            }
-            return bytesReference.slice(from, length);
-        }
+        }
+    }
+
+    private XContentParser parseBytesArray(XContent xContent, BytesReference array, int from, int nextMarker) throws IOException {
+        assert array.hasArray();
+        final int offset = array.arrayOffset();
+        return xContent.createParser(config, array.array(), offset + from, nextMarker - from);
     }
 }
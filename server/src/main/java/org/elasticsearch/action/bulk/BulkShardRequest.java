--- conflicted
+++ resolved
@@ -10,7 +10,6 @@
 package org.elasticsearch.action.bulk;
 
 import org.apache.lucene.util.Accountable;
-import org.apache.lucene.util.BytesRef;
 import org.apache.lucene.util.RamUsageEstimator;
 import org.elasticsearch.TransportVersions;
 import org.elasticsearch.action.DocWriteRequest;
@@ -26,7 +25,6 @@
 import org.elasticsearch.transport.RawIndexingDataTransportRequest;
 
 import java.io.IOException;
-import java.util.HashMap;
 import java.util.Map;
 import java.util.Set;
 
@@ -106,19 +104,11 @@
         for (int i = 0; i < items.length; i++) {
             DocWriteRequest<?> request = items[i].request();
             if (request instanceof IndexRequest) {
-<<<<<<< HEAD
-                totalSizeInBytes += ((IndexRequest) request).sourceSize();
-            } else if (request instanceof UpdateRequest) {
-                IndexRequest doc = ((UpdateRequest) request).doc();
-                if (doc != null && doc.source() != null) {
-                    totalSizeInBytes += ((UpdateRequest) request).doc().sourceSize();
-=======
                 totalSizeInBytes += ((IndexRequest) request).indexSource().byteLength();
             } else if (request instanceof UpdateRequest) {
                 IndexRequest doc = ((UpdateRequest) request).doc();
                 if (doc != null) {
                     totalSizeInBytes += ((UpdateRequest) request).doc().indexSource().byteLength();
->>>>>>> 771aaffb
                 }
             }
         }
@@ -130,19 +120,11 @@
         for (int i = 0; i < items.length; i++) {
             DocWriteRequest<?> request = items[i].request();
             if (request instanceof IndexRequest) {
-<<<<<<< HEAD
-                maxOperationSizeInBytes = Math.max(maxOperationSizeInBytes, ((IndexRequest) request).sourceSize());
-            } else if (request instanceof UpdateRequest) {
-                IndexRequest doc = ((UpdateRequest) request).doc();
-                if (doc != null && doc.source() != null) {
-                    maxOperationSizeInBytes = Math.max(maxOperationSizeInBytes, ((UpdateRequest) request).doc().sourceSize());
-=======
                 maxOperationSizeInBytes = Math.max(maxOperationSizeInBytes, ((IndexRequest) request).indexSource().byteLength());
             } else if (request instanceof UpdateRequest) {
                 IndexRequest doc = ((UpdateRequest) request).doc();
                 if (doc != null) {
                     maxOperationSizeInBytes = Math.max(maxOperationSizeInBytes, ((UpdateRequest) request).doc().indexSource().byteLength());
->>>>>>> 771aaffb
                 }
             }
         }
@@ -245,15 +227,15 @@
         return sum;
     }
 
-    public void createSharedKeyBytes() {
-        HashMap<String, BytesRef> sharedKeyString = new HashMap<>();
-        HashMap<BytesRef, String> sharedKeyBytes = new HashMap<>();
-        for (BulkItemRequest bulkItemRequest : items) {
-            if (bulkItemRequest.request() instanceof IndexRequest indexRequest) {
-                indexRequest.modernSource().setSharedKeys(sharedKeyString, sharedKeyBytes);
-            }
-        }
-    }
+    // public void createSharedKeyBytes() {
+    // HashMap<String, BytesRef> sharedKeyString = new HashMap<>();
+    // HashMap<BytesRef, String> sharedKeyBytes = new HashMap<>();
+    // for (BulkItemRequest bulkItemRequest : items) {
+    // if (bulkItemRequest.request() instanceof IndexRequest indexRequest) {
+    // indexRequest.modernSource().setSharedKeys(sharedKeyString, sharedKeyBytes);
+    // }
+    // }
+    // }
 
     public long largestOperationSize() {
         long maxOperationSize = 0;

/*
 * Copyright Elasticsearch B.V. and/or licensed to Elasticsearch B.V. under one
 * or more contributor license agreements. Licensed under the "Elastic License
 * 2.0", the "GNU Affero General Public License v3.0 only", and the "Server Side
 * Public License v 1"; you may not use this file except in compliance with, at
 * your election, the "Elastic License 2.0", the "GNU Affero General Public
 * License v3.0 only", or the "Server Side Public License, v 1".
 */
package org.elasticsearch.action.bulk;

import org.apache.logging.log4j.LogManager;
import org.apache.logging.log4j.Logger;
import org.elasticsearch.ExceptionsHelper;
import org.elasticsearch.action.ActionListener;
import org.elasticsearch.action.DocWriteRequest;
import org.elasticsearch.action.index.IndexRequest;
import org.elasticsearch.common.util.concurrent.EsRejectedExecutionException;
import org.elasticsearch.core.Predicates;
import org.elasticsearch.core.TimeValue;
import org.elasticsearch.rest.RestStatus;

import java.util.ArrayList;
import java.util.List;
import java.util.concurrent.Phaser;
import java.util.concurrent.TimeUnit;
import java.util.concurrent.TimeoutException;
import java.util.function.BiConsumer;
import java.util.function.Predicate;
import java.util.stream.StreamSupport;

/**
 * Encapsulates asynchronous retry logic. This class will attempt to load a BulkRequest up to numberOfRetries times. If that number of
 * times is exhausted, it sends the listener an EsRejectedExecutionException.
 */
class Retry2 {
    private static final Logger logger = LogManager.getLogger(Retry2.class);
    private final int maxNumberOfRetries;
    /**
     * Once awaitClose() has been called this is set to true. Any new requests that come in (whether via consumeRequestWithRetries() or a
     * retry) will be rejected by sending EsRejectedExecutionExceptions to their listeners.
     */
    private boolean isClosing = false;
    /*
     * We register in-flight calls with this Phaser so that we know whether there are any still in flight when we call awaitClose(). The
     * phaser is initialized with 1 party intentionally. This is because if the number of parties goes over 0 and then back down to 0 the
     * phaser is automatically terminated. Since we're tracking the number of in flight calls to Elasticsearch we expect this to happen
     * often. Putting an initial party in here makes sure that the phaser is never terminated before we're ready for it.
     */
    private final Phaser inFlightRequestsPhaser = new Phaser(1);

    /**
     * Creates a Retry2.
     * @param maxNumberOfRetries This is the maximum number of times a BulkRequest will be retried
     */
    Retry2(int maxNumberOfRetries) {
        this.maxNumberOfRetries = maxNumberOfRetries;
    }

    /**
     * This method attempts to load the given BulkRequest (via the given BiConsumer). If the initial load fails with a retry-able reason,
     * this class will retry the load up to maxNumberOfRetries times. The given ActionListener will be notified of the result, either on
     * success or after failure when no retries are left. The listener is not notified of failures if it is still possible to retry.
     * @param consumer The consumer to which apply the request and listener. This consumer is expected to perform its work asynchronously
     *                (that is, not block the thread from which it is called).
     * @param bulkRequest The bulk request that should be executed.
     * @param listener A listener that is invoked when the bulk request finishes or completes with an exception.
     */
    public void consumeRequestWithRetries(
        BiConsumer<BulkRequest, ActionListener<BulkResponse>> consumer,
        BulkRequest bulkRequest,
        ActionListener<BulkResponse> listener
    ) {
        if (isClosing) {
            listener.onFailure(new EsRejectedExecutionException("The bulk processor is closing"));
            return;
        }
        List<BulkItemResponse> responsesAccumulator = new ArrayList<>();
        logger.trace("Sending a bulk request with {} bytes in {} items", bulkRequest.estimatedSizeInBytes(), bulkRequest.requests.size());
        inFlightRequestsPhaser.register();
        consumer.accept(bulkRequest, new RetryHandler(bulkRequest, responsesAccumulator, consumer, listener, maxNumberOfRetries));
    }

    /**
     * Retries the bulkRequestForRetry if retriesRemaining is greater than 0, otherwise notifies the listener of failure
     * @param bulkRequestForRetry The bulk request for retry. This should only include the items that have not previously succeeded
     * @param responsesAccumulator An accumulator for all BulkItemResponses for the original bulkRequest across all retries
     * @param consumer
     * @param listener The listener to be notified of success or failure on this retry or subsequent retries
     * @param retriesRemaining The number of times remaining that this BulkRequest can be retried
     */
    private void retry(
        BulkRequest bulkRequestForRetry,
        List<BulkItemResponse> responsesAccumulator,
        BiConsumer<BulkRequest, ActionListener<BulkResponse>> consumer,
        ActionListener<BulkResponse> listener,
        int retriesRemaining
    ) {
        if (isClosing) {
            listener.onFailure(new EsRejectedExecutionException("The bulk processor is closing"));
            return;
        }
        if (retriesRemaining > 0) {
            inFlightRequestsPhaser.register();
            consumer.accept(
                bulkRequestForRetry,
                new RetryHandler(bulkRequestForRetry, responsesAccumulator, consumer, listener, retriesRemaining - 1)
            );
        } else {
            listener.onFailure(
                new EsRejectedExecutionException(
                    "Could not retry the bulk request because the backoff policy does not allow any more retries"
                )
            );
        }
    }

    /**
     * This method makes an attempt to wait for any outstanding requests to complete. Any new requests that come in after this method has
     * been called (whether via consumeRequestWithRetries() or a retry) will be rejected by sending EsRejectedExecutionExceptions to their
     * listeners.
     * @param timeout
     * @param unit
<<<<<<< HEAD
     * @return true if all outstanding requests have completed
=======
     * @return True if all outstanding requests complete in the given time, false otherwise
>>>>>>> aeb37189
     */
    boolean awaitClose(long timeout, TimeUnit unit) throws InterruptedException {
        isClosing = true;
        /*
         * This removes the party that was placed in the phaser at initialization so that the phaser will terminate once all in-flight
         * requests have been completed (i.e. this makes it possible that the number of parties can become 0).
         */
        inFlightRequestsPhaser.arriveAndDeregister();
        try {
            inFlightRequestsPhaser.awaitAdvanceInterruptibly(0, timeout, unit);
            return true;
        } catch (TimeoutException e) {
            logger.debug("Timed out waiting for all requests to complete during awaitClose");
            return false;
        }
    }

    /**
     * This listener will retry any failed requests within a bulk request if possible. It only delegates to the underlying listener once
     * either all requests have succeeded or all retry attempts have been exhausted.
     */
    private final class RetryHandler implements ActionListener<BulkResponse> {
        private static final RestStatus RETRY_STATUS = RestStatus.TOO_MANY_REQUESTS;
        private final BulkRequest bulkRequest;
        private final BiConsumer<BulkRequest, ActionListener<BulkResponse>> consumer;
        private final ActionListener<BulkResponse> listener;
        private final List<BulkItemResponse> responsesAccumulator;
        private final long startTimestampNanos;
        private final int retriesRemaining;

        /**
         * Creates a RetryHandler listener
         * @param bulkRequest The BulkRequest to be sent, a subset of the original BulkRequest.
         * @param responsesAccumulator The accumulator of all BulkItemResponses for the original BulkRequest. These are completed
         *                             responses, meaning responses for successes, or responses for failures only if no more retries are
         *                             allowed.
         * @param consumer
         * @param listener The delegate listener
         * @param retriesRemaining The number of retry attempts remaining for the bulkRequestForRetry
         */
        RetryHandler(
            BulkRequest bulkRequest,
            List<BulkItemResponse> responsesAccumulator,
            BiConsumer<BulkRequest, ActionListener<BulkResponse>> consumer,
            ActionListener<BulkResponse> listener,
            int retriesRemaining
        ) {
            this.bulkRequest = bulkRequest;
            this.responsesAccumulator = responsesAccumulator;
            this.consumer = consumer;
            this.listener = listener;
            this.startTimestampNanos = System.nanoTime();
            this.retriesRemaining = retriesRemaining;
        }

        @Override
        public void onResponse(BulkResponse bulkItemResponses) {
            if (bulkItemResponses.hasFailures() == false) {
                logger.trace(
                    "Got a response in {} with {} items, no failures",
                    bulkItemResponses.getTook(),
                    bulkItemResponses.getItems().length
                );
                // we're done here, include all responses
                addResponses(bulkItemResponses, Predicates.always());
                listener.onResponse(getAccumulatedResponse());
            } else {
                if (canRetry(bulkItemResponses)) {
                    logger.trace(
                        "Got a response in {} with {} items including failures, can retry",
                        bulkItemResponses.getTook(),
                        bulkItemResponses.getItems().length
                    );
                    addResponses(bulkItemResponses, (r -> r.isFailed() == false));
                    BulkRequest retryRequest = createBulkRequestForRetry(bulkItemResponses);
                    retry(retryRequest, responsesAccumulator, consumer, listener, retriesRemaining);
                } else {
                    logger.trace(
                        "Got a response in {} with {} items including failures, cannot retry",
                        bulkItemResponses.getTook(),
                        bulkItemResponses.getItems().length
                    );
                    addResponses(bulkItemResponses, Predicates.always());
                    listener.onResponse(getAccumulatedResponse());
                }
            }
            inFlightRequestsPhaser.arriveAndDeregister();
        }

        @Override
        public void onFailure(Exception e) {
            boolean canRetry = ExceptionsHelper.status(e) == RETRY_STATUS && retriesRemaining > 0;
            if (canRetry) {
                inFlightRequestsPhaser.arriveAndDeregister();
                retry(bulkRequest, responsesAccumulator, consumer, listener, retriesRemaining);
            } else {
                listener.onFailure(e);
                inFlightRequestsPhaser.arriveAndDeregister();
            }
        }

        /**
         * This creates a new BulkRequest from only those items in the bulkItemsResponses that failed.
         * @param bulkItemResponses The latest response (including any successes and failures)
         * @return
         */
        private BulkRequest createBulkRequestForRetry(BulkResponse bulkItemResponses) {
            BulkRequest requestToReissue = new BulkRequest();
            int index = 0;
            for (BulkItemResponse bulkItemResponse : bulkItemResponses.getItems()) {
                if (bulkItemResponse.isFailed()) {
                    DocWriteRequest<?> originalBulkItemRequest = bulkRequest.requests().get(index);
                    if (originalBulkItemRequest instanceof IndexRequest item) {
                        item.reset();
                    }
                    requestToReissue.add(originalBulkItemRequest);
                }
                index++;
            }
            return requestToReissue;
        }

        /**
         * Returns true if the given bulkItemResponses can be retried.
         * @param bulkItemResponses
         * @return
         */
        private boolean canRetry(BulkResponse bulkItemResponses) {
            if (retriesRemaining == 0) {
                return false;
            }
            for (BulkItemResponse bulkItemResponse : bulkItemResponses) {
                if (bulkItemResponse.isFailed()) {
                    final RestStatus status = bulkItemResponse.status();
                    if (status != RETRY_STATUS) {
                        return false;
                    }
                }
            }
            return true;
        }

        private void addResponses(BulkResponse response, Predicate<BulkItemResponse> filter) {
            List<BulkItemResponse> bulkItemResponses = StreamSupport.stream(response.spliterator(), false).filter(filter).toList();
            responsesAccumulator.addAll(bulkItemResponses);
        }

        private BulkResponse getAccumulatedResponse() {
            BulkItemResponse[] itemResponses = responsesAccumulator.toArray(new BulkItemResponse[0]);
            long stopTimestamp = System.nanoTime();
            long totalLatencyMs = TimeValue.timeValueNanos(stopTimestamp - startTimestampNanos).millis();
            logger.trace("Accumulated response includes {} items", itemResponses.length);
            return new BulkResponse(itemResponses, totalLatencyMs);
        }
    }
}<|MERGE_RESOLUTION|>--- conflicted
+++ resolved
@@ -120,11 +120,7 @@
      * listeners.
      * @param timeout
      * @param unit
-<<<<<<< HEAD
-     * @return true if all outstanding requests have completed
-=======
      * @return True if all outstanding requests complete in the given time, false otherwise
->>>>>>> aeb37189
      */
     boolean awaitClose(long timeout, TimeUnit unit) throws InterruptedException {
         isClosing = true;

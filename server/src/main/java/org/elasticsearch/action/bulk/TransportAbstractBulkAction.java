--- conflicted
+++ resolved
@@ -65,13 +65,8 @@
  */
 public abstract class TransportAbstractBulkAction extends HandledTransportAction<BulkRequest, BulkResponse> {
     private static final Logger logger = LogManager.getLogger(TransportAbstractBulkAction.class);
-<<<<<<< HEAD
     private final Map<String, List<IndexRequest>> samples = new HashMap<>();
-    public static final Set<String> STREAMS_ALLOWED_PARAMS = new HashSet<>(8) {
-=======
-
     public static final Set<String> STREAMS_ALLOWED_PARAMS = new HashSet<>(9) {
->>>>>>> 1398524d
         {
             add("error_trace");
             add("filter_path");

--- conflicted
+++ resolved
@@ -90,11 +90,7 @@
     protected final Executor systemCoordinationExecutor;
     private final ActionType<BulkResponse> bulkAction;
     protected final FeatureService featureService;
-<<<<<<< HEAD
-    private final SamplingService samplingService;
-=======
     protected final SamplingService samplingService;
->>>>>>> 342cbefb
 
     public TransportAbstractBulkAction(
         ActionType<BulkResponse> action,
@@ -211,11 +207,7 @@
         executor.execute(new ActionRunnable<>(releasingListener) {
             @Override
             protected void doRun() throws IOException {
-<<<<<<< HEAD
-                applyPipelinesAndDoInternalExecute(task, bulkRequest, executor, releasingListener, true);
-=======
                 applyPipelinesAndDoInternalExecute(task, bulkRequest, executor, releasingListener, false);
->>>>>>> 342cbefb
             }
         });
     }
@@ -225,11 +217,7 @@
         BulkRequest bulkRequest,
         Executor executor,
         ActionListener<BulkResponse> listener,
-<<<<<<< HEAD
-        boolean firstTime
-=======
         boolean haveRunIngestService
->>>>>>> 342cbefb
     ) throws IOException {
         boolean hasIndexRequestsWithPipelines = false;
         ClusterState state = clusterService.state();
@@ -323,16 +311,11 @@
                 }
             });
             return true;
-<<<<<<< HEAD
-        } else if (samplingService != null && firstTime) {
-            // else sample, but only if this is the first time through. Otherwise we had pipelines and sampled in IngestService
-=======
         } else if (haveRunIngestService == false && samplingService != null && samplingService.atLeastOneSampleConfigured()) {
             /*
              * Else ample only if this request has not passed through IngestService::executeBulkRequest. Otherwise, some request within the
              * bulk had pipelines and we sampled in IngestService already.
              */
->>>>>>> 342cbefb
             for (DocWriteRequest<?> actionRequest : bulkRequest.requests) {
                 if (actionRequest instanceof IndexRequest ir) {
                     samplingService.maybeSample(project, ir);
@@ -373,11 +356,7 @@
                     ActionRunnable<BulkResponse> runnable = new ActionRunnable<>(actionListener) {
                         @Override
                         protected void doRun() throws IOException {
-<<<<<<< HEAD
-                            applyPipelinesAndDoInternalExecute(task, bulkRequest, executor, actionListener, false);
-=======
                             applyPipelinesAndDoInternalExecute(task, bulkRequest, executor, actionListener, true);
->>>>>>> 342cbefb
                         }
 
                         @Override
@@ -456,11 +435,7 @@
         BulkRequest bulkRequest,
         Executor executor,
         ActionListener<BulkResponse> listener,
-<<<<<<< HEAD
-        boolean firstTime
-=======
         boolean haveRunIngestService
->>>>>>> 342cbefb
     ) throws IOException {
         final long relativeStartTimeNanos = relativeTimeNanos();
 
@@ -478,11 +453,7 @@
 
         var wrappedListener = bulkRequestModifier.wrapActionListenerIfNeeded(listener);
 
-<<<<<<< HEAD
-        if (applyPipelines(task, bulkRequestModifier.getBulkRequest(), executor, wrappedListener, firstTime) == false) {
-=======
         if (applyPipelines(task, bulkRequestModifier.getBulkRequest(), executor, wrappedListener, haveRunIngestService) == false) {
->>>>>>> 342cbefb
             doInternalExecute(task, bulkRequestModifier.getBulkRequest(), executor, wrappedListener, relativeStartTimeNanos);
         }
     }

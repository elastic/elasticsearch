--- conflicted
+++ resolved
@@ -524,8 +524,7 @@
     void processBulkIndexIngestRequest(Task task, BulkRequest original, ActionListener<BulkResponse> listener) {
         long ingestStartTimeInNanos = System.nanoTime();
         BulkRequestModifier bulkRequestModifier = new BulkRequestModifier(original);
-<<<<<<< HEAD
-        ingestService.getPipelineExecutionService().executeBulkRequest(() -> bulkRequestModifier,
+        ingestService.executeBulkRequest(() -> bulkRequestModifier,
             (indexRequest, exception) -> {
                 if (ExceptionsHelper.unwrap(exception, DroppedDocumentException.class) != null) {
                     bulkRequestModifier.markCurrentItemAsDropped();
@@ -535,13 +534,6 @@
                     bulkRequestModifier.markCurrentItemAsFailed(exception);
                 }
             }, (exception) -> {
-=======
-        ingestService.executeBulkRequest(() -> bulkRequestModifier, (indexRequest, exception) -> {
-            logger.debug(() -> new ParameterizedMessage("failed to execute pipeline [{}] for document [{}/{}/{}]",
-                indexRequest.getPipeline(), indexRequest.index(), indexRequest.type(), indexRequest.id()), exception);
-            bulkRequestModifier.markCurrentItemAsFailed(exception);
-        }, (exception) -> {
->>>>>>> c6cfa08a
             if (exception != null) {
                 logger.error("failed to execute pipeline for a bulk request", exception);
                 listener.onFailure(exception);

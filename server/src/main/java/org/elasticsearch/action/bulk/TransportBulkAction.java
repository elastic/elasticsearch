/*
 * Copyright Elasticsearch B.V. and/or licensed to Elasticsearch B.V. under one
 * or more contributor license agreements. Licensed under the Elastic License
 * 2.0 and the Server Side Public License, v 1; you may not use this file except
 * in compliance with, at your election, the Elastic License 2.0 or the Server
 * Side Public License, v 1.
 */

package org.elasticsearch.action.bulk;

import org.apache.logging.log4j.LogManager;
import org.apache.logging.log4j.Logger;
import org.apache.lucene.util.SparseFixedBitSet;
import org.elasticsearch.ElasticsearchParseException;
import org.elasticsearch.ExceptionsHelper;
import org.elasticsearch.ResourceAlreadyExistsException;
import org.elasticsearch.ResourceNotFoundException;
import org.elasticsearch.action.ActionListener;
import org.elasticsearch.action.ActionRunnable;
import org.elasticsearch.action.ActionType;
import org.elasticsearch.action.DocWriteRequest;
import org.elasticsearch.action.DocWriteRequest.OpType;
import org.elasticsearch.action.DocWriteResponse;
import org.elasticsearch.action.RoutingMissingException;
import org.elasticsearch.action.admin.indices.create.AutoCreateAction;
import org.elasticsearch.action.admin.indices.create.CreateIndexRequest;
import org.elasticsearch.action.admin.indices.create.CreateIndexResponse;
import org.elasticsearch.action.admin.indices.rollover.RolloverAction;
import org.elasticsearch.action.admin.indices.rollover.RolloverRequest;
import org.elasticsearch.action.admin.indices.rollover.RolloverResponse;
import org.elasticsearch.action.index.IndexRequest;
import org.elasticsearch.action.ingest.IngestActionForwarder;
import org.elasticsearch.action.support.ActionFilters;
import org.elasticsearch.action.support.HandledTransportAction;
import org.elasticsearch.action.support.RefCountingRunnable;
import org.elasticsearch.action.support.WriteResponse;
import org.elasticsearch.action.support.replication.ReplicationResponse;
import org.elasticsearch.action.update.UpdateRequest;
import org.elasticsearch.action.update.UpdateResponse;
import org.elasticsearch.client.internal.node.NodeClient;
import org.elasticsearch.cluster.ClusterState;
import org.elasticsearch.cluster.ClusterStateObserver;
import org.elasticsearch.cluster.block.ClusterBlockException;
import org.elasticsearch.cluster.block.ClusterBlockLevel;
import org.elasticsearch.cluster.metadata.ComposableIndexTemplate;
import org.elasticsearch.cluster.metadata.DataStream;
import org.elasticsearch.cluster.metadata.IndexAbstraction;
import org.elasticsearch.cluster.metadata.IndexMetadata;
import org.elasticsearch.cluster.metadata.IndexNameExpressionResolver;
import org.elasticsearch.cluster.metadata.Metadata;
import org.elasticsearch.cluster.metadata.MetadataIndexTemplateService;
import org.elasticsearch.cluster.routing.IndexRouting;
import org.elasticsearch.cluster.service.ClusterService;
import org.elasticsearch.common.inject.Inject;
import org.elasticsearch.common.io.stream.Writeable;
import org.elasticsearch.common.util.concurrent.AtomicArray;
import org.elasticsearch.common.util.concurrent.EsExecutors;
import org.elasticsearch.common.util.set.Sets;
import org.elasticsearch.core.Assertions;
import org.elasticsearch.core.Releasable;
import org.elasticsearch.core.TimeValue;
import org.elasticsearch.index.Index;
import org.elasticsearch.index.IndexNotFoundException;
import org.elasticsearch.index.IndexingPressure;
import org.elasticsearch.index.VersionType;
import org.elasticsearch.index.seqno.SequenceNumbers;
import org.elasticsearch.index.shard.ShardId;
import org.elasticsearch.indices.IndexClosedException;
import org.elasticsearch.indices.SystemIndices;
import org.elasticsearch.ingest.IngestService;
import org.elasticsearch.node.NodeClosedException;
import org.elasticsearch.tasks.Task;
import org.elasticsearch.threadpool.ThreadPool;
import org.elasticsearch.threadpool.ThreadPool.Names;
import org.elasticsearch.transport.TransportService;

import java.io.IOException;
import java.util.ArrayList;
import java.util.HashMap;
import java.util.Iterator;
import java.util.List;
import java.util.Map;
import java.util.Objects;
import java.util.Optional;
import java.util.Set;
import java.util.SortedMap;
import java.util.concurrent.TimeUnit;
import java.util.concurrent.atomic.AtomicIntegerArray;
import java.util.function.LongSupplier;
import java.util.stream.Collectors;
import java.util.stream.IntStream;

import static org.elasticsearch.cluster.metadata.IndexNameExpressionResolver.EXCLUDED_DATA_STREAMS_KEY;
import static org.elasticsearch.index.seqno.SequenceNumbers.UNASSIGNED_PRIMARY_TERM;
import static org.elasticsearch.index.seqno.SequenceNumbers.UNASSIGNED_SEQ_NO;

/**
 * Groups bulk request items by shard, optionally creating non-existent indices and
 * delegates to {@link TransportShardBulkAction} for shard-level bulk execution
 */
public class TransportBulkAction extends HandledTransportAction<BulkRequest, BulkResponse> {

    private static final Logger logger = LogManager.getLogger(TransportBulkAction.class);

    private final ActionType<BulkResponse> bulkAction;
    private final ThreadPool threadPool;
    private final ClusterService clusterService;
    private final IngestService ingestService;
    private final LongSupplier relativeTimeProvider;
    private final IngestActionForwarder ingestForwarder;
    private final NodeClient client;
    private final IndexNameExpressionResolver indexNameExpressionResolver;
    private static final String DROPPED_ITEM_WITH_AUTO_GENERATED_ID = "auto-generated";
    private final IndexingPressure indexingPressure;
    private final SystemIndices systemIndices;

    @Inject
    public TransportBulkAction(
        ThreadPool threadPool,
        TransportService transportService,
        ClusterService clusterService,
        IngestService ingestService,
        NodeClient client,
        ActionFilters actionFilters,
        IndexNameExpressionResolver indexNameExpressionResolver,
        IndexingPressure indexingPressure,
        SystemIndices systemIndices
    ) {
        this(
            threadPool,
            transportService,
            clusterService,
            ingestService,
            client,
            actionFilters,
            indexNameExpressionResolver,
            indexingPressure,
            systemIndices,
            System::nanoTime
        );
    }

    public TransportBulkAction(
        ThreadPool threadPool,
        TransportService transportService,
        ClusterService clusterService,
        IngestService ingestService,
        NodeClient client,
        ActionFilters actionFilters,
        IndexNameExpressionResolver indexNameExpressionResolver,
        IndexingPressure indexingPressure,
        SystemIndices systemIndices,
        LongSupplier relativeTimeProvider
    ) {
        this(
            BulkAction.INSTANCE,
            BulkRequest::new,
            threadPool,
            transportService,
            clusterService,
            ingestService,
            client,
            actionFilters,
            indexNameExpressionResolver,
            indexingPressure,
            systemIndices,
            relativeTimeProvider
        );
    }

    TransportBulkAction(
        ActionType<BulkResponse> bulkAction,
        Writeable.Reader<BulkRequest> requestReader,
        ThreadPool threadPool,
        TransportService transportService,
        ClusterService clusterService,
        IngestService ingestService,
        NodeClient client,
        ActionFilters actionFilters,
        IndexNameExpressionResolver indexNameExpressionResolver,
        IndexingPressure indexingPressure,
        SystemIndices systemIndices,
        LongSupplier relativeTimeProvider
    ) {
        super(bulkAction.name(), transportService, actionFilters, requestReader, EsExecutors.DIRECT_EXECUTOR_SERVICE);
        Objects.requireNonNull(relativeTimeProvider);
        this.bulkAction = bulkAction;
        this.threadPool = threadPool;
        this.clusterService = clusterService;
        this.ingestService = ingestService;
        this.relativeTimeProvider = relativeTimeProvider;
        this.ingestForwarder = new IngestActionForwarder(transportService);
        this.client = client;
        this.indexNameExpressionResolver = indexNameExpressionResolver;
        this.indexingPressure = indexingPressure;
        this.systemIndices = systemIndices;
        clusterService.addStateApplier(this.ingestForwarder);
    }

    /**
     * Retrieves the {@link IndexRequest} from the provided {@link DocWriteRequest} for index or upsert actions.  Upserts are
     * modeled as {@link IndexRequest} inside the {@link UpdateRequest}. Ignores {@link org.elasticsearch.action.delete.DeleteRequest}'s
     *
     * @param docWriteRequest The request to find the {@link IndexRequest}
     * @return the found {@link IndexRequest} or {@code null} if one can not be found.
     */
    public static IndexRequest getIndexWriteRequest(DocWriteRequest<?> docWriteRequest) {
        IndexRequest indexRequest = null;
        if (docWriteRequest instanceof IndexRequest) {
            indexRequest = (IndexRequest) docWriteRequest;
        } else if (docWriteRequest instanceof UpdateRequest updateRequest) {
            indexRequest = updateRequest.docAsUpsert() ? updateRequest.doc() : updateRequest.upsertRequest();
        }
        return indexRequest;
    }

    public static <Response extends ReplicationResponse & WriteResponse> ActionListener<BulkResponse> unwrappingSingleItemBulkResponse(
        final ActionListener<Response> listener
    ) {
        return listener.delegateFailureAndWrap((l, bulkItemResponses) -> {
            assert bulkItemResponses.getItems().length == 1 : "expected exactly one item in bulk response";
            final BulkItemResponse bulkItemResponse = bulkItemResponses.getItems()[0];
            if (bulkItemResponse.isFailed() == false) {
                @SuppressWarnings("unchecked")
                final Response response = (Response) bulkItemResponse.getResponse();
                l.onResponse(response);
            } else {
                l.onFailure(bulkItemResponse.getFailure().getCause());
            }
        });
    }

    @Override
    protected void doExecute(Task task, BulkRequest bulkRequest, ActionListener<BulkResponse> listener) {
        /*
         * This is called on the Transport thread so we can check the indexing
         * memory pressure *quickly* but we don't want to keep the transport
         * thread busy. Then, as soon as we have the indexing pressure in we fork
         * to one of the write thread pools. We do this because juggling the
         * bulk request can get expensive for a few reasons:
         * 1. Figuring out which shard should receive a bulk request might require
         *    parsing the _source.
         * 2. When dispatching the sub-requests to shards we may have to compress
         *    them. LZ4 is super fast, but slow enough that it's best not to do it
         *    on the transport thread, especially for large sub-requests.
         *
         * We *could* detect these cases and only fork in then, but that is complex
         * to get right and the fork is fairly low overhead.
         */
        final int indexingOps = bulkRequest.numberOfActions();
        final long indexingBytes = bulkRequest.ramBytesUsed();
        final boolean isOnlySystem = isOnlySystem(bulkRequest, clusterService.state().metadata().getIndicesLookup(), systemIndices);
        final Releasable releasable = indexingPressure.markCoordinatingOperationStarted(indexingOps, indexingBytes, isOnlySystem);
        final ActionListener<BulkResponse> releasingListener = ActionListener.runBefore(listener, releasable::close);
        final String executorName = isOnlySystem ? Names.SYSTEM_WRITE : Names.WRITE;
        ensureClusterStateThenForkAndExecute(task, bulkRequest, executorName, releasingListener);
    }

    private void ensureClusterStateThenForkAndExecute(
        Task task,
        BulkRequest bulkRequest,
        String executorName,
        ActionListener<BulkResponse> releasingListener
    ) {
        final ClusterState initialState = clusterService.state();
        final ClusterBlockException blockException = initialState.blocks().globalBlockedException(ClusterBlockLevel.WRITE);
        if (blockException != null) {
            if (false == blockException.retryable()) {
                releasingListener.onFailure(blockException);
                return;
            }
            logger.trace("cluster is blocked, waiting for it to recover", blockException);
            final ClusterStateObserver clusterStateObserver = new ClusterStateObserver(
                initialState,
                clusterService,
                bulkRequest.timeout(),
                logger,
                threadPool.getThreadContext()
            );
            clusterStateObserver.waitForNextChange(new ClusterStateObserver.Listener() {
                @Override
                public void onNewClusterState(ClusterState state) {
                    forkAndExecute(task, bulkRequest, executorName, releasingListener);
                }

                @Override
                public void onClusterServiceClose() {
                    releasingListener.onFailure(new NodeClosedException(clusterService.localNode()));
                }

                @Override
                public void onTimeout(TimeValue timeout) {
                    releasingListener.onFailure(blockException);
                }
            }, newState -> false == newState.blocks().hasGlobalBlockWithLevel(ClusterBlockLevel.WRITE));
        } else {
            forkAndExecute(task, bulkRequest, executorName, releasingListener);
        }
    }

    private void forkAndExecute(Task task, BulkRequest bulkRequest, String executorName, ActionListener<BulkResponse> releasingListener) {
        threadPool.executor(Names.WRITE).execute(new ActionRunnable<>(releasingListener) {
            @Override
            protected void doRun() {
                doInternalExecute(task, bulkRequest, executorName, releasingListener);
            }
        });
    }

    protected void doInternalExecute(Task task, BulkRequest bulkRequest, String executorName, ActionListener<BulkResponse> listener) {
        final long startTime = relativeTime();

        boolean hasIndexRequestsWithPipelines = false;
        final Metadata metadata = clusterService.state().getMetadata();
        for (DocWriteRequest<?> actionRequest : bulkRequest.requests) {
            IndexRequest indexRequest = getIndexWriteRequest(actionRequest);
            if (indexRequest != null) {
                IngestService.resolvePipelinesAndUpdateIndexRequest(actionRequest, indexRequest, metadata);
                hasIndexRequestsWithPipelines |= IngestService.hasPipeline(indexRequest);
            }

            if (actionRequest instanceof IndexRequest ir) {
                if (ir.getAutoGeneratedTimestamp() != IndexRequest.UNSET_AUTO_GENERATED_TIMESTAMP) {
                    throw new IllegalArgumentException("autoGeneratedTimestamp should not be set externally");
                }
            }
        }

        if (hasIndexRequestsWithPipelines) {
            // this method (doExecute) will be called again, but with the bulk requests updated from the ingest node processing but
            // also with IngestService.NOOP_PIPELINE_NAME on each request. This ensures that this on the second time through this method,
            // this path is never taken.
            ActionListener.run(listener, l -> {
                if (Assertions.ENABLED) {
                    final boolean arePipelinesResolved = bulkRequest.requests()
                        .stream()
                        .map(TransportBulkAction::getIndexWriteRequest)
                        .filter(Objects::nonNull)
                        .allMatch(IndexRequest::isPipelineResolved);
                    assert arePipelinesResolved : bulkRequest;
                }
                if (clusterService.localNode().isIngestNode()) {
                    processBulkIndexIngestRequest(task, bulkRequest, executorName, metadata, l);
                } else {
                    ingestForwarder.forwardIngestRequest(bulkAction, bulkRequest, l);
                }
            });
            return;
        }

        // Attempt to create all the indices that we're going to need during the bulk before we start.
        // Step 1: collect all the indices in the request
        final Map<String, ReducedRequestInfo> indices = bulkRequest.requests.stream()
            // delete requests should not attempt to create the index (if the index does not
            // exist), unless an external versioning is used
            .filter(
                request -> request.opType() != DocWriteRequest.OpType.DELETE
                    || request.versionType() == VersionType.EXTERNAL
                    || request.versionType() == VersionType.EXTERNAL_GTE
            )
            .collect(
                Collectors.toMap(
                    DocWriteRequest::index,
                    request -> new ReducedRequestInfo(request.isRequireAlias(), request.isRequireDataStream()),
                    ReducedRequestInfo::merge
                )
            );

        // Step 2: filter the list of indices to find those that don't currently exist.
        final Map<String, IndexNotFoundException> indicesThatCannotBeCreated = new HashMap<>();
        final ClusterState state = clusterService.state();
        Map<String, Boolean> indicesToAutoCreate = indices.entrySet()
            .stream()
            .filter(entry -> indexNameExpressionResolver.hasIndexAbstraction(entry.getKey(), state) == false)
            // We should only auto create if we are not requiring it to be an alias
            .filter(entry -> entry.getValue().isRequireAlias == false)
            .collect(Collectors.toMap(Map.Entry::getKey, entry -> entry.getValue().isRequireDataStream));

        // Step 3: Collect all the data streams that need to be rolled over before writing
        Set<String> dataStreamsToBeRolledOver = indices.keySet().stream().filter(target -> {
            DataStream dataStream = state.metadata().dataStreams().get(target);
            return dataStream != null && dataStream.rolloverOnWrite();
        }).collect(Collectors.toSet());

        // Step 4: create all the indices that are missing, if there are any missing. start the bulk after all the creates come back.
        createMissingIndicesAndIndexData(
            task,
            bulkRequest,
            executorName,
            listener,
            indicesToAutoCreate,
            dataStreamsToBeRolledOver,
            indicesThatCannotBeCreated,
            startTime
        );
    }

    /*
     * This method is responsible for creating any missing indices, rolling over a data stream when needed and then
     *  indexing the data in the BulkRequest
     */
    protected void createMissingIndicesAndIndexData(
        Task task,
        BulkRequest bulkRequest,
        String executorName,
        ActionListener<BulkResponse> listener,
        Map<String, Boolean> indicesToAutoCreate,
        Set<String> dataStreamsToBeRolledOver,
        Map<String, IndexNotFoundException> indicesThatCannotBeCreated,
        long startTime
    ) {
        final AtomicArray<BulkItemResponse> responses = new AtomicArray<>(bulkRequest.requests.size());
        // Optimizing when there are no prerequisite actions
        if (indicesToAutoCreate.isEmpty() && dataStreamsToBeRolledOver.isEmpty()) {
            executeBulk(task, bulkRequest, startTime, listener, executorName, responses, indicesThatCannotBeCreated);
            return;
        }
        Runnable executeBulkRunnable = () -> threadPool.executor(executorName).execute(new ActionRunnable<>(listener) {
            @Override
            protected void doRun() {
                executeBulk(task, bulkRequest, startTime, listener, executorName, responses, indicesThatCannotBeCreated);
            }
        });
        try (RefCountingRunnable refs = new RefCountingRunnable(executeBulkRunnable)) {
            for (Map.Entry<String, Boolean> indexEntry : indicesToAutoCreate.entrySet()) {
                final String index = indexEntry.getKey();
                createIndex(index, indexEntry.getValue(), bulkRequest.timeout(), ActionListener.releaseAfter(new ActionListener<>() {
                    @Override
                    public void onResponse(CreateIndexResponse createIndexResponse) {}

                    @Override
                    public void onFailure(Exception e) {
                        final Throwable cause = ExceptionsHelper.unwrapCause(e);
                        if (cause instanceof IndexNotFoundException indexNotFoundException) {
                            synchronized (indicesThatCannotBeCreated) {
                                indicesThatCannotBeCreated.put(index, indexNotFoundException);
                            }
                        } else if ((cause instanceof ResourceAlreadyExistsException) == false) {
                            // fail all requests involving this index, if create didn't work
                            failRequestsWhenPrerequisiteActionFailed(index, bulkRequest, responses, e);
                        }
                    }
                }, refs.acquire()));
            }
            for (String dataStream : dataStreamsToBeRolledOver) {
                rolloverDataStream(dataStream, bulkRequest.timeout(), ActionListener.releaseAfter(new ActionListener<>() {

                    @Override
                    public void onResponse(RolloverResponse result) {
                        // A successful response has rolled_over false when in the following cases:
                        // - A request had the parameter lazy or dry_run enabled
                        // - A request had conditions that were not met
                        // Since none of the above apply, getting a response with rolled_over false is considered a bug
                        // that should be caught here and inform the developer.
                        assert result.isRolledOver()
                            : "An successful unconditional rollover should always result in a rolled over data stream";
                    }

                    @Override
                    public void onFailure(Exception e) {
                        failRequestsWhenPrerequisiteActionFailed(dataStream, bulkRequest, responses, e);
                    }
                }, refs.acquire()));
            }
        }
    }

    /**
     * Fails all requests involving this index or data stream because the prerequisite action failed too.
     */
    private static void failRequestsWhenPrerequisiteActionFailed(
        String target,
        BulkRequest bulkRequest,
        AtomicArray<BulkItemResponse> responses,
        Exception error
    ) {
        for (int i = 0; i < bulkRequest.requests.size(); i++) {
            DocWriteRequest<?> request = bulkRequest.requests.get(i);
            if (request != null && setResponseFailureIfIndexMatches(responses, i, request, target, error)) {
                bulkRequest.requests.set(i, null);
            }
        }
    }

    /*
     * This returns the IngestService to be used for the given request. The default implementation ignores the request and always returns
     * the same ingestService, but child classes might use information in the request in creating an IngestService specific to that request.
     */
    protected IngestService getIngestService(BulkRequest request) {
        return ingestService;
    }

    static void prohibitAppendWritesInBackingIndices(DocWriteRequest<?> writeRequest, Metadata metadata) {
        DocWriteRequest.OpType opType = writeRequest.opType();
        if ((opType == OpType.CREATE || opType == OpType.INDEX) == false) {
            // op type not create or index, then bail early
            return;
        }
        IndexAbstraction indexAbstraction = metadata.getIndicesLookup().get(writeRequest.index());
        if (indexAbstraction == null) {
            return;
        }
        if (indexAbstraction.getType() != IndexAbstraction.Type.CONCRETE_INDEX) {
            return;
        }
        if (indexAbstraction.getParentDataStream() == null) {
            return;
        }

        DataStream dataStream = indexAbstraction.getParentDataStream();

        // At this point with write op is targeting a backing index of a data stream directly,
        // so checking if write op is append-only and if so fail.
        // (Updates and deletes are allowed to target a backing index)

        // CREATE op_type is considered append-only and
        // INDEX op_type is considered append-only when no if_primary_term and if_seq_no is specified.
        // (the latter maybe an update, but at this stage we can't determine that. In order to determine
        // that an engine level change is needed and for now this check is sufficient.)
        if (opType == DocWriteRequest.OpType.CREATE) {
            throw new IllegalArgumentException(
                "index request with op_type=create targeting backing indices is disallowed, "
                    + "target corresponding data stream ["
                    + dataStream.getName()
                    + "] instead"
            );
        }
        if (opType == DocWriteRequest.OpType.INDEX
            && writeRequest.ifPrimaryTerm() == UNASSIGNED_PRIMARY_TERM
            && writeRequest.ifSeqNo() == UNASSIGNED_SEQ_NO) {
            throw new IllegalArgumentException(
                "index request with op_type=index and no if_primary_term and if_seq_no set "
                    + "targeting backing indices is disallowed, target corresponding data stream ["
                    + dataStream.getName()
                    + "] instead"
            );
        }
    }

    static void prohibitCustomRoutingOnDataStream(DocWriteRequest<?> writeRequest, Metadata metadata) {
        IndexAbstraction indexAbstraction = metadata.getIndicesLookup().get(writeRequest.index());
        if (indexAbstraction == null) {
            return;
        }
        if (indexAbstraction.getType() != IndexAbstraction.Type.DATA_STREAM) {
            return;
        }

        if (writeRequest.routing() != null) {
            DataStream dataStream = (DataStream) indexAbstraction;
            if (dataStream.isAllowCustomRouting() == false) {
                throw new IllegalArgumentException(
                    "index request targeting data stream ["
                        + dataStream.getName()
                        + "] specifies a custom routing but the [allow_custom_routing] setting was "
                        + "not enabled in the data stream's template."
                );
            }
        }
    }

    static boolean isOnlySystem(BulkRequest request, SortedMap<String, IndexAbstraction> indicesLookup, SystemIndices systemIndices) {
        return request.getIndices().stream().allMatch(indexName -> isSystemIndex(indicesLookup, systemIndices, indexName));
    }

    private static boolean isSystemIndex(SortedMap<String, IndexAbstraction> indicesLookup, SystemIndices systemIndices, String indexName) {
        final IndexAbstraction abstraction = indicesLookup.get(indexName);
        if (abstraction != null) {
            return abstraction.isSystem();
        } else {
            return systemIndices.isSystemIndex(indexName);
        }
    }

    void createIndex(String index, boolean requireDataStream, TimeValue timeout, ActionListener<CreateIndexResponse> listener) {
        CreateIndexRequest createIndexRequest = new CreateIndexRequest();
        createIndexRequest.index(index);
        createIndexRequest.requireDataStream(requireDataStream);
        createIndexRequest.cause("auto(bulk api)");
        createIndexRequest.masterNodeTimeout(timeout);
        client.execute(AutoCreateAction.INSTANCE, createIndexRequest, listener);
    }

    void rolloverDataStream(String dataStream, TimeValue timeout, ActionListener<RolloverResponse> listener) {
        RolloverRequest rolloverRequest = new RolloverRequest(dataStream, null);
        rolloverRequest.masterNodeTimeout(timeout);
        client.execute(RolloverAction.INSTANCE, rolloverRequest, listener);
    }

    private static boolean setResponseFailureIfIndexMatches(
        AtomicArray<BulkItemResponse> responses,
        int idx,
        DocWriteRequest<?> request,
        String index,
        Exception e
    ) {
        if (index.equals(request.index())) {
            BulkItemResponse.Failure failure = new BulkItemResponse.Failure(request.index(), request.id(), e);
            responses.set(idx, BulkItemResponse.failure(idx, request.opType(), failure));
            return true;
        }
        return false;
    }

    protected long buildTookInMillis(long startTimeNanos) {
        return TimeUnit.NANOSECONDS.toMillis(relativeTime() - startTimeNanos);
    }

    private record ReducedRequestInfo(boolean isRequireAlias, boolean isRequireDataStream) {
        private ReducedRequestInfo merge(ReducedRequestInfo other) {
            return new ReducedRequestInfo(
                this.isRequireAlias || other.isRequireAlias,
                this.isRequireDataStream || other.isRequireDataStream
            );
        }
    }

    /**
     * retries on retryable cluster blocks, resolves item requests,
     * constructs shard bulk requests and delegates execution to shard bulk action
     * */
    private final class BulkOperation extends ActionRunnable<BulkResponse> {
        private final Task task;
        private BulkRequest bulkRequest; // set to null once all requests are sent out
        private final ActionListener<BulkResponse> listener;
        private final AtomicArray<BulkItemResponse> responses;
        private final long startTimeNanos;
        private final ClusterStateObserver observer;
        private final Map<String, IndexNotFoundException> indicesThatCannotBeCreated;
        private final String executorName;

        BulkOperation(
            Task task,
            BulkRequest bulkRequest,
            ActionListener<BulkResponse> listener,
            String executorName,
            AtomicArray<BulkItemResponse> responses,
            long startTimeNanos,
            Map<String, IndexNotFoundException> indicesThatCannotBeCreated
        ) {
            super(listener);
            this.task = task;
            this.bulkRequest = bulkRequest;
            this.listener = listener;
            this.responses = responses;
            this.startTimeNanos = startTimeNanos;
            this.indicesThatCannotBeCreated = indicesThatCannotBeCreated;
            this.executorName = executorName;
            this.observer = new ClusterStateObserver(clusterService, bulkRequest.timeout(), logger, threadPool.getThreadContext());
        }

        @Override
        protected void doRun() {
            assert bulkRequest != null;
            final ClusterState clusterState = observer.setAndGetObservedState();
            if (handleBlockExceptions(clusterState)) {
                return;
            }
            Map<ShardId, List<BulkItemRequest>> requestsByShard = groupRequestsByShards(clusterState);
            executeBulkRequestsByShard(requestsByShard, clusterState);
        }

        private Map<ShardId, List<BulkItemRequest>> groupRequestsByShards(ClusterState clusterState) {
            final ConcreteIndices concreteIndices = new ConcreteIndices(clusterState, indexNameExpressionResolver);
            Metadata metadata = clusterState.metadata();
            // Group the requests by ShardId -> Operations mapping
            Map<ShardId, List<BulkItemRequest>> requestsByShard = new HashMap<>();

            for (int i = 0; i < bulkRequest.requests.size(); i++) {
                DocWriteRequest<?> docWriteRequest = bulkRequest.requests.get(i);
                // the request can only be null because we set it to null in the previous step, so it gets ignored
                if (docWriteRequest == null) {
                    continue;
                }
                if (addFailureIfRequiresAliasAndAliasIsMissing(docWriteRequest, i, metadata)) {
                    continue;
                }
                if (addFailureIfIndexCannotBeCreated(docWriteRequest, i)) {
                    continue;
                }
                if (addFailureIfRequiresDataStreamAndNoParentDataStream(docWriteRequest, i, metadata)) {
                    continue;
                }
                IndexAbstraction ia = null;
                boolean includeDataStreams = docWriteRequest.opType() == OpType.CREATE;
                try {
                    ia = concreteIndices.resolveIfAbsent(docWriteRequest);
                    if (ia.isDataStreamRelated() && includeDataStreams == false) {
                        throw new IllegalArgumentException("only write ops with an op_type of create are allowed in data streams");
                    }
                    // The ConcreteIndices#resolveIfAbsent(...) method validates via IndexNameExpressionResolver whether
                    // an operation is allowed in index into a data stream, but this isn't done when resolve call is cached, so
                    // the validation needs to be performed here too.
                    if (ia.getParentDataStream() != null &&
                    // avoid valid cases when directly indexing into a backing index
                    // (for example when directly indexing into .ds-logs-foobar-000001)
                        ia.getName().equals(docWriteRequest.index()) == false && docWriteRequest.opType() != OpType.CREATE) {
                        throw new IllegalArgumentException("only write ops with an op_type of create are allowed in data streams");
                    }

                    prohibitCustomRoutingOnDataStream(docWriteRequest, metadata);
                    prohibitAppendWritesInBackingIndices(docWriteRequest, metadata);
                    docWriteRequest.routing(metadata.resolveWriteIndexRouting(docWriteRequest.routing(), docWriteRequest.index()));

                    final Index concreteIndex = docWriteRequest.getConcreteWriteIndex(ia, metadata);
                    if (addFailureIfIndexIsClosed(docWriteRequest, concreteIndex, i, metadata)) {
                        continue;
                    }
                    IndexRouting indexRouting = concreteIndices.routing(concreteIndex);
                    docWriteRequest.process(indexRouting);
                    int shardId = docWriteRequest.route(indexRouting);
                    List<BulkItemRequest> shardRequests = requestsByShard.computeIfAbsent(
                        new ShardId(concreteIndex, shardId),
                        shard -> new ArrayList<>()
                    );
                    shardRequests.add(new BulkItemRequest(i, docWriteRequest));
                } catch (ElasticsearchParseException | IllegalArgumentException | RoutingMissingException | ResourceNotFoundException e) {
                    String name = ia != null ? ia.getName() : docWriteRequest.index();
                    BulkItemResponse.Failure failure = new BulkItemResponse.Failure(name, docWriteRequest.id(), e);
                    BulkItemResponse bulkItemResponse = BulkItemResponse.failure(i, docWriteRequest.opType(), failure);
                    responses.set(i, bulkItemResponse);
                    // make sure the request gets never processed again
                    bulkRequest.requests.set(i, null);
                }
            }
            return requestsByShard;
        }

        private void executeBulkRequestsByShard(Map<ShardId, List<BulkItemRequest>> requestsByShard, ClusterState clusterState) {
            if (requestsByShard.isEmpty()) {
                listener.onResponse(
                    new BulkResponse(responses.toArray(new BulkItemResponse[responses.length()]), buildTookInMillis(startTimeNanos))
                );
                return;
            }

            String nodeId = clusterService.localNode().getId();
            Runnable onBulkItemsComplete = () -> {
                listener.onResponse(
                    new BulkResponse(responses.toArray(new BulkItemResponse[responses.length()]), buildTookInMillis(startTimeNanos))
                );
                // Allow memory for bulk shard request items to be reclaimed before all items have been completed
                bulkRequest = null;
            };

            try (RefCountingRunnable bulkItemRequestCompleteRefCount = new RefCountingRunnable(onBulkItemsComplete)) {
                for (Map.Entry<ShardId, List<BulkItemRequest>> entry : requestsByShard.entrySet()) {
                    final ShardId shardId = entry.getKey();
                    final List<BulkItemRequest> requests = entry.getValue();

                    BulkShardRequest bulkShardRequest = new BulkShardRequest(
                        shardId,
                        bulkRequest.getRefreshPolicy(),
                        requests.toArray(new BulkItemRequest[0])
                    );
                    bulkShardRequest.waitForActiveShards(bulkRequest.waitForActiveShards());
                    bulkShardRequest.timeout(bulkRequest.timeout());
                    bulkShardRequest.routedBasedOnClusterVersion(clusterState.version());
                    if (task != null) {
                        bulkShardRequest.setParentTask(nodeId, task.getId());
                    }
                    executeBulkShardRequest(bulkShardRequest, bulkItemRequestCompleteRefCount.acquire());
                }
            }
        }

        private void executeBulkShardRequest(BulkShardRequest bulkShardRequest, Releasable releaseOnFinish) {
            client.executeLocally(TransportShardBulkAction.TYPE, bulkShardRequest, new ActionListener<>() {
                @Override
                public void onResponse(BulkShardResponse bulkShardResponse) {
                    for (BulkItemResponse bulkItemResponse : bulkShardResponse.getResponses()) {
                        // we may have no response if item failed
                        if (bulkItemResponse.getResponse() != null) {
                            bulkItemResponse.getResponse().setShardInfo(bulkShardResponse.getShardInfo());
                        }
                        responses.set(bulkItemResponse.getItemId(), bulkItemResponse);
                    }
                    releaseOnFinish.close();
                }

                @Override
                public void onFailure(Exception e) {
                    // create failures for all relevant requests
                    for (BulkItemRequest request : bulkShardRequest.items()) {
                        final String indexName = request.index();
                        DocWriteRequest<?> docWriteRequest = request.request();
                        BulkItemResponse.Failure failure = new BulkItemResponse.Failure(indexName, docWriteRequest.id(), e);
                        responses.set(request.id(), BulkItemResponse.failure(request.id(), docWriteRequest.opType(), failure));
                    }
                    releaseOnFinish.close();
                }
            });
        }

        private boolean handleBlockExceptions(ClusterState state) {
            ClusterBlockException blockException = state.blocks().globalBlockedException(ClusterBlockLevel.WRITE);
            if (blockException != null) {
                if (blockException.retryable()) {
                    logger.trace("cluster is blocked, scheduling a retry", blockException);
                    retry(blockException);
                } else {
                    onFailure(blockException);
                }
                return true;
            }
            return false;
        }

        void retry(Exception failure) {
            assert failure != null;
            if (observer.isTimedOut()) {
                // we running as a last attempt after a timeout has happened. don't retry
                onFailure(failure);
                return;
            }
            observer.waitForNextChange(new ClusterStateObserver.Listener() {
                @Override
                public void onNewClusterState(ClusterState state) {
                    /*
                     * This is called on the cluster state update thread pool
                     * but we'd prefer to coordinate the bulk request on the
                     * write thread pool just to make sure the cluster state
                     * update thread doesn't get clogged up.
                     */
                    dispatchRetry();
                }

                @Override
                public void onClusterServiceClose() {
                    onFailure(new NodeClosedException(clusterService.localNode()));
                }

                @Override
                public void onTimeout(TimeValue timeout) {
                    /*
                     * Try one more time.... This is called on the generic
                     * thread pool but out of an abundance of caution we
                     * switch over to the write thread pool that we expect
                     * to coordinate the bulk request.
                     */
                    dispatchRetry();
                }

                private void dispatchRetry() {
                    threadPool.executor(executorName).submit(BulkOperation.this);
                }
            });
        }

        private boolean addFailureIfRequiresAliasAndAliasIsMissing(DocWriteRequest<?> request, int idx, final Metadata metadata) {
            if (request.isRequireAlias() && (metadata.hasAlias(request.index()) == false)) {
                Exception exception = new IndexNotFoundException(
                    "[" + DocWriteRequest.REQUIRE_ALIAS + "] request flag is [true] and [" + request.index() + "] is not an alias",
                    request.index()
                );
                addFailure(request, idx, exception);
                return true;
            }
            return false;
        }

        private boolean addFailureIfRequiresDataStreamAndNoParentDataStream(DocWriteRequest<?> request, int idx, final Metadata metadata) {
            if (request.isRequireDataStream() && (metadata.indexIsADataStream(request.index()) == false)) {
                Exception exception = new ResourceNotFoundException(
                    "["
                        + DocWriteRequest.REQUIRE_DATA_STREAM
                        + "] request flag is [true] and ["
                        + request.index()
                        + "] is not a data stream",
                    request.index()
                );
                addFailure(request, idx, exception);
                return true;
            }
            return false;
        }

        private boolean addFailureIfIndexIsClosed(DocWriteRequest<?> request, Index concreteIndex, int idx, final Metadata metadata) {
            IndexMetadata indexMetadata = metadata.getIndexSafe(concreteIndex);
            if (indexMetadata.getState() == IndexMetadata.State.CLOSE) {
                addFailure(request, idx, new IndexClosedException(concreteIndex));
                return true;
            }
            return false;
        }

        private boolean addFailureIfIndexCannotBeCreated(DocWriteRequest<?> request, int idx) {
            IndexNotFoundException cannotCreate = indicesThatCannotBeCreated.get(request.index());
            if (cannotCreate != null) {
                addFailure(request, idx, cannotCreate);
                return true;
            }
            return false;
        }

        private void addFailure(DocWriteRequest<?> request, int idx, Exception unavailableException) {
            BulkItemResponse.Failure failure = new BulkItemResponse.Failure(request.index(), request.id(), unavailableException);
            BulkItemResponse bulkItemResponse = BulkItemResponse.failure(idx, request.opType(), failure);
            responses.set(idx, bulkItemResponse);
            // make sure the request gets never processed again
            bulkRequest.requests.set(idx, null);
        }
    }

    void executeBulk(
        Task task,
        BulkRequest bulkRequest,
        long startTimeNanos,
        ActionListener<BulkResponse> listener,
        String executorName,
        AtomicArray<BulkItemResponse> responses,
        Map<String, IndexNotFoundException> indicesThatCannotBeCreated
    ) {
        new BulkOperation(task, bulkRequest, listener, executorName, responses, startTimeNanos, indicesThatCannotBeCreated).run();
    }

    private static class ConcreteIndices {
        private final ClusterState state;
        private final IndexNameExpressionResolver indexNameExpressionResolver;
        private final Map<String, IndexAbstraction> indexAbstractions = new HashMap<>();
        private final Map<Index, IndexRouting> routings = new HashMap<>();

        ConcreteIndices(ClusterState state, IndexNameExpressionResolver indexNameExpressionResolver) {
            this.state = state;
            this.indexNameExpressionResolver = indexNameExpressionResolver;
        }

        IndexAbstraction resolveIfAbsent(DocWriteRequest<?> request) {
            try {
                IndexAbstraction indexAbstraction = indexAbstractions.get(request.index());
                if (indexAbstraction == null) {
                    indexAbstraction = indexNameExpressionResolver.resolveWriteIndexAbstraction(state, request);
                    indexAbstractions.put(request.index(), indexAbstraction);
                }
                return indexAbstraction;
            } catch (IndexNotFoundException e) {
                if (e.getMetadataKeys().contains(EXCLUDED_DATA_STREAMS_KEY)) {
                    throw new IllegalArgumentException("only write ops with an op_type of create are allowed in data streams", e);
                } else {
                    throw e;
                }
            }
        }

        IndexRouting routing(Index index) {
            IndexRouting routing = routings.get(index);
            if (routing == null) {
                routing = IndexRouting.fromIndexMetadata(state.metadata().getIndexSafe(index));
                routings.put(index, routing);
            }
            return routing;
        }
    }

    private long relativeTime() {
        return relativeTimeProvider.getAsLong();
    }

    private void processBulkIndexIngestRequest(
        Task task,
        BulkRequest original,
        String executorName,
        Metadata metadata,
        ActionListener<BulkResponse> listener
    ) {
        final long ingestStartTimeInNanos = System.nanoTime();
        final BulkRequestModifier bulkRequestModifier = new BulkRequestModifier(original);
        getIngestService(original).executeBulkRequest(
            original.numberOfActions(),
            () -> bulkRequestModifier,
            bulkRequestModifier::markItemAsDropped,
            (indexName) -> shouldStoreFailure(indexName, metadata, threadPool.absoluteTimeInMillis()),
            bulkRequestModifier::markItemForFailureStore,
            bulkRequestModifier::markItemAsFailed,
            (originalThread, exception) -> {
                if (exception != null) {
                    logger.debug("failed to execute pipeline for a bulk request", exception);
                    listener.onFailure(exception);
                } else {
                    long ingestTookInMillis = TimeUnit.NANOSECONDS.toMillis(System.nanoTime() - ingestStartTimeInNanos);
                    BulkRequest bulkRequest = bulkRequestModifier.getBulkRequest();
                    ActionListener<BulkResponse> actionListener = bulkRequestModifier.wrapActionListenerIfNeeded(
                        ingestTookInMillis,
                        listener
                    );
                    if (bulkRequest.requests().isEmpty()) {
                        // at this stage, the transport bulk action can't deal with a bulk request with no requests,
                        // so we stop and send an empty response back to the client.
                        // (this will happen if pre-processing all items in the bulk failed)
                        actionListener.onResponse(new BulkResponse(new BulkItemResponse[0], 0));
                    } else {
                        ActionRunnable<BulkResponse> runnable = new ActionRunnable<>(actionListener) {
                            @Override
                            protected void doRun() {
                                doInternalExecute(task, bulkRequest, executorName, actionListener);
                            }

                            @Override
                            public boolean isForceExecution() {
                                // If we fork back to a write thread we **not** should fail, because tp queue is full.
                                // (Otherwise the work done during ingest will be lost)
                                // It is okay to force execution here. Throttling of write requests happens prior to
                                // ingest when a node receives a bulk request.
                                return true;
                            }
                        };
                        // If a processor went async and returned a response on a different thread then
                        // before we continue the bulk request we should fork back on a write thread:
                        if (originalThread == Thread.currentThread()) {
                            runnable.run();
                        } else {
                            threadPool.executor(executorName).execute(runnable);
                        }
                    }
                }
            },
            executorName
        );
    }

    /**
     * Determines if an index name is associated with either an existing data stream or a template
     * for one that has the failure store enabled.
     * @param indexName The index name to check.
     * @param metadata Cluster state metadata.
     * @param epochMillis A timestamp to use when resolving date math in the index name.
     * @return true if the given index name corresponds to a data stream with a failure store,
     * or if it matches a template that has a data stream failure store enabled.
     */
    static boolean shouldStoreFailure(String indexName, Metadata metadata, long epochMillis) {
        return DataStream.isFailureStoreEnabled()
            && resolveFailureStoreFromMetadata(indexName, metadata, epochMillis).or(
                () -> resolveFailureStoreFromTemplate(indexName, metadata)
            ).orElse(false);
    }

    /**
     * Determines if an index name is associated with an existing data stream that has a failure store enabled.
     * @param indexName The index name to check.
     * @param metadata Cluster state metadata.
     * @param epochMillis A timestamp to use when resolving date math in the index name.
     * @return true if the given index name corresponds to an existing data stream with a failure store enabled.
     */
    private static Optional<Boolean> resolveFailureStoreFromMetadata(String indexName, Metadata metadata, long epochMillis) {
        if (indexName == null) {
            return Optional.empty();
        }

        // Get index abstraction, resolving date math if it exists
        IndexAbstraction indexAbstraction = metadata.getIndicesLookup()
            .get(IndexNameExpressionResolver.resolveDateMathExpression(indexName, epochMillis));

        // We only store failures if the failure is being written to a data stream,
        // not when directly writing to backing indices/failure stores
        if (indexAbstraction == null || indexAbstraction.isDataStreamRelated() == false) {
            return Optional.empty();
        }

        // Locate the write index for the abstraction, and check if it has a data stream associated with it.
        // This handles alias resolution as well as data stream resolution.
        Index writeIndex = indexAbstraction.getWriteIndex();
        assert writeIndex != null : "Could not resolve write index for resource [" + indexName + "]";
        IndexAbstraction writeAbstraction = metadata.getIndicesLookup().get(writeIndex.getName());
        DataStream targetDataStream = writeAbstraction.getParentDataStream();

        // We will store the failure if the write target belongs to a data stream with a failure store.
        return Optional.of(targetDataStream != null && targetDataStream.isFailureStore());
    }

    /**
     * Determines if an index name is associated with an index template that has a data stream failure store enabled.
     * @param indexName The index name to check.
     * @param metadata Cluster state metadata.
     * @return true if the given index name corresponds to an index template with a data stream failure store enabled.
     */
    private static Optional<Boolean> resolveFailureStoreFromTemplate(String indexName, Metadata metadata) {
        if (indexName == null) {
            return Optional.empty();
        }

        // Check to see if the index name matches any templates such that an index would have been attributed
        // We don't check v1 templates at all because failure stores can only exist on data streams via a v2 template
        String template = MetadataIndexTemplateService.findV2Template(metadata, indexName, false);
        if (template != null) {
            // Check if this is a data stream template or if it is just a normal index.
            ComposableIndexTemplate composableIndexTemplate = metadata.templatesV2().get(template);
            if (composableIndexTemplate.getDataStreamTemplate() != null) {
                // Check if the data stream has the failure store enabled
                return Optional.of(composableIndexTemplate.getDataStreamTemplate().hasFailureStore());
            }
        }

        // Could not locate a failure store via template
        return Optional.empty();
    }

    /**
     * Manages mutations to a bulk request that arise from the application of ingest pipelines. The modifier acts as an iterator over the
     * documents of a bulk request, keeping a record of all dropped and failed write requests in the overall bulk operation.
     * Once all pipelines have been applied, the modifier is used to create a new bulk request that will be used for executing the
     * remaining writes. When this final bulk operation is completed, the modifier is used to combine the results with those from the
     * ingest service to create the final bulk response.
     */
    static final class BulkRequestModifier implements Iterator<DocWriteRequest<?>> {

        final BulkRequest bulkRequest;
        final SparseFixedBitSet failedSlots;
        final List<BulkItemResponse> itemResponses;
        final AtomicIntegerArray originalSlots;

        volatile int currentSlot = -1;

        BulkRequestModifier(BulkRequest bulkRequest) {
            this.bulkRequest = bulkRequest;
            this.failedSlots = new SparseFixedBitSet(bulkRequest.requests().size());
            this.itemResponses = new ArrayList<>(bulkRequest.requests().size());
            this.originalSlots = new AtomicIntegerArray(bulkRequest.requests().size()); // oversize, but that's ok
        }

        @Override
        public DocWriteRequest<?> next() {
            return bulkRequest.requests().get(++currentSlot);
        }

        @Override
        public boolean hasNext() {
            return (currentSlot + 1) < bulkRequest.requests().size();
        }

        /**
         * Creates a new bulk request containing all documents from the original bulk request that have not been marked as failed
         * or dropped. Any failed or dropped documents are tracked as a side effect of this call so that they may be reflected in the
         * final bulk response.
         *
         * @return A new bulk request without the write operations removed during any ingest pipeline executions.
         */
        BulkRequest getBulkRequest() {
            if (itemResponses.isEmpty()) {
                return bulkRequest;
            } else {
                BulkRequest modifiedBulkRequest = new BulkRequest();
                modifiedBulkRequest.setRefreshPolicy(bulkRequest.getRefreshPolicy());
                modifiedBulkRequest.waitForActiveShards(bulkRequest.waitForActiveShards());
                modifiedBulkRequest.timeout(bulkRequest.timeout());

                int slot = 0;
                List<DocWriteRequest<?>> requests = bulkRequest.requests();
                for (int i = 0; i < requests.size(); i++) {
                    DocWriteRequest<?> request = requests.get(i);
                    if (failedSlots.get(i) == false) {
                        modifiedBulkRequest.add(request);
                        originalSlots.set(slot++, i);
                    }
                }
                return modifiedBulkRequest;
            }
        }

        /**
         * If documents were dropped or failed in ingest, this method wraps the action listener that will be notified when the
         * updated bulk operation is completed. The wrapped listener combines the dropped and failed document results from the ingest
         * service with the results returned from running the remaining write operations.
         *
         * @param ingestTookInMillis Time elapsed for ingestion to be passed to final result.
         * @param actionListener The action listener that expects the final bulk response.
         * @return An action listener that combines ingest failure results with the results from writing the remaining documents.
         */
        ActionListener<BulkResponse> wrapActionListenerIfNeeded(long ingestTookInMillis, ActionListener<BulkResponse> actionListener) {
            if (itemResponses.isEmpty()) {
                return actionListener.map(
                    response -> new BulkResponse(response.getItems(), response.getTook().getMillis(), ingestTookInMillis)
                );
            } else {
                return actionListener.map(response -> {
                    // these items are the responses from the subsequent bulk request, their 'slots'
                    // are not correct for this response we're building
                    final BulkItemResponse[] bulkResponses = response.getItems();

                    final BulkItemResponse[] allResponses = new BulkItemResponse[bulkResponses.length + itemResponses.size()];

                    // the item responses are from the original request, so their slots are correct.
                    // these are the responses for requests that failed early and were not passed on to the subsequent bulk.
                    for (BulkItemResponse item : itemResponses) {
                        allResponses[item.getItemId()] = item;
                    }

                    // use the original slots for the responses from the bulk
                    for (int i = 0; i < bulkResponses.length; i++) {
                        allResponses[originalSlots.get(i)] = bulkResponses[i];
                    }

                    if (Assertions.ENABLED) {
                        assertResponsesAreCorrect(bulkResponses, allResponses);
                    }

                    return new BulkResponse(allResponses, response.getTook().getMillis(), ingestTookInMillis);
                });
            }
        }

<<<<<<< HEAD
        /**
         * Mark the document at the given slot in the bulk request as having been dropped by the ingest service.
         * @param slot the slot in the bulk request to mark as dropped.
         */
=======
        private void assertResponsesAreCorrect(BulkItemResponse[] bulkResponses, BulkItemResponse[] allResponses) {
            // check for an empty intersection between the ids
            final Set<Integer> failedIds = itemResponses.stream().map(BulkItemResponse::getItemId).collect(Collectors.toSet());
            final Set<Integer> responseIds = IntStream.range(0, bulkResponses.length)
                .map(originalSlots::get) // resolve subsequent bulk ids back to the original slots
                .boxed()
                .collect(Collectors.toSet());
            assert Sets.haveEmptyIntersection(failedIds, responseIds)
                : "bulk item response slots cannot have failed and been processed in the subsequent bulk request, failed ids: "
                    + failedIds
                    + ", response ids: "
                    + responseIds;

            // check for the correct number of responses
            final int expectedResponseCount = bulkRequest.requests.size();
            final int actualResponseCount = failedIds.size() + responseIds.size();
            assert expectedResponseCount == actualResponseCount
                : "Expected [" + expectedResponseCount + "] responses, but found [" + actualResponseCount + "]";

            // check that every response is present
            for (int i = 0; i < allResponses.length; i++) {
                assert allResponses[i] != null : "BulkItemResponse at index [" + i + "] was null";
            }
        }

>>>>>>> 6608a872
        synchronized void markItemAsDropped(int slot) {
            IndexRequest indexRequest = getIndexWriteRequest(bulkRequest.requests().get(slot));
            failedSlots.set(slot);
            final String id = indexRequest.id() == null ? DROPPED_ITEM_WITH_AUTO_GENERATED_ID : indexRequest.id();
            itemResponses.add(
                BulkItemResponse.success(
                    slot,
                    indexRequest.opType(),
                    new UpdateResponse(
                        new ShardId(indexRequest.index(), IndexMetadata.INDEX_UUID_NA_VALUE, 0),
                        id,
                        SequenceNumbers.UNASSIGNED_SEQ_NO,
                        SequenceNumbers.UNASSIGNED_PRIMARY_TERM,
                        indexRequest.version(),
                        DocWriteResponse.Result.NOOP
                    )
                )
            );
        }

        /**
         * Mark the document at the given slot in the bulk request as having failed in the ingest service.
         * @param slot the slot in the bulk request to mark as failed.
         * @param e the failure encountered.
         */
        synchronized void markItemAsFailed(int slot, Exception e) {
            IndexRequest indexRequest = getIndexWriteRequest(bulkRequest.requests().get(slot));
            // We hit a error during preprocessing a request, so we:
            // 1) Remember the request item slot from the bulk, so that when we're done processing all requests we know what failed
            // 2) Add a bulk item failure for this request
            // 3) Continue with the next request in the bulk.
            failedSlots.set(slot);
            BulkItemResponse.Failure failure = new BulkItemResponse.Failure(indexRequest.index(), indexRequest.id(), e);
            itemResponses.add(BulkItemResponse.failure(slot, indexRequest.opType(), failure));
        }

        /**
         * Mark the document at the given slot in the bulk request as having failed in the ingest service. The document will be redirected
         * to a data stream's failure store.
         * @param slot the slot in the bulk request to redirect.
         * @param targetIndexName the index that the document was targeting at the time of failure.
         * @param e the failure encountered.
         */
        public void markItemForFailureStore(int slot, String targetIndexName, Exception e) {
            if (DataStream.isFailureStoreEnabled() == false) {
                markItemAsFailed(slot, e);
            } else {
                IndexRequest indexRequest = getIndexWriteRequest(bulkRequest.requests().get(slot));
                if (indexRequest == null) {
                    // This is unlikely to happen ever since only index and update operations are considered for ingest, but if it does
                    // happen, attempt to trip an assertion. If running in production, be defensive: Mark it as failed as normal, and log
                    // the info for later debugging if needed.
                    assert false
                        : "Attempting to mark invalid write request type for failure store. Only IndexRequest or UpdateRequest allowed. "
                            + "type: ["
                            + bulkRequest.requests().get(slot).getClass().getName()
                            + "], index: ["
                            + targetIndexName
                            + "]";
                    markItemAsFailed(slot, e);
                    logger.debug(
                        () -> "Attempted to redirect an invalid write operation after ingest failure - type: ["
                            + bulkRequest.requests().get(slot).getClass().getName()
                            + "], index: ["
                            + targetIndexName
                            + "]"
                    );
                } else {
                    try {
                        IndexRequest errorDocument = FailureStoreDocument.transformFailedRequest(indexRequest, e, targetIndexName);
                        // This is a fresh index request! We need to do some preprocessing on it. If we do not, when this is returned to
                        // the bulk action, the action will see that it hasn't been processed by ingest yet and attempt to ingest it again.
                        errorDocument.isPipelineResolved(true);
                        errorDocument.setPipeline(IngestService.NOOP_PIPELINE_NAME);
                        errorDocument.setFinalPipeline(IngestService.NOOP_PIPELINE_NAME);
                        bulkRequest.requests.set(slot, errorDocument);
                    } catch (IOException ioException) {
                        // This is unlikely to happen because the conversion is so simple, but be defensive and attempt to report about it
                        // if we need the info later.
                        e.addSuppressed(ioException); // Prefer to return the original exception to the end user instead of this new one.
                        logger.debug(
                            () -> "Encountered exception while attempting to redirect a failed ingest operation: index ["
                                + targetIndexName
                                + "], source: ["
                                + indexRequest.source().utf8ToString()
                                + "]",
                            ioException
                        );
                        markItemAsFailed(slot, e);
                    }
                }
            }
        }
    }
}<|MERGE_RESOLUTION|>--- conflicted
+++ resolved
@@ -1198,12 +1198,6 @@
             }
         }
 
-<<<<<<< HEAD
-        /**
-         * Mark the document at the given slot in the bulk request as having been dropped by the ingest service.
-         * @param slot the slot in the bulk request to mark as dropped.
-         */
-=======
         private void assertResponsesAreCorrect(BulkItemResponse[] bulkResponses, BulkItemResponse[] allResponses) {
             // check for an empty intersection between the ids
             final Set<Integer> failedIds = itemResponses.stream().map(BulkItemResponse::getItemId).collect(Collectors.toSet());
@@ -1229,7 +1223,10 @@
             }
         }
 
->>>>>>> 6608a872
+        /**
+         * Mark the document at the given slot in the bulk request as having been dropped by the ingest service.
+         * @param slot the slot in the bulk request to mark as dropped.
+         */
         synchronized void markItemAsDropped(int slot) {
             IndexRequest indexRequest = getIndexWriteRequest(bulkRequest.requests().get(slot));
             failedSlots.set(slot);

/*
 * Licensed to Elasticsearch under one or more contributor
 * license agreements. See the NOTICE file distributed with
 * this work for additional information regarding copyright
 * ownership. Elasticsearch licenses this file to you under
 * the Apache License, Version 2.0 (the "License"); you may
 * not use this file except in compliance with the License.
 * You may obtain a copy of the License at
 *
 *    http://www.apache.org/licenses/LICENSE-2.0
 *
 * Unless required by applicable law or agreed to in writing,
 * software distributed under the License is distributed on an
 * "AS IS" BASIS, WITHOUT WARRANTIES OR CONDITIONS OF ANY
 * KIND, either express or implied.  See the License for the
 * specific language governing permissions and limitations
 * under the License.
 */

package org.elasticsearch.action.bulk;

import org.apache.logging.log4j.LogManager;
import org.apache.logging.log4j.Logger;
import org.apache.logging.log4j.message.ParameterizedMessage;
import org.apache.lucene.util.SparseFixedBitSet;
import org.elasticsearch.Assertions;
import org.elasticsearch.ElasticsearchParseException;
import org.elasticsearch.ExceptionsHelper;
import org.elasticsearch.ResourceAlreadyExistsException;
import org.elasticsearch.Version;
import org.elasticsearch.action.ActionListener;
import org.elasticsearch.action.ActionRunnable;
import org.elasticsearch.action.DocWriteRequest;
import org.elasticsearch.action.DocWriteResponse;
import org.elasticsearch.action.RoutingMissingException;
import org.elasticsearch.action.admin.indices.create.CreateIndexRequest;
import org.elasticsearch.action.admin.indices.create.CreateIndexResponse;
import org.elasticsearch.action.index.IndexRequest;
import org.elasticsearch.action.ingest.IngestActionForwarder;
import org.elasticsearch.action.support.ActionFilters;
import org.elasticsearch.action.support.AutoCreateIndex;
import org.elasticsearch.action.support.HandledTransportAction;
import org.elasticsearch.action.update.TransportUpdateAction;
import org.elasticsearch.action.update.UpdateRequest;
import org.elasticsearch.action.update.UpdateResponse;
import org.elasticsearch.client.node.NodeClient;
import org.elasticsearch.cluster.ClusterState;
import org.elasticsearch.cluster.ClusterStateObserver;
import org.elasticsearch.cluster.block.ClusterBlockException;
import org.elasticsearch.cluster.block.ClusterBlockLevel;
import org.elasticsearch.cluster.metadata.IndexAbstraction;
import org.elasticsearch.cluster.metadata.IndexMetadata;
import org.elasticsearch.cluster.metadata.IndexNameExpressionResolver;
import org.elasticsearch.cluster.metadata.IndexTemplateMetadata;
import org.elasticsearch.cluster.metadata.MappingMetadata;
import org.elasticsearch.cluster.metadata.Metadata;
import org.elasticsearch.cluster.metadata.MetadataIndexTemplateService;
import org.elasticsearch.cluster.service.ClusterService;
import org.elasticsearch.common.inject.Inject;
import org.elasticsearch.common.settings.Settings;
import org.elasticsearch.common.unit.TimeValue;
import org.elasticsearch.common.util.concurrent.AbstractRunnable;
import org.elasticsearch.common.util.concurrent.AtomicArray;
import org.elasticsearch.index.Index;
import org.elasticsearch.index.IndexNotFoundException;
import org.elasticsearch.index.IndexSettings;
import org.elasticsearch.index.VersionType;
import org.elasticsearch.index.seqno.SequenceNumbers;
import org.elasticsearch.index.shard.ShardId;
import org.elasticsearch.indices.IndexClosedException;
import org.elasticsearch.ingest.IngestService;
import org.elasticsearch.node.NodeClosedException;
import org.elasticsearch.tasks.Task;
import org.elasticsearch.threadpool.ThreadPool;
import org.elasticsearch.transport.TransportService;

import java.util.ArrayList;
import java.util.HashMap;
import java.util.HashSet;
import java.util.Iterator;
import java.util.List;
import java.util.Map;
import java.util.Objects;
import java.util.Set;
import java.util.concurrent.TimeUnit;
import java.util.concurrent.atomic.AtomicInteger;
import java.util.concurrent.atomic.AtomicIntegerArray;
import java.util.function.LongSupplier;
import java.util.stream.Collectors;

import static java.util.Collections.emptyMap;

/**
 * Groups bulk request items by shard, optionally creating non-existent indices and
 * delegates to {@link TransportShardBulkAction} for shard-level bulk execution
 */
public class TransportBulkAction extends HandledTransportAction<BulkRequest, BulkResponse> {

    private static final Logger logger = LogManager.getLogger(TransportBulkAction.class);

    private final ThreadPool threadPool;
    private final AutoCreateIndex autoCreateIndex;
    private final ClusterService clusterService;
    private final IngestService ingestService;
    private final LongSupplier relativeTimeProvider;
    private final IngestActionForwarder ingestForwarder;
    private final NodeClient client;
    private final IndexNameExpressionResolver indexNameExpressionResolver;
    private static final String DROPPED_ITEM_WITH_AUTO_GENERATED_ID = "auto-generated";

    @Inject
    public TransportBulkAction(ThreadPool threadPool, TransportService transportService,
                               ClusterService clusterService, IngestService ingestService,
                               NodeClient client, ActionFilters actionFilters, IndexNameExpressionResolver indexNameExpressionResolver,
                               AutoCreateIndex autoCreateIndex) {
        this(threadPool, transportService, clusterService, ingestService, client, actionFilters,
            indexNameExpressionResolver, autoCreateIndex, System::nanoTime);
    }

    public TransportBulkAction(ThreadPool threadPool, TransportService transportService,
                               ClusterService clusterService, IngestService ingestService,
                               NodeClient client, ActionFilters actionFilters, IndexNameExpressionResolver indexNameExpressionResolver,
                               AutoCreateIndex autoCreateIndex, LongSupplier relativeTimeProvider) {
        super(BulkAction.NAME, transportService, actionFilters, BulkRequest::new, ThreadPool.Names.WRITE);
        Objects.requireNonNull(relativeTimeProvider);
        this.threadPool = threadPool;
        this.clusterService = clusterService;
        this.ingestService = ingestService;
        this.autoCreateIndex = autoCreateIndex;
        this.relativeTimeProvider = relativeTimeProvider;
        this.ingestForwarder = new IngestActionForwarder(transportService);
        this.client = client;
        this.indexNameExpressionResolver = indexNameExpressionResolver;
        clusterService.addStateApplier(this.ingestForwarder);
    }

    /**
     * Retrieves the {@link IndexRequest} from the provided {@link DocWriteRequest} for index or upsert actions.  Upserts are
     * modeled as {@link IndexRequest} inside the {@link UpdateRequest}. Ignores {@link org.elasticsearch.action.delete.DeleteRequest}'s
     *
     * @param docWriteRequest The request to find the {@link IndexRequest}
     * @return the found {@link IndexRequest} or {@code null} if one can not be found.
     */
    public static IndexRequest getIndexWriteRequest(DocWriteRequest docWriteRequest) {
        IndexRequest indexRequest = null;
        if (docWriteRequest instanceof IndexRequest) {
            indexRequest = (IndexRequest) docWriteRequest;
        } else if (docWriteRequest instanceof UpdateRequest) {
            UpdateRequest updateRequest = (UpdateRequest) docWriteRequest;
            indexRequest = updateRequest.docAsUpsert() ? updateRequest.doc() : updateRequest.upsertRequest();
        }
        return indexRequest;
    }

    @Override
    protected void doExecute(Task task, BulkRequest bulkRequest, ActionListener<BulkResponse> listener) {
        final long startTime = relativeTime();
        final AtomicArray<BulkItemResponse> responses = new AtomicArray<>(bulkRequest.requests.size());

        boolean hasIndexRequestsWithPipelines = false;
        final Metadata metadata = clusterService.state().getMetadata();
        final Version minNodeVersion = clusterService.state().getNodes().getMinNodeVersion();
        for (DocWriteRequest<?> actionRequest : bulkRequest.requests) {
            IndexRequest indexRequest = getIndexWriteRequest(actionRequest);
            if (indexRequest != null) {
                // Each index request needs to be evaluated, because this method also modifies the IndexRequest
                boolean preferV2Templates = bulkRequest.preferV2Templates() == null ?
                    IndexMetadata.PREFER_V2_TEMPLATES_SETTING.getDefault(Settings.EMPTY) : bulkRequest.preferV2Templates();
                boolean indexRequestHasPipeline = resolvePipelines(actionRequest, indexRequest, preferV2Templates, metadata);
                hasIndexRequestsWithPipelines |= indexRequestHasPipeline;
            }

            if (actionRequest instanceof IndexRequest) {
                IndexRequest ir = (IndexRequest) actionRequest;
                ir.checkAutoIdWithOpTypeCreateSupportedByVersion(minNodeVersion);
                if (ir.getAutoGeneratedTimestamp() != IndexRequest.UNSET_AUTO_GENERATED_TIMESTAMP) {
                    throw new IllegalArgumentException("autoGeneratedTimestamp should not be set externally");
                }
            }
        }

        if (hasIndexRequestsWithPipelines) {
            // this method (doExecute) will be called again, but with the bulk requests updated from the ingest node processing but
            // also with IngestService.NOOP_PIPELINE_NAME on each request. This ensures that this on the second time through this method,
            // this path is never taken.
            try {
                if (Assertions.ENABLED) {
                    final boolean arePipelinesResolved = bulkRequest.requests()
                        .stream()
                        .map(TransportBulkAction::getIndexWriteRequest)
                        .filter(Objects::nonNull)
                        .allMatch(IndexRequest::isPipelineResolved);
                    assert arePipelinesResolved : bulkRequest;
                }
                if (clusterService.localNode().isIngestNode()) {
                    processBulkIndexIngestRequest(task, bulkRequest, listener);
                } else {
                    ingestForwarder.forwardIngestRequest(BulkAction.INSTANCE, bulkRequest, listener);
                }
            } catch (Exception e) {
                listener.onFailure(e);
            }
            return;
        }

        if (needToCheck()) {
            // Attempt to create all the indices that we're going to need during the bulk before we start.
            // Step 1: collect all the indices in the request
            final Set<String> indices = bulkRequest.requests.stream()
                    // delete requests should not attempt to create the index (if the index does not
                    // exists), unless an external versioning is used
                .filter(request -> request.opType() != DocWriteRequest.OpType.DELETE
                        || request.versionType() == VersionType.EXTERNAL
                        || request.versionType() == VersionType.EXTERNAL_GTE)
                .map(DocWriteRequest::index)
                .collect(Collectors.toSet());
            /* Step 2: filter that to indices that don't exist and we can create. At the same time build a map of indices we can't create
             * that we'll use when we try to run the requests. */
            final Map<String, IndexNotFoundException> indicesThatCannotBeCreated = new HashMap<>();
            Set<String> autoCreateIndices = new HashSet<>();
            ClusterState state = clusterService.state();
            for (String index : indices) {
                boolean shouldAutoCreate;
                try {
                    shouldAutoCreate = shouldAutoCreate(index, state);
                } catch (IndexNotFoundException e) {
                    shouldAutoCreate = false;
                    indicesThatCannotBeCreated.put(index, e);
                }
                if (shouldAutoCreate) {
                    autoCreateIndices.add(index);
                }
            }
            // Step 3: create all the indices that are missing, if there are any missing. start the bulk after all the creates come back.
            if (autoCreateIndices.isEmpty()) {
                executeBulk(task, bulkRequest, startTime, listener, responses, indicesThatCannotBeCreated);
            } else {
                final AtomicInteger counter = new AtomicInteger(autoCreateIndices.size());
                for (String index : autoCreateIndices) {
                    createIndex(index, bulkRequest.preferV2Templates(), bulkRequest.timeout(), new ActionListener<>() {
                        @Override
                        public void onResponse(CreateIndexResponse result) {
                            if (counter.decrementAndGet() == 0) {
                                threadPool.executor(ThreadPool.Names.WRITE).execute(
                                    () -> executeBulk(task, bulkRequest, startTime, listener, responses, indicesThatCannotBeCreated));
                            }
                        }

                        @Override
                        public void onFailure(Exception e) {
                            if (!(ExceptionsHelper.unwrapCause(e) instanceof ResourceAlreadyExistsException)) {
                                // fail all requests involving this index, if create didn't work
                                for (int i = 0; i < bulkRequest.requests.size(); i++) {
                                    DocWriteRequest<?> request = bulkRequest.requests.get(i);
                                    if (request != null && setResponseFailureIfIndexMatches(responses, i, request, index, e)) {
                                        bulkRequest.requests.set(i, null);
                                    }
                                }
                            }
                            if (counter.decrementAndGet() == 0) {
                                executeBulk(task, bulkRequest, startTime, ActionListener.wrap(listener::onResponse, inner -> {
                                    inner.addSuppressed(e);
                                    listener.onFailure(inner);
                                }), responses, indicesThatCannotBeCreated);
                            }
                        }
                    });
                }
            }
        } else {
            executeBulk(task, bulkRequest, startTime, listener, responses, emptyMap());
        }
    }

    static boolean resolvePipelines(final DocWriteRequest<?> originalRequest, final IndexRequest indexRequest,
                                    final boolean preferV2Templates, final Metadata metadata) {
        if (indexRequest.isPipelineResolved() == false) {
            final String requestPipeline = indexRequest.getPipeline();
            indexRequest.setPipeline(IngestService.NOOP_PIPELINE_NAME);
            indexRequest.setFinalPipeline(IngestService.NOOP_PIPELINE_NAME);
            String defaultPipeline = null;
            String finalPipeline = null;
            // start to look for default or final pipelines via settings found in the index meta data
            IndexMetadata indexMetadata = metadata.indices().get(originalRequest.index());
            // check the alias for the index request (this is how normal index requests are modeled)
            if (indexMetadata == null && indexRequest.index() != null) {
                IndexAbstraction indexAbstraction = metadata.getIndicesLookup().get(indexRequest.index());
                if (indexAbstraction != null) {
                    indexMetadata = indexAbstraction.getWriteIndex();
                }
            }
            // check the alias for the action request (this is how upserts are modeled)
            if (indexMetadata == null && originalRequest.index() != null) {
                IndexAbstraction indexAbstraction = metadata.getIndicesLookup().get(originalRequest.index());
                if (indexAbstraction != null) {
                    indexMetadata = indexAbstraction.getWriteIndex();
                }
            }
            if (indexMetadata != null) {
                final Settings indexSettings = indexMetadata.getSettings();
                if (IndexSettings.DEFAULT_PIPELINE.exists(indexSettings)) {
                    // find the default pipeline if one is defined from an existing index setting
                    defaultPipeline = IndexSettings.DEFAULT_PIPELINE.get(indexSettings);
                    indexRequest.setPipeline(defaultPipeline);
                }
                if (IndexSettings.FINAL_PIPELINE.exists(indexSettings)) {
                    // find the final pipeline if one is defined from an existing index setting
                    finalPipeline = IndexSettings.FINAL_PIPELINE.get(indexSettings);
                    indexRequest.setFinalPipeline(finalPipeline);
                }
            } else if (indexRequest.index() != null) {
                // the index does not exist yet (and this is a valid request), so match index
                // templates to look for pipelines in either a matching V2 template (which takes
                // precedence), or if a V2 template does not match, any V1 templates
<<<<<<< HEAD
                String v2Template = MetadataIndexTemplateService.findV2Template(metadata, indexRequest.index(), null);
                if (v2Template != null && preferV2Templates) {
=======
                String v2Template = MetadataIndexTemplateService.findV2Template(metadata, indexRequest.index(), false);
                if (v2Template != null) {
>>>>>>> c5b923af
                    Settings settings = MetadataIndexTemplateService.resolveSettings(metadata, v2Template);
                    if (defaultPipeline == null && IndexSettings.DEFAULT_PIPELINE.exists(settings)) {
                        defaultPipeline = IndexSettings.DEFAULT_PIPELINE.get(settings);
                        // we can not break in case a lower-order template has a final pipeline that we need to collect
                    }
                    if (finalPipeline == null && IndexSettings.FINAL_PIPELINE.exists(settings)) {
                        finalPipeline = IndexSettings.FINAL_PIPELINE.get(settings);
                        // we can not break in case a lower-order template has a default pipeline that we need to collect
                    }
                    indexRequest.setPipeline(Objects.requireNonNullElse(defaultPipeline, IngestService.NOOP_PIPELINE_NAME));
                    indexRequest.setFinalPipeline(Objects.requireNonNullElse(finalPipeline, IngestService.NOOP_PIPELINE_NAME));
                } else {
                    List<IndexTemplateMetadata> templates =
                            MetadataIndexTemplateService.findV1Templates(metadata, indexRequest.index(), null);
                    assert (templates != null);
                    // order of templates are highest order first
                    for (final IndexTemplateMetadata template : templates) {
                        final Settings settings = template.settings();
                        if (defaultPipeline == null && IndexSettings.DEFAULT_PIPELINE.exists(settings)) {
                            defaultPipeline = IndexSettings.DEFAULT_PIPELINE.get(settings);
                            // we can not break in case a lower-order template has a final pipeline that we need to collect
                        }
                        if (finalPipeline == null && IndexSettings.FINAL_PIPELINE.exists(settings)) {
                            finalPipeline = IndexSettings.FINAL_PIPELINE.get(settings);
                            // we can not break in case a lower-order template has a default pipeline that we need to collect
                        }
                        if (defaultPipeline != null && finalPipeline != null) {
                            // we can break if we have already collected a default and final pipeline
                            break;
                        }
                    }
                    indexRequest.setPipeline(Objects.requireNonNullElse(defaultPipeline, IngestService.NOOP_PIPELINE_NAME));
                    indexRequest.setFinalPipeline(Objects.requireNonNullElse(finalPipeline, IngestService.NOOP_PIPELINE_NAME));
                }
            }

            if (requestPipeline != null) {
                indexRequest.setPipeline(requestPipeline);
            }

            /*
             * We have to track whether or not the pipeline for this request has already been resolved. It can happen that the
             * pipeline for this request has already been derived yet we execute this loop again. That occurs if the bulk request
             * has been forwarded by a non-ingest coordinating node to an ingest node. In this case, the coordinating node will have
             * already resolved the pipeline for this request. It is important that we are able to distinguish this situation as we
             * can not double-resolve the pipeline because we will not be able to distinguish the case of the pipeline having been
             * set from a request pipeline parameter versus having been set by the resolution. We need to be able to distinguish
             * these cases as we need to reject the request if the pipeline was set by a required pipeline and there is a request
             * pipeline parameter too.
             */
            indexRequest.isPipelineResolved(true);
        }


        // return whether this index request has a pipeline
        return IngestService.NOOP_PIPELINE_NAME.equals(indexRequest.getPipeline()) == false
            || IngestService.NOOP_PIPELINE_NAME.equals(indexRequest.getFinalPipeline()) == false;
    }

    boolean needToCheck() {
        return autoCreateIndex.needToCheck();
    }

    boolean shouldAutoCreate(String index, ClusterState state) {
        return autoCreateIndex.shouldAutoCreate(index, state);
    }

    void createIndex(String index, Boolean preferV2Templates, TimeValue timeout, ActionListener<CreateIndexResponse> listener) {
        CreateIndexRequest createIndexRequest = new CreateIndexRequest();
        createIndexRequest.index(index);
        createIndexRequest.cause("auto(bulk api)");
        createIndexRequest.masterNodeTimeout(timeout);
        createIndexRequest.preferV2Templates(preferV2Templates);
        client.admin().indices().create(createIndexRequest, listener);
    }

    private boolean setResponseFailureIfIndexMatches(AtomicArray<BulkItemResponse> responses, int idx, DocWriteRequest<?> request,
                                                     String index, Exception e) {
        if (index.equals(request.index())) {
            responses.set(idx, new BulkItemResponse(idx, request.opType(), new BulkItemResponse.Failure(request.index(),
                request.id(), e)));
            return true;
        }
        return false;
    }

    private long buildTookInMillis(long startTimeNanos) {
        return TimeUnit.NANOSECONDS.toMillis(relativeTime() - startTimeNanos);
    }

    /**
     * retries on retryable cluster blocks, resolves item requests,
     * constructs shard bulk requests and delegates execution to shard bulk action
     * */
    private final class BulkOperation extends ActionRunnable<BulkResponse> {
        private final Task task;
        private final BulkRequest bulkRequest;
        private final AtomicArray<BulkItemResponse> responses;
        private final long startTimeNanos;
        private final ClusterStateObserver observer;
        private final Map<String, IndexNotFoundException> indicesThatCannotBeCreated;

        BulkOperation(Task task, BulkRequest bulkRequest, ActionListener<BulkResponse> listener, AtomicArray<BulkItemResponse> responses,
                long startTimeNanos, Map<String, IndexNotFoundException> indicesThatCannotBeCreated) {
            super(listener);
            this.task = task;
            this.bulkRequest = bulkRequest;
            this.responses = responses;
            this.startTimeNanos = startTimeNanos;
            this.indicesThatCannotBeCreated = indicesThatCannotBeCreated;
            this.observer = new ClusterStateObserver(clusterService, bulkRequest.timeout(), logger, threadPool.getThreadContext());
        }

        @Override
        protected void doRun() {
            final ClusterState clusterState = observer.setAndGetObservedState();
            if (handleBlockExceptions(clusterState)) {
                return;
            }
            final ConcreteIndices concreteIndices = new ConcreteIndices(clusterState, indexNameExpressionResolver);
            Metadata metadata = clusterState.metadata();
            for (int i = 0; i < bulkRequest.requests.size(); i++) {
                DocWriteRequest<?> docWriteRequest = bulkRequest.requests.get(i);
                //the request can only be null because we set it to null in the previous step, so it gets ignored
                if (docWriteRequest == null) {
                    continue;
                }
                if (addFailureIfIndexIsUnavailable(docWriteRequest, i, concreteIndices, metadata)) {
                    continue;
                }
                Index concreteIndex = concreteIndices.resolveIfAbsent(docWriteRequest);
                try {
                    switch (docWriteRequest.opType()) {
                        case CREATE:
                        case INDEX:
                            IndexRequest indexRequest = (IndexRequest) docWriteRequest;
                            final IndexMetadata indexMetadata = metadata.index(concreteIndex);
                            MappingMetadata mappingMd = indexMetadata.mapping();
                            Version indexCreated = indexMetadata.getCreationVersion();
                            indexRequest.resolveRouting(metadata);
                            indexRequest.process(indexCreated, mappingMd, concreteIndex.getName());
                            break;
                        case UPDATE:
                            TransportUpdateAction.resolveAndValidateRouting(metadata, concreteIndex.getName(),
                                (UpdateRequest) docWriteRequest);
                            break;
                        case DELETE:
                            docWriteRequest.routing(metadata.resolveWriteIndexRouting(docWriteRequest.routing(), docWriteRequest.index()));
                            // check if routing is required, if so, throw error if routing wasn't specified
                            if (docWriteRequest.routing() == null && metadata.routingRequired(concreteIndex.getName())) {
                                throw new RoutingMissingException(concreteIndex.getName(), docWriteRequest.id());
                            }
                            break;
                        default: throw new AssertionError("request type not supported: [" + docWriteRequest.opType() + "]");
                    }
                } catch (ElasticsearchParseException | IllegalArgumentException | RoutingMissingException e) {
                    BulkItemResponse.Failure failure = new BulkItemResponse.Failure(concreteIndex.getName(),
                        docWriteRequest.id(), e);
                    BulkItemResponse bulkItemResponse = new BulkItemResponse(i, docWriteRequest.opType(), failure);
                    responses.set(i, bulkItemResponse);
                    // make sure the request gets never processed again
                    bulkRequest.requests.set(i, null);
                }
            }

            // first, go over all the requests and create a ShardId -> Operations mapping
            Map<ShardId, List<BulkItemRequest>> requestsByShard = new HashMap<>();
            for (int i = 0; i < bulkRequest.requests.size(); i++) {
                DocWriteRequest<?> request = bulkRequest.requests.get(i);
                if (request == null) {
                    continue;
                }
                String concreteIndex = concreteIndices.getConcreteIndex(request.index()).getName();
                ShardId shardId = clusterService.operationRouting().indexShards(clusterState, concreteIndex, request.id(),
                    request.routing()).shardId();
                List<BulkItemRequest> shardRequests = requestsByShard.computeIfAbsent(shardId, shard -> new ArrayList<>());
                shardRequests.add(new BulkItemRequest(i, request));
            }

            if (requestsByShard.isEmpty()) {
                listener.onResponse(new BulkResponse(responses.toArray(new BulkItemResponse[responses.length()]),
                    buildTookInMillis(startTimeNanos)));
                return;
            }

            final AtomicInteger counter = new AtomicInteger(requestsByShard.size());
            String nodeId = clusterService.localNode().getId();
            for (Map.Entry<ShardId, List<BulkItemRequest>> entry : requestsByShard.entrySet()) {
                final ShardId shardId = entry.getKey();
                final List<BulkItemRequest> requests = entry.getValue();
                BulkShardRequest bulkShardRequest = new BulkShardRequest(shardId, bulkRequest.getRefreshPolicy(),
                        requests.toArray(new BulkItemRequest[requests.size()]));
                bulkShardRequest.waitForActiveShards(bulkRequest.waitForActiveShards());
                bulkShardRequest.timeout(bulkRequest.timeout());
                bulkShardRequest.routedBasedOnClusterVersion(clusterState.version());
                if (task != null) {
                    bulkShardRequest.setParentTask(nodeId, task.getId());
                }
                client.executeLocally(TransportShardBulkAction.TYPE, bulkShardRequest, new ActionListener<>() {
                    @Override
                    public void onResponse(BulkShardResponse bulkShardResponse) {
                        for (BulkItemResponse bulkItemResponse : bulkShardResponse.getResponses()) {
                            // we may have no response if item failed
                            if (bulkItemResponse.getResponse() != null) {
                                bulkItemResponse.getResponse().setShardInfo(bulkShardResponse.getShardInfo());
                            }
                            responses.set(bulkItemResponse.getItemId(), bulkItemResponse);
                        }
                        if (counter.decrementAndGet() == 0) {
                            finishHim();
                        }
                    }

                    @Override
                    public void onFailure(Exception e) {
                        // create failures for all relevant requests
                        for (BulkItemRequest request : requests) {
                            final String indexName = concreteIndices.getConcreteIndex(request.index()).getName();
                            DocWriteRequest<?> docWriteRequest = request.request();
                            responses.set(request.id(), new BulkItemResponse(request.id(), docWriteRequest.opType(),
                                    new BulkItemResponse.Failure(indexName, docWriteRequest.id(), e)));
                        }
                        if (counter.decrementAndGet() == 0) {
                            finishHim();
                        }
                    }

                    private void finishHim() {
                        listener.onResponse(new BulkResponse(responses.toArray(new BulkItemResponse[responses.length()]),
                            buildTookInMillis(startTimeNanos)));
                    }
                });
            }
        }

        private boolean handleBlockExceptions(ClusterState state) {
            ClusterBlockException blockException = state.blocks().globalBlockedException(ClusterBlockLevel.WRITE);
            if (blockException != null) {
                if (blockException.retryable()) {
                    logger.trace("cluster is blocked, scheduling a retry", blockException);
                    retry(blockException);
                } else {
                    onFailure(blockException);
                }
                return true;
            }
            return false;
        }

        void retry(Exception failure) {
            assert failure != null;
            if (observer.isTimedOut()) {
                // we running as a last attempt after a timeout has happened. don't retry
                onFailure(failure);
                return;
            }
            observer.waitForNextChange(new ClusterStateObserver.Listener() {
                @Override
                public void onNewClusterState(ClusterState state) {
                    run();
                }

                @Override
                public void onClusterServiceClose() {
                    onFailure(new NodeClosedException(clusterService.localNode()));
                }

                @Override
                public void onTimeout(TimeValue timeout) {
                    // Try one more time...
                    run();
                }
            });
        }

        private boolean addFailureIfIndexIsUnavailable(DocWriteRequest<?> request, int idx, final ConcreteIndices concreteIndices,
                final Metadata metadata) {
            IndexNotFoundException cannotCreate = indicesThatCannotBeCreated.get(request.index());
            if (cannotCreate != null) {
                addFailure(request, idx, cannotCreate);
                return true;
            }
            Index concreteIndex = concreteIndices.getConcreteIndex(request.index());
            if (concreteIndex == null) {
                try {
                    concreteIndex = concreteIndices.resolveIfAbsent(request);
                } catch (IndexClosedException | IndexNotFoundException ex) {
                    addFailure(request, idx, ex);
                    return true;
                }
            }
            IndexMetadata indexMetadata = metadata.getIndexSafe(concreteIndex);
            if (indexMetadata.getState() == IndexMetadata.State.CLOSE) {
                addFailure(request, idx, new IndexClosedException(concreteIndex));
                return true;
            }
            return false;
        }

        private void addFailure(DocWriteRequest<?> request, int idx, Exception unavailableException) {
            BulkItemResponse.Failure failure = new BulkItemResponse.Failure(request.index(), request.id(),
                    unavailableException);
            BulkItemResponse bulkItemResponse = new BulkItemResponse(idx, request.opType(), failure);
            responses.set(idx, bulkItemResponse);
            // make sure the request gets never processed again
            bulkRequest.requests.set(idx, null);
        }
    }

    void executeBulk(Task task, final BulkRequest bulkRequest, final long startTimeNanos, final ActionListener<BulkResponse> listener,
            final AtomicArray<BulkItemResponse> responses, Map<String, IndexNotFoundException> indicesThatCannotBeCreated) {
        new BulkOperation(task, bulkRequest, listener, responses, startTimeNanos, indicesThatCannotBeCreated).run();
    }

    private static class ConcreteIndices  {
        private final ClusterState state;
        private final IndexNameExpressionResolver indexNameExpressionResolver;
        private final Map<String, Index> indices = new HashMap<>();

        ConcreteIndices(ClusterState state, IndexNameExpressionResolver indexNameExpressionResolver) {
            this.state = state;
            this.indexNameExpressionResolver = indexNameExpressionResolver;
        }

        Index getConcreteIndex(String indexOrAlias) {
            return indices.get(indexOrAlias);
        }

        Index resolveIfAbsent(DocWriteRequest<?> request) {
            Index concreteIndex = indices.get(request.index());
            if (concreteIndex == null) {
                concreteIndex = indexNameExpressionResolver.concreteWriteIndex(state, request);
                indices.put(request.index(), concreteIndex);
            }
            return concreteIndex;
        }
    }

    private long relativeTime() {
        return relativeTimeProvider.getAsLong();
    }

    private void processBulkIndexIngestRequest(Task task, BulkRequest original, ActionListener<BulkResponse> listener) {
        final long ingestStartTimeInNanos = System.nanoTime();
        final BulkRequestModifier bulkRequestModifier = new BulkRequestModifier(original);
        ingestService.executeBulkRequest(
            original.numberOfActions(),
            () -> bulkRequestModifier,
            bulkRequestModifier::markItemAsFailed,
            (originalThread, exception) -> {
                if (exception != null) {
                    logger.debug("failed to execute pipeline for a bulk request", exception);
                    listener.onFailure(exception);
                } else {
                    long ingestTookInMillis = TimeUnit.NANOSECONDS.toMillis(System.nanoTime() - ingestStartTimeInNanos);
                    BulkRequest bulkRequest = bulkRequestModifier.getBulkRequest();
                    ActionListener<BulkResponse> actionListener = bulkRequestModifier.wrapActionListenerIfNeeded(ingestTookInMillis,
                        listener);
                    if (bulkRequest.requests().isEmpty()) {
                        // at this stage, the transport bulk action can't deal with a bulk request with no requests,
                        // so we stop and send an empty response back to the client.
                        // (this will happen if pre-processing all items in the bulk failed)
                        actionListener.onResponse(new BulkResponse(new BulkItemResponse[0], 0));
                    } else {
                        // If a processor went async and returned a response on a different thread then
                        // before we continue the bulk request we should fork back on a write thread:
                        if (originalThread == Thread.currentThread()) {
                            assert Thread.currentThread().getName().contains(ThreadPool.Names.WRITE);
                            doExecute(task, bulkRequest, actionListener);
                        } else {
                            threadPool.executor(ThreadPool.Names.WRITE).execute(new AbstractRunnable() {
                                @Override
                                public void onFailure(Exception e) {
                                    listener.onFailure(e);
                                }

                                @Override
                                protected void doRun() throws Exception {
                                    doExecute(task, bulkRequest, actionListener);
                                }

                                @Override
                                public boolean isForceExecution() {
                                    // If we fork back to a write thread we **not** should fail, because tp queue is full.
                                    // (Otherwise the work done during ingest will be lost)
                                    // It is okay to force execution here. Throttling of write requests happens prior to
                                    // ingest when a node receives a bulk request.
                                    return true;
                                }
                            });
                        }
                    }
                }
            },
            bulkRequestModifier::markItemAsDropped
        );
    }

    static final class BulkRequestModifier implements Iterator<DocWriteRequest<?>> {

        private static final Logger logger = LogManager.getLogger(BulkRequestModifier.class);

        final BulkRequest bulkRequest;
        final SparseFixedBitSet failedSlots;
        final List<BulkItemResponse> itemResponses;
        final AtomicIntegerArray originalSlots;

        volatile int currentSlot = -1;

        BulkRequestModifier(BulkRequest bulkRequest) {
            this.bulkRequest = bulkRequest;
            this.failedSlots = new SparseFixedBitSet(bulkRequest.requests().size());
            this.itemResponses = new ArrayList<>(bulkRequest.requests().size());
            this.originalSlots = new AtomicIntegerArray(bulkRequest.requests().size()); // oversize, but that's ok
        }

        @Override
        public DocWriteRequest<?> next() {
            return bulkRequest.requests().get(++currentSlot);
        }

        @Override
        public boolean hasNext() {
            return (currentSlot + 1) < bulkRequest.requests().size();
        }

        BulkRequest getBulkRequest() {
            if (itemResponses.isEmpty()) {
                return bulkRequest;
            } else {
                BulkRequest modifiedBulkRequest = new BulkRequest();
                modifiedBulkRequest.setRefreshPolicy(bulkRequest.getRefreshPolicy());
                modifiedBulkRequest.waitForActiveShards(bulkRequest.waitForActiveShards());
                modifiedBulkRequest.timeout(bulkRequest.timeout());

                int slot = 0;
                List<DocWriteRequest<?>> requests = bulkRequest.requests();
                for (int i = 0; i < requests.size(); i++) {
                    DocWriteRequest<?> request = requests.get(i);
                    if (failedSlots.get(i) == false) {
                        modifiedBulkRequest.add(request);
                        originalSlots.set(slot++, i);
                    }
                }
                return modifiedBulkRequest;
            }
        }

        ActionListener<BulkResponse> wrapActionListenerIfNeeded(long ingestTookInMillis, ActionListener<BulkResponse> actionListener) {
            if (itemResponses.isEmpty()) {
                return ActionListener.map(actionListener,
                    response -> new BulkResponse(response.getItems(), response.getTook().getMillis(), ingestTookInMillis));
            } else {
                return ActionListener.delegateFailure(actionListener, (delegatedListener, response) -> {
                    BulkItemResponse[] items = response.getItems();
                    for (int i = 0; i < items.length; i++) {
                        itemResponses.add(originalSlots.get(i), response.getItems()[i]);
                    }
                    delegatedListener.onResponse(
                        new BulkResponse(
                            itemResponses.toArray(new BulkItemResponse[0]), response.getTook().getMillis(), ingestTookInMillis));
                });
            }
        }

        synchronized void markItemAsDropped(int slot) {
            IndexRequest indexRequest = getIndexWriteRequest(bulkRequest.requests().get(slot));
            failedSlots.set(slot);
            final String id = indexRequest.id() == null ? DROPPED_ITEM_WITH_AUTO_GENERATED_ID : indexRequest.id();
            itemResponses.add(
                new BulkItemResponse(slot, indexRequest.opType(),
                    new UpdateResponse(
                        new ShardId(indexRequest.index(), IndexMetadata.INDEX_UUID_NA_VALUE, 0),
                        id, SequenceNumbers.UNASSIGNED_SEQ_NO, SequenceNumbers.UNASSIGNED_PRIMARY_TERM,
                        indexRequest.version(), DocWriteResponse.Result.NOOP
                    )
                )
            );
        }

        synchronized void markItemAsFailed(int slot, Exception e) {
            IndexRequest indexRequest = getIndexWriteRequest(bulkRequest.requests().get(slot));
            logger.debug(() -> new ParameterizedMessage("failed to execute pipeline [{}] for document [{}/{}]",
                indexRequest.getPipeline(), indexRequest.index(), indexRequest.id()), e);

            // We hit a error during preprocessing a request, so we:
            // 1) Remember the request item slot from the bulk, so that we're done processing all requests we know what failed
            // 2) Add a bulk item failure for this request
            // 3) Continue with the next request in the bulk.
            failedSlots.set(slot);
            BulkItemResponse.Failure failure = new BulkItemResponse.Failure(indexRequest.index(), indexRequest.id(), e);
            itemResponses.add(new BulkItemResponse(slot, indexRequest.opType(), failure));
        }

    }
}<|MERGE_RESOLUTION|>--- conflicted
+++ resolved
@@ -312,13 +312,8 @@
                 // the index does not exist yet (and this is a valid request), so match index
                 // templates to look for pipelines in either a matching V2 template (which takes
                 // precedence), or if a V2 template does not match, any V1 templates
-<<<<<<< HEAD
-                String v2Template = MetadataIndexTemplateService.findV2Template(metadata, indexRequest.index(), null);
+                String v2Template = MetadataIndexTemplateService.findV2Template(metadata, indexRequest.index(), false);
                 if (v2Template != null && preferV2Templates) {
-=======
-                String v2Template = MetadataIndexTemplateService.findV2Template(metadata, indexRequest.index(), false);
-                if (v2Template != null) {
->>>>>>> c5b923af
                     Settings settings = MetadataIndexTemplateService.resolveSettings(metadata, v2Template);
                     if (defaultPipeline == null && IndexSettings.DEFAULT_PIPELINE.exists(settings)) {
                         defaultPipeline = IndexSettings.DEFAULT_PIPELINE.get(settings);

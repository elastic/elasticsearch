--- conflicted
+++ resolved
@@ -319,25 +319,12 @@
                 }
             }
             // Determine which data streams and failure stores need to be rolled over.
-<<<<<<< HEAD
-            if (lazyRolloverFeature) {
-                DataStream dataStream = state.metadata().dataStreams().get(request.index());
-                if (dataStream != null) {
-                    if (writeToFailureStore == false && dataStream.getDataComponent().isRolloverOnWrite()) {
-                        dataStreamsToBeRolledOver.add(request.index());
-                    } else if (lazyRolloverFailureStoreFeature
-                        && writeToFailureStore
-                        && dataStream.getFailureComponent().isRolloverOnWrite()) {
-                            failureStoresToBeRolledOver.add(request.index());
-                        }
-=======
             DataStream dataStream = state.metadata().dataStreams().get(request.index());
             if (dataStream != null) {
-                if (writeToFailureStore == false && dataStream.getBackingIndices().isRolloverOnWrite()) {
+                if (writeToFailureStore == false && dataStream.getDataComponent().isRolloverOnWrite()) {
                     dataStreamsToBeRolledOver.add(request.index());
-                } else if (lazyRolloverFailureStoreFeature && writeToFailureStore && dataStream.getFailureIndices().isRolloverOnWrite()) {
+                } else if (lazyRolloverFailureStoreFeature && writeToFailureStore && dataStream.getFailureComponent().isRolloverOnWrite()) {
                     failureStoresToBeRolledOver.add(request.index());
->>>>>>> d19f3d37
                 }
             }
 

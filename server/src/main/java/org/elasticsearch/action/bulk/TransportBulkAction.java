/*
 * Licensed to Elasticsearch under one or more contributor
 * license agreements. See the NOTICE file distributed with
 * this work for additional information regarding copyright
 * ownership. Elasticsearch licenses this file to you under
 * the Apache License, Version 2.0 (the "License"); you may
 * not use this file except in compliance with the License.
 * You may obtain a copy of the License at
 *
 *    http://www.apache.org/licenses/LICENSE-2.0
 *
 * Unless required by applicable law or agreed to in writing,
 * software distributed under the License is distributed on an
 * "AS IS" BASIS, WITHOUT WARRANTIES OR CONDITIONS OF ANY
 * KIND, either express or implied.  See the License for the
 * specific language governing permissions and limitations
 * under the License.
 */

package org.elasticsearch.action.bulk;

import org.apache.logging.log4j.LogManager;
import org.apache.logging.log4j.Logger;
import org.apache.lucene.util.SparseFixedBitSet;
import org.elasticsearch.Assertions;
import org.elasticsearch.ElasticsearchParseException;
import org.elasticsearch.ExceptionsHelper;
import org.elasticsearch.ResourceAlreadyExistsException;
import org.elasticsearch.Version;
import org.elasticsearch.action.ActionListener;
import org.elasticsearch.action.ActionRunnable;
import org.elasticsearch.action.DocWriteRequest;
import org.elasticsearch.action.DocWriteResponse;
import org.elasticsearch.action.RoutingMissingException;
import org.elasticsearch.action.admin.indices.create.AutoCreateAction;
import org.elasticsearch.action.admin.indices.create.CreateIndexRequest;
import org.elasticsearch.action.admin.indices.create.CreateIndexResponse;
import org.elasticsearch.action.index.IndexRequest;
import org.elasticsearch.action.ingest.IngestActionForwarder;
import org.elasticsearch.action.support.ActionFilters;
import org.elasticsearch.action.support.HandledTransportAction;
import org.elasticsearch.action.update.TransportUpdateAction;
import org.elasticsearch.action.update.UpdateRequest;
import org.elasticsearch.action.update.UpdateResponse;
import org.elasticsearch.client.node.NodeClient;
import org.elasticsearch.cluster.ClusterState;
import org.elasticsearch.cluster.ClusterStateObserver;
import org.elasticsearch.cluster.block.ClusterBlockException;
import org.elasticsearch.cluster.block.ClusterBlockLevel;
import org.elasticsearch.cluster.metadata.DataStream;
import org.elasticsearch.cluster.metadata.IndexAbstraction;
import org.elasticsearch.cluster.metadata.IndexMetadata;
import org.elasticsearch.cluster.metadata.IndexNameExpressionResolver;
import org.elasticsearch.cluster.metadata.MappingMetadata;
import org.elasticsearch.cluster.metadata.Metadata;
import org.elasticsearch.cluster.service.ClusterService;
import org.elasticsearch.common.inject.Inject;
import org.elasticsearch.common.lease.Releasable;
import org.elasticsearch.common.unit.TimeValue;
import org.elasticsearch.common.util.concurrent.AbstractRunnable;
import org.elasticsearch.common.util.concurrent.AtomicArray;
import org.elasticsearch.index.Index;
import org.elasticsearch.index.IndexNotFoundException;
import org.elasticsearch.index.IndexingPressure;
import org.elasticsearch.index.VersionType;
import org.elasticsearch.index.seqno.SequenceNumbers;
import org.elasticsearch.index.shard.ShardId;
import org.elasticsearch.indices.IndexClosedException;
import org.elasticsearch.indices.SystemIndices;
import org.elasticsearch.ingest.IngestService;
import org.elasticsearch.node.NodeClosedException;
import org.elasticsearch.tasks.Task;
import org.elasticsearch.threadpool.ThreadPool;
import org.elasticsearch.threadpool.ThreadPool.Names;
import org.elasticsearch.transport.TransportService;

import java.util.ArrayList;
import java.util.HashMap;
import java.util.HashSet;
import java.util.Iterator;
import java.util.List;
import java.util.Map;
import java.util.Objects;
import java.util.Set;
import java.util.SortedMap;
import java.util.concurrent.TimeUnit;
import java.util.concurrent.atomic.AtomicInteger;
import java.util.concurrent.atomic.AtomicIntegerArray;
import java.util.function.LongSupplier;
import java.util.stream.Collectors;

import static org.elasticsearch.cluster.metadata.IndexNameExpressionResolver.EXCLUDED_DATA_STREAMS_KEY;
import static org.elasticsearch.index.seqno.SequenceNumbers.UNASSIGNED_PRIMARY_TERM;
import static org.elasticsearch.index.seqno.SequenceNumbers.UNASSIGNED_SEQ_NO;

/**
 * Groups bulk request items by shard, optionally creating non-existent indices and
 * delegates to {@link TransportShardBulkAction} for shard-level bulk execution
 */
public class TransportBulkAction extends HandledTransportAction<BulkRequest, BulkResponse> {

    private static final Logger logger = LogManager.getLogger(TransportBulkAction.class);

    private final ThreadPool threadPool;
    private final ClusterService clusterService;
    private final IngestService ingestService;
    private final LongSupplier relativeTimeProvider;
    private final IngestActionForwarder ingestForwarder;
    private final NodeClient client;
    private final IndexNameExpressionResolver indexNameExpressionResolver;
    private static final String DROPPED_ITEM_WITH_AUTO_GENERATED_ID = "auto-generated";
    private final IndexingPressure indexingPressure;
    private final SystemIndices systemIndices;

    @Inject
    public TransportBulkAction(ThreadPool threadPool, TransportService transportService,
                               ClusterService clusterService, IngestService ingestService,
                               NodeClient client, ActionFilters actionFilters, IndexNameExpressionResolver indexNameExpressionResolver,
<<<<<<< HEAD
                               IndexingPressure indexingPressure) {
        this(threadPool, transportService, clusterService, ingestService, client, actionFilters,
            indexNameExpressionResolver, indexingPressure, System::nanoTime);
=======
                               AutoCreateIndex autoCreateIndex, IndexingPressure indexingPressure, SystemIndices systemIndices) {
        this(threadPool, transportService, clusterService, ingestService, client, actionFilters,
            indexNameExpressionResolver, autoCreateIndex, indexingPressure, systemIndices, System::nanoTime);
>>>>>>> 9dbf0e6f
    }

    public TransportBulkAction(ThreadPool threadPool, TransportService transportService,
                               ClusterService clusterService, IngestService ingestService,
                               NodeClient client, ActionFilters actionFilters, IndexNameExpressionResolver indexNameExpressionResolver,
<<<<<<< HEAD
                               IndexingPressure indexingPressure, LongSupplier relativeTimeProvider) {
=======
                               AutoCreateIndex autoCreateIndex, IndexingPressure indexingPressure, SystemIndices systemIndices,
                               LongSupplier relativeTimeProvider) {
>>>>>>> 9dbf0e6f
        super(BulkAction.NAME, transportService, actionFilters, BulkRequest::new, ThreadPool.Names.SAME);
        Objects.requireNonNull(relativeTimeProvider);
        this.threadPool = threadPool;
        this.clusterService = clusterService;
        this.ingestService = ingestService;
        this.relativeTimeProvider = relativeTimeProvider;
        this.ingestForwarder = new IngestActionForwarder(transportService);
        this.client = client;
        this.indexNameExpressionResolver = indexNameExpressionResolver;
        this.indexingPressure = indexingPressure;
        this.systemIndices = systemIndices;
        clusterService.addStateApplier(this.ingestForwarder);
    }

    /**
     * Retrieves the {@link IndexRequest} from the provided {@link DocWriteRequest} for index or upsert actions.  Upserts are
     * modeled as {@link IndexRequest} inside the {@link UpdateRequest}. Ignores {@link org.elasticsearch.action.delete.DeleteRequest}'s
     *
     * @param docWriteRequest The request to find the {@link IndexRequest}
     * @return the found {@link IndexRequest} or {@code null} if one can not be found.
     */
    public static IndexRequest getIndexWriteRequest(DocWriteRequest<?> docWriteRequest) {
        IndexRequest indexRequest = null;
        if (docWriteRequest instanceof IndexRequest) {
            indexRequest = (IndexRequest) docWriteRequest;
        } else if (docWriteRequest instanceof UpdateRequest) {
            UpdateRequest updateRequest = (UpdateRequest) docWriteRequest;
            indexRequest = updateRequest.docAsUpsert() ? updateRequest.doc() : updateRequest.upsertRequest();
        }
        return indexRequest;
    }

    @Override
    protected void doExecute(Task task, BulkRequest bulkRequest, ActionListener<BulkResponse> listener) {
        final long indexingBytes = bulkRequest.ramBytesUsed();
        final boolean isOnlySystem = isOnlySystem(bulkRequest, clusterService.state().metadata().getIndicesLookup(), systemIndices);
        final Releasable releasable = indexingPressure.markCoordinatingOperationStarted(indexingBytes, isOnlySystem);
        final ActionListener<BulkResponse> releasingListener = ActionListener.runBefore(listener, releasable::close);
        final String executorName = isOnlySystem ? Names.SYSTEM_WRITE : Names.WRITE;
        try {
            doInternalExecute(task, bulkRequest, executorName, releasingListener);
        } catch (Exception e) {
            releasingListener.onFailure(e);
        }
    }

    protected void doInternalExecute(Task task, BulkRequest bulkRequest, String executorName, ActionListener<BulkResponse> listener) {
        final long startTime = relativeTime();
        final AtomicArray<BulkItemResponse> responses = new AtomicArray<>(bulkRequest.requests.size());

        boolean hasIndexRequestsWithPipelines = false;
        final Metadata metadata = clusterService.state().getMetadata();
        final Version minNodeVersion = clusterService.state().getNodes().getMinNodeVersion();
        for (DocWriteRequest<?> actionRequest : bulkRequest.requests) {
            IndexRequest indexRequest = getIndexWriteRequest(actionRequest);
            if (indexRequest != null) {
                // Each index request needs to be evaluated, because this method also modifies the IndexRequest
                boolean indexRequestHasPipeline = IngestService.resolvePipelines(actionRequest, indexRequest, metadata);
                hasIndexRequestsWithPipelines |= indexRequestHasPipeline;
            }

            if (actionRequest instanceof IndexRequest) {
                IndexRequest ir = (IndexRequest) actionRequest;
                ir.checkAutoIdWithOpTypeCreateSupportedByVersion(minNodeVersion);
                if (ir.getAutoGeneratedTimestamp() != IndexRequest.UNSET_AUTO_GENERATED_TIMESTAMP) {
                    throw new IllegalArgumentException("autoGeneratedTimestamp should not be set externally");
                }
            }
        }

        if (hasIndexRequestsWithPipelines) {
            // this method (doExecute) will be called again, but with the bulk requests updated from the ingest node processing but
            // also with IngestService.NOOP_PIPELINE_NAME on each request. This ensures that this on the second time through this method,
            // this path is never taken.
            try {
                if (Assertions.ENABLED) {
                    final boolean arePipelinesResolved = bulkRequest.requests()
                        .stream()
                        .map(TransportBulkAction::getIndexWriteRequest)
                        .filter(Objects::nonNull)
                        .allMatch(IndexRequest::isPipelineResolved);
                    assert arePipelinesResolved : bulkRequest;
                }
                if (clusterService.localNode().isIngestNode()) {
                    processBulkIndexIngestRequest(task, bulkRequest, executorName, listener);
                } else {
                    ingestForwarder.forwardIngestRequest(BulkAction.INSTANCE, bulkRequest, listener);
                }
            } catch (Exception e) {
                listener.onFailure(e);
            }
            return;
        }

        // Attempt to create all the indices that we're going to need during the bulk before we start.
        // Step 1: collect all the indices in the request
        final Map<String, Boolean> indices = bulkRequest.requests.stream()
            // delete requests should not attempt to create the index (if the index does not
            // exists), unless an external versioning is used
            .filter(request -> request.opType() != DocWriteRequest.OpType.DELETE
                || request.versionType() == VersionType.EXTERNAL
                || request.versionType() == VersionType.EXTERNAL_GTE)
            .collect(Collectors.toMap(DocWriteRequest::index, DocWriteRequest::isRequireAlias, (v1, v2) -> v1 || v2));

        // Step 2: filter the list of indices to find those that don't currently exist.
        final Map<String, IndexNotFoundException> indicesThatCannotBeCreated = new HashMap<>();
        Set<String> autoCreateIndices = new HashSet<>();
        ClusterState state = clusterService.state();
        for (Map.Entry<String, Boolean> indexAndFlag : indices.entrySet()) {
            final String index = indexAndFlag.getKey();
            boolean shouldAutoCreate = indexNameExpressionResolver.hasIndexAbstraction(index, state) == false;
            // We should only auto create if we are not requiring it to be an alias
            if (shouldAutoCreate && (indexAndFlag.getValue() == false)) {
                autoCreateIndices.add(index);
            }
<<<<<<< HEAD
        }

        // Step 3: create all the indices that are missing, if there are any missing. start the bulk after all the creates come back.
        if (autoCreateIndices.isEmpty()) {
            executeBulk(task, bulkRequest, startTime, listener, responses, indicesThatCannotBeCreated);
        } else {
            final AtomicInteger counter = new AtomicInteger(autoCreateIndices.size());
            for (String index : autoCreateIndices) {
                createIndex(index, bulkRequest.timeout(), minNodeVersion, new ActionListener<>() {
                    @Override
                    public void onResponse(CreateIndexResponse result) {
                        if (counter.decrementAndGet() == 0) {
                            threadPool.executor(ThreadPool.Names.WRITE).execute(
                                () -> executeBulk(task, bulkRequest, startTime, listener, responses, indicesThatCannotBeCreated));
=======
            // Step 3: create all the indices that are missing, if there are any missing. start the bulk after all the creates come back.
            if (autoCreateIndices.isEmpty()) {
                executeBulk(task, bulkRequest, startTime, listener, responses, indicesThatCannotBeCreated);
            } else {
                final AtomicInteger counter = new AtomicInteger(autoCreateIndices.size());
                for (String index : autoCreateIndices) {
                    createIndex(index, bulkRequest.timeout(), minNodeVersion, new ActionListener<>() {
                        @Override
                        public void onResponse(CreateIndexResponse result) {
                            if (counter.decrementAndGet() == 0) {
                                threadPool.executor(executorName).execute(
                                    () -> executeBulk(task, bulkRequest, startTime, listener, responses, indicesThatCannotBeCreated));
                            }
>>>>>>> 9dbf0e6f
                        }
                    }

                    @Override
                    public void onFailure(Exception e) {
                        final Throwable cause = ExceptionsHelper.unwrapCause(e);
                        if (cause instanceof IndexNotFoundException) {
                            indicesThatCannotBeCreated.put(index, (IndexNotFoundException) e);
                        }
                        else if ((cause instanceof ResourceAlreadyExistsException) == false) {
                            // fail all requests involving this index, if create didn't work
                            for (int i = 0; i < bulkRequest.requests.size(); i++) {
                                DocWriteRequest<?> request = bulkRequest.requests.get(i);
                                if (request != null && setResponseFailureIfIndexMatches(responses, i, request, index, e)) {
                                    bulkRequest.requests.set(i, null);
                                }
                            }
<<<<<<< HEAD
=======
                            if (counter.decrementAndGet() == 0) {
                                threadPool.executor(executorName).execute(() -> executeBulk(task, bulkRequest, startTime,
                                    ActionListener.wrap(listener::onResponse, inner -> {
                                    inner.addSuppressed(e);
                                    listener.onFailure(inner);
                                }), responses, indicesThatCannotBeCreated));
                            }
>>>>>>> 9dbf0e6f
                        }
                        if (counter.decrementAndGet() == 0) {
                            executeBulk(task, bulkRequest, startTime, ActionListener.wrap(listener::onResponse, inner -> {
                                inner.addSuppressed(e);
                                listener.onFailure(inner);
                            }), responses, indicesThatCannotBeCreated);
                        }
                    }
                });
            }
        }
    }

    static void prohibitAppendWritesInBackingIndices(DocWriteRequest<?> writeRequest, Metadata metadata) {
        IndexAbstraction indexAbstraction = metadata.getIndicesLookup().get(writeRequest.index());
        if (indexAbstraction == null) {
            return;
        }
        if (indexAbstraction.getType() != IndexAbstraction.Type.CONCRETE_INDEX) {
            return;
        }
        if (indexAbstraction.getParentDataStream() == null) {
            return;
        }

        DataStream dataStream = indexAbstraction.getParentDataStream().getDataStream();

        // At this point with write op is targeting a backing index of a data stream directly,
        // so checking if write op is append-only and if so fail.
        // (Updates and deletes are allowed to target a backing index)

        DocWriteRequest.OpType opType = writeRequest.opType();
        // CREATE op_type is considered append-only and
        // INDEX op_type is considered append-only when no if_primary_term and if_seq_no is specified.
        // (the latter maybe an update, but at this stage we can't determine that. In order to determine
        // that an engine level change is needed and for now this check is sufficient.)
        if (opType == DocWriteRequest.OpType.CREATE) {
            throw new IllegalArgumentException("index request with op_type=create targeting backing indices is disallowed, " +
                "target corresponding data stream [" + dataStream.getName() + "] instead");
        }
        if (opType == DocWriteRequest.OpType.INDEX && writeRequest.ifPrimaryTerm() == UNASSIGNED_PRIMARY_TERM &&
            writeRequest.ifSeqNo() == UNASSIGNED_SEQ_NO) {
            throw new IllegalArgumentException("index request with op_type=index and no if_primary_term and if_seq_no set " +
                "targeting backing indices is disallowed, target corresponding data stream [" + dataStream.getName() + "] instead");
        }
    }

    static void prohibitCustomRoutingOnDataStream(DocWriteRequest<?> writeRequest, Metadata metadata) {
        IndexAbstraction indexAbstraction = metadata.getIndicesLookup().get(writeRequest.index());
        if (indexAbstraction == null) {
            return;
        }
        if (indexAbstraction.getType() != IndexAbstraction.Type.DATA_STREAM) {
            return;
        }

        if (writeRequest.routing() != null) {
            IndexAbstraction.DataStream dataStream = (IndexAbstraction.DataStream) indexAbstraction;
            throw new IllegalArgumentException("index request targeting data stream [" + dataStream.getName() + "] specifies a custom " +
                "routing. target the backing indices directly or remove the custom routing.");
        }
    }

<<<<<<< HEAD
=======
    boolean isOnlySystem(BulkRequest request, SortedMap<String, IndexAbstraction> indicesLookup, SystemIndices systemIndices) {
        final boolean onlySystem = request.getIndices().stream().allMatch(indexName -> {
            final IndexAbstraction abstraction = indicesLookup.get(indexName);
            if (abstraction != null) {
                return abstraction.isSystem();
            } else {
                return systemIndices.isSystemIndex(indexName);
            }
        });
        return onlySystem;
    }

    boolean needToCheck() {
        return autoCreateIndex.needToCheck();
    }

    boolean shouldAutoCreate(String index, ClusterState state) {
        return autoCreateIndex.shouldAutoCreate(index, state);
    }

>>>>>>> 9dbf0e6f
    void createIndex(String index,
                     TimeValue timeout,
                     Version minNodeVersion,
                     ActionListener<CreateIndexResponse> listener) {
        CreateIndexRequest createIndexRequest = new CreateIndexRequest();
        createIndexRequest.index(index);
        createIndexRequest.cause("auto(bulk api)");
        createIndexRequest.masterNodeTimeout(timeout);
        client.execute(AutoCreateAction.INSTANCE, createIndexRequest, listener);
    }

    private boolean setResponseFailureIfIndexMatches(AtomicArray<BulkItemResponse> responses, int idx, DocWriteRequest<?> request,
                                                     String index, Exception e) {
        if (index.equals(request.index())) {
            responses.set(idx, new BulkItemResponse(idx, request.opType(), new BulkItemResponse.Failure(request.index(),
                request.id(), e)));
            return true;
        }
        return false;
    }

    private long buildTookInMillis(long startTimeNanos) {
        return TimeUnit.NANOSECONDS.toMillis(relativeTime() - startTimeNanos);
    }

    /**
     * retries on retryable cluster blocks, resolves item requests,
     * constructs shard bulk requests and delegates execution to shard bulk action
     * */
    private final class BulkOperation extends ActionRunnable<BulkResponse> {
        private final Task task;
        private BulkRequest bulkRequest; // set to null once all requests are sent out
        private final AtomicArray<BulkItemResponse> responses;
        private final long startTimeNanos;
        private final ClusterStateObserver observer;
        private final Map<String, IndexNotFoundException> indicesThatCannotBeCreated;

        BulkOperation(Task task, BulkRequest bulkRequest, ActionListener<BulkResponse> listener, AtomicArray<BulkItemResponse> responses,
                long startTimeNanos, Map<String, IndexNotFoundException> indicesThatCannotBeCreated) {
            super(listener);
            this.task = task;
            this.bulkRequest = bulkRequest;
            this.responses = responses;
            this.startTimeNanos = startTimeNanos;
            this.indicesThatCannotBeCreated = indicesThatCannotBeCreated;
            this.observer = new ClusterStateObserver(clusterService, bulkRequest.timeout(), logger, threadPool.getThreadContext());
        }

        @Override
        protected void doRun() {
            assert bulkRequest != null;
            final ClusterState clusterState = observer.setAndGetObservedState();
            if (handleBlockExceptions(clusterState)) {
                return;
            }
            final ConcreteIndices concreteIndices = new ConcreteIndices(clusterState, indexNameExpressionResolver);
            Metadata metadata = clusterState.metadata();
            for (int i = 0; i < bulkRequest.requests.size(); i++) {
                DocWriteRequest<?> docWriteRequest = bulkRequest.requests.get(i);
                //the request can only be null because we set it to null in the previous step, so it gets ignored
                if (docWriteRequest == null) {
                    continue;
                }
                if (addFailureIfRequiresAliasAndAliasIsMissing(docWriteRequest, i, metadata)) {
                    continue;
                }
                if (addFailureIfIndexIsUnavailable(docWriteRequest, i, concreteIndices, metadata)) {
                    continue;
                }
                Index concreteIndex = concreteIndices.resolveIfAbsent(docWriteRequest);
                try {
                    // The ConcreteIndices#resolveIfAbsent(...) method validates via IndexNameExpressionResolver whether
                    // an operation is allowed in index into a data stream, but this isn't done when resolve call is cached, so
                    // the validation needs to be performed here too.
                    IndexAbstraction indexAbstraction = clusterState.getMetadata().getIndicesLookup().get(concreteIndex.getName());
                    if (indexAbstraction.getParentDataStream() != null &&
                        // avoid valid cases when directly indexing into a backing index
                        // (for example when directly indexing into .ds-logs-foobar-000001)
                        concreteIndex.getName().equals(docWriteRequest.index()) == false &&
                        docWriteRequest.opType() != DocWriteRequest.OpType.CREATE) {
                        throw new IllegalArgumentException("only write ops with an op_type of create are allowed in data streams");
                    }

                    switch (docWriteRequest.opType()) {
                        case CREATE:
                        case INDEX:
                            prohibitAppendWritesInBackingIndices(docWriteRequest, metadata);
                            prohibitCustomRoutingOnDataStream(docWriteRequest, metadata);
                            IndexRequest indexRequest = (IndexRequest) docWriteRequest;
                            final IndexMetadata indexMetadata = metadata.index(concreteIndex);
                            MappingMetadata mappingMd = indexMetadata.mapping();
                            Version indexCreated = indexMetadata.getCreationVersion();
                            indexRequest.resolveRouting(metadata);
                            indexRequest.process(indexCreated, mappingMd, concreteIndex.getName());
                            break;
                        case UPDATE:
                            TransportUpdateAction.resolveAndValidateRouting(metadata, concreteIndex.getName(),
                                (UpdateRequest) docWriteRequest);
                            break;
                        case DELETE:
                            docWriteRequest.routing(metadata.resolveWriteIndexRouting(docWriteRequest.routing(), docWriteRequest.index()));
                            // check if routing is required, if so, throw error if routing wasn't specified
                            if (docWriteRequest.routing() == null && metadata.routingRequired(concreteIndex.getName())) {
                                throw new RoutingMissingException(concreteIndex.getName(), docWriteRequest.id());
                            }
                            break;
                        default: throw new AssertionError("request type not supported: [" + docWriteRequest.opType() + "]");
                    }
                } catch (ElasticsearchParseException | IllegalArgumentException | RoutingMissingException e) {
                    BulkItemResponse.Failure failure = new BulkItemResponse.Failure(concreteIndex.getName(),
                        docWriteRequest.id(), e);
                    BulkItemResponse bulkItemResponse = new BulkItemResponse(i, docWriteRequest.opType(), failure);
                    responses.set(i, bulkItemResponse);
                    // make sure the request gets never processed again
                    bulkRequest.requests.set(i, null);
                }
            }

            // first, go over all the requests and create a ShardId -> Operations mapping
            Map<ShardId, List<BulkItemRequest>> requestsByShard = new HashMap<>();
            for (int i = 0; i < bulkRequest.requests.size(); i++) {
                DocWriteRequest<?> request = bulkRequest.requests.get(i);
                if (request == null) {
                    continue;
                }
                String concreteIndex = concreteIndices.getConcreteIndex(request.index()).getName();
                ShardId shardId = clusterService.operationRouting().indexShards(clusterState, concreteIndex, request.id(),
                    request.routing()).shardId();
                List<BulkItemRequest> shardRequests = requestsByShard.computeIfAbsent(shardId, shard -> new ArrayList<>());
                shardRequests.add(new BulkItemRequest(i, request));
            }

            if (requestsByShard.isEmpty()) {
                listener.onResponse(new BulkResponse(responses.toArray(new BulkItemResponse[responses.length()]),
                    buildTookInMillis(startTimeNanos)));
                return;
            }

            final AtomicInteger counter = new AtomicInteger(requestsByShard.size());
            String nodeId = clusterService.localNode().getId();
            for (Map.Entry<ShardId, List<BulkItemRequest>> entry : requestsByShard.entrySet()) {
                final ShardId shardId = entry.getKey();
                final List<BulkItemRequest> requests = entry.getValue();
                BulkShardRequest bulkShardRequest = new BulkShardRequest(shardId, bulkRequest.getRefreshPolicy(),
                        requests.toArray(new BulkItemRequest[requests.size()]));
                bulkShardRequest.waitForActiveShards(bulkRequest.waitForActiveShards());
                bulkShardRequest.timeout(bulkRequest.timeout());
                bulkShardRequest.routedBasedOnClusterVersion(clusterState.version());
                if (task != null) {
                    bulkShardRequest.setParentTask(nodeId, task.getId());
                }
                client.executeLocally(TransportShardBulkAction.TYPE, bulkShardRequest, new ActionListener<>() {
                    @Override
                    public void onResponse(BulkShardResponse bulkShardResponse) {
                        for (BulkItemResponse bulkItemResponse : bulkShardResponse.getResponses()) {
                            // we may have no response if item failed
                            if (bulkItemResponse.getResponse() != null) {
                                bulkItemResponse.getResponse().setShardInfo(bulkShardResponse.getShardInfo());
                            }
                            responses.set(bulkItemResponse.getItemId(), bulkItemResponse);
                        }
                        if (counter.decrementAndGet() == 0) {
                            finishHim();
                        }
                    }

                    @Override
                    public void onFailure(Exception e) {
                        // create failures for all relevant requests
                        for (BulkItemRequest request : requests) {
                            final String indexName = concreteIndices.getConcreteIndex(request.index()).getName();
                            DocWriteRequest<?> docWriteRequest = request.request();
                            responses.set(request.id(), new BulkItemResponse(request.id(), docWriteRequest.opType(),
                                    new BulkItemResponse.Failure(indexName, docWriteRequest.id(), e)));
                        }
                        if (counter.decrementAndGet() == 0) {
                            finishHim();
                        }
                    }

                    private void finishHim() {
                        listener.onResponse(new BulkResponse(responses.toArray(new BulkItemResponse[responses.length()]),
                            buildTookInMillis(startTimeNanos)));
                    }
                });
            }
            bulkRequest = null; // allow memory for bulk request items to be reclaimed before all items have been completed
        }

        private boolean handleBlockExceptions(ClusterState state) {
            ClusterBlockException blockException = state.blocks().globalBlockedException(ClusterBlockLevel.WRITE);
            if (blockException != null) {
                if (blockException.retryable()) {
                    logger.trace("cluster is blocked, scheduling a retry", blockException);
                    retry(blockException);
                } else {
                    onFailure(blockException);
                }
                return true;
            }
            return false;
        }

        void retry(Exception failure) {
            assert failure != null;
            if (observer.isTimedOut()) {
                // we running as a last attempt after a timeout has happened. don't retry
                onFailure(failure);
                return;
            }
            observer.waitForNextChange(new ClusterStateObserver.Listener() {
                @Override
                public void onNewClusterState(ClusterState state) {
                    run();
                }

                @Override
                public void onClusterServiceClose() {
                    onFailure(new NodeClosedException(clusterService.localNode()));
                }

                @Override
                public void onTimeout(TimeValue timeout) {
                    // Try one more time...
                    run();
                }
            });
        }

        private boolean addFailureIfRequiresAliasAndAliasIsMissing(DocWriteRequest<?> request, int idx, final Metadata metadata) {
            if (request.isRequireAlias() && (metadata.hasAlias(request.index()) == false)) {
                Exception exception = new IndexNotFoundException("["
                    + DocWriteRequest.REQUIRE_ALIAS
                    + "] request flag is [true] and ["
                    + request.index()
                    + "] is not an alias",
                    request.index());
                addFailure(request, idx, exception);
                return true;
            }
            return false;
        }

        private boolean addFailureIfIndexIsUnavailable(DocWriteRequest<?> request, int idx, final ConcreteIndices concreteIndices,
                final Metadata metadata) {
            IndexNotFoundException cannotCreate = indicesThatCannotBeCreated.get(request.index());
            if (cannotCreate != null) {
                addFailure(request, idx, cannotCreate);
                return true;
            }
            Index concreteIndex = concreteIndices.getConcreteIndex(request.index());
            if (concreteIndex == null) {
                try {
                    concreteIndex = concreteIndices.resolveIfAbsent(request);
                } catch (IndexClosedException | IndexNotFoundException | IllegalArgumentException ex) {
                    addFailure(request, idx, ex);
                    return true;
                }
            }
            IndexMetadata indexMetadata = metadata.getIndexSafe(concreteIndex);
            if (indexMetadata.getState() == IndexMetadata.State.CLOSE) {
                addFailure(request, idx, new IndexClosedException(concreteIndex));
                return true;
            }
            return false;
        }

        private void addFailure(DocWriteRequest<?> request, int idx, Exception unavailableException) {
            BulkItemResponse.Failure failure = new BulkItemResponse.Failure(request.index(), request.id(),
                    unavailableException);
            BulkItemResponse bulkItemResponse = new BulkItemResponse(idx, request.opType(), failure);
            responses.set(idx, bulkItemResponse);
            // make sure the request gets never processed again
            bulkRequest.requests.set(idx, null);
        }
    }

    void executeBulk(Task task, final BulkRequest bulkRequest, final long startTimeNanos, final ActionListener<BulkResponse> listener,
            final AtomicArray<BulkItemResponse> responses, Map<String, IndexNotFoundException> indicesThatCannotBeCreated) {
        new BulkOperation(task, bulkRequest, listener, responses, startTimeNanos, indicesThatCannotBeCreated).run();
    }

    private static class ConcreteIndices  {
        private final ClusterState state;
        private final IndexNameExpressionResolver indexNameExpressionResolver;
        private final Map<String, Index> indices = new HashMap<>();

        ConcreteIndices(ClusterState state, IndexNameExpressionResolver indexNameExpressionResolver) {
            this.state = state;
            this.indexNameExpressionResolver = indexNameExpressionResolver;
        }

        Index getConcreteIndex(String indexOrAlias) {
            return indices.get(indexOrAlias);
        }

        Index resolveIfAbsent(DocWriteRequest<?> request) {
            Index concreteIndex = indices.get(request.index());
            if (concreteIndex == null) {
                boolean includeDataStreams = request.opType() == DocWriteRequest.OpType.CREATE;
                try {
                    concreteIndex = indexNameExpressionResolver.concreteWriteIndex(state, request.indicesOptions(),
                        request.indices()[0], false, includeDataStreams);
                } catch (IndexNotFoundException e) {
                    if (includeDataStreams == false && e.getMetadataKeys().contains(EXCLUDED_DATA_STREAMS_KEY)) {
                        throw new IllegalArgumentException("only write ops with an op_type of create are allowed in data streams");
                    } else {
                        throw e;
                    }
                }
                indices.put(request.index(), concreteIndex);
            }
            return concreteIndex;
        }
    }

    private long relativeTime() {
        return relativeTimeProvider.getAsLong();
    }

    private void processBulkIndexIngestRequest(Task task, BulkRequest original, String executorName,
                                               ActionListener<BulkResponse> listener) {
        final long ingestStartTimeInNanos = System.nanoTime();
        final BulkRequestModifier bulkRequestModifier = new BulkRequestModifier(original);
        ingestService.executeBulkRequest(
            original.numberOfActions(),
            () -> bulkRequestModifier,
            bulkRequestModifier::markItemAsFailed,
            (originalThread, exception) -> {
                if (exception != null) {
                    logger.debug("failed to execute pipeline for a bulk request", exception);
                    listener.onFailure(exception);
                } else {
                    long ingestTookInMillis = TimeUnit.NANOSECONDS.toMillis(System.nanoTime() - ingestStartTimeInNanos);
                    BulkRequest bulkRequest = bulkRequestModifier.getBulkRequest();
                    ActionListener<BulkResponse> actionListener = bulkRequestModifier.wrapActionListenerIfNeeded(ingestTookInMillis,
                        listener);
                    if (bulkRequest.requests().isEmpty()) {
                        // at this stage, the transport bulk action can't deal with a bulk request with no requests,
                        // so we stop and send an empty response back to the client.
                        // (this will happen if pre-processing all items in the bulk failed)
                        actionListener.onResponse(new BulkResponse(new BulkItemResponse[0], 0));
                    } else {
                        // If a processor went async and returned a response on a different thread then
                        // before we continue the bulk request we should fork back on a write thread:
                        if (originalThread == Thread.currentThread()) {
                            assert Thread.currentThread().getName().contains(executorName);
                            doInternalExecute(task, bulkRequest, executorName, actionListener);
                        } else {
                            threadPool.executor(executorName).execute(new AbstractRunnable() {
                                @Override
                                public void onFailure(Exception e) {
                                    listener.onFailure(e);
                                }

                                @Override
                                protected void doRun() throws Exception {
                                    doInternalExecute(task, bulkRequest, executorName, actionListener);
                                }

                                @Override
                                public boolean isForceExecution() {
                                    // If we fork back to a write thread we **not** should fail, because tp queue is full.
                                    // (Otherwise the work done during ingest will be lost)
                                    // It is okay to force execution here. Throttling of write requests happens prior to
                                    // ingest when a node receives a bulk request.
                                    return true;
                                }
                            });
                        }
                    }
                }
            },
            bulkRequestModifier::markItemAsDropped,
            executorName
        );
    }

    static final class BulkRequestModifier implements Iterator<DocWriteRequest<?>> {

        final BulkRequest bulkRequest;
        final SparseFixedBitSet failedSlots;
        final List<BulkItemResponse> itemResponses;
        final AtomicIntegerArray originalSlots;

        volatile int currentSlot = -1;

        BulkRequestModifier(BulkRequest bulkRequest) {
            this.bulkRequest = bulkRequest;
            this.failedSlots = new SparseFixedBitSet(bulkRequest.requests().size());
            this.itemResponses = new ArrayList<>(bulkRequest.requests().size());
            this.originalSlots = new AtomicIntegerArray(bulkRequest.requests().size()); // oversize, but that's ok
        }

        @Override
        public DocWriteRequest<?> next() {
            return bulkRequest.requests().get(++currentSlot);
        }

        @Override
        public boolean hasNext() {
            return (currentSlot + 1) < bulkRequest.requests().size();
        }

        BulkRequest getBulkRequest() {
            if (itemResponses.isEmpty()) {
                return bulkRequest;
            } else {
                BulkRequest modifiedBulkRequest = new BulkRequest();
                modifiedBulkRequest.setRefreshPolicy(bulkRequest.getRefreshPolicy());
                modifiedBulkRequest.waitForActiveShards(bulkRequest.waitForActiveShards());
                modifiedBulkRequest.timeout(bulkRequest.timeout());

                int slot = 0;
                List<DocWriteRequest<?>> requests = bulkRequest.requests();
                for (int i = 0; i < requests.size(); i++) {
                    DocWriteRequest<?> request = requests.get(i);
                    if (failedSlots.get(i) == false) {
                        modifiedBulkRequest.add(request);
                        originalSlots.set(slot++, i);
                    }
                }
                return modifiedBulkRequest;
            }
        }

        ActionListener<BulkResponse> wrapActionListenerIfNeeded(long ingestTookInMillis, ActionListener<BulkResponse> actionListener) {
            if (itemResponses.isEmpty()) {
                return ActionListener.map(actionListener,
                    response -> new BulkResponse(response.getItems(), response.getTook().getMillis(), ingestTookInMillis));
            } else {
                return ActionListener.delegateFailure(actionListener, (delegatedListener, response) -> {
                    BulkItemResponse[] items = response.getItems();
                    for (int i = 0; i < items.length; i++) {
                        itemResponses.add(originalSlots.get(i), response.getItems()[i]);
                    }
                    delegatedListener.onResponse(
                        new BulkResponse(
                            itemResponses.toArray(new BulkItemResponse[0]), response.getTook().getMillis(), ingestTookInMillis));
                });
            }
        }

        synchronized void markItemAsDropped(int slot) {
            IndexRequest indexRequest = getIndexWriteRequest(bulkRequest.requests().get(slot));
            failedSlots.set(slot);
            final String id = indexRequest.id() == null ? DROPPED_ITEM_WITH_AUTO_GENERATED_ID : indexRequest.id();
            itemResponses.add(
                new BulkItemResponse(slot, indexRequest.opType(),
                    new UpdateResponse(
                        new ShardId(indexRequest.index(), IndexMetadata.INDEX_UUID_NA_VALUE, 0),
                        id, SequenceNumbers.UNASSIGNED_SEQ_NO, SequenceNumbers.UNASSIGNED_PRIMARY_TERM,
                        indexRequest.version(), DocWriteResponse.Result.NOOP
                    )
                )
            );
        }

        synchronized void markItemAsFailed(int slot, Exception e) {
            IndexRequest indexRequest = getIndexWriteRequest(bulkRequest.requests().get(slot));
            // We hit a error during preprocessing a request, so we:
            // 1) Remember the request item slot from the bulk, so that we're done processing all requests we know what failed
            // 2) Add a bulk item failure for this request
            // 3) Continue with the next request in the bulk.
            failedSlots.set(slot);
            BulkItemResponse.Failure failure = new BulkItemResponse.Failure(indexRequest.index(), indexRequest.id(), e);
            itemResponses.add(new BulkItemResponse(slot, indexRequest.opType(), failure));
        }

    }
}<|MERGE_RESOLUTION|>--- conflicted
+++ resolved
@@ -116,26 +116,16 @@
     public TransportBulkAction(ThreadPool threadPool, TransportService transportService,
                                ClusterService clusterService, IngestService ingestService,
                                NodeClient client, ActionFilters actionFilters, IndexNameExpressionResolver indexNameExpressionResolver,
-<<<<<<< HEAD
-                               IndexingPressure indexingPressure) {
+                               IndexingPressure indexingPressure, SystemIndices systemIndices) {
         this(threadPool, transportService, clusterService, ingestService, client, actionFilters,
-            indexNameExpressionResolver, indexingPressure, System::nanoTime);
-=======
-                               AutoCreateIndex autoCreateIndex, IndexingPressure indexingPressure, SystemIndices systemIndices) {
-        this(threadPool, transportService, clusterService, ingestService, client, actionFilters,
-            indexNameExpressionResolver, autoCreateIndex, indexingPressure, systemIndices, System::nanoTime);
->>>>>>> 9dbf0e6f
+            indexNameExpressionResolver, indexingPressure, systemIndices, System::nanoTime);
     }
 
     public TransportBulkAction(ThreadPool threadPool, TransportService transportService,
                                ClusterService clusterService, IngestService ingestService,
                                NodeClient client, ActionFilters actionFilters, IndexNameExpressionResolver indexNameExpressionResolver,
-<<<<<<< HEAD
-                               IndexingPressure indexingPressure, LongSupplier relativeTimeProvider) {
-=======
-                               AutoCreateIndex autoCreateIndex, IndexingPressure indexingPressure, SystemIndices systemIndices,
+                               IndexingPressure indexingPressure, SystemIndices systemIndices,
                                LongSupplier relativeTimeProvider) {
->>>>>>> 9dbf0e6f
         super(BulkAction.NAME, transportService, actionFilters, BulkRequest::new, ThreadPool.Names.SAME);
         Objects.requireNonNull(relativeTimeProvider);
         this.threadPool = threadPool;
@@ -251,7 +241,6 @@
             if (shouldAutoCreate && (indexAndFlag.getValue() == false)) {
                 autoCreateIndices.add(index);
             }
-<<<<<<< HEAD
         }
 
         // Step 3: create all the indices that are missing, if there are any missing. start the bulk after all the creates come back.
@@ -264,23 +253,8 @@
                     @Override
                     public void onResponse(CreateIndexResponse result) {
                         if (counter.decrementAndGet() == 0) {
-                            threadPool.executor(ThreadPool.Names.WRITE).execute(
+                            threadPool.executor(executorName).execute(
                                 () -> executeBulk(task, bulkRequest, startTime, listener, responses, indicesThatCannotBeCreated));
-=======
-            // Step 3: create all the indices that are missing, if there are any missing. start the bulk after all the creates come back.
-            if (autoCreateIndices.isEmpty()) {
-                executeBulk(task, bulkRequest, startTime, listener, responses, indicesThatCannotBeCreated);
-            } else {
-                final AtomicInteger counter = new AtomicInteger(autoCreateIndices.size());
-                for (String index : autoCreateIndices) {
-                    createIndex(index, bulkRequest.timeout(), minNodeVersion, new ActionListener<>() {
-                        @Override
-                        public void onResponse(CreateIndexResponse result) {
-                            if (counter.decrementAndGet() == 0) {
-                                threadPool.executor(executorName).execute(
-                                    () -> executeBulk(task, bulkRequest, startTime, listener, responses, indicesThatCannotBeCreated));
-                            }
->>>>>>> 9dbf0e6f
                         }
                     }
 
@@ -298,22 +272,13 @@
                                     bulkRequest.requests.set(i, null);
                                 }
                             }
-<<<<<<< HEAD
-=======
-                            if (counter.decrementAndGet() == 0) {
-                                threadPool.executor(executorName).execute(() -> executeBulk(task, bulkRequest, startTime,
-                                    ActionListener.wrap(listener::onResponse, inner -> {
+                        }
+                        if (counter.decrementAndGet() == 0) {
+                            threadPool.executor(executorName).execute(() -> executeBulk(task, bulkRequest, startTime,
+                                ActionListener.wrap(listener::onResponse, inner -> {
                                     inner.addSuppressed(e);
                                     listener.onFailure(inner);
                                 }), responses, indicesThatCannotBeCreated));
-                            }
->>>>>>> 9dbf0e6f
-                        }
-                        if (counter.decrementAndGet() == 0) {
-                            executeBulk(task, bulkRequest, startTime, ActionListener.wrap(listener::onResponse, inner -> {
-                                inner.addSuppressed(e);
-                                listener.onFailure(inner);
-                            }), responses, indicesThatCannotBeCreated);
                         }
                     }
                 });
@@ -371,8 +336,6 @@
         }
     }
 
-<<<<<<< HEAD
-=======
     boolean isOnlySystem(BulkRequest request, SortedMap<String, IndexAbstraction> indicesLookup, SystemIndices systemIndices) {
         final boolean onlySystem = request.getIndices().stream().allMatch(indexName -> {
             final IndexAbstraction abstraction = indicesLookup.get(indexName);
@@ -385,15 +348,6 @@
         return onlySystem;
     }
 
-    boolean needToCheck() {
-        return autoCreateIndex.needToCheck();
-    }
-
-    boolean shouldAutoCreate(String index, ClusterState state) {
-        return autoCreateIndex.shouldAutoCreate(index, state);
-    }
-
->>>>>>> 9dbf0e6f
     void createIndex(String index,
                      TimeValue timeout,
                      Version minNodeVersion,

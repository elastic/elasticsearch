/*
 * Licensed to Elasticsearch under one or more contributor
 * license agreements. See the NOTICE file distributed with
 * this work for additional information regarding copyright
 * ownership. Elasticsearch licenses this file to you under
 * the Apache License, Version 2.0 (the "License"); you may
 * not use this file except in compliance with the License.
 * You may obtain a copy of the License at
 *
 *    http://www.apache.org/licenses/LICENSE-2.0
 *
 * Unless required by applicable law or agreed to in writing,
 * software distributed under the License is distributed on an
 * "AS IS" BASIS, WITHOUT WARRANTIES OR CONDITIONS OF ANY
 * KIND, either express or implied.  See the License for the
 * specific language governing permissions and limitations
 * under the License.
 */

package org.elasticsearch.action.bulk;

import org.apache.logging.log4j.Logger;
import org.apache.logging.log4j.message.ParameterizedMessage;
import org.elasticsearch.ExceptionsHelper;
import org.elasticsearch.action.ActionListener;
import org.elasticsearch.action.DocWriteRequest;
import org.elasticsearch.action.DocWriteResponse;
import org.elasticsearch.action.delete.DeleteRequest;
import org.elasticsearch.action.delete.DeleteResponse;
import org.elasticsearch.action.index.IndexRequest;
import org.elasticsearch.action.index.IndexResponse;
import org.elasticsearch.action.support.ActionFilters;
import org.elasticsearch.action.support.replication.ReplicationResponse.ShardInfo;
import org.elasticsearch.action.support.replication.TransportReplicationAction;
import org.elasticsearch.action.support.replication.TransportWriteAction;
import org.elasticsearch.action.update.UpdateHelper;
import org.elasticsearch.action.update.UpdateRequest;
import org.elasticsearch.action.update.UpdateResponse;
import org.elasticsearch.cluster.ClusterState;
import org.elasticsearch.cluster.ClusterStateObserver;
import org.elasticsearch.cluster.action.index.MappingUpdatedAction;
import org.elasticsearch.cluster.action.shard.ShardStateAction;
import org.elasticsearch.cluster.metadata.IndexMetaData;
import org.elasticsearch.cluster.metadata.IndexNameExpressionResolver;
import org.elasticsearch.cluster.metadata.MappingMetaData;
import org.elasticsearch.cluster.node.DiscoveryNode;
import org.elasticsearch.cluster.service.ClusterService;
import org.elasticsearch.common.CheckedSupplier;
import org.elasticsearch.common.bytes.BytesReference;
import org.elasticsearch.common.collect.Tuple;
import org.elasticsearch.common.inject.Inject;
import org.elasticsearch.common.logging.ESLoggerFactory;
import org.elasticsearch.common.settings.Settings;
import org.elasticsearch.common.unit.TimeValue;
import org.elasticsearch.common.util.concurrent.AbstractRunnable;
import org.elasticsearch.common.xcontent.XContentHelper;
import org.elasticsearch.common.xcontent.XContentType;
import org.elasticsearch.index.engine.Engine;
import org.elasticsearch.index.engine.VersionConflictEngineException;
import org.elasticsearch.index.get.GetResult;
import org.elasticsearch.index.mapper.Mapping;
import org.elasticsearch.index.mapper.SourceToParse;
import org.elasticsearch.index.seqno.SequenceNumbers;
import org.elasticsearch.index.shard.IndexShard;
import org.elasticsearch.index.shard.ShardId;
import org.elasticsearch.index.translog.Translog;
import org.elasticsearch.indices.IndicesService;
import org.elasticsearch.node.NodeClosedException;
import org.elasticsearch.threadpool.ThreadPool;
import org.elasticsearch.transport.TransportRequestOptions;
import org.elasticsearch.transport.TransportService;

import java.io.IOException;
import java.util.Map;
import java.util.function.Consumer;
import java.util.function.Function;
import java.util.function.LongSupplier;

/** Performs shard-level bulk (index, delete or update) operations */
public class TransportShardBulkAction extends TransportWriteAction<BulkShardRequest, BulkShardRequest, BulkShardResponse> {

    public static final String ACTION_NAME = BulkAction.NAME + "[s]";

    private static final Logger logger = ESLoggerFactory.getLogger(TransportShardBulkAction.class);

    private final ThreadPool threadPool;
    private final UpdateHelper updateHelper;
    private final MappingUpdatedAction mappingUpdatedAction;

    @Inject
    public TransportShardBulkAction(Settings settings, TransportService transportService, ClusterService clusterService,
                                    IndicesService indicesService, ThreadPool threadPool, ShardStateAction shardStateAction,
                                    MappingUpdatedAction mappingUpdatedAction, UpdateHelper updateHelper, ActionFilters actionFilters,
                                    IndexNameExpressionResolver indexNameExpressionResolver) {
        super(settings, ACTION_NAME, transportService, clusterService, indicesService, threadPool, shardStateAction, actionFilters,
            indexNameExpressionResolver, BulkShardRequest::new, BulkShardRequest::new, ThreadPool.Names.WRITE);
        this.threadPool = threadPool;
        this.updateHelper = updateHelper;
        this.mappingUpdatedAction = mappingUpdatedAction;
    }

    @Override
    protected TransportRequestOptions transportOptions() {
        return BulkAction.INSTANCE.transportOptions(settings);
    }

    @Override
    protected BulkShardResponse newResponseInstance() {
        return new BulkShardResponse();
    }

    @Override
    protected boolean resolveIndex() {
        return false;
    }

    @Override
    protected void asyncShardWriteOperationOnPrimary(BulkShardRequest request, IndexShard primary,
                                                     ActionListener<WritePrimaryResult<BulkShardRequest, BulkShardResponse>> callback) {
        ClusterStateObserver observer = new ClusterStateObserver(clusterService, logger, threadPool.getThreadContext());
        performOnPrimary(request, primary, updateHelper, threadPool::absoluteTimeInMillis,
            new ConcreteMappingUpdatePerformer(), observer, clusterService.localNode(),
            r -> threadPool.executor(ThreadPool.Names.WRITE).execute(new AbstractRunnable() {
                @Override
                public void onFailure(Exception e) {
                    callback.onFailure(e);
                }

                @Override
                protected void doRun() throws Exception {
                    r.run();
                }
            }), callback);
    }

    public static void performOnPrimary(
        BulkShardRequest request,
        IndexShard primary,
        UpdateHelper updateHelper,
        LongSupplier nowInMillisSupplier,
        MappingUpdatePerformer mappingUpdater, ClusterStateObserver observer, DiscoveryNode localNode,
        Consumer<Runnable> threadedRunner,
        ActionListener<WritePrimaryResult<BulkShardRequest, BulkShardResponse>> callback) {
        PrimaryExecutionContext context = new PrimaryExecutionContext(request, primary);
        context.advance();
        performOnPrimary(context, updateHelper, nowInMillisSupplier, mappingUpdater, observer, localNode, threadedRunner,
            () -> callback.onResponse(
                new WritePrimaryResult<>(request, context.buildShardResponse(), context.getLocationToSync(), null, primary, logger)),
            callback::onFailure
        );
    }

    private static void performOnPrimary(PrimaryExecutionContext context, UpdateHelper updateHelper,
                                         LongSupplier nowInMillisSupplier,
                                         MappingUpdatePerformer mappingUpdater, ClusterStateObserver observer,
                                         DiscoveryNode localNode, Consumer<Runnable> threadedRunner,
                                         Runnable onComplete, Consumer<Exception> onFailure) {

        try {
            while (context.isAllFinalized() == false) {
                executeBulkItemRequest(context, updateHelper, nowInMillisSupplier, mappingUpdater);
                if (context.isFinalized()) {
                    context.advance();
                } else if (context.requiresWaitingForMappingUpdate()) {
                    observer.waitForNextChange(new ClusterStateObserver.Listener() {
                        @Override
                        public void onNewClusterState(ClusterState state) {
                            rerun();
                        }

                        private void rerun() {
                            threadedRunner.accept(() ->
                            performOnPrimary(
                                context, updateHelper, nowInMillisSupplier, mappingUpdater, observer, localNode, threadedRunner,
                                onComplete, onFailure)
                            )                                                                                                          ;
                        }

                        @Override
                        public void onClusterServiceClose() {
                            onFailure.accept(new NodeClosedException(localNode));
                        }

                        @Override
                        public void onTimeout(TimeValue timeout) {
                            context.failOnMappingUpdateTimeout();
                            rerun();
                        }
                    });
                } else {
                    assert context.requiresImmediateRetry();
                }
            }
            onComplete.run();
        } catch (Exception e) {
            onFailure.accept(e);
        }
    }

    // Visible for unit testing
    /**
     * Creates a BulkItemResponse for the primary operation and returns it. If no bulk response is
     * needed (because one already exists and the operation failed), then return null.
     */
    static BulkItemResponse createPrimaryResponse(BulkItemResultHolder bulkItemResult,
                                                  final DocWriteRequest.OpType opType,
                                                  BulkShardRequest request) {
        final Engine.Result operationResult = bulkItemResult.operationResult;
        final DocWriteResponse response = bulkItemResult.response;
        final BulkItemRequest replicaRequest = bulkItemResult.replicaRequest;

        if (operationResult == null) { // in case of noop update operation
            assert response.getResult() == DocWriteResponse.Result.NOOP : "only noop updates can have a null operation";
            return new BulkItemResponse(replicaRequest.id(), opType, response);

        } else if (operationResult.getResultType() == Engine.Result.Type.SUCCESS) {
            BulkItemResponse primaryResponse = new BulkItemResponse(replicaRequest.id(), opType, response);
            // set a blank ShardInfo so we can safely send it to the replicas. We won't use it in the real response though.
            primaryResponse.getResponse().setShardInfo(new ShardInfo());
            return primaryResponse;

        } else if (operationResult.getResultType() == Engine.Result.Type.FAILURE) {
            DocWriteRequest<?> docWriteRequest = replicaRequest.request();
            Exception failure = operationResult.getFailure();
            if (isConflictException(failure)) {
                logger.trace(() -> new ParameterizedMessage("{} failed to execute bulk item ({}) {}",
                    request.shardId(), docWriteRequest.opType().getLowercase(), request), failure);
            } else {
                logger.debug(() -> new ParameterizedMessage("{} failed to execute bulk item ({}) {}",
                    request.shardId(), docWriteRequest.opType().getLowercase(), request), failure);
            }

            // if it's a conflict failure, and we already executed the request on a primary (and we execute it
            // again, due to primary relocation and only processing up to N bulk items when the shard gets closed)
            // then just use the response we got from the failed execution
            if (replicaRequest.getPrimaryResponse() == null || isConflictException(failure) == false) {
                return new BulkItemResponse(replicaRequest.id(), docWriteRequest.opType(),
                        // Make sure to use request.index() here, if you
                        // use docWriteRequest.index() it will use the
                        // concrete index instead of an alias if used!
                        new BulkItemResponse.Failure(request.index(), docWriteRequest.type(), docWriteRequest.id(),
                                failure, operationResult.getSeqNo()));
            } else {
                assert replicaRequest.getPrimaryResponse() != null : "replica request must have a primary response";
                return null;
            }
        } else {
            throw new AssertionError("unknown result type for " + request + ": " + operationResult.getResultType());
        }
    }

    /** Executes bulk item requests and handles request execution exceptions */
    static void executeBulkItemRequest(PrimaryExecutionContext context, UpdateHelper updateHelper, LongSupplier nowInMillisSupplier,
                                                    final MappingUpdatePerformer mappingUpdater) throws Exception {
<<<<<<< HEAD
        final DocWriteRequest.OpType opType = context.getCurrent().opType();
        final UpdateHelper.Result updateResult = translateRequestIfUpdate(context, updateHelper, nowInMillisSupplier);

        if (context.isFinalized()) {
            // translation shotcutted the operation
            return;
=======
        final DocWriteRequest<?> itemRequest = request.items()[requestIndex].request();
        final DocWriteRequest.OpType opType = itemRequest.opType();
        final BulkItemResultHolder responseHolder;
        switch (itemRequest.opType()) {
            case CREATE:
            case INDEX:
                responseHolder = executeIndexRequest((IndexRequest) itemRequest,
                        request.items()[requestIndex], primary, mappingUpdater);
                break;
            case UPDATE:
                responseHolder = executeUpdateRequest((UpdateRequest) itemRequest, primary, metaData, request,
                        requestIndex, updateHelper, nowInMillisSupplier, mappingUpdater);
                break;
            case DELETE:
                responseHolder = executeDeleteRequest((DeleteRequest) itemRequest, request.items()[requestIndex], primary, mappingUpdater);
                break;
            default: throw new IllegalStateException("unexpected opType [" + itemRequest.opType() + "] found");
>>>>>>> b65c586c
        }

        if (context.getRequestToExecute() == null) {
            assert updateResult != null && updateResult.getResponseResult() == DocWriteResponse.Result.NOOP;
        } else if (context.getRequestToExecute().opType() == DocWriteRequest.OpType.DELETE) {
            executeDeleteRequestOnPrimary(context, mappingUpdater);
        } else {
            executeIndexRequestOnPrimary(context, mappingUpdater);
        }

        if (opType == DocWriteRequest.OpType.UPDATE &&
            context.getExecutionResult().isFailed() &&
            isConflictException(context.getExecutionResult().getFailure().getCause())) {
            final UpdateRequest updateRequest = (UpdateRequest)context.getCurrent();
            if (context.getRetryCounter() < updateRequest.retryOnConflict()) {
                context.markForImmediateRetry();
            }
        }

        if (context.isOperationCompleted()) {
            finalizePrimaryOperationOnCompletion(context, opType, updateResult);
        }
    }

    private static void finalizePrimaryOperationOnCompletion(PrimaryExecutionContext context, DocWriteRequest.OpType opType,
                                                             UpdateHelper.Result updateResult) {
        final BulkItemResponse executionResult = context.getExecutionResult();
        if (opType == DocWriteRequest.OpType.UPDATE) {
            final UpdateRequest updateRequest = (UpdateRequest)context.getCurrent();
            context.finalize(
                processUpdateResponse(updateRequest, context.getConcreteIndex(), executionResult, updateResult));
        } else if (executionResult.isFailed()){
            final Exception failure = executionResult.getFailure().getCause();
            final DocWriteRequest docWriteRequest = context.getCurrent();
            if (TransportShardBulkAction.isConflictException(failure)) {
                logger.trace(() -> new ParameterizedMessage("{} failed to execute bulk item ({}) {}",
                    context.getPrimary().shardId(), docWriteRequest.opType().getLowercase(), docWriteRequest), failure);
            } else {
                logger.debug(() -> new ParameterizedMessage("{} failed to execute bulk item ({}) {}",
                    context.getPrimary().shardId(), docWriteRequest.opType().getLowercase(), docWriteRequest), failure);
            }

            final BulkItemResponse primaryResponse;
            // if it's a conflict failure, and we already executed the request on a primary (and we execute it
            // again, due to primary relocation and only processing up to N bulk items when the shard gets closed)
            // then just use the response we got from the failed execution
            if (TransportShardBulkAction.isConflictException(failure) && context.getPreviousPrimaryResponse() != null) {
                primaryResponse = context.getPreviousPrimaryResponse();
            } else {
                primaryResponse = executionResult;
            }
            context.finalize(primaryResponse);
        } else {
            context.finalize(executionResult);
        }
        assert context.isFinalized();
    }

    private static UpdateHelper.Result translateRequestIfUpdate(PrimaryExecutionContext context, UpdateHelper updateHelper,
                                                                LongSupplier nowInMillisSupplier) {
        final DocWriteRequest.OpType opType = context.getCurrent().opType();
        if (opType == DocWriteRequest.OpType.UPDATE) {
            final UpdateHelper.Result updateResult;
            final UpdateRequest updateRequest = (UpdateRequest)context.getCurrent();
            try {
                updateResult = updateHelper.prepare(updateRequest, context.getPrimary(), nowInMillisSupplier);
            } catch (Exception failure) {
                // we may fail translating a update to index or delete operation
                // we use index result to communicate failure while translating update request
                final Engine.Result result = new Engine.IndexResult(failure, updateRequest.version(), SequenceNumbers.UNASSIGNED_SEQ_NO);
                context.setRequestToExecute(updateRequest);
                context.markOperationAsCompleted(result);
                context.finalize(context.getExecutionResult());
                return null;
            }
            // execute translated update request
            switch (updateResult.getResponseResult()) {
                case CREATED:
                case UPDATED:
                    IndexRequest indexRequest = updateResult.action();
                    IndexMetaData metaData = context.getPrimary().indexSettings().getIndexMetaData();
                    MappingMetaData mappingMd = metaData.mappingOrDefault(indexRequest.type());
                    indexRequest.process(metaData.getCreationVersion(), mappingMd, updateRequest.concreteIndex());
                    context.setRequestToExecute(indexRequest);
                    break;
                case DELETED:
                    context.setRequestToExecute(updateResult.action());
                    break;
                case NOOP:
                    context.markOperationAsNoOp();
                    break;
                default: throw new IllegalStateException("Illegal update operation " + updateResult.getResponseResult());
            }
            return updateResult;
        } else {
            context.setRequestToExecute(context.getCurrent());
            return null;
        }
    }

    private static boolean isConflictException(final Exception e) {
        return ExceptionsHelper.unwrapCause(e) instanceof VersionConflictEngineException;
    }

    /**
     * Creates a new bulk item result from the given requests and result of performing the update operation on the shard.
     */
    static BulkItemResponse processUpdateResponse(final UpdateRequest updateRequest, final String concreteIndex,
                                                  BulkItemResponse operationResponse,
                                                  final UpdateHelper.Result translate) {

        DocWriteResponse.Result translatedResult = translate.getResponseResult();
        if (operationResponse.isFailed()) {
            return operationResponse;
        }

        final UpdateResponse updateResponse;
        if (translatedResult == DocWriteResponse.Result.NOOP) {
            updateResponse = translate.action();
        } else if (translatedResult == DocWriteResponse.Result.UPDATED || translatedResult == DocWriteResponse.Result.UPDATED) {
            final IndexRequest updateIndexRequest = translate.action();
            final IndexResponse indexResponse = operationResponse.getResponse();
            updateResponse = new UpdateResponse(indexResponse.getShardInfo(), indexResponse.getShardId(),
                indexResponse.getType(), indexResponse.getId(), indexResponse.getSeqNo(), indexResponse.getPrimaryTerm(),
                indexResponse.getVersion(), indexResponse.getResult());

            if (updateRequest.fetchSource() != null && updateRequest.fetchSource().fetchSource()) {
                final BytesReference indexSourceAsBytes = updateIndexRequest.source();
                final Tuple<XContentType, Map<String, Object>> sourceAndContent =
                    XContentHelper.convertToMap(indexSourceAsBytes, true, updateIndexRequest.getContentType());
                updateResponse.setGetResult(UpdateHelper.extractGetResult(updateRequest, concreteIndex,
                    indexResponse.getVersion(), sourceAndContent.v2(), sourceAndContent.v1(), indexSourceAsBytes));
            }
        } else if (translatedResult == DocWriteResponse.Result.DELETED) {
            final DeleteResponse deleteResponse = operationResponse.getResponse();
            updateResponse = new UpdateResponse(deleteResponse.getShardInfo(), deleteResponse.getShardId(),
                deleteResponse.getType(), deleteResponse.getId(), deleteResponse.getSeqNo(), deleteResponse.getPrimaryTerm(),
                deleteResponse.getVersion(), deleteResponse.getResult());

            final GetResult getResult = UpdateHelper.extractGetResult(updateRequest, concreteIndex, deleteResponse.getVersion(),
                translate.updatedSourceAsMap(), translate.updateSourceContentType(), null);

            updateResponse.setGetResult(getResult);
        } else {
            throw new IllegalArgumentException("unknown operation type: " + translatedResult);
        }
        return new BulkItemResponse(operationResponse.getItemId(), DocWriteRequest.OpType.UPDATE, updateResponse);
    }


    /** Modes for executing item request on replica depending on corresponding primary execution result */
    public enum ReplicaItemExecutionMode {

        /**
         * When primary execution succeeded
         */
        NORMAL,

        /**
         * When primary execution failed before sequence no was generated
         * or primary execution was a noop (only possible when request is originating from pre-6.0 nodes)
         */
        NOOP,

        /**
         * When primary execution failed after sequence no was generated
         */
        FAILURE
    }

    /**
     * Determines whether a bulk item request should be executed on the replica.
     * @return {@link ReplicaItemExecutionMode#NORMAL} upon normal primary execution with no failures
     * {@link ReplicaItemExecutionMode#FAILURE} upon primary execution failure after sequence no generation
     * {@link ReplicaItemExecutionMode#NOOP} upon primary execution failure before sequence no generation or
     * when primary execution resulted in noop (only possible for write requests from pre-6.0 nodes)
     */
    static ReplicaItemExecutionMode replicaItemExecutionMode(final BulkItemRequest request, final int index) {
        final BulkItemResponse primaryResponse = request.getPrimaryResponse();
        assert primaryResponse != null : "expected primary response to be set for item [" + index + "] request [" + request.request() + "]";
        if (primaryResponse.isFailed()) {
            return primaryResponse.getFailure().getSeqNo() != SequenceNumbers.UNASSIGNED_SEQ_NO
                    ? ReplicaItemExecutionMode.FAILURE // we have a seq no generated with the failure, replicate as no-op
                    : ReplicaItemExecutionMode.NOOP; // no seq no generated, ignore replication
        } else {
            // TODO: once we know for sure that every operation that has been processed on the primary is assigned a seq#
            // (i.e., all nodes on the cluster are on v6.0.0 or higher) we can use the existence of a seq# to indicate whether
            // an operation should be processed or be treated as a noop. This means we could remove this method and the
            // ReplicaItemExecutionMode enum and have a simple boolean check for seq != UNASSIGNED_SEQ_NO which will work for
            // both failures and indexing operations.
            return primaryResponse.getResponse().getResult() != DocWriteResponse.Result.NOOP
                    ? ReplicaItemExecutionMode.NORMAL // execution successful on primary
                    : ReplicaItemExecutionMode.NOOP; // ignore replication
        }
    }

    @Override
    public WriteReplicaResult<BulkShardRequest> shardOperationOnReplica(BulkShardRequest request, IndexShard replica) throws Exception {
        final Translog.Location location = performOnReplica(request, replica);
        return new WriteReplicaResult<>(request, location, null, replica, logger);
    }

    public static Translog.Location performOnReplica(BulkShardRequest request, IndexShard replica) throws Exception {
        Translog.Location location = null;
        for (int i = 0; i < request.items().length; i++) {
            BulkItemRequest item = request.items()[i];
            final Engine.Result operationResult;
            DocWriteRequest<?> docWriteRequest = item.request();
            switch (replicaItemExecutionMode(item, i)) {
                case NORMAL:
                    final DocWriteResponse primaryResponse = item.getPrimaryResponse().getResponse();
                    operationResult = performOpOnReplica(primaryResponse, docWriteRequest, replica);
                    assert operationResult != null : "operation result must never be null when primary response has no failure";
                    location = syncOperationResultOrThrow(operationResult, location);
                    break;
                case NOOP:
                    break;
                case FAILURE:
                    final BulkItemResponse.Failure failure = item.getPrimaryResponse().getFailure();
                    assert failure.getSeqNo() != SequenceNumbers.UNASSIGNED_SEQ_NO : "seq no must be assigned";
                    operationResult = replica.markSeqNoAsNoop(failure.getSeqNo(), failure.getMessage());
                    assert operationResult != null : "operation result must never be null when primary response has no failure";
                    location = syncOperationResultOrThrow(operationResult, location);
                    break;
                default:
                    throw new IllegalStateException("illegal replica item execution mode for: " + docWriteRequest);
            }
        }
        return location;
    }

    private static Engine.Result performOpOnReplica(DocWriteResponse primaryResponse, DocWriteRequest<?> docWriteRequest,
                                                    IndexShard replica) throws Exception {
        final Engine.Result result;
        switch (docWriteRequest.opType()) {
            case CREATE:
            case INDEX:
                final IndexRequest indexRequest = (IndexRequest) docWriteRequest;
                final ShardId shardId = replica.shardId();
                final SourceToParse sourceToParse =
                    SourceToParse.source(shardId.getIndexName(),
                        indexRequest.type(), indexRequest.id(), indexRequest.source(), indexRequest.getContentType())
                        .routing(indexRequest.routing());
                result = replica.applyIndexOperationOnReplica(primaryResponse.getSeqNo(), primaryResponse.getVersion(),
                    indexRequest.versionType().versionTypeForReplicationAndRecovery(), indexRequest.getAutoGeneratedTimestamp(),
                    indexRequest.isRetry(), sourceToParse);
                break;
            case DELETE:
                DeleteRequest deleteRequest = (DeleteRequest) docWriteRequest;
                result =  replica.applyDeleteOperationOnReplica(primaryResponse.getSeqNo(), primaryResponse.getVersion(),
                    deleteRequest.type(), deleteRequest.id(), deleteRequest.versionType().versionTypeForReplicationAndRecovery());
                break;
            default:
                throw new IllegalStateException("Unexpected request operation type on replica: "
                    + docWriteRequest.opType().getLowercase());
        }
        if (result.getResultType() == Engine.Result.Type.MAPPING_UPDATE_REQUIRED) {
            // Even though the primary waits on all nodes to ack the mapping changes to the master
            // (see MappingUpdatedAction.updateMappingOnMaster) we still need to protect against missing mappings
            // and wait for them. The reason is concurrent requests. Request r1 which has new field f triggers a
            // mapping update. Assume that that update is first applied on the primary, and only later on the replica
            // (it’s happening concurrently). Request r2, which now arrives on the primary and which also has the new
            // field f might see the updated mapping (on the primary), and will therefore proceed to be replicated
            // to the replica. When it arrives on the replica, there’s no guarantee that the replica has already
            // applied the new mapping, so there is no other option than to wait.
            throw new TransportReplicationAction.RetryOnReplicaException(replica.shardId(),
                "Mappings are not available on the replica yet, triggered update: " + result.getRequiredMappingUpdate());
        }
        return result;
    }

    /** Executes index operation on primary shard after updates mapping if dynamic mappings are found */
    static void executeIndexRequestOnPrimary(PrimaryExecutionContext context,
                                             MappingUpdatePerformer mappingUpdater) throws Exception {
        final IndexRequest request = context.getRequestToExecute();
        final IndexShard primary = context.getPrimary();
        final SourceToParse sourceToParse =
            SourceToParse.source(request.index(), request.type(), request.id(), request.source(), request.getContentType())
                .routing(request.routing());
        executeOnPrimaryWhileHandlingMappingUpdates(context,
            () ->
                primary.applyIndexOperationOnPrimary(request.version(), request.versionType(), sourceToParse,
                    request.getAutoGeneratedTimestamp(), request.isRetry()),
            e -> new Engine.IndexResult(e, request.version()),
            context::markOperationAsCompleted,
            mapping -> mappingUpdater.updateMappings(mapping, primary.shardId(), request.type()));
    }

    private static void executeDeleteRequestOnPrimary(PrimaryExecutionContext context,
                                                                     MappingUpdatePerformer mappingUpdater) throws Exception {
        final DeleteRequest request = (DeleteRequest) context.getCurrent();
        final IndexShard primary = context.getPrimary();
        executeOnPrimaryWhileHandlingMappingUpdates(context,
            () -> primary.applyDeleteOperationOnPrimary(request.version(), request.type(), request.id(), request.versionType()),
            e -> new Engine.DeleteResult(e, request.version()),
            context::markOperationAsCompleted,
            mapping -> mappingUpdater.updateMappings(mapping, primary.shardId(), request.type()));
    }

    private static <T extends Engine.Result> void executeOnPrimaryWhileHandlingMappingUpdates(
        PrimaryExecutionContext context, CheckedSupplier<T, IOException> toExecute,
        Function<Exception, T> exceptionToResult, Consumer<T> onComplete, Consumer<Mapping> mappingUpdater)
        throws IOException {
        T result = toExecute.get();
        if (result.getResultType() == Engine.Result.Type.MAPPING_UPDATE_REQUIRED) {
            // try to update the mappings and try again.
            try {
                mappingUpdater.accept(result.getRequiredMappingUpdate());
            } catch (Exception e) {
                // failure to update the mapping should translate to a failure of specific requests. Other requests
                // still need to be executed and replicated.
                onComplete.accept(exceptionToResult.apply(e));
                return;
            }

            // TODO - we can fall back to a wait for cluster state update but I'm keeping the logic the same for now
            result = toExecute.get();

            if (result.getResultType() == Engine.Result.Type.MAPPING_UPDATE_REQUIRED) {
                // double mapping update. We assume that the successful mapping update wasn't yet processed on the node
                // and retry the entire request again.
                context.markAsRequiringMappingUpdate();
            } else {
                onComplete.accept(result);
            }
        } else {
            onComplete.accept(result);
        }
    }

    class ConcreteMappingUpdatePerformer implements MappingUpdatePerformer {

        @Override
        public void updateMappings(final Mapping update, final ShardId shardId, final String type) {
            assert update != null;
            assert shardId != null;
            // can throw timeout exception when updating mappings or ISE for attempting to
            // update default mappings which are bubbled up
            mappingUpdatedAction.updateMappingOnMaster(shardId.getIndex(), type, update);
        }
    }
}<|MERGE_RESOLUTION|>--- conflicted
+++ resolved
@@ -252,32 +252,12 @@
     /** Executes bulk item requests and handles request execution exceptions */
     static void executeBulkItemRequest(PrimaryExecutionContext context, UpdateHelper updateHelper, LongSupplier nowInMillisSupplier,
                                                     final MappingUpdatePerformer mappingUpdater) throws Exception {
-<<<<<<< HEAD
         final DocWriteRequest.OpType opType = context.getCurrent().opType();
         final UpdateHelper.Result updateResult = translateRequestIfUpdate(context, updateHelper, nowInMillisSupplier);
 
         if (context.isFinalized()) {
-            // translation shotcutted the operation
+            // translation shortcut the operation
             return;
-=======
-        final DocWriteRequest<?> itemRequest = request.items()[requestIndex].request();
-        final DocWriteRequest.OpType opType = itemRequest.opType();
-        final BulkItemResultHolder responseHolder;
-        switch (itemRequest.opType()) {
-            case CREATE:
-            case INDEX:
-                responseHolder = executeIndexRequest((IndexRequest) itemRequest,
-                        request.items()[requestIndex], primary, mappingUpdater);
-                break;
-            case UPDATE:
-                responseHolder = executeUpdateRequest((UpdateRequest) itemRequest, primary, metaData, request,
-                        requestIndex, updateHelper, nowInMillisSupplier, mappingUpdater);
-                break;
-            case DELETE:
-                responseHolder = executeDeleteRequest((DeleteRequest) itemRequest, request.items()[requestIndex], primary, mappingUpdater);
-                break;
-            default: throw new IllegalStateException("unexpected opType [" + itemRequest.opType() + "] found");
->>>>>>> b65c586c
         }
 
         if (context.getRequestToExecute() == null) {

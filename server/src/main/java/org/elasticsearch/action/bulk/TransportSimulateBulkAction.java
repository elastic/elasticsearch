--- conflicted
+++ resolved
@@ -114,15 +114,9 @@
         ActionListener<BulkResponse> listener,
         long relativeStartTimeNanos
     ) throws IOException {
-<<<<<<< HEAD
-        final AtomicArray<BulkItemResponse> responses = new AtomicArray<>(bulkRequest.requests.size());
-        assert bulkRequest instanceof SimulateBulkRequest
-            : "TransportSimulateBulkAction should only ever be called with a SimulateBulkRequest but got a " + bulkRequest.getClass();
-=======
         assert bulkRequest instanceof SimulateBulkRequest
             : "TransportSimulateBulkAction should only ever be called with a SimulateBulkRequest but got a " + bulkRequest.getClass();
         final AtomicArray<BulkItemResponse> responses = new AtomicArray<>(bulkRequest.requests.size());
->>>>>>> 89836757
         Map<String, ComponentTemplate> componentTemplateSubstitutions = bulkRequest.getComponentTemplateSubstitutions();
         for (int i = 0; i < bulkRequest.requests.size(); i++) {
             DocWriteRequest<?> docRequest = bulkRequest.requests.get(i);
@@ -206,13 +200,8 @@
                 // First, we remove the index from the cluster state if necessary (since we're going to use the templates)
                 ClusterState simulatedState = indexAbstraction == null
                     ? state
-<<<<<<< HEAD
-                    : new ClusterState.Builder(state).metadata(new Metadata.Builder(state.metadata()).remove(request.index()).build())
-                        .build();
-=======
                     : new ClusterState.Builder(state).metadata(Metadata.builder(state.metadata()).remove(request.index()).build()).build();
 
->>>>>>> 89836757
                 String matchingTemplate = findV2Template(state.metadata(), request.index(), false);
                 if (matchingTemplate != null) {
                     final Template template = TransportSimulateIndexTemplateAction.resolveTemplate(

--- conflicted
+++ resolved
@@ -421,26 +421,16 @@
                     builder.endArray();
                     builder.endObject();
                 }
-<<<<<<< HEAD
-                if (DataStream.LOGS_STREAM_FEATURE_FLAG) {
-                    builder.startObject(SETTINGS_FIELD.getPreferredName());
-                    dataStream.getSettings().toXContent(builder, params);
-                    builder.endObject();
-
-                    builder.field(MAPPINGS_FIELD.getPreferredName());
-                    Map<String, Object> uncompressedMappings = XContentHelper.convertToMap(
-                        dataStream.getMappings().uncompressed(),
-                        true,
-                        XContentType.JSON
-                    ).v2();
-                    builder.map(uncompressedMappings);
-                }
-=======
                 builder.startObject(SETTINGS_FIELD.getPreferredName());
                 dataStream.getSettings().toXContent(builder, params);
                 builder.endObject();
->>>>>>> 77595cbc
-
+                builder.field(MAPPINGS_FIELD.getPreferredName());
+                Map<String, Object> uncompressedMappings = XContentHelper.convertToMap(
+                    dataStream.getMappings().uncompressed(),
+                    true,
+                    XContentType.JSON
+                ).v2();
+                builder.map(uncompressedMappings);
                 builder.startObject(DataStream.FAILURE_STORE_FIELD.getPreferredName());
                 builder.field(FAILURE_STORE_ENABLED.getPreferredName(), failureStoreEffectivelyEnabled);
                 builder.field(DataStream.ROLLOVER_ON_WRITE_FIELD.getPreferredName(), dataStream.getFailureComponent().isRolloverOnWrite());

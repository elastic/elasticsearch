--- conflicted
+++ resolved
@@ -335,19 +335,9 @@
                 out.writeOptionalString(indexTemplate);
                 out.writeOptionalString(ilmPolicyName);
                 out.writeOptionalWriteable(timeSeries);
-<<<<<<< HEAD
-                if (out.getTransportVersion().onOrAfter(V_8_11_X)) {
-                    out.writeMap(indexSettingsValues);
-                    out.writeBoolean(templatePreferIlmValue);
-                }
-                out.writeOptionalVLong(maximumTimestamp);
-=======
                 out.writeMap(indexSettingsValues);
                 out.writeBoolean(templatePreferIlmValue);
-                if (out.getTransportVersion().onOrAfter(TransportVersions.V_8_16_0)) {
-                    out.writeOptionalVLong(maximumTimestamp);
-                }
->>>>>>> 31c5a439
+                out.writeOptionalVLong(maximumTimestamp);
                 if (out.getTransportVersion().supports(INCLUDE_INDEX_MODE_IN_GET_DATA_STREAM)) {
                     out.writeOptionalString(indexMode);
                 }

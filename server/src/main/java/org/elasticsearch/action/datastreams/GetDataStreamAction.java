--- conflicted
+++ resolved
@@ -275,32 +275,6 @@
                 this.indexMode = indexMode;
             }
 
-<<<<<<< HEAD
-=======
-            @SuppressWarnings("unchecked")
-            DataStreamInfo(StreamInput in) throws IOException {
-                this.dataStream = DataStream.read(in);
-                this.failureStoreEffectivelyEnabled = in.getTransportVersion()
-                    .onOrAfter(TransportVersions.FAILURE_STORE_ENABLED_BY_CLUSTER_SETTING)
-                        ? in.readBoolean()
-                        : dataStream.isFailureStoreExplicitlyEnabled(); // Revert to the behaviour before this field was added
-                this.dataStreamStatus = ClusterHealthStatus.readFrom(in);
-                this.indexTemplate = in.readOptionalString();
-                this.ilmPolicyName = in.readOptionalString();
-                this.timeSeries = in.getTransportVersion().onOrAfter(TransportVersions.V_8_3_0)
-                    ? in.readOptionalWriteable(TimeSeries::new)
-                    : null;
-                this.indexSettingsValues = in.getTransportVersion().onOrAfter(V_8_11_X)
-                    ? in.readMap(Index::new, IndexProperties::new)
-                    : Map.of();
-                this.templatePreferIlmValue = in.getTransportVersion().onOrAfter(V_8_11_X) ? in.readBoolean() : true;
-                this.maximumTimestamp = in.getTransportVersion().onOrAfter(TransportVersions.V_8_16_0) ? in.readOptionalVLong() : null;
-                this.indexMode = in.getTransportVersion().onOrAfter(TransportVersions.INCLUDE_INDEX_MODE_IN_GET_DATA_STREAM)
-                    ? in.readOptionalString()
-                    : null;
-            }
-
->>>>>>> b218f698
             public DataStream getDataStream() {
                 return dataStream;
             }
@@ -341,19 +315,16 @@
                 return maximumTimestamp;
             }
 
-<<<<<<< HEAD
+            @Nullable
+            public String getIndexModeName() {
+                return indexMode;
+            }
+
             /**
              * NB prior to 9.0 this was a TransportMasterNodeReadAction so for BwC we must remain able to write these responses until
              * we no longer need to support calling this action remotely.
              */
             @UpdateForV10(owner = UpdateForV10.Owner.DATA_MANAGEMENT)
-=======
-            @Nullable
-            public String getIndexModeName() {
-                return indexMode;
-            }
-
->>>>>>> b218f698
             @Override
             public void writeTo(StreamOutput out) throws IOException {
                 dataStream.writeTo(out);

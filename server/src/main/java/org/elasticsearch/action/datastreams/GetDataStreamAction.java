--- conflicted
+++ resolved
@@ -416,31 +416,18 @@
                     builder.endArray();
                     builder.endObject();
                 }
-<<<<<<< HEAD
-                if (DataStream.isFailureStoreFeatureFlagEnabled()) {
-                    builder.startObject(DataStream.FAILURE_STORE_FIELD.getPreferredName());
-                    builder.field(FAILURE_STORE_ENABLED.getPreferredName(), failureStoreEffectivelyEnabled);
-                    builder.field(
-                        DataStream.ROLLOVER_ON_WRITE_FIELD.getPreferredName(),
-                        dataStream.getFailureComponent().isRolloverOnWrite()
-                    );
-                    indicesToXContent(builder, dataStream.getFailureIndices(), true);
-                    addAutoShardingEvent(builder, params, dataStream.getFailureComponent().getAutoShardingEvent());
-                    DataStreamLifecycle failuresLifecycle = dataStream.getFailuresLifecycle();
-                    if (failuresLifecycle != null) {
-                        builder.field(LIFECYCLE_FIELD.getPreferredName());
-                        failuresLifecycle.toXContent(builder, params, rolloverConfiguration, globalRetention, dataStream.isInternal());
-                    }
-                    builder.endObject();
-                }
-=======
+
                 builder.startObject(DataStream.FAILURE_STORE_FIELD.getPreferredName());
                 builder.field(FAILURE_STORE_ENABLED.getPreferredName(), failureStoreEffectivelyEnabled);
                 builder.field(DataStream.ROLLOVER_ON_WRITE_FIELD.getPreferredName(), dataStream.getFailureComponent().isRolloverOnWrite());
-                indicesToXContent(builder, dataStream.getFailureIndices());
+                indicesToXContent(builder, dataStream.getFailureIndices(), true);
                 addAutoShardingEvent(builder, params, dataStream.getFailureComponent().getAutoShardingEvent());
+                DataStreamLifecycle failuresLifecycle = dataStream.getFailuresLifecycle();
+                if (failuresLifecycle != null) {
+                    builder.field(LIFECYCLE_FIELD.getPreferredName());
+                    failuresLifecycle.toXContent(builder, params, rolloverConfiguration, globalRetention, dataStream.isInternal());
+                }
                 builder.endObject();
->>>>>>> 04c57eae
                 builder.endObject();
                 return builder;
             }

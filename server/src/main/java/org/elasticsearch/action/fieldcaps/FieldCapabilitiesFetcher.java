/*
 * Copyright Elasticsearch B.V. and/or licensed to Elasticsearch B.V. under one
 * or more contributor license agreements. Licensed under the Elastic License
 * 2.0 and the Server Side Public License, v 1; you may not use this file except
 * in compliance with, at your election, the Elastic License 2.0 or the Server
 * Side Public License, v 1.
 */

package org.elasticsearch.action.fieldcaps;

import org.elasticsearch.cluster.metadata.MappingMetadata;
import org.elasticsearch.index.IndexService;
import org.elasticsearch.index.engine.Engine;
import org.elasticsearch.index.mapper.MappedFieldType;
import org.elasticsearch.index.mapper.RuntimeField;
import org.elasticsearch.index.query.MatchAllQueryBuilder;
import org.elasticsearch.index.query.QueryBuilder;
import org.elasticsearch.index.query.SearchExecutionContext;
import org.elasticsearch.index.shard.IndexShard;
import org.elasticsearch.index.shard.ShardId;
import org.elasticsearch.indices.IndicesService;
import org.elasticsearch.search.SearchService;
import org.elasticsearch.search.builder.SearchSourceBuilder;
import org.elasticsearch.search.internal.AliasFilter;
import org.elasticsearch.search.internal.ShardSearchRequest;

import java.io.IOException;
import java.util.Collections;
import java.util.HashMap;
import java.util.HashSet;
import java.util.Map;
import java.util.Set;
import java.util.function.Predicate;

/**
 * Loads the mappings for an index and computes all {@link IndexFieldCapabilities}. This
 * helper class performs the core shard operation for the field capabilities action.
 */
class FieldCapabilitiesFetcher {
    private final IndicesService indicesService;

    FieldCapabilitiesFetcher(IndicesService indicesService) {
        this.indicesService = indicesService;
    }

    FieldCapabilitiesIndexResponse fetch(
        ShardId shardId,
        String[] fieldPatterns,
        String[] filters,
        String[] fieldTypes,
        QueryBuilder indexFilter,
        long nowInMillis,
        Map<String, Object> runtimeFields,
        Map<String, Map<String, IndexFieldCapabilities>> mappingHashToFieldCaps
    ) throws IOException {
        final IndexService indexService = indicesService.indexServiceSafe(shardId.getIndex());
        final IndexShard indexShard = indexService.getShard(shardId.getId());
        try (Engine.Searcher searcher = indexShard.acquireSearcher(Engine.CAN_MATCH_SEARCH_SOURCE)) {

            final SearchExecutionContext searchExecutionContext = indexService.newSearchExecutionContext(
                shardId.id(),
                0,
                searcher,
                () -> nowInMillis,
                null,
                runtimeFields
            );

            if (canMatchShard(shardId, indexFilter, nowInMillis, searchExecutionContext) == false) {
                return new FieldCapabilitiesIndexResponse(shardId.getIndexName(), null, Collections.emptyMap(), false);
            }

            final MappingMetadata mapping = indexService.getMetadata().mapping();
            final String indexMappingHash = mapping != null ? mapping.getSha256() : null;
            if (indexMappingHash != null) {
                final Map<String, IndexFieldCapabilities> existing = mappingHashToFieldCaps.get(indexMappingHash);
                if (existing != null) {
                    return new FieldCapabilitiesIndexResponse(shardId.getIndexName(), indexMappingHash, existing, true);
                }
            }

            Predicate<String> fieldPredicate = indicesService.getFieldFilter().apply(shardId.getIndexName());

            return retrieveFieldCaps(shardId.getIndexName(), searchExecutionContext, fieldPatterns, filters, fieldTypes, fieldPredicate);
        }
    }

    public static FieldCapabilitiesIndexResponse retrieveFieldCaps(
        String indexName,
        SearchExecutionContext context,
        String[] fieldPatterns,
        String[] filters,
        String[] types,
        Predicate<String> indexFieldfilter
    ) {

        Set<String> fieldNames = new HashSet<>();
        for (String pattern : fieldPatterns) {
            fieldNames.addAll(context.getMatchingFieldNames(pattern));
        }

        boolean includeParentObjects = checkIncludeParents(filters);

        FieldCapsFilter filter = buildFilter(indexFieldfilter, filters, types);
        Map<String, IndexFieldCapabilities> responseMap = new HashMap<>();
        for (String field : fieldNames) {
            MappedFieldType ft = context.getFieldType(field);
            if (filter.matches(ft, context)) {
                IndexFieldCapabilities fieldCap = new IndexFieldCapabilities(
                    field,
                    ft.familyTypeName(),
                    context.isMetadataField(field),
                    ft.isSearchable(),
                    ft.isAggregatable(),
                    ft.isDimension(),
                    ft.getMetricType(),
                    ft.meta()
                );
                responseMap.put(field, fieldCap);
            } else {
                continue;
            }

            // Check the ancestor of the field to find nested and object fields.
            // Runtime fields are excluded since they can override any path.
            // TODO find a way to do this that does not require an instanceof check
            if (ft instanceof RuntimeField == false && includeParentObjects) {
                int dotIndex = ft.name().lastIndexOf('.');
                while (dotIndex > -1) {
                    String parentField = ft.name().substring(0, dotIndex);
                    if (responseMap.containsKey(parentField)) {
                        // we added this path on another field already
                        break;
                    }
                    // checks if the parent field contains sub-fields
                    if (context.getFieldType(parentField) == null) {
                        // no field type, it must be an object field
                        String type = context.nestedLookup().getNestedMappers().get(parentField) != null ? "nested" : "object";
                        IndexFieldCapabilities fieldCap = new IndexFieldCapabilities(
                            parentField,
                            type,
                            false,
                            false,
                            false,
                            false,
                            null,
                            Collections.emptyMap()
                        );
                        responseMap.put(parentField, fieldCap);
                    }
                    dotIndex = parentField.lastIndexOf('.');
                }
            }
<<<<<<< HEAD
            return new FieldCapabilitiesIndexResponse(shardId.getIndexName(), indexMappingHash, responseMap, true);
=======
>>>>>>> 7bc5b21e
        }
        return new FieldCapabilitiesIndexResponse(indexName, responseMap, true);
    }

    private static boolean checkIncludeParents(String[] filters) {
        for (String filter : filters) {
            if ("-parent".equals(filter)) {
                return false;
            }
            if ("parent".equals(filter)) {
                return true;
            }
        }
        return true;
    }

    private boolean canMatchShard(
        ShardId shardId,
        QueryBuilder indexFilter,
        long nowInMillis,
        SearchExecutionContext searchExecutionContext
    ) throws IOException {
        if (indexFilter == null || indexFilter instanceof MatchAllQueryBuilder) {
            return true;
        }
        assert nowInMillis != 0L;
        ShardSearchRequest searchRequest = new ShardSearchRequest(shardId, nowInMillis, AliasFilter.EMPTY);
        searchRequest.source(new SearchSourceBuilder().query(indexFilter));
        return SearchService.queryStillMatchesAfterRewrite(searchRequest, searchExecutionContext);
    }

    private interface FieldCapsFilter {
        boolean matches(MappedFieldType fieldType, SearchExecutionContext context);

        default FieldCapsFilter and(FieldCapsFilter other) {
            return (ft, context) -> matches(ft, context) && other.matches(ft, context);
        }
    }

    private static FieldCapsFilter buildFilter(Predicate<String> fieldFilter, String[] filters, String[] fieldTypes) {
        // security filters don't exclude metadata fields
        FieldCapsFilter fcf = (ft, c) -> fieldFilter.test(ft.name()) || c.isMetadataField(ft.name());
        if (fieldTypes.length > 0) {
            Set<String> acceptedTypes = Set.of(fieldTypes);
            fcf = fcf.and((ft, c) -> acceptedTypes.contains(ft.familyTypeName()));
        }
        for (String filter : filters) {
            if ("parent".equals(filter) || "-parent".equals(filter)) {
                continue;
            }
            FieldCapsFilter next = switch (filter) {
                case "+metadata" -> (ft, c) -> c.isMetadataField(ft.name());
                case "-metadata" -> (ft, c) -> c.isMetadataField(ft.name()) == false;
                case "-nested" -> (ft, c) -> c.nestedLookup().getNestedParent(ft.name()) == null;
                case "-multifield" -> (ft, c) -> c.isMultiField(ft.name()) == false;
                default -> throw new IllegalArgumentException("Unknown field caps filter [" + filter + "]");
            };
            fcf = fcf.and(next);
        }
        return fcf;
    }

}<|MERGE_RESOLUTION|>--- conflicted
+++ resolved
@@ -81,12 +81,21 @@
 
             Predicate<String> fieldPredicate = indicesService.getFieldFilter().apply(shardId.getIndexName());
 
-            return retrieveFieldCaps(shardId.getIndexName(), searchExecutionContext, fieldPatterns, filters, fieldTypes, fieldPredicate);
+            return retrieveFieldCaps(
+                shardId.getIndexName(),
+                indexMappingHash,
+                searchExecutionContext,
+                fieldPatterns,
+                filters,
+                fieldTypes,
+                fieldPredicate
+            );
         }
     }
 
     public static FieldCapabilitiesIndexResponse retrieveFieldCaps(
         String indexName,
+        String indexMappingHash,
         SearchExecutionContext context,
         String[] fieldPatterns,
         String[] filters,
@@ -151,12 +160,8 @@
                     dotIndex = parentField.lastIndexOf('.');
                 }
             }
-<<<<<<< HEAD
-            return new FieldCapabilitiesIndexResponse(shardId.getIndexName(), indexMappingHash, responseMap, true);
-=======
->>>>>>> 7bc5b21e
-        }
-        return new FieldCapabilitiesIndexResponse(indexName, responseMap, true);
+        }
+        return new FieldCapabilitiesIndexResponse(indexName, indexMappingHash, responseMap, true);
     }
 
     private static boolean checkIncludeParents(String[] filters) {

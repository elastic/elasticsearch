--- conflicted
+++ resolved
@@ -9,7 +9,6 @@
 
 package org.elasticsearch.action.fieldcaps;
 
-import org.elasticsearch.RewritableIndicesRequest;
 import org.elasticsearch.TransportVersions;
 import org.elasticsearch.action.ActionRequestValidationException;
 import org.elasticsearch.action.IndicesRequest;
@@ -19,22 +18,17 @@
 import org.elasticsearch.common.Strings;
 import org.elasticsearch.common.io.stream.StreamInput;
 import org.elasticsearch.common.io.stream.StreamOutput;
-<<<<<<< HEAD
-import org.elasticsearch.core.Nullable;
-=======
 import org.elasticsearch.index.query.BoolQueryBuilder;
 import org.elasticsearch.index.query.BoostingQueryBuilder;
 import org.elasticsearch.index.query.ConstantScoreQueryBuilder;
 import org.elasticsearch.index.query.DisMaxQueryBuilder;
 import org.elasticsearch.index.query.NestedQueryBuilder;
->>>>>>> 3f0b14b4
 import org.elasticsearch.index.query.QueryBuilder;
 import org.elasticsearch.index.query.functionscore.FunctionScoreQueryBuilder;
 import org.elasticsearch.tasks.CancellableTask;
 import org.elasticsearch.tasks.Task;
 import org.elasticsearch.tasks.TaskId;
 import org.elasticsearch.transport.RemoteClusterAware;
-import org.elasticsearch.transport.RemoteClusterService;
 import org.elasticsearch.xcontent.ToXContentObject;
 import org.elasticsearch.xcontent.XContentBuilder;
 
@@ -42,16 +36,11 @@
 import java.util.Arrays;
 import java.util.Collections;
 import java.util.HashSet;
-import java.util.List;
 import java.util.Map;
 import java.util.Objects;
 import java.util.Set;
 
-public final class FieldCapabilitiesRequest extends LegacyActionRequest
-    implements
-        RewritableIndicesRequest,
-        IndicesRequest.Replaceable,
-        ToXContentObject {
+public final class FieldCapabilitiesRequest extends LegacyActionRequest implements IndicesRequest.Replaceable, ToXContentObject {
     public static final String NAME = "field_caps_request";
     public static final IndicesOptions DEFAULT_INDICES_OPTIONS = IndicesOptions.strictExpandOpenAndForbidClosed();
 
@@ -69,8 +58,6 @@
     private QueryBuilder indexFilter;
     private Map<String, Object> runtimeFields = Collections.emptyMap();
     private Long nowInMillis;
-    @Nullable
-    private List<RewrittenIndexExpression> indexExpressions;
 
     public FieldCapabilitiesRequest(StreamInput in) throws IOException {
         super(in);
@@ -386,21 +373,4 @@
             }
         };
     }
-
-    @Override
-    public boolean rewritten() {
-        return indexExpressions != null;
-    }
-
-    @Override
-    public void rewritten(List<RewrittenIndexExpression> indexExpressions) {
-        assert false == rewritten();
-        this.indexExpressions = indexExpressions;
-        indices(indexExpressions.stream().flatMap(indexExpression -> indexExpression.rewritten().stream()).toArray(String[]::new));
-    }
-
-    @Override
-    public boolean checkRemote(List<RemoteClusterService.RemoteTag> tags) {
-        return true;
-    }
 }
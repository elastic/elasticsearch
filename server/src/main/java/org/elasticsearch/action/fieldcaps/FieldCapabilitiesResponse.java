--- conflicted
+++ resolved
@@ -22,9 +22,7 @@
 import org.elasticsearch.xcontent.ToXContent;
 
 import java.io.IOException;
-import java.util.ArrayList;
 import java.util.Arrays;
-import java.util.Collection;
 import java.util.Collections;
 import java.util.Iterator;
 import java.util.List;
@@ -38,13 +36,12 @@
 public class FieldCapabilitiesResponse extends ActionResponse implements ChunkedToXContentObject {
 
     private static final TransportVersion MIN_TRANSPORT_VERSION = TransportVersion.fromName("min_transport_version");
+    private static final TransportVersion RESOLVED_FIELDS_CAPS = TransportVersion.fromName("resolved_fields_caps");
 
     public static final ParseField INDICES_FIELD = new ParseField("indices");
     public static final ParseField FIELDS_FIELD = new ParseField("fields");
     private static final ParseField FAILED_INDICES_FIELD = new ParseField("failed_indices");
     public static final ParseField FAILURES_FIELD = new ParseField("failures");
-
-    private static final TransportVersion RESOLVED_FIELDS_CAPS = TransportVersion.fromName("resolved_fields_caps");
 
     private final String[] indices;
     private final ResolvedIndexExpressions resolvedLocally;
@@ -54,7 +51,18 @@
     private final List<FieldCapabilitiesIndexResponse> indexResponses;
     private final TransportVersion minTransportVersion;
 
-<<<<<<< HEAD
+    public FieldCapabilitiesResponse(
+        String[] indices,
+        Map<String, Map<String, FieldCapabilities>> fields,
+        List<FieldCapabilitiesFailure> failures
+    ) {
+        this(indices, null, Collections.emptyMap(), fields, Collections.emptyList(), failures, null);
+    }
+
+    public FieldCapabilitiesResponse(String[] indices, Map<String, Map<String, FieldCapabilities>> fields) {
+        this(indices, null, Collections.emptyMap(), fields, Collections.emptyList(), Collections.emptyList(), null);
+    }
+
     public static FieldCapabilitiesResponse empty() {
         return new FieldCapabilitiesResponse(
             Strings.EMPTY_ARRAY,
@@ -62,28 +70,17 @@
             Collections.emptyMap(),
             Collections.emptyMap(),
             Collections.emptyList(),
-            Collections.emptyList()
+            Collections.emptyList(),
+            null
         );
+    }
+
+    public FieldCapabilitiesResponse(List<FieldCapabilitiesIndexResponse> indexResponses, List<FieldCapabilitiesFailure> failures) {
+        this(Strings.EMPTY_ARRAY, null, Collections.emptyMap(), Collections.emptyMap(), indexResponses, failures, null);
     }
 
     public static FieldCapabilitiesResponse.Builder builder() {
         return new FieldCapabilitiesResponse.Builder();
-=======
-    public FieldCapabilitiesResponse(
-        String[] indices,
-        Map<String, Map<String, FieldCapabilities>> fields,
-        List<FieldCapabilitiesFailure> failures
-    ) {
-        this(indices, fields, Collections.emptyList(), failures, null);
-    }
-
-    public FieldCapabilitiesResponse(String[] indices, Map<String, Map<String, FieldCapabilities>> fields) {
-        this(indices, fields, Collections.emptyList(), Collections.emptyList(), null);
-    }
-
-    public FieldCapabilitiesResponse(List<FieldCapabilitiesIndexResponse> indexResponses, List<FieldCapabilitiesFailure> failures) {
-        this(Strings.EMPTY_ARRAY, Collections.emptyMap(), indexResponses, failures, null);
->>>>>>> 9558e19d
     }
 
     private FieldCapabilitiesResponse(
@@ -109,7 +106,9 @@
         this.fields = in.readMap(FieldCapabilitiesResponse::readField);
         this.indexResponses = FieldCapabilitiesIndexResponse.readList(in);
         this.failures = in.readCollectionAsList(FieldCapabilitiesFailure::new);
-<<<<<<< HEAD
+        this.minTransportVersion = in.getTransportVersion().supports(MIN_TRANSPORT_VERSION)
+            ? in.readOptional(TransportVersion::readVersion)
+            : null;
         if (in.getTransportVersion().supports(RESOLVED_FIELDS_CAPS)) {
             this.resolvedLocally = in.readOptionalWriteable(ResolvedIndexExpressions::new);
         } else {
@@ -118,11 +117,6 @@
         // when receiving a response we expect the resolved remotely to be empty.
         // It's only non-empty on the coordinating node if the FC requests targets remotes.
         this.resolvedRemotely = Collections.emptyMap();
-=======
-        this.minTransportVersion = in.getTransportVersion().supports(MIN_TRANSPORT_VERSION)
-            ? in.readOptional(TransportVersion::readVersion)
-            : null;
->>>>>>> 9558e19d
     }
 
     /**
@@ -166,7 +160,6 @@
     }
 
     /**
-<<<<<<< HEAD
      * Locally resolved index expressions
      */
     public ResolvedIndexExpressions getResolvedLocally() {
@@ -181,9 +174,6 @@
     }
 
     /**
-     *
-=======
->>>>>>> 9558e19d
      * Get the field capabilities per type for the provided {@code field}.
      */
     public Map<String, FieldCapabilities> getField(String field) {
@@ -202,7 +192,7 @@
      * Build a new response replacing the {@link #minTransportVersion()}.
      */
     public FieldCapabilitiesResponse withMinTransportVersion(TransportVersion newMin) {
-        return new FieldCapabilitiesResponse(indices, fields, indexResponses, failures, newMin);
+        return new FieldCapabilitiesResponse(indices, resolvedLocally, resolvedRemotely, fields, indexResponses, failures, newMin);
     }
 
     /**
@@ -226,13 +216,11 @@
         out.writeMap(fields, FieldCapabilitiesResponse::writeField);
         FieldCapabilitiesIndexResponse.writeList(out, indexResponses);
         out.writeCollection(failures);
-<<<<<<< HEAD
+        if (out.getTransportVersion().supports(MIN_TRANSPORT_VERSION)) {
+            out.writeOptional((Writer<TransportVersion>) (o, v) -> TransportVersion.writeVersion(v, o), minTransportVersion);
+        }
         if (out.getTransportVersion().supports(RESOLVED_FIELDS_CAPS)) {
             out.writeOptionalWriteable(resolvedLocally);
-=======
-        if (out.getTransportVersion().supports(MIN_TRANSPORT_VERSION)) {
-            out.writeOptional((Writer<TransportVersion>) (o, v) -> TransportVersion.writeVersion(v, o), minTransportVersion);
->>>>>>> 9558e19d
         }
     }
 
@@ -282,61 +270,14 @@
 
     @Override
     public int hashCode() {
-<<<<<<< HEAD
-        int result = Objects.hash(resolvedLocally, resolvedRemotely, fields, indexResponses, failures);
+        int result = Objects.hash(resolvedLocally, resolvedRemotely, fields, indexResponses, failures, minTransportVersion);
         result = 31 * result + Arrays.hashCode(indices);
         return result;
-=======
-        return Objects.hash(fields, indexResponses, failures, minTransportVersion) * 31 + Arrays.hashCode(indices);
->>>>>>> 9558e19d
     }
 
     @Override
     public String toString() {
         return indexResponses.isEmpty() ? Strings.toString(this) : "FieldCapabilitiesResponse{unmerged}";
-    }
-
-    public static Builder builder() {
-        return new Builder();
-    }
-
-    public static class Builder {
-        private String[] indices = Strings.EMPTY_ARRAY;
-        private Map<String, Map<String, FieldCapabilities>> fields = Collections.emptyMap();
-        private List<FieldCapabilitiesIndexResponse> indexResponses = Collections.emptyList();
-        private List<FieldCapabilitiesFailure> failures = Collections.emptyList();
-        private TransportVersion minTransportVersion = null;
-
-        private Builder() {}
-
-        public Builder withIndices(String[] indices) {
-            this.indices = indices;
-            return this;
-        }
-
-        public Builder withFields(Map<String, Map<String, FieldCapabilities>> fields) {
-            this.fields = fields;
-            return this;
-        }
-
-        public Builder withIndexResponses(List<FieldCapabilitiesIndexResponse> indexResponses) {
-            this.indexResponses = indexResponses;
-            return this;
-        }
-
-        public Builder withFailures(List<FieldCapabilitiesFailure> failures) {
-            this.failures = failures;
-            return this;
-        }
-
-        public Builder withMinTransportVersion(TransportVersion minTransportVersion) {
-            this.minTransportVersion = minTransportVersion;
-            return this;
-        }
-
-        public FieldCapabilitiesResponse build() {
-            return new FieldCapabilitiesResponse(indices, fields, indexResponses, failures, minTransportVersion);
-        }
     }
 
     public static class Builder {
@@ -346,6 +287,7 @@
         private Map<String, Map<String, FieldCapabilities>> fields = Collections.emptyMap();
         private List<FieldCapabilitiesIndexResponse> indexResponses = Collections.emptyList();
         private List<FieldCapabilitiesFailure> failures = Collections.emptyList();
+        private TransportVersion minTransportVersion = null;
 
         private Builder() {}
 
@@ -377,8 +319,8 @@
             return this;
         }
 
-        public Builder withIndexResponses(Collection<FieldCapabilitiesIndexResponse> indexResponses) {
-            this.indexResponses = new ArrayList<>(indexResponses);
+        public Builder withIndexResponses(List<FieldCapabilitiesIndexResponse> indexResponses) {
+            this.indexResponses = indexResponses;
             return this;
         }
 
@@ -387,9 +329,21 @@
             return this;
         }
 
+        public Builder withMinTransportVersion(TransportVersion minTransportVersion) {
+            this.minTransportVersion = minTransportVersion;
+            return this;
+        }
+
         public FieldCapabilitiesResponse build() {
-            return new FieldCapabilitiesResponse(indices, resolvedLocally, resolvedRemotely, fields, indexResponses, failures);
-        }
-    }
-
+            return new FieldCapabilitiesResponse(
+                indices,
+                resolvedLocally,
+                resolvedRemotely,
+                fields,
+                indexResponses,
+                failures,
+                minTransportVersion
+            );
+        }
+    }
 }
/*
 * Copyright Elasticsearch B.V. and/or licensed to Elasticsearch B.V. under one
 * or more contributor license agreements. Licensed under the "Elastic License
 * 2.0", the "GNU Affero General Public License v3.0 only", and the "Server Side
 * Public License v 1"; you may not use this file except in compliance with, at
 * your election, the "Elastic License 2.0", the "GNU Affero General Public
 * License v3.0 only", or the "Server Side Public License, v 1".
 */

package org.elasticsearch.action.fieldcaps;

import org.elasticsearch.TransportVersion;
import org.elasticsearch.action.ActionResponse;
import org.elasticsearch.action.ResolvedIndexExpressions;
import org.elasticsearch.common.Strings;
import org.elasticsearch.common.collect.Iterators;
import org.elasticsearch.common.io.stream.StreamInput;
import org.elasticsearch.common.io.stream.StreamOutput;
import org.elasticsearch.common.xcontent.ChunkedToXContentObject;
import org.elasticsearch.core.Nullable;
import org.elasticsearch.xcontent.ParseField;
import org.elasticsearch.xcontent.ToXContent;

import java.io.IOException;
import java.util.Arrays;
import java.util.Collections;
import java.util.Iterator;
import java.util.List;
import java.util.Map;
import java.util.Objects;
import java.util.stream.Collectors;

import static org.elasticsearch.action.fieldcaps.FieldCapabilitiesRequest.RESOLVED_FIELDS_CAPS;

/**
 * Response for {@link FieldCapabilitiesRequest} requests.
 */
public class FieldCapabilitiesResponse extends ActionResponse implements ChunkedToXContentObject {

    private static final TransportVersion MIN_TRANSPORT_VERSION = TransportVersion.fromName("min_transport_version");

    public static final ParseField INDICES_FIELD = new ParseField("indices");
    public static final ParseField FIELDS_FIELD = new ParseField("fields");
    private static final ParseField FAILED_INDICES_FIELD = new ParseField("failed_indices");
    public static final ParseField FAILURES_FIELD = new ParseField("failures");

    private final String[] indices;

    // Index expressions resolved in the context of the node that creates this response.
    // If created on a linked project, "local" refers to that linked project.
    // If created on the coordinating node, "local" refers to the coordinator itself.
    // This data is sent from linked projects to the coordinator to inform it of each remote's local resolution state.
    private final ResolvedIndexExpressions resolvedLocally;
    // Remotely resolved index expressions, keyed by project alias.
    // This is only populated by the coordinating node with the `resolvedLocally` data structure it receives
    // back from the remotes. Used in the coordinating node for error checking, it's never sent over the wire.
    // Keeping this distinction (between resolvedLocally and resolvedRemotely) further prevents project chaining
    // and simplifies resolution logic, because the remoteExpressions in the resolvedLocally data structure are
    // used to access data in `resolvedRemotely`.
    private final transient Map<String, ResolvedIndexExpressions> resolvedRemotely;
    private final Map<String, Map<String, FieldCapabilities>> fields;
    private final List<FieldCapabilitiesFailure> failures;
    private final List<FieldCapabilitiesIndexResponse> indexResponses;
    private final TransportVersion minTransportVersion;
    private final ResolvedIndexExpressions resolvedIndexExpressions;

    public FieldCapabilitiesResponse(
        String[] indices,
        Map<String, Map<String, FieldCapabilities>> fields,
        List<FieldCapabilitiesFailure> failures
    ) {
<<<<<<< HEAD
        this(indices, fields, Collections.emptyList(), failures, null, null);
    }

    public FieldCapabilitiesResponse(String[] indices, Map<String, Map<String, FieldCapabilities>> fields) {
        this(indices, fields, Collections.emptyList(), Collections.emptyList(), null, null);
    }

    public FieldCapabilitiesResponse(List<FieldCapabilitiesIndexResponse> indexResponses, List<FieldCapabilitiesFailure> failures) {
        this(Strings.EMPTY_ARRAY, Collections.emptyMap(), indexResponses, failures, null, null);
=======
        this(indices, null, Collections.emptyMap(), fields, Collections.emptyList(), failures, null);
    }

    public FieldCapabilitiesResponse(String[] indices, Map<String, Map<String, FieldCapabilities>> fields) {
        this(indices, null, Collections.emptyMap(), fields, Collections.emptyList(), Collections.emptyList(), null);
    }

    public static FieldCapabilitiesResponse empty() {
        return new FieldCapabilitiesResponse(
            Strings.EMPTY_ARRAY,
            null,
            Collections.emptyMap(),
            Collections.emptyMap(),
            Collections.emptyList(),
            Collections.emptyList(),
            null
        );
    }

    public FieldCapabilitiesResponse(List<FieldCapabilitiesIndexResponse> indexResponses, List<FieldCapabilitiesFailure> failures) {
        this(Strings.EMPTY_ARRAY, null, Collections.emptyMap(), Collections.emptyMap(), indexResponses, failures, null);
    }

    public static FieldCapabilitiesResponse.Builder builder() {
        return new FieldCapabilitiesResponse.Builder();
>>>>>>> 20ce72d7
    }

    private FieldCapabilitiesResponse(
        String[] indices,
        ResolvedIndexExpressions resolvedLocally,
        Map<String, ResolvedIndexExpressions> resolvedRemotely,
        Map<String, Map<String, FieldCapabilities>> fields,
        List<FieldCapabilitiesIndexResponse> indexResponses,
        List<FieldCapabilitiesFailure> failures,
        TransportVersion minTransportVersion,
        @Nullable ResolvedIndexExpressions resolvedIndexExpressions
    ) {
        this.fields = Objects.requireNonNull(fields);
        this.resolvedLocally = resolvedLocally;
        this.resolvedRemotely = Objects.requireNonNull(resolvedRemotely);
        this.indexResponses = Objects.requireNonNull(indexResponses);
        this.indices = indices;
        this.failures = failures;
        this.minTransportVersion = minTransportVersion;
        this.resolvedIndexExpressions = resolvedIndexExpressions;
    }

    private FieldCapabilitiesResponse(
        String[] indices,
        Map<String, Map<String, FieldCapabilities>> fields,
        List<FieldCapabilitiesIndexResponse> indexResponses,
        List<FieldCapabilitiesFailure> failures,
        TransportVersion minTransportVersion
    ) {
        this(indices, fields, indexResponses, failures, minTransportVersion, null);
    }

    public FieldCapabilitiesResponse(StreamInput in) throws IOException {
        this.indices = in.readStringArray();
        this.fields = in.readMap(FieldCapabilitiesResponse::readField);
        this.indexResponses = FieldCapabilitiesIndexResponse.readList(in);
        this.failures = in.readCollectionAsList(FieldCapabilitiesFailure::new);
        this.minTransportVersion = in.getTransportVersion().supports(MIN_TRANSPORT_VERSION)
            ? in.readOptional(TransportVersion::readVersion)
            : null;
<<<<<<< HEAD
        this.resolvedIndexExpressions = in.readOptionalWriteable(ResolvedIndexExpressions::new);
=======
        if (in.getTransportVersion().supports(RESOLVED_FIELDS_CAPS)) {
            this.resolvedLocally = in.readOptionalWriteable(ResolvedIndexExpressions::new);
        } else {
            this.resolvedLocally = null;
        }
        // when receiving a response we expect the resolved remotely to be empty.
        // It's only non-empty on the coordinating node if the FC requests targets remotes.
        this.resolvedRemotely = Collections.emptyMap();
>>>>>>> 20ce72d7
    }

    /**
     * Get the concrete list of indices that were requested and returned a response.
     */
    public String[] getIndices() {
        return indices;
    }

    /**
     * Get the concrete list of indices that failed
     */
    public int getFailedIndicesCount() {
        int count = 0;
        for (FieldCapabilitiesFailure fieldCapabilitiesFailure : this.failures) {
            int length = fieldCapabilitiesFailure.getIndices().length;
            count += length;
        }
        return count;
    }

    /**
     * Get the field capabilities map.
     */
    public Map<String, Map<String, FieldCapabilities>> get() {
        return fields;
    }

    /**
     * Get possible request failures keyed by index name
     */
    public List<FieldCapabilitiesFailure> getFailures() {
        return failures;
    }

    /**
     * Returns the actual per-index field caps responses
     */
    public List<FieldCapabilitiesIndexResponse> getIndexResponses() {
        return indexResponses;
    }

    /**
     * Locally resolved index expressions
     */
    public ResolvedIndexExpressions getResolvedLocally() {
        return resolvedLocally;
    }

    /**
     * Remotely resolved index expressions, non-empty only in the FC coordinator
     */
    public Map<String, ResolvedIndexExpressions> getResolvedRemotely() {
        return resolvedRemotely;
    }

    /**
     * Get the field capabilities per type for the provided {@code field}.
     */
    public Map<String, FieldCapabilities> getField(String field) {
        return fields.get(field);
    }

    /**
     * @return the minTransportVersion across all clusters involved in resolution
     */
    @Nullable
    public TransportVersion minTransportVersion() {
        return minTransportVersion;
    }

    /**
     * Build a new response replacing the {@link #minTransportVersion()}.
     */
    public FieldCapabilitiesResponse withMinTransportVersion(TransportVersion newMin) {
        return new FieldCapabilitiesResponse(indices, resolvedLocally, resolvedRemotely, fields, indexResponses, failures, newMin);
    }

    /**
     * Returns <code>true</code> if the provided field is a metadata field.
     */
    public boolean isMetadataField(String field) {
        Map<String, FieldCapabilities> caps = getField(field);
        if (caps == null) {
            return false;
        }
        return caps.values().stream().anyMatch(FieldCapabilities::isMetadataField);
    }

    private static Map<String, FieldCapabilities> readField(StreamInput in) throws IOException {
        return in.readMap(FieldCapabilities::new);
    }

    @Override
    public void writeTo(StreamOutput out) throws IOException {
        out.writeStringArray(indices);
        out.writeMap(fields, FieldCapabilitiesResponse::writeField);
        FieldCapabilitiesIndexResponse.writeList(out, indexResponses);
        out.writeCollection(failures);
        if (out.getTransportVersion().supports(MIN_TRANSPORT_VERSION)) {
            out.writeOptional((Writer<TransportVersion>) (o, v) -> TransportVersion.writeVersion(v, o), minTransportVersion);
        }
<<<<<<< HEAD
        out.writeOptionalWriteable(this.resolvedIndexExpressions);
=======
        if (out.getTransportVersion().supports(RESOLVED_FIELDS_CAPS)) {
            out.writeOptionalWriteable(resolvedLocally);
        }
>>>>>>> 20ce72d7
    }

    private static void writeField(StreamOutput out, Map<String, FieldCapabilities> map) throws IOException {
        out.writeMap(map, StreamOutput::writeWriteable);
    }

    @Override
    public Iterator<? extends ToXContent> toXContentChunked(ToXContent.Params params) {
        if (indexResponses.size() > 0) {
            throw new IllegalStateException("cannot serialize non-merged response");
        }

        return Iterators.concat(
            Iterators.single(
                (b, p) -> b.startObject().array(INDICES_FIELD.getPreferredName(), indices).startObject(FIELDS_FIELD.getPreferredName())
            ),
            Iterators.map(fields.entrySet().iterator(), r -> (b, p) -> b.xContentValuesMap(r.getKey(), r.getValue())),
            this.failures.size() > 0
                ? Iterators.concat(
                    Iterators.single(
                        (ToXContent) (b, p) -> b.endObject()
                            .field(FAILED_INDICES_FIELD.getPreferredName(), getFailedIndicesCount())
                            .field(FAILURES_FIELD.getPreferredName())
                            .startArray()
                    ),
                    failures.iterator(),
                    Iterators.single((b, p) -> b.endArray().endObject())
                )
                : Iterators.single((b, p) -> b.endObject().endObject())
        );
    }

    @Override
    public boolean equals(Object o) {
        if (this == o) return true;
        if (o == null || getClass() != o.getClass()) return false;
        FieldCapabilitiesResponse that = (FieldCapabilitiesResponse) o;
        return Arrays.equals(indices, that.indices)
            && Objects.equals(resolvedLocally, that.resolvedLocally)
            && Objects.equals(resolvedRemotely, that.resolvedRemotely)
            && Objects.equals(fields, that.fields)
            && Objects.equals(indexResponses, that.indexResponses)
            && Objects.equals(failures, that.failures)
            && Objects.equals(minTransportVersion, that.minTransportVersion);
    }

    @Override
    public int hashCode() {
        int result = Objects.hash(resolvedLocally, resolvedRemotely, fields, indexResponses, failures, minTransportVersion);
        result = 31 * result + Arrays.hashCode(indices);
        return result;
    }

    @Override
    public String toString() {
        return indexResponses.isEmpty() ? Strings.toString(this) : "FieldCapabilitiesResponse{unmerged}";
    }

    public static class Builder {
        private String[] indices = Strings.EMPTY_ARRAY;
        private ResolvedIndexExpressions resolvedLocally;
        private Map<String, ResolvedIndexExpressions> resolvedRemotely = Collections.emptyMap();
        private Map<String, Map<String, FieldCapabilities>> fields = Collections.emptyMap();
        private List<FieldCapabilitiesIndexResponse> indexResponses = Collections.emptyList();
        private List<FieldCapabilitiesFailure> failures = Collections.emptyList();
        private TransportVersion minTransportVersion = null;

        private Builder() {}

        public Builder withIndices(String[] indices) {
            this.indices = indices;
            return this;
        }

        public Builder withResolved(ResolvedIndexExpressions resolvedLocally, Map<String, ResolvedIndexExpressions> resolvedRemotely) {
            this.resolvedLocally = resolvedLocally;
            this.resolvedRemotely = resolvedRemotely;
            return this;
        }

        public Builder withResolvedRemotelyBuilder(Map<String, ResolvedIndexExpressions.Builder> resolvedRemotelyBuilder) {
            this.resolvedRemotely = resolvedRemotelyBuilder.entrySet()
                .stream()
                .collect(Collectors.toMap(Map.Entry::getKey, e -> e.getValue().build()));
            return this;
        }

        public Builder withResolvedLocally(ResolvedIndexExpressions resolvedLocally) {
            this.resolvedLocally = resolvedLocally;
            return this;
        }

        public Builder withFields(Map<String, Map<String, FieldCapabilities>> fields) {
            this.fields = fields;
            return this;
        }

        public Builder withIndexResponses(List<FieldCapabilitiesIndexResponse> indexResponses) {
            this.indexResponses = indexResponses;
            return this;
        }

        public Builder withFailures(List<FieldCapabilitiesFailure> failures) {
            this.failures = failures;
            return this;
        }

        public Builder withMinTransportVersion(TransportVersion minTransportVersion) {
            this.minTransportVersion = minTransportVersion;
            return this;
        }

        public FieldCapabilitiesResponse build() {
            return new FieldCapabilitiesResponse(
                indices,
                resolvedLocally,
                resolvedRemotely,
                fields,
                indexResponses,
                failures,
                minTransportVersion
            );
        }
    }

    @Nullable
    public ResolvedIndexExpressions getResolvedIndexExpressions() {
        return resolvedIndexExpressions;
    }
}<|MERGE_RESOLUTION|>--- conflicted
+++ resolved
@@ -69,22 +69,11 @@
         Map<String, Map<String, FieldCapabilities>> fields,
         List<FieldCapabilitiesFailure> failures
     ) {
-<<<<<<< HEAD
-        this(indices, fields, Collections.emptyList(), failures, null, null);
+        this(indices, null, Collections.emptyMap(), fields, Collections.emptyList(), failures, null, null);
     }
 
     public FieldCapabilitiesResponse(String[] indices, Map<String, Map<String, FieldCapabilities>> fields) {
-        this(indices, fields, Collections.emptyList(), Collections.emptyList(), null, null);
-    }
-
-    public FieldCapabilitiesResponse(List<FieldCapabilitiesIndexResponse> indexResponses, List<FieldCapabilitiesFailure> failures) {
-        this(Strings.EMPTY_ARRAY, Collections.emptyMap(), indexResponses, failures, null, null);
-=======
-        this(indices, null, Collections.emptyMap(), fields, Collections.emptyList(), failures, null);
-    }
-
-    public FieldCapabilitiesResponse(String[] indices, Map<String, Map<String, FieldCapabilities>> fields) {
-        this(indices, null, Collections.emptyMap(), fields, Collections.emptyList(), Collections.emptyList(), null);
+        this(indices, null, Collections.emptyMap(), fields, Collections.emptyList(), Collections.emptyList(), null, null);
     }
 
     public static FieldCapabilitiesResponse empty() {
@@ -95,17 +84,17 @@
             Collections.emptyMap(),
             Collections.emptyList(),
             Collections.emptyList(),
+            null,
             null
         );
     }
 
     public FieldCapabilitiesResponse(List<FieldCapabilitiesIndexResponse> indexResponses, List<FieldCapabilitiesFailure> failures) {
-        this(Strings.EMPTY_ARRAY, null, Collections.emptyMap(), Collections.emptyMap(), indexResponses, failures, null);
+        this(Strings.EMPTY_ARRAY, null, Collections.emptyMap(), Collections.emptyMap(), indexResponses, failures, null, null);
     }
 
     public static FieldCapabilitiesResponse.Builder builder() {
         return new FieldCapabilitiesResponse.Builder();
->>>>>>> 20ce72d7
     }
 
     private FieldCapabilitiesResponse(
@@ -128,16 +117,6 @@
         this.resolvedIndexExpressions = resolvedIndexExpressions;
     }
 
-    private FieldCapabilitiesResponse(
-        String[] indices,
-        Map<String, Map<String, FieldCapabilities>> fields,
-        List<FieldCapabilitiesIndexResponse> indexResponses,
-        List<FieldCapabilitiesFailure> failures,
-        TransportVersion minTransportVersion
-    ) {
-        this(indices, fields, indexResponses, failures, minTransportVersion, null);
-    }
-
     public FieldCapabilitiesResponse(StreamInput in) throws IOException {
         this.indices = in.readStringArray();
         this.fields = in.readMap(FieldCapabilitiesResponse::readField);
@@ -146,9 +125,6 @@
         this.minTransportVersion = in.getTransportVersion().supports(MIN_TRANSPORT_VERSION)
             ? in.readOptional(TransportVersion::readVersion)
             : null;
-<<<<<<< HEAD
-        this.resolvedIndexExpressions = in.readOptionalWriteable(ResolvedIndexExpressions::new);
-=======
         if (in.getTransportVersion().supports(RESOLVED_FIELDS_CAPS)) {
             this.resolvedLocally = in.readOptionalWriteable(ResolvedIndexExpressions::new);
         } else {
@@ -157,7 +133,7 @@
         // when receiving a response we expect the resolved remotely to be empty.
         // It's only non-empty on the coordinating node if the FC requests targets remotes.
         this.resolvedRemotely = Collections.emptyMap();
->>>>>>> 20ce72d7
+        this.resolvedIndexExpressions = in.readOptionalWriteable(ResolvedIndexExpressions::new);
     }
 
     /**
@@ -233,7 +209,16 @@
      * Build a new response replacing the {@link #minTransportVersion()}.
      */
     public FieldCapabilitiesResponse withMinTransportVersion(TransportVersion newMin) {
-        return new FieldCapabilitiesResponse(indices, resolvedLocally, resolvedRemotely, fields, indexResponses, failures, newMin);
+        return new FieldCapabilitiesResponse(
+            indices,
+            resolvedLocally,
+            resolvedRemotely,
+            fields,
+            indexResponses,
+            failures,
+            newMin,
+            resolvedIndexExpressions
+        );
     }
 
     /**
@@ -260,13 +245,10 @@
         if (out.getTransportVersion().supports(MIN_TRANSPORT_VERSION)) {
             out.writeOptional((Writer<TransportVersion>) (o, v) -> TransportVersion.writeVersion(v, o), minTransportVersion);
         }
-<<<<<<< HEAD
-        out.writeOptionalWriteable(this.resolvedIndexExpressions);
-=======
         if (out.getTransportVersion().supports(RESOLVED_FIELDS_CAPS)) {
             out.writeOptionalWriteable(resolvedLocally);
         }
->>>>>>> 20ce72d7
+        out.writeOptionalWriteable(this.resolvedIndexExpressions);
     }
 
     private static void writeField(StreamOutput out, Map<String, FieldCapabilities> map) throws IOException {
@@ -299,6 +281,11 @@
         );
     }
 
+    @Nullable
+    public ResolvedIndexExpressions getResolvedIndexExpressions() {
+        return resolvedIndexExpressions;
+    }
+
     @Override
     public boolean equals(Object o) {
         if (this == o) return true;
@@ -387,13 +374,9 @@
                 fields,
                 indexResponses,
                 failures,
-                minTransportVersion
+                minTransportVersion,
+                null
             );
         }
     }
-
-    @Nullable
-    public ResolvedIndexExpressions getResolvedIndexExpressions() {
-        return resolvedIndexExpressions;
-    }
 }
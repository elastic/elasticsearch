/*
 * Copyright Elasticsearch B.V. and/or licensed to Elasticsearch B.V. under one
 * or more contributor license agreements. Licensed under the "Elastic License
 * 2.0", the "GNU Affero General Public License v3.0 only", and the "Server Side
 * Public License v 1"; you may not use this file except in compliance with, at
 * your election, the "Elastic License 2.0", the "GNU Affero General Public
 * License v3.0 only", or the "Server Side Public License, v 1".
 */

package org.elasticsearch.action.fieldcaps;

import org.apache.lucene.util.ArrayUtil;
import org.apache.lucene.util.automaton.TooComplexToDeterminizeException;
import org.elasticsearch.ElasticsearchTimeoutException;
import org.elasticsearch.ExceptionsHelper;
import org.elasticsearch.TransportVersion;
import org.elasticsearch.action.ActionListener;
import org.elasticsearch.action.ActionListenerResponseHandler;
import org.elasticsearch.action.ActionResponse;
import org.elasticsearch.action.ActionRunnable;
import org.elasticsearch.action.ActionType;
import org.elasticsearch.action.OriginalIndices;
import org.elasticsearch.action.RemoteClusterActionType;
import org.elasticsearch.action.support.AbstractThreadedActionListener;
import org.elasticsearch.action.support.ActionFilters;
import org.elasticsearch.action.support.ChannelActionListener;
import org.elasticsearch.action.support.HandledTransportAction;
import org.elasticsearch.action.support.RefCountingRunnable;
import org.elasticsearch.action.support.SubscribableListener;
import org.elasticsearch.cluster.ProjectState;
import org.elasticsearch.cluster.block.ClusterBlockLevel;
import org.elasticsearch.cluster.metadata.IndexNameExpressionResolver;
import org.elasticsearch.cluster.project.ProjectResolver;
import org.elasticsearch.cluster.service.ClusterService;
import org.elasticsearch.common.Strings;
import org.elasticsearch.common.collect.Iterators;
import org.elasticsearch.common.io.stream.StreamInput;
import org.elasticsearch.common.regex.Regex;
import org.elasticsearch.common.util.Maps;
import org.elasticsearch.common.util.concurrent.AbstractRunnable;
import org.elasticsearch.common.util.concurrent.EsExecutors;
import org.elasticsearch.common.util.concurrent.ThrottledTaskRunner;
import org.elasticsearch.core.Nullable;
import org.elasticsearch.core.Releasable;
import org.elasticsearch.core.TimeValue;
import org.elasticsearch.core.Tuple;
import org.elasticsearch.index.shard.ShardId;
import org.elasticsearch.indices.IndicesService;
import org.elasticsearch.injection.guice.Inject;
import org.elasticsearch.logging.LogManager;
import org.elasticsearch.logging.Logger;
import org.elasticsearch.search.SearchService;
import org.elasticsearch.tasks.CancellableTask;
import org.elasticsearch.tasks.Task;
import org.elasticsearch.threadpool.ThreadPool;
import org.elasticsearch.transport.RemoteClusterAware;
import org.elasticsearch.transport.Transport;
import org.elasticsearch.transport.TransportChannel;
import org.elasticsearch.transport.TransportRequestHandler;
import org.elasticsearch.transport.TransportRequestOptions;
import org.elasticsearch.transport.TransportService;

import java.io.IOException;
import java.util.ArrayList;
import java.util.Arrays;
import java.util.Collections;
import java.util.Comparator;
import java.util.HashMap;
import java.util.HashSet;
import java.util.Iterator;
import java.util.List;
import java.util.Map;
import java.util.Set;
import java.util.concurrent.Executor;
import java.util.concurrent.atomic.AtomicBoolean;
import java.util.concurrent.atomic.AtomicReference;
import java.util.function.BiConsumer;
import java.util.function.Consumer;
import java.util.function.Function;
import java.util.function.Predicate;
import java.util.stream.Collectors;

import static org.elasticsearch.action.search.TransportSearchHelper.checkCCSVersionCompatibility;

public class TransportFieldCapabilitiesAction extends HandledTransportAction<FieldCapabilitiesRequest, FieldCapabilitiesResponse> {
    public static final String NAME = "indices:data/read/field_caps";
    public static final ActionType<FieldCapabilitiesResponse> TYPE = new ActionType<>(NAME);
    public static final RemoteClusterActionType<FieldCapabilitiesResponse> REMOTE_TYPE = new RemoteClusterActionType<>(
        NAME,
        FieldCapabilitiesResponse::new
    );
    public static final String ACTION_NODE_NAME = NAME + "[n]";
    public static final Logger LOGGER = LogManager.getLogger(TransportFieldCapabilitiesAction.class);

    private final Executor searchCoordinationExecutor;
    private final TransportService transportService;
    private final ClusterService clusterService;
    private final ProjectResolver projectResolver;
    private final IndexNameExpressionResolver indexNameExpressionResolver;

    private final IndicesService indicesService;
    private final boolean ccsCheckCompatibility;
    private final ThreadPool threadPool;
    private final TimeValue forceConnectTimeoutSecs;

    @Inject
    public TransportFieldCapabilitiesAction(
        TransportService transportService,
        ClusterService clusterService,
        ThreadPool threadPool,
        ActionFilters actionFilters,
        IndicesService indicesService,
        ProjectResolver projectResolver,
        IndexNameExpressionResolver indexNameExpressionResolver
    ) {
        // TODO replace DIRECT_EXECUTOR_SERVICE when removing workaround for https://github.com/elastic/elasticsearch/issues/97916
        super(NAME, transportService, actionFilters, FieldCapabilitiesRequest::new, EsExecutors.DIRECT_EXECUTOR_SERVICE);
        this.searchCoordinationExecutor = threadPool.executor(ThreadPool.Names.SEARCH_COORDINATION);
        this.transportService = transportService;
        this.clusterService = clusterService;
        this.projectResolver = projectResolver;
        this.indexNameExpressionResolver = indexNameExpressionResolver;
        this.indicesService = indicesService;
        transportService.registerRequestHandler(
            ACTION_NODE_NAME,
            this.searchCoordinationExecutor,
            FieldCapabilitiesNodeRequest::new,
            new NodeTransportHandler()
        );
        this.ccsCheckCompatibility = SearchService.CCS_VERSION_CHECK_SETTING.get(clusterService.getSettings());
        this.threadPool = threadPool;
        this.forceConnectTimeoutSecs = clusterService.getSettings().getAsTime("search.ccs.force_connect_timeout", null);
    }

    @Override
    protected void doExecute(Task task, FieldCapabilitiesRequest request, final ActionListener<FieldCapabilitiesResponse> listener) {
        executeRequest(task, request, new LinkedRequestExecutor<FieldCapabilitiesResponse>() {
            @Override
            public void executeRemoteRequest(
                TransportService transportService,
                Transport.Connection conn,
                FieldCapabilitiesRequest remoteRequest,
                ActionListenerResponseHandler<FieldCapabilitiesResponse> responseHandler
            ) {
                transportService.sendRequest(conn, REMOTE_TYPE.name(), remoteRequest, TransportRequestOptions.EMPTY, responseHandler);
            }

            @Override
            public FieldCapabilitiesResponse read(StreamInput in) throws IOException {
                return new FieldCapabilitiesResponse(in);
            }

            @Override
            public FieldCapabilitiesResponse wrapPrimary(FieldCapabilitiesResponse primary) {
                return primary;
            }

            @Override
            public FieldCapabilitiesResponse unwrapPrimary(FieldCapabilitiesResponse fieldCapabilitiesResponse) {
                return fieldCapabilitiesResponse;
            }
        }, listener);
    }

    public <R extends ActionResponse> void executeRequest(
        Task task,
        FieldCapabilitiesRequest request,
        LinkedRequestExecutor<R> linkedRequestExecutor,
        ActionListener<R> listener
    ) {
        // workaround for https://github.com/elastic/elasticsearch/issues/97916 - TODO remove this when we can
        searchCoordinationExecutor.execute(ActionRunnable.wrap(listener, l -> doExecuteForked(task, request, linkedRequestExecutor, l)));
    }

    private <R extends ActionResponse> void doExecuteForked(
        Task task,
        FieldCapabilitiesRequest request,
        LinkedRequestExecutor<R> linkedRequestExecutor,
        ActionListener<R> listener
    ) {
        if (ccsCheckCompatibility) {
            checkCCSVersionCompatibility(request);
        }
        final Executor singleThreadedExecutor = buildSingleThreadedExecutor();
        assert task instanceof CancellableTask;
        final CancellableTask fieldCapTask = (CancellableTask) task;
        // retrieve the initial timestamp in case the action is a cross-cluster search
        long nowInMillis = request.nowInMillis() == null ? System.currentTimeMillis() : request.nowInMillis();
        final ProjectState projectState = projectResolver.getProjectState(clusterService.state());
        final var minTransportVersion = new AtomicReference<>(clusterService.state().getMinTransportVersion());
        final Map<String, OriginalIndices> remoteClusterIndices = transportService.getRemoteClusterService()
            .groupIndices(request.indicesOptions(), request.indices(), request.returnLocalAll());
        final OriginalIndices localIndices = remoteClusterIndices.remove(RemoteClusterAware.LOCAL_CLUSTER_GROUP_KEY);
        // in the case we have one or more remote indices but no local we don't expand to all local indices and just do remote indices
        final String[] concreteIndices = localIndices != null
            ? indexNameExpressionResolver.concreteIndexNames(projectState.metadata(), localIndices)
            : Strings.EMPTY_ARRAY;

        if (concreteIndices.length == 0 && remoteClusterIndices.isEmpty()) {
            listener.onResponse(
                linkedRequestExecutor.wrapPrimary(
                    FieldCapabilitiesResponse.builder().withMinTransportVersion(minTransportVersion.get()).build()
                )
            );
            return;
        }

        checkIndexBlocks(projectState, concreteIndices);
        final FailureCollector indexFailures = new FailureCollector();
        final Map<String, FieldCapabilitiesIndexResponse> indexResponses = new HashMap<>();
        // This map is used to share the index response for indices which have the same index mapping hash to reduce the memory usage.
        final Map<String, FieldCapabilitiesIndexResponse> indexMappingHashToResponses = new HashMap<>();
        final Runnable releaseResourcesOnCancel = () -> {
            LOGGER.trace("clear index responses on cancellation");
            indexFailures.clear();
            indexResponses.clear();
            indexMappingHashToResponses.clear();
        };
        final Consumer<FieldCapabilitiesIndexResponse> handleIndexResponse = resp -> {
            if (fieldCapTask.isCancelled()) {
                releaseResourcesOnCancel.run();
                return;
            }
            if (resp.canMatch() && resp.getIndexMappingHash() != null) {
                FieldCapabilitiesIndexResponse curr = indexMappingHashToResponses.putIfAbsent(resp.getIndexMappingHash(), resp);
                if (curr != null) {
                    resp = new FieldCapabilitiesIndexResponse(
                        resp.getIndexName(),
                        curr.getIndexMappingHash(),
                        curr.get(),
                        true,
                        curr.getIndexMode()
                    );
                }
            }
            if (request.includeEmptyFields()) {
                indexResponses.putIfAbsent(resp.getIndexName(), resp);
            } else {
                indexResponses.merge(resp.getIndexName(), resp, (a, b) -> {
                    if (a.get().equals(b.get())) {
                        return a;
                    }
                    Map<String, IndexFieldCapabilities> mergedCaps = new HashMap<>(a.get());
                    mergedCaps.putAll(b.get());
                    return new FieldCapabilitiesIndexResponse(
                        a.getIndexName(),
                        a.getIndexMappingHash(),
                        mergedCaps,
                        true,
                        a.getIndexMode()
                    );
                });
            }
            if (fieldCapTask.isCancelled()) {
                releaseResourcesOnCancel.run();
            }
        };
        final BiConsumer<String, Exception> handleIndexFailure = (index, error) -> {
            if (fieldCapTask.isCancelled()) {
                releaseResourcesOnCancel.run();
                return;
            }
            indexFailures.collect(index, error);
            if (fieldCapTask.isCancelled()) {
                releaseResourcesOnCancel.run();
            }
        };
        final var finishedOrCancelled = new AtomicBoolean();
        fieldCapTask.addListener(() -> {
            if (finishedOrCancelled.compareAndSet(false, true)) {
                singleThreadedExecutor.execute(releaseResourcesOnCancel);
                LOGGER.trace("clear index responses on cancellation submitted");
            }
        });
        try (RefCountingRunnable refs = new RefCountingRunnable(() -> {
            finishedOrCancelled.set(true);
            if (fieldCapTask.notifyIfCancelled(listener)) {
                releaseResourcesOnCancel.run();
            } else {
                mergeIndexResponses(
                    request,
                    fieldCapTask,
                    indexResponses,
                    indexFailures,
                    minTransportVersion,
                    listener.map(linkedRequestExecutor::wrapPrimary)
                );
            }
        })) {
            // local cluster
            final RequestDispatcher requestDispatcher = new RequestDispatcher(
                clusterService,
                transportService,
                projectResolver,
                indicesService.getCoordinatorRewriteContextProvider(() -> nowInMillis),
                task,
                request,
                localIndices,
                nowInMillis,
                concreteIndices,
                singleThreadedExecutor,
                handleIndexResponse,
                handleIndexFailure,
                refs.acquire()::close
            );
            requestDispatcher.execute();

            // this is the cross cluster part of this API - we force the other cluster to not merge the results but instead
            // send us back all individual index results.
            for (Map.Entry<String, OriginalIndices> remoteIndices : remoteClusterIndices.entrySet()) {
                String clusterAlias = remoteIndices.getKey();
                OriginalIndices originalIndices = remoteIndices.getValue();
                FieldCapabilitiesRequest remoteRequest = prepareRemoteRequest(clusterAlias, request, originalIndices, nowInMillis);
                ActionListener<FieldCapabilitiesResponse> remoteListener = ActionListener.wrap(response -> {
                    for (FieldCapabilitiesIndexResponse resp : response.getIndexResponses()) {
                        String indexName = RemoteClusterAware.buildRemoteIndexName(clusterAlias, resp.getIndexName());
                        handleIndexResponse.accept(
                            new FieldCapabilitiesIndexResponse(
                                indexName,
                                resp.getIndexMappingHash(),
                                resp.get(),
                                resp.canMatch(),
                                resp.getIndexMode()
                            )
                        );
                    }
                    for (FieldCapabilitiesFailure failure : response.getFailures()) {
                        Exception ex = failure.getException();
                        for (String index : failure.getIndices()) {
                            handleIndexFailure.accept(RemoteClusterAware.buildRemoteIndexName(clusterAlias, index), ex);
                        }
                    }
                    minTransportVersion.accumulateAndGet(response.minTransportVersion(), (lhs, rhs) -> {
                        if (lhs == null || rhs == null) {
                            return null;
                        }
                        return TransportVersion.min(lhs, rhs);
                    });
                }, ex -> {
                    for (String index : originalIndices.indices()) {
                        handleIndexFailure.accept(RemoteClusterAware.buildRemoteIndexName(clusterAlias, index), ex);
                    }
                });

                SubscribableListener<Transport.Connection> connectionListener = new SubscribableListener<>();
                if (forceConnectTimeoutSecs != null) {
                    connectionListener.addTimeout(forceConnectTimeoutSecs, threadPool, singleThreadedExecutor);
                }

                connectionListener.addListener(
                    // The underlying transport service may call onFailure with a thread pool other than search_coordinator.
                    // This fork is a workaround to ensure that the merging of field-caps always occurs on the search_coordinator.
                    // TODO: remove this workaround after we fixed https://github.com/elastic/elasticsearch/issues/107439
                    new ForkingOnFailureActionListener<>(
                        singleThreadedExecutor,
                        true,
                        ActionListener.releaseAfter(remoteListener, refs.acquire())
                    ).delegateFailure(
                        (responseListener, conn) -> linkedRequestExecutor.executeRemoteRequest(
                            transportService,
                            conn,
                            remoteRequest,
                            new ActionListenerResponseHandler<>(
                                responseListener,
                                in -> linkedRequestExecutor.unwrapPrimary(linkedRequestExecutor.read(in)),
                                singleThreadedExecutor
                            )
                        )
                    )
                );

                boolean ensureConnected = forceConnectTimeoutSecs != null
                    || transportService.getRemoteClusterService().isSkipUnavailable(clusterAlias).orElse(true) == false;
                transportService.getRemoteClusterService()
                    .maybeEnsureConnectedAndGetConnection(clusterAlias, ensureConnected, connectionListener);
            }
        }
    }

    private Executor buildSingleThreadedExecutor() {
        final ThrottledTaskRunner throttledTaskRunner = new ThrottledTaskRunner("field_caps", 1, searchCoordinationExecutor);
        return r -> throttledTaskRunner.enqueueTask(new ActionListener<>() {
            @Override
            public void onResponse(Releasable releasable) {
                try (releasable) {
                    r.run();
                }
            }

            @Override
            public void onFailure(Exception e) {
                if (r instanceof AbstractRunnable abstractRunnable) {
                    abstractRunnable.onFailure(e);
                } else {
                    // should be impossible, we should always submit an AbstractRunnable
                    logger.error("unexpected failure running " + r, e);
                    assert false : new AssertionError("unexpected failure running " + r, e);
                }
            }
        });
    }

    public interface LinkedRequestExecutor<R extends ActionResponse> {
        void executeRemoteRequest(
            TransportService transportService,
            Transport.Connection conn,
            FieldCapabilitiesRequest remoteRequest,
            ActionListenerResponseHandler<FieldCapabilitiesResponse> responseHandler
        );

        R read(StreamInput in) throws IOException;

        R wrapPrimary(FieldCapabilitiesResponse primary);

        FieldCapabilitiesResponse unwrapPrimary(R r);
    }

    private static void checkIndexBlocks(ProjectState projectState, String[] concreteIndices) {
        var blocks = projectState.blocks();
        var projectId = projectState.projectId();
        if (blocks.global(projectId).isEmpty() && blocks.indices(projectId).isEmpty()) {
            // short circuit optimization because block check below is relatively expensive for many indices
            return;
        }
        blocks.globalBlockedRaiseException(projectId, ClusterBlockLevel.READ);
        for (String index : concreteIndices) {
            blocks.indexBlockedRaiseException(projectState.projectId(), ClusterBlockLevel.READ, index);
        }
    }

    private static void mergeIndexResponses(
        FieldCapabilitiesRequest request,
        CancellableTask task,
        Map<String, FieldCapabilitiesIndexResponse> indexResponses,
        FailureCollector indexFailures,
        AtomicReference<TransportVersion> minTransportVersion,
        ActionListener<FieldCapabilitiesResponse> listener
    ) {
        List<FieldCapabilitiesFailure> failures = indexFailures.build(indexResponses.keySet());
<<<<<<< HEAD
        if (indexResponses.isEmpty() == false || request.summarizeFailures()) {
=======
        if (indexResponses.isEmpty() == false) {
>>>>>>> d07a0033
            if (request.isMergeResults()) {
                ActionListener.completeWith(listener, () -> merge(indexResponses, task, request, failures, minTransportVersion));
            } else {
                listener.onResponse(
                    FieldCapabilitiesResponse.builder()
                        .withIndexResponses(new ArrayList<>(indexResponses.values()))
                        .withFailures(failures)
                        .withMinTransportVersion(minTransportVersion.get())
                        .build()
                );
            }
        } else if (indexFailures.isEmpty() == false) {
            /*
             * Under no circumstances are we to pass timeout errors originating from SubscribableListener as top-level errors.
             * Instead, they should always be passed through the response object, as part of "failures".
             */
            if (failures.stream()
                .anyMatch(
                    failure -> failure.getException() instanceof IllegalStateException ise
                        && ise.getCause() instanceof ElasticsearchTimeoutException
                )) {
<<<<<<< HEAD
                listener.onResponse(new FieldCapabilitiesResponse(Collections.emptyList(), failures));
=======
                listener.onResponse(
                    FieldCapabilitiesResponse.builder().withFailures(failures).withMinTransportVersion(minTransportVersion.get()).build()
                );
>>>>>>> d07a0033
            } else {
                // throw back the first exception
                listener.onFailure(failures.get(0).getException());
            }
        } else {
<<<<<<< HEAD
            listener.onResponse(new FieldCapabilitiesResponse(Collections.emptyList(), Collections.emptyList()));
=======
            listener.onResponse(FieldCapabilitiesResponse.builder().withMinTransportVersion(minTransportVersion.get()).build());
>>>>>>> d07a0033
        }
    }

    private static FieldCapabilitiesRequest prepareRemoteRequest(
        String clusterAlias,
        FieldCapabilitiesRequest request,
        OriginalIndices originalIndices,
        long nowInMillis
    ) {
        FieldCapabilitiesRequest remoteRequest = new FieldCapabilitiesRequest();
        remoteRequest.clusterAlias(clusterAlias);
        remoteRequest.setMergeResults(false); // we need to merge on this node
        remoteRequest.indicesOptions(originalIndices.indicesOptions());
        remoteRequest.indices(originalIndices.indices());
        remoteRequest.fields(request.fields());
        remoteRequest.filters(request.filters());
        remoteRequest.types(request.types());
        remoteRequest.runtimeFields(request.runtimeFields());
        remoteRequest.indexFilter(request.indexFilter());
        remoteRequest.nowInMillis(nowInMillis);
        remoteRequest.includeEmptyFields(request.includeEmptyFields());
        return remoteRequest;
    }

    private static boolean hasSameMappingHash(FieldCapabilitiesIndexResponse r1, FieldCapabilitiesIndexResponse r2) {
        return r1.getIndexMappingHash() != null
            && r2.getIndexMappingHash() != null
            && r1.getIndexMappingHash().equals(r2.getIndexMappingHash());
    }

    private static FieldCapabilitiesResponse merge(
        Map<String, FieldCapabilitiesIndexResponse> indexResponsesMap,
        CancellableTask task,
        FieldCapabilitiesRequest request,
        List<FieldCapabilitiesFailure> failures,
        AtomicReference<TransportVersion> minTransportVersion
    ) {
        assert ThreadPool.assertCurrentThreadPool(ThreadPool.Names.SEARCH_COORDINATION); // too expensive to run this on a transport worker
        task.ensureNotCancelled();
        final FieldCapabilitiesIndexResponse[] indexResponses = indexResponsesMap.values().toArray(new FieldCapabilitiesIndexResponse[0]);
        Arrays.sort(indexResponses, Comparator.comparing(FieldCapabilitiesIndexResponse::getIndexName));
        final String[] indices = Arrays.stream(indexResponses).map(FieldCapabilitiesIndexResponse::getIndexName).toArray(String[]::new);
        final Map<String, Map<String, FieldCapabilities.Builder>> fieldsBuilder = new HashMap<>();
        int lastPendingIndex = 0;
        for (int i = 1; i <= indexResponses.length; i++) {
            if (i == indexResponses.length || hasSameMappingHash(indexResponses[lastPendingIndex], indexResponses[i]) == false) {
                final String[] subIndices;
                if (lastPendingIndex == 0 && i == indexResponses.length) {
                    subIndices = indices;
                } else {
                    subIndices = ArrayUtil.copyOfSubArray(indices, lastPendingIndex, i);
                }
                innerMerge(subIndices, fieldsBuilder, request, indexResponses[lastPendingIndex]);
                lastPendingIndex = i;
            }
        }

        task.ensureNotCancelled();
        Map<String, Map<String, FieldCapabilities>> fields = Maps.newMapWithExpectedSize(fieldsBuilder.size());
        if (request.includeUnmapped()) {
            collectFieldsIncludingUnmapped(indices, fieldsBuilder, fields, request.includeIndices());
        } else {
            collectFields(fieldsBuilder, fields, request.includeIndices());
        }

        // The merge method is only called on the primary coordinator for cross-cluster field caps, so we
        // log relevant "5xx" errors that occurred in this 2xx response to ensure they are only logged once.
        // These failures have already been deduplicated, before this method was called.
        for (FieldCapabilitiesFailure failure : failures) {
            if (shouldLogException(failure.getException())) {
                LOGGER.warn(
                    "Field caps partial-results Exception for indices " + Arrays.toString(failure.getIndices()),
                    failure.getException()
                );
            }
        }
        return FieldCapabilitiesResponse.builder()
            .withIndices(indices)
            .withFields(Collections.unmodifiableMap(fields))
            .withFailures(failures)
            .withMinTransportVersion(minTransportVersion.get())
            .build();
    }

    private static boolean shouldLogException(Exception e) {
        // ConnectTransportExceptions are thrown when a cluster marked with skip_unavailable=false are not available for searching
        // (Clusters marked with skip_unavailable=false return a different error that is considered a 4xx error.)
        // In such a case, the field-caps endpoint returns a 200 (unless all clusters failed).
        // To keep the logs from being too noisy, we choose not to log the ConnectTransportException here.
        return e instanceof org.elasticsearch.transport.ConnectTransportException == false
            && ExceptionsHelper.status(e).getStatus() >= 500
            && ExceptionsHelper.isNodeOrShardUnavailableTypeException(e) == false;
    }

    private static void collectFieldsIncludingUnmapped(
        String[] indices,
        Map<String, Map<String, FieldCapabilities.Builder>> fieldsBuilder,
        Map<String, Map<String, FieldCapabilities>> fieldsMap,
        boolean includeIndices
    ) {
        final Set<String> mappedScratch = new HashSet<>();
        for (Map.Entry<String, Map<String, FieldCapabilities.Builder>> entry : fieldsBuilder.entrySet()) {
            var typeMapBuilder = entry.getValue().entrySet();

            // do this directly, rather than using the builder, to save creating a whole lot of objects we don't need
            mappedScratch.clear();
            for (Map.Entry<String, FieldCapabilities.Builder> b : typeMapBuilder) {
                b.getValue().getIndices(mappedScratch);
            }
            var unmapped = getUnmappedFields(indices, entry.getKey(), mappedScratch);

            final int resSize = typeMapBuilder.size() + (unmapped == null ? 0 : 1);
            final Map<String, FieldCapabilities> res = capabilities(resSize, typeMapBuilder, includeIndices);
            if (unmapped != null) {
                res.put("unmapped", unmapped.apply(resSize > 1));
            }
            fieldsMap.put(entry.getKey(), Collections.unmodifiableMap(res));
        }
    }

    private static void collectFields(
        Map<String, Map<String, FieldCapabilities.Builder>> fieldsBuilder,
        Map<String, Map<String, FieldCapabilities>> fields,
        boolean includeIndices
    ) {
        for (Map.Entry<String, Map<String, FieldCapabilities.Builder>> entry : fieldsBuilder.entrySet()) {
            var typeMapBuilder = entry.getValue().entrySet();
            fields.put(entry.getKey(), Collections.unmodifiableMap(capabilities(typeMapBuilder.size(), typeMapBuilder, includeIndices)));
        }
    }

    private static Map<String, FieldCapabilities> capabilities(
        int resSize,
        Set<Map.Entry<String, FieldCapabilities.Builder>> builders,
        boolean includeIndices
    ) {
        boolean multiTypes = resSize > 1;
        boolean withIndices = multiTypes || includeIndices;
        final Map<String, FieldCapabilities> res = Maps.newHashMapWithExpectedSize(resSize);
        for (Map.Entry<String, FieldCapabilities.Builder> e : builders) {
            res.put(e.getKey(), e.getValue().build(withIndices));
        }
        return res;
    }

    @Nullable
    private static Function<Boolean, FieldCapabilities> getUnmappedFields(String[] indices, String field, Set<String> mappedIndices) {
        if (mappedIndices.size() != indices.length) {
            return mt -> {
                final String[] diff;
                if (mt) {
                    diff = new String[indices.length - mappedIndices.size()];
                    Iterator<String> indicesIter = Iterators.forArray(indices);
                    for (int i = 0; i < diff.length; i++) {
                        diff[i] = nextIndex(indicesIter, mappedIndices);
                    }
                } else {
                    diff = null;
                }
                return new FieldCapabilities(field, "unmapped", false, false, false, false, null, diff, null, null, null, null, Map.of());
            };
        }
        return null;
    }

    private static String nextIndex(Iterator<String> iter, Set<String> filtered) {
        while (true) {
            String index = iter.next();
            if (filtered.contains(index) == false) {
                return index;
            }
        }
    }

    private static void innerMerge(
        String[] indices,
        Map<String, Map<String, FieldCapabilities.Builder>> responseMapBuilder,
        FieldCapabilitiesRequest request,
        FieldCapabilitiesIndexResponse response
    ) {
        Map<String, IndexFieldCapabilities> fields = ResponseRewriter.rewriteOldResponses(
            response.getOriginVersion(),
            response.get(),
            request.filters(),
            request.types()
        );
        for (Map.Entry<String, IndexFieldCapabilities> entry : fields.entrySet()) {
            final String field = entry.getKey();
            final IndexFieldCapabilities fieldCap = entry.getValue();
            Map<String, FieldCapabilities.Builder> typeMap = responseMapBuilder.computeIfAbsent(field, f -> new HashMap<>());
            FieldCapabilities.Builder builder = typeMap.computeIfAbsent(fieldCap.type(), key -> new FieldCapabilities.Builder(field, key));
            builder.add(
                indices,
                fieldCap.isMetadatafield(),
                fieldCap.isSearchable(),
                fieldCap.isAggregatable(),
                fieldCap.isDimension(),
                fieldCap.metricType(),
                fieldCap.meta()
            );
        }
    }

    /**
     * Collects failures from all the individual index requests, then builds a failure list grouped by the underlying cause.
     *
     * This collector can contain a failure for an index even if one of its shards was successful. When building the final
     * list, these failures will be skipped because they have no affect on the final response.
     */
    private static final class FailureCollector {
        private final Map<String, Exception> failuresByIndex = new HashMap<>();

        List<FieldCapabilitiesFailure> build(Set<String> successfulIndices) {
            Map<Tuple<String, String>, FieldCapabilitiesFailure> indexFailures = new HashMap<>();
            for (Map.Entry<String, Exception> failure : failuresByIndex.entrySet()) {
                String index = failure.getKey();
                Exception e = failure.getValue();
                /*
                 * The listener we use to briefly try, and connect to a linked cluster can throw an ElasticsearchTimeoutException
                 * error if it cannot be reached. To make sure we correctly recognise this scenario via
                 * ExceptionsHelper.isRemoteUnavailableException(), we wrap this error appropriately.
                 */
                if (e instanceof ElasticsearchTimeoutException ete) {
                    e = new IllegalStateException("Unable to open any connections", ete);
                }

                if (successfulIndices.contains(index) == false) {
                    // we deduplicate exceptions on the underlying causes message and classname
                    // we unwrap the cause to e.g. group RemoteTransportExceptions coming from different nodes if the cause is the same
                    Throwable cause = ExceptionsHelper.unwrapCause(e);
                    Tuple<String, String> groupingKey = new Tuple<>(cause.getMessage(), cause.getClass().getName());
                    Exception ex = e;
                    indexFailures.compute(
                        groupingKey,
                        (k, v) -> v == null ? new FieldCapabilitiesFailure(new String[] { index }, ex) : v.addIndex(index)
                    );
                }
            }
            return new ArrayList<>(indexFailures.values());
        }

        void collect(String index, Exception e) {
            failuresByIndex.putIfAbsent(index, e);
        }

        void clear() {
            failuresByIndex.clear();
        }

        boolean isEmpty() {
            return failuresByIndex.isEmpty();
        }
    }

    private class NodeTransportHandler implements TransportRequestHandler<FieldCapabilitiesNodeRequest> {
        @Override
        public void messageReceived(FieldCapabilitiesNodeRequest request, TransportChannel channel, Task task) {
            assert task instanceof CancellableTask;
            final ActionListener<FieldCapabilitiesNodeResponse> listener = new ChannelActionListener<>(channel);
            ActionListener.completeWith(listener, () -> {
                final List<FieldCapabilitiesIndexResponse> allResponses = new ArrayList<>();
                final Map<ShardId, Exception> allFailures = new HashMap<>();
                final Set<ShardId> allUnmatchedShardIds = new HashSet<>();
                // If the request has an index filter, it may contain several shards belonging to the same
                // index. We make sure to skip over a shard if we already found a match for that index.
                final Map<String, List<ShardId>> groupedShardIds = request.shardIds()
                    .stream()
                    .collect(Collectors.groupingBy(ShardId::getIndexName));
                final FieldCapabilitiesFetcher fetcher = new FieldCapabilitiesFetcher(indicesService, request.includeEmptyFields());
                Predicate<String> fieldNameFilter;
                try {
                    fieldNameFilter = Regex.simpleMatcher(request.fields());
                } catch (TooComplexToDeterminizeException e) {
                    throw new IllegalArgumentException("The field names are too complex to process. " + e.getMessage());
                }
                for (List<ShardId> shardIds : groupedShardIds.values()) {
                    final Map<ShardId, Exception> failures = new HashMap<>();
                    final Set<ShardId> unmatched = new HashSet<>();
                    for (ShardId shardId : shardIds) {
                        try {
                            final FieldCapabilitiesIndexResponse response = fetcher.fetch(
                                (CancellableTask) task,
                                shardId,
                                fieldNameFilter,
                                request.filters(),
                                request.allowedTypes(),
                                request.indexFilter(),
                                request.nowInMillis(),
                                request.runtimeFields()
                            );
                            if (response.canMatch()) {
                                allResponses.add(response);
                                if (request.includeEmptyFields()) {
                                    unmatched.clear();
                                    failures.clear();
                                    break;
                                }
                            } else {
                                unmatched.add(shardId);
                            }
                        } catch (Exception e) {
                            failures.put(shardId, e);
                        }
                    }
                    allUnmatchedShardIds.addAll(unmatched);
                    allFailures.putAll(failures);
                }
                return new FieldCapabilitiesNodeResponse(allResponses, allFailures, allUnmatchedShardIds);
            });
        }
    }

    private static class ForkingOnFailureActionListener<Response> extends AbstractThreadedActionListener<Response> {
        ForkingOnFailureActionListener(Executor executor, boolean forceExecution, ActionListener<Response> delegate) {
            super(executor, forceExecution, delegate);
        }

        @Override
        public void onResponse(Response response) {
            delegate.onResponse(response);
        }
    }
}<|MERGE_RESOLUTION|>--- conflicted
+++ resolved
@@ -437,11 +437,7 @@
         ActionListener<FieldCapabilitiesResponse> listener
     ) {
         List<FieldCapabilitiesFailure> failures = indexFailures.build(indexResponses.keySet());
-<<<<<<< HEAD
         if (indexResponses.isEmpty() == false || request.summarizeFailures()) {
-=======
-        if (indexResponses.isEmpty() == false) {
->>>>>>> d07a0033
             if (request.isMergeResults()) {
                 ActionListener.completeWith(listener, () -> merge(indexResponses, task, request, failures, minTransportVersion));
             } else {
@@ -463,23 +459,15 @@
                     failure -> failure.getException() instanceof IllegalStateException ise
                         && ise.getCause() instanceof ElasticsearchTimeoutException
                 )) {
-<<<<<<< HEAD
-                listener.onResponse(new FieldCapabilitiesResponse(Collections.emptyList(), failures));
-=======
                 listener.onResponse(
                     FieldCapabilitiesResponse.builder().withFailures(failures).withMinTransportVersion(minTransportVersion.get()).build()
                 );
->>>>>>> d07a0033
             } else {
                 // throw back the first exception
                 listener.onFailure(failures.get(0).getException());
             }
         } else {
-<<<<<<< HEAD
-            listener.onResponse(new FieldCapabilitiesResponse(Collections.emptyList(), Collections.emptyList()));
-=======
             listener.onResponse(FieldCapabilitiesResponse.builder().withMinTransportVersion(minTransportVersion.get()).build());
->>>>>>> d07a0033
         }
     }
 

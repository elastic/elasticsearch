--- conflicted
+++ resolved
@@ -21,10 +21,7 @@
 import org.elasticsearch.action.ActionType;
 import org.elasticsearch.action.OriginalIndices;
 import org.elasticsearch.action.RemoteClusterActionType;
-<<<<<<< HEAD
-=======
 import org.elasticsearch.action.ResolvedIndexExpression;
->>>>>>> 20ce72d7
 import org.elasticsearch.action.ResolvedIndexExpressions;
 import org.elasticsearch.action.support.AbstractThreadedActionListener;
 import org.elasticsearch.action.support.ActionFilters;
@@ -427,11 +424,9 @@
                     crossProjectModeDecider
                 );
                 ActionListener<FieldCapabilitiesResponse> remoteListener = ActionListener.wrap(response -> {
-<<<<<<< HEAD
                     assert response.getResolvedIndexExpressions() != null
                         : "Resolved index expressions from [" + clusterAlias + "] are null";
                     linkedProjectsResponses.put(clusterAlias, response.getResolvedIndexExpressions());
-=======
 
                     if (request.includeResolvedTo() && response.getResolvedLocally() != null) {
                         ResolvedIndexExpressions resolvedOnRemoteProject = response.getResolvedLocally();
@@ -446,7 +441,6 @@
                         }
 
                     }
->>>>>>> 20ce72d7
 
                     for (FieldCapabilitiesIndexResponse resp : response.getIndexResponses()) {
                         String indexName = RemoteClusterAware.buildRemoteIndexName(clusterAlias, resp.getIndexName());
@@ -680,8 +674,6 @@
         if (crossProjectModeDecider.resolvesCrossProject(request)) {
             remoteRequest.indicesOptions(indicesOptionsForCrossProjectFanout(remoteRequest.indicesOptions()));
         }
-
-        remoteRequest.indices(originalIndices.indices());
         remoteRequest.fields(request.fields());
         remoteRequest.filters(request.filters());
         remoteRequest.types(request.types());

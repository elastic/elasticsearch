--- conflicted
+++ resolved
@@ -79,13 +79,8 @@
     @Inject
     public TransportFieldCapabilitiesIndexAction(ClusterService clusterService,
                                                  TransportService transportService,
-<<<<<<< HEAD
-                                                 IndicesService indicesService, SearchService searchService, ThreadPool threadPool,
-                                                 ActionFilters actionFilters, IndexNameExpressionResolver indexNameExpressionResolver) {
-=======
                                                  IndicesService indicesService,
                                                  ActionFilters actionFilters) {
->>>>>>> fead5bbb
         super(ACTION_NAME, transportService, actionFilters, FieldCapabilitiesIndexRequest::new);
         this.clusterService = clusterService;
         this.transportService = transportService;

--- conflicted
+++ resolved
@@ -69,15 +69,9 @@
                 concreteSingleIndex = indexNameExpressionResolver.concreteSingleIndex(clusterState, item).getName();
 
                 item.routing(clusterState.metaData().resolveIndexRouting(item.routing(), item.index()));
-<<<<<<< HEAD
                 if ((item.routing() == null) && (clusterState.getMetaData().routingRequired(concreteSingleIndex))) {
-                    String message = "routing is required for [" + concreteSingleIndex + "]/[" + item.type() + "]/[" + item.id() + "]";
-                    responses.set(i, newItemFailure(concreteSingleIndex, item.type(), item.id(), new IllegalArgumentException(message)));
-=======
-                if ((item.routing() == null) && (clusterState.getMetaData().routingRequired(concreteSingleIndex, item.type()))) {
                     responses.set(i, newItemFailure(concreteSingleIndex, item.type(), item.id(),
                         new RoutingMissingException(concreteSingleIndex, item.type(), item.id())));
->>>>>>> 31fdb769
                     continue;
                 }
             } catch (Exception e) {

/*
 * Copyright Elasticsearch B.V. and/or licensed to Elasticsearch B.V. under one
 * or more contributor license agreements. Licensed under the Elastic License
 * 2.0 and the Server Side Public License, v 1; you may not use this file except
 * in compliance with, at your election, the Elastic License 2.0 or the Server
 * Side Public License, v 1.
 */

package org.elasticsearch.action.get;

import org.elasticsearch.action.ActionListener;
import org.elasticsearch.action.ActionType;
import org.elasticsearch.action.support.ActionFilters;
import org.elasticsearch.action.support.TransportActions;
import org.elasticsearch.action.support.single.shard.TransportSingleShardAction;
import org.elasticsearch.cluster.ClusterState;
import org.elasticsearch.cluster.metadata.IndexNameExpressionResolver;
import org.elasticsearch.cluster.routing.PlainShardIterator;
import org.elasticsearch.cluster.routing.ShardIterator;
import org.elasticsearch.cluster.routing.ShardRouting;
import org.elasticsearch.cluster.service.ClusterService;
import org.elasticsearch.common.inject.Inject;
import org.elasticsearch.common.io.stream.Writeable;
import org.elasticsearch.index.IndexService;
import org.elasticsearch.index.get.GetResult;
import org.elasticsearch.index.shard.IndexShard;
import org.elasticsearch.index.shard.ShardId;
import org.elasticsearch.indices.ExecutorSelector;
import org.elasticsearch.indices.IndicesService;
import org.elasticsearch.threadpool.ThreadPool;
import org.elasticsearch.transport.TransportService;

import java.io.IOException;

import static org.elasticsearch.core.Strings.format;

public class TransportShardMultiGetAction extends TransportSingleShardAction<MultiGetShardRequest, MultiGetShardResponse> {

    private static final String ACTION_NAME = MultiGetAction.NAME + "[shard]";
    public static final ActionType<MultiGetShardResponse> TYPE = new ActionType<>(ACTION_NAME, MultiGetShardResponse::new);

    private final IndicesService indicesService;
    private final ExecutorSelector executorSelector;

    @Inject
    public TransportShardMultiGetAction(
        ClusterService clusterService,
        TransportService transportService,
        IndicesService indicesService,
        ThreadPool threadPool,
        ActionFilters actionFilters,
        IndexNameExpressionResolver indexNameExpressionResolver,
        ExecutorSelector executorSelector
    ) {
        super(
            ACTION_NAME,
            threadPool,
            clusterService,
            transportService,
            actionFilters,
            indexNameExpressionResolver,
            MultiGetShardRequest::new,
            ThreadPool.Names.GET
        );
        this.indicesService = indicesService;
        this.executorSelector = executorSelector;
    }

    @Override
    protected boolean isSubAction() {
        return true;
    }

    @Override
    protected Writeable.Reader<MultiGetShardResponse> getResponseReader() {
        return MultiGetShardResponse::new;
    }

    @Override
    protected boolean resolveIndex(MultiGetShardRequest request) {
        return true;
    }

    @Override
    protected ShardIterator shards(ClusterState state, InternalRequest request) {
        ShardIterator iterator = clusterService.operationRouting()
            .getShards(state, request.request().index(), request.request().shardId(), request.request().preference());
<<<<<<< HEAD
        // Only route to promotable shards. This is a temporary workaround for stateless until a more cohesive solution can be
        // implemented for search shards.
        // TODO: iterator could be null.
        return new PlainShardIterator(
            iterator.shardId(),
            iterator.getShardRoutings().stream().filter(ShardRouting::isPromotableToPrimary).toList()
        );
=======
        if (iterator == null) {
            return null;
        }
        // If it is stateless, only route promotable shards. This is a temporary workaround until a more cohesive solution can be
        // implemented for search shards.
        if (DiscoveryNode.isStateless(clusterService.getSettings())) {
            return new PlainShardIterator(
                iterator.shardId(),
                iterator.getShardRoutings().stream().filter(ShardRouting::isPromotableToPrimary).collect(Collectors.toList())
            );
        } else {
            return iterator;
        }
>>>>>>> 8da0ac6e
    }

    @Override
    protected void asyncShardOperation(MultiGetShardRequest request, ShardId shardId, ActionListener<MultiGetShardResponse> listener)
        throws IOException {
        IndexService indexService = indicesService.indexServiceSafe(shardId.getIndex());
        IndexShard indexShard = indexService.getShard(shardId.id());
        if (request.realtime()) { // we are not tied to a refresh cycle here anyway
            super.asyncShardOperation(request, shardId, listener);
        } else {
            indexShard.awaitShardSearchActive(b -> {
                try {
                    super.asyncShardOperation(request, shardId, listener);
                } catch (Exception ex) {
                    listener.onFailure(ex);
                }
            });
        }
    }

    @Override
    protected MultiGetShardResponse shardOperation(MultiGetShardRequest request, ShardId shardId) {
        IndexService indexService = indicesService.indexServiceSafe(shardId.getIndex());
        IndexShard indexShard = indexService.getShard(shardId.id());

        if (request.refresh() && request.realtime() == false) {
            indexShard.refresh("refresh_flag_mget");
        }

        MultiGetShardResponse response = new MultiGetShardResponse();
        for (int i = 0; i < request.locations.size(); i++) {
            MultiGetRequest.Item item = request.items.get(i);
            try {
                GetResult getResult = indexShard.getService()
                    .get(
                        item.id(),
                        item.storedFields(),
                        request.realtime(),
                        item.version(),
                        item.versionType(),
                        item.fetchSourceContext(),
                        request.isForceSyntheticSource()
                    );
                response.add(request.locations.get(i), new GetResponse(getResult));
            } catch (RuntimeException e) {
                if (TransportActions.isShardNotAvailableException(e)) {
                    throw e;
                } else {
                    logger.debug(() -> format("%s failed to execute multi_get for [%s]", shardId, item.id()), e);
                    response.add(request.locations.get(i), new MultiGetResponse.Failure(request.index(), item.id(), e));
                }
            } catch (IOException e) {
                logger.debug(() -> format("%s failed to execute multi_get for [%s]", shardId, item.id()), e);
                response.add(request.locations.get(i), new MultiGetResponse.Failure(request.index(), item.id(), e));
            }
        }

        return response;
    }

    @Override
    protected String getExecutor(MultiGetShardRequest request, ShardId shardId) {
        final ClusterState clusterState = clusterService.state();
        if (clusterState.metadata().index(shardId.getIndex()).isSystem()) {
            return executorSelector.executorForGet(shardId.getIndexName());
        } else if (indicesService.indexServiceSafe(shardId.getIndex()).getIndexSettings().isSearchThrottled()) {
            return ThreadPool.Names.SEARCH_THROTTLED;
        } else {
            return super.getExecutor(request, shardId);
        }
    }
}<|MERGE_RESOLUTION|>--- conflicted
+++ resolved
@@ -85,29 +85,15 @@
     protected ShardIterator shards(ClusterState state, InternalRequest request) {
         ShardIterator iterator = clusterService.operationRouting()
             .getShards(state, request.request().index(), request.request().shardId(), request.request().preference());
-<<<<<<< HEAD
+        if (iterator == null) {
+            return null;
+        }
         // Only route to promotable shards. This is a temporary workaround for stateless until a more cohesive solution can be
         // implemented for search shards.
-        // TODO: iterator could be null.
         return new PlainShardIterator(
             iterator.shardId(),
             iterator.getShardRoutings().stream().filter(ShardRouting::isPromotableToPrimary).toList()
         );
-=======
-        if (iterator == null) {
-            return null;
-        }
-        // If it is stateless, only route promotable shards. This is a temporary workaround until a more cohesive solution can be
-        // implemented for search shards.
-        if (DiscoveryNode.isStateless(clusterService.getSettings())) {
-            return new PlainShardIterator(
-                iterator.shardId(),
-                iterator.getShardRoutings().stream().filter(ShardRouting::isPromotableToPrimary).collect(Collectors.toList())
-            );
-        } else {
-            return iterator;
-        }
->>>>>>> 8da0ac6e
     }
 
     @Override

--- conflicted
+++ resolved
@@ -230,13 +230,12 @@
             includeSourceOnError = in.readBoolean();
         } // else default value is true
 
-<<<<<<< HEAD
+        if (in.getTransportVersion().supports(INDEX_REQUEST_INCLUDE_TSID)) {
+            tsid = in.readBytesRefOrNullIfEmpty();
+        }
+
         if (in.getTransportVersion().onOrAfter(TransportVersions.INGEST_REQUEST_DYNAMIC_TEMPLATES_PARAMS)) {
             dynamicTemplatesParams = in.readMap(StreamInput::readString, i -> i.readMap(StreamInput::readString));
-=======
-        if (in.getTransportVersion().supports(INDEX_REQUEST_INCLUDE_TSID)) {
-            tsid = in.readBytesRefOrNullIfEmpty();
->>>>>>> c94f3665
         }
     }
 
@@ -824,13 +823,11 @@
         if (out.getTransportVersion().onOrAfter(TransportVersions.INGEST_REQUEST_INCLUDE_SOURCE_ON_ERROR)) {
             out.writeBoolean(includeSourceOnError);
         }
-<<<<<<< HEAD
+        if (out.getTransportVersion().supports(INDEX_REQUEST_INCLUDE_TSID)) {
+            out.writeBytesRef(tsid);
+        }
         if (out.getTransportVersion().onOrAfter(TransportVersions.INGEST_REQUEST_DYNAMIC_TEMPLATES_PARAMS)) {
             out.writeMap(dynamicTemplatesParams, StreamOutput::writeString, (o, v) -> o.writeMap(v, StreamOutput::writeString));
-=======
-        if (out.getTransportVersion().supports(INDEX_REQUEST_INCLUDE_TSID)) {
-            out.writeBytesRef(tsid);
->>>>>>> c94f3665
         }
     }
 

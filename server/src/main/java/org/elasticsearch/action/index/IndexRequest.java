/*
 * Copyright Elasticsearch B.V. and/or licensed to Elasticsearch B.V. under one
 * or more contributor license agreements. Licensed under the "Elastic License
 * 2.0", the "GNU Affero General Public License v3.0 only", and the "Server Side
 * Public License v 1"; you may not use this file except in compliance with, at
 * your election, the "Elastic License 2.0", the "GNU Affero General Public
 * License v3.0 only", or the "Server Side Public License, v 1".
 */

package org.elasticsearch.action.index;

import org.apache.lucene.util.BytesRef;
import org.apache.lucene.util.RamUsageEstimator;
import org.elasticsearch.ElasticsearchException;
import org.elasticsearch.ElasticsearchGenerationException;
import org.elasticsearch.TransportVersion;
import org.elasticsearch.TransportVersions;
import org.elasticsearch.action.ActionRequestValidationException;
import org.elasticsearch.action.CompositeIndicesRequest;
import org.elasticsearch.action.DocWriteRequest;
import org.elasticsearch.action.support.replication.ReplicatedWriteRequest;
import org.elasticsearch.action.support.replication.ReplicationRequest;
import org.elasticsearch.client.internal.Requests;
import org.elasticsearch.cluster.metadata.DataStream;
import org.elasticsearch.cluster.metadata.IndexAbstraction;
import org.elasticsearch.cluster.metadata.IndexMetadata;
import org.elasticsearch.cluster.metadata.ProjectMetadata;
import org.elasticsearch.cluster.routing.IndexRouting;
import org.elasticsearch.common.UUIDs;
import org.elasticsearch.common.bytes.BytesReference;
import org.elasticsearch.common.io.stream.StreamInput;
import org.elasticsearch.common.io.stream.StreamOutput;
import org.elasticsearch.common.lucene.uid.Versions;
import org.elasticsearch.common.unit.ByteSizeValue;
import org.elasticsearch.common.util.StringLiteralDeduplicator;
import org.elasticsearch.common.xcontent.XContentHelper;
import org.elasticsearch.core.Nullable;
import org.elasticsearch.index.Index;
import org.elasticsearch.index.VersionType;
import org.elasticsearch.index.mapper.MapperService;
import org.elasticsearch.index.shard.ShardId;
import org.elasticsearch.ingest.IngestService;
import org.elasticsearch.xcontent.XContentBuilder;
import org.elasticsearch.xcontent.XContentType;

import java.io.IOException;
import java.util.ArrayList;
import java.util.Collections;
import java.util.List;
import java.util.Locale;
import java.util.Map;
import java.util.Objects;
import java.util.OptionalInt;
import java.util.function.Supplier;

import static org.elasticsearch.action.ValidateActions.addValidationError;
import static org.elasticsearch.index.seqno.SequenceNumbers.UNASSIGNED_PRIMARY_TERM;
import static org.elasticsearch.index.seqno.SequenceNumbers.UNASSIGNED_SEQ_NO;

/**
 * Index request to index a typed JSON document into a specific index and make it searchable.
 * <p>
 * The index requires the {@link #index()}, {@link #id(String)} and
 * {@link #source(byte[], XContentType)} to be set.
 * <p>
 * The source (content to index) can be set in its bytes form using ({@link #source(byte[], XContentType)}),
 * its string form ({@link #source(String, XContentType)}) or using a {@link org.elasticsearch.xcontent.XContentBuilder}
 * ({@link #source(org.elasticsearch.xcontent.XContentBuilder)}).
 * <p>
 * If the {@link #id(String)} is not set, it will be automatically generated.
 *
 * @see IndexResponse
 * @see org.elasticsearch.client.internal.Client#index(IndexRequest)
 */
public class IndexRequest extends ReplicatedWriteRequest<IndexRequest> implements DocWriteRequest<IndexRequest>, CompositeIndicesRequest {

    private static final long SHALLOW_SIZE = RamUsageEstimator.shallowSizeOfInstance(IndexRequest.class);

    private static final TransportVersion PIPELINES_HAVE_RUN_FIELD_ADDED = TransportVersions.V_8_10_X;
    private static final TransportVersion INDEX_REQUEST_INCLUDE_TSID = TransportVersion.fromName("index_request_include_tsid");
<<<<<<< HEAD
    static final TransportVersion INGEST_REQUEST_DYNAMIC_TEMPLATES_PARAMS = TransportVersion.fromName(
        "ingest_request_dynamic_templates_params"
    );
=======
    private static final TransportVersion INDEX_SOURCE = TransportVersion.fromName("index_source");
>>>>>>> 8889536a

    private static final Supplier<String> ID_GENERATOR = UUIDs::base64UUID;

    /**
     * Max length of the source document to include into string()
     *
     * @see ReplicationRequest#createTask
     */
    static final int MAX_SOURCE_LENGTH_IN_TOSTRING = 2048;

    /**
     * Maximal allowed length (in bytes) of the document ID.
     */
    public static final int MAX_DOCUMENT_ID_LENGTH_IN_BYTES = 512;

    private static final ShardId NO_SHARD_ID = null;

    private String id;
    @Nullable
    private String routing;

    private final IndexSource indexSource;

    private OpType opType = OpType.INDEX;

    private long version = Versions.MATCH_ANY;
    private VersionType versionType = VersionType.INTERNAL;

    private String pipeline;
    private String finalPipeline;

    private boolean isPipelineResolved;

    private boolean requireAlias;

    private boolean requireDataStream;

    private boolean includeSourceOnError = true;

    /**
     * Transient flag denoting that the local request should be routed to a failure store. Not persisted across the wire.
     */
    private boolean writeToFailureStore = false;

    /**
     * This indicates whether the response to this request ought to list the ingest pipelines that were executed on the document
     */
    private boolean listExecutedPipelines;
    /**
     * This holds the names of the ingest pipelines that have been executed on the document for this request. This is not meant to be set by
     * the creator of the request -- pipelines are added here at runtime as they are executed.
     */
    @Nullable
    private List<String> executedPipelines = null;

    /**
     * Value for {@link #getAutoGeneratedTimestamp()} if the document has an external
     * provided ID.
     */
    public static final long UNSET_AUTO_GENERATED_TIMESTAMP = -1L;

    private long autoGeneratedTimestamp = UNSET_AUTO_GENERATED_TIMESTAMP;

    private boolean isRetry = false;
    private long ifSeqNo = UNASSIGNED_SEQ_NO;
    private long ifPrimaryTerm = UNASSIGNED_PRIMARY_TERM;

    private Map<String, String> dynamicTemplates = Map.of();
    private Map<String, Map<String, String>> dynamicTemplatesParams = Map.of();

    /**
     * rawTimestamp field is used on the coordinate node, it doesn't need to be serialised.
     */
    private Object rawTimestamp;
    private BytesRef tsid;

    public IndexRequest(StreamInput in) throws IOException {
        this(null, in);
    }

    public IndexRequest(@Nullable ShardId shardId, StreamInput in) throws IOException {
        super(shardId, in);
        if (in.getTransportVersion().before(TransportVersions.V_8_0_0)) {
            String type = in.readOptionalString();
            assert MapperService.SINGLE_MAPPING_NAME.equals(type) : "Expected [_doc] but received [" + type + "]";
        }
        id = in.readOptionalString();
        routing = in.readOptionalString();
        boolean beforeSourceContext = in.getTransportVersion().supports(INDEX_SOURCE) == false;
        BytesReference source;
        IndexSource localIndexSource = null;
        if (beforeSourceContext) {
            source = in.readBytesReference();
        } else {
            localIndexSource = new IndexSource(in);
            source = null;
        }
        opType = OpType.fromId(in.readByte());
        version = in.readLong();
        versionType = VersionType.fromValue(in.readByte());
        pipeline = readPipelineName(in);
        finalPipeline = readPipelineName(in);
        isPipelineResolved = in.readBoolean();
        isRetry = in.readBoolean();
        autoGeneratedTimestamp = in.readLong();
        if (beforeSourceContext) {
            XContentType contentType;
            if (in.readBoolean()) {
                // faster than StreamInput::readEnum, do not replace we read a lot of these instances at times
                contentType = XContentType.ofOrdinal(in.readByte());
            } else {
                contentType = null;
            }
            localIndexSource = new IndexSource(contentType, source);
        }
        indexSource = Objects.requireNonNull(localIndexSource);
        ifSeqNo = in.readZLong();
        ifPrimaryTerm = in.readVLong();
        requireAlias = in.readBoolean();
        dynamicTemplates = in.readMap(StreamInput::readString);
        if (in.getTransportVersion().onOrAfter(PIPELINES_HAVE_RUN_FIELD_ADDED)
            && in.getTransportVersion().before(TransportVersions.V_8_13_0)) {
            in.readBoolean(); // obsolete, prior to tracking normalisedBytesParsed
        }
        if (in.getTransportVersion().onOrAfter(TransportVersions.V_8_12_0)) {
            this.listExecutedPipelines = in.readBoolean();
            if (listExecutedPipelines) {
                List<String> possiblyImmutableExecutedPipelines = in.readOptionalCollectionAsList(StreamInput::readString);
                this.executedPipelines = possiblyImmutableExecutedPipelines == null
                    ? null
                    : new ArrayList<>(possiblyImmutableExecutedPipelines);
            }
        }
        if (in.getTransportVersion().onOrAfter(TransportVersions.V_8_13_0)) {
            requireDataStream = in.readBoolean();
        } else {
            requireDataStream = false;
        }

        if (in.getTransportVersion().before(TransportVersions.V_8_17_0)) {
            if (in.getTransportVersion().onOrAfter(TransportVersions.V_8_13_0)) {
                in.readZLong(); // obsolete normalisedBytesParsed
            }
            if (in.getTransportVersion().onOrAfter(TransportVersions.V_8_16_0)) {
                in.readBoolean(); // obsolete originatesFromUpdateByScript
                in.readBoolean(); // obsolete originatesFromUpdateByDoc
            }
        }

        if (in.getTransportVersion().supports(TransportVersions.V_8_18_0)) {
            includeSourceOnError = in.readBoolean();
        } // else default value is true

        if (in.getTransportVersion().supports(INDEX_REQUEST_INCLUDE_TSID)) {
            tsid = in.readBytesRefOrNullIfEmpty();
        }

        if (in.getTransportVersion().supports(INGEST_REQUEST_DYNAMIC_TEMPLATES_PARAMS)) {
            dynamicTemplatesParams = in.readMap(StreamInput::readString, i -> i.readMap(StreamInput::readString));
        }
    }

    public IndexRequest() {
        super(NO_SHARD_ID);
        this.indexSource = new IndexSource();
    }

    /**
     * Constructs a new index request against the specific index. The
     * {@link #source(byte[], XContentType)} must be set.
     */
    public IndexRequest(String index) {
        super(NO_SHARD_ID);
        this.index = index;
        this.indexSource = new IndexSource();
    }

    private static final StringLiteralDeduplicator pipelineNameDeduplicator = new StringLiteralDeduplicator();

    // reads pipeline name from the stream and deduplicates it to save heap on large bulk requests
    @Nullable
    private static String readPipelineName(StreamInput in) throws IOException {
        final String read = in.readOptionalString();
        if (read == null) {
            return null;
        }
        if (IngestService.NOOP_PIPELINE_NAME.equals(read)) {
            // common path of no pipeline set
            return IngestService.NOOP_PIPELINE_NAME;
        }
        return pipelineNameDeduplicator.deduplicate(read);
    }

    @Override
    public ActionRequestValidationException validate() {
        ActionRequestValidationException validationException = super.validate();
        if (indexSource.hasSource() == false) {
            validationException = addValidationError("source is missing", validationException);
        }
        if (indexSource.contentType() == null) {
            validationException = addValidationError("content type is missing", validationException);
        }
        assert opType == OpType.INDEX || opType == OpType.CREATE : "unexpected op-type: " + opType;
        final long resolvedVersion = resolveVersionDefaults();
        if (opType == OpType.CREATE) {
            if (versionType != VersionType.INTERNAL) {
                validationException = addValidationError(
                    "create operations only support internal versioning. use index instead",
                    validationException
                );
                return validationException;
            }

            if (resolvedVersion != Versions.MATCH_DELETED) {
                validationException = addValidationError(
                    "create operations do not support explicit versions. use index instead",
                    validationException
                );
                return validationException;
            }

            if (ifSeqNo != UNASSIGNED_SEQ_NO || ifPrimaryTerm != UNASSIGNED_PRIMARY_TERM) {
                validationException = addValidationError(
                    "create operations do not support compare and set. use index instead",
                    validationException
                );
                return validationException;
            }
        }

        if (id == null) {
            if (versionType != VersionType.INTERNAL
                || (resolvedVersion != Versions.MATCH_DELETED && resolvedVersion != Versions.MATCH_ANY)) {
                validationException = addValidationError("an id must be provided if version type or value are set", validationException);
            }
        }

        validationException = DocWriteRequest.validateSeqNoBasedCASParams(this, validationException);

        validationException = DocWriteRequest.validateDocIdLength(id, validationException);

        if (pipeline != null && pipeline.isEmpty()) {
            validationException = addValidationError("pipeline cannot be an empty string", validationException);
        }

        if (finalPipeline != null && finalPipeline.isEmpty()) {
            validationException = addValidationError("final pipeline cannot be an empty string", validationException);
        }

        return validationException;
    }

    /**
     * The content type. This will be used when generating a document from user provided objects like Maps and when parsing the
     * source at index time
     */
    public XContentType getContentType() {
        return indexSource.contentType();
    }

    /**
     * The id of the indexed document. If not set, will be automatically generated.
     */
    @Override
    public String id() {
        return id;
    }

    /**
     * Sets the id of the indexed document. If not set, will be automatically generated.
     */
    public IndexRequest id(String id) {
        this.id = id;
        return this;
    }

    /**
     * Controls the shard routing of the request. Using this value to hash the shard
     * and not the id.
     */
    @Override
    public IndexRequest routing(String routing) {
        if (routing != null && routing.isEmpty()) {
            this.routing = null;
        } else {
            this.routing = routing;
        }
        return this;
    }

    /**
     * Controls the shard routing of the request. Using this value to hash the shard
     * and not the id.
     */
    @Override
    public String routing() {
        return this.routing;
    }

    /**
     * When {@link IndexMetadata#INDEX_DIMENSIONS} is populated,
     * the coordinating node will calculate _tsid during routing and set it on the request.
     * For time series indices where the setting is not populated, the _tsid will be created in the data node during document parsing.
     * <p>
     * The _tsid can not be directly set by a user, it is set by the coordinating node.
     */
    public IndexRequest tsid(BytesRef tsid) {
        this.tsid = tsid;
        return this;
    }

    public BytesRef tsid() {
        return this.tsid;
    }

    /**
     * Sets the ingest pipeline to be executed before indexing the document
     */
    public IndexRequest setPipeline(String pipeline) {
        this.pipeline = pipeline;
        return this;
    }

    /**
     * Returns the ingest pipeline to be executed before indexing the document
     */
    public String getPipeline() {
        return this.pipeline;
    }

    /**
     * Sets the final ingest pipeline to be executed before indexing the document.
     *
     * @param finalPipeline the name of the final pipeline
     * @return this index request
     */
    public IndexRequest setFinalPipeline(final String finalPipeline) {
        this.finalPipeline = finalPipeline;
        return this;
    }

    /**
     * Returns the final ingest pipeline to be executed before indexing the document.
     *
     * @return the name of the final pipeline
     */
    public String getFinalPipeline() {
        return this.finalPipeline;
    }

    /**
     * Sets if the pipeline for this request has been resolved by the coordinating node.
     *
     * @param isPipelineResolved true if the pipeline has been resolved
     * @return the request
     */
    public IndexRequest isPipelineResolved(final boolean isPipelineResolved) {
        this.isPipelineResolved = isPipelineResolved;
        return this;
    }

    /**
     * Returns whether or not the pipeline for this request has been resolved by the coordinating node.
     *
     * @return true if the pipeline has been resolved
     */
    public boolean isPipelineResolved() {
        return this.isPipelineResolved;
    }

    public IndexSource indexSource() {
        return indexSource;
    }

    /**
     * The source of the document to index, recopied to a new array if it is unsafe.
     */
    public BytesReference source() {
        return indexSource.bytes();
    }

    public Map<String, Object> sourceAsMap() {
        return indexSource.sourceAsMap();
    }

    /**
     * Index the Map in {@link Requests#INDEX_CONTENT_TYPE} format
     *
     * @param source The map to index
     */
    public IndexRequest source(Map<String, ?> source) throws ElasticsearchGenerationException {
        indexSource.source(source);
        return this;
    }

    /**
     * Index the Map as the provided content type.
     *
     * @param source The map to index
     */
    public IndexRequest source(Map<String, ?> source, XContentType contentType) throws ElasticsearchGenerationException {
        indexSource.source(source, contentType);
        return this;
    }

    public IndexRequest source(Map<String, ?> source, XContentType contentType, boolean ensureNoSelfReferences)
        throws ElasticsearchGenerationException {
        indexSource.source(source, contentType, ensureNoSelfReferences);
        return this;
    }

    /**
     * Sets the document source to index.
     * <p>
     * Note, its preferable to either set it using {@link #source(org.elasticsearch.xcontent.XContentBuilder)}
     * or using the {@link #source(byte[], XContentType)}.
     */
    public IndexRequest source(String source, XContentType xContentType) {
        indexSource.source(source, xContentType);
        return this;
    }

    /**
     * Sets the content source to index.
     */
    public IndexRequest source(XContentBuilder sourceBuilder) {
        indexSource.source(sourceBuilder);
        return this;
    }

    /**
     * Sets the content source to index using the default content type ({@link Requests#INDEX_CONTENT_TYPE})
     * <p>
     * <b>Note: the number of objects passed to this method must be an even
     * number. Also the first argument in each pair (the field name) must have a
     * valid String representation.</b>
     * </p>
     */
    public IndexRequest source(Object... source) {
        indexSource.source(source);
        return this;
    }

    /**
     * Sets the content source to index.
     * <p>
     * <b>Note: the number of objects passed to this method as varargs must be an even
     * number. Also the first argument in each pair (the field name) must have a
     * valid String representation.</b>
     * </p>
     */
    public IndexRequest source(XContentType xContentType, Object... source) {
        indexSource.source(xContentType, source);
        return this;
    }

    /**
     * Sets the document to index in bytes form.
     */
    public IndexRequest source(BytesReference source, XContentType xContentType) {
        indexSource.source(Objects.requireNonNull(source), Objects.requireNonNull(xContentType));
        return this;
    }

    /**
     * Sets the document to index in bytes form.
     */
    public IndexRequest source(byte[] source, XContentType xContentType) {
        indexSource.source(source, xContentType);
        return this;
    }

    /**
     * Sets the document to index in bytes form (assumed to be safe to be used from different
     * threads).
     *
     * @param source The source to index
     * @param offset The offset in the byte array
     * @param length The length of the data
     */
    public IndexRequest source(byte[] source, int offset, int length, XContentType xContentType) {
        indexSource.source(source, offset, length, xContentType);
        return this;
    }

    /**
     * Sets the type of operation to perform.
     */
    public IndexRequest opType(OpType opType) {
        if (opType != OpType.CREATE && opType != OpType.INDEX) {
            throw new IllegalArgumentException("opType must be 'create' or 'index', found: [" + opType + "]");
        }
        this.opType = opType;
        return this;
    }

    /**
     * Sets a string representation of the {@link #opType(OpType)}. Can
     * be either "index" or "create".
     */
    public IndexRequest opType(String opType) {
        String op = opType.toLowerCase(Locale.ROOT);
        if (op.equals("create")) {
            opType(OpType.CREATE);
        } else if (op.equals("index")) {
            opType(OpType.INDEX);
        } else {
            throw new IllegalArgumentException("opType must be 'create' or 'index', found: [" + opType + "]");
        }
        return this;
    }

    /**
     * Set to {@code true} to force this index to use {@link OpType#CREATE}.
     */
    public IndexRequest create(boolean create) {
        if (create) {
            return opType(OpType.CREATE);
        } else {
            return opType(OpType.INDEX);
        }
    }

    @Override
    public OpType opType() {
        return this.opType;
    }

    @Override
    public IndexRequest version(long version) {
        this.version = version;
        return this;
    }

    /**
     * Returns stored version. If currently stored version is {@link Versions#MATCH_ANY} and
     * opType is {@link OpType#CREATE}, returns {@link Versions#MATCH_DELETED}.
     */
    @Override
    public long version() {
        return resolveVersionDefaults();
    }

    /**
     * Resolves the version based on operation type {@link #opType()}.
     */
    private long resolveVersionDefaults() {
        if (opType == OpType.CREATE && version == Versions.MATCH_ANY) {
            return Versions.MATCH_DELETED;
        } else {
            return version;
        }
    }

    @Override
    public IndexRequest versionType(VersionType versionType) {
        this.versionType = versionType;
        return this;
    }

    /**
     * only perform this indexing request if the document was last modification was assigned the given
     * sequence number. Must be used in combination with {@link #setIfPrimaryTerm(long)}
     * <p>
     * If the document last modification was assigned a different sequence number a
     * {@link org.elasticsearch.index.engine.VersionConflictEngineException} will be thrown.
     */
    public IndexRequest setIfSeqNo(long seqNo) {
        if (seqNo < 0 && seqNo != UNASSIGNED_SEQ_NO) {
            throw new IllegalArgumentException("sequence numbers must be non negative. got [" + seqNo + "].");
        }
        ifSeqNo = seqNo;
        return this;
    }

    /**
     * only performs this indexing request if the document was last modification was assigned the given
     * primary term. Must be used in combination with {@link #setIfSeqNo(long)}
     * <p>
     * If the document last modification was assigned a different term a
     * {@link org.elasticsearch.index.engine.VersionConflictEngineException} will be thrown.
     */
    public IndexRequest setIfPrimaryTerm(long term) {
        if (term < 0) {
            throw new IllegalArgumentException("primary term must be non negative. got [" + term + "]");
        }
        ifPrimaryTerm = term;
        return this;
    }

    /**
     * If set, only perform this indexing request if the document was last modification was assigned this sequence number.
     * If the document last modification was assigned a different sequence number a
     * {@link org.elasticsearch.index.engine.VersionConflictEngineException} will be thrown.
     */
    public long ifSeqNo() {
        return ifSeqNo;
    }

    /**
     * If set, only perform this indexing request if the document was last modification was assigned this primary term.
     * <p>
     * If the document last modification was assigned a different term a
     * {@link org.elasticsearch.index.engine.VersionConflictEngineException} will be thrown.
     */
    public long ifPrimaryTerm() {
        return ifPrimaryTerm;
    }

    @Override
    public VersionType versionType() {
        return this.versionType;
    }

    @Override
    public void preRoutingProcess(IndexRouting indexRouting) {
        indexRouting.preProcess(this);
    }

    @Override
    public void postRoutingProcess(IndexRouting indexRouting) {
        indexRouting.postProcess(this);
    }

    /**
     * Set the {@code #id()} to an automatically generated one and make this
     * request compatible with the append-only optimization.
     */
    public void autoGenerateId() {
        assertBeforeGeneratingId();
        autoGenerateTimestamp();
        id(ID_GENERATOR.get());
    }

    public void autoGenerateTimeBasedId() {
        autoGenerateTimeBasedId(OptionalInt.empty());
    }

    /**
     *  Set the {@code #id()} to an automatically generated one, optimized for storage (compression) efficiency.
     *  If a routing hash is passed, it is included in the generated id starting at 9 bytes before the end.
     * @param hash optional routing hash value, used to route requests by id to the right shard.
     */
    public void autoGenerateTimeBasedId(OptionalInt hash) {
        assertBeforeGeneratingId();
        autoGenerateTimestamp();
        id(UUIDs.base64TimeBasedKOrderedUUIDWithHash(hash));
    }

    private void autoGenerateTimestamp() {
        /*
         * Set the auto generated timestamp so the append only optimization
         * can quickly test if this request *must* be unique without reaching
         * into the Lucene index. We lock it >0 because UNSET_AUTO_GENERATED_TIMESTAMP
         * has a special meaning and is a negative value. This optimiation will
         * never work before 1970, but that's ok. It's after 1970.
         */
        autoGeneratedTimestamp = Math.max(0, System.currentTimeMillis());
    }

    private void assertBeforeGeneratingId() {
        assert id == null;
        assert autoGeneratedTimestamp == UNSET_AUTO_GENERATED_TIMESTAMP : "timestamp has already been generated!";
        assert ifSeqNo == UNASSIGNED_SEQ_NO;
        assert ifPrimaryTerm == UNASSIGNED_PRIMARY_TERM;
    }

    /**
     * Resets this <code>IndexRequest</code> class, so that in case this instance can be used by the bulk/index action
     * if it was already used before. For example if retrying a retryable failure.
     */
    public void reset() {
        autoGeneratedTimestamp = UNSET_AUTO_GENERATED_TIMESTAMP;
    }

    @Override
    public void writeTo(StreamOutput out) throws IOException {
        super.writeTo(out);
        writeBody(out);
    }

    @Override
    public void writeThin(StreamOutput out) throws IOException {
        super.writeThin(out);
        writeBody(out);
    }

    private void writeBody(StreamOutput out) throws IOException {
        if (out.getTransportVersion().before(TransportVersions.V_8_0_0)) {
            out.writeOptionalString(MapperService.SINGLE_MAPPING_NAME);
        }
        out.writeOptionalString(id);
        out.writeOptionalString(routing);
        if (out.getTransportVersion().supports(INDEX_SOURCE)) {
            indexSource.writeTo(out);
        } else {
            out.writeBytesReference(indexSource.bytes());
        }
        out.writeByte(opType.getId());
        out.writeLong(version);
        out.writeByte(versionType.getValue());
        out.writeOptionalString(pipeline);
        out.writeOptionalString(finalPipeline);
        out.writeBoolean(isPipelineResolved);
        out.writeBoolean(isRetry);
        out.writeLong(autoGeneratedTimestamp);
        if (out.getTransportVersion().supports(INDEX_SOURCE) == false) {
            XContentType contentType = indexSource.contentType();
            if (contentType != null) {
                out.writeBoolean(true);
                XContentHelper.writeTo(out, contentType);
            } else {
                out.writeBoolean(false);
            }
        }
        out.writeZLong(ifSeqNo);
        out.writeVLong(ifPrimaryTerm);
        out.writeBoolean(requireAlias);
        out.writeMap(dynamicTemplates, StreamOutput::writeString);
        if (out.getTransportVersion().onOrAfter(PIPELINES_HAVE_RUN_FIELD_ADDED)
            && out.getTransportVersion().before(TransportVersions.V_8_13_0)) {
            out.writeBoolean(false); // obsolete, prior to tracking normalisedBytesParsed
        }
        if (out.getTransportVersion().onOrAfter(TransportVersions.V_8_12_0)) {
            out.writeBoolean(listExecutedPipelines);
            if (listExecutedPipelines) {
                out.writeOptionalCollection(executedPipelines, StreamOutput::writeString);
            }
        }

        if (out.getTransportVersion().onOrAfter(TransportVersions.V_8_13_0)) {
            out.writeBoolean(requireDataStream);
        }

        if (out.getTransportVersion().before(TransportVersions.V_8_17_0)) {
            if (out.getTransportVersion().onOrAfter(TransportVersions.V_8_13_0)) {
                out.writeZLong(-1);  // obsolete normalisedBytesParsed
            }
            if (out.getTransportVersion().onOrAfter(TransportVersions.V_8_16_0)) {
                out.writeBoolean(false); // obsolete originatesFromUpdateByScript
                out.writeBoolean(false); // obsolete originatesFromUpdateByDoc
            }
        }
        if (out.getTransportVersion().supports(TransportVersions.V_8_18_0)) {
            out.writeBoolean(includeSourceOnError);
        }
        if (out.getTransportVersion().supports(INDEX_REQUEST_INCLUDE_TSID)) {
            out.writeBytesRef(tsid);
        }
        if (out.getTransportVersion().supports(INGEST_REQUEST_DYNAMIC_TEMPLATES_PARAMS)) {
            out.writeMap(dynamicTemplatesParams, StreamOutput::writeString, (o, v) -> o.writeMap(v, StreamOutput::writeString));
        }
    }

    @Override
    public String toString() {
        String sSource = "_na_";
        try {
            if (indexSource.byteLength() > MAX_SOURCE_LENGTH_IN_TOSTRING) {
                sSource = "n/a, actual length: ["
                    + ByteSizeValue.ofBytes(indexSource.byteLength()).toString()
                    + "], max length: "
                    + ByteSizeValue.ofBytes(MAX_SOURCE_LENGTH_IN_TOSTRING).toString();
            } else {
                sSource = XContentHelper.convertToJson(indexSource.bytes(), false);
            }
        } catch (Exception e) {
            // ignore
        }
        return "index {[" + index + "][" + id + "], source[" + sSource + "]}";
    }

    @Override
    public boolean includeDataStreams() {
        return true;
    }

    /**
     * Returns <code>true</code> if this request has been sent to a shard copy more than once.
     */
    public boolean isRetry() {
        return isRetry;
    }

    @Override
    public void onRetry() {
        isRetry = true;
    }

    /**
     * Returns the timestamp the auto generated ID was created or {@value #UNSET_AUTO_GENERATED_TIMESTAMP} if the
     * document has no auto generated timestamp. This method will return a positive value iff the id was auto generated.
     */
    public long getAutoGeneratedTimestamp() {
        return autoGeneratedTimestamp;
    }

    @Override
    public long ramBytesUsed() {
        return SHALLOW_SIZE + RamUsageEstimator.sizeOf(id) + indexSource.byteLength();
    }

    @Override
    public boolean isRequireAlias() {
        return requireAlias;
    }

    @Override
    public boolean isRequireDataStream() {
        return requireDataStream;
    }

    /**
     * Set whether this IndexRequest requires a data stream. The data stream may be pre-existing or to-be-created.
     */
    public IndexRequest setRequireDataStream(boolean requireDataStream) {
        this.requireDataStream = requireDataStream;
        return this;
    }

    public boolean getIncludeSourceOnError() {
        return includeSourceOnError;
    }

    public IndexRequest setIncludeSourceOnError(boolean includeSourceOnError) {
        this.includeSourceOnError = includeSourceOnError;
        return this;
    }

    @Override
    public Index getConcreteWriteIndex(IndexAbstraction ia, ProjectMetadata project) {
        if (writeToFailureStore) {
            if (ia.isDataStreamRelated() == false) {
                throw new ElasticsearchException(
                    "Attempting to write a document to a failure store but the targeted index is not a data stream"
                );
            }
            // Resolve write index and get parent data stream to handle the case of dealing with an alias
            String defaultWriteIndexName = ia.getWriteIndex().getName();
            DataStream dataStream = project.getIndicesLookup().get(defaultWriteIndexName).getParentDataStream();
            if (dataStream.getFailureIndices().size() < 1) {
                throw new ElasticsearchException(
                    "Attempting to write a document to a failure store but the target data stream does not have one enabled"
                );
            }
            return dataStream.getFailureIndices().get(dataStream.getFailureIndices().size() - 1);
        } else {
            // Resolve as normal
            return ia.getWriteIndex(this, project);
        }
    }

    @Override
    public int route(IndexRouting indexRouting) {
        return indexRouting.indexShard(this);
    }

    @Override
    public int rerouteAtSourceDuringResharding(IndexRouting indexRouting) {
        return indexRouting.rerouteToTarget(this);
    }

    public IndexRequest setRequireAlias(boolean requireAlias) {
        this.requireAlias = requireAlias;
        return this;
    }

    /**
     * Returns a transient flag denoting that the local request should be routed to a failure store. Not persisted across the wire. N.B. If
     * true, the failure store will be used regardless of whether the metadata indicates that the failure store is enabled.
     */
    public boolean isWriteToFailureStore() {
        return writeToFailureStore;
    }

    /**
     * Sets a transient flag denoting that the local request should be routed to a failure store. Not persisted across the wire. N.B. If
     * true, the failure store will be used regardless of whether the metadata indicates that the failure store is enabled. It is the
     * caller's responsibility to ensure that this is correct.
     */
    public IndexRequest setWriteToFailureStore(boolean writeToFailureStore) {
        this.writeToFailureStore = writeToFailureStore;
        return this;
    }

    public IndexRequest setListExecutedPipelines(boolean listExecutedPipelines) {
        this.listExecutedPipelines = listExecutedPipelines;
        return this;
    }

    public boolean getListExecutedPipelines() {
        return listExecutedPipelines;
    }

    /**
     * Specifies a map from the full path of field names to the name of dynamic mapping templates
     */
    public IndexRequest setDynamicTemplates(Map<String, String> dynamicTemplates) {
        this.dynamicTemplates = Objects.requireNonNull(dynamicTemplates);
        return this;
    }

    /**
     * Returns a map from the full path of field names to the name of dynamic mapping templates.
     *
     * @see #setDynamicTemplates(Map)
     */
    public Map<String, String> getDynamicTemplates() {
        return dynamicTemplates;
    }

    public IndexRequest setDynamicTemplatesParams(Map<String, Map<String, String>> dynamicTemplatesParams) {
        this.dynamicTemplatesParams = dynamicTemplatesParams;
        return this;
    }

    public Map<String, Map<String, String>> getDynamicTemplatesParams() {
        return dynamicTemplatesParams;
    }

    public Object getRawTimestamp() {
        return rawTimestamp;
    }

    public void setRawTimestamp(Object rawTimestamp) {
        assert this.rawTimestamp == null : "rawTimestamp only set in ingest phase, it can't be set twice";
        this.rawTimestamp = rawTimestamp;
    }

    /**
     * Adds the pipeline to the list of executed pipelines, if listExecutedPipelines is true
     *
     * @param pipeline
     */
    public void addPipeline(String pipeline) {
        if (listExecutedPipelines) {
            if (executedPipelines == null) {
                executedPipelines = new ArrayList<>();
            }
            executedPipelines.add(pipeline);
        }
    }

    /**
     * This returns the list of pipelines executed on the document for this request. If listExecutedPipelines is false, the response will be
     * null, even if pipelines were executed. If listExecutedPipelines is true but no pipelines were executed, the list will be empty.
     *
     * @return
     */
    @Nullable
    public List<String> getExecutedPipelines() {
        if (listExecutedPipelines == false) {
            return null;
        } else if (executedPipelines == null) { // The client has asked to list pipelines, but none have been executed
            return List.of();
        } else {
            return Collections.unmodifiableList(executedPipelines);
        }
    }
}<|MERGE_RESOLUTION|>--- conflicted
+++ resolved
@@ -78,13 +78,10 @@
 
     private static final TransportVersion PIPELINES_HAVE_RUN_FIELD_ADDED = TransportVersions.V_8_10_X;
     private static final TransportVersion INDEX_REQUEST_INCLUDE_TSID = TransportVersion.fromName("index_request_include_tsid");
-<<<<<<< HEAD
+    private static final TransportVersion INDEX_SOURCE = TransportVersion.fromName("index_source");
     static final TransportVersion INGEST_REQUEST_DYNAMIC_TEMPLATES_PARAMS = TransportVersion.fromName(
         "ingest_request_dynamic_templates_params"
     );
-=======
-    private static final TransportVersion INDEX_SOURCE = TransportVersion.fromName("index_source");
->>>>>>> 8889536a
 
     private static final Supplier<String> ID_GENERATOR = UUIDs::base64UUID;
 

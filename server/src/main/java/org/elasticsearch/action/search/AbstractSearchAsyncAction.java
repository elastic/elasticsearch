--- conflicted
+++ resolved
@@ -100,12 +100,9 @@
     private final Map<String, PendingExecutions> pendingExecutionsPerNode;
     private final AtomicBoolean requestCancelled = new AtomicBoolean();
     private final int skippedCount;
-<<<<<<< HEAD
     private final TransportVersion mintransportVersion;
-=======
     protected final SearchResponseMetrics searchResponseMetrics;
     protected long phaseStartTimeInNanos;
->>>>>>> edb97d39
 
     // protected for tests
     protected final SubscribableListener<Void> doneFuture = new SubscribableListener<>();

--- conflicted
+++ resolved
@@ -689,11 +689,7 @@
      * @see #onShardResult(SearchPhaseResult, SearchShardIterator)
      */
     final void onPhaseDone() {  // as a tribute to @kimchy aka. finishHim()
-<<<<<<< HEAD
-        executeNextPhase(this, getNextPhase());
-=======
-        executeNextPhase(this, () -> getNextPhase(results, this));
->>>>>>> e5940725
+        executeNextPhase(this, this::getNextPhase);
     }
 
     @Override

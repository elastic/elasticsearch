--- conflicted
+++ resolved
@@ -87,13 +87,8 @@
     private final SetOnce<AtomicArray<ShardSearchFailure>> shardFailures = new SetOnce<>();
     private final Object shardFailuresMutex = new Object();
     private final AtomicBoolean hasShardResponse = new AtomicBoolean(false);
-<<<<<<< HEAD
-    private final AtomicInteger successfulOps = new AtomicInteger();
+    private final AtomicInteger successfulOps;
     protected final SearchTimeProvider timeProvider;
-=======
-    private final AtomicInteger successfulOps;
-    private final SearchTimeProvider timeProvider;
->>>>>>> b02f15d0
     private final SearchResponse.Clusters clusters;
 
     protected final List<SearchShardIterator> shardsIts;
@@ -239,13 +234,10 @@
         for (int i = 0; i < shardIterators.length; i++) {
             shardIndexMap.put(shardIterators[i], i);
         }
-<<<<<<< HEAD
         doRun(shardIndexMap);
     }
 
     protected void doRun(Map<SearchShardIterator, Integer> shardIndexMap) {
-=======
->>>>>>> b02f15d0
         doCheckNoMissingShards(getName(), request, shardsIts);
         for (int i = 0; i < shardsIts.size(); i++) {
             final SearchShardIterator shardRoutings = shardsIts.get(i);
@@ -261,17 +253,7 @@
         }
     }
 
-<<<<<<< HEAD
-    void skipShard(SearchShardIterator iterator) {
-        successfulOps.incrementAndGet();
-        assert iterator.skip();
-        successfulShardExecution();
-    }
-
     protected final void performPhaseOnShard(final int shardIndex, final SearchShardIterator shardIt, final SearchShardTarget shard) {
-=======
-    private void performPhaseOnShard(final int shardIndex, final SearchShardIterator shardIt, final SearchShardTarget shard) {
->>>>>>> b02f15d0
         if (throttleConcurrentRequests) {
             var pendingExecutions = pendingExecutionsPerNode.computeIfAbsent(
                 shard.getNodeId(),

--- conflicted
+++ resolved
@@ -736,7 +736,6 @@
         AliasFilter filter = aliasFilter.get(shardIt.shardId().getIndex().getUUID());
         assert filter != null;
         float indexBoost = concreteIndexBoosts.getOrDefault(shardIt.shardId().getIndex().getUUID(), DEFAULT_INDEX_BOOST);
-<<<<<<< HEAD
         final Map<String, long[]> indexToWaitForCheckpoints = request.getWaitForCheckpoints();
         final TimeValue waitForCheckpointsTimeout = request.getWaitForCheckpointsTimeout();
         final long[] waitForCheckpoints = indexToWaitForCheckpoints.getOrDefault(shardIt.shardId().getIndex().getName(), EMPTY_LONG_ARRAY);
@@ -748,14 +747,10 @@
             assert waitForCheckpoints.length > shardIndex;
             waitForCheckpoint = waitForCheckpoints[shardIndex];
         }
-        ShardSearchRequest shardRequest = new ShardSearchRequest(shardIt.getOriginalIndices(), request, shardIt.shardId(), shardIndex,
-            getNumShards(), filter, indexBoost, timeProvider.getAbsoluteStartMillis(), shardIt.getClusterAlias(),
-            shardIt.getSearchContextId(), shardIt.getSearchContextKeepAlive(), waitForCheckpoint, waitForCheckpointsTimeout);
-=======
         ShardSearchRequest shardRequest = new ShardSearchRequest(shardIt.getOriginalIndices(), request,
             shardIt.shardId(), shardIndex, getNumShards(), filter, indexBoost, timeProvider.getAbsoluteStartMillis(),
-            shardIt.getClusterAlias(), shardIt.getSearchContextId(), shardIt.getSearchContextKeepAlive());
->>>>>>> 2dfb5f95
+            shardIt.getClusterAlias(), shardIt.getSearchContextId(), shardIt.getSearchContextKeepAlive(), waitForCheckpoint,
+            waitForCheckpointsTimeout);
         // if we already received a search result we can inform the shard that it
         // can return a null response if the request rewrites to match none rather
         // than creating an empty response in the search thread pool.

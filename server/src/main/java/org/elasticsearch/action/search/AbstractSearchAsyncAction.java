/*
 * Copyright Elasticsearch B.V. and/or licensed to Elasticsearch B.V. under one
 * or more contributor license agreements. Licensed under the Elastic License
 * 2.0 and the Server Side Public License, v 1; you may not use this file except
 * in compliance with, at your election, the Elastic License 2.0 or the Server
 * Side Public License, v 1.
 */

package org.elasticsearch.action.search;

import org.apache.logging.log4j.Logger;
import org.apache.lucene.util.CollectionUtil;
import org.apache.lucene.util.SetOnce;
import org.elasticsearch.ElasticsearchException;
import org.elasticsearch.ExceptionsHelper;
import org.elasticsearch.TransportVersion;
import org.elasticsearch.Version;
import org.elasticsearch.action.ActionListener;
import org.elasticsearch.action.NoShardAvailableActionException;
import org.elasticsearch.action.OriginalIndices;
import org.elasticsearch.action.ShardOperationFailedException;
import org.elasticsearch.action.search.TransportSearchAction.SearchTimeProvider;
import org.elasticsearch.action.support.TransportActions;
import org.elasticsearch.cluster.ClusterState;
import org.elasticsearch.cluster.routing.GroupShardsIterator;
import org.elasticsearch.common.util.concurrent.AbstractRunnable;
import org.elasticsearch.common.util.concurrent.AtomicArray;
import org.elasticsearch.core.Releasable;
import org.elasticsearch.core.Releasables;
import org.elasticsearch.index.shard.ShardId;
import org.elasticsearch.search.SearchContextMissingException;
import org.elasticsearch.search.SearchPhaseResult;
import org.elasticsearch.search.SearchShardTarget;
import org.elasticsearch.search.builder.PointInTimeBuilder;
import org.elasticsearch.search.builder.SearchSourceBuilder;
import org.elasticsearch.search.internal.AliasFilter;
import org.elasticsearch.search.internal.InternalSearchResponse;
import org.elasticsearch.search.internal.SearchContext;
import org.elasticsearch.search.internal.ShardSearchContextId;
import org.elasticsearch.search.internal.ShardSearchRequest;
import org.elasticsearch.tasks.TaskCancelledException;
import org.elasticsearch.transport.Transport;

import java.util.ArrayDeque;
import java.util.ArrayList;
import java.util.Collections;
import java.util.HashMap;
import java.util.List;
import java.util.Map;
import java.util.concurrent.ConcurrentHashMap;
import java.util.concurrent.Executor;
import java.util.concurrent.atomic.AtomicBoolean;
import java.util.concurrent.atomic.AtomicInteger;
import java.util.function.BiFunction;
import java.util.stream.Collectors;

import static org.elasticsearch.core.Strings.format;

/**
 * This is an abstract base class that encapsulates the logic to fan out to all shards in provided {@link GroupShardsIterator}
 * and collect the results. If a shard request returns a failure this class handles the advance to the next replica of the shard until
 * the shards replica iterator is exhausted. Each shard is referenced by position in the {@link GroupShardsIterator} which is later
 * referred to as the {@code shardIndex}.
 * The fan out and collect algorithm is traditionally used as the initial phase which can either be a query execution or collection of
 * distributed frequencies
 */
abstract class AbstractSearchAsyncAction<Result extends SearchPhaseResult> extends SearchPhase implements SearchPhaseContext {
    private static final float DEFAULT_INDEX_BOOST = 1.0f;
    private final Logger logger;
    private final SearchTransportService searchTransportService;
    private final Executor executor;
    private final ActionListener<SearchResponse> listener;
    private final SearchRequest request;

    /**
     * Used by subclasses to resolve node ids to DiscoveryNodes.
     **/
    private final BiFunction<String, String, Transport.Connection> nodeIdToConnection;
    private final SearchTask task;
    protected final SearchPhaseResults<Result> results;
    private final long clusterStateVersion;
    private final TransportVersion minTransportVersion;
    private final Map<String, AliasFilter> aliasFilter;
    private final Map<String, Float> concreteIndexBoosts;
    private final SetOnce<AtomicArray<ShardSearchFailure>> shardFailures = new SetOnce<>();
    private final Object shardFailuresMutex = new Object();
    private final AtomicBoolean hasShardResponse = new AtomicBoolean(false);
    private final AtomicInteger successfulOps = new AtomicInteger();
    private final AtomicInteger skippedOps = new AtomicInteger();
    private final SearchTimeProvider timeProvider;
    private final SearchResponse.Clusters clusters;

    protected final GroupShardsIterator<SearchShardIterator> toSkipShardsIts;
    protected final GroupShardsIterator<SearchShardIterator> shardsIts;
    private final SearchShardIterator[] shardIterators;
    private final Map<SearchShardIterator, Integer> shardIndexMap;
    private final int expectedTotalOps;
    private final AtomicInteger totalOps = new AtomicInteger();
    private final int maxConcurrentRequestsPerNode;
    private final Map<String, PendingExecutions> pendingExecutionsPerNode = new ConcurrentHashMap<>();
    private final boolean throttleConcurrentRequests;
    private final AtomicBoolean requestCancelled = new AtomicBoolean();

    private final List<Releasable> releasables = new ArrayList<>();

    AbstractSearchAsyncAction(
        String name,
        Logger logger,
        SearchTransportService searchTransportService,
        BiFunction<String, String, Transport.Connection> nodeIdToConnection,
        Map<String, AliasFilter> aliasFilter,
        Map<String, Float> concreteIndexBoosts,
        Executor executor,
        SearchRequest request,
        ActionListener<SearchResponse> listener,
        GroupShardsIterator<SearchShardIterator> shardsIts,
        SearchTimeProvider timeProvider,
        ClusterState clusterState,
        SearchTask task,
        SearchPhaseResults<Result> resultConsumer,
        int maxConcurrentRequestsPerNode,
        SearchResponse.Clusters clusters
    ) {
        super(name);
        final List<SearchShardIterator> toSkipIterators = new ArrayList<>();
        final List<SearchShardIterator> iterators = new ArrayList<>();
        for (final SearchShardIterator iterator : shardsIts) {
            if (iterator.skip()) {
                toSkipIterators.add(iterator);
            } else {
                iterators.add(iterator);
            }
        }
        this.toSkipShardsIts = new GroupShardsIterator<>(toSkipIterators);
        this.shardsIts = new GroupShardsIterator<>(iterators);

        // we compute the shard index based on the natural order of the shards
        // that participate in the search request. This means that this number is
        // consistent between two requests that target the same shards.
        Map<SearchShardIterator, Integer> shardMap = new HashMap<>();
        List<SearchShardIterator> searchIterators = new ArrayList<>(iterators);
        CollectionUtil.timSort(searchIterators);
        for (int i = 0; i < searchIterators.size(); i++) {
            shardMap.put(searchIterators.get(i), i);
        }
        this.shardIndexMap = Collections.unmodifiableMap(shardMap);
        this.shardIterators = searchIterators.toArray(SearchShardIterator[]::new);

        // we need to add 1 for non active partition, since we count it in the total. This means for each shard in the iterator we sum up
        // it's number of active shards but use 1 as the default if no replica of a shard is active at this point.
        // on a per shards level we use shardIt.remaining() to increment the totalOps pointer but add 1 for the current shard result
        // we process hence we add one for the non active partition here.
        this.expectedTotalOps = shardsIts.totalSizeWith1ForEmpty();
        this.maxConcurrentRequestsPerNode = maxConcurrentRequestsPerNode;
        // in the case were we have less shards than maxConcurrentRequestsPerNode we don't need to throttle
        this.throttleConcurrentRequests = maxConcurrentRequestsPerNode < shardsIts.size();
        this.timeProvider = timeProvider;
        this.logger = logger;
        this.searchTransportService = searchTransportService;
        this.executor = executor;
        this.request = request;
        this.task = task;
        this.listener = ActionListener.runAfter(listener, () -> Releasables.close(releasables));
        this.nodeIdToConnection = nodeIdToConnection;
        this.concreteIndexBoosts = concreteIndexBoosts;
        this.clusterStateVersion = clusterState.version();
        this.minTransportVersion = clusterState.getMinTransportVersion();
        this.aliasFilter = aliasFilter;
        this.results = resultConsumer;
        // register the release of the query consumer to free up the circuit breaker memory
        // at the end of the search
        addReleasable(resultConsumer::decRef);
        this.clusters = clusters;
    }

    protected void notifyListShards(
        SearchProgressListener progressListener,
        SearchResponse.Clusters clusters,
        SearchSourceBuilder sourceBuilder
    ) {
        progressListener.notifyListShards(
            SearchProgressListener.buildSearchShards(this.shardsIts),
            SearchProgressListener.buildSearchShards(toSkipShardsIts),
            clusters,
            sourceBuilder == null || sourceBuilder.size() > 0,
            timeProvider
        );
    }

    @Override
    public void addReleasable(Releasable releasable) {
        releasables.add(releasable);
    }

    /**
     * Builds how long it took to execute the search.
     */
    long buildTookInMillis() {
        return timeProvider.buildTookInMillis();
    }

    /**
     * This is the main entry point for a search. This method starts the search execution of the initial phase.
     */
    public final void start() {
        if (getNumShards() == 0) {
            // no search shards to search on, bail with empty response
            // (it happens with search across _all with no indices around and consistent with broadcast operations)
            int trackTotalHitsUpTo = request.source() == null ? SearchContext.DEFAULT_TRACK_TOTAL_HITS_UP_TO
                : request.source().trackTotalHitsUpTo() == null ? SearchContext.DEFAULT_TRACK_TOTAL_HITS_UP_TO
                : request.source().trackTotalHitsUpTo();
            // total hits is null in the response if the tracking of total hits is disabled
            boolean withTotalHits = trackTotalHitsUpTo != SearchContext.TRACK_TOTAL_HITS_DISABLED;
            sendSearchResponse(
                withTotalHits ? InternalSearchResponse.EMPTY_WITH_TOTAL_HITS : InternalSearchResponse.EMPTY_WITHOUT_TOTAL_HITS,
                new AtomicArray<>(0)
            );
            return;
        }
        executePhase(this);
    }

    @Override
    public final void run() {
        for (final SearchShardIterator iterator : toSkipShardsIts) {
            assert iterator.skip();
            skipShard(iterator);
        }
        if (shardsIts.size() > 0) {
            doCheckNoMissingShards(getName(), request, shardsIts);
            Version version = request.minCompatibleShardNode();
            if (version != null && Version.CURRENT.minimumCompatibilityVersion().equals(version) == false) {
                if (checkMinimumVersion(shardsIts) == false) {
                    throw new VersionMismatchException(
                        "One of the shards is incompatible with the required minimum version [{}]",
                        request.minCompatibleShardNode()
                    );
                }
            }
            for (int i = 0; i < shardsIts.size(); i++) {
                final SearchShardIterator shardRoutings = shardsIts.get(i);
                assert shardRoutings.skip() == false;
                assert shardIndexMap.containsKey(shardRoutings);
                int shardIndex = shardIndexMap.get(shardRoutings);
                performPhaseOnShard(shardIndex, shardRoutings, shardRoutings.nextOrNull());
            }
        }
    }

    void skipShard(SearchShardIterator iterator) {
        successfulOps.incrementAndGet();
        skippedOps.incrementAndGet();
        assert iterator.skip();
        successfulShardExecution(iterator);
    }

    private boolean checkMinimumVersion(GroupShardsIterator<SearchShardIterator> shardsIts) {
        for (SearchShardIterator it : shardsIts) {
            if (it.getTargetNodeIds().isEmpty() == false) {
                boolean isCompatible = it.getTargetNodeIds().stream().anyMatch(nodeId -> {
                    Transport.Connection conn = getConnection(it.getClusterAlias(), nodeId);
                    return conn == null || conn.getNode().getVersion().onOrAfter(request.minCompatibleShardNode());
                });
                if (isCompatible == false) {
                    return false;
                }
            }
        }
        return true;
    }

    private static boolean assertExecuteOnStartThread() {
        // Ensure that the current code has the following stacktrace:
        // AbstractSearchAsyncAction#start -> AbstractSearchAsyncAction#executePhase -> AbstractSearchAsyncAction#performPhaseOnShard
        final StackTraceElement[] stackTraceElements = Thread.currentThread().getStackTrace();
        assert stackTraceElements.length >= 6 : stackTraceElements;
        int index = 0;
        assert stackTraceElements[index++].getMethodName().equals("getStackTrace");
        assert stackTraceElements[index++].getMethodName().equals("assertExecuteOnStartThread");
        assert stackTraceElements[index++].getMethodName().equals("performPhaseOnShard");
        if (stackTraceElements[index].getMethodName().equals("performPhaseOnShard")) {
            assert stackTraceElements[index].getClassName().endsWith("CanMatchPreFilterSearchPhase");
            index++;
        }
        assert stackTraceElements[index].getClassName().endsWith("AbstractSearchAsyncAction");
        assert stackTraceElements[index++].getMethodName().equals("run");

        assert stackTraceElements[index].getClassName().endsWith("AbstractSearchAsyncAction");
        assert stackTraceElements[index++].getMethodName().equals("executePhase");

        assert stackTraceElements[index].getClassName().endsWith("AbstractSearchAsyncAction");
        assert stackTraceElements[index++].getMethodName().equals("start");

        assert stackTraceElements[index].getClassName().endsWith("AbstractSearchAsyncAction") == false;
        return true;
    }

    protected void performPhaseOnShard(final int shardIndex, final SearchShardIterator shardIt, final SearchShardTarget shard) {
        /*
         * We capture the thread that this phase is starting on. When we are called back after executing the phase, we are either on the
         * same thread (because we never went async, or the same thread was selected from the thread pool) or a different thread. If we
         * continue on the same thread in the case that we never went async and this happens repeatedly we will end up recursing deeply and
         * could stack overflow. To prevent this, we fork if we are called back on the same thread that execution started on and otherwise
         * we can continue (cf. InitialSearchPhase#maybeFork).
         */
        if (shard == null) {
            assert assertExecuteOnStartThread();
            SearchShardTarget unassignedShard = new SearchShardTarget(null, shardIt.shardId(), shardIt.getClusterAlias());
            onShardFailure(shardIndex, unassignedShard, shardIt, new NoShardAvailableActionException(shardIt.shardId()));
        } else {
            final PendingExecutions pendingExecutions = throttleConcurrentRequests
                ? pendingExecutionsPerNode.computeIfAbsent(shard.getNodeId(), n -> new PendingExecutions(maxConcurrentRequestsPerNode))
                : null;
            Runnable r = () -> {
                final Thread thread = Thread.currentThread();
                try {
                    executePhaseOnShard(shardIt, shard, new SearchActionListener<Result>(shard, shardIndex) {
                        @Override
                        public void innerOnResponse(Result result) {
                            try {
                                onShardResult(result, shardIt);
                            } catch (Exception exc) {
                                onShardFailure(shardIndex, shard, shardIt, exc);
                            } finally {
                                executeNext(pendingExecutions, thread);
                            }
                        }

                        @Override
                        public void onFailure(Exception t) {
                            try {
                                onShardFailure(shardIndex, shard, shardIt, t);
                            } finally {
                                executeNext(pendingExecutions, thread);
                            }
                        }
                    });
                } catch (final Exception e) {
                    try {
                        /*
                         * It is possible to run into connection exceptions here because we are getting the connection early and might
                         * run into nodes that are not connected. In this case, on shard failure will move us to the next shard copy.
                         */
                        fork(() -> onShardFailure(shardIndex, shard, shardIt, e));
                    } finally {
                        executeNext(pendingExecutions, thread);
                    }
                }
            };
            if (throttleConcurrentRequests) {
                pendingExecutions.tryRun(r);
            } else {
                r.run();
            }
        }
    }

    /**
     * Sends the request to the actual shard.
     * @param shardIt the shards iterator
     * @param shard the shard routing to send the request for
     * @param listener the listener to notify on response
     */
    protected abstract void executePhaseOnShard(
        SearchShardIterator shardIt,
        SearchShardTarget shard,
        SearchActionListener<Result> listener
    );

    protected void fork(final Runnable runnable) {
        executor.execute(new AbstractRunnable() {
            @Override
            public void onFailure(Exception e) {}

            @Override
            protected void doRun() {
                runnable.run();
            }

            @Override
            public boolean isForceExecution() {
                // we can not allow a stuffed queue to reject execution here
                return true;
            }
        });
    }

    @Override
    public final void executeNextPhase(SearchPhase currentPhase, SearchPhase nextPhase) {
        /* This is the main search phase transition where we move to the next phase. If all shards
         * failed or if there was a failure and partial results are not allowed, then we immediately
         * fail. Otherwise we continue to the next phase.
         */
        ShardOperationFailedException[] shardSearchFailures = buildShardFailures();
        if (shardSearchFailures.length == getNumShards()) {
            shardSearchFailures = ExceptionsHelper.groupBy(shardSearchFailures);
            Throwable cause = shardSearchFailures.length == 0
                ? null
                : ElasticsearchException.guessRootCauses(shardSearchFailures[0].getCause())[0];
            logger.debug(() -> "All shards failed for phase: [" + currentPhase.getName() + "]", cause);
            onPhaseFailure(currentPhase, "all shards failed", cause);
        } else {
            Boolean allowPartialResults = request.allowPartialSearchResults();
            assert allowPartialResults != null : "SearchRequest missing setting for allowPartialSearchResults";
            if (allowPartialResults == false && successfulOps.get() != getNumShards()) {
                // check if there are actual failures in the atomic array since
                // successful retries can reset the failures to null
                if (shardSearchFailures.length > 0) {
                    if (logger.isDebugEnabled()) {
                        int numShardFailures = shardSearchFailures.length;
                        shardSearchFailures = ExceptionsHelper.groupBy(shardSearchFailures);
                        Throwable cause = ElasticsearchException.guessRootCauses(shardSearchFailures[0].getCause())[0];
                        logger.debug(() -> format("%s shards failed for phase: [%s]", numShardFailures, currentPhase.getName()), cause);
                    }
                    onPhaseFailure(currentPhase, "Partial shards failure", null);
                } else {
                    int discrepancy = getNumShards() - successfulOps.get();
                    assert discrepancy > 0 : "discrepancy: " + discrepancy;
                    if (logger.isDebugEnabled()) {
                        logger.debug(
                            "Partial shards failure (unavailable: {}, successful: {}, skipped: {}, num-shards: {}, phase: {})",
                            discrepancy,
                            successfulOps.get(),
                            skippedOps.get(),
                            getNumShards(),
                            currentPhase.getName()
                        );
                    }
                    onPhaseFailure(currentPhase, "Partial shards failure (" + discrepancy + " shards unavailable)", null);
                }
                return;
            }
            if (logger.isTraceEnabled()) {
                final String resultsFrom = results.getSuccessfulResults()
                    .map(r -> r.getSearchShardTarget().toString())
                    .collect(Collectors.joining(","));
                logger.trace(
                    "[{}] Moving to next phase: [{}], based on results from: {} (cluster state version: {})",
                    currentPhase.getName(),
                    nextPhase.getName(),
                    resultsFrom,
                    clusterStateVersion
                );
            }
            executePhase(nextPhase);
        }
    }

    private void executePhase(SearchPhase phase) {
        try {
            phase.run();
        } catch (Exception e) {
            if (logger.isDebugEnabled()) {
                logger.debug(() -> format("Failed to execute [%s] while moving to [%s] phase", request, phase.getName()), e);
            }
            onPhaseFailure(phase, "", e);
        }
    }

    private ShardSearchFailure[] buildShardFailures() {
        AtomicArray<ShardSearchFailure> shardFailures = this.shardFailures.get();
        if (shardFailures == null) {
            return ShardSearchFailure.EMPTY_ARRAY;
        }
        List<ShardSearchFailure> entries = shardFailures.asList();
        ShardSearchFailure[] failures = new ShardSearchFailure[entries.size()];
        for (int i = 0; i < failures.length; i++) {
            failures[i] = entries.get(i);
        }
        return failures;
    }

    private void onShardFailure(final int shardIndex, SearchShardTarget shard, final SearchShardIterator shardIt, Exception e) {
        // we always add the shard failure for a specific shard instance
        // we do make sure to clean it on a successful response from a shard
        onShardFailure(shardIndex, shard, e);
        final SearchShardTarget nextShard = shardIt.nextOrNull();
        final boolean lastShard = nextShard == null;
        logger.debug(() -> format("%s: Failed to execute [%s] lastShard [%s]", shard, request, lastShard), e);
        if (lastShard) {
            if (request.allowPartialSearchResults() == false) {
                if (requestCancelled.compareAndSet(false, true)) {
                    try {
                        searchTransportService.cancelSearchTask(task, "partial results are not allowed and at least one shard has failed");
                    } catch (Exception cancelFailure) {
                        logger.debug("Failed to cancel search request", cancelFailure);
                    }
                }
            }
            onShardGroupFailure(shardIndex, shard, e);
        }
        final int totalOps = this.totalOps.incrementAndGet();
        if (totalOps == expectedTotalOps) {
            onPhaseDone();
        } else if (totalOps > expectedTotalOps) {
            throw new AssertionError(
                "unexpected higher total ops [" + totalOps + "] compared to expected [" + expectedTotalOps + "]",
                new SearchPhaseExecutionException(getName(), "Shard failures", null, buildShardFailures())
            );
        } else {
            if (lastShard == false) {
                performPhaseOnShard(shardIndex, shardIt, nextShard);
            }
        }
    }

    /**
     * Executed once for every {@link ShardId} that failed on all available shard routing.
     *
     * @param shardIndex the shard index that failed
     * @param shardTarget the last shard target for this failure
     * @param exc the last failure reason
     */
    protected void onShardGroupFailure(int shardIndex, SearchShardTarget shardTarget, Exception exc) {}

    /**
     * Executed once for every failed shard level request. This method is invoked before the next replica is tried for the given
     * shard target.
     * @param shardIndex the internal index for this shard. Each shard has an index / ordinal assigned that is used to reference
     *                   it's results
     * @param shardTarget the shard target for this failure
     * @param e the failure reason
     */
    @Override
    public final void onShardFailure(final int shardIndex, SearchShardTarget shardTarget, Exception e) {
        if (TransportActions.isShardNotAvailableException(e)) {
            // Groups shard not available exceptions under a generic exception that returns a SERVICE_UNAVAILABLE(503)
            // temporary error.
            e = NoShardAvailableActionException.forOnShardFailureWrapper(e.getMessage());
        }
        // we don't aggregate shard on failures due to the internal cancellation,
        // but do keep the header counts right
        if ((requestCancelled.get() && isTaskCancelledException(e)) == false) {
            AtomicArray<ShardSearchFailure> shardFailures = this.shardFailures.get();
            // lazily create shard failures, so we can early build the empty shard failure list in most cases (no failures)
            if (shardFailures == null) { // this is double checked locking but it's fine since SetOnce uses a volatile read internally
                synchronized (shardFailuresMutex) {
                    shardFailures = this.shardFailures.get(); // read again otherwise somebody else has created it?
                    if (shardFailures == null) { // still null so we are the first and create a new instance
                        shardFailures = new AtomicArray<>(getNumShards());
                        this.shardFailures.set(shardFailures);
                    }
                }
            }
            ShardSearchFailure failure = shardFailures.get(shardIndex);
            if (failure == null) {
                shardFailures.set(shardIndex, new ShardSearchFailure(e, shardTarget));
            } else {
                // the failure is already present, try and not override it with an exception that is less meaningless
                // for example, getting illegal shard state
                if (TransportActions.isReadOverrideException(e) && (e instanceof SearchContextMissingException == false)) {
                    shardFailures.set(shardIndex, new ShardSearchFailure(e, shardTarget));
                }
            }

            if (results.hasResult(shardIndex)) {
                assert failure == null : "shard failed before but shouldn't: " + failure;
                successfulOps.decrementAndGet(); // if this shard was successful before (initial phase) we have to adjust the counter
            }
        }
        results.consumeShardFailure(shardIndex);
    }

    private static boolean isTaskCancelledException(Exception e) {
        return ExceptionsHelper.unwrapCausesAndSuppressed(e, ex -> ex instanceof TaskCancelledException).isPresent();
    }

    /**
     * Executed once for every successful shard level request.
     * @param result the result returned form the shard
     * @param shardIt the shard iterator
     */
    protected void onShardResult(Result result, SearchShardIterator shardIt) {
        assert result.getShardIndex() != -1 : "shard index is not set";
        assert result.getSearchShardTarget() != null : "search shard target must not be null";
        hasShardResponse.set(true);
        if (logger.isTraceEnabled()) {
            logger.trace("got first-phase result from {}", result != null ? result.getSearchShardTarget() : null);
        }
        results.consumeResult(result, () -> onShardResultConsumed(result, shardIt));
    }

    private void onShardResultConsumed(Result result, SearchShardIterator shardIt) {
        successfulOps.incrementAndGet();
        // clean a previous error on this shard group (note, this code will be serialized on the same shardIndex value level
        // so its ok concurrency wise to miss potentially the shard failures being created because of another failure
        // in the #addShardFailure, because by definition, it will happen on *another* shardIndex
        AtomicArray<ShardSearchFailure> shardFailures = this.shardFailures.get();
        if (shardFailures != null) {
            shardFailures.set(result.getShardIndex(), null);
        }
        // we need to increment successful ops first before we compare the exit condition otherwise if we
        // are fast we could concurrently update totalOps but then preempt one of the threads which can
        // cause the successor to read a wrong value from successfulOps if second phase is very fast ie. count etc.
        // increment all the "future" shards to update the total ops since we some may work and some may not...
        // and when that happens, we break on total ops, so we must maintain them
        successfulShardExecution(shardIt);
    }

    private void successfulShardExecution(SearchShardIterator shardsIt) {
        final int remainingOpsOnIterator;
        if (shardsIt.skip()) {
            // It's possible that we're skipping a shard that's unavailable
            // but its range was available in the IndexMetadata, in that
            // case the shardsIt.remaining() would be 0, expectedTotalOps
            // accounts for unavailable shards too.
            remainingOpsOnIterator = Math.max(shardsIt.remaining(), 1);
        } else {
            remainingOpsOnIterator = shardsIt.remaining() + 1;
        }
        final int xTotalOps = totalOps.addAndGet(remainingOpsOnIterator);
        if (xTotalOps == expectedTotalOps) {
            onPhaseDone();
        } else if (xTotalOps > expectedTotalOps) {
            throw new AssertionError(
                "unexpected higher total ops [" + xTotalOps + "] compared to expected [" + expectedTotalOps + "]",
                new SearchPhaseExecutionException(getName(), "Shard failures", null, buildShardFailures())
            );
        }
    }

    @Override
    public final int getNumShards() {
        return results.getNumShards();
    }

    @Override
    public final Logger getLogger() {
        return logger;
    }

    @Override
    public final SearchTask getTask() {
        return task;
    }

    @Override
    public final SearchRequest getRequest() {
        return request;
    }

    @Override
    public OriginalIndices getOriginalIndices(int shardIndex) {
        return shardIterators[shardIndex].getOriginalIndices();
    }

    @Override
    public boolean isPartOfPointInTime(ShardSearchContextId contextId) {
        final PointInTimeBuilder pointInTimeBuilder = request.pointInTimeBuilder();
        if (pointInTimeBuilder != null) {
            return request.pointInTimeBuilder().getSearchContextId(searchTransportService.getNamedWriteableRegistry()).contains(contextId);
        } else {
            return false;
        }
    }

    private SearchResponse buildSearchResponse(
        InternalSearchResponse internalSearchResponse,
        ShardSearchFailure[] failures,
        String scrollId,
        String searchContextId
    ) {
        int numSuccess = successfulOps.get();
        int numFailures = failures.length;
        assert numSuccess + numFailures == getNumShards()
            : "numSuccess(" + numSuccess + ") + numFailures(" + numFailures + ") != totalShards(" + getNumShards() + ")";
        return new SearchResponse(
            internalSearchResponse,
            scrollId,
            getNumShards(),
            numSuccess,
            skippedOps.get(),
            buildTookInMillis(),
            failures,
            clusters,
            searchContextId
        );
    }

    boolean buildPointInTimeFromSearchResults() {
        return false;
    }

    @Override
    public void sendSearchResponse(InternalSearchResponse internalSearchResponse, AtomicArray<SearchPhaseResult> queryResults) {
        ShardSearchFailure[] failures = buildShardFailures();
        Boolean allowPartialResults = request.allowPartialSearchResults();
        assert allowPartialResults != null : "SearchRequest missing setting for allowPartialSearchResults";
        if (allowPartialResults == false && failures.length > 0) {
            raisePhaseFailure(new SearchPhaseExecutionException("", "Shard failures", null, failures));
        } else {
            final String scrollId = request.scroll() != null ? TransportSearchHelper.buildScrollId(queryResults) : null;
            final String searchContextId;
            if (buildPointInTimeFromSearchResults()) {
                searchContextId = SearchContextId.encode(queryResults.asList(), aliasFilter, minTransportVersion);
            } else {
                if (request.source() != null && request.source().pointInTimeBuilder() != null) {
                    searchContextId = request.source().pointInTimeBuilder().getEncodedId();
                } else {
                    searchContextId = null;
                }
            }
<<<<<<< HEAD
            var resp = buildSearchResponse(internalSearchResponse, failures, scrollId, searchContextId);
            try {
                listener.onResponse(resp);
            } finally {
                resp.decRef();
            }
=======
            ActionListener.respondAndRelease(listener, buildSearchResponse(internalSearchResponse, failures, scrollId, searchContextId));
>>>>>>> 9018f589
        }
    }

    @Override
    public final void onPhaseFailure(SearchPhase phase, String msg, Throwable cause) {
        raisePhaseFailure(new SearchPhaseExecutionException(phase.getName(), msg, cause, buildShardFailures()));
    }

    /**
     * This method should be called if a search phase failed to ensure all relevant reader contexts are released.
     * This method will also notify the listener and sends back a failure to the user.
     *
     * @param exception the exception explaining or causing the phase failure
     */
    private void raisePhaseFailure(SearchPhaseExecutionException exception) {
        results.getSuccessfulResults().forEach((entry) -> {
            // Do not release search contexts that are part of the point in time
            if (entry.getContextId() != null && isPartOfPointInTime(entry.getContextId()) == false) {
                try {
                    SearchShardTarget searchShardTarget = entry.getSearchShardTarget();
                    Transport.Connection connection = getConnection(searchShardTarget.getClusterAlias(), searchShardTarget.getNodeId());
                    sendReleaseSearchContext(entry.getContextId(), connection, getOriginalIndices(entry.getShardIndex()));
                } catch (Exception inner) {
                    inner.addSuppressed(exception);
                    logger.trace("failed to release context", inner);
                }
            }
        });
        listener.onFailure(exception);
    }

    /**
     * Executed once all shard results have been received and processed
     * @see #onShardFailure(int, SearchShardTarget, Exception)
     * @see #onShardResult(SearchPhaseResult, SearchShardIterator)
     */
    final void onPhaseDone() {  // as a tribute to @kimchy aka. finishHim()
        executeNextPhase(this, getNextPhase(results, this));
    }

    @Override
    public final Transport.Connection getConnection(String clusterAlias, String nodeId) {
        Transport.Connection conn = nodeIdToConnection.apply(clusterAlias, nodeId);
        Version minVersion = request.minCompatibleShardNode();
        if (minVersion != null && conn != null && conn.getNode().getVersion().before(minVersion)) {
            throw new VersionMismatchException("One of the shards is incompatible with the required minimum version [{}]", minVersion);
        }
        return conn;
    }

    @Override
    public final SearchTransportService getSearchTransport() {
        return searchTransportService;
    }

    @Override
    public final void execute(Runnable command) {
        executor.execute(command);
    }

    @Override
    public final void onFailure(Exception e) {
        listener.onFailure(e);
    }

    @Override
    public final ShardSearchRequest buildShardSearchRequest(SearchShardIterator shardIt, int shardIndex) {
        AliasFilter filter = aliasFilter.get(shardIt.shardId().getIndex().getUUID());
        assert filter != null;
        float indexBoost = concreteIndexBoosts.getOrDefault(shardIt.shardId().getIndex().getUUID(), DEFAULT_INDEX_BOOST);
        ShardSearchRequest shardRequest = new ShardSearchRequest(
            shardIt.getOriginalIndices(),
            request,
            shardIt.shardId(),
            shardIndex,
            getNumShards(),
            filter,
            indexBoost,
            timeProvider.absoluteStartMillis(),
            shardIt.getClusterAlias(),
            shardIt.getSearchContextId(),
            shardIt.getSearchContextKeepAlive()
        );
        // if we already received a search result we can inform the shard that it
        // can return a null response if the request rewrites to match none rather
        // than creating an empty response in the search thread pool.
        // Note that, we have to disable this shortcut for queries that create a context (scroll and search context).
        shardRequest.canReturnNullResponseIfMatchNoDocs(hasShardResponse.get() && shardRequest.scroll() == null);
        return shardRequest;
    }

    /**
     * Returns the next phase based on the results of the initial search phase
     * @param results the results of the initial search phase. Each non null element in the result array represent a successfully
     *                executed shard request
     * @param context the search context for the next phase
     */
    protected abstract SearchPhase getNextPhase(SearchPhaseResults<Result> results, SearchPhaseContext context);

    private void executeNext(PendingExecutions pendingExecutions, Thread originalThread) {
        executeNext(pendingExecutions == null ? null : pendingExecutions.finishAndGetNext(), originalThread);
    }

    void executeNext(Runnable runnable, Thread originalThread) {
        if (runnable != null) {
            assert throttleConcurrentRequests;
            if (originalThread == Thread.currentThread()) {
                fork(runnable);
            } else {
                runnable.run();
            }
        }
    }

    private static final class PendingExecutions {
        private final int permits;
        private int permitsTaken = 0;
        private final ArrayDeque<Runnable> queue = new ArrayDeque<>();

        PendingExecutions(int permits) {
            assert permits > 0 : "not enough permits: " + permits;
            this.permits = permits;
        }

        Runnable finishAndGetNext() {
            synchronized (this) {
                permitsTaken--;
                assert permitsTaken >= 0 : "illegal taken permits: " + permitsTaken;
            }
            return tryQueue(null);
        }

        void tryRun(Runnable runnable) {
            Runnable r = tryQueue(runnable);
            if (r != null) {
                r.run();
            }
        }

        private synchronized Runnable tryQueue(Runnable runnable) {
            Runnable toExecute = null;
            if (permitsTaken < permits) {
                permitsTaken++;
                toExecute = runnable;
                if (toExecute == null) { // only poll if we don't have anything to execute
                    toExecute = queue.poll();
                }
                if (toExecute == null) {
                    permitsTaken--;
                }
            } else if (runnable != null) {
                queue.add(runnable);
            }
            return toExecute;
        }
    }
}<|MERGE_RESOLUTION|>--- conflicted
+++ resolved
@@ -700,16 +700,7 @@
                     searchContextId = null;
                 }
             }
-<<<<<<< HEAD
-            var resp = buildSearchResponse(internalSearchResponse, failures, scrollId, searchContextId);
-            try {
-                listener.onResponse(resp);
-            } finally {
-                resp.decRef();
-            }
-=======
             ActionListener.respondAndRelease(listener, buildSearchResponse(internalSearchResponse, failures, scrollId, searchContextId));
->>>>>>> 9018f589
         }
     }
 

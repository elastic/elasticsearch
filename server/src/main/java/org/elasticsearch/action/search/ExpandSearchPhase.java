/*
 * Copyright Elasticsearch B.V. and/or licensed to Elasticsearch B.V. under one
 * or more contributor license agreements. Licensed under the "Elastic License
 * 2.0", the "GNU Affero General Public License v3.0 only", and the "Server Side
 * Public License v 1"; you may not use this file except in compliance with, at
 * your election, the "Elastic License 2.0", the "GNU Affero General Public
 * License v3.0 only", or the "Server Side Public License, v 1".
 */

package org.elasticsearch.action.search;

import org.elasticsearch.action.ActionListener;
import org.elasticsearch.common.Strings;
import org.elasticsearch.common.util.Maps;
import org.elasticsearch.common.util.concurrent.AtomicArray;
import org.elasticsearch.index.query.BoolQueryBuilder;
import org.elasticsearch.index.query.InnerHitBuilder;
import org.elasticsearch.index.query.QueryBuilder;
import org.elasticsearch.index.query.QueryBuilders;
import org.elasticsearch.search.SearchHit;
import org.elasticsearch.search.SearchHits;
import org.elasticsearch.search.SearchPhaseResult;
import org.elasticsearch.search.builder.SearchSourceBuilder;
import org.elasticsearch.search.collapse.CollapseBuilder;

import java.util.Iterator;
import java.util.List;

/**
 * This search phase is an optional phase that will be executed once all hits are fetched from the shards that executes
 * field-collapsing on the inner hits. This phase only executes if field collapsing is requested in the search request and otherwise
 * forwards to the next phase immediately.
 */
<<<<<<< HEAD
class ExpandSearchPhase extends SearchPhase {
=======
final class ExpandSearchPhase extends SearchPhase {

    static final String NAME = "expand";

>>>>>>> a8967792
    private final AbstractSearchAsyncAction<?> context;
    private final SearchResponseSections searchResponseSections;
    private final AtomicArray<SearchPhaseResult> queryPhaseResults;

<<<<<<< HEAD
    ExpandSearchPhase(
        AbstractSearchAsyncAction<?> context,
        SearchResponseSections searchResponseSections,
        AtomicArray<SearchPhaseResult> queryPhaseResults
    ) {
        super("expand");
=======
    ExpandSearchPhase(AbstractSearchAsyncAction<?> context, SearchHits searchHits, Supplier<SearchPhase> nextPhase) {
        super(NAME);
>>>>>>> a8967792
        this.context = context;
        this.searchResponseSections = searchResponseSections;
        this.queryPhaseResults = queryPhaseResults;
    }

    // protected for tests
    protected SearchPhase nextPhase() {
        return new FetchLookupFieldsPhase(context, searchResponseSections, queryPhaseResults);
    }

    /**
     * Returns <code>true</code> iff the search request has inner hits and needs field collapsing
     */
    private boolean isCollapseRequest() {
        final var searchSource = context.getRequest().source();
        return searchSource != null && searchSource.collapse() != null && searchSource.collapse().getInnerHits().isEmpty() == false;
    }

    @Override
<<<<<<< HEAD
    public void run() {
        var searchHits = searchResponseSections.hits();
=======
    protected void run() {
>>>>>>> a8967792
        if (isCollapseRequest() == false || searchHits.getHits().length == 0) {
            onPhaseDone();
        } else {
            doRun(searchHits);
        }
    }

    private void doRun(SearchHits searchHits) {
        SearchRequest searchRequest = context.getRequest();
        CollapseBuilder collapseBuilder = searchRequest.source().collapse();
        final List<InnerHitBuilder> innerHitBuilders = collapseBuilder.getInnerHits();
        MultiSearchRequest multiRequest = new MultiSearchRequest();
        if (collapseBuilder.getMaxConcurrentGroupRequests() > 0) {
            multiRequest.maxConcurrentSearchRequests(collapseBuilder.getMaxConcurrentGroupRequests());
        }
        for (SearchHit hit : searchHits.getHits()) {
            BoolQueryBuilder groupQuery = new BoolQueryBuilder();
            Object collapseValue = hit.field(collapseBuilder.getField()).getValue();
            if (collapseValue != null) {
                groupQuery.filter(QueryBuilders.matchQuery(collapseBuilder.getField(), collapseValue));
            } else {
                groupQuery.mustNot(QueryBuilders.existsQuery(collapseBuilder.getField()));
            }
            QueryBuilder origQuery = searchRequest.source().query();
            if (origQuery != null) {
                groupQuery.must(origQuery);
            }
            for (InnerHitBuilder innerHitBuilder : innerHitBuilders) {
                CollapseBuilder innerCollapseBuilder = innerHitBuilder.getInnerCollapseBuilder();
                SearchSourceBuilder sourceBuilder = buildExpandSearchSourceBuilder(innerHitBuilder, innerCollapseBuilder).query(groupQuery)
                    .postFilter(searchRequest.source().postFilter())
                    .runtimeMappings(searchRequest.source().runtimeMappings())
                    .pointInTimeBuilder(searchRequest.source().pointInTimeBuilder());
                SearchRequest groupRequest = new SearchRequest(searchRequest);
                if (searchRequest.pointInTimeBuilder() != null) {
                    // if the original request has a point in time, we propagate it to the inner search request
                    // and clear the indices and preference from the inner search request
                    groupRequest.indices(Strings.EMPTY_ARRAY);
                    groupRequest.preference(null);
                }
                groupRequest.source(sourceBuilder);
                multiRequest.add(groupRequest);
            }
        }
        context.getSearchTransport().sendExecuteMultiSearch(multiRequest, context.getTask(), ActionListener.wrap(response -> {
            Iterator<MultiSearchResponse.Item> it = response.iterator();
            for (SearchHit hit : searchHits.getHits()) {
                for (InnerHitBuilder innerHitBuilder : innerHitBuilders) {
                    MultiSearchResponse.Item item = it.next();
                    if (item.isFailure()) {
                        phaseFailure(item.getFailure());
                        return;
                    }
                    SearchHits innerHits = item.getResponse().getHits();
                    if (hit.getInnerHits() == null) {
                        hit.setInnerHits(Maps.newMapWithExpectedSize(innerHitBuilders.size()));
                    }
                    if (hit.isPooled() == false) {
                        // TODO: make this work pooled by forcing the hit itself to become pooled as needed here
                        innerHits = innerHits.asUnpooled();
                    }
                    hit.getInnerHits().put(innerHitBuilder.getName(), innerHits);
                    assert innerHits.isPooled() == false || hit.isPooled() : "pooled inner hits can only be added to a pooled hit";
                    innerHits.mustIncRef();
                }
            }
            onPhaseDone();
        }, this::phaseFailure));
    }

    private void phaseFailure(Exception ex) {
        context.onPhaseFailure(NAME, "failed to expand hits", ex);
    }

    private static SearchSourceBuilder buildExpandSearchSourceBuilder(InnerHitBuilder options, CollapseBuilder innerCollapseBuilder) {
        SearchSourceBuilder groupSource = new SearchSourceBuilder();
        groupSource.from(options.getFrom());
        groupSource.size(options.getSize());
        if (options.getSorts() != null) {
            options.getSorts().forEach(groupSource::sort);
        }
        if (options.getFetchSourceContext() != null) {
            if (options.getFetchSourceContext().includes().length == 0 && options.getFetchSourceContext().excludes().length == 0) {
                groupSource.fetchSource(options.getFetchSourceContext().fetchSource());
            } else {
                groupSource.fetchSource(options.getFetchSourceContext().includes(), options.getFetchSourceContext().excludes());
            }
        }
        if (options.getFetchFields() != null) {
            options.getFetchFields().forEach(groupSource::fetchField);
        }
        if (options.getDocValueFields() != null) {
            options.getDocValueFields().forEach(ff -> groupSource.docValueField(ff.field, ff.format));
        }
        if (options.getStoredFieldsContext() != null && options.getStoredFieldsContext().fieldNames() != null) {
            options.getStoredFieldsContext().fieldNames().forEach(groupSource::storedField);
        }
        if (options.getScriptFields() != null) {
            for (SearchSourceBuilder.ScriptField field : options.getScriptFields()) {
                groupSource.scriptField(field.fieldName(), field.script());
            }
        }
        if (options.getHighlightBuilder() != null) {
            groupSource.highlighter(options.getHighlightBuilder());
        }
        groupSource.explain(options.isExplain());
        groupSource.trackScores(options.isTrackScores());
        groupSource.version(options.isVersion());
        groupSource.seqNoAndPrimaryTerm(options.isSeqNoAndPrimaryTerm());
        if (innerCollapseBuilder != null) {
            groupSource.collapse(innerCollapseBuilder);
        }
        return groupSource;
    }

    private void onPhaseDone() {
<<<<<<< HEAD
        context.executeNextPhase(this, this::nextPhase);
=======
        context.executeNextPhase(NAME, nextPhase);
>>>>>>> a8967792
    }
}<|MERGE_RESOLUTION|>--- conflicted
+++ resolved
@@ -31,29 +31,20 @@
  * field-collapsing on the inner hits. This phase only executes if field collapsing is requested in the search request and otherwise
  * forwards to the next phase immediately.
  */
-<<<<<<< HEAD
 class ExpandSearchPhase extends SearchPhase {
-=======
-final class ExpandSearchPhase extends SearchPhase {
 
     static final String NAME = "expand";
 
->>>>>>> a8967792
     private final AbstractSearchAsyncAction<?> context;
     private final SearchResponseSections searchResponseSections;
     private final AtomicArray<SearchPhaseResult> queryPhaseResults;
 
-<<<<<<< HEAD
     ExpandSearchPhase(
         AbstractSearchAsyncAction<?> context,
         SearchResponseSections searchResponseSections,
         AtomicArray<SearchPhaseResult> queryPhaseResults
     ) {
-        super("expand");
-=======
-    ExpandSearchPhase(AbstractSearchAsyncAction<?> context, SearchHits searchHits, Supplier<SearchPhase> nextPhase) {
         super(NAME);
->>>>>>> a8967792
         this.context = context;
         this.searchResponseSections = searchResponseSections;
         this.queryPhaseResults = queryPhaseResults;
@@ -73,12 +64,8 @@
     }
 
     @Override
-<<<<<<< HEAD
-    public void run() {
+    protected void run() {
         var searchHits = searchResponseSections.hits();
-=======
-    protected void run() {
->>>>>>> a8967792
         if (isCollapseRequest() == false || searchHits.getHits().length == 0) {
             onPhaseDone();
         } else {
@@ -195,10 +182,6 @@
     }
 
     private void onPhaseDone() {
-<<<<<<< HEAD
-        context.executeNextPhase(this, this::nextPhase);
-=======
-        context.executeNextPhase(NAME, nextPhase);
->>>>>>> a8967792
+        context.executeNextPhase(NAME, this::nextPhase);
     }
 }
--- conflicted
+++ resolved
@@ -119,15 +119,11 @@
                 }
             }
             onPhaseDone();
-<<<<<<< HEAD
-        }, e -> context.onPhaseFailure(this, "", e)));
-=======
         }, this::phaseFailure));
     }
 
     private void phaseFailure(Exception ex) {
         context.onPhaseFailure(this, "failed to expand hits", ex);
->>>>>>> 724e0524
     }
 
     private static SearchSourceBuilder buildExpandSearchSourceBuilder(InnerHitBuilder options, CollapseBuilder innerCollapseBuilder) {

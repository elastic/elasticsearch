/*
 * Copyright Elasticsearch B.V. and/or licensed to Elasticsearch B.V. under one
 * or more contributor license agreements. Licensed under the "Elastic License
 * 2.0", the "GNU Affero General Public License v3.0 only", and the "Server Side
 * Public License v 1"; you may not use this file except in compliance with, at
 * your election, the "Elastic License 2.0", the "GNU Affero General Public
 * License v3.0 only", or the "Server Side Public License, v 1".
 */
package org.elasticsearch.action.search;

import org.apache.logging.log4j.Logger;
import org.apache.lucene.search.ScoreDoc;
import org.elasticsearch.common.util.concurrent.AbstractRunnable;
import org.elasticsearch.common.util.concurrent.AtomicArray;
import org.elasticsearch.core.Nullable;
import org.elasticsearch.search.SearchPhaseResult;
import org.elasticsearch.search.SearchShardTarget;
import org.elasticsearch.search.dfs.AggregatedDfs;
import org.elasticsearch.search.fetch.FetchSearchResult;
import org.elasticsearch.search.fetch.ShardFetchSearchRequest;
import org.elasticsearch.search.internal.ShardSearchContextId;
import org.elasticsearch.search.rank.RankDoc;
import org.elasticsearch.search.rank.RankDocShardInfo;
import org.elasticsearch.transport.Transport;

import java.util.ArrayList;
import java.util.HashMap;
import java.util.List;
import java.util.Map;

/**
 * This search phase merges the query results from the previous phase together and calculates the topN hits for this search.
 * Then it reaches out to all relevant shards to fetch the topN hits.
 */
<<<<<<< HEAD
class FetchSearchPhase extends SearchPhase {
=======
final class FetchSearchPhase extends SearchPhase {

    static final String NAME = "fetch";

>>>>>>> a8967792
    private final AtomicArray<SearchPhaseResult> searchPhaseShardResults;
    private final AbstractSearchAsyncAction<?> context;
    private final Logger logger;
    private final SearchProgressListener progressListener;
    private final AggregatedDfs aggregatedDfs;
    @Nullable
    private final SearchPhaseResults<SearchPhaseResult> resultConsumer;
    private final SearchPhaseController.ReducedQueryPhase reducedQueryPhase;

    FetchSearchPhase(
        SearchPhaseResults<SearchPhaseResult> resultConsumer,
        AggregatedDfs aggregatedDfs,
        AbstractSearchAsyncAction<?> context,
        @Nullable SearchPhaseController.ReducedQueryPhase reducedQueryPhase
    ) {
<<<<<<< HEAD
        super("fetch");
=======
        this(
            resultConsumer,
            aggregatedDfs,
            context,
            reducedQueryPhase,
            (response, queryPhaseResults) -> new ExpandSearchPhase(
                context,
                response.hits,
                () -> new FetchLookupFieldsPhase(context, response, queryPhaseResults)
            )
        );
    }

    FetchSearchPhase(
        SearchPhaseResults<SearchPhaseResult> resultConsumer,
        AggregatedDfs aggregatedDfs,
        AbstractSearchAsyncAction<?> context,
        @Nullable SearchPhaseController.ReducedQueryPhase reducedQueryPhase,
        BiFunction<SearchResponseSections, AtomicArray<SearchPhaseResult>, SearchPhase> nextPhaseFactory
    ) {
        super(NAME);
>>>>>>> a8967792
        if (context.getNumShards() != resultConsumer.getNumShards()) {
            throw new IllegalStateException(
                "number of shards must match the length of the query results but doesn't:"
                    + context.getNumShards()
                    + "!="
                    + resultConsumer.getNumShards()
            );
        }
        this.searchPhaseShardResults = resultConsumer.getAtomicArray();
        this.aggregatedDfs = aggregatedDfs;
        this.context = context;
        this.logger = context.getLogger();
        this.progressListener = context.getTask().getProgressListener();
        this.reducedQueryPhase = reducedQueryPhase;
        this.resultConsumer = reducedQueryPhase == null ? resultConsumer : null;
    }

    // protected for tests
    protected SearchPhase nextPhase(SearchResponseSections searchResponseSections, AtomicArray<SearchPhaseResult> queryPhaseResults) {
        return new ExpandSearchPhase(context, searchResponseSections, queryPhaseResults);
    }

    @Override
<<<<<<< HEAD
    public final void run() {
=======
    protected void run() {
>>>>>>> a8967792
        context.execute(new AbstractRunnable() {

            @Override
            protected void doRun() throws Exception {
                innerRun();
            }

            @Override
            public void onFailure(Exception e) {
                context.onPhaseFailure(NAME, "", e);
            }
        });
    }

    private void innerRun() throws Exception {
        assert this.reducedQueryPhase == null ^ this.resultConsumer == null;
        // depending on whether we executed the RankFeaturePhase we may or may not have the reduced query result computed already
        final var reducedQueryPhase = this.reducedQueryPhase == null ? resultConsumer.reduce() : this.reducedQueryPhase;
        final int numShards = context.getNumShards();
        // Usually when there is a single shard, we force the search type QUERY_THEN_FETCH. But when there's kNN, we might
        // still use DFS_QUERY_THEN_FETCH, which does not perform the "query and fetch" optimization during the query phase.
        final boolean queryAndFetchOptimization = numShards == 1
            && context.getRequest().hasKnnSearch() == false
            && reducedQueryPhase.queryPhaseRankCoordinatorContext() == null
            && (context.getRequest().source() == null || context.getRequest().source().rankBuilder() == null);
        if (queryAndFetchOptimization) {
            assert assertConsistentWithQueryAndFetchOptimization();
            // query AND fetch optimization
            moveToNextPhase(searchPhaseShardResults, reducedQueryPhase);
        } else {
            ScoreDoc[] scoreDocs = reducedQueryPhase.sortedTopDocs().scoreDocs();
            // no docs to fetch -- sidestep everything and return
            if (scoreDocs.length == 0) {
                // we have to release contexts here to free up resources
                searchPhaseShardResults.asList()
                    .forEach(searchPhaseShardResult -> releaseIrrelevantSearchContext(searchPhaseShardResult, context));
                moveToNextPhase(new AtomicArray<>(0), reducedQueryPhase);
            } else {
                innerRunFetch(scoreDocs, numShards, reducedQueryPhase);
            }
        }
    }

    private void innerRunFetch(ScoreDoc[] scoreDocs, int numShards, SearchPhaseController.ReducedQueryPhase reducedQueryPhase) {
        ArraySearchPhaseResults<FetchSearchResult> fetchResults = new ArraySearchPhaseResults<>(numShards);
        final List<Map<Integer, RankDoc>> rankDocsPerShard = false == shouldExplainRankScores(context.getRequest())
            ? null
            : splitRankDocsPerShard(scoreDocs, numShards);
        final ScoreDoc[] lastEmittedDocPerShard = context.getRequest().scroll() != null
            ? SearchPhaseController.getLastEmittedDocPerShard(reducedQueryPhase, numShards)
            : null;
        final List<Integer>[] docIdsToLoad = SearchPhaseController.fillDocIdsToLoad(numShards, scoreDocs);
        final CountedCollector<FetchSearchResult> counter = new CountedCollector<>(
            fetchResults,
            docIdsToLoad.length, // we count down every shard in the result no matter if we got any results or not
            () -> {
                try (fetchResults) {
                    moveToNextPhase(fetchResults.getAtomicArray(), reducedQueryPhase);
                }
            },
            context
        );
        for (int i = 0; i < docIdsToLoad.length; i++) {
            List<Integer> entry = docIdsToLoad[i];
            SearchPhaseResult shardPhaseResult = searchPhaseShardResults.get(i);
            if (entry == null) { // no results for this shard ID
                // if we got some hits from this shard we have to release the context
                // we do this below after sending out the fetch requests relevant to the search to give priority to those requests
                // that contribute to the final search response
                // in any case we count down this result since we don't talk to this shard anymore
                if (shardPhaseResult != null) {
                    // notifying the listener here as otherwise the search operation might finish before we
                    // get a chance to notify the progress listener for some fetch results
                    progressListener.notifyFetchResult(i);
                }
                counter.countDown();
            } else {
                executeFetch(
                    shardPhaseResult,
                    counter,
                    entry,
                    rankDocsPerShard == null || rankDocsPerShard.get(i).isEmpty() ? null : new RankDocShardInfo(rankDocsPerShard.get(i)),
                    (lastEmittedDocPerShard != null) ? lastEmittedDocPerShard[i] : null
                );
            }
        }
        for (int i = 0; i < docIdsToLoad.length; i++) {
            if (docIdsToLoad[i] == null) {
                SearchPhaseResult shardPhaseResult = searchPhaseShardResults.get(i);
                if (shardPhaseResult != null) {
                    releaseIrrelevantSearchContext(shardPhaseResult, context);
                }
            }
        }
    }

    private List<Map<Integer, RankDoc>> splitRankDocsPerShard(ScoreDoc[] scoreDocs, int numShards) {
        List<Map<Integer, RankDoc>> rankDocsPerShard = new ArrayList<>(numShards);
        for (int i = 0; i < numShards; i++) {
            rankDocsPerShard.add(new HashMap<>());
        }
        for (ScoreDoc scoreDoc : scoreDocs) {
            assert scoreDoc instanceof RankDoc : "ScoreDoc is not a RankDoc";
            assert scoreDoc.shardIndex >= 0 && scoreDoc.shardIndex <= numShards;
            RankDoc rankDoc = (RankDoc) scoreDoc;
            Map<Integer, RankDoc> shardScoreDocs = rankDocsPerShard.get(rankDoc.shardIndex);
            shardScoreDocs.put(rankDoc.doc, rankDoc);
        }
        return rankDocsPerShard;
    }

    private boolean assertConsistentWithQueryAndFetchOptimization() {
        var phaseResults = searchPhaseShardResults.asList();
        assert phaseResults.isEmpty() || phaseResults.get(0).fetchResult() != null
            : "phaseResults empty [" + phaseResults.isEmpty() + "], single result: " + phaseResults.get(0).fetchResult();
        return true;
    }

    private void executeFetch(
        SearchPhaseResult shardPhaseResult,
        final CountedCollector<FetchSearchResult> counter,
        final List<Integer> entry,
        final RankDocShardInfo rankDocs,
        ScoreDoc lastEmittedDocForShard
    ) {
        final SearchShardTarget shardTarget = shardPhaseResult.getSearchShardTarget();
        final int shardIndex = shardPhaseResult.getShardIndex();
        final ShardSearchContextId contextId = shardPhaseResult.queryResult() != null
            ? shardPhaseResult.queryResult().getContextId()
            : shardPhaseResult.rankFeatureResult().getContextId();
        var listener = new SearchActionListener<FetchSearchResult>(shardTarget, shardIndex) {
            @Override
            public void innerOnResponse(FetchSearchResult result) {
                try {
                    progressListener.notifyFetchResult(shardIndex);
                    counter.onResult(result);
                } catch (Exception e) {
                    context.onPhaseFailure(NAME, "", e);
                }
            }

            @Override
            public void onFailure(Exception e) {
                try {
                    logger.debug(() -> "[" + contextId + "] Failed to execute fetch phase", e);
                    progressListener.notifyFetchFailure(shardIndex, shardTarget, e);
                    counter.onFailure(shardIndex, shardTarget, e);
                } finally {
                    // the search context might not be cleared on the node where the fetch was executed for example
                    // because the action was rejected by the thread pool. in this case we need to send a dedicated
                    // request to clear the search context.
                    releaseIrrelevantSearchContext(shardPhaseResult, context);
                }
            }
        };
        final Transport.Connection connection;
        try {
            connection = context.getConnection(shardTarget.getClusterAlias(), shardTarget.getNodeId());
        } catch (Exception e) {
            listener.onFailure(e);
            return;
        }
        context.getSearchTransport()
            .sendExecuteFetch(
                connection,
                new ShardFetchSearchRequest(
                    context.getOriginalIndices(shardPhaseResult.getShardIndex()),
                    contextId,
                    shardPhaseResult.getShardSearchRequest(),
                    entry,
                    rankDocs,
                    lastEmittedDocForShard,
                    shardPhaseResult.getRescoreDocIds(),
                    aggregatedDfs
                ),
                context.getTask(),
                listener
            );
    }

    private void moveToNextPhase(
        AtomicArray<? extends SearchPhaseResult> fetchResultsArr,
        SearchPhaseController.ReducedQueryPhase reducedQueryPhase
    ) {
        context.executeNextPhase(NAME, () -> {
            var resp = SearchPhaseController.merge(context.getRequest().scroll() != null, reducedQueryPhase, fetchResultsArr);
<<<<<<< HEAD
            context.addReleasable(resp::decRef);
            return nextPhase(resp, searchPhaseShardResults);
=======
            context.addReleasable(resp);
            return nextPhaseFactory.apply(resp, searchPhaseShardResults);
>>>>>>> a8967792
        });
    }

    private boolean shouldExplainRankScores(SearchRequest request) {
        return request.source() != null
            && request.source().explain() != null
            && request.source().explain()
            && request.source().rankBuilder() != null;
    }

}<|MERGE_RESOLUTION|>--- conflicted
+++ resolved
@@ -32,14 +32,10 @@
  * This search phase merges the query results from the previous phase together and calculates the topN hits for this search.
  * Then it reaches out to all relevant shards to fetch the topN hits.
  */
-<<<<<<< HEAD
+
 class FetchSearchPhase extends SearchPhase {
-=======
-final class FetchSearchPhase extends SearchPhase {
-
     static final String NAME = "fetch";
 
->>>>>>> a8967792
     private final AtomicArray<SearchPhaseResult> searchPhaseShardResults;
     private final AbstractSearchAsyncAction<?> context;
     private final Logger logger;
@@ -55,31 +51,7 @@
         AbstractSearchAsyncAction<?> context,
         @Nullable SearchPhaseController.ReducedQueryPhase reducedQueryPhase
     ) {
-<<<<<<< HEAD
-        super("fetch");
-=======
-        this(
-            resultConsumer,
-            aggregatedDfs,
-            context,
-            reducedQueryPhase,
-            (response, queryPhaseResults) -> new ExpandSearchPhase(
-                context,
-                response.hits,
-                () -> new FetchLookupFieldsPhase(context, response, queryPhaseResults)
-            )
-        );
-    }
-
-    FetchSearchPhase(
-        SearchPhaseResults<SearchPhaseResult> resultConsumer,
-        AggregatedDfs aggregatedDfs,
-        AbstractSearchAsyncAction<?> context,
-        @Nullable SearchPhaseController.ReducedQueryPhase reducedQueryPhase,
-        BiFunction<SearchResponseSections, AtomicArray<SearchPhaseResult>, SearchPhase> nextPhaseFactory
-    ) {
         super(NAME);
->>>>>>> a8967792
         if (context.getNumShards() != resultConsumer.getNumShards()) {
             throw new IllegalStateException(
                 "number of shards must match the length of the query results but doesn't:"
@@ -103,11 +75,7 @@
     }
 
     @Override
-<<<<<<< HEAD
-    public final void run() {
-=======
     protected void run() {
->>>>>>> a8967792
         context.execute(new AbstractRunnable() {
 
             @Override
@@ -294,13 +262,8 @@
     ) {
         context.executeNextPhase(NAME, () -> {
             var resp = SearchPhaseController.merge(context.getRequest().scroll() != null, reducedQueryPhase, fetchResultsArr);
-<<<<<<< HEAD
-            context.addReleasable(resp::decRef);
+            context.addReleasable(resp);
             return nextPhase(resp, searchPhaseShardResults);
-=======
-            context.addReleasable(resp);
-            return nextPhaseFactory.apply(resp, searchPhaseShardResults);
->>>>>>> a8967792
         });
     }
 

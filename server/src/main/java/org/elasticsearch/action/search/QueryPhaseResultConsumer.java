/*
 * Copyright Elasticsearch B.V. and/or licensed to Elasticsearch B.V. under one
 * or more contributor license agreements. Licensed under the "Elastic License
 * 2.0", the "GNU Affero General Public License v3.0 only", and the "Server Side
 * Public License v 1"; you may not use this file except in compliance with, at
 * your election, the "Elastic License 2.0", the "GNU Affero General Public
 * License v3.0 only", or the "Server Side Public License, v 1".
 */

package org.elasticsearch.action.search;

import org.apache.logging.log4j.LogManager;
import org.apache.logging.log4j.Logger;
import org.apache.lucene.search.TopDocs;
import org.elasticsearch.TransportVersions;
import org.elasticsearch.action.search.SearchPhaseController.TopDocsStats;
import org.elasticsearch.common.breaker.CircuitBreaker;
import org.elasticsearch.common.breaker.CircuitBreakingException;
import org.elasticsearch.common.collect.Iterators;
import org.elasticsearch.common.io.stream.DelayableWriteable;
import org.elasticsearch.common.io.stream.StreamInput;
import org.elasticsearch.common.io.stream.StreamOutput;
import org.elasticsearch.common.io.stream.Writeable;
import org.elasticsearch.common.lucene.Lucene;
import org.elasticsearch.common.lucene.search.TopDocsAndMaxScore;
import org.elasticsearch.common.util.concurrent.AbstractRunnable;
import org.elasticsearch.core.Nullable;
import org.elasticsearch.core.Releasable;
import org.elasticsearch.core.Releasables;
import org.elasticsearch.core.Tuple;
import org.elasticsearch.search.SearchPhaseResult;
import org.elasticsearch.search.SearchService;
import org.elasticsearch.search.SearchShardTarget;
import org.elasticsearch.search.aggregations.AggregationReduceContext;
import org.elasticsearch.search.aggregations.InternalAggregations;
import org.elasticsearch.search.builder.SearchSourceBuilder;
import org.elasticsearch.search.query.QuerySearchResult;
import org.elasticsearch.search.rank.context.QueryPhaseRankCoordinatorContext;

import java.io.IOException;
import java.util.ArrayDeque;
import java.util.ArrayList;
import java.util.Collection;
import java.util.Collections;
import java.util.Comparator;
import java.util.Deque;
import java.util.Iterator;
import java.util.List;
import java.util.concurrent.Executor;
import java.util.concurrent.atomic.AtomicReference;
import java.util.function.Consumer;
import java.util.function.Supplier;

import static org.elasticsearch.action.search.SearchPhaseController.getTopDocsSize;
import static org.elasticsearch.action.search.SearchPhaseController.mergeTopDocs;
import static org.elasticsearch.action.search.SearchPhaseController.setShardIndex;

/**
 * A {@link ArraySearchPhaseResults} implementation that incrementally reduces aggregation results
 * as shard results are consumed.
 * This implementation adds the memory that it used to save and reduce the results of shard aggregations
 * in the {@link CircuitBreaker#REQUEST} circuit breaker. Before any partial or final reduce, the memory
 * needed to reduce the aggregations is estimated and a {@link CircuitBreakingException} is thrown if it
 * exceeds the maximum memory allowed in this breaker.
 */
public class QueryPhaseResultConsumer extends ArraySearchPhaseResults<SearchPhaseResult> {
    private static final Logger logger = LogManager.getLogger(QueryPhaseResultConsumer.class);

    private final Executor executor;
    private final CircuitBreaker circuitBreaker;
    private final SearchProgressListener progressListener;
    private final AggregationReduceContext.Builder aggReduceContextBuilder;
    private final QueryPhaseRankCoordinatorContext queryPhaseRankCoordinatorContext;

    private final int topNSize;
    private final boolean hasTopDocs;
    private final boolean hasAggs;
    private final boolean performFinalReduce;

    private final Consumer<Exception> onPartialMergeFailure;

    private final int batchReduceSize;
    private List<QuerySearchResult> buffer = new ArrayList<>();
    private List<SearchShard> emptyResults = new ArrayList<>();
    // the memory that is accounted in the circuit breaker for this consumer
    private volatile long circuitBreakerBytes;
    // the memory that is currently used in the buffer
    private volatile long aggsCurrentBufferSize;
    private volatile long maxAggsCurrentBufferSize = 0;

    private final ArrayDeque<MergeTask> queue = new ArrayDeque<>();
    private final AtomicReference<MergeTask> runningTask = new AtomicReference<>();
    final AtomicReference<Exception> failure = new AtomicReference<>();

    final TopDocsStats topDocsStats;
    private volatile MergeResult mergeResult;
    private volatile boolean hasPartialReduce;
    // Note: at this time, numReducePhases does not count reductions that occur on the data node as part of batched query execution.
    private volatile int numReducePhases;

    /**
     * Creates a {@link QueryPhaseResultConsumer} that incrementally reduces aggregation results
     * as shard results are consumed.
     */
    public QueryPhaseResultConsumer(
        SearchRequest request,
        Executor executor,
        CircuitBreaker circuitBreaker,
        SearchPhaseController controller,
        Supplier<Boolean> isCanceled,
        SearchProgressListener progressListener,
        int expectedResultSize,
        Consumer<Exception> onPartialMergeFailure
    ) {
        super(expectedResultSize);
        this.executor = executor;
        this.circuitBreaker = circuitBreaker;
        this.progressListener = progressListener;
        this.topNSize = getTopDocsSize(request);
        this.performFinalReduce = request.isFinalReduce();
        this.onPartialMergeFailure = onPartialMergeFailure;

        SearchSourceBuilder source = request.source();
        int size = source == null || source.size() == -1 ? SearchService.DEFAULT_SIZE : source.size();
        int from = source == null || source.from() == -1 ? SearchService.DEFAULT_FROM : source.from();
        this.queryPhaseRankCoordinatorContext = source == null || source.rankBuilder() == null
            ? null
            : source.rankBuilder().buildQueryPhaseCoordinatorContext(size, from);
        this.hasTopDocs = (source == null || size != 0) && queryPhaseRankCoordinatorContext == null;
        this.hasAggs = source != null && source.aggregations() != null;
        this.aggReduceContextBuilder = hasAggs ? controller.getReduceContext(isCanceled, source.aggregations()) : null;
        batchReduceSize = (hasAggs || hasTopDocs) ? Math.min(request.getBatchedReduceSize(), expectedResultSize) : expectedResultSize;
        topDocsStats = new TopDocsStats(request.resolveTrackTotalHitsUpTo());
    }

    @Override
    protected synchronized void doClose() {
        assert assertFailureAndBreakerConsistent();
        releaseBuffer();
        circuitBreaker.addWithoutBreaking(-circuitBreakerBytes);
        circuitBreakerBytes = 0;

        if (hasPendingMerges()) {
            // This is a theoretically unreachable exception.
            throw new IllegalStateException("Attempted to close with partial reduce in-flight");
        }
    }

    private boolean assertFailureAndBreakerConsistent() {
        boolean hasFailure = failure.get() != null;
        if (hasFailure) {
            assert circuitBreakerBytes == 0;
        } else {
            assert circuitBreakerBytes >= 0;
        }
        return true;
    }

    @Override
    public void consumeResult(SearchPhaseResult result, Runnable next) {
        super.consumeResult(result, () -> {});
        QuerySearchResult querySearchResult = result.queryResult();
        progressListener.notifyQueryResult(querySearchResult.getShardIndex(), querySearchResult);
        consume(querySearchResult, next);
    }

    private final ArrayDeque<Tuple<TopDocsStats, MergeResult>> batchedResults = new ArrayDeque<>();

    /**
     * Unlinks partial merge results from this instance and returns them as a partial merge result to be sent to the coordinating node.
     *
     * @return the partial MergeResult for all shards queried on this data node.
     */
    MergeResult consumePartialMergeResultDataNode() {
        var mergeResult = this.mergeResult;
        this.mergeResult = null;
        assert runningTask.get() == null;
        final List<QuerySearchResult> buffer;
        synchronized (this) {
            buffer = this.buffer;
        }
        if (buffer != null && buffer.isEmpty() == false) {
            this.buffer = null;
            buffer.sort(RESULT_COMPARATOR);
            mergeResult = partialReduce(buffer, emptyResults, topDocsStats, mergeResult, 0);
            emptyResults = null;
        }
        return mergeResult;
    }

    void addBatchedPartialResult(TopDocsStats topDocsStats, MergeResult mergeResult) {
        synchronized (batchedResults) {
            batchedResults.add(new Tuple<>(topDocsStats, mergeResult));
        }
    }

    @Override
    public SearchPhaseController.ReducedQueryPhase reduce() throws Exception {
        if (hasPendingMerges()) {
            throw new AssertionError("partial reduce in-flight");
        }
        Exception f = failure.get();
        if (f != null) {
            throw f;
        }
        List<QuerySearchResult> buffer;
        synchronized (this) {
            // final reduce, we're done with the buffer so we just null it out and continue with a local variable to
            // save field references. The synchronized block is never contended but needed to have a memory barrier and sync buffer's
            // contents with all the previous writers to it
            buffer = this.buffer;
            buffer = buffer == null ? Collections.emptyList() : buffer;
            this.buffer = null;
        }
        // ensure consistent ordering
        buffer.sort(RESULT_COMPARATOR);
        final TopDocsStats topDocsStats = this.topDocsStats;
        var mergeResult = this.mergeResult;
        final ArrayDeque<Tuple<TopDocsStats, MergeResult>> batchedResults;
        synchronized (this.batchedResults) {
            batchedResults = this.batchedResults;
        }
        final int resultSize = buffer.size() + (mergeResult == null ? 0 : 1) + batchedResults.size();
        final boolean hasBatchedResults = batchedResults.isEmpty() == false;
        final List<TopDocs> topDocsList = hasTopDocs ? new ArrayList<>(resultSize) : null;
        final Deque<DelayableWriteable<InternalAggregations>> aggsList = hasAggs ? new ArrayDeque<>(resultSize) : null;

        SearchPhaseController.ReducedQueryPhase reducePhase;
        long breakerSize = circuitBreakerBytes;
        final InternalAggregations aggs;
        try {
            // consume partial merge result from the un-batched execution path that is used for BwC, shard-level retries, and shard level
            // execution for shards on the coordinating node itself
            if (mergeResult != null) {
                consumePartialMergeResult(mergeResult, topDocsList, aggsList);
                breakerSize = addEstimateAndMaybeBreak(mergeResult.estimatedSize);
            }
            Tuple<TopDocsStats, MergeResult> batchedResult;
            while ((batchedResult = batchedResults.poll()) != null) {
                topDocsStats.add(batchedResult.v1());
                consumePartialMergeResult(batchedResult.v2(), topDocsList, aggsList);
                // Add the estimate of the agg size
                breakerSize = addEstimateAndMaybeBreak(batchedResult.v2().estimatedSize);
            }
            for (QuerySearchResult result : buffer) {
                topDocsStats.add(result.topDocs(), result.searchTimedOut(), result.terminatedEarly());
                if (topDocsList != null) {
                    TopDocsAndMaxScore topDocs = result.consumeTopDocs();
                    setShardIndex(topDocs.topDocs, result.getShardIndex());
                    topDocsList.add(topDocs.topDocs);
                }
            }
            if (aggsList != null) {
                // Add an estimate of the final reduce size
<<<<<<< HEAD
                breakerSize = addEstimateAndMaybeBreak(estimateRamBytesUsedForReduce(breakerSize));
                AggregationReduceContext aggReduceContext = performFinalReduce
                    ? aggReduceContextBuilder.forFinalReduction()
                    : aggReduceContextBuilder.forPartialReduction();
                aggReduceContext.setHasBatchedResult(hasBatchedResults);
=======
                breakerSize = addEstimateAndMaybeBreak(estimateRamBytesUsedForReduce(circuitBreakerBytes));
>>>>>>> ac8acbb5
                aggs = aggregate(buffer.iterator(), new Iterator<>() {
                    @Override
                    public boolean hasNext() {
                        return aggsList.isEmpty() == false;
                    }

                    @Override
                    public DelayableWriteable<InternalAggregations> next() {
                        return aggsList.pollFirst();
                    }
                }, resultSize, aggReduceContext);
            } else {
                aggs = null;
            }
            reducePhase = SearchPhaseController.reducedQueryPhase(
                results.asList(),
                aggs,
                topDocsList == null ? Collections.emptyList() : topDocsList,
                topDocsStats,
                numReducePhases,
                false,
                queryPhaseRankCoordinatorContext
            );
            buffer = null;
        } finally {
            // Buffer is non-null on exception
            if (buffer != null) {
                releaseAggs(buffer);
                if (aggsList != null) {
                    Releasables.close(aggsList);
                }
            }
        }
        if (hasAggs
            // reduced aggregations can be null if all shards failed
            && aggs != null) {

            // Update the circuit breaker to replace the estimation with the serialized size of the newly reduced result
            long finalSize = DelayableWriteable.getSerializedSize(reducePhase.aggregations()) - breakerSize;
            addWithoutBreaking(finalSize);
            logger.trace("aggs final reduction [{}] max [{}]", aggsCurrentBufferSize, maxAggsCurrentBufferSize);
        }
        if (progressListener != SearchProgressListener.NOOP) {
            progressListener.notifyFinalReduce(
                SearchProgressListener.buildSearchShards(results.asList()),
                reducePhase.totalHits(),
                reducePhase.aggregations(),
                reducePhase.numReducePhases()
            );
        }
        return reducePhase;

    }

    private static void consumePartialMergeResult(
        MergeResult partialResult,
        List<TopDocs> topDocsList,
        Collection<DelayableWriteable<InternalAggregations>> aggsList
    ) {
        if (topDocsList != null) {
            addTopDocsToList(partialResult, topDocsList);
        }
        if (aggsList != null) {
            addAggsToList(partialResult, aggsList);
        }
    }

    private static void addTopDocsToList(MergeResult partialResult, List<TopDocs> topDocsList) {
        if (partialResult.reducedTopDocs != null) {
            topDocsList.add(partialResult.reducedTopDocs);
        }
    }

    private static void addAggsToList(MergeResult partialResult, Collection<DelayableWriteable<InternalAggregations>> aggsList) {
        var aggs = partialResult.reducedAggs;
        if (aggs != null) {
            aggsList.add(aggs);
        }
    }

    private static final Comparator<QuerySearchResult> RESULT_COMPARATOR = Comparator.comparingInt(QuerySearchResult::getShardIndex);

    /**
     * Called on both the coordinating- and data-node. Both types of nodes use this to partially reduce the merge result once
     * {@link #batchReduceSize} shard responses have accumulated. Data nodes also do a final partial reduce before sending query phase
     * results back to the coordinating node.
     */
    private MergeResult partialReduce(
        List<QuerySearchResult> toConsume,
        List<SearchShard> processedShards,
        TopDocsStats topDocsStats,
        @Nullable MergeResult lastMerge,
        int numReducePhases
    ) {
        // ensure consistent ordering
        toConsume.sort(RESULT_COMPARATOR);

        final TopDocs newTopDocs;
        final int resultSetSize = toConsume.size() + (lastMerge != null ? 1 : 0);
        List<TopDocs> topDocsList;
        if (hasTopDocs) {
            topDocsList = new ArrayList<>(resultSetSize);
            if (lastMerge != null) {
                addTopDocsToList(lastMerge, topDocsList);
            }
        } else {
            topDocsList = null;
        }
        final InternalAggregations newAggs;
        try {
            for (QuerySearchResult result : toConsume) {
                topDocsStats.add(result.topDocs(), result.searchTimedOut(), result.terminatedEarly());
                SearchShardTarget target = result.getSearchShardTarget();
                processedShards.add(new SearchShard(target.getClusterAlias(), target.getShardId()));
                if (topDocsList != null) {
                    TopDocsAndMaxScore topDocs = result.consumeTopDocs();
                    setShardIndex(topDocs.topDocs, result.getShardIndex());
                    topDocsList.add(topDocs.topDocs);
                }
            }
            // we have to merge here in the same way we collect on a shard
            newTopDocs = topDocsList == null ? null : mergeTopDocs(topDocsList, topNSize, 0);
            newAggs = hasAggs
                ? aggregate(
                    toConsume.iterator(),
                    lastMerge == null ? Collections.emptyIterator() : Iterators.single(lastMerge.reducedAggs),
                    resultSetSize,
                    aggReduceContextBuilder.forPartialReduction()
                )
                : null;
            for (QuerySearchResult querySearchResult : toConsume) {
                querySearchResult.markAsPartiallyReduced();
            }
            toConsume = null;
        } finally {
            releaseAggs(toConsume);
        }
        if (lastMerge != null) {
            processedShards.addAll(lastMerge.processedShards);
        }
        if (progressListener != SearchProgressListener.NOOP) {
            progressListener.notifyPartialReduce(processedShards, topDocsStats.getTotalHits(), newAggs, numReducePhases);
        }
        // we leave the results un-serialized because serializing is slow but we compute the serialized
        // size as an estimate of the memory used by the newly reduced aggregations.
        return new MergeResult(
            processedShards,
            newTopDocs,
            newAggs != null ? DelayableWriteable.referencing(newAggs) : null,
            newAggs != null ? DelayableWriteable.getSerializedSize(newAggs) : 0
        );
    }

    private static InternalAggregations aggregate(
        Iterator<QuerySearchResult> toConsume,
        Iterator<DelayableWriteable<InternalAggregations>> partialResults,
        int resultSetSize,
        AggregationReduceContext reduceContext
    ) {
        try {
            Iterator<InternalAggregations> aggsIter = Iterators.map(toConsume, r -> {
                try (var res = r.consumeAggs()) {
                    return res.expand();
                }
            });
            return InternalAggregations.topLevelReduce(partialResults.hasNext() ? Iterators.concat(Iterators.map(partialResults, r -> {
                try (r) {
                    return r.expand();
                }
            }), aggsIter) : aggsIter, resultSetSize, reduceContext);
        } finally {
            toConsume.forEachRemaining(QuerySearchResult::releaseAggs);
            partialResults.forEachRemaining(Releasable::close);
        }
    }

    public int getNumReducePhases() {
        return numReducePhases;
    }

    private boolean hasFailure() {
        return failure.get() != null;
    }

    private boolean hasPendingMerges() {
        return queue.isEmpty() == false || runningTask.get() != null;
    }

    private synchronized void addWithoutBreaking(long size) {
        circuitBreaker.addWithoutBreaking(size);
        circuitBreakerBytes += size;
        maxAggsCurrentBufferSize = Math.max(maxAggsCurrentBufferSize, circuitBreakerBytes);
    }

    private synchronized long addEstimateAndMaybeBreak(long estimatedSize) {
        circuitBreaker.addEstimateBytesAndMaybeBreak(estimatedSize, "<reduce_aggs>");
        circuitBreakerBytes += estimatedSize;
        maxAggsCurrentBufferSize = Math.max(maxAggsCurrentBufferSize, circuitBreakerBytes);
        return circuitBreakerBytes;
    }

    /**
     * Returns the size of the serialized aggregation that is contained in the
     * provided {@link QuerySearchResult}.
     */
    private long ramBytesUsedQueryResult(QuerySearchResult result) {
        return hasAggs ? result.aggregations().getSerializedSize() : 0;
    }

    /**
     * Returns an estimation of the size that a reduce of the provided size
     * would take on memory.
     * This size is estimated as roughly 1.5 times the size of the serialized
     * aggregations that need to be reduced.
     * This method expects an already accounted size, so only an extra 0.5x is returned.
     * This estimation can be completely off for some aggregations
     * but it is corrected with the real size after the reduce completes.
     */
    private static long estimateRamBytesUsedForReduce(long size) {
        return Math.round(0.5d * size);
    }

    private void consume(QuerySearchResult result, Runnable next) {
        if (hasFailure()) {
            result.consumeAll();
            next.run();
        } else if (result.isNull() || result.isPartiallyReduced()) {
            SearchShardTarget target = result.getSearchShardTarget();
            SearchShard searchShard = new SearchShard(target.getClusterAlias(), target.getShardId());
            synchronized (this) {
                emptyResults.add(searchShard);
            }
            next.run();
        } else {
            final long aggsSize = ramBytesUsedQueryResult(result);
            boolean executeNextImmediately = true;
            boolean hasFailure = false;
            synchronized (this) {
                if (hasFailure()) {
                    hasFailure = true;
                } else {
                    if (hasAggs) {
                        try {
                            addEstimateAndMaybeBreak(aggsSize);
                        } catch (Exception exc) {
                            releaseBuffer();
                            onMergeFailure(exc);
                            hasFailure = true;
                        }
                    }
                    if (hasFailure == false) {
                        var b = buffer;
                        aggsCurrentBufferSize += aggsSize;
                        // add one if a partial merge is pending
                        int size = b.size() + (hasPartialReduce ? 1 : 0);
                        if (size >= batchReduceSize) {
                            hasPartialReduce = true;
                            executeNextImmediately = false;
                            MergeTask task = new MergeTask(b, aggsCurrentBufferSize, emptyResults, next);
                            b = buffer = new ArrayList<>();
                            emptyResults = new ArrayList<>();
                            aggsCurrentBufferSize = 0;
                            queue.add(task);
                            tryExecuteNext();
                        }
                        b.add(result);
                    }
                }
            }
            if (hasFailure) {
                result.consumeAll();
            }
            if (executeNextImmediately) {
                next.run();
            }
        }
    }

    private void releaseBuffer() {
        var b = buffer;
        if (b != null) {
            this.buffer = null;
            for (QuerySearchResult querySearchResult : b) {
                querySearchResult.releaseAggs();
            }
        }
        synchronized (this.batchedResults) {
            Tuple<TopDocsStats, MergeResult> batchedResult;
            while ((batchedResult = batchedResults.poll()) != null) {
                Releasables.close(batchedResult.v2().reducedAggs());
            }
        }
    }

    private synchronized void onMergeFailure(Exception exc) {
        if (failure.compareAndSet(null, exc) == false) {
            assert circuitBreakerBytes == 0;
            return;
        }
        assert circuitBreakerBytes >= 0;
        if (circuitBreakerBytes > 0) {
            // make sure that we reset the circuit breaker
            circuitBreaker.addWithoutBreaking(-circuitBreakerBytes);
            circuitBreakerBytes = 0;
        }
        onPartialMergeFailure.accept(exc);
        final MergeTask task = runningTask.getAndSet(null);
        if (task != null) {
            task.cancel();
        }
        MergeTask mergeTask;
        while ((mergeTask = queue.pollFirst()) != null) {
            mergeTask.cancel();
        }
        mergeResult = null;
    }

    private void tryExecuteNext() {
        assert Thread.holdsLock(this);
        final MergeTask task;
        if (hasFailure() || runningTask.get() != null) {
            return;
        }
        task = queue.poll();
        runningTask.set(task);
        if (task == null) {
            return;
        }

        executor.execute(new AbstractRunnable() {
            @Override
            protected void doRun() {
                MergeTask mergeTask = task;
                List<QuerySearchResult> toConsume = mergeTask.consumeBuffer();
                while (mergeTask != null) {
                    final MergeResult thisMergeResult = mergeResult;
                    long estimatedTotalSize = (thisMergeResult != null ? thisMergeResult.estimatedSize : 0) + mergeTask.aggsBufferSize;
                    final MergeResult newMerge;
                    try {
                        long estimatedMergeSize = estimateRamBytesUsedForReduce(estimatedTotalSize);
                        addEstimateAndMaybeBreak(estimatedMergeSize);
                        estimatedTotalSize += estimatedMergeSize;
                        ++numReducePhases;
                        newMerge = partialReduce(toConsume, mergeTask.emptyResults, topDocsStats, thisMergeResult, numReducePhases);
                    } catch (Exception t) {
                        QueryPhaseResultConsumer.releaseAggs(toConsume);
                        onMergeFailure(t);
                        return;
                    }
                    synchronized (QueryPhaseResultConsumer.this) {
                        if (hasFailure()) {
                            return;
                        }
                        mergeResult = newMerge;
                        if (hasAggs) {
                            // Update the circuit breaker to remove the size of the source aggregations
                            // and replace the estimation with the serialized size of the newly reduced result.
                            long newSize = mergeResult.estimatedSize - estimatedTotalSize;
                            addWithoutBreaking(newSize);
                            if (logger.isTraceEnabled()) {
                                logger.trace(
                                    "aggs partial reduction [{}->{}] max [{}]",
                                    estimatedTotalSize,
                                    mergeResult.estimatedSize,
                                    maxAggsCurrentBufferSize
                                );
                            }
                        }
                    }
                    Runnable r = mergeTask.consumeListener();
                    synchronized (QueryPhaseResultConsumer.this) {
                        while (true) {
                            mergeTask = queue.poll();
                            runningTask.set(mergeTask);
                            if (mergeTask == null) {
                                break;
                            }
                            toConsume = mergeTask.consumeBuffer();
                            if (toConsume != null) {
                                break;
                            }
                        }
                    }
                    if (r != null) {
                        r.run();
                    }
                }
            }

            @Override
            public void onFailure(Exception exc) {
                onMergeFailure(exc);
            }
        });
    }

    private static void releaseAggs(@Nullable List<QuerySearchResult> toConsume) {
        if (toConsume != null) {
            for (QuerySearchResult result : toConsume) {
                result.releaseAggs();
            }
        }
    }

    record MergeResult(
        List<SearchShard> processedShards,
        @Nullable TopDocs reducedTopDocs,
        @Nullable DelayableWriteable<InternalAggregations> reducedAggs,
        long estimatedSize
    ) implements Writeable {

        static MergeResult readFrom(StreamInput in) throws IOException {
            return new MergeResult(List.of(), Lucene.readTopDocsIncludingShardIndex(in), in.readOptionalWriteable(i -> {
                if (i.getTransportVersion().onOrAfter(TransportVersions.BATCHED_QUERY_EXECUTION_DELAYABLE_WRITABLE)) {
                    return DelayableWriteable.delayed(InternalAggregations::readFrom, i);
                } else {
                    return DelayableWriteable.referencing(InternalAggregations.readFrom(i));
                }
            }), in.readVLong());
        }

        @Override
        public void writeTo(StreamOutput out) throws IOException {
            Lucene.writeTopDocsIncludingShardIndex(out, reducedTopDocs);
            out.writeOptionalWriteable(
                reducedAggs == null
                    ? null
                    : (out.getTransportVersion().onOrAfter(TransportVersions.BATCHED_QUERY_EXECUTION_DELAYABLE_WRITABLE)
                        ? reducedAggs
                        : reducedAggs.expand())
            );
            out.writeVLong(estimatedSize);
        }
    }

    private static class MergeTask {
        private final List<SearchShard> emptyResults;
        private List<QuerySearchResult> buffer;
        private final long aggsBufferSize;
        private Runnable next;

        private MergeTask(List<QuerySearchResult> buffer, long aggsBufferSize, List<SearchShard> emptyResults, Runnable next) {
            this.buffer = buffer;
            this.aggsBufferSize = aggsBufferSize;
            this.emptyResults = emptyResults;
            this.next = next;
        }

        public synchronized List<QuerySearchResult> consumeBuffer() {
            List<QuerySearchResult> toRet = buffer;
            buffer = null;
            return toRet;
        }

        public synchronized Runnable consumeListener() {
            Runnable n = next;
            next = null;
            return n;
        }

        public void cancel() {
            List<QuerySearchResult> buffer = consumeBuffer();
            if (buffer != null) {
                releaseAggs(buffer);
            }
            Runnable next = consumeListener();
            if (next != null) {
                next.run();
            }
        }
    }
}<|MERGE_RESOLUTION|>--- conflicted
+++ resolved
@@ -252,15 +252,11 @@
             }
             if (aggsList != null) {
                 // Add an estimate of the final reduce size
-<<<<<<< HEAD
-                breakerSize = addEstimateAndMaybeBreak(estimateRamBytesUsedForReduce(breakerSize));
+                breakerSize = addEstimateAndMaybeBreak(estimateRamBytesUsedForReduce(circuitBreakerBytes));
                 AggregationReduceContext aggReduceContext = performFinalReduce
                     ? aggReduceContextBuilder.forFinalReduction()
                     : aggReduceContextBuilder.forPartialReduction();
                 aggReduceContext.setHasBatchedResult(hasBatchedResults);
-=======
-                breakerSize = addEstimateAndMaybeBreak(estimateRamBytesUsedForReduce(circuitBreakerBytes));
->>>>>>> ac8acbb5
                 aggs = aggregate(buffer.iterator(), new Iterator<>() {
                     @Override
                     public boolean hasNext() {

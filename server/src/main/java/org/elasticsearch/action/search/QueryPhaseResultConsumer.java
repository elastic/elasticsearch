--- conflicted
+++ resolved
@@ -23,13 +23,10 @@
 import org.elasticsearch.common.lucene.Lucene;
 import org.elasticsearch.common.lucene.search.TopDocsAndMaxScore;
 import org.elasticsearch.common.util.concurrent.AbstractRunnable;
-<<<<<<< HEAD
 import org.elasticsearch.core.Nullable;
-import org.elasticsearch.core.Tuple;
-=======
 import org.elasticsearch.core.Releasable;
 import org.elasticsearch.core.Releasables;
->>>>>>> 70486b45
+import org.elasticsearch.core.Tuple;
 import org.elasticsearch.search.SearchPhaseResult;
 import org.elasticsearch.search.SearchService;
 import org.elasticsearch.search.SearchShardTarget;
@@ -42,8 +39,10 @@
 import java.io.IOException;
 import java.util.ArrayDeque;
 import java.util.ArrayList;
+import java.util.Collection;
 import java.util.Collections;
 import java.util.Comparator;
+import java.util.Deque;
 import java.util.Iterator;
 import java.util.List;
 import java.util.concurrent.Executor;
@@ -216,21 +215,16 @@
         }
         final int resultSize = buffer.size() + (mergeResult == null ? 0 : 1) + batchedResults.size();
         final List<TopDocs> topDocsList = hasTopDocs ? new ArrayList<>(resultSize) : null;
+        final Deque<InternalAggregations> aggsList = hasAggs ? new ArrayDeque<>(resultSize) : null;
         if (mergeResult != null) {
-<<<<<<< HEAD
-            this.mergeResult = null;
             consumePartialMergeResult(mergeResult, topDocsList, aggsList);
         }
         for (int i = 0; i < batchedResults.size(); i++) {
             Tuple<TopDocsStats, MergeResult> batchedResult = batchedResults.set(i, null);
             topDocsStats.add(batchedResult.v1());
             consumePartialMergeResult(batchedResult.v2(), topDocsList, aggsList);
-=======
-            if (topDocsList != null) {
-                topDocsList.add(mergeResult.reducedTopDocs);
-            }
->>>>>>> 70486b45
-        }
+        }
+
         for (QuerySearchResult result : buffer) {
             topDocsStats.add(result.topDocs(), result.searchTimedOut(), result.terminatedEarly());
             if (topDocsList != null) {
@@ -243,12 +237,20 @@
         long breakerSize = circuitBreakerBytes;
         final InternalAggregations aggs;
         try {
-            if (hasAggs) {
+            if (aggsList != null) {
                 // Add an estimate of the final reduce size
                 breakerSize = addEstimateAndMaybeBreak(estimateRamBytesUsedForReduce(breakerSize));
-                aggs = aggregate(
-                    buffer.iterator(),
-                    mergeResult,
+                aggs = aggregate(buffer.iterator(), new Iterator<>() {
+                    @Override
+                    public boolean hasNext() {
+                        return aggsList.isEmpty() == false;
+                    }
+
+                    @Override
+                    public InternalAggregations next() {
+                        return aggsList.pollFirst();
+                    }
+                },
                     resultSize,
                     performFinalReduce ? aggReduceContextBuilder.forFinalReduction() : aggReduceContextBuilder.forPartialReduction()
                 );
@@ -292,7 +294,7 @@
     private static void consumePartialMergeResult(
         MergeResult partialResult,
         List<TopDocs> topDocsList,
-        List<DelayableWriteable<InternalAggregations>> aggsList
+        Collection<InternalAggregations> aggsList
     ) {
         if (topDocsList != null) {
             topDocsList.add(partialResult.reducedTopDocs);
@@ -302,10 +304,10 @@
         }
     }
 
-    private static void addAggsToList(MergeResult partialResult, List<DelayableWriteable<InternalAggregations>> aggsList) {
+    private static void addAggsToList(MergeResult partialResult, Collection<InternalAggregations> aggsList) {
         var aggs = partialResult.reducedAggs;
         if (aggs != null) {
-            aggsList.add(DelayableWriteable.referencing(aggs));
+            aggsList.add(aggs);
         }
     }
 
@@ -323,17 +325,6 @@
 
         final TopDocs newTopDocs;
         final int resultSetSize = toConsume.size() + (lastMerge != null ? 1 : 0);
-<<<<<<< HEAD
-        if (hasAggs) {
-            aggsList = new ArrayList<>(resultSetSize);
-            if (lastMerge != null) {
-                addAggsToList(lastMerge, aggsList);
-            }
-        } else {
-            aggsList = null;
-        }
-=======
->>>>>>> 70486b45
         List<TopDocs> topDocsList;
         if (hasTopDocs) {
             topDocsList = new ArrayList<>(resultSetSize);
@@ -356,23 +347,23 @@
                 }
             }
             // we have to merge here in the same way we collect on a shard
-<<<<<<< HEAD
             newTopDocs = topDocsList == null ? Lucene.EMPTY_TOP_DOCS : mergeTopDocs(topDocsList, topNSize, 0);
-            newAggs = aggsList == null
-                ? null
-                : InternalAggregations.topLevelReduceDelayable(aggsList, aggReduceContextBuilder.forPartialReduction());
-=======
-            newTopDocs = topDocsList == null ? null : mergeTopDocs(topDocsList, topNSize, 0);
-            newAggs = hasAggs
-                ? aggregate(toConsume.iterator(), lastMerge, resultSetSize, aggReduceContextBuilder.forPartialReduction())
-                : null;
+            if (hasAggs) {
+                newAggs = aggregate(
+                    toConsume.iterator(),
+                    lastMerge == null ? Collections.emptyIterator() : Iterators.single(lastMerge.reducedAggs),
+                    resultSetSize,
+                    aggReduceContextBuilder.forPartialReduction()
+                );
+            } else {
+                newAggs = null;
+            }
+            for (QuerySearchResult querySearchResult : toConsume) {
+                querySearchResult.markAsPartiallyReduced();
+            }
             toConsume = null;
->>>>>>> 70486b45
         } finally {
             releaseAggs(toConsume);
-            for (QuerySearchResult querySearchResult : toConsume) {
-                querySearchResult.markAsPartiallyReduced();
-            }
         }
         if (lastMerge != null) {
             processedShards.addAll(lastMerge.processedShards);
@@ -387,7 +378,7 @@
 
     private static InternalAggregations aggregate(
         Iterator<QuerySearchResult> toConsume,
-        MergeResult lastMerge,
+        Iterator<InternalAggregations> partialResults,
         int resultSetSize,
         AggregationReduceContext reduceContext
     ) {
@@ -415,7 +406,7 @@
             }
         }) {
             return InternalAggregations.topLevelReduce(
-                lastMerge == null ? aggsIter : Iterators.concat(Iterators.single(lastMerge.reducedAggs), aggsIter),
+                partialResults.hasNext() ? Iterators.concat(partialResults, aggsIter) : aggsIter,
                 resultSetSize,
                 reduceContext
             );

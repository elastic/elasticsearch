--- conflicted
+++ resolved
@@ -78,17 +78,13 @@
 
             @Override
             public void onFailure(Exception e) {
-<<<<<<< HEAD
                 failPhase("", e);
-=======
-                context.onPhaseFailure(NAME, "", e);
->>>>>>> 4b1656d9
             }
         });
     }
 
     private void failPhase(String msg, Exception e) {
-        context.onPhaseFailure(RankFeaturePhase.this.getName(), msg, e);
+        context.onPhaseFailure(NAME, msg, e);
     }
 
     void innerRun(RankFeaturePhaseRankCoordinatorContext rankFeaturePhaseRankCoordinatorContext) throws Exception {
@@ -141,11 +137,7 @@
                     progressListener.notifyRankFeatureResult(shardIndex);
                     rankRequestCounter.onResult(response);
                 } catch (Exception e) {
-<<<<<<< HEAD
                     failPhase("", e);
-=======
-                    context.onPhaseFailure(NAME, "", e);
->>>>>>> 4b1656d9
                 }
             }
 
@@ -200,11 +192,7 @@
 
                 @Override
                 public void onFailure(Exception e) {
-<<<<<<< HEAD
                     failPhase("Computing updated ranks for results failed", e);
-=======
-                    context.onPhaseFailure(NAME, "Computing updated ranks for results failed", e);
->>>>>>> 4b1656d9
                 }
             }
         );
@@ -249,10 +237,6 @@
     }
 
     void moveToNextPhase(SearchPhaseResults<SearchPhaseResult> phaseResults, SearchPhaseController.ReducedQueryPhase reducedQueryPhase) {
-<<<<<<< HEAD
-        context.executeNextPhase(this.getName(), () -> new FetchSearchPhase(phaseResults, aggregatedDfs, context, reducedQueryPhase));
-=======
         context.executeNextPhase(NAME, () -> new FetchSearchPhase(phaseResults, aggregatedDfs, context, reducedQueryPhase));
->>>>>>> 4b1656d9
     }
 }
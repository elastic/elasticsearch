/*
 * Copyright Elasticsearch B.V. and/or licensed to Elasticsearch B.V. under one
 * or more contributor license agreements. Licensed under the "Elastic License
 * 2.0", the "GNU Affero General Public License v3.0 only", and the "Server Side
 * Public License v 1"; you may not use this file except in compliance with, at
 * your election, the "Elastic License 2.0", the "GNU Affero General Public
 * License v3.0 only", or the "Server Side Public License, v 1".
 */

package org.elasticsearch.action.search;

import org.elasticsearch.common.io.stream.StreamInput;
import org.elasticsearch.common.io.stream.StreamOutput;
import org.elasticsearch.common.io.stream.Writeable;
import org.elasticsearch.core.Nullable;
import org.elasticsearch.search.internal.ShardSearchContextId;

import java.io.IOException;
import java.util.Objects;

public final class SearchContextIdForNode implements Writeable {
    private final String node;
    private final ShardSearchContextId searchContextId;
    private final String clusterAlias;

    /**
     * Contains the details required to retrieve a {@link ShardSearchContextId} for a shard on a specific node.
     *
     * @param clusterAlias The alias of the cluster, or {@code null} if the shard is local.
     * @param node The target node where the search context ID is defined, or {@code null} if the shard is missing or unavailable.
     * @param searchContextId The {@link ShardSearchContextId}, or {@code null} if the shard is missing or unavailable.
     */
    public SearchContextIdForNode(@Nullable String clusterAlias, @Nullable String node, @Nullable ShardSearchContextId searchContextId) {
        this.node = node;
        this.clusterAlias = clusterAlias;
        this.searchContextId = searchContextId;
    }

<<<<<<< HEAD
    public SearchContextIdForNode(StreamInput in) throws IOException {
        boolean allowNull = in.getTransportVersion().onOrAfter(TransportVersions.V_8_16_0);
        this.node = allowNull ? in.readOptionalString() : in.readString();
=======
    SearchContextIdForNode(StreamInput in) throws IOException {
        this.node = in.readOptionalString();
>>>>>>> 81f3f73c
        this.clusterAlias = in.readOptionalString();
        this.searchContextId = in.readOptionalWriteable(ShardSearchContextId::new);
    }

    @Override
    public void writeTo(StreamOutput out) throws IOException {
        out.writeOptionalString(node);
        out.writeOptionalString(clusterAlias);
        out.writeOptionalWriteable(searchContextId);
    }

    @Nullable
    public String getNode() {
        return node;
    }

    @Nullable
    public String getClusterAlias() {
        return clusterAlias;
    }

    @Nullable
    public ShardSearchContextId getSearchContextId() {
        return searchContextId;
    }

    @Override
    public String toString() {
        return "SearchContextIdForNode{"
            + "node='"
            + node
            + '\''
            + ", seachContextId="
            + searchContextId
            + ", clusterAlias='"
            + clusterAlias
            + '\''
            + '}';
    }

    @Override
    public boolean equals(Object o) {
        if (o == null || getClass() != o.getClass()) return false;
        SearchContextIdForNode that = (SearchContextIdForNode) o;
        return Objects.equals(node, that.node)
            && Objects.equals(searchContextId, that.searchContextId)
            && Objects.equals(clusterAlias, that.clusterAlias);
    }

    @Override
    public int hashCode() {
        return Objects.hash(node, searchContextId, clusterAlias);
    }
}<|MERGE_RESOLUTION|>--- conflicted
+++ resolved
@@ -36,14 +36,8 @@
         this.searchContextId = searchContextId;
     }
 
-<<<<<<< HEAD
     public SearchContextIdForNode(StreamInput in) throws IOException {
-        boolean allowNull = in.getTransportVersion().onOrAfter(TransportVersions.V_8_16_0);
-        this.node = allowNull ? in.readOptionalString() : in.readString();
-=======
-    SearchContextIdForNode(StreamInput in) throws IOException {
         this.node = in.readOptionalString();
->>>>>>> 81f3f73c
         this.clusterAlias = in.readOptionalString();
         this.searchContextId = in.readOptionalWriteable(ShardSearchContextId::new);
     }

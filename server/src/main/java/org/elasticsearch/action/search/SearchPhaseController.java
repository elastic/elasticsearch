/*
 * Copyright Elasticsearch B.V. and/or licensed to Elasticsearch B.V. under one
 * or more contributor license agreements. Licensed under the Elastic License
 * 2.0 and the Server Side Public License, v 1; you may not use this file except
 * in compliance with, at your election, the Elastic License 2.0 or the Server
 * Side Public License, v 1.
 */

package org.elasticsearch.action.search;

import org.apache.lucene.index.Term;
import org.apache.lucene.search.CollectionStatistics;
import org.apache.lucene.search.FieldDoc;
import org.apache.lucene.search.ScoreDoc;
import org.apache.lucene.search.Sort;
import org.apache.lucene.search.SortField;
import org.apache.lucene.search.TermStatistics;
import org.apache.lucene.search.TopDocs;
import org.apache.lucene.search.TopFieldDocs;
import org.apache.lucene.search.TotalHits;
import org.apache.lucene.search.TotalHits.Relation;
import org.elasticsearch.common.breaker.CircuitBreaker;
import org.elasticsearch.common.lucene.search.TopDocsAndMaxScore;
import org.elasticsearch.common.util.Maps;
import org.elasticsearch.lucene.grouping.TopFieldGroups;
import org.elasticsearch.search.DocValueFormat;
import org.elasticsearch.search.SearchHit;
import org.elasticsearch.search.SearchHits;
import org.elasticsearch.search.SearchPhaseResult;
import org.elasticsearch.search.SearchService;
import org.elasticsearch.search.aggregations.AggregationReduceContext;
import org.elasticsearch.search.aggregations.InternalAggregations;
import org.elasticsearch.search.builder.SearchSourceBuilder;
import org.elasticsearch.search.dfs.AggregatedDfs;
import org.elasticsearch.search.dfs.DfsSearchResult;
import org.elasticsearch.search.fetch.FetchSearchResult;
import org.elasticsearch.search.internal.InternalSearchResponse;
import org.elasticsearch.search.internal.SearchContext;
import org.elasticsearch.search.profile.SearchProfileQueryPhaseResult;
import org.elasticsearch.search.profile.SearchProfileResults;
import org.elasticsearch.search.profile.SearchProfileResultsBuilder;
import org.elasticsearch.search.query.QuerySearchResult;
import org.elasticsearch.search.suggest.Suggest;
import org.elasticsearch.search.suggest.Suggest.Suggestion;
import org.elasticsearch.search.suggest.completion.CompletionSuggestion;

import java.util.ArrayList;
import java.util.Collection;
import java.util.Collections;
import java.util.HashMap;
import java.util.List;
import java.util.Map;
import java.util.concurrent.Executor;
import java.util.function.BiFunction;
import java.util.function.Consumer;
import java.util.function.IntFunction;
import java.util.function.Supplier;

public final class SearchPhaseController {
    private static final ScoreDoc[] EMPTY_DOCS = new ScoreDoc[0];

    private final BiFunction<Supplier<Boolean>, SearchRequest, AggregationReduceContext.Builder> requestToAggReduceContextBuilder;

    public SearchPhaseController(
        BiFunction<Supplier<Boolean>, SearchRequest, AggregationReduceContext.Builder> requestToAggReduceContextBuilder
    ) {
        this.requestToAggReduceContextBuilder = requestToAggReduceContextBuilder;
    }

    public static AggregatedDfs aggregateDfs(Collection<DfsSearchResult> results) {
        Map<Term, TermStatistics> termStatistics = new HashMap<>();
        Map<String, CollectionStatistics> fieldStatistics = new HashMap<>();
        long aggMaxDoc = 0;
        for (DfsSearchResult lEntry : results) {
            final Term[] terms = lEntry.terms();
            final TermStatistics[] stats = lEntry.termStatistics();
            assert terms.length == stats.length;
            for (int i = 0; i < terms.length; i++) {
                assert terms[i] != null;
                if (stats[i] == null) {
                    continue;
                }
                TermStatistics existing = termStatistics.get(terms[i]);
                if (existing != null) {
                    assert terms[i].bytes().equals(existing.term());
                    termStatistics.put(
                        terms[i],
                        new TermStatistics(
                            existing.term(),
                            existing.docFreq() + stats[i].docFreq(),
                            existing.totalTermFreq() + stats[i].totalTermFreq()
                        )
                    );
                } else {
                    termStatistics.put(terms[i], stats[i]);
                }

            }

            assert lEntry.fieldStatistics().containsKey(null) == false;
            for (var entry : lEntry.fieldStatistics().entrySet()) {
                String key = entry.getKey();
                CollectionStatistics value = entry.getValue();
                if (value == null) {
                    continue;
                }
                assert key != null;
                CollectionStatistics existing = fieldStatistics.get(key);
                if (existing != null) {
                    CollectionStatistics merged = new CollectionStatistics(
                        key,
                        existing.maxDoc() + value.maxDoc(),
                        existing.docCount() + value.docCount(),
                        existing.sumTotalTermFreq() + value.sumTotalTermFreq(),
                        existing.sumDocFreq() + value.sumDocFreq()
                    );
                    fieldStatistics.put(key, merged);
                } else {
                    fieldStatistics.put(key, value);
                }
            }
            aggMaxDoc += lEntry.maxDoc();
        }
        return new AggregatedDfs(termStatistics, fieldStatistics, aggMaxDoc);
    }

    /**
     * Returns a score doc array of top N search docs across all shards, followed by top suggest docs for each
     * named completion suggestion across all shards. If more than one named completion suggestion is specified in the
     * request, the suggest docs for a named suggestion are ordered by the suggestion name.
     *
     * Note: The order of the sorted score docs depends on the shard index in the result array if the merge process needs to disambiguate
     * the result. In oder to obtain stable results the shard index (index of the result in the result array) must be the same.
     *
     * @param ignoreFrom Whether to ignore the from and sort all hits in each shard result.
     *                   Enabled only for scroll search, because that only retrieves hits of length 'size' in the query phase.
     * @param topDocs the buffered top docs
     * @param from the offset into the search results top docs
     * @param size the number of hits to return from the merged top docs
     */
    static SortedTopDocs sortDocs(
        boolean ignoreFrom,
        final Collection<TopDocs> topDocs,
        int from,
        int size,
        List<CompletionSuggestion> reducedCompletionSuggestions
    ) {
        if (topDocs.isEmpty() && reducedCompletionSuggestions.isEmpty()) {
            return SortedTopDocs.EMPTY;
        }
        final TopDocs mergedTopDocs = mergeTopDocs(topDocs, size, ignoreFrom ? 0 : from);
        final ScoreDoc[] mergedScoreDocs = mergedTopDocs == null ? EMPTY_DOCS : mergedTopDocs.scoreDocs;
        ScoreDoc[] scoreDocs = mergedScoreDocs;
        int numSuggestDocs = 0;
        if (reducedCompletionSuggestions.isEmpty() == false) {
            for (CompletionSuggestion completionSuggestion : reducedCompletionSuggestions) {
                assert completionSuggestion != null;
                numSuggestDocs += completionSuggestion.getOptions().size();
            }
            scoreDocs = new ScoreDoc[mergedScoreDocs.length + numSuggestDocs];
            System.arraycopy(mergedScoreDocs, 0, scoreDocs, 0, mergedScoreDocs.length);
            int offset = mergedScoreDocs.length;
            for (CompletionSuggestion completionSuggestion : reducedCompletionSuggestions) {
                for (CompletionSuggestion.Entry.Option option : completionSuggestion.getOptions()) {
                    scoreDocs[offset++] = option.getDoc();
                }
            }
        }
        boolean isSortedByField = false;
        SortField[] sortFields = null;
        String groupField = null;
        Object[] groupValues = null;
        if (mergedTopDocs instanceof TopFieldDocs fieldDocs) {
            sortFields = fieldDocs.fields;
            if (fieldDocs instanceof TopFieldGroups topFieldGroups) {
                isSortedByField = (fieldDocs.fields.length == 1 && fieldDocs.fields[0].getType() == SortField.Type.SCORE) == false;
                groupField = topFieldGroups.field;
                groupValues = topFieldGroups.groupValues;
            } else {
                isSortedByField = true;
            }
        }
        return new SortedTopDocs(scoreDocs, isSortedByField, sortFields, groupField, groupValues, numSuggestDocs);
    }

    static TopDocs mergeTopDocs(Collection<TopDocs> results, int topN, int from) {
        if (results.isEmpty()) {
            return null;
        }
        final TopDocs topDocs = results.stream().findFirst().get();
        final TopDocs mergedTopDocs;
        final int numShards = results.size();
        if (numShards == 1 && from == 0) { // only one shard and no pagination we can just return the topDocs as we got them.
            return topDocs;
        } else if (topDocs instanceof TopFieldGroups firstTopDocs) {
            final Sort sort = new Sort(firstTopDocs.fields);
            final TopFieldGroups[] shardTopDocs = results.toArray(new TopFieldGroups[numShards]);
            mergedTopDocs = TopFieldGroups.merge(sort, from, topN, shardTopDocs, false);
        } else if (topDocs instanceof TopFieldDocs firstTopDocs) {
            final Sort sort = new Sort(firstTopDocs.fields);
            final TopFieldDocs[] shardTopDocs = results.toArray(new TopFieldDocs[numShards]);
            mergedTopDocs = TopDocs.merge(sort, from, topN, shardTopDocs);
        } else {
            final TopDocs[] shardTopDocs = results.toArray(new TopDocs[numShards]);
            mergedTopDocs = TopDocs.merge(from, topN, shardTopDocs);
        }
        return mergedTopDocs;
    }

    static void setShardIndex(TopDocs topDocs, int shardIndex) {
        assert topDocs.scoreDocs.length == 0 || topDocs.scoreDocs[0].shardIndex == -1 : "shardIndex is already set";
        for (ScoreDoc doc : topDocs.scoreDocs) {
            doc.shardIndex = shardIndex;
        }
    }

    public static ScoreDoc[] getLastEmittedDocPerShard(ReducedQueryPhase reducedQueryPhase, int numShards) {
        final ScoreDoc[] lastEmittedDocPerShard = new ScoreDoc[numShards];
        if (reducedQueryPhase.isEmptyResult == false) {
            final ScoreDoc[] sortedScoreDocs = reducedQueryPhase.sortedTopDocs.scoreDocs;
            // from is always zero as when we use scroll, we ignore from
            long size = Math.min(reducedQueryPhase.fetchHits, reducedQueryPhase.size);
            // with collapsing we can have more hits than sorted docs
            size = Math.min(sortedScoreDocs.length, size);
            for (int sortedDocsIndex = 0; sortedDocsIndex < size; sortedDocsIndex++) {
                ScoreDoc scoreDoc = sortedScoreDocs[sortedDocsIndex];
                lastEmittedDocPerShard[scoreDoc.shardIndex] = scoreDoc;
            }
        }
        return lastEmittedDocPerShard;
    }

    /**
     * Builds an array, with potential null elements, with docs to load.
     */
<<<<<<< HEAD
    public List<Integer>[] fillDocIdsToLoad(int numShards, ScoreDoc[] shardDocs) {
        List<Integer>[] docIdsToLoad = (ArrayList<Integer>[]) new ArrayList[numShards];
=======
    public static IntArrayList[] fillDocIdsToLoad(int numShards, ScoreDoc[] shardDocs) {
        IntArrayList[] docIdsToLoad = new IntArrayList[numShards];
>>>>>>> 736ce7e0
        for (ScoreDoc shardDoc : shardDocs) {
            List<Integer> shardDocIdsToLoad = docIdsToLoad[shardDoc.shardIndex];
            if (shardDocIdsToLoad == null) {
                shardDocIdsToLoad = docIdsToLoad[shardDoc.shardIndex] = new ArrayList<>();
            }
            shardDocIdsToLoad.add(shardDoc.doc);
        }
        return docIdsToLoad;
    }

    /**
     * Enriches search hits and completion suggestion hits from <code>sortedDocs</code> using <code>fetchResultsArr</code>,
     * merges suggestions, aggregations and profile results
     *
     * Expects sortedDocs to have top search docs across all shards, optionally followed by top suggest docs for each named
     * completion suggestion ordered by suggestion name
     */
    public static InternalSearchResponse merge(
        boolean ignoreFrom,
        ReducedQueryPhase reducedQueryPhase,
        Collection<? extends SearchPhaseResult> fetchResults,
        IntFunction<SearchPhaseResult> resultsLookup
    ) {
        if (reducedQueryPhase.isEmptyResult) {
            return InternalSearchResponse.EMPTY_WITH_TOTAL_HITS;
        }
        ScoreDoc[] sortedDocs = reducedQueryPhase.sortedTopDocs.scoreDocs;
        SearchHits hits = getHits(reducedQueryPhase, ignoreFrom, fetchResults, resultsLookup);
        if (reducedQueryPhase.suggest != null) {
            if (fetchResults.isEmpty() == false) {
                int currentOffset = hits.getHits().length;
                for (CompletionSuggestion suggestion : reducedQueryPhase.suggest.filter(CompletionSuggestion.class)) {
                    final List<CompletionSuggestion.Entry.Option> suggestionOptions = suggestion.getOptions();
                    for (int scoreDocIndex = currentOffset; scoreDocIndex < currentOffset + suggestionOptions.size(); scoreDocIndex++) {
                        ScoreDoc shardDoc = sortedDocs[scoreDocIndex];
                        SearchPhaseResult searchResultProvider = resultsLookup.apply(shardDoc.shardIndex);
                        if (searchResultProvider == null) {
                            // this can happen if we are hitting a shard failure during the fetch phase
                            // in this case we referenced the shard result via the ScoreDoc but never got a
                            // result from fetch.
                            // TODO it would be nice to assert this in the future
                            continue;
                        }
                        FetchSearchResult fetchResult = searchResultProvider.fetchResult();
                        final int index = fetchResult.counterGetAndIncrement();
                        assert index < fetchResult.hits().getHits().length
                            : "not enough hits fetched. index [" + index + "] length: " + fetchResult.hits().getHits().length;
                        SearchHit hit = fetchResult.hits().getHits()[index];
                        CompletionSuggestion.Entry.Option suggestOption = suggestionOptions.get(scoreDocIndex - currentOffset);
                        hit.score(shardDoc.score);
                        hit.shard(fetchResult.getSearchShardTarget());
                        suggestOption.setHit(hit);
                    }
                    currentOffset += suggestionOptions.size();
                }
                assert currentOffset == sortedDocs.length : "expected no more score doc slices";
            }
        }
        return reducedQueryPhase.buildResponse(hits, fetchResults);
    }

    private static SearchHits getHits(
        ReducedQueryPhase reducedQueryPhase,
        boolean ignoreFrom,
        Collection<? extends SearchPhaseResult> fetchResults,
        IntFunction<SearchPhaseResult> resultsLookup
    ) {
        SortedTopDocs sortedTopDocs = reducedQueryPhase.sortedTopDocs;
        int sortScoreIndex = -1;
        if (sortedTopDocs.isSortedByField) {
            SortField[] sortFields = sortedTopDocs.sortFields;
            for (int i = 0; i < sortFields.length; i++) {
                if (sortFields[i].getType() == SortField.Type.SCORE) {
                    sortScoreIndex = i;
                }
            }
        }
        // clean the fetch counter
        for (SearchPhaseResult entry : fetchResults) {
            entry.fetchResult().initCounter();
        }
        int from = ignoreFrom ? 0 : reducedQueryPhase.from;
        int numSearchHits = (int) Math.min(reducedQueryPhase.fetchHits - from, reducedQueryPhase.size);
        // with collapsing we can have more fetch hits than sorted docs
        // also we need to take into account that we potentially have completion suggestions stored in the scoreDocs array
        numSearchHits = Math.min(sortedTopDocs.scoreDocs.length - sortedTopDocs.numberOfCompletionsSuggestions, numSearchHits);
        // merge hits
        List<SearchHit> hits = new ArrayList<>();
        if (fetchResults.isEmpty() == false) {
            for (int i = 0; i < numSearchHits; i++) {
                ScoreDoc shardDoc = sortedTopDocs.scoreDocs[i];
                SearchPhaseResult fetchResultProvider = resultsLookup.apply(shardDoc.shardIndex);
                if (fetchResultProvider == null) {
                    // this can happen if we are hitting a shard failure during the fetch phase
                    // in this case we referenced the shard result via the ScoreDoc but never got a
                    // result from fetch.
                    // TODO it would be nice to assert this in the future
                    continue;
                }
                FetchSearchResult fetchResult = fetchResultProvider.fetchResult();
                final int index = fetchResult.counterGetAndIncrement();
                assert index < fetchResult.hits().getHits().length
                    : "not enough hits fetched. index [" + index + "] length: " + fetchResult.hits().getHits().length;
                SearchHit searchHit = fetchResult.hits().getHits()[index];
                searchHit.shard(fetchResult.getSearchShardTarget());
                if (sortedTopDocs.isSortedByField) {
                    FieldDoc fieldDoc = (FieldDoc) shardDoc;
                    searchHit.sortValues(fieldDoc.fields, reducedQueryPhase.sortValueFormats);
                    if (sortScoreIndex != -1) {
                        searchHit.score(((Number) fieldDoc.fields[sortScoreIndex]).floatValue());
                    }
                } else {
                    searchHit.score(shardDoc.score);
                }
                hits.add(searchHit);
            }
        }
        return new SearchHits(
            hits.toArray(new SearchHit[0]),
            reducedQueryPhase.totalHits,
            reducedQueryPhase.maxScore,
            sortedTopDocs.sortFields,
            sortedTopDocs.collapseField,
            sortedTopDocs.collapseValues
        );
    }

    /**
     * Reduces the given query results and consumes all aggregations and profile results.
     * @param queryResults a list of non-null query shard results
     */
    static ReducedQueryPhase reducedScrollQueryPhase(Collection<? extends SearchPhaseResult> queryResults) {
        AggregationReduceContext.Builder aggReduceContextBuilder = new AggregationReduceContext.Builder() {
            @Override
            public AggregationReduceContext forPartialReduction() {
                throw new UnsupportedOperationException("Scroll requests don't have aggs");
            }

            @Override
            public AggregationReduceContext forFinalReduction() {
                throw new UnsupportedOperationException("Scroll requests don't have aggs");
            }
        };
        final TopDocsStats topDocsStats = new TopDocsStats(SearchContext.TRACK_TOTAL_HITS_ACCURATE);
        final List<TopDocs> topDocs = new ArrayList<>();
        for (SearchPhaseResult sortedResult : queryResults) {
            QuerySearchResult queryResult = sortedResult.queryResult();
            final TopDocsAndMaxScore td = queryResult.consumeTopDocs();
            assert td != null;
            topDocsStats.add(td, queryResult.searchTimedOut(), queryResult.terminatedEarly());
            // make sure we set the shard index before we add it - the consumer didn't do that yet
            if (td.topDocs.scoreDocs.length > 0) {
                setShardIndex(td.topDocs, queryResult.getShardIndex());
                topDocs.add(td.topDocs);
            }
        }
        return reducedQueryPhase(queryResults, Collections.emptyList(), topDocs, topDocsStats, 0, true, aggReduceContextBuilder, true);
    }

    /**
     * Reduces the given query results and consumes all aggregations and profile results.
     * @param queryResults a list of non-null query shard results
     * @param bufferedAggs a list of pre-collected aggregations.
     * @param bufferedTopDocs a list of pre-collected top docs.
     * @param numReducePhases the number of non-final reduce phases applied to the query results.
     * @see QuerySearchResult#consumeAggs()
     * @see QuerySearchResult#consumeProfileResult()
     */
    static ReducedQueryPhase reducedQueryPhase(
        Collection<? extends SearchPhaseResult> queryResults,
        List<InternalAggregations> bufferedAggs,
        List<TopDocs> bufferedTopDocs,
        TopDocsStats topDocsStats,
        int numReducePhases,
        boolean isScrollRequest,
        AggregationReduceContext.Builder aggReduceContextBuilder,
        boolean performFinalReduce
    ) {
        assert numReducePhases >= 0 : "num reduce phases must be >= 0 but was: " + numReducePhases;
        numReducePhases++; // increment for this phase
        if (queryResults.isEmpty()) { // early terminate we have nothing to reduce
            final TotalHits totalHits = topDocsStats.getTotalHits();
            return new ReducedQueryPhase(
                totalHits,
                topDocsStats.fetchHits,
                topDocsStats.getMaxScore(),
                false,
                null,
                null,
                null,
                null,
                SortedTopDocs.EMPTY,
                null,
                numReducePhases,
                0,
                0,
                true
            );
        }
        int total = queryResults.size();
        queryResults = queryResults.stream().filter(res -> res.queryResult().isNull() == false).toList();
        String errorMsg = "must have at least one non-empty search result, got 0 out of " + total;
        assert queryResults.isEmpty() == false : errorMsg;
        if (queryResults.isEmpty()) {
            throw new IllegalStateException(errorMsg);
        }
        validateMergeSortValueFormats(queryResults);
        final boolean hasSuggest = queryResults.stream().anyMatch(res -> res.queryResult().suggest() != null);
        final boolean hasProfileResults = queryResults.stream().anyMatch(res -> res.queryResult().hasProfileResults());

        // count the total (we use the query result provider here, since we might not get any hits (we scrolled past them))
        final Map<String, List<Suggestion<?>>> groupedSuggestions = hasSuggest ? new HashMap<>() : Collections.emptyMap();
        final Map<String, SearchProfileQueryPhaseResult> profileShardResults = hasProfileResults
            ? Maps.newMapWithExpectedSize(queryResults.size())
            : Collections.emptyMap();
        int from = 0;
        int size = 0;
        DocValueFormat[] sortValueFormats = null;
        for (SearchPhaseResult entry : queryResults) {
            QuerySearchResult result = entry.queryResult();
            from = result.from();
            // sorted queries can set the size to 0 if they have enough competitive hits.
            size = Math.max(result.size(), size);
            if (result.sortValueFormats() != null) {
                sortValueFormats = result.sortValueFormats();
            }

            if (hasSuggest) {
                assert result.suggest() != null;
                for (Suggestion<? extends Suggestion.Entry<? extends Suggestion.Entry.Option>> suggestion : result.suggest()) {
                    List<Suggestion<?>> suggestionList = groupedSuggestions.computeIfAbsent(suggestion.getName(), s -> new ArrayList<>());
                    suggestionList.add(suggestion);
                    if (suggestion instanceof CompletionSuggestion completionSuggestion) {
                        completionSuggestion.setShardIndex(result.getShardIndex());
                    }
                }
            }
            if (bufferedTopDocs.isEmpty() == false) {
                assert result.hasConsumedTopDocs() : "firstResult has no aggs but we got non null buffered aggs?";
            }
            if (hasProfileResults) {
                String key = result.getSearchShardTarget().toString();
                profileShardResults.put(key, result.consumeProfileResult());
            }
        }
        final Suggest reducedSuggest;
        final List<CompletionSuggestion> reducedCompletionSuggestions;
        if (groupedSuggestions.isEmpty()) {
            reducedSuggest = null;
            reducedCompletionSuggestions = Collections.emptyList();
        } else {
            reducedSuggest = new Suggest(Suggest.reduce(groupedSuggestions));
            reducedCompletionSuggestions = reducedSuggest.filter(CompletionSuggestion.class);
        }
        final InternalAggregations aggregations = reduceAggs(aggReduceContextBuilder, performFinalReduce, bufferedAggs);
        final SearchProfileResultsBuilder profileBuilder = profileShardResults.isEmpty()
            ? null
            : new SearchProfileResultsBuilder(profileShardResults);
        final SortedTopDocs sortedTopDocs = sortDocs(isScrollRequest, bufferedTopDocs, from, size, reducedCompletionSuggestions);
        final TotalHits totalHits = topDocsStats.getTotalHits();
        return new ReducedQueryPhase(
            totalHits,
            topDocsStats.fetchHits,
            topDocsStats.getMaxScore(),
            topDocsStats.timedOut,
            topDocsStats.terminatedEarly,
            reducedSuggest,
            aggregations,
            profileBuilder,
            sortedTopDocs,
            sortValueFormats,
            numReducePhases,
            size,
            from,
            false
        );
    }

    private static InternalAggregations reduceAggs(
        AggregationReduceContext.Builder aggReduceContextBuilder,
        boolean performFinalReduce,
        List<InternalAggregations> toReduce
    ) {
        return toReduce.isEmpty()
            ? null
            : InternalAggregations.topLevelReduce(
                toReduce,
                performFinalReduce ? aggReduceContextBuilder.forFinalReduction() : aggReduceContextBuilder.forPartialReduction()
            );
    }

    /**
     * Checks that query results from all shards have consistent unsigned_long format.
     * Sort queries on a field that has long type in one index, and unsigned_long in another index
     * don't work correctly. Throw an error if this kind of sorting is detected.
     * //TODO: instead of throwing error, find a way to sort long and unsigned_long together
     */
    private static void validateMergeSortValueFormats(Collection<? extends SearchPhaseResult> queryResults) {
        boolean[] ulFormats = null;
        boolean firstResult = true;
        for (SearchPhaseResult entry : queryResults) {
            DocValueFormat[] formats = entry.queryResult().sortValueFormats();
            if (formats == null) return;
            if (firstResult) {
                firstResult = false;
                ulFormats = new boolean[formats.length];
                for (int i = 0; i < formats.length; i++) {
                    ulFormats[i] = formats[i] == DocValueFormat.UNSIGNED_LONG_SHIFTED ? true : false;
                }
            } else {
                for (int i = 0; i < formats.length; i++) {
                    // if the format is unsigned_long in one shard, and something different in another shard
                    if (ulFormats[i] ^ (formats[i] == DocValueFormat.UNSIGNED_LONG_SHIFTED)) {
                        throw new IllegalArgumentException(
                            "Can't do sort across indices, as a field has [unsigned_long] type "
                                + "in one index, and different type in another index!"
                        );
                    }
                }
            }
        }
    }

    /*
     * Returns the size of the requested top documents (from + size)
     */
    static int getTopDocsSize(SearchRequest request) {
        if (request.source() == null) {
            return SearchService.DEFAULT_SIZE;
        }
        SearchSourceBuilder source = request.source();
        return (source.size() == -1 ? SearchService.DEFAULT_SIZE : source.size()) + (source.from() == -1
            ? SearchService.DEFAULT_FROM
            : source.from());
    }

    public record ReducedQueryPhase(
        // the sum of all hits across all reduces shards
        TotalHits totalHits,
        // the number of returned hits (doc IDs) across all reduces shards
        long fetchHits,
        // the max score across all reduces hits or {@link Float#NaN} if no hits returned
        float maxScore,
        // <code>true</code> if at least one reduced result timed out
        boolean timedOut,
        // non null and true if at least one reduced result was terminated early
        Boolean terminatedEarly,
        // the reduced suggest results
        Suggest suggest,
        // the reduced internal aggregations
        InternalAggregations aggregations,
        // the reduced profile results
        SearchProfileResultsBuilder profileBuilder,
        // encloses info about the merged top docs, the sort fields used to sort the score docs etc.
        SortedTopDocs sortedTopDocs,
        // sort value formats used to sort / format the result
        DocValueFormat[] sortValueFormats,
        // the number of reduces phases
        int numReducePhases,
        // the size of the top hits to return
        int size,
        // the offset into the merged top hits
        int from,
        // <code>true</code> iff the query phase had no results. Otherwise <code>false</code>
        boolean isEmptyResult
    ) {

        public ReducedQueryPhase {
            if (numReducePhases <= 0) {
                throw new IllegalArgumentException("at least one reduce phase must have been applied but was: " + numReducePhases);
            }
        }

        /**
         * Creates a new search response from the given merged hits.
         * @see #merge(boolean, ReducedQueryPhase, Collection, IntFunction)
         */
        public InternalSearchResponse buildResponse(SearchHits hits, Collection<? extends SearchPhaseResult> fetchResults) {
            return new InternalSearchResponse(
                hits,
                aggregations,
                suggest,
                buildSearchProfileResults(fetchResults),
                timedOut,
                terminatedEarly,
                numReducePhases
            );
        }

        private SearchProfileResults buildSearchProfileResults(Collection<? extends SearchPhaseResult> fetchResults) {
            if (profileBuilder == null) {
                assert fetchResults.stream()
                    .map(SearchPhaseResult::fetchResult)
                    .filter(r -> r != null)
                    .allMatch(r -> r.profileResult() == null) : "found fetch profile without search profile";
                return null;

            }
            return profileBuilder.build(fetchResults);
        }
    }

    AggregationReduceContext.Builder getReduceContext(Supplier<Boolean> isCanceled, SearchRequest request) {
        return requestToAggReduceContextBuilder.apply(isCanceled, request);
    }

    /**
     * Returns a new {@link QueryPhaseResultConsumer} instance that reduces search responses incrementally.
     */
    QueryPhaseResultConsumer newSearchPhaseResults(
        Executor executor,
        CircuitBreaker circuitBreaker,
        Supplier<Boolean> isCanceled,
        SearchProgressListener listener,
        SearchRequest request,
        int numShards,
        Consumer<Exception> onPartialMergeFailure
    ) {
        return new QueryPhaseResultConsumer(
            request,
            executor,
            circuitBreaker,
            this,
            isCanceled,
            listener,
            numShards,
            onPartialMergeFailure
        );
    }

    static final class TopDocsStats {
        final int trackTotalHitsUpTo;
        long totalHits;
        private TotalHits.Relation totalHitsRelation;
        long fetchHits;
        private float maxScore = Float.NEGATIVE_INFINITY;
        boolean timedOut;
        Boolean terminatedEarly;

        TopDocsStats(int trackTotalHitsUpTo) {
            this.trackTotalHitsUpTo = trackTotalHitsUpTo;
            this.totalHits = 0;
            this.totalHitsRelation = Relation.EQUAL_TO;
        }

        float getMaxScore() {
            return Float.isInfinite(maxScore) ? Float.NaN : maxScore;
        }

        TotalHits getTotalHits() {
            if (trackTotalHitsUpTo == SearchContext.TRACK_TOTAL_HITS_DISABLED) {
                return null;
            } else if (trackTotalHitsUpTo == SearchContext.TRACK_TOTAL_HITS_ACCURATE) {
                assert totalHitsRelation == Relation.EQUAL_TO;
                return new TotalHits(totalHits, totalHitsRelation);
            } else {
                if (totalHits <= trackTotalHitsUpTo) {
                    return new TotalHits(totalHits, totalHitsRelation);
                } else {
                    /*
                     * The user requested to count the total hits up to <code>trackTotalHitsUpTo</code>
                     * so we return this lower bound when the total hits is greater than this value.
                     * This can happen when multiple shards are merged since the limit to track total hits
                     * is applied per shard.
                     */
                    return new TotalHits(trackTotalHitsUpTo, Relation.GREATER_THAN_OR_EQUAL_TO);
                }
            }
        }

        void add(TopDocsAndMaxScore topDocs, boolean timedOut, Boolean terminatedEarly) {
            if (trackTotalHitsUpTo != SearchContext.TRACK_TOTAL_HITS_DISABLED) {
                totalHits += topDocs.topDocs.totalHits.value;
                if (topDocs.topDocs.totalHits.relation == Relation.GREATER_THAN_OR_EQUAL_TO) {
                    totalHitsRelation = TotalHits.Relation.GREATER_THAN_OR_EQUAL_TO;
                }
            }
            fetchHits += topDocs.topDocs.scoreDocs.length;
            if (Float.isNaN(topDocs.maxScore) == false) {
                maxScore = Math.max(maxScore, topDocs.maxScore);
            }
            if (timedOut) {
                this.timedOut = true;
            }
            if (terminatedEarly != null) {
                if (this.terminatedEarly == null) {
                    this.terminatedEarly = terminatedEarly;
                } else if (terminatedEarly) {
                    this.terminatedEarly = true;
                }
            }
        }
    }

    record SortedTopDocs(
        // the searches merged top docs
        ScoreDoc[] scoreDocs,
        // <code>true</code> iff the result score docs is sorted by a field (not score), this implies that <code>sortField</code> is set.
        boolean isSortedByField,
        // the top docs sort fields used to sort the score docs, <code>null</code> if the results are not sorted
        SortField[] sortFields,
        String collapseField,
        Object[] collapseValues,
        int numberOfCompletionsSuggestions
    ) {
        static final SortedTopDocs EMPTY = new SortedTopDocs(EMPTY_DOCS, false, null, null, null, 0);
    }
}<|MERGE_RESOLUTION|>--- conflicted
+++ resolved
@@ -233,13 +233,8 @@
     /**
      * Builds an array, with potential null elements, with docs to load.
      */
-<<<<<<< HEAD
-    public List<Integer>[] fillDocIdsToLoad(int numShards, ScoreDoc[] shardDocs) {
+    public static List<Integer>[] fillDocIdsToLoad(int numShards, ScoreDoc[] shardDocs) {
         List<Integer>[] docIdsToLoad = (ArrayList<Integer>[]) new ArrayList[numShards];
-=======
-    public static IntArrayList[] fillDocIdsToLoad(int numShards, ScoreDoc[] shardDocs) {
-        IntArrayList[] docIdsToLoad = new IntArrayList[numShards];
->>>>>>> 736ce7e0
         for (ScoreDoc shardDoc : shardDocs) {
             List<Integer> shardDocIdsToLoad = docIdsToLoad[shardDoc.shardIndex];
             if (shardDocIdsToLoad == null) {

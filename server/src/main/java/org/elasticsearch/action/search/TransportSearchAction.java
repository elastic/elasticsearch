--- conflicted
+++ resolved
@@ -333,16 +333,7 @@
 
     @Override
     protected void doExecute(Task task, SearchRequest searchRequest, ActionListener<SearchResponse> listener) {
-<<<<<<< HEAD
-        executeRequest(
-            (SearchTask) task,
-            searchRequest,
-            new SearchResponseActionListener(listener, searchRequest),
-            AsyncSearchActionProvider::new
-        );
-=======
         executeRequest((SearchTask) task, searchRequest, listener, AsyncSearchActionProvider::new, true);
->>>>>>> 66582a35
     }
 
     void executeOpenPit(
@@ -433,8 +424,9 @@
 
             final ActionListener<SearchResponse> searchResponseActionListener;
             if (collectSearchTelemetry) {
+                Map<String, Object> searchRequestAttributes = SearchRequestAttributesExtractor.extractAttributes(original);
                 if (collectCCSTelemetry == false || resolvedIndices.getRemoteClusterIndices().isEmpty()) {
-                    searchResponseActionListener = new SearchTelemetryListener(delegate, searchResponseMetrics);
+                    searchResponseActionListener = new SearchTelemetryListener(delegate, searchResponseMetrics, searchRequestAttributes);
                 } else {
                     CCSUsage.Builder usageBuilder = new CCSUsage.Builder();
                     usageBuilder.setRemotesCount(resolvedIndices.getRemoteClusterIndices().size());
@@ -459,7 +451,7 @@
                     if (shouldMinimizeRoundtrips(rewritten)) {
                         usageBuilder.setFeature(CCSUsageTelemetry.MRT_FEATURE);
                     }
-                    searchResponseActionListener = new SearchTelemetryListener(delegate, searchResponseMetrics, usageService, usageBuilder);
+                    searchResponseActionListener = new SearchTelemetryListener(delegate, searchResponseMetrics, searchRequestAttributes, usageService, usageBuilder);
                 }
             } else {
                 searchResponseActionListener = delegate;
@@ -582,49 +574,6 @@
         });
 
         final boolean isExplain = source != null && source.explain() != null && source.explain();
-<<<<<<< HEAD
-        if (shouldOpenPIT(source)) {
-            // disabling shard reordering for request
-            original.setPreFilterShardSize(Integer.MAX_VALUE);
-            openPIT(client, original, searchService.getDefaultKeepAliveInMillis(), listener.delegateFailureAndWrap((delegate, resp) -> {
-                // We set the keep alive to -1 to indicate that we don't need the pit id in the response.
-                // This is needed since we delete the pit prior to sending the response so the id doesn't exist anymore.
-                source.pointInTimeBuilder(new PointInTimeBuilder(resp.getPointInTimeId()).setKeepAlive(TimeValue.MINUS_ONE));
-                var pitListener = new SearchResponseActionListener(delegate, original) {
-                    @Override
-                    public void onResponse(SearchResponse response) {
-                        // we need to close the PIT first so we delay the release of the response to after the closing
-                        response.incRef();
-                        closePIT(
-                            client,
-                            original.source().pointInTimeBuilder(),
-                            () -> ActionListener.respondAndRelease(delegate, response)
-                        );
-                    }
-
-                    @Override
-                    public void onFailure(Exception e) {
-                        closePIT(client, original.source().pointInTimeBuilder(), () -> delegate.onFailure(e));
-                    }
-                };
-                executeRequest(task, original, pitListener, searchPhaseProvider);
-            }));
-        } else {
-            Rewriteable.rewriteAndFetch(
-                original,
-                searchService.getRewriteContext(
-                    timeProvider::absoluteStartMillis,
-                    clusterState.getMinTransportVersion(),
-                    original.getLocalClusterAlias(),
-                    resolvedIndices,
-                    original.pointInTimeBuilder(),
-                    shouldMinimizeRoundtrips(original),
-                    isExplain
-                ),
-                rewriteListener
-            );
-        }
-=======
         Rewriteable.rewriteAndFetch(
             original,
             searchService.getRewriteContext(
@@ -638,7 +587,6 @@
             ),
             rewriteListener
         );
->>>>>>> 66582a35
     }
 
     /**
@@ -2085,55 +2033,30 @@
 
     private static class SearchTelemetryListener extends DelegatingActionListener<SearchResponse, SearchResponse> {
         private final CCSUsage.Builder usageBuilder;
-<<<<<<< HEAD
-        private final SearchRequest searchRequest;
-
-        SearchResponseActionListener(ActionListener<SearchResponse> listener, SearchRequest searchRequest) {
-            super(listener);
-            this.searchRequest = searchRequest;
-            if (listener instanceof SearchResponseActionListener srListener) {
-                usageBuilder = srListener.usageBuilder;
-            } else {
-                usageBuilder = new CCSUsage.Builder();
-            }
-        }
-
-        /**
-         * Should we collect telemetry for this search?
-         */
-        private boolean collectTelemetry() {
-            return collectTelemetry && usageBuilder.getRemotesCount() > 0;
-        }
-
-        public void setRemotes(int count) {
-            usageBuilder.setRemotesCount(count);
-        }
-
-        @Override
-        public void setFeature(String feature) {
-            usageBuilder.setFeature(feature);
-=======
         private final SearchResponseMetrics searchResponseMetrics;
         private final UsageService usageService;
         private final boolean collectCCSTelemetry;
+        private final Map<String, Object> searchRequestAttributes;
 
         SearchTelemetryListener(
             ActionListener<SearchResponse> listener,
             SearchResponseMetrics searchResponseMetrics,
+            Map<String, Object> searchRequestAttributes,
             UsageService usageService,
             CCSUsage.Builder usageBuilder
         ) {
             super(listener);
             this.searchResponseMetrics = searchResponseMetrics;
+            this.searchRequestAttributes = searchRequestAttributes;
             this.collectCCSTelemetry = true;
             this.usageService = usageService;
             this.usageBuilder = usageBuilder;
->>>>>>> 66582a35
-        }
-
-        SearchTelemetryListener(ActionListener<SearchResponse> listener, SearchResponseMetrics searchResponseMetrics) {
+        }
+
+        SearchTelemetryListener(ActionListener<SearchResponse> listener, SearchResponseMetrics searchResponseMetrics, Map<String, Object> searchRequestAttributes) {
             super(listener);
             this.searchResponseMetrics = searchResponseMetrics;
+            this.searchRequestAttributes = searchRequestAttributes;
             this.collectCCSTelemetry = false;
             this.usageService = null;
             this.usageBuilder = null;
@@ -2142,7 +2065,7 @@
         @Override
         public void onResponse(SearchResponse searchResponse) {
             try {
-                searchResponseMetrics.recordTookTime(searchResponse.getTookInMillis(), searchRequest);
+                searchResponseMetrics.recordTookTime(searchResponse.getTookInMillis(), searchRequestAttributes);
                 SearchResponseMetrics.ResponseCountTotalStatus responseCountTotalStatus =
                     SearchResponseMetrics.ResponseCountTotalStatus.SUCCESS;
                 if (searchResponse.getShardFailures() != null && searchResponse.getShardFailures().length > 0) {

--- conflicted
+++ resolved
@@ -236,15 +236,11 @@
         Set<String> indicesAndAliasesResources = indicesAndAliases.stream().map(ResolvedExpression::resource).collect(Collectors.toSet());
         for (String index : indices) {
             if (hasBlocks) {
-<<<<<<< HEAD
-                blocks.indexBlockedRaiseException(projectState.projectId(), ClusterBlockLevel.READ, index);
+                blocks.indexBlockedRaiseException(projectId, ClusterBlockLevel.READ, index);
                 if (blocks.hasIndexBlock(projectState.projectId(), index, IndexMetadata.INDEX_REFRESH_BLOCK)) {
                     res.put(index, SKIPPED_INDICES);
                     continue;
                 }
-=======
-                blocks.indexBlockedRaiseException(projectId, ClusterBlockLevel.READ, index);
->>>>>>> 01b6de30
             }
 
             String[] aliases = indexNameExpressionResolver.allIndexAliases(projectState.metadata(), index, indicesAndAliases);

--- conflicted
+++ resolved
@@ -8,14 +8,9 @@
 
 package org.elasticsearch.action.search;
 
-<<<<<<< HEAD
 import org.apache.lucene.codecs.CodecUtil;
-import org.apache.lucene.store.ByteArrayDataInput;
 import org.apache.lucene.store.ByteBuffersDataOutput;
-=======
-import org.apache.lucene.store.RAMOutputStream;
 import org.elasticsearch.common.io.stream.ByteArrayStreamInput;
->>>>>>> 5d48fdc7
 import org.elasticsearch.common.util.concurrent.AtomicArray;
 import org.elasticsearch.search.SearchPhaseResult;
 import org.elasticsearch.search.SearchShardTarget;
@@ -77,7 +72,7 @@
             SearchContextIdForNode[] context = new SearchContextIdForNode[in.readVInt()];
             for (int i = 0; i < context.length; ++i) {
                 final String contextUUID = includeContextUUID ? in.readString() : "";
-                long id = CodecUtil.readBELong(in);
+                long id = in.readLong();
                 String target = in.readString();
                 String clusterAlias;
                 final int index = target.indexOf(RemoteClusterAware.REMOTE_CLUSTER_INDEX_SEPARATOR);

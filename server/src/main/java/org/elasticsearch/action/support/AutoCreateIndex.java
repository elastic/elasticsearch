/*
 * Licensed to Elasticsearch under one or more contributor
 * license agreements. See the NOTICE file distributed with
 * this work for additional information regarding copyright
 * ownership. Elasticsearch licenses this file to you under
 * the Apache License, Version 2.0 (the "License"); you may
 * not use this file except in compliance with the License.
 * You may obtain a copy of the License at
 *
 *    http://www.apache.org/licenses/LICENSE-2.0
 *
 * Unless required by applicable law or agreed to in writing,
 * software distributed under the License is distributed on an
 * "AS IS" BASIS, WITHOUT WARRANTIES OR CONDITIONS OF ANY
 * KIND, either express or implied.  See the License for the
 * specific language governing permissions and limitations
 * under the License.
 */

package org.elasticsearch.action.support;

import org.elasticsearch.cluster.ClusterState;
import org.elasticsearch.cluster.metadata.ComposableIndexTemplate;
import org.elasticsearch.cluster.metadata.IndexNameExpressionResolver;
import org.elasticsearch.cluster.metadata.Metadata;
import org.elasticsearch.cluster.metadata.MetadataIndexTemplateService;
import org.elasticsearch.common.Booleans;
import org.elasticsearch.common.Strings;
import org.elasticsearch.common.collect.Tuple;
import org.elasticsearch.common.regex.Regex;
import org.elasticsearch.common.settings.ClusterSettings;
import org.elasticsearch.common.settings.Setting;
import org.elasticsearch.common.settings.Setting.Property;
import org.elasticsearch.common.settings.Settings;
import org.elasticsearch.index.IndexNotFoundException;
import org.elasticsearch.indices.SystemIndices;

import java.util.ArrayList;
import java.util.List;

/**
 * Encapsulates the logic of whether a new index should be automatically created when
 * a write operation is about to happen in a non existing index.
 */
public final class AutoCreateIndex {
    public static final Setting<AutoCreate> AUTO_CREATE_INDEX_SETTING =
        new Setting<>("action.auto_create_index", "true", AutoCreate::new, Property.NodeScope, Setting.Property.Dynamic);

    private final IndexNameExpressionResolver resolver;
    private final SystemIndices systemIndices;
    private volatile AutoCreate autoCreate;

    public AutoCreateIndex(Settings settings,
                           ClusterSettings clusterSettings,
                           IndexNameExpressionResolver resolver,
                           SystemIndices systemIndices) {
        this.resolver = resolver;
        this.systemIndices = systemIndices;
        this.autoCreate = AUTO_CREATE_INDEX_SETTING.get(settings);
        clusterSettings.addSettingsUpdateConsumer(AUTO_CREATE_INDEX_SETTING, this::setAutoCreate);
    }

    /**
     * Should the index be auto created?
     * @throws IndexNotFoundException if the index doesn't exist and shouldn't be auto created
     */
    public boolean shouldAutoCreate(String index, ClusterState state) {
        if (resolver.hasIndexAbstraction(index, state)) {
            return false;
        }

<<<<<<< HEAD
        // Templates can override the AUTO_CREATE_INDEX_SETTING setting
        final ComposableIndexTemplate template = findTemplate(index, state.metadata());
        if (template != null && template.getAllowAutoCreate() != null) {
            if (template.getAllowAutoCreate()) {
                return true;
            } else {
                // An explicit false value overrides AUTO_CREATE_INDEX_SETTING
                throw new IndexNotFoundException("composable template " + template.indexPatterns() + " forbids index auto creation");
            }
=======
        // Always auto-create system indexes
        if (systemIndices.isSystemIndex(index)) {
            return true;
>>>>>>> 9aa17e4d
        }

        // One volatile read, so that all checks are done against the same instance:
        final AutoCreate autoCreate = this.autoCreate;
        if (autoCreate.autoCreateIndex == false) {
            throw new IndexNotFoundException("[" + AUTO_CREATE_INDEX_SETTING.getKey() + "] is [false]", index);
        }

        // matches not set, default value of "true"
        if (autoCreate.expressions.isEmpty()) {
            return true;
        }
        for (Tuple<String, Boolean> expression : autoCreate.expressions) {
            String indexExpression = expression.v1();
            boolean include = expression.v2();
            if (Regex.simpleMatch(indexExpression, index)) {
                if (include) {
                    return true;
                }
                throw new IndexNotFoundException("[" + AUTO_CREATE_INDEX_SETTING.getKey() + "] contains [-"
                        + indexExpression + "] which forbids automatic creation of the index", index);
            }
        }
        throw new IndexNotFoundException("[" + AUTO_CREATE_INDEX_SETTING.getKey() + "] ([" + autoCreate
                + "]) doesn't match", index);
    }

    AutoCreate getAutoCreate() {
        return autoCreate;
    }

    void setAutoCreate(AutoCreate autoCreate) {
        this.autoCreate = autoCreate;
    }

    private ComposableIndexTemplate findTemplate(String indexName, Metadata metadata) {
        final String templateName = MetadataIndexTemplateService.findV2Template(metadata, indexName, false);
        return metadata.templatesV2().get(templateName);
    }

    static class AutoCreate {
        private final boolean autoCreateIndex;
        private final List<Tuple<String, Boolean>> expressions;
        private final String string;

        private AutoCreate(String value) {
            boolean autoCreateIndex;
            List<Tuple<String, Boolean>> expressions = new ArrayList<>();
            try {
                autoCreateIndex = Booleans.parseBoolean(value);
            } catch (IllegalArgumentException ex) {
                try {
                    String[] patterns = Strings.commaDelimitedListToStringArray(value);
                    for (String pattern : patterns) {
                        if (pattern == null || pattern.trim().length() == 0) {
                            throw new IllegalArgumentException("Can't parse [" + value + "] for setting [action.auto_create_index] must "
                                    + "be either [true, false, or a comma separated list of index patterns]");
                        }
                        pattern = pattern.trim();
                        Tuple<String, Boolean> expression;
                        if (pattern.startsWith("-")) {
                            if (pattern.length() == 1) {
                                throw new IllegalArgumentException("Can't parse [" + value + "] for setting [action.auto_create_index] "
                                        + "must contain an index name after [-]");
                            }
                            expression = new Tuple<>(pattern.substring(1), false);
                        } else if(pattern.startsWith("+")) {
                            if (pattern.length() == 1) {
                                throw new IllegalArgumentException("Can't parse [" + value + "] for setting [action.auto_create_index] "
                                        + "must contain an index name after [+]");
                            }
                            expression = new Tuple<>(pattern.substring(1), true);
                        } else {
                            expression = new Tuple<>(pattern, true);
                        }
                        expressions.add(expression);
                    }
                    autoCreateIndex = true;
                } catch (IllegalArgumentException ex1) {
                    ex1.addSuppressed(ex);
                    throw ex1;
                }
            }
            this.expressions = expressions;
            this.autoCreateIndex = autoCreateIndex;
            this.string = value;
        }

        boolean isAutoCreateIndex() {
            return autoCreateIndex;
        }

        List<Tuple<String, Boolean>> getExpressions() {
            return expressions;
        }

        @Override
        public String toString() {
            return string;
        }
    }
}<|MERGE_RESOLUTION|>--- conflicted
+++ resolved
@@ -69,7 +69,11 @@
             return false;
         }
 
-<<<<<<< HEAD
+        // Always auto-create system indexes
+        if (systemIndices.isSystemIndex(index)) {
+            return true;
+        }
+
         // Templates can override the AUTO_CREATE_INDEX_SETTING setting
         final ComposableIndexTemplate template = findTemplate(index, state.metadata());
         if (template != null && template.getAllowAutoCreate() != null) {
@@ -79,11 +83,6 @@
                 // An explicit false value overrides AUTO_CREATE_INDEX_SETTING
                 throw new IndexNotFoundException("composable template " + template.indexPatterns() + " forbids index auto creation");
             }
-=======
-        // Always auto-create system indexes
-        if (systemIndices.isSystemIndex(index)) {
-            return true;
->>>>>>> 9aa17e4d
         }
 
         // One volatile read, so that all checks are done against the same instance:

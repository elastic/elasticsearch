/*
 * Licensed to Elasticsearch under one or more contributor
 * license agreements. See the NOTICE file distributed with
 * this work for additional information regarding copyright
 * ownership. Elasticsearch licenses this file to you under
 * the Apache License, Version 2.0 (the "License"); you may
 * not use this file except in compliance with the License.
 * You may obtain a copy of the License at
 *
 *    http://www.apache.org/licenses/LICENSE-2.0
 *
 * Unless required by applicable law or agreed to in writing,
 * software distributed under the License is distributed on an
 * "AS IS" BASIS, WITHOUT WARRANTIES OR CONDITIONS OF ANY
 * KIND, either express or implied.  See the License for the
 * specific language governing permissions and limitations
 * under the License.
 */

package org.elasticsearch.action.support;

import org.elasticsearch.ElasticsearchException;
import org.elasticsearch.ExceptionsHelper;
import org.elasticsearch.action.ShardOperationFailedException;
import org.elasticsearch.common.ParseField;
import org.elasticsearch.common.io.stream.StreamInput;
import org.elasticsearch.common.io.stream.StreamOutput;
import org.elasticsearch.common.xcontent.ConstructingObjectParser;
import org.elasticsearch.common.xcontent.XContentBuilder;
import org.elasticsearch.common.xcontent.XContentParser;
<<<<<<< HEAD
import org.elasticsearch.index.Index;
import org.elasticsearch.index.shard.ShardId;
=======
>>>>>>> 0c7f6570
import org.elasticsearch.rest.RestStatus;

import java.io.IOException;

import static org.elasticsearch.ExceptionsHelper.detailedMessage;
import static org.elasticsearch.common.xcontent.ConstructingObjectParser.constructorArg;

public class DefaultShardOperationFailedException extends ShardOperationFailedException {

    private static final String INDEX = "index";
    private static final String SHARD_ID = "shard";
    private static final String REASON = "reason";
<<<<<<< HEAD

    private static final ConstructingObjectParser<DefaultShardOperationFailedException, Void> PARSER = new ConstructingObjectParser<>(
        "failures", true, arg -> new DefaultShardOperationFailedException((String) arg[0], (int) arg[1] ,(Throwable) arg[2]));

    static {
        PARSER.declareString(constructorArg(), new ParseField(INDEX));
        PARSER.declareInt(constructorArg(), new ParseField(SHARD_ID));
        PARSER.declareObject(constructorArg(), (p, c) -> ElasticsearchException.fromXContent(p), new ParseField(REASON));
    }

    private String index;
=======
>>>>>>> 0c7f6570

    private static final ConstructingObjectParser<DefaultShardOperationFailedException, Void> PARSER = new ConstructingObjectParser<>(
        "failures", true, arg -> new DefaultShardOperationFailedException((String) arg[0], (int) arg[1] ,(Throwable) arg[2]));

    static {
        PARSER.declareString(constructorArg(), new ParseField(INDEX));
        PARSER.declareInt(constructorArg(), new ParseField(SHARD_ID));
        PARSER.declareObject(constructorArg(), (p, c) -> ElasticsearchException.fromXContent(p), new ParseField(REASON));
    }

    protected DefaultShardOperationFailedException() {
    }

    public DefaultShardOperationFailedException(ElasticsearchException e) {
<<<<<<< HEAD
        Index index = e.getIndex();
        this.index = index == null ? null : index.getName();
        ShardId shardId = e.getShardId();
        this.shardId = shardId == null ? -1 : shardId.id();
        this.reason = e;
        this.status = e.status();
    }

    public DefaultShardOperationFailedException(String index, int shardId, Throwable reason) {
        this.index = index;
        this.shardId = shardId;
        this.reason = reason;
        this.status = ExceptionsHelper.status(reason);
    }

    @Override
    public String index() {
        return this.index;
    }

    @Override
    public int shardId() {
        return this.shardId;
=======
        super(e.getIndex() == null ? null : e.getIndex().getName(), e.getShardId() == null ? -1 : e.getShardId().getId(),
            detailedMessage(e), e.status(), e);
>>>>>>> 0c7f6570
    }

    public DefaultShardOperationFailedException(String index, int shardId, Throwable cause) {
        super(index, shardId, detailedMessage(cause), ExceptionsHelper.status(cause), cause);
    }

    public static DefaultShardOperationFailedException readShardOperationFailed(StreamInput in) throws IOException {
        DefaultShardOperationFailedException exp = new DefaultShardOperationFailedException();
        exp.readFrom(in);
        return exp;
    }

    @Override
    public void readFrom(StreamInput in) throws IOException {
        index = in.readOptionalString();
        shardId = in.readVInt();
        cause = in.readException();
        status = RestStatus.readFrom(in);
    }

    @Override
    public void writeTo(StreamOutput out) throws IOException {
        out.writeOptionalString(index);
        out.writeVInt(shardId);
        out.writeException(cause);
        RestStatus.writeTo(out, status);
    }

    @Override
    public String toString() {
        return "[" + index + "][" + shardId + "] failed, reason [" + reason() + "]";
    }

    @Override
    public XContentBuilder toXContent(XContentBuilder builder, Params params) throws IOException {
        builder.field("shard", shardId());
        builder.field("index", index());
        builder.field("status", status.name());
        if (reason != null) {
            builder.startObject("reason");
<<<<<<< HEAD
            ElasticsearchException.generateThrowableXContent(builder, params, reason);
=======
            ElasticsearchException.generateThrowableXContent(builder, params, cause);
>>>>>>> 0c7f6570
            builder.endObject();
        }
        return builder;
    }

    public static DefaultShardOperationFailedException fromXContent(XContentParser parser) {
        return PARSER.apply(parser, null);
    }
}<|MERGE_RESOLUTION|>--- conflicted
+++ resolved
@@ -28,11 +28,6 @@
 import org.elasticsearch.common.xcontent.ConstructingObjectParser;
 import org.elasticsearch.common.xcontent.XContentBuilder;
 import org.elasticsearch.common.xcontent.XContentParser;
-<<<<<<< HEAD
-import org.elasticsearch.index.Index;
-import org.elasticsearch.index.shard.ShardId;
-=======
->>>>>>> 0c7f6570
 import org.elasticsearch.rest.RestStatus;
 
 import java.io.IOException;
@@ -45,20 +40,6 @@
     private static final String INDEX = "index";
     private static final String SHARD_ID = "shard";
     private static final String REASON = "reason";
-<<<<<<< HEAD
-
-    private static final ConstructingObjectParser<DefaultShardOperationFailedException, Void> PARSER = new ConstructingObjectParser<>(
-        "failures", true, arg -> new DefaultShardOperationFailedException((String) arg[0], (int) arg[1] ,(Throwable) arg[2]));
-
-    static {
-        PARSER.declareString(constructorArg(), new ParseField(INDEX));
-        PARSER.declareInt(constructorArg(), new ParseField(SHARD_ID));
-        PARSER.declareObject(constructorArg(), (p, c) -> ElasticsearchException.fromXContent(p), new ParseField(REASON));
-    }
-
-    private String index;
-=======
->>>>>>> 0c7f6570
 
     private static final ConstructingObjectParser<DefaultShardOperationFailedException, Void> PARSER = new ConstructingObjectParser<>(
         "failures", true, arg -> new DefaultShardOperationFailedException((String) arg[0], (int) arg[1] ,(Throwable) arg[2]));
@@ -73,34 +54,8 @@
     }
 
     public DefaultShardOperationFailedException(ElasticsearchException e) {
-<<<<<<< HEAD
-        Index index = e.getIndex();
-        this.index = index == null ? null : index.getName();
-        ShardId shardId = e.getShardId();
-        this.shardId = shardId == null ? -1 : shardId.id();
-        this.reason = e;
-        this.status = e.status();
-    }
-
-    public DefaultShardOperationFailedException(String index, int shardId, Throwable reason) {
-        this.index = index;
-        this.shardId = shardId;
-        this.reason = reason;
-        this.status = ExceptionsHelper.status(reason);
-    }
-
-    @Override
-    public String index() {
-        return this.index;
-    }
-
-    @Override
-    public int shardId() {
-        return this.shardId;
-=======
         super(e.getIndex() == null ? null : e.getIndex().getName(), e.getShardId() == null ? -1 : e.getShardId().getId(),
             detailedMessage(e), e.status(), e);
->>>>>>> 0c7f6570
     }
 
     public DefaultShardOperationFailedException(String index, int shardId, Throwable cause) {
@@ -141,11 +96,7 @@
         builder.field("status", status.name());
         if (reason != null) {
             builder.startObject("reason");
-<<<<<<< HEAD
-            ElasticsearchException.generateThrowableXContent(builder, params, reason);
-=======
             ElasticsearchException.generateThrowableXContent(builder, params, cause);
->>>>>>> 0c7f6570
             builder.endObject();
         }
         return builder;

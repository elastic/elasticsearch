/*
 * Copyright Elasticsearch B.V. and/or licensed to Elasticsearch B.V. under one
 * or more contributor license agreements. Licensed under the Elastic License
 * 2.0 and the Server Side Public License, v 1; you may not use this file except
 * in compliance with, at your election, the Elastic License 2.0 or the Server
 * Side Public License, v 1.
 */

package org.elasticsearch.action.support;

import org.apache.logging.log4j.LogManager;
import org.apache.logging.log4j.Logger;
import org.elasticsearch.action.ActionListener;
import org.elasticsearch.action.ActionRequest;
import org.elasticsearch.action.ActionRequestValidationException;
import org.elasticsearch.action.ActionResponse;
<<<<<<< HEAD
import org.elasticsearch.action.ActionRunnable;
import org.elasticsearch.common.io.stream.Writeable;
import org.elasticsearch.common.util.concurrent.EsExecutors;
=======
import org.elasticsearch.core.Releasable;
import org.elasticsearch.core.Releasables;
>>>>>>> bfc32a2a
import org.elasticsearch.tasks.Task;
import org.elasticsearch.tasks.TaskManager;

import java.util.concurrent.Executor;
import java.util.concurrent.atomic.AtomicInteger;

public abstract class TransportAction<Request extends ActionRequest, Response extends ActionResponse> {

    public final String actionName;
    private final ActionFilter[] filters;
    protected final TaskManager taskManager;
    private final Executor executor;
    /**
     * @deprecated declare your own logger.
     */
    @Deprecated
    protected Logger logger = LogManager.getLogger(getClass());

    interface TransportActionHandler<Request extends ActionRequest, Response extends ActionResponse> {
        void execute(Task task, Request request, ActionListener<Response> listener);
    }

    protected TransportAction(String actionName, ActionFilters actionFilters, TaskManager taskManager, Executor executor) {
        this.actionName = actionName;
        this.filters = actionFilters.filters();
        this.taskManager = taskManager;
        this.executor = executor;
    }

    /**
     * Use this method when the transport action should continue to run in the context of the current task
     */
    protected final void executeDirect(Task task, Request request, ActionListener<Response> listener) {
        handleExecution(task, request, listener, this::doExecute);
    }

    public final void execute(Task task, Request request, ActionListener<Response> listener) {
        handleExecution(
            task,
            request,
            listener,
            executor == EsExecutors.DIRECT_EXECUTOR_SERVICE ? this::doExecute : this::doExecuteForking
        );
    }

    private void handleExecution(
        Task task,
        Request request,
        ActionListener<Response> listener,
        TransportActionHandler<Request, Response> handler
    ) {
        final ActionRequestValidationException validationException;
        try {
            validationException = request.validate();
        } catch (Exception e) {
            assert false : new AssertionError("validating of request [" + request + "] threw exception", e);
            logger.warn("validating of request [" + request + "] threw exception", e);
            listener.onFailure(e);
            return;
        }
        if (validationException != null) {
            listener.onFailure(validationException);
            return;
        }
        if (task != null && request.getShouldStoreResult()) {
            listener = new TaskResultStoringActionListener<>(taskManager, task, listener);
        }

<<<<<<< HEAD
        RequestFilterChain<Request, Response> requestFilterChain = new RequestFilterChain<>(this, logger, handler);
        requestFilterChain.proceed(task, actionName, request, listener);
=======
        // Note on request refcounting: we can be sure that either we get to the end of the chain (and execute the actual action) or
        // we complete the response listener and short-circuit the outer chain, so we release our request ref on both paths, using
        // Releasables#releaseOnce to avoid a double-release.
        request.mustIncRef();
        final var releaseRef = Releasables.releaseOnce(request::decRef);
        RequestFilterChain<Request, Response> requestFilterChain = new RequestFilterChain<>(this, logger, releaseRef);
        requestFilterChain.proceed(task, actionName, request, ActionListener.runBefore(listener, releaseRef::close));
>>>>>>> bfc32a2a
    }

    private void doExecuteForking(Task task, Request request, ActionListener<Response> listener) {
        executor.execute(ActionRunnable.wrap(listener, l -> doExecute(task, request, listener)));
    }

    protected abstract void doExecute(Task task, Request request, ActionListener<Response> listener);

    private static class RequestFilterChain<Request extends ActionRequest, Response extends ActionResponse>
        implements
            ActionFilterChain<Request, Response> {

        private final TransportAction<Request, Response> action;
        private final TransportActionHandler<Request, Response> handler;
        private final AtomicInteger index = new AtomicInteger();
        private final Logger logger;
        private final Releasable releaseRef;

<<<<<<< HEAD
        private RequestFilterChain(
            TransportAction<Request, Response> action,
            Logger logger,
            TransportActionHandler<Request, Response> handler
        ) {
            this.action = action;
            this.logger = logger;
            this.handler = handler;
=======
        private RequestFilterChain(TransportAction<Request, Response> action, Logger logger, Releasable releaseRef) {
            this.action = action;
            this.logger = logger;
            this.releaseRef = releaseRef;
>>>>>>> bfc32a2a
        }

        @Override
        public void proceed(Task task, String actionName, Request request, ActionListener<Response> listener) {
            int i = index.getAndIncrement();
            try {
                if (i < this.action.filters.length) {
                    this.action.filters[i].apply(task, actionName, request, listener, this);
                } else if (i == this.action.filters.length) {
<<<<<<< HEAD
                    handler.execute(task, request, listener);
=======
                    try (releaseRef) {
                        this.action.doExecute(task, request, listener);
                    }
>>>>>>> bfc32a2a
                } else {
                    listener.onFailure(new IllegalStateException("proceed was called too many times"));
                }
            } catch (Exception e) {
                logger.trace("Error during transport action execution.", e);
                listener.onFailure(e);
            }
        }
    }

    /**
     * Wrapper for an action listener that stores the result at the end of the execution
     */
    private static class TaskResultStoringActionListener<Response extends ActionResponse> implements ActionListener<Response> {
        private final ActionListener<Response> delegate;
        private final Task task;
        private final TaskManager taskManager;

        private TaskResultStoringActionListener(TaskManager taskManager, Task task, ActionListener<Response> delegate) {
            this.taskManager = taskManager;
            this.task = task;
            this.delegate = delegate;
        }

        @Override
        public void onResponse(Response response) {
            ActionListener.run(delegate, l -> taskManager.storeResult(task, response, l));
        }

        @Override
        public void onFailure(Exception e) {
            try {
                taskManager.storeResult(task, e, delegate);
            } catch (Exception inner) {
                inner.addSuppressed(e);
                delegate.onFailure(inner);
            }
        }
    }

    /**
     * A method to use as a placeholder in implementations of {@link TransportAction} which only ever run on the local node, and therefore
     * do not need to serialize or deserialize any messages.
     */
    // TODO remove this when https://github.com/elastic/elasticsearch/issues/100111 is resolved
    public static <T> T localOnly() {
        assert false : "local-only action";
        throw new UnsupportedOperationException("local-only action");
    }
}<|MERGE_RESOLUTION|>--- conflicted
+++ resolved
@@ -14,14 +14,10 @@
 import org.elasticsearch.action.ActionRequest;
 import org.elasticsearch.action.ActionRequestValidationException;
 import org.elasticsearch.action.ActionResponse;
-<<<<<<< HEAD
 import org.elasticsearch.action.ActionRunnable;
-import org.elasticsearch.common.io.stream.Writeable;
-import org.elasticsearch.common.util.concurrent.EsExecutors;
-=======
 import org.elasticsearch.core.Releasable;
 import org.elasticsearch.core.Releasables;
->>>>>>> bfc32a2a
+import org.elasticsearch.common.util.concurrent.EsExecutors;
 import org.elasticsearch.tasks.Task;
 import org.elasticsearch.tasks.TaskManager;
 
@@ -90,18 +86,13 @@
             listener = new TaskResultStoringActionListener<>(taskManager, task, listener);
         }
 
-<<<<<<< HEAD
-        RequestFilterChain<Request, Response> requestFilterChain = new RequestFilterChain<>(this, logger, handler);
-        requestFilterChain.proceed(task, actionName, request, listener);
-=======
         // Note on request refcounting: we can be sure that either we get to the end of the chain (and execute the actual action) or
         // we complete the response listener and short-circuit the outer chain, so we release our request ref on both paths, using
         // Releasables#releaseOnce to avoid a double-release.
         request.mustIncRef();
         final var releaseRef = Releasables.releaseOnce(request::decRef);
-        RequestFilterChain<Request, Response> requestFilterChain = new RequestFilterChain<>(this, logger, releaseRef);
+        RequestFilterChain<Request, Response> requestFilterChain = new RequestFilterChain<>(this, logger, handler, releaseRef);
         requestFilterChain.proceed(task, actionName, request, ActionListener.runBefore(listener, releaseRef::close));
->>>>>>> bfc32a2a
     }
 
     private void doExecuteForking(Task task, Request request, ActionListener<Response> listener) {
@@ -120,21 +111,16 @@
         private final Logger logger;
         private final Releasable releaseRef;
 
-<<<<<<< HEAD
         private RequestFilterChain(
             TransportAction<Request, Response> action,
             Logger logger,
-            TransportActionHandler<Request, Response> handler
+            TransportActionHandler<Request, Response> handler,
+            Releasable releaseRef
         ) {
             this.action = action;
             this.logger = logger;
             this.handler = handler;
-=======
-        private RequestFilterChain(TransportAction<Request, Response> action, Logger logger, Releasable releaseRef) {
-            this.action = action;
-            this.logger = logger;
             this.releaseRef = releaseRef;
->>>>>>> bfc32a2a
         }
 
         @Override
@@ -144,13 +130,9 @@
                 if (i < this.action.filters.length) {
                     this.action.filters[i].apply(task, actionName, request, listener, this);
                 } else if (i == this.action.filters.length) {
-<<<<<<< HEAD
-                    handler.execute(task, request, listener);
-=======
                     try (releaseRef) {
-                        this.action.doExecute(task, request, listener);
+                        handler.execute(task, request, listener);
                     }
->>>>>>> bfc32a2a
                 } else {
                     listener.onFailure(new IllegalStateException("proceed was called too many times"));
                 }

--- conflicted
+++ resolved
@@ -231,12 +231,8 @@
                     if (logger.isTraceEnabled()) {
                         if (!TransportActions.isShardNotAvailableException(e)) {
                             logger.trace(new ParameterizedMessage(
-<<<<<<< HEAD
-                                "{}: failed to execute [{}]", shard != null ? shard.shortSummary() : shardIt.shardId(), request), e);
-=======
                                 "{}: failed to execute [{}]", shard != null ? shard.shortSummary() : shardIt.shardId(),
                                 request), e);
->>>>>>> 0c7f6570
                         }
                     }
                 }
@@ -246,12 +242,8 @@
                     if (e != null) {
                         if (!TransportActions.isShardNotAvailableException(e)) {
                             logger.debug(new ParameterizedMessage(
-<<<<<<< HEAD
-                                "{}: failed to execute [{}]", shard != null ? shard.shortSummary() : shardIt.shardId(), request), e);
-=======
                                 "{}: failed to execute [{}]", shard != null ? shard.shortSummary() : shardIt.shardId(),
                                 request), e);
->>>>>>> 0c7f6570
                         }
                     }
                 }
@@ -302,9 +294,6 @@
 
         @Override
         public void messageReceived(ShardRequest request, TransportChannel channel, Task task) throws Exception {
-<<<<<<< HEAD
-            channel.sendResponse(shardOperation(request, task));
-=======
             asyncShardOperation(request, task,  new ActionListener<ShardResponse>() {
                 @Override
                 public void onResponse(ShardResponse response) {
@@ -325,7 +314,6 @@
                     }
                 }
             });
->>>>>>> 0c7f6570
         }
 
         @Override

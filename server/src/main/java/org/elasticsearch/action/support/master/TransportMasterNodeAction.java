--- conflicted
+++ resolved
@@ -22,7 +22,6 @@
 import org.elasticsearch.cluster.block.ClusterBlock;
 import org.elasticsearch.cluster.block.ClusterBlockException;
 import org.elasticsearch.cluster.block.ClusterBlockLevel;
-import org.elasticsearch.cluster.metadata.ImmutableStateMetadata;
 import org.elasticsearch.cluster.metadata.IndexNameExpressionResolver;
 import org.elasticsearch.cluster.metadata.ReservedStateMetadata;
 import org.elasticsearch.cluster.node.DiscoveryNode;
@@ -179,48 +178,29 @@
 
     // package private for testing
     void validateForImmutableState(Request request, ClusterState state) {
-<<<<<<< HEAD
-        Optional<String> handlerName = immutableStateHandlerName();
-=======
         Optional<String> handlerName = reservedStateHandlerName();
->>>>>>> de710d02
         assert handlerName.isPresent();
 
         Set<String> modified = modifiedKeys(request);
         List<String> errors = new ArrayList<>();
 
-<<<<<<< HEAD
-        for (ImmutableStateMetadata metadata : state.metadata().immutableStateMetadata().values()) {
-            Set<String> conflicts = metadata.conflicts(handlerName.get(), modified);
-            if (conflicts.isEmpty() == false) {
-                errors.add(format("[%s] set as read-only by [%s]", String.join(",", conflicts), metadata.namespace()));
-=======
         for (ReservedStateMetadata metadata : state.metadata().reservedStateMetadata().values()) {
             Set<String> conflicts = metadata.conflicts(handlerName.get(), modified);
             if (conflicts.isEmpty() == false) {
                 errors.add(format("[%s] set as read-only by [%s]", String.join(", ", conflicts), metadata.namespace()));
->>>>>>> de710d02
             }
         }
 
         if (errors.isEmpty() == false) {
             throw new IllegalArgumentException(
-<<<<<<< HEAD
-                format("Failed to process request [%s] with errors: %s", request, String.join(System.lineSeparator(), errors))
-=======
                 format("Failed to process request [%s] with errors: [%s]", request, String.join(", ", errors))
->>>>>>> de710d02
             );
         }
     }
 
     // package private for testing
     boolean supportsImmutableState() {
-<<<<<<< HEAD
-        return immutableStateHandlerName().isPresent();
-=======
         return reservedStateHandlerName().isPresent();
->>>>>>> de710d02
     }
 
     @Override

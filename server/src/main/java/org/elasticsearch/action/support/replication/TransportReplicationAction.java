/*
 * Copyright Elasticsearch B.V. and/or licensed to Elasticsearch B.V. under one
 * or more contributor license agreements. Licensed under the "Elastic License
 * 2.0", the "GNU Affero General Public License v3.0 only", and the "Server Side
 * Public License v 1"; you may not use this file except in compliance with, at
 * your election, the "Elastic License 2.0", the "GNU Affero General Public
 * License v3.0 only", or the "Server Side Public License, v 1".
 */

package org.elasticsearch.action.support.replication;

import org.apache.lucene.store.AlreadyClosedException;
import org.elasticsearch.ElasticsearchException;
import org.elasticsearch.ExceptionsHelper;
import org.elasticsearch.action.ActionListener;
import org.elasticsearch.action.ActionListenerResponseHandler;
import org.elasticsearch.action.ActionResponse;
import org.elasticsearch.action.UnavailableShardsException;
import org.elasticsearch.action.support.ActionFilters;
import org.elasticsearch.action.support.ActiveShardCount;
import org.elasticsearch.action.support.ChannelActionListener;
import org.elasticsearch.action.support.TransportAction;
import org.elasticsearch.action.support.TransportActions;
import org.elasticsearch.client.internal.transport.NoNodeAvailableException;
import org.elasticsearch.cluster.ClusterState;
import org.elasticsearch.cluster.ClusterStateObserver;
import org.elasticsearch.cluster.action.shard.ShardStateAction;
import org.elasticsearch.cluster.block.ClusterBlockException;
import org.elasticsearch.cluster.block.ClusterBlockLevel;
import org.elasticsearch.cluster.metadata.IndexMetadata;
import org.elasticsearch.cluster.metadata.ProjectId;
import org.elasticsearch.cluster.metadata.ProjectMetadata;
import org.elasticsearch.cluster.node.DiscoveryNode;
import org.elasticsearch.cluster.routing.AllocationId;
import org.elasticsearch.cluster.routing.ShardRouting;
import org.elasticsearch.cluster.routing.SplitShardCountSummary;
import org.elasticsearch.cluster.service.ClusterService;
import org.elasticsearch.common.io.stream.StreamInput;
import org.elasticsearch.common.io.stream.StreamOutput;
import org.elasticsearch.common.io.stream.Writeable;
import org.elasticsearch.common.settings.ClusterSettings;
import org.elasticsearch.common.settings.Setting;
import org.elasticsearch.common.settings.Settings;
import org.elasticsearch.common.util.concurrent.AbstractRunnable;
import org.elasticsearch.common.util.concurrent.EsExecutors;
import org.elasticsearch.core.Assertions;
import org.elasticsearch.core.Nullable;
import org.elasticsearch.core.Releasable;
import org.elasticsearch.core.Releasables;
import org.elasticsearch.core.TimeValue;
import org.elasticsearch.index.Index;
import org.elasticsearch.index.IndexNotFoundException;
import org.elasticsearch.index.IndexService;
import org.elasticsearch.index.seqno.SequenceNumbers;
import org.elasticsearch.index.shard.IndexShard;
import org.elasticsearch.index.shard.IndexShardClosedException;
import org.elasticsearch.index.shard.ReplicationGroup;
import org.elasticsearch.index.shard.ShardId;
import org.elasticsearch.index.shard.ShardNotFoundException;
import org.elasticsearch.index.shard.ShardNotInPrimaryModeException;
import org.elasticsearch.indices.IndexClosedException;
import org.elasticsearch.indices.IndicesService;
import org.elasticsearch.node.NodeClosedException;
import org.elasticsearch.tasks.Task;
import org.elasticsearch.tasks.TaskId;
import org.elasticsearch.threadpool.ThreadPool;
import org.elasticsearch.transport.AbstractTransportRequest;
import org.elasticsearch.transport.ConnectTransportException;
import org.elasticsearch.transport.RawIndexingDataTransportRequest;
import org.elasticsearch.transport.TransportChannel;
import org.elasticsearch.transport.TransportException;
import org.elasticsearch.transport.TransportRequest;
import org.elasticsearch.transport.TransportRequestOptions;
import org.elasticsearch.transport.TransportResponseHandler;
import org.elasticsearch.transport.TransportService;

import java.io.IOException;
import java.util.Map;
import java.util.Objects;
import java.util.Optional;
import java.util.concurrent.Executor;
import java.util.concurrent.atomic.AtomicBoolean;

import static org.elasticsearch.core.Strings.format;

/**
 * Base class for requests that should be executed on a primary copy followed by replica copies.
 * Subclasses can resolve the target shard and provide implementation for primary and replica operations.
 * <p>
 * The action samples cluster state on the receiving node to reroute to node with primary copy and on the
 * primary node to validate request before primary operation followed by sampling state again for resolving
 * nodes with replica copies to perform replication.
 */
public abstract class TransportReplicationAction<
    Request extends ReplicationRequest<Request>,
    ReplicaRequest extends ReplicationRequest<ReplicaRequest>,
    Response extends ReplicationResponse> extends TransportAction<Request, Response> {

    /**
     * Execution of the primary action
     */
    protected enum PrimaryActionExecution {
        /**
         * Is subject to usual queue length and indexing pressure checks
         */
        RejectOnOverload,
        /**
         * Will be "forced" (bypassing queue length and indexing pressure checks)
         */
        Force
    }

    /**
     * Global checkpoint behaviour
     */
    protected enum SyncGlobalCheckpointAfterOperation {
        /**
         * Do not sync as part of this action
         */
        DoNotSync,
        /**
         * Attempt to sync the global checkpoint to the replica(s) after success
         */
        AttemptAfterSuccess
    }

    /**
     * Execution of the replica action
     */
    protected enum ReplicaActionExecution {
        /**
         * Will only execute when permitted by the configured circuit breakers
         */
        SubjectToCircuitBreaker,
        /**
         * Will bypass the configured circuit breaker checks
         */
        BypassCircuitBreaker
    }

    /**
     * The timeout for retrying replication requests.
     */
    public static final Setting<TimeValue> REPLICATION_RETRY_TIMEOUT = Setting.timeSetting(
        "indices.replication.retry_timeout",
        TimeValue.timeValueSeconds(60),
        Setting.Property.Dynamic,
        Setting.Property.NodeScope
    );

    /**
     * The maximum bound for the first retry backoff for failed replication operations. The backoff bound
     * will increase exponential if failures continue.
     */
    public static final Setting<TimeValue> REPLICATION_INITIAL_RETRY_BACKOFF_BOUND = Setting.timeSetting(
        "indices.replication.initial_retry_backoff_bound",
        TimeValue.timeValueMillis(50),
        TimeValue.timeValueMillis(10),
        Setting.Property.Dynamic,
        Setting.Property.NodeScope
    );

    protected final ThreadPool threadPool;
    protected final TransportService transportService;
    protected final ClusterService clusterService;
    protected final ShardStateAction shardStateAction;
    protected final IndicesService indicesService;
    protected final TransportRequestOptions transportOptions;
    protected final Executor executor;
    protected final boolean forceExecutionOnPrimary;

    // package private for testing
    protected final String transportReplicaAction;
    protected final String transportPrimaryAction;

    private final boolean syncGlobalCheckpointAfterOperation;
    private volatile TimeValue initialRetryBackoffBound;
    private volatile TimeValue retryTimeout;

    @SuppressWarnings("this-escape")
    protected TransportReplicationAction(
        Settings settings,
        String actionName,
        TransportService transportService,
        ClusterService clusterService,
        IndicesService indicesService,
        ThreadPool threadPool,
        ShardStateAction shardStateAction,
        ActionFilters actionFilters,
        Writeable.Reader<Request> requestReader,
        Writeable.Reader<ReplicaRequest> replicaRequestReader,
        Executor executor,
        SyncGlobalCheckpointAfterOperation syncGlobalCheckpointAfterOperation,
        PrimaryActionExecution primaryActionExecution,
        ReplicaActionExecution replicaActionExecution
    ) {
        // TODO: consider passing the executor, investigate doExecute and let InboundHandler/TransportAction handle concurrency.
        super(actionName, actionFilters, transportService.getTaskManager(), EsExecutors.DIRECT_EXECUTOR_SERVICE);
        assert syncGlobalCheckpointAfterOperation != null : "Must specify global checkpoint sync behaviour";
        assert primaryActionExecution != null : "Must specify primary action execution behaviour";
        assert replicaActionExecution != null : "Must specify replica action execution behaviour";
        this.threadPool = threadPool;
        this.transportService = transportService;
        this.clusterService = clusterService;
        this.indicesService = indicesService;
        this.shardStateAction = shardStateAction;
        this.executor = executor;

        this.transportPrimaryAction = actionName + "[p]";
        this.transportReplicaAction = actionName + "[r]";

        this.initialRetryBackoffBound = REPLICATION_INITIAL_RETRY_BACKOFF_BOUND.get(settings);
        this.retryTimeout = REPLICATION_RETRY_TIMEOUT.get(settings);
        this.forceExecutionOnPrimary = switch (primaryActionExecution) {
            case Force -> true;
            case RejectOnOverload -> false;
        };

        transportService.registerRequestHandler(
            actionName,
            EsExecutors.DIRECT_EXECUTOR_SERVICE,
            requestReader,
            this::handleOperationRequest
        );

        transportService.registerRequestHandler(
            transportPrimaryAction,
            executor,
            forceExecutionOnPrimary,
            true,
            in -> new ConcreteShardRequest<>(requestReader, in),
            this::handlePrimaryRequest
        );

        boolean canTripCircuitBreakerOnReplica = switch (replicaActionExecution) {
            case BypassCircuitBreaker -> false;
            case SubjectToCircuitBreaker -> true;
        };
        transportService.registerRequestHandler(
            transportReplicaAction,
            executor,
            true, // we must never reject because of thread pool capacity on replicas
            canTripCircuitBreakerOnReplica,
            in -> new ConcreteReplicaRequest<>(replicaRequestReader, in),
            this::handleReplicaRequest
        );

        this.transportOptions = transportOptions();

        this.syncGlobalCheckpointAfterOperation = switch (syncGlobalCheckpointAfterOperation) {
            case AttemptAfterSuccess -> true;
            case DoNotSync -> false;
        };

        ClusterSettings clusterSettings = clusterService.getClusterSettings();
        clusterSettings.addSettingsUpdateConsumer(REPLICATION_INITIAL_RETRY_BACKOFF_BOUND, (v) -> initialRetryBackoffBound = v);
        clusterSettings.addSettingsUpdateConsumer(REPLICATION_RETRY_TIMEOUT, (v) -> retryTimeout = v);
    }

    @Override
    protected void doExecute(Task task, Request request, ActionListener<Response> listener) {
        assert request.shardId() != null : "request shardId must be set";
        runReroutePhase(task, request, listener, true);
    }

    private void runReroutePhase(Task task, Request request, ActionListener<Response> listener, boolean initiatedByNodeClient) {
        try {
            new ReroutePhase((ReplicationTask) task, request, listener, initiatedByNodeClient).run();
        } catch (RuntimeException e) {
            listener.onFailure(e);
        }
    }

    protected ReplicationOperation.Replicas<ReplicaRequest> newReplicasProxy() {
        return new ReplicasProxy();
    }

    protected abstract Response newResponseInstance(StreamInput in) throws IOException;

    /**
     * Resolves derived values in the request. For example, the target shard id of the incoming request, if not set at request construction.
     * Additional processing or validation of the request should be done here.
     *
     * @param indexMetadata index metadata of the concrete index this request is going to operate on
     * @param request       the request to resolve
     */
    protected void resolveRequest(final IndexMetadata indexMetadata, final Request request) {
        if (request.waitForActiveShards() == ActiveShardCount.DEFAULT) {
            // if the wait for active shard count has not been set in the request,
            // resolve it from the index settings
            request.waitForActiveShards(indexMetadata.getWaitForActiveShards());
        }
    }

    /**
     * Primary operation on node with primary copy.
     *
     * @param shardRequest the request to the primary shard
     * @param primary      the primary shard to perform the operation on
     */
    protected abstract void shardOperationOnPrimary(
        Request shardRequest,
        IndexShard primary,
        ActionListener<PrimaryResult<ReplicaRequest, Response>> listener
    );

    /**
     * Execute the specified replica operation. This is done under a permit from
     * {@link IndexShard#acquireReplicaOperationPermit(long, long, long, ActionListener, Executor)}.
     *
     * @param shardRequest the request to the replica shard
     * @param replica      the replica shard to perform the operation on
     */
    protected abstract void shardOperationOnReplica(
        ReplicaRequest shardRequest,
        IndexShard replica,
        ActionListener<ReplicaResult> listener
    );

    /**
     * During Resharding, we might need to split the primary request.
     */
    protected Map<ShardId, Request> splitRequestOnPrimary(Request request) {
        return Map.of(request.shardId(), request);
    }

    /**
     * Cluster level block to check before request execution. Returning null means that no blocks need to be checked.
     */
    @Nullable
    protected ClusterBlockLevel globalBlockLevel() {
        return null;
    }

    /**
     * Index level block to check before request execution. Returning null means that no blocks need to be checked.
     */
    @Nullable
    public ClusterBlockLevel indexBlockLevel() {
        return null;
    }

    protected TransportRequestOptions transportOptions() {
        return TransportRequestOptions.EMPTY;
    }

    private ClusterBlockException blockExceptions(final ClusterState state, final ProjectId projectId, final String indexName) {
        ClusterBlockLevel globalBlockLevel = globalBlockLevel();
        if (globalBlockLevel != null) {
            ClusterBlockException blockException = state.blocks().globalBlockedException(globalBlockLevel);
            if (blockException != null) {
                return blockException;
            }
        }
        ClusterBlockLevel indexBlockLevel = indexBlockLevel();
        if (indexBlockLevel != null) {
            ClusterBlockException blockException = state.blocks().indexBlockedException(projectId, indexBlockLevel, indexName);
            if (blockException != null) {
                return blockException;
            }
        }
        return null;
    }

    protected static boolean retryPrimaryException(final Throwable e) {
        return e.getClass() == ReplicationOperation.RetryOnPrimaryException.class
            || TransportActions.isShardNotAvailableException(e)
            || isRetryableClusterBlockException(e);
    }

    static boolean isRetryableClusterBlockException(final Throwable e) {
        if (e instanceof ClusterBlockException) {
            return ((ClusterBlockException) e).retryable();
        }
        return false;
    }

    private void handleOperationRequest(final Request request, final TransportChannel channel, Task task) {
        Releasable releasable = checkOperationLimits(request);
        ActionListener<Response> listener = ActionListener.runBefore(new ChannelActionListener<>(channel), releasable::close);
        runReroutePhase(task, request, listener, false);
    }

    protected Releasable checkOperationLimits(final Request request) {
        return () -> {};
    }

    protected void handlePrimaryRequest(final ConcreteShardRequest<Request> request, final TransportChannel channel, final Task task) {
        Releasable releasable = checkPrimaryLimits(
            request.getRequest(),
            request.sentFromLocalReroute(),
            request.localRerouteInitiatedByNodeClient()
        );
        ActionListener<Response> listener = ActionListener.runBefore(new ChannelActionListener<>(channel), releasable::close);

        try {
            new AsyncPrimaryAction(request, listener, (ReplicationTask) task).run();
        } catch (RuntimeException e) {
            listener.onFailure(e);
        }
    }

    protected Releasable checkPrimaryLimits(final Request request, boolean rerouteWasLocal, boolean localRerouteInitiatedByNodeClient) {
        return () -> {};
    }

    class AsyncPrimaryAction extends AbstractRunnable {
        private final ActionListener<Response> onCompletionListener;
        private final ReplicationTask replicationTask;
        private final ConcreteShardRequest<Request> primaryRequest;

        AsyncPrimaryAction(
            ConcreteShardRequest<Request> primaryRequest,
            ActionListener<Response> onCompletionListener,
            ReplicationTask replicationTask
        ) {
            this.primaryRequest = primaryRequest;
            this.onCompletionListener = onCompletionListener;
            this.replicationTask = replicationTask;
        }

        @Override
        protected void doRun() throws Exception {
            final ShardId shardId = primaryRequest.getRequest().shardId();
            final IndexShard indexShard = getIndexShard(shardId);
            final ShardRouting shardRouting = indexShard.routingEntry();
            // we may end up here if the cluster state used to route the primary is so stale that the underlying
            // index shard was replaced with a replica. For example - in a two node cluster, if the primary fails
            // the replica will take over and a replica will be assigned to the first node.
            if (shardRouting.primary() == false) {
                throw new ReplicationOperation.RetryOnPrimaryException(shardId, "actual shard is not a primary " + shardRouting);
            }
            final String actualAllocationId = shardRouting.allocationId().getId();
            if (actualAllocationId.equals(primaryRequest.getTargetAllocationID()) == false) {
                throw new ShardNotFoundException(
                    shardId,
                    "expected allocation id [{}] but found [{}]",
                    primaryRequest.getTargetAllocationID(),
                    actualAllocationId
                );
            }
            final long actualTerm = indexShard.getPendingPrimaryTerm();
            if (actualTerm != primaryRequest.getPrimaryTerm()) {
                throw new ShardNotFoundException(
                    shardId,
                    "expected allocation id [{}] with term [{}] but found [{}]",
                    primaryRequest.getTargetAllocationID(),
                    primaryRequest.getPrimaryTerm(),
                    actualTerm
                );
            }

            acquirePrimaryOperationPermit(
                indexShard,
                primaryRequest.getRequest(),
                ActionListener.wrap(releasable -> runWithPrimaryShardReference(new PrimaryShardReference(indexShard, releasable)), e -> {
                    if (e instanceof ShardNotInPrimaryModeException) {
                        onFailure(new ReplicationOperation.RetryOnPrimaryException(shardId, "shard is not in primary mode", e));
                    } else {
                        onFailure(e);
                    }
                })
            );
        }

        void runWithPrimaryShardReference(final PrimaryShardReference primaryShardReference) {
            try {
                final ClusterState clusterState = clusterService.state();
                final Index index = primaryShardReference.routingEntry().index();
                final ProjectMetadata project = clusterState.metadata().projectFor(index);
                final ProjectId projectId = project.id();
                final IndexMetadata indexMetadata = project.index(index);

                final ClusterBlockException blockException = blockExceptions(clusterState, projectId, index.getName());
                if (blockException != null) {
                    logger.trace("cluster is blocked, action failed on primary", blockException);
                    throw blockException;
                }

<<<<<<< HEAD
                SplitShardCountSummary reshardSplitShardCountSummary = primaryRequest.getRequest().reshardSplitShardCountSummary();
                assert reshardSplitShardCountSummary.isUnset()
                    || reshardSplitShardCountSummary.equals(
                        SplitShardCountSummary.forIndexing(indexMetadata, primaryRequest.getRequest().shardId().getId())
                    );
=======
                int reshardSplitShardCountSummary = primaryRequest.getRequest().reshardSplitShardCountSummary();
>>>>>>> f1c4b2d1
                if (primaryShardReference.isRelocated()) {
                    primaryShardReference.close(); // release shard operation lock as soon as possible
                    setPhase(replicationTask, "primary_delegation");
                    // delegate primary phase to relocation target
                    // it is safe to execute primary phase on relocation target as there are no more in-flight operations where primary
                    // phase is executed on local shard and all subsequent operations are executed on relocation target as primary phase.
                    final ShardRouting primary = primaryShardReference.routingEntry();
                    assert primary.relocating() : "indexShard is marked as relocated but routing isn't" + primary;
                    final Writeable.Reader<Response> reader = TransportReplicationAction.this::newResponseInstance;
                    DiscoveryNode relocatingNode = clusterState.nodes().get(primary.relocatingNodeId());
                    transportService.sendRequest(
                        relocatingNode,
                        transportPrimaryAction,
                        new ConcreteShardRequest<>(
                            primaryRequest.getRequest(),
                            primary.allocationId().getRelocationId(),
                            primaryRequest.getPrimaryTerm()
                        ),
                        transportOptions,
                        new ActionListenerResponseHandler<>(onCompletionListener, reader, TransportResponseHandler.TRANSPORT_WORKER) {
                            @Override
                            public void handleResponse(Response response) {
                                setPhase(replicationTask, "finished");
                                super.handleResponse(response);
                            }

                            @Override
                            public void handleException(TransportException exp) {
                                setPhase(replicationTask, "finished");
                                super.handleException(exp);
                            }
                        }
                    );
                } else if (reshardSplitShardCountSummary == 0
                    || reshardSplitShardCountSummary != indexMetadata.getReshardSplitShardCountSummaryForIndexing(
                        primaryRequest.getRequest().shardId().getId()
                    )) {
                        // Split Request
                        Map<ShardId, Request> splitRequests = splitRequestOnPrimary(primaryRequest.getRequest());
                        int numSplitRequests = splitRequests.size();

                        // splitRequestOnPrimary must handle the case when the request has no items
                        assert numSplitRequests > 0 : "expected atleast 1 split request";
                        assert numSplitRequests <= 2 : "number of split requests too many";

                        // System.out.println("numSplitRequests = " + numSplitRequests);
                        // System.out.println("source shardId = " + primaryRequest.getRequest().shardId().toString());
                        if (numSplitRequests == 1) {
                            // System.out.println("shardId = " + splitRequests.entrySet().iterator().next().getKey().toString());
                            // If the request is for source, same behaviour as before
                            if (splitRequests.containsKey(primaryRequest.getRequest().shardId())) {
                                // System.out.println("Execute request on source");
                                executePrimaryRequest(primaryShardReference, "primary");
                                // executePrimaryRequest(primaryShardReference, "primary_reshardSplit");
                            } else {
                                // System.out.println("Execute request on target");
                                // If the request is for target, forward request to target.
                                // TODO: Note that the request still contains the original shardId. We need to test if this will be a
                                // problem.
                                setPhase(replicationTask, "primary_reshardSplit_delegation");
                                // If the request is for target, send request to target node
                                ShardId targetShardId = splitRequests.entrySet().iterator().next().getKey();
                                final IndexShard targetShard = getIndexShard(targetShardId);
                                final ShardRouting target = targetShard.routingEntry();
                                final Writeable.Reader<Response> reader = TransportReplicationAction.this::newResponseInstance;
                                DiscoveryNode targetNode = clusterState.nodes().get(target.currentNodeId());
                                transportService.sendRequest(
                                    targetNode,
                                    transportPrimaryAction,
                                    new ConcreteShardRequest<>(
                                        primaryRequest.getRequest(),
                                        target.allocationId().getRelocationId(),
                                        primaryRequest.getPrimaryTerm()
                                    ),
                                    transportOptions,
                                    new ActionListenerResponseHandler<>(
                                        onCompletionListener,
                                        reader,
                                        TransportResponseHandler.TRANSPORT_WORKER
                                    ) {

                                        @Override
                                        public void handleResponse(Response response) {
                                            setPhase(replicationTask, "finished");
                                            super.handleResponse(response);
                                        }

                                        @Override
                                        public void handleException(TransportException exp) {
                                            setPhase(replicationTask, "finished");
                                            super.handleException(exp);
                                        }
                                    }
                                );
                            }
                        } else {
                            // TODO:
                            // We have requests for both source and target shards.
                            // Use a refcounted listener to run both requests async in parallel and collect the responses from both requests

                            // Merge responses from source and target before calling onCompletionListener
                        }
                    } else {
                        executePrimaryRequest(primaryShardReference, "primary");
                    }
            } catch (Exception e) {
                handleException(primaryShardReference, e);
            }
        }

        private void executePrimaryRequest(final PrimaryShardReference primaryShardReference, String phase) throws Exception {
            setPhase(replicationTask, phase);

            final ActionListener<Response> responseListener = ActionListener.wrap(response -> {
                adaptResponse(response, primaryShardReference.indexShard);

                if (syncGlobalCheckpointAfterOperation) {
                    try {
                        primaryShardReference.indexShard.maybeSyncGlobalCheckpoint("post-operation");
                    } catch (final Exception e) {
                        // only log non-closed exceptions
                        if (ExceptionsHelper.unwrap(e, AlreadyClosedException.class, IndexShardClosedException.class) == null) {
                            // intentionally swallow, a missed global checkpoint sync should not fail this operation
                            logger.info(
                                () -> format(
                                    "%s failed to execute post-operation global checkpoint sync",
                                    primaryShardReference.indexShard.shardId()
                                ),
                                e
                            );
                        }
                    }
                }

                assert primaryShardReference.indexShard.isPrimaryMode();
                primaryShardReference.close(); // release shard operation lock before responding to caller
                setPhase(replicationTask, "finished");
                onCompletionListener.onResponse(response);
            }, e -> handleException(primaryShardReference, e));

            new ReplicationOperation<>(
                primaryRequest.getRequest(),
                primaryShardReference,
                responseListener.map(result -> result.replicationResponse),
                newReplicasProxy(),
                logger,
                threadPool,
                actionName,
                primaryRequest.getPrimaryTerm(),
                initialRetryBackoffBound,
                retryTimeout
            ).execute();
        }

        private void handleException(PrimaryShardReference primaryShardReference, Exception e) {
            Releasables.closeWhileHandlingException(primaryShardReference); // release shard operation lock before responding to caller
            onFailure(e);
        }

        @Override
        public void onFailure(Exception e) {
            setPhase(replicationTask, "finished");
            onCompletionListener.onFailure(e);
        }

    }

    // allows subclasses to adapt the response
    protected void adaptResponse(Response response, IndexShard indexShard) {

    }

    public static class PrimaryResult<ReplicaRequest extends ReplicationRequest<ReplicaRequest>, Response extends ReplicationResponse>
        implements
            ReplicationOperation.PrimaryResult<ReplicaRequest> {
        private final ReplicaRequest replicaRequest;
        public final Response replicationResponse;

        /**
         * Result of executing a primary operation
         * expects <code>replicationResponse</code> to be not-null
         */
        public PrimaryResult(ReplicaRequest replicaRequest, Response replicationResponse) {
            assert replicaRequest != null : "request is required";
            assert replicationResponse != null : "response is required";
            this.replicaRequest = replicaRequest;
            this.replicationResponse = replicationResponse;
        }

        @Override
        public ReplicaRequest replicaRequest() {
            return replicaRequest;
        }

        @Override
        public void setShardInfo(ReplicationResponse.ShardInfo shardInfo) {
            replicationResponse.setShardInfo(shardInfo);
        }

        @Override
        public void runPostReplicationActions(ActionListener<Void> listener) {
            listener.onResponse(null);
        }
    }

    public static class ReplicaResult {
        final Exception finalFailure;

        public ReplicaResult(Exception finalFailure) {
            this.finalFailure = finalFailure;
        }

        public ReplicaResult() {
            this(null);
        }

        public void runPostReplicaActions(ActionListener<Void> listener) {
            if (finalFailure != null) {
                listener.onFailure(finalFailure);
            } else {
                listener.onResponse(null);
            }
        }
    }

    protected void handleReplicaRequest(
        final ConcreteReplicaRequest<ReplicaRequest> replicaRequest,
        final TransportChannel channel,
        final Task task
    ) {
        Releasable releasable = checkReplicaLimits(replicaRequest.getRequest());
        ActionListener<ReplicaResponse> listener = ActionListener.runBefore(new ChannelActionListener<>(channel), releasable::close);

        try {
            new AsyncReplicaAction(replicaRequest, listener, (ReplicationTask) task).run();
        } catch (RuntimeException e) {
            listener.onFailure(e);
        }
    }

    protected Releasable checkReplicaLimits(final ReplicaRequest request) {
        return () -> {};
    }

    public static final class RetryOnReplicaException extends ElasticsearchException {

        public RetryOnReplicaException(ShardId shardId, String msg) {
            super(msg);
            setShard(shardId);
        }

        public RetryOnReplicaException(StreamInput in) throws IOException {
            super(in);
        }
    }

    private final class AsyncReplicaAction extends AbstractRunnable implements ActionListener<Releasable> {
        private final ActionListener<ReplicaResponse> onCompletionListener;
        private final IndexShard replica;
        /**
         * The task on the node with the replica shard.
         */
        private final ReplicationTask task;
        // important: we pass null as a timeout as failing a replica is
        // something we want to avoid at all costs
        private final ClusterStateObserver observer = new ClusterStateObserver(clusterService, null, logger, threadPool.getThreadContext());
        private final ConcreteReplicaRequest<ReplicaRequest> replicaRequest;

        AsyncReplicaAction(
            ConcreteReplicaRequest<ReplicaRequest> replicaRequest,
            ActionListener<ReplicaResponse> onCompletionListener,
            ReplicationTask task
        ) {
            this.replicaRequest = replicaRequest;
            this.onCompletionListener = onCompletionListener;
            this.task = task;
            final ShardId shardId = replicaRequest.getRequest().shardId();
            assert shardId != null : "request shardId must be set";
            this.replica = getIndexShard(shardId);
        }

        @Override
        public void onResponse(Releasable releasable) {
            assert replica.getActiveOperationsCount() != 0 : "must perform shard operation under a permit";
            try {
                shardOperationOnReplica(
                    replicaRequest.getRequest(),
                    replica,
                    ActionListener.wrap((replicaResult) -> replicaResult.runPostReplicaActions(ActionListener.wrap(r -> {
                        final ReplicaResponse response = new ReplicaResponse(
                            replica.getLocalCheckpoint(),
                            replica.getLastSyncedGlobalCheckpoint()
                        );
                        releasable.close(); // release shard operation lock before responding to caller
                        if (logger.isTraceEnabled()) {
                            logger.trace(
                                "action [{}] completed on shard [{}] for request [{}]",
                                transportReplicaAction,
                                replicaRequest.getRequest().shardId(),
                                replicaRequest.getRequest()
                            );
                        }
                        setPhase(task, "finished");
                        onCompletionListener.onResponse(response);
                    }, e -> {
                        Releasables.closeWhileHandlingException(releasable); // release shard operation lock before responding to caller
                        responseWithFailure(e);
                    })), e -> {
                        Releasables.closeWhileHandlingException(releasable); // release shard operation lock before responding to caller
                        AsyncReplicaAction.this.onFailure(e);
                    })
                );
                // TODO: Evaluate if we still need to catch this exception
            } catch (Exception e) {
                Releasables.closeWhileHandlingException(releasable); // release shard operation lock before responding to caller
                AsyncReplicaAction.this.onFailure(e);
            }
        }

        @Override
        public void onFailure(Exception e) {
            if (e instanceof RetryOnReplicaException) {
                logger.trace(
                    () -> format(
                        "Retrying operation on replica, action [%s], request [%s]",
                        transportReplicaAction,
                        replicaRequest.getRequest()
                    ),
                    e
                );
                replicaRequest.getRequest().onRetry();
                observer.waitForNextChange(new ClusterStateObserver.Listener() {
                    @Override
                    public void onNewClusterState(ClusterState state) {
                        // Forking a thread on local node via transport service so that custom transport service have an
                        // opportunity to execute custom logic before the replica operation begins
                        transportService.sendRequest(
                            clusterService.localNode(),
                            transportReplicaAction,
                            replicaRequest,
                            new ActionListenerResponseHandler<>(
                                onCompletionListener,
                                ReplicaResponse::new,
                                TransportResponseHandler.TRANSPORT_WORKER
                            )
                        );
                    }

                    @Override
                    public void onClusterServiceClose() {
                        responseWithFailure(new NodeClosedException(clusterService.localNode()));
                    }

                    @Override
                    public void onTimeout(TimeValue timeout) {
                        throw new AssertionError("Cannot happen: there is not timeout");
                    }
                });
            } else {
                responseWithFailure(e);
            }
        }

        protected void responseWithFailure(Exception e) {
            setPhase(task, "finished");
            onCompletionListener.onFailure(e);
        }

        @Override
        protected void doRun() throws Exception {
            setPhase(task, "replica");
            final String actualAllocationId = this.replica.routingEntry().allocationId().getId();
            if (actualAllocationId.equals(replicaRequest.getTargetAllocationID()) == false) {
                throw new ShardNotFoundException(
                    this.replica.shardId(),
                    "expected allocation id [{}] but found [{}]",
                    replicaRequest.getTargetAllocationID(),
                    actualAllocationId
                );
            }
            acquireReplicaOperationPermit(
                replica,
                replicaRequest.getRequest(),
                this,
                replicaRequest.getPrimaryTerm(),
                replicaRequest.getGlobalCheckpoint(),
                replicaRequest.getMaxSeqNoOfUpdatesOrDeletes()
            );
        }
    }

    private IndexShard getIndexShard(final ShardId shardId) {
        IndexService indexService = indicesService.indexServiceSafe(shardId.getIndex());
        return indexService.getShard(shardId.id());
    }

    /**
     * Responsible for routing and retrying failed operations on the primary.
     * The actual primary operation is done in {@link ReplicationOperation} on the
     * node with primary copy.
     * <p>
     * Resolves index and shard id for the request before routing it to target node
     */
    final class ReroutePhase extends AbstractRunnable {
        private final ActionListener<Response> listener;
        private final Request request;
        private final boolean initiatedByNodeClient;
        private final ReplicationTask task;
        private final ClusterStateObserver observer;
        private final AtomicBoolean finished = new AtomicBoolean();

        ReroutePhase(ReplicationTask task, Request request, ActionListener<Response> listener) {
            this(task, request, listener, false);
        }

        ReroutePhase(ReplicationTask task, Request request, ActionListener<Response> listener, boolean initiatedByNodeClient) {
            this.request = request;
            this.initiatedByNodeClient = initiatedByNodeClient;
            if (task != null) {
                this.request.setParentTask(clusterService.localNode().getId(), task.getId());
            }
            this.listener = listener;
            this.task = task;
            this.observer = new ClusterStateObserver(clusterService, request.timeout(), logger, threadPool.getThreadContext());
        }

        @Override
        public void onFailure(Exception e) {
            finishWithUnexpectedFailure(e);
        }

        @Override
        protected void doRun() {
            setPhase(task, "routing");
            final ClusterState state = observer.setAndGetObservedState();
            final Optional<ProjectMetadata> project = state.metadata().lookupProject(request.shardId().getIndex());

            final ClusterBlockException blockException = project.map(
                projectMetadata -> blockExceptions(state, projectMetadata.id(), request.shardId().getIndexName())
            ).orElse(null);
            if (blockException != null) {
                if (blockException.retryable()) {
                    logger.trace("cluster is blocked, scheduling a retry", blockException);
                    retry(blockException);
                } else {
                    finishAsFailed(blockException);
                }
            } else {
                final IndexMetadata indexMetadata = project.map(p -> p.index(request.shardId().getIndex())).orElse(null);
                if (indexMetadata == null) {
                    // ensure that the cluster state on the node is at least as high as the node that decided that the index was there
                    if (state.version() < request.routedBasedOnClusterVersion()) {
                        logger.trace(
                            "failed to find index [{}] for request [{}] despite sender thinking it would be here. "
                                + "Local cluster state version [{}]] is older than on sending node (version [{}]), scheduling a retry...",
                            request.shardId().getIndex(),
                            request,
                            state.version(),
                            request.routedBasedOnClusterVersion()
                        );
                        retry(
                            new IndexNotFoundException(
                                "failed to find index as current cluster state with version ["
                                    + state.version()
                                    + "] is stale (expected at least ["
                                    + request.routedBasedOnClusterVersion()
                                    + "]",
                                request.shardId().getIndexName()
                            )
                        );
                        return;
                    } else {
                        finishAsFailed(new IndexNotFoundException(request.shardId().getIndex()));
                        return;
                    }
                }

                if (indexMetadata.getState() == IndexMetadata.State.CLOSE) {
                    finishAsFailed(new IndexClosedException(indexMetadata.getIndex()));
                    return;
                }

                if (request.waitForActiveShards() == ActiveShardCount.DEFAULT) {
                    // if the wait for active shard count has not been set in the request,
                    // resolve it from the index settings
                    request.waitForActiveShards(indexMetadata.getWaitForActiveShards());
                }
                assert request.waitForActiveShards() != ActiveShardCount.DEFAULT
                    : "request waitForActiveShards must be set in resolveRequest";

                final ShardRouting primary = state.routingTable(project.get().id()).shardRoutingTable(request.shardId()).primaryShard();
                if (primary.active() == false) {
                    logger.trace(
                        "primary shard [{}] is not yet active, scheduling a retry: action [{}], request [{}], "
                            + "cluster state version [{}]",
                        request.shardId(),
                        actionName,
                        request,
                        state.version()
                    );
                    retryBecauseUnavailable(request.shardId(), "primary shard is not active");
                    return;
                }
                if (state.nodes().nodeExists(primary.currentNodeId()) == false) {
                    logger.trace(
                        "primary shard [{}] is assigned to an unknown node [{}], scheduling a retry: action [{}], request [{}], "
                            + "cluster state version [{}]",
                        request.shardId(),
                        primary.currentNodeId(),
                        actionName,
                        request,
                        state.version()
                    );
                    retryBecauseUnavailable(request.shardId(), "primary shard isn't assigned to a known node.");
                    return;
                }
                final DiscoveryNode node = state.nodes().get(primary.currentNodeId());
                if (primary.currentNodeId().equals(state.nodes().getLocalNodeId())) {
                    performLocalAction(state, primary, node, indexMetadata);
                } else {
                    performRemoteAction(state, primary, node);
                }
            }
        }

        private void performLocalAction(ClusterState state, ShardRouting primary, DiscoveryNode node, IndexMetadata indexMetadata) {
            setPhase(task, "waiting_on_primary");
            if (logger.isTraceEnabled()) {
                logger.trace(
                    "send action [{}] to local primary [{}] for request [{}] with cluster state version [{}] to [{}] ",
                    transportPrimaryAction,
                    request.shardId(),
                    request,
                    state.version(),
                    primary.currentNodeId()
                );
            }
            performAction(
                node,
                transportPrimaryAction,
                true,
                new ConcreteShardRequest<>(
                    request,
                    primary.allocationId().getId(),
                    indexMetadata.primaryTerm(primary.id()),
                    true,
                    initiatedByNodeClient
                )
            );
        }

        private void performRemoteAction(ClusterState state, ShardRouting primary, DiscoveryNode node) {
            if (state.version() < request.routedBasedOnClusterVersion()) {
                logger.trace(
                    "failed to find primary [{}] for request [{}] despite sender thinking it would be here. Local cluster state "
                        + "version [{}]] is older than on sending node (version [{}]), scheduling a retry...",
                    request.shardId(),
                    request,
                    state.version(),
                    request.routedBasedOnClusterVersion()
                );
                retryBecauseUnavailable(
                    request.shardId(),
                    "failed to find primary as current cluster state with version ["
                        + state.version()
                        + "] is stale (expected at least ["
                        + request.routedBasedOnClusterVersion()
                        + "]"
                );
                return;
            } else {
                // chasing the node with the active primary for a second hop requires that we are at least up-to-date with the current
                // cluster state version this prevents redirect loops between two nodes when a primary was relocated and the relocation
                // target is not aware that it is the active primary shard already.
                request.routedBasedOnClusterVersion(state.version());
            }
            if (logger.isTraceEnabled()) {
                logger.trace(
                    "send action [{}] on primary [{}] for request [{}] with cluster state version [{}] to [{}]",
                    actionName,
                    request.shardId(),
                    request,
                    state.version(),
                    primary.currentNodeId()
                );
            }
            setPhase(task, "rerouted");
            performAction(node, actionName, false, request);
        }

        private void performAction(
            final DiscoveryNode node,
            final String action,
            final boolean isPrimaryAction,
            final TransportRequest requestToPerform
        ) {
            transportService.sendRequest(node, action, requestToPerform, transportOptions, new TransportResponseHandler<Response>() {

                @Override
                public Response read(StreamInput in) throws IOException {
                    return newResponseInstance(in);
                }

                @Override
                public Executor executor() {
                    return TransportResponseHandler.TRANSPORT_WORKER;
                }

                @Override
                public void handleResponse(Response response) {
                    finishOnSuccess(response);
                }

                @Override
                public void handleException(TransportException exp) {
                    try {
                        // if we got disconnected from the node, or the node / shard is not in the right state (being closed)
                        final Throwable cause = exp.unwrapCause();
                        if (cause instanceof ConnectTransportException
                            || cause instanceof NodeClosedException
                            || (isPrimaryAction && retryPrimaryException(cause))) {
                            logger.trace(
                                () -> format(
                                    "received an error from node [%s] for request [%s], scheduling a retry",
                                    node.getId(),
                                    requestToPerform
                                ),
                                exp
                            );
                            retry(exp);
                        } else {
                            finishAsFailed(exp);
                        }
                    } catch (Exception e) {
                        e.addSuppressed(exp);
                        finishWithUnexpectedFailure(e);
                    }
                }
            });
        }

        void retry(Exception failure) {
            assert failure != null;
            if (observer.isTimedOut()) {
                // we running as a last attempt after a timeout has happened. don't retry
                finishAsFailed(failure);
                return;
            }
            setPhase(task, "waiting_for_retry");
            request.onRetry();
            observer.waitForNextChange(new ClusterStateObserver.Listener() {
                @Override
                public void onNewClusterState(ClusterState state) {
                    run();
                }

                @Override
                public void onClusterServiceClose() {
                    finishAsFailed(new NodeClosedException(clusterService.localNode()));
                }

                @Override
                public void onTimeout(TimeValue timeout) {
                    // Try one more time...
                    run();
                }
            });
        }

        void finishAsFailed(Exception failure) {
            if (finished.compareAndSet(false, true)) {
                setPhase(task, "failed");
                logger.trace(() -> format("operation failed. action [%s], request [%s]", actionName, request), failure);
                listener.onFailure(failure);
            } else {
                assert false : new AssertionError("finishAsFailed called but operation is already finished", failure);
            }
        }

        void finishWithUnexpectedFailure(Exception failure) {
            logger.warn(
                () -> format("unexpected error during the primary phase for action [%s], request [%s]", actionName, request),
                failure
            );
            if (finished.compareAndSet(false, true)) {
                setPhase(task, "failed");
                listener.onFailure(failure);
            } else {
                assert false : new AssertionError("finishWithUnexpectedFailure called but operation is already finished", failure);
            }
        }

        void finishOnSuccess(Response response) {
            if (finished.compareAndSet(false, true)) {
                setPhase(task, "finished");
                if (logger.isTraceEnabled()) {
                    logger.trace("operation succeeded. action [{}],request [{}]", actionName, request);
                }
                listener.onResponse(response);
            } else {
                assert false : "finishOnSuccess called but operation is already finished";
            }
        }

        void retryBecauseUnavailable(ShardId shardId, String message) {
            retry(new UnavailableShardsException(shardId, "{} Timeout: [{}], request: [{}]", message, request.timeout(), request));
        }
    }

    /**
     * Executes the logic for acquiring one or more operation permit on a primary shard. The default is to acquire a single permit but this
     * method can be overridden to acquire more.
     */
    protected void acquirePrimaryOperationPermit(
        final IndexShard primary,
        final Request request,
        final ActionListener<Releasable> onAcquired
    ) {
        primary.acquirePrimaryOperationPermit(onAcquired, executor, forceExecutionOnPrimary);
    }

    /**
     * Executes the logic for acquiring one or more operation permit on a replica shard. The default is to acquire a single permit but this
     * method can be overridden to acquire more.
     */
    protected void acquireReplicaOperationPermit(
        final IndexShard replica,
        final ReplicaRequest request,
        final ActionListener<Releasable> onAcquired,
        final long primaryTerm,
        final long globalCheckpoint,
        final long maxSeqNoOfUpdatesOrDeletes
    ) {
        replica.acquireReplicaOperationPermit(primaryTerm, globalCheckpoint, maxSeqNoOfUpdatesOrDeletes, onAcquired, executor);
    }

    class PrimaryShardReference
        implements
            Releasable,
            ReplicationOperation.Primary<Request, ReplicaRequest, PrimaryResult<ReplicaRequest, Response>> {

        protected final IndexShard indexShard;
        private final Releasable operationLock;

        PrimaryShardReference(IndexShard indexShard, Releasable operationLock) {
            this.indexShard = indexShard;
            this.operationLock = operationLock;
        }

        @Override
        public void close() {
            operationLock.close();
        }

        public ShardRouting routingEntry() {
            return indexShard.routingEntry();
        }

        public boolean isRelocated() {
            return indexShard.isRelocatedPrimary();
        }

        @Override
        public void failShard(String reason, Exception e) {
            try {
                indexShard.failShard(reason, e);
            } catch (Exception inner) {
                e.addSuppressed(inner);
            }
        }

        @Override
        public void perform(Request request, ActionListener<PrimaryResult<ReplicaRequest, Response>> listener) {
            if (Assertions.ENABLED) {
                listener = listener.map(result -> {
                    assert result.replicaRequest().getParentTask().equals(request.getParentTask())
                        : "a replica request [" + result.replicaRequest() + "] with a different parent task from the primary request";
                    return result;
                });
            }
            assert indexShard.getActiveOperationsCount() != 0 : "must perform shard operation under a permit";
            shardOperationOnPrimary(request, indexShard, listener);
        }

        @Override
        public void updateLocalCheckpointForShard(String allocationId, long checkpoint) {
            indexShard.updateLocalCheckpointForShard(allocationId, checkpoint);
        }

        @Override
        public void updateGlobalCheckpointForShard(final String allocationId, final long globalCheckpoint) {
            indexShard.updateGlobalCheckpointForShard(allocationId, globalCheckpoint);
        }

        @Override
        public long localCheckpoint() {
            return indexShard.getLocalCheckpoint();
        }

        @Override
        public long globalCheckpoint() {
            return indexShard.getLastSyncedGlobalCheckpoint();
        }

        @Override
        public long computedGlobalCheckpoint() {
            return indexShard.getLastKnownGlobalCheckpoint();
        }

        @Override
        public long maxSeqNoOfUpdatesOrDeletes() {
            return indexShard.getMaxSeqNoOfUpdatesOrDeletes();
        }

        @Override
        public ReplicationGroup getReplicationGroup() {
            return indexShard.getReplicationGroup();
        }

        @Override
        public PendingReplicationActions getPendingReplicationActions() {
            return indexShard.getPendingReplicationActions();
        }
    }

    public static class ReplicaResponse extends ActionResponse implements ReplicationOperation.ReplicaResponse {
        private final long localCheckpoint;
        private final long globalCheckpoint;

        ReplicaResponse(StreamInput in) throws IOException {
            localCheckpoint = in.readZLong();
            globalCheckpoint = in.readZLong();
        }

        public ReplicaResponse(long localCheckpoint, long globalCheckpoint) {
            /*
             * A replica should always know its own local checkpoints so this should always be a valid sequence number or the pre-6.0
             * checkpoint value when simulating responses to replication actions that pre-6.0 nodes are not aware of (e.g., the global
             * checkpoint background sync, and the primary/replica resync).
             */
            assert localCheckpoint != SequenceNumbers.UNASSIGNED_SEQ_NO;
            this.localCheckpoint = localCheckpoint;
            this.globalCheckpoint = globalCheckpoint;
        }

        @Override
        public void writeTo(StreamOutput out) throws IOException {
            out.writeZLong(localCheckpoint);
            out.writeZLong(globalCheckpoint);
        }

        @Override
        public long localCheckpoint() {
            return localCheckpoint;
        }

        @Override
        public long globalCheckpoint() {
            return globalCheckpoint;
        }

        @Override
        public boolean equals(Object o) {
            if (this == o) return true;
            if (o == null || getClass() != o.getClass()) return false;
            ReplicaResponse that = (ReplicaResponse) o;
            return localCheckpoint == that.localCheckpoint && globalCheckpoint == that.globalCheckpoint;
        }

        @Override
        public int hashCode() {
            return Objects.hash(localCheckpoint, globalCheckpoint);
        }
    }

    /**
     * The {@code ReplicasProxy} is an implementation of the {@code Replicas}
     * interface that performs the actual {@code ReplicaRequest} on the replica
     * shards. It also encapsulates the logic required for failing the replica
     * if deemed necessary as well as marking it as stale when needed.
     */
    protected class ReplicasProxy implements ReplicationOperation.Replicas<ReplicaRequest> {

        @Override
        public void performOn(
            final ShardRouting replica,
            final ReplicaRequest request,
            final long primaryTerm,
            final long globalCheckpoint,
            final long maxSeqNoOfUpdatesOrDeletes,
            final ActionListener<ReplicationOperation.ReplicaResponse> listener
        ) {
            String nodeId = replica.currentNodeId();
            final DiscoveryNode node = clusterService.state().nodes().get(nodeId);
            if (node == null) {
                listener.onFailure(new NoNodeAvailableException("unknown node [" + nodeId + "]"));
                return;
            }
            final ConcreteReplicaRequest<ReplicaRequest> replicaRequest = new ConcreteReplicaRequest<>(
                request,
                replica.allocationId().getId(),
                primaryTerm,
                globalCheckpoint,
                maxSeqNoOfUpdatesOrDeletes
            );
            final ActionListenerResponseHandler<ReplicaResponse> handler = new ActionListenerResponseHandler<>(
                listener,
                ReplicaResponse::new,
                TransportResponseHandler.TRANSPORT_WORKER
            );
            transportService.sendRequest(node, transportReplicaAction, replicaRequest, transportOptions, handler);
        }

        @Override
        public void failShardIfNeeded(
            ShardRouting replica,
            long primaryTerm,
            String message,
            Exception exception,
            ActionListener<Void> listener
        ) {
            // This does not need to fail the shard. The idea is that this
            // is a non-write operation (something like a refresh or a global
            // checkpoint sync) and therefore the replica should still be
            // "alive" if it were to fail.
            listener.onResponse(null);
        }

        @Override
        public void markShardCopyAsStaleIfNeeded(ShardId shardId, String allocationId, long primaryTerm, ActionListener<Void> listener) {
            // This does not need to make the shard stale. The idea is that this
            // is a non-write operation (something like a refresh or a global
            // checkpoint sync) and therefore the replica should still be
            // "alive" if it were to be marked as stale.
            listener.onResponse(null);
        }
    }

    /**
     * a wrapper class to encapsulate a request when being sent to a specific allocation id
     **/
    public static class ConcreteShardRequest<R extends TransportRequest> extends AbstractTransportRequest
        implements
            RawIndexingDataTransportRequest {

        /**
         * {@link AllocationId#getId()} of the shard this request is sent to
         **/
        private final String targetAllocationID;
        private final long primaryTerm;
        private final R request;
        // Indicates if this primary shard request originated by a reroute on this local node.
        private final boolean sentFromLocalReroute;
        // Indicates if this local reroute was initiated by the NodeClient executing a transport action. This
        // is only true if sentFromLocalReroute is true.
        private final boolean localRerouteInitiatedByNodeClient;

        public ConcreteShardRequest(Reader<R> requestReader, StreamInput in) throws IOException {
            targetAllocationID = in.readString();
            primaryTerm = in.readVLong();
            sentFromLocalReroute = false;
            localRerouteInitiatedByNodeClient = false;
            request = requestReader.read(in);
        }

        public ConcreteShardRequest(R request, String targetAllocationID, long primaryTerm) {
            this(request, targetAllocationID, primaryTerm, false, false);
        }

        public ConcreteShardRequest(
            R request,
            String targetAllocationID,
            long primaryTerm,
            boolean sentFromLocalReroute,
            boolean localRerouteInitiatedByNodeClient
        ) {
            Objects.requireNonNull(request);
            Objects.requireNonNull(targetAllocationID);
            this.request = request;
            this.targetAllocationID = targetAllocationID;
            this.primaryTerm = primaryTerm;
            this.sentFromLocalReroute = sentFromLocalReroute;
            this.localRerouteInitiatedByNodeClient = localRerouteInitiatedByNodeClient;
        }

        @Override
        public void setParentTask(String parentTaskNode, long parentTaskId) {
            request.setParentTask(parentTaskNode, parentTaskId);
        }

        @Override
        public void setParentTask(TaskId taskId) {
            request.setParentTask(taskId);
        }

        @Override
        public TaskId getParentTask() {
            return request.getParentTask();
        }

        @Override
        public void setRequestId(long requestId) {
            request.setRequestId(requestId);
        }

        @Override
        public long getRequestId() {
            return request.getRequestId();
        }

        @Override
        public Task createTask(long id, String type, String action, TaskId parentTaskId, Map<String, String> headers) {
            return request.createTask(id, type, action, parentTaskId, headers);
        }

        @Override
        public String getDescription() {
            return "[" + request.getDescription() + "] for aID [" + targetAllocationID + "] and term [" + primaryTerm + "]";
        }

        @Override
        public void writeTo(StreamOutput out) throws IOException {
            // If sentFromLocalReroute is marked true, then this request should just be looped back through
            // the local transport. It should never be serialized to be sent over the wire. If it is sent over
            // the wire, then it was NOT sent from a local reroute.
            assert sentFromLocalReroute == false;
            assert localRerouteInitiatedByNodeClient == false;
            out.writeString(targetAllocationID);
            out.writeVLong(primaryTerm);
            request.writeTo(out);
        }

        public boolean sentFromLocalReroute() {
            return sentFromLocalReroute;
        }

        public boolean localRerouteInitiatedByNodeClient() {
            return localRerouteInitiatedByNodeClient;
        }

        public R getRequest() {
            return request;
        }

        public String getTargetAllocationID() {
            return targetAllocationID;
        }

        public long getPrimaryTerm() {
            return primaryTerm;
        }

        @Override
        public boolean isRawIndexingData() {
            if (request instanceof RawIndexingDataTransportRequest) {
                return ((RawIndexingDataTransportRequest) request).isRawIndexingData();
            }
            return false;
        }

        @Override
        public String toString() {
            return "request: " + request + ", target allocation id: " + targetAllocationID + ", primary term: " + primaryTerm;
        }
    }

    protected static final class ConcreteReplicaRequest<R extends TransportRequest> extends ConcreteShardRequest<R> {

        private final long globalCheckpoint;
        private final long maxSeqNoOfUpdatesOrDeletes;

        public ConcreteReplicaRequest(Reader<R> requestReader, StreamInput in) throws IOException {
            super(requestReader, in);
            globalCheckpoint = in.readZLong();
            maxSeqNoOfUpdatesOrDeletes = in.readZLong();
        }

        public ConcreteReplicaRequest(
            final R request,
            final String targetAllocationID,
            final long primaryTerm,
            final long globalCheckpoint,
            final long maxSeqNoOfUpdatesOrDeletes
        ) {
            super(request, targetAllocationID, primaryTerm);
            this.globalCheckpoint = globalCheckpoint;
            this.maxSeqNoOfUpdatesOrDeletes = maxSeqNoOfUpdatesOrDeletes;
        }

        @Override
        public void writeTo(StreamOutput out) throws IOException {
            super.writeTo(out);
            out.writeZLong(globalCheckpoint);
            out.writeZLong(maxSeqNoOfUpdatesOrDeletes);
        }

        public long getGlobalCheckpoint() {
            return globalCheckpoint;
        }

        public long getMaxSeqNoOfUpdatesOrDeletes() {
            return maxSeqNoOfUpdatesOrDeletes;
        }

        @Override
        public String toString() {
            return "ConcreteReplicaRequest{"
                + "targetAllocationID='"
                + getTargetAllocationID()
                + '\''
                + ", primaryTerm='"
                + getPrimaryTerm()
                + '\''
                + ", request="
                + getRequest()
                + ", globalCheckpoint="
                + globalCheckpoint
                + ", maxSeqNoOfUpdatesOrDeletes="
                + maxSeqNoOfUpdatesOrDeletes
                + '}';
        }
    }

    /**
     * Sets the current phase on the task if it isn't null. Pulled into its own
     * method because its more convenient that way.
     */
    static void setPhase(ReplicationTask task, String phase) {
        if (task != null) {
            task.setPhase(phase);
        }
    }
}<|MERGE_RESOLUTION|>--- conflicted
+++ resolved
@@ -477,15 +477,11 @@
                     throw blockException;
                 }
 
-<<<<<<< HEAD
                 SplitShardCountSummary reshardSplitShardCountSummary = primaryRequest.getRequest().reshardSplitShardCountSummary();
                 assert reshardSplitShardCountSummary.isUnset()
                     || reshardSplitShardCountSummary.equals(
                         SplitShardCountSummary.forIndexing(indexMetadata, primaryRequest.getRequest().shardId().getId())
                     );
-=======
-                int reshardSplitShardCountSummary = primaryRequest.getRequest().reshardSplitShardCountSummary();
->>>>>>> f1c4b2d1
                 if (primaryShardReference.isRelocated()) {
                     primaryShardReference.close(); // release shard operation lock as soon as possible
                     setPhase(replicationTask, "primary_delegation");
@@ -519,10 +515,10 @@
                             }
                         }
                     );
-                } else if (reshardSplitShardCountSummary == 0
-                    || reshardSplitShardCountSummary != indexMetadata.getReshardSplitShardCountSummaryForIndexing(
-                        primaryRequest.getRequest().shardId().getId()
-                    )) {
+                } else if (reshardSplitShardCountSummary.isUnset()
+                    || reshardSplitShardCountSummary.equals(
+                        SplitShardCountSummary.forIndexing(indexMetadata, primaryRequest.getRequest().shardId().getId())
+                    ) == false) {
                         // Split Request
                         Map<ShardId, Request> splitRequests = splitRequestOnPrimary(primaryRequest.getRequest());
                         int numSplitRequests = splitRequests.size();

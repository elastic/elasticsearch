/*
 * Copyright Elasticsearch B.V. and/or licensed to Elasticsearch B.V. under one
 * or more contributor license agreements. Licensed under the Elastic License
 * 2.0 and the Server Side Public License, v 1; you may not use this file except
 * in compliance with, at your election, the Elastic License 2.0 or the Server
 * Side Public License, v 1.
 */

package org.elasticsearch.action.support.single.shard;

import org.elasticsearch.action.ActionListener;
import org.elasticsearch.action.ActionListenerResponseHandler;
import org.elasticsearch.action.ActionResponse;
import org.elasticsearch.action.ActionRunnable;
import org.elasticsearch.action.NoShardAvailableActionException;
import org.elasticsearch.action.support.ActionFilters;
import org.elasticsearch.action.support.ChannelActionListener;
import org.elasticsearch.action.support.TransportAction;
import org.elasticsearch.action.support.TransportActions;
import org.elasticsearch.cluster.ClusterState;
import org.elasticsearch.cluster.block.ClusterBlockException;
import org.elasticsearch.cluster.block.ClusterBlockLevel;
import org.elasticsearch.cluster.metadata.IndexNameExpressionResolver;
import org.elasticsearch.cluster.node.DiscoveryNode;
import org.elasticsearch.cluster.node.DiscoveryNodes;
import org.elasticsearch.cluster.routing.ShardRouting;
import org.elasticsearch.cluster.routing.ShardsIterator;
import org.elasticsearch.cluster.service.ClusterService;
import org.elasticsearch.common.CheckedSupplier;
import org.elasticsearch.common.io.stream.Writeable;
import org.elasticsearch.common.logging.LoggerMessageFormat;
import org.elasticsearch.common.util.concurrent.EsExecutors;
import org.elasticsearch.core.CheckedConsumer;
import org.elasticsearch.core.Nullable;
import org.elasticsearch.index.shard.ShardId;
import org.elasticsearch.tasks.Task;
import org.elasticsearch.threadpool.ThreadPool;
import org.elasticsearch.transport.TransportChannel;
import org.elasticsearch.transport.TransportException;
import org.elasticsearch.transport.TransportRequestHandler;
import org.elasticsearch.transport.TransportResponseHandler;
import org.elasticsearch.transport.TransportService;

import java.io.IOException;
import java.util.concurrent.Executor;

import static org.elasticsearch.action.support.TransportActions.isShardNotAvailableException;
import static org.elasticsearch.core.Strings.format;

/**
 * A base class for operations that need to perform a read operation on a single shard copy. If the operation fails,
 * the read operation can be performed on other shard copies. Concrete implementations can provide their own list
 * of candidate shards to try the read operation on.
 */
public abstract class TransportSingleShardAction<Request extends SingleShardRequest<Request>, Response extends ActionResponse> extends
    TransportAction<Request, Response> {

    protected final ThreadPool threadPool;
    protected final ClusterService clusterService;
    protected final TransportService transportService;
    protected final IndexNameExpressionResolver indexNameExpressionResolver;

    private final String transportShardAction;
    private final Executor executor;

    @SuppressWarnings("this-escape")
    protected TransportSingleShardAction(
        String actionName,
        ThreadPool threadPool,
        ClusterService clusterService,
        TransportService transportService,
        ActionFilters actionFilters,
        IndexNameExpressionResolver indexNameExpressionResolver,
        Writeable.Reader<Request> request,
        Executor executor
    ) {
        super(actionName, actionFilters, transportService.getTaskManager());
        this.threadPool = threadPool;
        this.clusterService = clusterService;
        this.transportService = transportService;
        this.indexNameExpressionResolver = indexNameExpressionResolver;

        this.transportShardAction = actionName + "[s]";
        this.executor = executor;

        if (isSubAction() == false) {
            transportService.registerRequestHandler(actionName, EsExecutors.DIRECT_EXECUTOR_SERVICE, request, new TransportHandler());
        }
        transportService.registerRequestHandler(
            transportShardAction,
            EsExecutors.DIRECT_EXECUTOR_SERVICE,
            request,
            new ShardTransportHandler()
        );
    }

    /**
     * Tells whether the action is a main one or a subaction. Used to decide whether we need to register
     * the main transport handler. In fact if the action is a subaction, its execute method
     * will be called locally to its parent action.
     */
    protected boolean isSubAction() {
        return false;
    }

    @Override
    protected void doExecute(Task task, Request request, ActionListener<Response> listener) {
        new AsyncSingleAction(request, listener).start();
    }

    protected abstract Response shardOperation(Request request, ShardId shardId) throws IOException;

    protected void asyncShardOperation(Request request, ShardId shardId, ActionListener<Response> listener) throws IOException {
<<<<<<< HEAD
        CheckedSupplier<Response, Exception> supplier = () -> shardOperation(request, shardId);
        getExecutor(request, shardId).execute(ActionRunnable.wrap(listener, new CheckedConsumer<>() {
            @Override
            public void accept(ActionListener<Response> l) throws Exception {
                var res = supplier.get();
                try {
                    l.onResponse(res);
                } finally {
                    res.decRef();
                }
            }

            @Override
            public String toString() {
                return supplier.toString();
            }
        }));
=======
        getExecutor(request, shardId).execute(ActionRunnable.supplyAndDecRef(listener, () -> shardOperation(request, shardId)));
>>>>>>> 420ffc0f
    }

    protected abstract Writeable.Reader<Response> getResponseReader();

    protected abstract boolean resolveIndex(Request request);

    protected static ClusterBlockException checkGlobalBlock(ClusterState state) {
        return state.blocks().globalBlockedException(ClusterBlockLevel.READ);
    }

    protected ClusterBlockException checkRequestBlock(ClusterState state, InternalRequest request) {
        return state.blocks().indexBlockedException(ClusterBlockLevel.READ, request.concreteIndex());
    }

    protected void resolveRequest(ClusterState state, InternalRequest request) {

    }

    /**
     * Returns the candidate shards to execute the operation on or <code>null</code> the execute
     * the operation locally (the node that received the request)
     */
    @Nullable
    protected abstract ShardsIterator shards(ClusterState state, InternalRequest request);

    class AsyncSingleAction {

        private final ActionListener<Response> listener;
        private final ShardsIterator shardIt;
        private final InternalRequest internalRequest;
        private final DiscoveryNodes nodes;
        private volatile Exception lastFailure;

        private AsyncSingleAction(Request request, ActionListener<Response> listener) {
            this.listener = listener;

            ClusterState clusterState = clusterService.state();
            if (logger.isTraceEnabled()) {
                logger.trace("executing [{}] based on cluster state version [{}]", request, clusterState.version());
            }
            nodes = clusterState.nodes();
            ClusterBlockException blockException = checkGlobalBlock(clusterState);
            if (blockException != null) {
                throw blockException;
            }

            String concreteSingleIndex;
            if (resolveIndex(request)) {
                concreteSingleIndex = indexNameExpressionResolver.concreteSingleIndex(clusterState, request).getName();
            } else {
                concreteSingleIndex = request.index();
            }
            this.internalRequest = new InternalRequest(request, concreteSingleIndex);
            resolveRequest(clusterState, internalRequest);

            blockException = checkRequestBlock(clusterState, internalRequest);
            if (blockException != null) {
                throw blockException;
            }

            this.shardIt = shards(clusterState, internalRequest);
        }

        public void start() {
            if (shardIt == null) {
                // just execute it on the local node
                final Writeable.Reader<Response> reader = getResponseReader();
                transportService.sendRequest(
                    clusterService.localNode(),
                    transportShardAction,
                    internalRequest.request(),
                    new ActionListenerResponseHandler<>(listener, reader, TransportResponseHandler.TRANSPORT_WORKER)
                );
            } else {
                perform(null);
            }
        }

        private void onFailure(ShardRouting shardRouting, Exception e) {
            if (e != null) {
                logger.trace(() -> format("%s: failed to execute [%s]", shardRouting, internalRequest.request()), e);
            }
            perform(e);
        }

        private void perform(@Nullable final Exception currentFailure) {
            Exception lastFailure = this.lastFailure;
            if (lastFailure == null || TransportActions.isReadOverrideException(currentFailure)) {
                lastFailure = currentFailure;
                this.lastFailure = currentFailure;
            }
            final ShardRouting shardRouting = shardIt.nextOrNull();
            if (shardRouting == null) {
                Exception failure = lastFailure;
                if (failure == null || isShardNotAvailableException(failure)) {
                    failure = new NoShardAvailableActionException(
                        null,
                        LoggerMessageFormat.format("No shard available for [{}]", internalRequest.request()),
                        failure
                    );
                } else {
                    logger.debug(() -> format("%s: failed to execute [%s]", null, internalRequest.request()), failure);
                }
                listener.onFailure(failure);
                return;
            }
            DiscoveryNode node = nodes.get(shardRouting.currentNodeId());
            if (node == null) {
                onFailure(shardRouting, new NoShardAvailableActionException(shardRouting.shardId()));
            } else {
                internalRequest.request().internalShardId = shardRouting.shardId();
                if (logger.isTraceEnabled()) {
                    logger.trace(
                        "sending request [{}] to shard [{}] on node [{}]",
                        internalRequest.request(),
                        internalRequest.request().internalShardId,
                        node
                    );
                }
                final Writeable.Reader<Response> reader = getResponseReader();
                transportService.sendRequest(
                    node,
                    transportShardAction,
                    internalRequest.request(),
                    new ActionListenerResponseHandler<>(listener, reader, TransportResponseHandler.TRANSPORT_WORKER) {
                        @Override
                        public void handleException(TransportException exp) {
                            onFailure(shardRouting, exp);
                        }
                    }
                );
            }
        }
    }

    private class TransportHandler implements TransportRequestHandler<Request> {

        @Override
        public void messageReceived(Request request, final TransportChannel channel, Task task) throws Exception {
            // if we have a local operation, execute it on a thread since we don't spawn
            execute(task, request, new ChannelActionListener<>(channel));
        }
    }

    private class ShardTransportHandler implements TransportRequestHandler<Request> {

        @Override
        public void messageReceived(final Request request, final TransportChannel channel, Task task) throws Exception {
            if (logger.isTraceEnabled()) {
                logger.trace("executing [{}] on shard [{}]", request, request.internalShardId);
            }
            asyncShardOperation(request, request.internalShardId, new ChannelActionListener<>(channel));
        }
    }

    /**
     * Internal request class that gets built on each node. Holds the original request plus additional info.
     */
    protected class InternalRequest {
        final Request request;
        final String concreteIndex;

        InternalRequest(Request request, String concreteIndex) {
            this.request = request;
            this.concreteIndex = concreteIndex;
        }

        public Request request() {
            return request;
        }

        public String concreteIndex() {
            return concreteIndex;
        }
    }

    protected Executor getExecutor(Request request, ShardId shardId) {
        return executor;
    }
}<|MERGE_RESOLUTION|>--- conflicted
+++ resolved
@@ -26,11 +26,9 @@
 import org.elasticsearch.cluster.routing.ShardRouting;
 import org.elasticsearch.cluster.routing.ShardsIterator;
 import org.elasticsearch.cluster.service.ClusterService;
-import org.elasticsearch.common.CheckedSupplier;
 import org.elasticsearch.common.io.stream.Writeable;
 import org.elasticsearch.common.logging.LoggerMessageFormat;
 import org.elasticsearch.common.util.concurrent.EsExecutors;
-import org.elasticsearch.core.CheckedConsumer;
 import org.elasticsearch.core.Nullable;
 import org.elasticsearch.index.shard.ShardId;
 import org.elasticsearch.tasks.Task;
@@ -111,27 +109,7 @@
     protected abstract Response shardOperation(Request request, ShardId shardId) throws IOException;
 
     protected void asyncShardOperation(Request request, ShardId shardId, ActionListener<Response> listener) throws IOException {
-<<<<<<< HEAD
-        CheckedSupplier<Response, Exception> supplier = () -> shardOperation(request, shardId);
-        getExecutor(request, shardId).execute(ActionRunnable.wrap(listener, new CheckedConsumer<>() {
-            @Override
-            public void accept(ActionListener<Response> l) throws Exception {
-                var res = supplier.get();
-                try {
-                    l.onResponse(res);
-                } finally {
-                    res.decRef();
-                }
-            }
-
-            @Override
-            public String toString() {
-                return supplier.toString();
-            }
-        }));
-=======
         getExecutor(request, shardId).execute(ActionRunnable.supplyAndDecRef(listener, () -> shardOperation(request, shardId)));
->>>>>>> 420ffc0f
     }
 
     protected abstract Writeable.Reader<Response> getResponseReader();

/*
 * Copyright Elasticsearch B.V. and/or licensed to Elasticsearch B.V. under one
 * or more contributor license agreements. Licensed under the Elastic License
 * 2.0 and the Server Side Public License, v 1; you may not use this file except
 * in compliance with, at your election, the Elastic License 2.0 or the Server
 * Side Public License, v 1.
 */

package org.elasticsearch.bootstrap;

import org.apache.lucene.util.SetOnce;
import org.elasticsearch.core.SuppressForbidden;

import java.util.Dictionary;
import java.util.Enumeration;

/**
 * Exposes system startup information
 */
@SuppressForbidden(reason = "exposes read-only view of system properties")
public final class BootstrapInfo {

    private static final SetOnce<ConsoleLoader.Console> console = new SetOnce<>();

    /** no instantiation */
    private BootstrapInfo() {}

    /**
     * Returns true if we successfully loaded native libraries.
     * <p>
     * If this returns false, then native operations such as locking
     * memory did not work.
     */
    public static boolean isNativesAvailable() {
        return Natives.JNA_AVAILABLE;
    }

    /**
     * Returns true if we were able to lock the process's address space.
     */
    public static boolean isMemoryLocked() {
        return Natives.isMemoryLocked();
    }

    /**
     * Returns true if system call filter is installed (supported systems only)
     */
    public static boolean isSystemCallFilterInstalled() {
        return Natives.isSystemCallFilterInstalled();
    }

    /**
     * Returns a reference to a stream attached to Standard Output, iff we have determined that stdout is a console (tty)
     */
    public static ConsoleLoader.Console getConsole() {
        return console.get();
    }

    /**
     * codebase location for untrusted scripts (provide some additional safety)
     * <p>
     * This is not a full URL, just a path.
     */
    public static final String UNTRUSTED_CODEBASE = "/untrusted";

    // TODO: document
<<<<<<< HEAD
    public static final char USER_EXCEPTION_MARKER = '\u0015';

    // TODO: document
    public static final char SERVER_READY_MARKER = '\u0018';
=======
    public static final char USER_EXCEPTION_MARKER = '\u0018';

    // TODO: document
    public static final char SERVER_READY_MARKER = '\u0015';

    public static final char SERVER_SHUTDOWN_MARKER = '\u001B';
>>>>>>> 142a94e4

    // create a view of sysprops map that does not allow modifications
    // this must be done this way (e.g. versus an actual typed map), because
    // some test methods still change properties, so whitelisted changes must
    // be reflected in this view.
    private static final Dictionary<Object, Object> SYSTEM_PROPERTIES;
    static {
        final Dictionary<Object, Object> sysprops = System.getProperties();
        SYSTEM_PROPERTIES = new Dictionary<Object, Object>() {

            @Override
            public int size() {
                return sysprops.size();
            }

            @Override
            public boolean isEmpty() {
                return sysprops.isEmpty();
            }

            @Override
            public Enumeration<Object> keys() {
                return sysprops.keys();
            }

            @Override
            public Enumeration<Object> elements() {
                return sysprops.elements();
            }

            @Override
            public Object get(Object key) {
                return sysprops.get(key);
            }

            @Override
            public Object put(Object key, Object value) {
                throw new UnsupportedOperationException("treat system properties as immutable");
            }

            @Override
            public Object remove(Object key) {
                throw new UnsupportedOperationException("treat system properties as immutable");
            }
        };
    }

    /**
     * Returns a read-only view of all system properties
     */
    public static Dictionary<Object, Object> getSystemProperties() {
        SecurityManager sm = System.getSecurityManager();
        if (sm != null) {
            sm.checkPropertyAccess("*");
        }
        return SYSTEM_PROPERTIES;
    }

    public static void init() {}

    static void setConsole(ConsoleLoader.Console console) {
        BootstrapInfo.console.set(console);
    }

}<|MERGE_RESOLUTION|>--- conflicted
+++ resolved
@@ -64,19 +64,12 @@
     public static final String UNTRUSTED_CODEBASE = "/untrusted";
 
     // TODO: document
-<<<<<<< HEAD
     public static final char USER_EXCEPTION_MARKER = '\u0015';
 
     // TODO: document
     public static final char SERVER_READY_MARKER = '\u0018';
-=======
-    public static final char USER_EXCEPTION_MARKER = '\u0018';
-
-    // TODO: document
-    public static final char SERVER_READY_MARKER = '\u0015';
 
     public static final char SERVER_SHUTDOWN_MARKER = '\u001B';
->>>>>>> 142a94e4
 
     // create a view of sysprops map that does not allow modifications
     // this must be done this way (e.g. versus an actual typed map), because

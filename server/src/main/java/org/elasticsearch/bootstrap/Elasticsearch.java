--- conflicted
+++ resolved
@@ -217,7 +217,6 @@
         if (Boolean.parseBoolean(System.getProperty("es.entitlements.enabled"))) {
             LogManager.getLogger(Elasticsearch.class).info("Bootstrapping Entitlements");
 
-<<<<<<< HEAD
             List<EntitlementBootstrap.PluginData> pluginData = new ArrayList<>();
             Set<PluginBundle> moduleBundles = PluginsUtils.getModuleBundles(nodeEnv.modulesFile());
             for (PluginBundle moduleBundle : moduleBundles) {
@@ -234,7 +233,6 @@
             // TODO: add a functor to map module to plugin name
             EntitlementBootstrap.bootstrap(pluginData, callerClass -> null);
         } else {
-=======
             List<Tuple<Path, Boolean>> pluginData = pluginsLoader.allBundles()
                 .stream()
                 .map(bundle -> Tuple.tuple(bundle.getDir(), bundle.pluginDescriptor().isModular()))
@@ -242,7 +240,6 @@
 
             EntitlementBootstrap.bootstrap(pluginData, pluginsResolver::resolveClassToPluginName);
         } else if (RuntimeVersionFeature.isSecurityManagerAvailable()) {
->>>>>>> adddfa27
             // install SM after natives, shutdown hooks, etc.
             LogManager.getLogger(Elasticsearch.class).info("Bootstrapping java SecurityManager");
             org.elasticsearch.bootstrap.Security.configure(

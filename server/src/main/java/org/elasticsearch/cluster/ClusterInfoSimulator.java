/*
 * Copyright Elasticsearch B.V. and/or licensed to Elasticsearch B.V. under one
 * or more contributor license agreements. Licensed under the "Elastic License
 * 2.0", the "GNU Affero General Public License v3.0 only", and the "Server Side
 * Public License v 1"; you may not use this file except in compliance with, at
 * your election, the "Elastic License 2.0", the "GNU Affero General Public
 * License v3.0 only", or the "Server Side Public License, v 1".
 */

package org.elasticsearch.cluster;

import org.elasticsearch.cluster.ClusterInfo.NodeAndShard;
import org.elasticsearch.cluster.routing.ShardRouting;
import org.elasticsearch.cluster.routing.WriteLoadPerShardSimulator;
import org.elasticsearch.cluster.routing.allocation.RoutingAllocation;
import org.elasticsearch.common.util.CopyOnFirstWriteMap;
import org.elasticsearch.index.shard.ShardId;

import java.util.HashMap;
import java.util.Map;
import java.util.Objects;

import static org.elasticsearch.cluster.ClusterInfo.shardIdentifierFromRouting;
import static org.elasticsearch.cluster.routing.ExpectedShardSizeEstimator.getExpectedShardSize;
import static org.elasticsearch.cluster.routing.ExpectedShardSizeEstimator.shouldReserveSpaceForInitializingShard;
import static org.elasticsearch.cluster.routing.ShardRouting.UNAVAILABLE_EXPECTED_SHARD_SIZE;

public class ClusterInfoSimulator {

    private final RoutingAllocation allocation;

    private final Map<String, DiskUsage> leastAvailableSpaceUsage;
    private final Map<String, DiskUsage> mostAvailableSpaceUsage;
    private final CopyOnFirstWriteMap<String, Long> shardSizes;
    private final Map<ShardId, Long> shardDataSetSizes;
    private final Map<NodeAndShard, String> dataPath;
    private final Map<String, EstimatedHeapUsage> estimatedHeapUsages;
    private final WriteLoadPerShardSimulator writeLoadPerShardSimulator;

    public ClusterInfoSimulator(RoutingAllocation allocation) {
        this.allocation = allocation;
        this.leastAvailableSpaceUsage = getAdjustedDiskSpace(allocation, allocation.clusterInfo().getNodeLeastAvailableDiskUsages());
        this.mostAvailableSpaceUsage = getAdjustedDiskSpace(allocation, allocation.clusterInfo().getNodeMostAvailableDiskUsages());
        this.shardSizes = new CopyOnFirstWriteMap<>(allocation.clusterInfo().shardSizes);
        this.shardDataSetSizes = Map.copyOf(allocation.clusterInfo().shardDataSetSizes);
        this.dataPath = Map.copyOf(allocation.clusterInfo().dataPath);
        this.estimatedHeapUsages = allocation.clusterInfo().getEstimatedHeapUsages();
        this.writeLoadPerShardSimulator = new WriteLoadPerShardSimulator(allocation);
    }

    /**
     * Cluster info contains a reserved space that is necessary to finish initializing shards (that are currently in progress).
     * for all initializing shards sum(expected size) = reserved space + already used space
     * This deducts already used space from disk usage as when shard start is simulated it is going to add entire expected shard size.
     */
    private static Map<String, DiskUsage> getAdjustedDiskSpace(RoutingAllocation allocation, Map<String, DiskUsage> diskUsage) {
        var diskUsageCopy = new HashMap<>(diskUsage);
        for (var entry : diskUsageCopy.entrySet()) {
            var nodeId = entry.getKey();
            var usage = entry.getValue();

            var reserved = allocation.clusterInfo().getReservedSpace(nodeId, usage.path());
            if (reserved.total() == 0) {
                continue;
            }
            var node = allocation.routingNodes().node(nodeId);
            if (node == null) {
                continue;
            }

            long adjustment = 0;
            for (ShardId shardId : reserved.shardIds()) {
                var shard = node.getByShardId(shardId);
                if (shard != null) {
                    var expectedSize = getExpectedShardSize(shard, 0, allocation);
                    adjustment += expectedSize;
                }
            }
            adjustment -= reserved.total();

            entry.setValue(updateWithFreeBytes(usage, adjustment));
        }
        return diskUsageCopy;
    }

    /**
     * This method updates disk usage to reflect shard relocations and new replica initialization.
     * In case of a single data path both mostAvailableSpaceUsage and leastAvailableSpaceUsage are update to reflect the change.
     * In case of multiple data path only mostAvailableSpaceUsage as it is used in calculation in
     * {@link org.elasticsearch.cluster.routing.allocation.decider.DiskThresholdDecider} for allocating new shards.
     * This assumes the worst case (all shards are placed on a single most used disk) and prevents node overflow.
     * Balance is later recalculated with a refreshed cluster info containing actual shards placement.
     */
    public void simulateShardStarted(ShardRouting shard) {
        assert shard.initializing();

        var project = allocation.metadata().projectFor(shard.index());
        var size = getExpectedShardSize(
            shard,
            shard.getExpectedShardSize(),
            getClusterInfo(),
            allocation.snapshotShardSizeInfo(),
            project,
            allocation.routingTable(project.id())
        );
        if (size != UNAVAILABLE_EXPECTED_SHARD_SIZE) {
            if (shard.relocatingNodeId() != null) {
                // relocation
                modifyDiskUsage(shard.relocatingNodeId(), size);
                modifyDiskUsage(shard.currentNodeId(), -size);
            } else {
                // new shard
                if (shouldReserveSpaceForInitializingShard(shard, allocation.metadata())) {
                    modifyDiskUsage(shard.currentNodeId(), -size);
                }
                shardSizes.put(shardIdentifierFromRouting(shard), project.getIndexSafe(shard.index()).ignoreDiskWatermarks() ? 0 : size);
            }
        }
        writeLoadPerShardSimulator.simulateShardStarted(shard);
    }

    private void modifyDiskUsage(String nodeId, long freeDelta) {
        if (freeDelta == 0) {
            return;
        }
        var diskUsage = mostAvailableSpaceUsage.get(nodeId);
        if (diskUsage == null) {
            return;
        }
        var path = diskUsage.path();
        updateDiskUsage(leastAvailableSpaceUsage, nodeId, path, freeDelta);
        updateDiskUsage(mostAvailableSpaceUsage, nodeId, path, freeDelta);
    }

    private void updateDiskUsage(Map<String, DiskUsage> availableSpaceUsage, String nodeId, String path, long freeDelta) {
        var usage = availableSpaceUsage.get(nodeId);
        if (usage != null && Objects.equals(usage.path(), path)) {
            // ensure new value is within bounds
            availableSpaceUsage.put(nodeId, updateWithFreeBytes(usage, freeDelta));
        }
    }

    private static DiskUsage updateWithFreeBytes(DiskUsage usage, long delta) {
        // free bytes might go out of range in case when multiple data path are used
        // we might not know exact disk used to allocate a shard and conservatively update
        // most used disk on a target node and least used disk on a source node
        var freeBytes = withinRange(0, usage.totalBytes(), usage.freeBytes() + delta);
        return usage.copyWithFreeBytes(freeBytes);
    }

    private static long withinRange(long min, long max, long value) {
        return Math.max(min, Math.min(max, value));
    }

    public ClusterInfo getClusterInfo() {
        return new ClusterInfo(
            leastAvailableSpaceUsage,
            mostAvailableSpaceUsage,
            shardSizes.toImmutableMap(),
            shardDataSetSizes,
            dataPath,
            Map.of(),
            estimatedHeapUsages,
<<<<<<< HEAD
            writeLoadPerShardSimulator.nodeUsageStatsForThreadPools()
=======
            nodeThreadPoolUsageStats,
            allocation.clusterInfo().getShardWriteLoads()
>>>>>>> b3715901
        );
    }
}<|MERGE_RESOLUTION|>--- conflicted
+++ resolved
@@ -161,12 +161,8 @@
             dataPath,
             Map.of(),
             estimatedHeapUsages,
-<<<<<<< HEAD
-            writeLoadPerShardSimulator.nodeUsageStatsForThreadPools()
-=======
-            nodeThreadPoolUsageStats,
+            writeLoadPerShardSimulator.nodeUsageStatsForThreadPools(),
             allocation.clusterInfo().getShardWriteLoads()
->>>>>>> b3715901
         );
     }
 }
--- conflicted
+++ resolved
@@ -30,11 +30,7 @@
     void onFailure(Exception e);
 
     /**
-<<<<<<< HEAD
-     * Called when the result of the {@link ClusterStateTaskExecutor#execute} method have been processed properly by all listeners.
-=======
      * Called when the result of the {@link ClusterStateTaskExecutor#execute} method has been processed properly by all listeners.
->>>>>>> 4779893b
      *
      * The {@param newState} parameter is the state that was ultimately published. This can lead to surprising behaviour if tasks are
      * batched together: a later task in the batch may undo or overwrite the changes made by an earlier task. In general you should prefer

--- conflicted
+++ resolved
@@ -160,7 +160,6 @@
     }
 
     /**
-<<<<<<< HEAD
      * Create a new MapDiff from the specified MapDiff by transforming its diffs with the provided diffUpdateFunction as well as
      * transforming its upserts with the provided upsertUpdateFunction. Whether an entry should be transformed is determined by
      * the specified keyPredicate.
@@ -191,7 +190,9 @@
         }).toList();
 
         return new MapDiff<>(diff.keySerializer, diff.valueSerializer, diff.deletes, newDiffs, newUpserts, diff.builderCtor);
-=======
+    }
+
+    /**
      * Create a new JDK map backed MapDiff by transforming the keys with the provided keyFunction.
      * @param diff Original MapDiff to transform
      * @param keyFunction Function to transform the key
@@ -212,7 +213,6 @@
             .map(entry -> Map.entry(keyFunction.apply(entry.getKey()), entry.getValue()))
             .toList();
         return new MapDiff<>(keySerializer, DiffableValueSerializer.getWriteOnlyInstance(), deletes, diffs, upserts, JdkMapBuilder::new);
->>>>>>> 93146136
     }
 
     /**

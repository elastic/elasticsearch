--- conflicted
+++ resolved
@@ -49,7 +49,6 @@
 import org.elasticsearch.index.store.StoreStats;
 import org.elasticsearch.monitor.fs.FsInfo;
 import org.elasticsearch.threadpool.ThreadPool;
-import org.elasticsearch.threadpool.ThreadPool.Names;
 import org.elasticsearch.transport.ReceiveTimeoutTransportException;
 
 import java.util.HashMap;
@@ -112,12 +111,6 @@
         clusterSettings.addSettingsUpdateConsumer(INTERNAL_CLUSTER_INFO_UPDATE_INTERVAL_SETTING, this::setUpdateFrequency);
         clusterSettings.addSettingsUpdateConsumer(DiskThresholdSettings.CLUSTER_ROUTING_ALLOCATION_DISK_THRESHOLD_ENABLED_SETTING,
                                                   this::setEnabled);
-<<<<<<< HEAD
-=======
-
-        // listen for state changes (this node starts/stops being the elected master, or new nodes are added)
-        clusterService.addListener(this);
->>>>>>> eaf34bb5
     }
 
     private void setEnabled(boolean enabled) {
@@ -132,62 +125,6 @@
         this.updateFrequency = updateFrequency;
     }
 
-<<<<<<< HEAD
-    public void onMaster() {
-        if (logger.isTraceEnabled()) {
-            logger.trace("I have been elected master, scheduling a ClusterInfoUpdateJob");
-        }
-
-        // Submit a job that will reschedule itself after running
-        threadPool.scheduleUnlessShuttingDown(updateFrequency, Names.MANAGEMENT, new SubmitReschedulingClusterInfoUpdatedJob());
-    }
-
-    @Override
-    public void clusterChanged(ClusterChangedEvent event) {
-        if (!this.enabled) {
-            return;
-        }
-
-        // Instead of using a LocalNodeMasterListener to track master changes, this service will
-        // track them here to avoid conditions where master listener events run after other
-        // listeners that depend on what happened in the master listener
-        final boolean prevIsMaster = this.isMaster;
-        if (prevIsMaster != event.localNodeMaster()) {
-            this.isMaster = event.localNodeMaster();
-            if (this.isMaster) {
-                onMaster();
-            }
-        }
-
-        if (this.isMaster == false) {
-            return;
-        }
-
-        if (event.state().getNodes().getDataNodes().size() > 1) {
-            if (this.isMaster != prevIsMaster) {
-                try {
-                    if (clusterService.state().getNodes().getDataNodes().size() > 1) {
-                        // Submit an info update job to be run immediately
-                        threadPool.executor(Names.MANAGEMENT).execute(this::maybeRefresh);
-                    }
-                } catch (EsRejectedExecutionException ex) {
-                    logger.debug("Couldn't schedule cluster info update task - node might be shutting down", ex);
-                }
-            } else {
-                // Check whether a data node was added
-                boolean dataNodeAdded = false;
-                for (DiscoveryNode addedNode : event.nodesDelta().addedNodes()) {
-                    if (addedNode.isDataNode()) {
-                        dataNodeAdded = true;
-                        break;
-                    }
-                }
-                if (dataNodeAdded) {
-                    if (logger.isDebugEnabled()) {
-                        logger.debug("data node was added, retrieving new cluster info");
-                    }
-                    threadPool.executor(Names.MANAGEMENT).execute(this::maybeRefresh);
-=======
     @Override
     public void clusterChanged(ClusterChangedEvent event) {
         if (event.localNodeMaster() && refreshAndRescheduleRunnable.get() == null) {
@@ -227,37 +164,15 @@
                     ImmutableOpenMap.Builder<String, DiskUsage> newMinUsages = ImmutableOpenMap.builder(mostAvailableSpaceUsages);
                     newMinUsages.remove(removedNode.getId());
                     mostAvailableSpaceUsages = newMinUsages.build();
->>>>>>> eaf34bb5
-                }
-            }
-        }
-    }
-
-<<<<<<< HEAD
-        if (event.nodesRemoved()) {
-            for (DiscoveryNode removedNode : event.nodesDelta().removedNodes()) {
-                if (removedNode.isDataNode()) {
-                    if (logger.isTraceEnabled()) {
-                        logger.trace("Removing node from cluster info: {}", removedNode.getId());
-                    }
-                    if (leastAvailableSpaceUsages.containsKey(removedNode.getId())) {
-                        ImmutableOpenMap.Builder<String, DiskUsage> newMaxUsages = ImmutableOpenMap.builder(leastAvailableSpaceUsages);
-                        newMaxUsages.remove(removedNode.getId());
-                        leastAvailableSpaceUsages = newMaxUsages.build();
-                    }
-                    if (mostAvailableSpaceUsages.containsKey(removedNode.getId())) {
-                        ImmutableOpenMap.Builder<String, DiskUsage> newMinUsages = ImmutableOpenMap.builder(mostAvailableSpaceUsages);
-                        newMinUsages.remove(removedNode.getId());
-                        mostAvailableSpaceUsages = newMinUsages.build();
-                    }
-                }
-            }
-=======
+                }
+            }
+        }
+    }
+
     private void executeRefresh(ClusterState clusterState, String reason) {
         if (clusterState.nodes().getDataNodes().size() > 1) {
             logger.trace("refreshing cluster info in background [{}]", reason);
             threadPool.executor(REFRESH_EXECUTOR).execute(new RefreshRunnable(reason));
->>>>>>> eaf34bb5
         }
     }
 
@@ -269,42 +184,6 @@
     }
 
     /**
-<<<<<<< HEAD
-     * Class used to submit {@link #maybeRefresh()} on the
-     * {@link InternalClusterInfoService} threadpool, these jobs will
-     * reschedule themselves by placing a new instance of this class onto the
-     * scheduled threadpool.
-     */
-    public class SubmitReschedulingClusterInfoUpdatedJob implements Runnable {
-        @Override
-        public void run() {
-            if (logger.isTraceEnabled()) {
-                logger.trace("Submitting new rescheduling cluster info update job");
-            }
-            try {
-                threadPool.executor(Names.MANAGEMENT).execute(() -> {
-                    try {
-                        maybeRefresh();
-                    } finally { //schedule again after we refreshed
-                        if (isMaster) {
-                            if (logger.isTraceEnabled()) {
-                                logger.trace("Scheduling next run for updating cluster info in: {}", updateFrequency.toString());
-                            }
-                            threadPool.scheduleUnlessShuttingDown(updateFrequency, Names.MANAGEMENT, this);
-                        }
-                    }
-                });
-            } catch (EsRejectedExecutionException ex) {
-                if (logger.isDebugEnabled()) {
-                    logger.debug("Couldn't re-schedule cluster info update task - node might be shutting down", ex);
-                }
-            }
-        }
-    }
-
-    /**
-=======
->>>>>>> eaf34bb5
      * Retrieve the latest nodes stats, calling the listener when complete
      * @return a latch that can be used to wait for the nodes stats to complete if desired
      */

--- conflicted
+++ resolved
@@ -42,27 +42,6 @@
                 return ""; // only one task in the batch so the source is enough
             }
 
-<<<<<<< HEAD
-            @Override
-            public ClusterState execute(ClusterState currentState, List<TaskContext<LocalMasterServiceTask>> taskContexts)
-                throws Exception {
-                final LocalMasterServiceTask thisTask = LocalMasterServiceTask.this;
-                assert taskContexts.size() == 1 && taskContexts.get(0).getTask() == thisTask
-                    : "expected one-element task list containing current object but was " + taskContexts;
-                thisTask.execute(currentState);
-                taskContexts.get(0).success(new ActionListener<>() {
-                    @Override
-                    public void onResponse(ClusterState clusterState) {
-                        onPublicationComplete();
-                    }
-
-                    @Override
-                    public void onFailure(Exception e) {
-                        LocalMasterServiceTask.this.onFailure(e);
-                    }
-                });
-                return currentState;
-=======
                 @Override
                 public ClusterState execute(BatchExecutionContext<LocalMasterServiceTask> batchExecutionContext) {
                     final var thisTask = LocalMasterServiceTask.this;
@@ -75,8 +54,6 @@
                     taskContexts.get(0).success(() -> onPublicationComplete());
                     return batchExecutionContext.initialState();
                 }
->>>>>>> dd82fe4f
-            }
-        }).submitTask(source, this, null);
+            }).submitTask(source, this, null);
     }
 }
--- conflicted
+++ resolved
@@ -489,7 +489,6 @@
                 }
             }
             builder.endArray();
-<<<<<<< HEAD
             builder.startArray(FEATURE_STATES);
             {
                 for (SnapshotFeatureInfo featureState : featureStates) {
@@ -497,7 +496,6 @@
                 }
             }
             builder.endArray();
-=======
             if (isClone()) {
                 builder.field(SOURCE, source);
                 builder.startArray(CLONES);
@@ -517,7 +515,6 @@
                 }
                 builder.endArray();
             }
->>>>>>> 36bb68f7
             builder.array(DATA_STREAMS, dataStreams.toArray(new String[0]));
             builder.endObject();
             return builder;

--- conflicted
+++ resolved
@@ -591,7 +591,7 @@
             @Override
             public void onFailure(Exception e) {
                 logger.warn(
-                    new ParameterizedMessage(
+                    Message.createParameterizedMessage(
                         "received join request from [{}] but could not connect back to the joining node",
                         joinRequest.getSourceNode()
                     ),
@@ -674,14 +674,10 @@
             new ValidateJoinRequest(clusterState),
             TransportRequestOptions.of(null, TransportRequestOptions.Type.STATE),
             new ActionListenerResponseHandler<>(listener.delegateResponse((l, e) -> {
-<<<<<<< HEAD
                 logger.warn(
                     () -> Message.createParameterizedMessage("failed to validate incoming join request from node [{}]", discoveryNode),
                     e
                 );
-                listener.onFailure(new IllegalStateException("failure when sending a validation request to node", e));
-=======
-                logger.warn(() -> new ParameterizedMessage("failed to validate incoming join request from node [{}]", discoveryNode), e);
                 listener.onFailure(
                     new IllegalStateException(
                         String.format(
@@ -693,7 +689,6 @@
                         e
                     )
                 );
->>>>>>> 4c849362
             }), i -> Empty.INSTANCE, Names.CLUSTER_COORDINATION)
         );
     }

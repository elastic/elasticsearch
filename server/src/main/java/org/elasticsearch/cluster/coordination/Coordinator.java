--- conflicted
+++ resolved
@@ -120,11 +120,8 @@
     private long maxTermSeen;
     private final Reconfigurator reconfigurator;
     private final ClusterBootstrapService clusterBootstrapService;
-<<<<<<< HEAD
     private final DiscoveryUpgradeService discoveryUpgradeService;
-=======
     private final LagDetector lagDetector;
->>>>>>> a68a4645
 
     private Mode mode;
     private Optional<DiscoveryNode> lastKnownLeader;
@@ -163,13 +160,10 @@
         masterService.setClusterStateSupplier(this::getStateForMasterService);
         this.reconfigurator = new Reconfigurator(settings, clusterSettings);
         this.clusterBootstrapService = new ClusterBootstrapService(settings, transportService);
-<<<<<<< HEAD
         this.discoveryUpgradeService = new DiscoveryUpgradeService(settings, clusterSettings, transportService, this::isBootstrapped,
             joinHelper, peerFinder::getFoundPeers, this::unsafelySetConfigurationForUpgrade);
-=======
         this.lagDetector = new LagDetector(settings, transportService.getThreadPool(), n -> removeNode(n, "lagging"),
             transportService::getLocalNode);
->>>>>>> a68a4645
     }
 
     private Runnable getOnLeaderFailure() {

/*
 * Copyright Elasticsearch B.V. and/or licensed to Elasticsearch B.V. under one
 * or more contributor license agreements. Licensed under the "Elastic License
 * 2.0", the "GNU Affero General Public License v3.0 only", and the "Server Side
 * Public License v 1"; you may not use this file except in compliance with, at
 * your election, the "Elastic License 2.0", the "GNU Affero General Public
 * License v3.0 only", or the "Server Side Public License, v 1".
 */
package org.elasticsearch.cluster.coordination;

import org.elasticsearch.ElasticsearchException;
import org.elasticsearch.action.support.master.TransportMasterNodeAction;
<<<<<<< HEAD
=======
import org.elasticsearch.cluster.NotMasterException;
>>>>>>> 1aca0a98
import org.elasticsearch.common.io.stream.StreamInput;

import java.io.IOException;

/**
<<<<<<< HEAD
 * Exception indicating a cluster state update was published but not committed to all nodes.
 * <p>
 * If this exception is thrown, then the cluster state update was published, but is not guaranteed
 * to be committed on any nodes, including the next master node. This exception should only be thrown when there is
 * <i>ambiguity</i> whether a cluster state update has been committed.
 * <p>
 * For exceptions thrown prior to publication,
 * when the cluster update has <i>definitely</i> failed, use a {@link FailedToPublishClusterStateException}.
 * <p>
 * This is a retryable exception inside {@link TransportMasterNodeAction}
 * <p>
=======
 * Thrown when a cluster state publication fails to commit the new cluster state. If publication fails then a new master is elected but the
 * update might or might not take effect, depending on whether the newly-elected master accepted the published state that failed to
 * be committed. This exception should only be used when there is <i>ambiguity</i> whether a state update took effect or not.
 *
 * This is different from {@link NotMasterException} where we know for certain that a state update never took effect.
 *
 * This exception is retryable within {@link TransportMasterNodeAction}.
 *
>>>>>>> 1aca0a98
 * See {@link ClusterStatePublisher} for more details.
 */
public class FailedToCommitClusterStateException extends ElasticsearchException {

    public FailedToCommitClusterStateException(StreamInput in) throws IOException {
        super(in);
    }

    public FailedToCommitClusterStateException(String msg, Object... args) {
        super(msg, args);
    }

    public FailedToCommitClusterStateException(String msg, Throwable cause, Object... args) {
        super(msg, cause, args);
    }
}<|MERGE_RESOLUTION|>--- conflicted
+++ resolved
@@ -10,16 +10,12 @@
 
 import org.elasticsearch.ElasticsearchException;
 import org.elasticsearch.action.support.master.TransportMasterNodeAction;
-<<<<<<< HEAD
-=======
 import org.elasticsearch.cluster.NotMasterException;
->>>>>>> 1aca0a98
 import org.elasticsearch.common.io.stream.StreamInput;
 
 import java.io.IOException;
 
 /**
-<<<<<<< HEAD
  * Exception indicating a cluster state update was published but not committed to all nodes.
  * <p>
  * If this exception is thrown, then the cluster state update was published, but is not guaranteed
@@ -29,18 +25,10 @@
  * For exceptions thrown prior to publication,
  * when the cluster update has <i>definitely</i> failed, use a {@link FailedToPublishClusterStateException}.
  * <p>
+ * If during a cluster state update the node is no longer master, use a {@link NotMasterException}
+ * <p>
  * This is a retryable exception inside {@link TransportMasterNodeAction}
  * <p>
-=======
- * Thrown when a cluster state publication fails to commit the new cluster state. If publication fails then a new master is elected but the
- * update might or might not take effect, depending on whether the newly-elected master accepted the published state that failed to
- * be committed. This exception should only be used when there is <i>ambiguity</i> whether a state update took effect or not.
- *
- * This is different from {@link NotMasterException} where we know for certain that a state update never took effect.
- *
- * This exception is retryable within {@link TransportMasterNodeAction}.
- *
->>>>>>> 1aca0a98
  * See {@link ClusterStatePublisher} for more details.
  */
 public class FailedToCommitClusterStateException extends ElasticsearchException {

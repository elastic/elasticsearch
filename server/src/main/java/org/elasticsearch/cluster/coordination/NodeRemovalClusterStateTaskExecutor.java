--- conflicted
+++ resolved
@@ -17,15 +17,8 @@
 import org.elasticsearch.cluster.node.DiscoveryNodes;
 import org.elasticsearch.cluster.routing.allocation.AllocationService;
 import org.elasticsearch.cluster.service.MasterService;
-import org.elasticsearch.core.Releasable;
 import org.elasticsearch.persistent.PersistentTasksCustomMetadata;
 
-<<<<<<< HEAD
-import java.util.List;
-import java.util.function.Supplier;
-
-=======
->>>>>>> 4779893b
 public class NodeRemovalClusterStateTaskExecutor implements ClusterStateTaskExecutor<NodeRemovalClusterStateTaskExecutor.Task> {
 
     private static final Logger logger = LogManager.getLogger(NodeRemovalClusterStateTaskExecutor.class);
@@ -58,18 +51,9 @@
     }
 
     @Override
-<<<<<<< HEAD
-    public ClusterState execute(
-        ClusterState currentState,
-        List<TaskContext<Task>> taskContexts,
-        Supplier<Releasable> dropHeadersContextSupplier
-    ) throws Exception {
-        final DiscoveryNodes.Builder remainingNodesBuilder = DiscoveryNodes.builder(currentState.nodes());
-=======
     public ClusterState execute(BatchExecutionContext<Task> batchExecutionContext) throws Exception {
         final ClusterState initialState = batchExecutionContext.initialState();
         final DiscoveryNodes.Builder remainingNodesBuilder = DiscoveryNodes.builder(initialState.nodes());
->>>>>>> 4779893b
         boolean removed = false;
         for (final var taskContext : batchExecutionContext.taskContexts()) {
             final var task = taskContext.getTask();
@@ -84,32 +68,19 @@
 
         if (removed == false) {
             // no nodes to remove, keep the current cluster state
-            return currentState;
+            return initialState;
         }
 
-        try (var ignored = dropHeadersContextSupplier.get()) {
+        try (var ignored = batchExecutionContext.dropHeadersContextSupplier().get()) {
             // suppress deprecation warnings e.g. from reroute()
 
-<<<<<<< HEAD
-            final var remainingNodesClusterState = remainingNodesClusterState(currentState, remainingNodesBuilder);
+            final var remainingNodesClusterState = remainingNodesClusterState(initialState, remainingNodesBuilder);
             final var ptasksDisassociatedState = PersistentTasksCustomMetadata.disassociateDeadNodes(remainingNodesClusterState);
             return allocationService.disassociateDeadNodes(
-=======
-        if (removed) {
-            final ClusterState remainingNodesClusterState = remainingNodesClusterState(initialState, remainingNodesBuilder);
-            final ClusterState ptasksDisassociatedState = PersistentTasksCustomMetadata.disassociateDeadNodes(remainingNodesClusterState);
-            finalState = allocationService.disassociateDeadNodes(
->>>>>>> 4779893b
                 ptasksDisassociatedState,
                 true,
                 describeTasks(batchExecutionContext.taskContexts().stream().map(TaskContext::getTask).toList())
             );
-<<<<<<< HEAD
-=======
-        } else {
-            // no nodes to remove, keep the current cluster state
-            finalState = initialState;
->>>>>>> 4779893b
         }
     }
 

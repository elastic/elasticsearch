/*
 * Copyright Elasticsearch B.V. and/or licensed to Elasticsearch B.V. under one
 * or more contributor license agreements. Licensed under the Elastic License
 * 2.0 and the Server Side Public License, v 1; you may not use this file except
 * in compliance with, at your election, the Elastic License 2.0 or the Server
 * Side Public License, v 1.
 */

package org.elasticsearch.cluster.coordination;

import org.apache.logging.log4j.LogManager;
import org.apache.logging.log4j.Logger;
import org.elasticsearch.Version;
import org.elasticsearch.action.ActionListener;
import org.elasticsearch.action.ActionListenerResponseHandler;
import org.elasticsearch.action.admin.cluster.coordination.ClusterFormationInfoAction;
import org.elasticsearch.cluster.ClusterChangedEvent;
import org.elasticsearch.cluster.ClusterStateListener;
import org.elasticsearch.cluster.node.DiscoveryNode;
import org.elasticsearch.cluster.service.ClusterService;
import org.elasticsearch.common.settings.Setting;
import org.elasticsearch.core.TimeValue;
import org.elasticsearch.discovery.DiscoveryModule;
import org.elasticsearch.discovery.PeerFinder;
import org.elasticsearch.health.HealthIndicatorDetails;
import org.elasticsearch.health.HealthIndicatorImpact;
import org.elasticsearch.health.HealthIndicatorResult;
import org.elasticsearch.health.HealthIndicatorService;
import org.elasticsearch.health.HealthStatus;
import org.elasticsearch.health.ImpactArea;
import org.elasticsearch.health.SimpleHealthIndicatorDetails;
import org.elasticsearch.health.UserAction;
import org.elasticsearch.threadpool.Scheduler;
import org.elasticsearch.transport.ConnectionProfile;
import org.elasticsearch.transport.Transport;
import org.elasticsearch.transport.TransportRequestOptions;
import org.elasticsearch.transport.TransportService;
import org.elasticsearch.xcontent.ToXContentObject;
import org.elasticsearch.xcontent.XContentBuilder;

import java.io.IOException;
import java.io.PrintWriter;
import java.io.StringWriter;
import java.util.ArrayList;
import java.util.Collection;
import java.util.HashMap;
import java.util.HashSet;
import java.util.List;
import java.util.Locale;
import java.util.Map;
import java.util.Objects;
import java.util.Optional;
import java.util.Set;
import java.util.concurrent.TimeUnit;
import java.util.stream.Collectors;

import static org.elasticsearch.health.ServerHealthComponents.CLUSTER_COORDINATION;

/**
 * This indicator reports the health of master stability.
 * If we have had a master within the last 30 seconds, and that master has not changed more than 3 times in the last 30 minutes, then
 * this will report GREEN.
 * If we have had a master within the last 30 seconds, but that master has changed more than 3 times in the last 30 minutes (and that is
 * confirmed by checking with the last-known master), then this will report YELLOW.
 * If we have not had a master within the last 30 seconds, then this will will report RED with one exception. That exception is when:
 * (1) no node is elected master, (2) this node is not master eligible, (3) some node is master eligible, (4) we ask a master-eligible node
 * to run this indicator, and (5) it comes back with a result that is not RED.
 * Since this indicator needs to be able to run when there is no master at all, it does not depend on the dedicated health node (which
 * requires the existence of a master).
 */
public class StableMasterHealthIndicatorService implements HealthIndicatorService, ClusterStateListener {

    public static final String NAME = "master_is_stable";

    private final ClusterService clusterService;
    private final DiscoveryModule discoveryModule;
    private final MasterHistoryService masterHistoryService;
    private final TransportService transportService;

    /**
     * This is the amount of time we use to make the initial decision -- have we seen a master node in the very recent past?
     */
    private final TimeValue veryRecentPast;
    /**
     * If the master transitions from a non-null master to a null master at least this manhy timesThis is the number of times it starts
     * impacting the health status.
     */
    private final int unacceptableNullTransitions;
    /**
     * This is the number of times that it is OK for the master history to show a transition one non-null master to a different non-null
     * master before it starts impacting the health status.
     */
    private final int acceptableIdentityChanges;

    private static final Logger logger = LogManager.getLogger(StableMasterHealthIndicatorService.class);

    // This is the default amount of time we look back to see if we have had a master at all, before moving on with other checks
    private static final TimeValue DEFAULT_VERY_RECENT_PAST = new TimeValue(30, TimeUnit.SECONDS);
    private static final TimeValue SMALLEST_ALLOWED_VERY_RECENT_PAST = new TimeValue(1, TimeUnit.SECONDS);

    // This is the default number of times that it is OK to have a master go null. Any more than this will be reported as a problem
    private static final int DEFAULT_ACCEPTABLE_NULL_TRANSITIONS = 3;
    private static final int SMALLEST_ALLOWED_ACCEPTABLE_NULL_TRANSITIONS = 0;

    // This is the default number of times that it is OK to have a master change identity. Any more than this will be reported as a problem
    private static final int DEFAULT_ACCEPTABLE_IDENTITY_CHANGES = 3;
    private static final int SMALLEST_ALLOWED_ACCEPTABLE_IDENTITY_CHANGES = 0;

    // Keys for the details map:
    private static final String DETAILS_CURRENT_MASTER = "current_master";
    private static final String DETAILS_RECENT_MASTERS = "recent_masters";
    private static final String DETAILS_EXCEPTION_FETCHING_HISTORY = "exception_fetching_history";
    private static final String DETAILS_EXCEPTION_FETCHING_HISTORY_STACK_TRACE = "exception_fetching_history_stack_trace";

    // Impacts of having an unstable master:
    private static final String UNSTABLE_MASTER_INGEST_IMPACT = "The cluster cannot create, delete, or rebalance indices, and cannot "
        + "insert or update documents.";
    private static final String UNSTABLE_MASTER_DEPLOYMENT_MANAGEMENT_IMPACT = "Scheduled tasks such as Watcher, ILM, and SLM will not "
        + "work. The _cat APIs will not work.";
    private static final String UNSTABLE_MASTER_BACKUP_IMPACT = "Snapshot and restore will not work.";

    public static final Setting<TimeValue> VERY_RECENT_PAST_SETTING = Setting.timeSetting(
        "health.master_history.very_recent_past",
        DEFAULT_VERY_RECENT_PAST,
        SMALLEST_ALLOWED_VERY_RECENT_PAST,
        Setting.Property.NodeScope
    );

    public static final Setting<Integer> ACCEPTABLE_NULL_TRANSITIONS_SETTING = Setting.intSetting(
        "health.master_history.acceptable_null_transitions",
        DEFAULT_ACCEPTABLE_NULL_TRANSITIONS,
        SMALLEST_ALLOWED_ACCEPTABLE_NULL_TRANSITIONS,
        Setting.Property.NodeScope
    );

    public static final Setting<Integer> ACCEPTABLE_IDENTITY_CHANGES_SETTING = Setting.intSetting(
        "health.master_history.acceptable_identity_changes",
        DEFAULT_ACCEPTABLE_IDENTITY_CHANGES,
        SMALLEST_ALLOWED_ACCEPTABLE_IDENTITY_CHANGES,
        Setting.Property.NodeScope
    );

    private List<Scheduler.Cancellable> clusterFormationInfoTasks = List.of();
    private final Map<DiscoveryNode, ClusterFormationStateOrException> nodeToClusterFormationStateMap = new HashMap<>();

    public StableMasterHealthIndicatorService(
        ClusterService clusterService,
        DiscoveryModule discoveryModule,
        MasterHistoryService masterHistoryService,
        TransportService transportService
    ) {
        this.clusterService = clusterService;
        this.discoveryModule = discoveryModule;
        this.masterHistoryService = masterHistoryService;
        this.transportService = transportService;
        this.veryRecentPast = VERY_RECENT_PAST_SETTING.get(clusterService.getSettings());
        this.unacceptableNullTransitions = ACCEPTABLE_NULL_TRANSITIONS_SETTING.get(clusterService.getSettings()) + 1;
        this.acceptableIdentityChanges = ACCEPTABLE_IDENTITY_CHANGES_SETTING.get(clusterService.getSettings());
        clusterService.addListener(this);
    }

    @Override
    public String name() {
        return NAME;
    }

    @Override
    public String component() {
        return CLUSTER_COORDINATION;
    }

    @Override
    public HealthIndicatorResult calculate(boolean explain) {
        MasterHistory localMasterHistory = masterHistoryService.getLocalMasterHistory();
        if (hasSeenMasterInVeryRecentPast()) {
            return calculateOnHaveSeenMasterRecently(localMasterHistory, explain);
        } else {
            return calculateOnHaveNotSeenMasterRecently(localMasterHistory, explain);
        }
    }

    /**
     * Returns the health result for the case when we have seen a master recently (at some point in the last 30 seconds).
     * @param localMasterHistory The master history as seen from the local machine
     * @param explain Whether to calculate and include the details and user actions in the result
     * @return The HealthIndicatorResult for the given localMasterHistory
     */
    private HealthIndicatorResult calculateOnHaveSeenMasterRecently(MasterHistory localMasterHistory, boolean explain) {
        int masterChanges = MasterHistory.getNumberOfMasterIdentityChanges(localMasterHistory.getNodes());
        logger.trace("Have seen a master in the last {}): {}", veryRecentPast, localMasterHistory.getMostRecentNonNullMaster());
        final HealthIndicatorResult result;
        if (masterChanges > acceptableIdentityChanges) {
            result = calculateOnMasterHasChangedIdentity(localMasterHistory, masterChanges, explain);
        } else if (localMasterHistory.hasMasterGoneNullAtLeastNTimes(unacceptableNullTransitions)) {
            result = calculateOnMasterHasFlappedNull(localMasterHistory, explain);
        } else {
            result = getMasterIsStableResult(explain, localMasterHistory);
        }
        return result;
    }

    /**
     * Returns the health result when we have detected locally that the master has changed identity repeatedly (by default more than 3
     * times in the last 30 minutes)
     * @param localMasterHistory The master history as seen from the local machine
     * @param masterChanges The number of times that the local machine has seen the master identity change in the last 30 minutes
     * @param explain Whether to calculate and include the details in the result
     * @return The HealthIndicatorResult for the given localMasterHistory
     */
    private HealthIndicatorResult calculateOnMasterHasChangedIdentity(
        MasterHistory localMasterHistory,
        int masterChanges,
        boolean explain
    ) {
        logger.trace("Have seen {} master changes in the last {}", masterChanges, localMasterHistory.getMaxHistoryAge());
        HealthStatus stableMasterStatus = HealthStatus.YELLOW;
        String summary = String.format(
            Locale.ROOT,
            "The master has changed %d times in the last %s",
            masterChanges,
            localMasterHistory.getMaxHistoryAge()
        );
        Map<String, Object> details = getSimpleDetailsMap(explain, localMasterHistory);
        Collection<HealthIndicatorImpact> impacts = getUnstableMasterImpacts();
        List<UserAction> userActions = getContactSupportUserActions(explain);
        return createIndicator(
            stableMasterStatus,
            summary,
            explain ? new SimpleHealthIndicatorDetails(details) : HealthIndicatorDetails.EMPTY,
            impacts,
            userActions
        );
    }

    /**
     * This returns an empty map if explain is false, otherwise a map of details containing only "current_master" and "recent_masters".
     * @param explain If true, the map will contain "current_master" and "recent_masters". Otherwise it will be empty.
     * @param localMasterHistory The MasterHistory object to pull current and recent master info from
     * @return An empty map if explain is false, otherwise a map of details containing only "current_master" and "recent_masters"
     */
    private Map<String, Object> getSimpleDetailsMap(boolean explain, MasterHistory localMasterHistory) {
        Map<String, Object> details = new HashMap<>();
        if (explain) {
            List<DiscoveryNode> recentMasters = localMasterHistory.getNodes();
            details.put(DETAILS_CURRENT_MASTER, new DiscoveryNodeXContentObject(localMasterHistory.getMostRecentMaster()));
            // Having the nulls in the recent masters xcontent list is not helpful, so we filter them out:
            details.put(
                DETAILS_RECENT_MASTERS,
                recentMasters.stream().filter(Objects::nonNull).map(DiscoveryNodeXContentObject::new).toList()
            );
        }
        return details;
    }

    /**
     * This method returns the only user action that is relevant when the master is unstable -- contact support.
     * @param explain If true, the returned list includes a UserAction to contact support, otherwise an empty list
     * @return a single UserAction instructing users to contact support.
     */
    private List<UserAction> getContactSupportUserActions(boolean explain) {
        if (explain) {
            UserAction.Definition contactSupport = new UserAction.Definition(
                "contact_support",
                "The Elasticsearch cluster does not have a stable master node. Please contact Elastic Support "
                    + "(https://support.elastic.co) to discuss available options.",
                null
            );
            UserAction userAction = new UserAction(contactSupport, null);
            return List.of(userAction);
        } else {
            return List.of();
        }
    }

    /**
     * Returns the list of the impacts of an unstable master node.
     * @return The list of the impacts of an unstable master node
     */
    private List<HealthIndicatorImpact> getUnstableMasterImpacts() {
        List<HealthIndicatorImpact> impacts = new ArrayList<>();
        impacts.add(new HealthIndicatorImpact(1, UNSTABLE_MASTER_INGEST_IMPACT, List.of(ImpactArea.INGEST)));
        impacts.add(new HealthIndicatorImpact(1, UNSTABLE_MASTER_DEPLOYMENT_MANAGEMENT_IMPACT, List.of(ImpactArea.DEPLOYMENT_MANAGEMENT)));
        impacts.add(new HealthIndicatorImpact(3, UNSTABLE_MASTER_BACKUP_IMPACT, List.of(ImpactArea.BACKUP)));
        return impacts;
    }

    /**
     * Returns the health result when we have detected locally that the master has changed to null repeatedly (by default more than 3 times
     * in the last 30 minutes). This method attemtps to use the master history from a remote node to confirm what we are seeing locally.
     * If the information from the remote node confirms that the master history has been unstable, a YELLOW status is returned. If the
     * information from the remote node shows that the master history has been stable, then we assume that the problem is with this node
     * and a GREEN status is returned (the problems with this node will be covered in a different health indicator). If there had been
     * problems fetching the remote master history, the exception seen will be included in the details of the result.
     * @param localMasterHistory The master history as seen from the local machine
     * @param explain Whether to calculate and include the details in the result
     * @return The HealthIndicatorResult for the given localMasterHistory
     */
    private HealthIndicatorResult calculateOnMasterHasFlappedNull(MasterHistory localMasterHistory, boolean explain) {
        DiscoveryNode master = localMasterHistory.getMostRecentNonNullMaster();
        boolean localNodeIsMaster = clusterService.localNode().equals(master);
        List<DiscoveryNode> remoteHistory;
        Exception remoteHistoryException = null;
        if (localNodeIsMaster) {
            remoteHistory = null; // We don't need to fetch the remote master's history if we are that remote master
        } else {
            try {
                remoteHistory = masterHistoryService.getRemoteMasterHistory();
            } catch (Exception e) {
                remoteHistory = null;
                remoteHistoryException = e;
            }
        }
        /*
         * If the local node is master, then we have a confirmed problem (since we now know that from this node's point of view the
         * master is unstable).
         * If the local node is not master but the remote history is null then we have a problem (since from this node's point of view the
         * master is unstable, and we were unable to get the master's own view of its history). It could just be a short-lived problem
         * though if the remote history has not arrived yet.
         * If the local node is not master and the master history from the master itself reports that the master has gone null repeatedly
         *  or changed identity repeatedly, then we have a problem (the master has confirmed what the local node saw).
         */
        boolean masterConfirmedUnstable = localNodeIsMaster
            || remoteHistoryException != null
            || (remoteHistory != null
                && (MasterHistory.hasMasterGoneNullAtLeastNTimes(remoteHistory, unacceptableNullTransitions)
                    || MasterHistory.getNumberOfMasterIdentityChanges(remoteHistory) > acceptableIdentityChanges));
        if (masterConfirmedUnstable) {
            logger.trace("The master node {} thinks it is unstable", master);
            final HealthStatus stableMasterStatus = HealthStatus.YELLOW;
            String summary = String.format(
                Locale.ROOT,
                "The cluster's master has alternated between %s and no master multiple times in the last %s",
                localMasterHistory.getNodes().stream().filter(Objects::nonNull).collect(Collectors.toSet()),
                localMasterHistory.getMaxHistoryAge()
            );
            final Collection<HealthIndicatorImpact> impacts = getUnstableMasterImpacts();
            Map<String, Object> details;
            if (explain) {
                details = new HashMap<>();
                details.put(DETAILS_CURRENT_MASTER, new DiscoveryNodeXContentObject(localMasterHistory.getMostRecentMaster()));
                if (remoteHistoryException != null) {
                    details.put(DETAILS_EXCEPTION_FETCHING_HISTORY, remoteHistoryException.getMessage());
                    StringWriter stringWriter = new StringWriter();
                    remoteHistoryException.printStackTrace(new PrintWriter(stringWriter));
                    String remoteHistoryExceptionStackTrace = stringWriter.toString();
                    details.put(DETAILS_EXCEPTION_FETCHING_HISTORY_STACK_TRACE, remoteHistoryExceptionStackTrace);
                }
            } else {
                details = Map.of();
            }
            final List<UserAction> userActions = getContactSupportUserActions(explain);
            return createIndicator(
                stableMasterStatus,
                summary,
                explain ? new SimpleHealthIndicatorDetails(details) : HealthIndicatorDetails.EMPTY,
                impacts,
                userActions
            );
        } else {
            logger.trace("This node thinks the master is unstable, but the master node {} thinks it is stable", master);
            return getMasterIsStableResult(explain, localMasterHistory);
        }
    }

    /**
     * Returns a HealthIndicatorResult for the case when the master is seen as stable
     * @return A HealthIndicatorResult for the case when the master is seen as stable (GREEN status, no impacts or details)
     */
    private HealthIndicatorResult getMasterIsStableResult(boolean explain, MasterHistory localMasterHistory) {
        HealthStatus stableMasterStatus = HealthStatus.GREEN;
        String summary = "The cluster has a stable master node";
        Collection<HealthIndicatorImpact> impacts = new ArrayList<>();
        List<UserAction> userActions = List.of();
        logger.trace("The cluster has a stable master node");
        Map<String, Object> details = getSimpleDetailsMap(explain, localMasterHistory);
        return createIndicator(stableMasterStatus, summary, new SimpleHealthIndicatorDetails(details), impacts, userActions);
    }

    /**
     * Returns the health result for the case when we have NOT seen a master recently (at some point in the last 30 seconds).
     * @param localMasterHistory The master history as seen from the local machine
     * @param explain Whether to calculate and include the details in the result
     * @return The HealthIndicatorResult for the given localMasterHistory
     */
<<<<<<< HEAD
    private HealthIndicatorResult calculateWhenHaveNotSeenMasterRecently(MasterHistory localMasterHistory, boolean explain) {
        Collection<DiscoveryNode> masterEligibleNodes = getMasterEligibleNodes();
        HealthStatus stableMasterStatus;
        String summary;
=======
    private HealthIndicatorResult calculateOnHaveNotSeenMasterRecently(MasterHistory localMasterHistory, boolean explain) {
        // NOTE: The logic in this method will be implemented in a future PR
        HealthStatus stableMasterStatus = HealthStatus.RED;
        String summary = "No master has been observed recently";
>>>>>>> f98f18c3
        Map<String, Object> details = new HashMap<>();
        Collection<HealthIndicatorImpact> impacts = getUnstableMasterImpacts();
        List<UserAction> userActions = getContactSupportUserActions(explain);
        if (masterEligibleNodes.isEmpty()) {
            stableMasterStatus = HealthStatus.RED;
            summary = "No master eligible nodes found in the cluster";
            if (explain) {
                details.put(
                    "recent_masters",
                    localMasterHistory.getNodes().stream().filter(Objects::nonNull).map(DiscoveryNodeXContentObject::new).toList()
                );
                details.put("cluster_coordination", discoveryModule.getCoordinator().getClusterFormationState().getDescription());
            }
        } else {
            PeerFinder peerFinder = discoveryModule.getCoordinator().getPeerFinder();
            Optional<DiscoveryNode> currentMaster = peerFinder.getLeader();
            if (currentMaster.isPresent()) {
                stableMasterStatus = HealthStatus.RED;
                summary = String.format(
                    Locale.ROOT,
                    "%s has been elected master, but the node being queried, %s, is unable to join it",
                    currentMaster.get(),
                    clusterService.localNode()
                );
                if (explain) {
                    List<DiscoveryNode> recentMasters = localMasterHistory.getNodes();
                    details.put("current_master", new DiscoveryNodeXContentObject(currentMaster.get()));
                    // Having the nulls in the recent masters xcontent list is not helpful, so we filter them out:
                    details.put(
                        "recent_masters",
                        recentMasters.stream().filter(Objects::nonNull).map(DiscoveryNodeXContentObject::new).toList()
                    );
                    details.put("cluster_coordination", discoveryModule.getCoordinator().getClusterFormationState().getDescription());
                }
            } else if (clusterService.localNode().isMasterNode() == false) { // none is elected master and we aren't master eligible
                // Use StableMasterHealthIndicatorServiceAction
                stableMasterStatus = HealthStatus.RED;
                summary = "No node is elected master, and this node is not master eligible. Reaching out to other nodes";
            } else { // none is elected master and we are master eligible
                for (Map.Entry<DiscoveryNode, ClusterFormationStateOrException> entry : nodeToClusterFormationStateMap.entrySet()) {
                    if (entry.getValue().exception() != null) {
                        return createIndicator(
                            HealthStatus.RED,
                            String.format(Locale.ROOT, "Exception reaching out to %s: %s", entry.getKey(), entry.getValue().exception()),
                            explain ? new SimpleHealthIndicatorDetails(details) : HealthIndicatorDetails.EMPTY,
                            impacts,
                            userActions
                        );
                    }
                }
                Map<DiscoveryNode, List<DiscoveryNode>> nodesNotDiscoveredMap = new HashMap<>();
                for (Map.Entry<DiscoveryNode, ClusterFormationStateOrException> entry : nodeToClusterFormationStateMap.entrySet()) {
                    ClusterFormationFailureHelper.ClusterFormationState clusterFormationState = entry.getValue().clusterFormationState();
                    List<DiscoveryNode> foundPeersOnNode = clusterFormationState.getFoundPeers();
                    if (foundPeersOnNode.containsAll(masterEligibleNodes) == false) {
                        List<DiscoveryNode> nodesNotDiscovered = masterEligibleNodes.stream()
                            .filter(node -> foundPeersOnNode.contains(node) == false)
                            .toList();
                        nodesNotDiscoveredMap.put(entry.getKey(), nodesNotDiscovered);
                    }
                }
                if (nodesNotDiscoveredMap.isEmpty() == false) {
                    return createIndicator(
                        HealthStatus.RED,
                        String.format(Locale.ROOT, "Some master eligible nodes have not discovered other master eligible nodes"),
                        explain ? new SimpleHealthIndicatorDetails(details) : HealthIndicatorDetails.EMPTY,
                        impacts,
                        userActions
                    );
                }
                List<String> quorumProblems = new ArrayList<>();
                for (Map.Entry<DiscoveryNode, ClusterFormationStateOrException> entry : nodeToClusterFormationStateMap.entrySet()) {
                    ClusterFormationFailureHelper.ClusterFormationState clusterFormationState = entry.getValue().clusterFormationState();
                    if (clusterFormationState.hasDiscoveredQuorum() == false) {
                        quorumProblems.add(clusterFormationState.getDescription());
                    }
                }
                if (quorumProblems.isEmpty() == false) {
                    return createIndicator(
                        HealthStatus.RED,
                        String.format(Locale.ROOT, "Master eligible nodes cannot form a quorum"),
                        explain ? new SimpleHealthIndicatorDetails(details) : HealthIndicatorDetails.EMPTY,
                        impacts,
                        userActions
                    );
                }
                stableMasterStatus = HealthStatus.RED;
                summary = "Something is very wrong";
            }
            // If one of them is elected master
            // Else if none is elected master and we aren't master eligible
            // Else if none is elected master and we are master eligible
        }

        return createIndicator(
            stableMasterStatus,
            summary,
            explain ? new SimpleHealthIndicatorDetails(details) : HealthIndicatorDetails.EMPTY,
            impacts,
            userActions
        );
    }

    /**
     * This returns true if this node has seen a master node within the last few seconds
     * @return true if this node has seen a master node within the last few seconds, false otherwise
     */
    private boolean hasSeenMasterInVeryRecentPast() {
        // If there is currently a master, there's no point in looking at the history:
        if (clusterService.state().nodes().getMasterNode() != null) {
            return true;
        }
        return masterHistoryService.getLocalMasterHistory().hasSeenMasterInLastNSeconds((int) veryRecentPast.seconds());
    }

    private Collection<DiscoveryNode> getMasterEligibleNodes() {
        Set<DiscoveryNode> masterEligibleNodes = new HashSet<>();
        discoveryModule.getCoordinator().getFoundPeers().forEach(node -> {
            if (node.isMasterNode()) {
                masterEligibleNodes.add(node);
            }
        });
        if (clusterService.localNode().isMasterNode()) {
            masterEligibleNodes.add(clusterService.localNode());
        }
        return masterEligibleNodes;
    }

    /*
     * If we detect that the master has gone null 3 or more times (by default), we ask the MasterHistoryService to fetch the master
     * history as seen from the most recent master node so that it is ready in case a health API request comes in. The request to the
     * MasterHistoryService is made asynchronously, and populates the value that MasterHistoryService.getRemoteMasterHistory() will return.
     * The remote master history is ordinarily returned very quickly if it is going to be returned, so the odds are very good it will be
     * in place by the time a request for it comes in. If not, this indicator will briefly switch to yellow.
     */
    @Override
    public void clusterChanged(ClusterChangedEvent event) {
        DiscoveryNode currentMaster = event.state().nodes().getMasterNode();
        DiscoveryNode previousMaster = event.previousState().nodes().getMasterNode();
        if (currentMaster == null && previousMaster != null) {
            if (masterHistoryService.getLocalMasterHistory().hasMasterGoneNullAtLeastNTimes(unacceptableNullTransitions)) {
                DiscoveryNode master = masterHistoryService.getLocalMasterHistory().getMostRecentNonNullMaster();
                /*
                 * If the most recent master was this box, there is no point in making a transport request -- we already know what this
                 * box's view of the master history is
                 */
                if (master != null && clusterService.localNode().equals(master) == false) {
                    masterHistoryService.refreshRemoteMasterHistory(master);
                }
            }
        }
        if (currentMaster == null && clusterService.localNode().isMasterNode()) {
            beginPollingClusterFormationInfo();
        } else { // if already polling, stop polling
            cancelPollingClusterFormationInfo();
        }
    }

    private void cancelPollingClusterFormationInfo() {
        clusterFormationInfoTasks.forEach(Scheduler.Cancellable::cancel);
    }

    private void beginPollingClusterFormationInfo() {
        cancelPollingClusterFormationInfo();
        clusterFormationInfoTasks = getMasterEligibleNodes().stream()
            .map(this::beginPollingClusterFormationInfo)
            .collect(Collectors.toList());
    }

    private Scheduler.Cancellable beginPollingClusterFormationInfo(DiscoveryNode node) {
        return Scheduler.wrapAsCancellable(transportService.getThreadPool().scheduler().scheduleAtFixedRate(() -> {
            long startTime = System.nanoTime();
            transportService.openConnection(
                // Note: This connection must be explicitly closed below
                node,
                ConnectionProfile.buildDefaultConnectionProfile(clusterService.getSettings()),
                new ActionListener<>() {
                    @Override
                    public void onResponse(Transport.Connection connection) {
                        Version minSupportedVersion = Version.V_8_3_0;
                        if (connection.getVersion().onOrAfter(minSupportedVersion)) { // This was introduced in 8.3.0
                            logger.trace("Opened connection to {}, making master history request", node);
                            // If we don't get a response in 10 seconds that is a failure worth capturing on its own:
                            final TimeValue transportTimeout = TimeValue.timeValueSeconds(10);
                            transportService.sendRequest(
                                node,
                                ClusterFormationInfoAction.NAME,
                                new ClusterFormationInfoAction.Request(),
                                TransportRequestOptions.timeout(transportTimeout),
                                new ActionListenerResponseHandler<>(ActionListener.runBefore(new ActionListener<>() {

                                    @Override
                                    public void onResponse(ClusterFormationInfoAction.Response response) {
                                        long endTime = System.nanoTime();
                                        logger.trace(
                                            "Received cluster coordination info from {} in {}",
                                            node,
                                            TimeValue.timeValueNanos(endTime - startTime)
                                        );
                                        nodeToClusterFormationStateMap.put(
                                            node,
                                            new ClusterFormationStateOrException(response.getClusterFormationState())
                                        );
                                    }

                                    @Override
                                    public void onFailure(Exception e) {
                                        logger.warn("Exception in master history request to master node", e);
                                        nodeToClusterFormationStateMap.put(node, new ClusterFormationStateOrException(e));
                                    }
                                }, connection::close), ClusterFormationInfoAction.Response::new)
                            );
                        } else {
                            connection.close();
                            logger.trace(
                                "Cannot get master history for {} because it is at version {} and {} is required",
                                node,
                                connection.getVersion(),
                                minSupportedVersion
                            );
                        }
                    }

                    @Override
                    public void onFailure(Exception e) {
                        logger.warn("Exception connecting to master node", e);
                        nodeToClusterFormationStateMap.put(node, new ClusterFormationStateOrException(e));
                    }
                }
            );
        }, 0, 10, TimeUnit.SECONDS));
    }

    /**
     * XContentBuilder doesn't deal well with ToXContentFragments (which is what DiscoveryNodes are). Also XContentBuilder doesn't do well
     * with null values in lists. This object wraps the DiscoveryNode's XContent in a start and end object, and writes out nulls as
     * XContent nulls.
     */
    private record DiscoveryNodeXContentObject(DiscoveryNode master) implements ToXContentObject {

        @Override
        public XContentBuilder toXContent(XContentBuilder builder, Params params) throws IOException {
            if (master == null) {
                builder.nullValue();
            } else {
                builder.startObject();
                master.toXContent(builder, params);
                builder.endObject();
            }
            return builder;
        }
    }

    record ClusterFormationStateOrException(
        ClusterFormationFailureHelper.ClusterFormationState clusterFormationState,
        Exception exception
    ) { // non-private
        // for testing

        public ClusterFormationStateOrException {
            if (clusterFormationState != null && exception != null) {
                throw new IllegalArgumentException("Cluster formation state and exception cannot both be non-null");
            }
        }

        ClusterFormationStateOrException(ClusterFormationFailureHelper.ClusterFormationState clusterFormationState) {
            this(clusterFormationState, null);
        }

        ClusterFormationStateOrException(Exception exception) {
            this(null, exception);
        }
    }
}<|MERGE_RESOLUTION|>--- conflicted
+++ resolved
@@ -382,17 +382,10 @@
      * @param explain Whether to calculate and include the details in the result
      * @return The HealthIndicatorResult for the given localMasterHistory
      */
-<<<<<<< HEAD
-    private HealthIndicatorResult calculateWhenHaveNotSeenMasterRecently(MasterHistory localMasterHistory, boolean explain) {
+    private HealthIndicatorResult calculateOnHaveNotSeenMasterRecently(MasterHistory localMasterHistory, boolean explain) {
         Collection<DiscoveryNode> masterEligibleNodes = getMasterEligibleNodes();
         HealthStatus stableMasterStatus;
         String summary;
-=======
-    private HealthIndicatorResult calculateOnHaveNotSeenMasterRecently(MasterHistory localMasterHistory, boolean explain) {
-        // NOTE: The logic in this method will be implemented in a future PR
-        HealthStatus stableMasterStatus = HealthStatus.RED;
-        String summary = "No master has been observed recently";
->>>>>>> f98f18c3
         Map<String, Object> details = new HashMap<>();
         Collection<HealthIndicatorImpact> impacts = getUnstableMasterImpacts();
         List<UserAction> userActions = getContactSupportUserActions(explain);

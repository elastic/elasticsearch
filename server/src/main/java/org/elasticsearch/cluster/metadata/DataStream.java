--- conflicted
+++ resolved
@@ -46,7 +46,6 @@
 import org.elasticsearch.index.IndexMode;
 import org.elasticsearch.index.IndexSettings;
 import org.elasticsearch.index.mapper.DateFieldMapper;
-import org.elasticsearch.index.mapper.Mapping;
 import org.elasticsearch.indices.SystemIndices;
 import org.elasticsearch.xcontent.ConstructingObjectParser;
 import org.elasticsearch.xcontent.ObjectParser;
@@ -96,18 +95,6 @@
     public static final DateFormatter DATE_FORMATTER = DateFormatter.forPattern("uuuu.MM.dd");
     public static final String TIMESTAMP_FIELD_NAME = "@timestamp";
 
-<<<<<<< HEAD
-    public static final CompressedXContent EMPTY_MAPPINGS;
-    static {
-        try {
-            EMPTY_MAPPINGS = new CompressedXContent(Map.of());
-        } catch (IOException e) {
-            throw new RuntimeException(e);
-        }
-    }
-
-=======
->>>>>>> 528bd9c2
     // Timeseries indices' leaf readers should be sorted by desc order of their timestamp field, as it allows search time optimizations
     public static final Comparator<LeafReader> TIMESERIES_LEAF_READERS_SORTER = Comparator.comparingLong((LeafReader r) -> {
         try {
@@ -176,11 +163,7 @@
             generation,
             metadata,
             Settings.EMPTY,
-<<<<<<< HEAD
-            Mapping.EMPTY.toCompressedXContent(),
-=======
             EMPTY_MAPPINGS,
->>>>>>> 528bd9c2
             hidden,
             replicated,
             system,

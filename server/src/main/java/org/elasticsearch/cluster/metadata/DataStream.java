/*
 * Copyright Elasticsearch B.V. and/or licensed to Elasticsearch B.V. under one
 * or more contributor license agreements. Licensed under the Elastic License
 * 2.0 and the Server Side Public License, v 1; you may not use this file except
 * in compliance with, at your election, the Elastic License 2.0 or the Server
 * Side Public License, v 1.
 */
package org.elasticsearch.cluster.metadata;

import org.apache.lucene.document.LongPoint;
import org.apache.lucene.index.LeafReader;
import org.apache.lucene.index.PointValues;
import org.elasticsearch.ElasticsearchException;
import org.elasticsearch.TransportVersion;
import org.elasticsearch.TransportVersions;
import org.elasticsearch.action.DocWriteRequest;
import org.elasticsearch.action.admin.indices.rollover.RolloverConfiguration;
import org.elasticsearch.action.admin.indices.rollover.RolloverInfo;
import org.elasticsearch.action.index.IndexRequest;
import org.elasticsearch.cluster.Diff;
import org.elasticsearch.cluster.SimpleDiffable;
import org.elasticsearch.cluster.metadata.DataStreamLifecycle.Downsampling.Round;
import org.elasticsearch.common.ParsingException;
import org.elasticsearch.common.Strings;
import org.elasticsearch.common.TriFunction;
import org.elasticsearch.common.bytes.BytesReference;
import org.elasticsearch.common.io.stream.StreamInput;
import org.elasticsearch.common.io.stream.StreamOutput;
import org.elasticsearch.common.time.DateFormatter;
import org.elasticsearch.common.time.DateFormatters;
import org.elasticsearch.common.util.FeatureFlag;
import org.elasticsearch.common.xcontent.XContentHelper;
import org.elasticsearch.core.Nullable;
import org.elasticsearch.core.TimeValue;
import org.elasticsearch.core.Tuple;
import org.elasticsearch.index.Index;
import org.elasticsearch.index.IndexMode;
import org.elasticsearch.index.IndexSettings;
import org.elasticsearch.index.mapper.DateFieldMapper;
import org.elasticsearch.xcontent.ConstructingObjectParser;
import org.elasticsearch.xcontent.ParseField;
import org.elasticsearch.xcontent.ToXContentObject;
import org.elasticsearch.xcontent.XContentBuilder;
import org.elasticsearch.xcontent.XContentParser;
import org.elasticsearch.xcontent.XContentParserConfiguration;
import org.elasticsearch.xcontent.XContentType;

import java.io.IOException;
import java.time.Instant;
import java.time.temporal.ChronoUnit;
import java.util.ArrayList;
import java.util.Collection;
import java.util.Comparator;
import java.util.HashMap;
import java.util.HashSet;
import java.util.List;
import java.util.Locale;
import java.util.Map;
import java.util.Objects;
import java.util.Set;
import java.util.function.Function;
import java.util.function.LongSupplier;
import java.util.function.Predicate;
import java.util.stream.Collectors;

import static org.elasticsearch.common.xcontent.XContentParserUtils.ensureExpectedToken;
import static org.elasticsearch.index.IndexSettings.LIFECYCLE_ORIGINATION_DATE;
import static org.elasticsearch.index.IndexSettings.PREFER_ILM_SETTING;

public final class DataStream implements SimpleDiffable<DataStream>, ToXContentObject, IndexAbstraction {

    public static final FeatureFlag FAILURE_STORE_FEATURE_FLAG = new FeatureFlag("failure_store");
    public static final TransportVersion ADDED_FAILURE_STORE_TRANSPORT_VERSION = TransportVersions.V_8_12_0;
    public static final TransportVersion ADDED_AUTO_SHARDING_EVENT_VERSION = TransportVersions.DATA_STREAM_AUTO_SHARDING_EVENT;

    public static boolean isFailureStoreEnabled() {
        return FAILURE_STORE_FEATURE_FLAG.isEnabled();
    }

    public static final String BACKING_INDEX_PREFIX = ".ds-";
    public static final String FAILURE_STORE_PREFIX = ".fs-";
    public static final DateFormatter DATE_FORMATTER = DateFormatter.forPattern("uuuu.MM.dd");
    public static final String TIMESTAMP_FIELD_NAME = "@timestamp";
    // Timeseries indices' leaf readers should be sorted by desc order of their timestamp field, as it allows search time optimizations
    public static Comparator<LeafReader> TIMESERIES_LEAF_READERS_SORTER = Comparator.comparingLong((LeafReader r) -> {
        try {
            PointValues points = r.getPointValues(TIMESTAMP_FIELD_NAME);
            if (points != null) {
                byte[] sortValue = points.getMaxPackedValue();
                return LongPoint.decodeDimension(sortValue, 0);
            } else {
                // As we apply this segment sorter to any timeseries indices,
                // we don't have a guarantee that all docs contain @timestamp field.
                // Some segments may have all docs without @timestamp field, in this
                // case they will be sorted last.
                return Long.MIN_VALUE;
            }
        } catch (IOException e) {
            throw new ElasticsearchException("Can't access [" + TIMESTAMP_FIELD_NAME + "] field for the index!", e);
        }
    }).reversed();

    private final LongSupplier timeProvider;
    private final String name;
    private final List<Index> indices;
    private final long generation;
    @Nullable
    private final Map<String, Object> metadata;
    private final boolean hidden;
    private final boolean replicated;
    private final boolean system;
    private final boolean allowCustomRouting;
    @Nullable
    private final IndexMode indexMode;
    @Nullable
    private final DataStreamLifecycle lifecycle;
    private final boolean rolloverOnWrite;
    private final boolean failureStore;
    private final List<Index> failureIndices;
    private volatile Set<String> failureStoreLookup;
    @Nullable
    private final DataStreamAutoShardingEvent autoShardingEvent;

    public DataStream(
        String name,
        List<Index> indices,
        long generation,
        Map<String, Object> metadata,
        boolean hidden,
        boolean replicated,
        boolean system,
        boolean allowCustomRouting,
        IndexMode indexMode,
        DataStreamLifecycle lifecycle,
        boolean failureStore,
        List<Index> failureIndices,
        boolean rolloverOnWrite,
        @Nullable DataStreamAutoShardingEvent autoShardingEvent
    ) {
        this(
            name,
            indices,
            generation,
            metadata,
            hidden,
            replicated,
            system,
            System::currentTimeMillis,
            allowCustomRouting,
            indexMode,
            lifecycle,
            failureStore,
            failureIndices,
            rolloverOnWrite,
            autoShardingEvent
        );
    }

    // visible for testing
    DataStream(
        String name,
        List<Index> indices,
        long generation,
        Map<String, Object> metadata,
        boolean hidden,
        boolean replicated,
        boolean system,
        LongSupplier timeProvider,
        boolean allowCustomRouting,
        IndexMode indexMode,
        DataStreamLifecycle lifecycle,
        boolean failureStore,
        List<Index> failureIndices,
        boolean rolloverOnWrite,
        @Nullable DataStreamAutoShardingEvent autoShardingEvent
    ) {
        this.name = name;
        this.indices = List.copyOf(indices);
        assert indices.isEmpty() == false;
        this.generation = generation;
        this.metadata = metadata;
        assert system == false || hidden; // system indices must be hidden
        this.hidden = hidden;
        this.replicated = replicated;
        this.timeProvider = timeProvider;
        this.system = system;
        this.allowCustomRouting = allowCustomRouting;
        this.indexMode = indexMode;
        this.lifecycle = lifecycle;
        this.failureStore = failureStore;
        this.failureIndices = failureIndices;
        assert assertConsistent(this.indices);
        assert replicated == false || rolloverOnWrite == false : "replicated data streams cannot be marked for lazy rollover";
        this.rolloverOnWrite = rolloverOnWrite;
        this.autoShardingEvent = autoShardingEvent;
    }

    // mainly available for testing
    public DataStream(
        String name,
        List<Index> indices,
        long generation,
        Map<String, Object> metadata,
        boolean hidden,
        boolean replicated,
        boolean system,
        boolean allowCustomRouting,
        IndexMode indexMode
    ) {
        this(
            name,
            indices,
            generation,
            metadata,
            hidden,
            replicated,
            system,
            allowCustomRouting,
            indexMode,
            null,
            false,
            List.of(),
            false,
            null
        );
    }

    private static boolean assertConsistent(List<Index> indices) {
        assert indices.size() > 0;
        final Set<String> indexNames = new HashSet<>();
        for (Index index : indices) {
            final boolean added = indexNames.add(index.getName());
            assert added : "found duplicate index entries in " + indices;
        }
        return true;
    }

    @Override
    public Type getType() {
        return Type.DATA_STREAM;
    }

    @Override
    public String getName() {
        return name;
    }

    @Override
    public boolean isDataStreamRelated() {
        return true;
    }

    @Override
    public List<Index> getIndices() {
        return indices;
    }

    public long getGeneration() {
        return generation;
    }

    public List<Index> getFailureIndices() {
        return failureIndices;
    }

    @Override
    public Index getWriteIndex() {
        return indices.get(indices.size() - 1);
    }

    /**
     * @return the write failure index if the failure store is enabled and there is already at least one failure, null otherwise
     */
    @Nullable
    public Index getFailureStoreWriteIndex() {
        return isFailureStore() == false || failureIndices.isEmpty() ? null : failureIndices.get(failureIndices.size() - 1);
    }

    /**
     * Returns true if the index name provided belongs to a failure store index.
     * This method builds a local Set with all the failure store index names and then checks if it contains the name.
     * This will perform better if there are multiple indices of this data stream checked.
     */
    public boolean isFailureStoreIndex(String indexName) {
        if (failureStoreLookup == null) {
            // There is a chance this will be calculated twice, but it's a relatively cheap action,
            // so it's not worth synchronising
            if (failureIndices == null || failureIndices.isEmpty()) {
                failureStoreLookup = Set.of();
            } else {
                failureStoreLookup = failureIndices.stream().map(Index::getName).collect(Collectors.toSet());
            }
        }
        return failureStoreLookup.contains(indexName);
    }

    public boolean rolloverOnWrite() {
        return rolloverOnWrite;
    }

    /**
     * @param timestamp The timestamp used to select a backing index based on its start and end time.
     * @param metadata  The metadata that is used to fetch the start and end times for backing indices of this data stream.
     * @return a backing index with a start time that is greater or equal to the provided timestamp and
     *         an end time that is less than the provided timestamp. Otherwise <code>null</code> is returned.
     */
    public Index selectTimeSeriesWriteIndex(Instant timestamp, Metadata metadata) {
        for (int i = indices.size() - 1; i >= 0; i--) {
            Index index = indices.get(i);
            IndexMetadata im = metadata.index(index);

            // TODO: make index_mode, start and end time fields in IndexMetadata class.
            // (this to avoid the overhead that occurs when reading a setting)
            if (im.getIndexMode() != IndexMode.TIME_SERIES) {
                // Not a tsdb backing index, so skip.
                // (This can happen if this is a migrated tsdb data stream)
                continue;
            }

            Instant start = im.getTimeSeriesStart();
            Instant end = im.getTimeSeriesEnd();
            // Check should be in sync with DataStreamTimestampFieldMapper#validateTimestamp(...) method
            if (timestamp.compareTo(start) >= 0 && timestamp.compareTo(end) < 0) {
                return index;
            }
        }
        return null;
    }

    /**
     * Validates this data stream. If this is a time series data stream then this method validates that temporal range
     * of backing indices (defined by index.time_series.start_time and index.time_series.end_time) do not overlap with each other.
     *
     * @param imSupplier Function that supplies {@link IndexMetadata} instances based on the provided index name
     */
    public void validate(Function<String, IndexMetadata> imSupplier) {
        if (indexMode == IndexMode.TIME_SERIES) {
            // Get a sorted overview of each backing index with there start and end time range:
            var startAndEndTimes = indices.stream().map(index -> {
                IndexMetadata im = imSupplier.apply(index.getName());
                if (im == null) {
                    throw new IllegalStateException("index [" + index.getName() + "] is not found in the index metadata supplier");
                }
                return im;
            })
                .filter(
                    // Migrated tsdb data streams have non tsdb backing indices:
                    im -> im.getTimeSeriesStart() != null && im.getTimeSeriesEnd() != null
                )
                .map(im -> {
                    Instant start = im.getTimeSeriesStart();
                    Instant end = im.getTimeSeriesEnd();
                    assert end.isAfter(start); // This is also validated by TIME_SERIES_END_TIME setting.
                    return new Tuple<>(im.getIndex().getName(), new Tuple<>(start, end));
                })
                .sorted(Comparator.comparing(entry -> entry.v2().v1())) // Sort by start time
                .toList();

            Tuple<String, Tuple<Instant, Instant>> previous = null;
            var formatter = DateFieldMapper.DEFAULT_DATE_TIME_FORMATTER;
            for (var current : startAndEndTimes) {
                if (previous == null) {
                    previous = current;
                } else {
                    // The end_time of previous backing index should be equal or less than start_time of current backing index.
                    // If previous.end_time > current.start_time then we should fail here:
                    if (previous.v2().v2().compareTo(current.v2().v1()) > 0) {
                        String range1 = formatter.format(previous.v2().v1()) + " TO " + formatter.format(previous.v2().v2());
                        String range2 = formatter.format(current.v2().v1()) + " TO " + formatter.format(current.v2().v2());
                        throw new IllegalArgumentException(
                            "backing index ["
                                + previous.v1()
                                + "] with range ["
                                + range1
                                + "] is overlapping with backing index ["
                                + current.v1()
                                + "] with range ["
                                + range2
                                + "]"
                        );
                    }
                }
            }
        }
    }

    @Nullable
    public Map<String, Object> getMetadata() {
        return metadata;
    }

    @Override
    public boolean isHidden() {
        return hidden;
    }

    /**
     * Determines whether this data stream is replicated from elsewhere,
     * for example a remote cluster
     *
     * @return Whether this data stream is replicated.
     */
    public boolean isReplicated() {
        return replicated;
    }

    @Override
    public boolean isSystem() {
        return system;
    }

    public boolean isAllowCustomRouting() {
        return allowCustomRouting;
    }

    /**
     * Determines if this data stream should persist ingest pipeline and mapping failures from bulk requests to a locally
     * configured failure store.
     *
     * @return Whether this data stream should store ingestion failures.
     */
    public boolean isFailureStore() {
        return failureStore;
    }

    @Nullable
    public IndexMode getIndexMode() {
        return indexMode;
    }

    @Nullable
    public DataStreamLifecycle getLifecycle() {
        return lifecycle;
    }

    /**
     * Returns the latest auto sharding event that happened for this data stream
     */
    public DataStreamAutoShardingEvent getAutoShardingEvent() {
        return autoShardingEvent;
    }

    /**
     * Performs a rollover on a {@code DataStream} instance and returns a new instance containing
     * the updated list of backing indices and incremented generation.
     *
     * @param writeIndex    new write index
     * @param generation    new generation
     * @param timeSeries    whether the template that created this data stream is in time series mode
     * @param autoShardingEvent the auto sharding event this rollover operation is applying
     *
     * @return new {@code DataStream} instance with the rollover operation applied
     */
    public DataStream rollover(
        Index writeIndex,
        long generation,
        boolean timeSeries,
        @Nullable DataStreamAutoShardingEvent autoShardingEvent
    ) {
        ensureNotReplicated();

        return unsafeRollover(writeIndex, generation, timeSeries, autoShardingEvent);
    }

    /**
     * Like {@link #rollover(Index, long, boolean, DataStreamAutoShardingEvent)}, but does no validation, use with care only.
     */
    public DataStream unsafeRollover(Index writeIndex, long generation, boolean timeSeries, DataStreamAutoShardingEvent autoShardingEvent) {
        IndexMode indexMode = this.indexMode;
        if ((indexMode == null || indexMode == IndexMode.STANDARD) && timeSeries) {
            // This allows for migrating a data stream to be a tsdb data stream:
            // (only if index_mode=null|standard then allow it to be set to time_series)
            indexMode = IndexMode.TIME_SERIES;
        } else if (indexMode == IndexMode.TIME_SERIES && timeSeries == false) {
            // Allow downgrading a time series data stream to a regular data stream
            indexMode = null;
        }

        List<Index> backingIndices = new ArrayList<>(indices);
        backingIndices.add(writeIndex);
        return new Builder(this).setIndices(backingIndices)
            .setGeneration(generation)
            .setReplicated(false)
            .setIndexMode(indexMode)
            .setAutoShardingEvent(autoShardingEvent)
            .setRolloverOnWrite(false)
            .build();
    }

    /**
     * Performs a rollover on the failure store of a {@code DataStream} instance and returns a new instance containing
     * the updated list of failure store indices and incremented generation.
     *
     * @param writeIndex new failure store write index
     * @param generation new generation
     * @return new {@code DataStream} instance with the rollover operation applied
     */
    public DataStream rolloverFailureStore(Index writeIndex, long generation) {
        ensureNotReplicated();

        return unsafeRolloverFailureStore(writeIndex, generation);
    }

    /**
     * Like {@link #rolloverFailureStore(Index, long)}, but does no validation, use with care only.
     */
    public DataStream unsafeRolloverFailureStore(Index writeIndex, long generation) {
        List<Index> failureIndices = new ArrayList<>(this.failureIndices);
        failureIndices.add(writeIndex);
<<<<<<< HEAD
        return new Builder(this).setGeneration(generation)
            .setReplicated(false)
            .setFailureIndices(failureIndices)
            .setRolloverOnWrite(false)
            .build();
=======
        return new DataStream(
            name,
            indices,
            generation,
            metadata,
            hidden,
            false,
            system,
            allowCustomRouting,
            indexMode,
            lifecycle,
            failureStore,
            failureIndices,
            rolloverOnWrite,
            autoShardingEvent
        );
>>>>>>> f8e516eb
    }

    /**
     * Generates the next write index name and <code>generation</code> to be used for rolling over this data stream.
     *
     * @param clusterMetadata Cluster metadata
     * @return tuple of the next write index name and next generation.
     */
    public Tuple<String, Long> nextWriteIndexAndGeneration(Metadata clusterMetadata) {
        ensureNotReplicated();
        return unsafeNextWriteIndexAndGeneration(clusterMetadata);
    }

    /**
     * Like {@link #nextWriteIndexAndGeneration(Metadata)}, but does no validation, use with care only.
     */
    public Tuple<String, Long> unsafeNextWriteIndexAndGeneration(Metadata clusterMetadata) {
        return generateNextWriteIndexAndGeneration(clusterMetadata, DataStream::getDefaultBackingIndexName);
    }

    /**
     * Generates the next write index name and <code>generation</code> to be used for rolling over the failure store of this data stream.
     *
     * @param clusterMetadata Cluster metadata
     * @return tuple of the next failure store write index name and next generation.
     */
    public Tuple<String, Long> nextFailureStoreWriteIndexAndGeneration(Metadata clusterMetadata) {
        ensureNotReplicated();
        return unsafeNextFailureStoreWriteIndexAndGeneration(clusterMetadata);
    }

    /**
     * Like {@link #nextFailureStoreWriteIndexAndGeneration(Metadata)}, but does no validation, use with care only.
     */
    public Tuple<String, Long> unsafeNextFailureStoreWriteIndexAndGeneration(Metadata clusterMetadata) {
        return generateNextWriteIndexAndGeneration(clusterMetadata, DataStream::getDefaultFailureStoreName);
    }

    private Tuple<String, Long> generateNextWriteIndexAndGeneration(
        Metadata clusterMetadata,
        TriFunction<String, Long, Long, String> nameGenerator
    ) {
        String newWriteIndexName;
        long generation = this.generation;
        long currentTimeMillis = timeProvider.getAsLong();
        do {
            newWriteIndexName = nameGenerator.apply(getName(), ++generation, currentTimeMillis);
        } while (clusterMetadata.hasIndexAbstraction(newWriteIndexName));
        return Tuple.tuple(newWriteIndexName, generation);
    }

    private void ensureNotReplicated() {
        if (replicated) {
            throw new IllegalArgumentException("data stream [" + name + "] cannot be rolled over, because it is a replicated data stream");
        }
    }

    /**
     * Removes the specified backing index and returns a new {@code DataStream} instance with
     * the remaining backing indices.
     *
     * @param index the backing index to remove
     * @return new {@code DataStream} instance with the remaining backing indices
     * @throws IllegalArgumentException if {@code index} is not a backing index or is the current write index of the data stream
     */
    public DataStream removeBackingIndex(Index index) {
        int backingIndexPosition = indices.indexOf(index);

        if (backingIndexPosition == -1) {
            throw new IllegalArgumentException(
                String.format(Locale.ROOT, "index [%s] is not part of data stream [%s]", index.getName(), name)
            );
        }
        if (indices.size() == (backingIndexPosition + 1)) {
            throw new IllegalArgumentException(
                String.format(
                    Locale.ROOT,
                    "cannot remove backing index [%s] of data stream [%s] because it is the write index",
                    index.getName(),
                    name
                )
            );
        }

        List<Index> backingIndices = new ArrayList<>(indices);
        backingIndices.remove(index);
        assert backingIndices.size() == indices.size() - 1;
        return new Builder(this).setIndices(backingIndices).setGeneration(generation + 1).build();
    }

    /**
     * Replaces the specified backing index with a new index and returns a new {@code DataStream} instance with
     * the modified backing indices. An {@code IllegalArgumentException} is thrown if the index to be replaced
     * is not a backing index for this data stream or if it is the {@code DataStream}'s write index.
     *
     * @param existingBackingIndex the backing index to be replaced
     * @param newBackingIndex      the new index that will be part of the {@code DataStream}
     * @return new {@code DataStream} instance with backing indices that contain replacement index instead of the specified
     * existing index.
     */
    public DataStream replaceBackingIndex(Index existingBackingIndex, Index newBackingIndex) {
        List<Index> backingIndices = new ArrayList<>(indices);
        int backingIndexPosition = backingIndices.indexOf(existingBackingIndex);
        if (backingIndexPosition == -1) {
            throw new IllegalArgumentException(
                String.format(Locale.ROOT, "index [%s] is not part of data stream [%s]", existingBackingIndex.getName(), name)
            );
        }
        if (indices.size() == (backingIndexPosition + 1)) {
            throw new IllegalArgumentException(
                String.format(
                    Locale.ROOT,
                    "cannot replace backing index [%s] of data stream [%s] because it is the write index",
                    existingBackingIndex.getName(),
                    name
                )
            );
        }
        backingIndices.set(backingIndexPosition, newBackingIndex);
        return new Builder(this).setIndices(backingIndices).setGeneration(generation + 1).build();
    }

    /**
     * Adds the specified index as a backing index and returns a new {@code DataStream} instance with the new combination
     * of backing indices.
     *
     * @param index index to add to the data stream
     * @return new {@code DataStream} instance with the added backing index
     * @throws IllegalArgumentException if {@code index} is ineligible to be a backing index for the data stream
     */
    public DataStream addBackingIndex(Metadata clusterMetadata, Index index) {
        // validate that index is not part of another data stream
        final var parentDataStream = clusterMetadata.getIndicesLookup().get(index.getName()).getParentDataStream();
        if (parentDataStream != null) {
            if (parentDataStream.equals(this)) {
                return this;
            } else {
                throw new IllegalArgumentException(
                    String.format(
                        Locale.ROOT,
                        "cannot add index [%s] to data stream [%s] because it is already a backing index on data stream [%s]",
                        index.getName(),
                        getName(),
                        parentDataStream.getName()
                    )
                );
            }
        }

        // ensure that no aliases reference index
        IndexMetadata im = clusterMetadata.index(clusterMetadata.getIndicesLookup().get(index.getName()).getWriteIndex());
        if (im.getAliases().size() > 0) {
            throw new IllegalArgumentException(
                String.format(
                    Locale.ROOT,
                    "cannot add index [%s] to data stream [%s] until its alias(es) [%s] are removed",
                    index.getName(),
                    getName(),
                    Strings.collectionToCommaDelimitedString(im.getAliases().keySet().stream().sorted().toList())
                )
            );
        }

        List<Index> backingIndices = new ArrayList<>(indices);
        backingIndices.add(0, index);
        assert backingIndices.size() == indices.size() + 1;
        return new Builder(this).setIndices(backingIndices).setGeneration(generation + 1).build();
    }

    public DataStream promoteDataStream() {
        return new Builder(this).setReplicated(false).build();
    }

    /**
     * Reconciles this data stream with a list of indices available in a snapshot. Allows snapshots to store accurate data
     * stream definitions that do not reference backing indices not contained in the snapshot.
     *
     * @param indicesInSnapshot List of indices in the snapshot
     * @return Reconciled {@link DataStream} instance or {@code null} if no reconciled version of this data stream could be built from the
     *         given indices
     */
    @Nullable
    public DataStream snapshot(Collection<String> indicesInSnapshot) {
        // do not include indices not available in the snapshot
        List<Index> reconciledIndices = new ArrayList<>(this.indices);
        if (reconciledIndices.removeIf(x -> indicesInSnapshot.contains(x.getName()) == false) == false) {
            return this;
        }

        if (reconciledIndices.size() == 0) {
            return null;
        }

        return new Builder(this).setIndices(reconciledIndices).setMetadata(metadata == null ? null : new HashMap<>(metadata)).build();
    }

    /**
     * Iterate over the backing indices and return the ones that are managed by the data stream lifecycle and past the configured
     * retention in their lifecycle.
     * NOTE that this specifically does not return the write index of the data stream as usually retention
     * is treated differently for the write index (i.e. they first need to be rolled over)
     */
    public List<Index> getIndicesPastRetention(
        Function<String, IndexMetadata> indexMetadataSupplier,
        LongSupplier nowSupplier,
        DataStreamGlobalRetention globalRetention
    ) {
        if (lifecycle == null || lifecycle.isEnabled() == false || lifecycle.getEffectiveDataRetention(globalRetention) == null) {
            return List.of();
        }

        List<Index> indicesPastRetention = getNonWriteIndicesOlderThan(
            lifecycle.getEffectiveDataRetention(globalRetention),
            indexMetadataSupplier,
            this::isIndexManagedByDataStreamLifecycle,
            nowSupplier
        );
        return indicesPastRetention;
    }

    /**
     * Returns a list of downsampling rounds this index is eligible for (based on the rounds `after` configuration) or
     * an empty list if this data streams' lifecycle doesn't have downsampling configured or the index's generation age
     * doesn't yet match any `after` downsampling configuration.
     *
     * An empty list is returned for indices that are not time series.
     */
    public List<Round> getDownsamplingRoundsFor(
        Index index,
        Function<String, IndexMetadata> indexMetadataSupplier,
        LongSupplier nowSupplier
    ) {
        assert indices.contains(index) : "the provided index must be a backing index for this datastream";
        if (lifecycle == null || lifecycle.getDownsamplingRounds() == null) {
            return List.of();
        }

        IndexMetadata indexMetadata = indexMetadataSupplier.apply(index.getName());
        if (indexMetadata == null || IndexSettings.MODE.get(indexMetadata.getSettings()) != IndexMode.TIME_SERIES) {
            return List.of();
        }
        TimeValue indexGenerationTime = getGenerationLifecycleDate(indexMetadata);

        if (indexGenerationTime != null) {
            long nowMillis = nowSupplier.getAsLong();
            long indexGenerationTimeMillis = indexGenerationTime.millis();
            List<Round> orderedRoundsForIndex = new ArrayList<>(lifecycle.getDownsamplingRounds().size());
            for (Round round : lifecycle.getDownsamplingRounds()) {
                if (nowMillis >= indexGenerationTimeMillis + round.after().getMillis()) {
                    orderedRoundsForIndex.add(round);
                }
            }
            return orderedRoundsForIndex;
        }
        return List.of();
    }

    /**
     * Returns the non-write backing indices that are older than the provided age, *excluding the write index*.
     * The index age is calculated from the rollover or index creation date (or the origination date if present).
     * If an indices predicate is provided the returned list of indices will be filtered
     * according to the predicate definition. This is useful for things like "return only
     * the backing indices that are managed by the data stream lifecycle".
     */
    public List<Index> getNonWriteIndicesOlderThan(
        TimeValue retentionPeriod,
        Function<String, IndexMetadata> indexMetadataSupplier,
        @Nullable Predicate<IndexMetadata> indicesPredicate,
        LongSupplier nowSupplier
    ) {
        List<Index> olderIndices = new ArrayList<>();
        for (Index index : indices) {
            if (isIndexOderThan(index, retentionPeriod.getMillis(), nowSupplier.getAsLong(), indicesPredicate, indexMetadataSupplier)) {
                olderIndices.add(index);
            }
        }
        return olderIndices;
    }

    private boolean isIndexOderThan(
        Index index,
        long retentionPeriod,
        long now,
        Predicate<IndexMetadata> indicesPredicate,
        Function<String, IndexMetadata> indexMetadataSupplier
    ) {
        IndexMetadata indexMetadata = indexMetadataSupplier.apply(index.getName());
        if (indexMetadata == null) {
            // we would normally throw exception in a situation like this however, this is meant to be a helper method
            // so let's ignore deleted indices
            return false;
        }
        TimeValue indexLifecycleDate = getGenerationLifecycleDate(indexMetadata);
        return indexLifecycleDate != null
            && now >= indexLifecycleDate.getMillis() + retentionPeriod
            && (indicesPredicate == null || indicesPredicate.test(indexMetadata));
    }

    /**
     * Checks if the provided backing index is managed by the data stream lifecycle as part of this data stream.
     * If the index is not a backing index of this data stream, or we cannot supply its metadata
     * we return false.
     */
    public boolean isIndexManagedByDataStreamLifecycle(Index index, Function<String, IndexMetadata> indexMetadataSupplier) {
        if (indices.contains(index) == false) {
            return false;
        }
        IndexMetadata indexMetadata = indexMetadataSupplier.apply(index.getName());
        if (indexMetadata == null) {
            // the index was deleted
            return false;
        }
        return isIndexManagedByDataStreamLifecycle(indexMetadata);
    }

    /**
     * This is the raw definition of an index being managed by the data stream lifecycle. An index is managed by the data stream lifecycle
     * if it's part of a data stream that has a data stream lifecycle configured and enabled and depending on the value of
     * {@link org.elasticsearch.index.IndexSettings#PREFER_ILM_SETTING} having an ILM policy configured will play into the decision.
     * This method also skips any validation to make sure the index is part of this data stream, hence the private
     * access method.
     */
    private boolean isIndexManagedByDataStreamLifecycle(IndexMetadata indexMetadata) {
        if (indexMetadata.getLifecyclePolicyName() != null && lifecycle != null && lifecycle.isEnabled()) {
            // when both ILM and data stream lifecycle are configured, choose depending on the configured preference for this backing index
            return PREFER_ILM_SETTING.get(indexMetadata.getSettings()) == false;
        }
        return lifecycle != null && lifecycle.isEnabled();
    }

    /**
     * Returns the generation date of the index whose metadata is passed. The generation date of the index represents the time at which the
     * index started progressing towards the user configurable / business specific parts of the lifecycle (e.g. retention).
     * The generation date is the origination date if it exists, or the rollover date if it exists and the origination date does not, or
     * the creation date if neither the origination date nor the rollover date exist.
     * If the index is the write index the generation date will be null because it is not eligible for retention or other parts of the
     * lifecycle.
     * @param indexMetadata The metadata of the index whose generation date is returned
     * @return The generation date of the index, or null if this is the write index
     */
    @Nullable
    public TimeValue getGenerationLifecycleDate(IndexMetadata indexMetadata) {
        if (indexMetadata.getIndex().equals(getWriteIndex())) {
            return null;
        }
        Long originationDate = indexMetadata.getSettings().getAsLong(LIFECYCLE_ORIGINATION_DATE, null);
        RolloverInfo rolloverInfo = indexMetadata.getRolloverInfos().get(getName());
        if (rolloverInfo != null) {
            return TimeValue.timeValueMillis(Objects.requireNonNullElseGet(originationDate, rolloverInfo::getTime));
        } else {
            return TimeValue.timeValueMillis(Objects.requireNonNullElseGet(originationDate, indexMetadata::getCreationDate));
        }
    }

    /**
     * Generates the name of the index that conforms to the default naming convention for backing indices
     * on data streams given the specified data stream name and generation and the current system time.
     *
     * @param dataStreamName name of the data stream
     * @param generation generation of the data stream
     * @return backing index name
     */
    public static String getDefaultBackingIndexName(String dataStreamName, long generation) {
        return getDefaultBackingIndexName(dataStreamName, generation, System.currentTimeMillis());
    }

    /**
     * Generates the name of the index that conforms to the default naming convention for backing indices
     * on data streams given the specified data stream name, generation, and time.
     *
     * @param dataStreamName name of the data stream
     * @param generation generation of the data stream
     * @param epochMillis creation time for the backing index
     * @return backing index name
     */
    public static String getDefaultBackingIndexName(String dataStreamName, long generation, long epochMillis) {
        return String.format(
            Locale.ROOT,
            BACKING_INDEX_PREFIX + "%s-%s-%06d",
            dataStreamName,
            DATE_FORMATTER.formatMillis(epochMillis),
            generation
        );
    }

    /**
     * Generates the name of the index that conforms to the default naming convention for backing indices
     * on data streams given the specified data stream name, generation, and time.
     *
     * @param dataStreamName name of the data stream
     * @param generation generation of the data stream
     * @param epochMillis creation time for the backing index
     * @return backing index name
     */
    public static String getDefaultFailureStoreName(String dataStreamName, long generation, long epochMillis) {
        return String.format(
            Locale.ROOT,
            FAILURE_STORE_PREFIX + "%s-%s-%06d",
            dataStreamName,
            DATE_FORMATTER.formatMillis(epochMillis),
            generation
        );
    }

    public DataStream(StreamInput in) throws IOException {
        this(
            readName(in),
            readIndices(in),
            in.readVLong(),
            in.readGenericMap(),
            in.readBoolean(),
            in.readBoolean(),
            in.readBoolean(),
            in.getTransportVersion().onOrAfter(TransportVersions.V_8_0_0) ? in.readBoolean() : false,
            in.getTransportVersion().onOrAfter(TransportVersions.V_8_1_0) ? in.readOptionalEnum(IndexMode.class) : null,
            in.getTransportVersion().onOrAfter(TransportVersions.V_8_9_X) ? in.readOptionalWriteable(DataStreamLifecycle::new) : null,
            in.getTransportVersion().onOrAfter(DataStream.ADDED_FAILURE_STORE_TRANSPORT_VERSION) ? in.readBoolean() : false,
            in.getTransportVersion().onOrAfter(DataStream.ADDED_FAILURE_STORE_TRANSPORT_VERSION) ? readIndices(in) : List.of(),
            in.getTransportVersion().onOrAfter(TransportVersions.LAZY_ROLLOVER_ADDED) ? in.readBoolean() : false,
            in.getTransportVersion().onOrAfter(DataStream.ADDED_AUTO_SHARDING_EVENT_VERSION)
                ? in.readOptionalWriteable(DataStreamAutoShardingEvent::new)
                : null
        );
    }

    static String readName(StreamInput in) throws IOException {
        String name = in.readString();
        in.readString(); // TODO: clear out the timestamp field, which is a constant https://github.com/elastic/elasticsearch/issues/101991
        return name;
    }

    static List<Index> readIndices(StreamInput in) throws IOException {
        return in.readCollectionAsImmutableList(Index::new);
    }

    public static Diff<DataStream> readDiffFrom(StreamInput in) throws IOException {
        return SimpleDiffable.readDiffFrom(DataStream::new, in);
    }

    @Override
    public void writeTo(StreamOutput out) throws IOException {
        out.writeString(name);
        out.writeString(TIMESTAMP_FIELD_NAME); // TODO: clear this out in the future https://github.com/elastic/elasticsearch/issues/101991
        out.writeCollection(indices);
        out.writeVLong(generation);
        out.writeGenericMap(metadata);
        out.writeBoolean(hidden);
        out.writeBoolean(replicated);
        out.writeBoolean(system);
        if (out.getTransportVersion().onOrAfter(TransportVersions.V_8_0_0)) {
            out.writeBoolean(allowCustomRouting);
        }
        if (out.getTransportVersion().onOrAfter(TransportVersions.V_8_1_0)) {
            out.writeOptionalEnum(indexMode);
        }
        if (out.getTransportVersion().onOrAfter(TransportVersions.V_8_9_X)) {
            out.writeOptionalWriteable(lifecycle);
        }
        if (out.getTransportVersion().onOrAfter(DataStream.ADDED_FAILURE_STORE_TRANSPORT_VERSION)) {
            out.writeBoolean(failureStore);
            out.writeCollection(failureIndices);
        }
        if (out.getTransportVersion().onOrAfter(TransportVersions.LAZY_ROLLOVER_ADDED)) {
            out.writeBoolean(rolloverOnWrite);
        }
        if (out.getTransportVersion().onOrAfter(DataStream.ADDED_AUTO_SHARDING_EVENT_VERSION)) {
            out.writeOptionalWriteable(autoShardingEvent);
        }
    }

    public static final ParseField NAME_FIELD = new ParseField("name");
    public static final ParseField TIMESTAMP_FIELD_FIELD = new ParseField("timestamp_field");
    public static final ParseField INDICES_FIELD = new ParseField("indices");
    public static final ParseField GENERATION_FIELD = new ParseField("generation");
    public static final ParseField METADATA_FIELD = new ParseField("_meta");
    public static final ParseField HIDDEN_FIELD = new ParseField("hidden");
    public static final ParseField REPLICATED_FIELD = new ParseField("replicated");
    public static final ParseField SYSTEM_FIELD = new ParseField("system");
    public static final ParseField ALLOW_CUSTOM_ROUTING = new ParseField("allow_custom_routing");
    public static final ParseField INDEX_MODE = new ParseField("index_mode");
    public static final ParseField LIFECYCLE = new ParseField("lifecycle");
    public static final ParseField FAILURE_STORE_FIELD = new ParseField("failure_store");
    public static final ParseField FAILURE_INDICES_FIELD = new ParseField("failure_indices");
    public static final ParseField ROLLOVER_ON_WRITE_FIELD = new ParseField("rollover_on_write");
    public static final ParseField AUTO_SHARDING_FIELD = new ParseField("auto_sharding");

    @SuppressWarnings("unchecked")
    private static final ConstructingObjectParser<DataStream, Void> PARSER = new ConstructingObjectParser<>("data_stream", args -> {
        // Fields behind a feature flag need to be parsed last otherwise the parser will fail when the feature flag is disabled.
        // Until the feature flag is removed we keep them separately to be mindful of this.
        boolean failureStoreEnabled = DataStream.isFailureStoreEnabled() && args[12] != null && (boolean) args[12];
        List<Index> failureStoreIndices = DataStream.isFailureStoreEnabled() && args[13] != null ? (List<Index>) args[13] : List.of();
        return new DataStream(
            (String) args[0],
            (List<Index>) args[1],
            (Long) args[2],
            (Map<String, Object>) args[3],
            args[4] != null && (boolean) args[4],
            args[5] != null && (boolean) args[5],
            args[6] != null && (boolean) args[6],
            args[7] != null && (boolean) args[7],
            args[8] != null ? IndexMode.fromString((String) args[8]) : null,
            (DataStreamLifecycle) args[9],
            failureStoreEnabled,
            failureStoreIndices,
            args[10] != null && (boolean) args[10],
            (DataStreamAutoShardingEvent) args[11]
        );
    });

    static {
        PARSER.declareString(ConstructingObjectParser.constructorArg(), NAME_FIELD);
        final ConstructingObjectParser<String, Void> tsFieldParser = new ConstructingObjectParser<>("timestamp_field", args -> {
            if (TIMESTAMP_FIELD_NAME.equals(args[0]) == false) {
                throw new IllegalArgumentException("unexpected timestamp field [" + args[0] + "]");
            }
            return TIMESTAMP_FIELD_NAME;
        });
        tsFieldParser.declareString(ConstructingObjectParser.constructorArg(), NAME_FIELD);
        PARSER.declareObject((f, v) -> { assert v == TIMESTAMP_FIELD_NAME; }, tsFieldParser, TIMESTAMP_FIELD_FIELD);
        PARSER.declareObjectArray(ConstructingObjectParser.constructorArg(), (p, c) -> Index.fromXContent(p), INDICES_FIELD);
        PARSER.declareLong(ConstructingObjectParser.constructorArg(), GENERATION_FIELD);
        PARSER.declareObject(ConstructingObjectParser.optionalConstructorArg(), (p, c) -> p.map(), METADATA_FIELD);
        PARSER.declareBoolean(ConstructingObjectParser.optionalConstructorArg(), HIDDEN_FIELD);
        PARSER.declareBoolean(ConstructingObjectParser.optionalConstructorArg(), REPLICATED_FIELD);
        PARSER.declareBoolean(ConstructingObjectParser.optionalConstructorArg(), SYSTEM_FIELD);
        PARSER.declareBoolean(ConstructingObjectParser.optionalConstructorArg(), ALLOW_CUSTOM_ROUTING);
        PARSER.declareString(ConstructingObjectParser.optionalConstructorArg(), INDEX_MODE);
        PARSER.declareObject(ConstructingObjectParser.optionalConstructorArg(), (p, c) -> DataStreamLifecycle.fromXContent(p), LIFECYCLE);
        PARSER.declareBoolean(ConstructingObjectParser.optionalConstructorArg(), ROLLOVER_ON_WRITE_FIELD);
        PARSER.declareObject(
            ConstructingObjectParser.optionalConstructorArg(),
            (p, c) -> DataStreamAutoShardingEvent.fromXContent(p),
            AUTO_SHARDING_FIELD
        );
        // The fields behind the feature flag should always be last.
        if (DataStream.isFailureStoreEnabled()) {
            PARSER.declareBoolean(ConstructingObjectParser.optionalConstructorArg(), FAILURE_STORE_FIELD);
            PARSER.declareObjectArray(
                ConstructingObjectParser.optionalConstructorArg(),
                (p, c) -> Index.fromXContent(p),
                FAILURE_INDICES_FIELD
            );
        }
    }

    public static DataStream fromXContent(XContentParser parser) throws IOException {
        return PARSER.parse(parser, null);
    }

    @Override
    public XContentBuilder toXContent(XContentBuilder builder, Params params) throws IOException {
        return toXContent(builder, params, null, null);
    }

    /**
     * Converts the data stream to XContent and passes the RolloverConditions, when provided, to the lifecycle.
     */
    public XContentBuilder toXContent(
        XContentBuilder builder,
        Params params,
        @Nullable RolloverConfiguration rolloverConfiguration,
        @Nullable DataStreamGlobalRetention globalRetention
    ) throws IOException {
        builder.startObject();
        builder.field(NAME_FIELD.getPreferredName(), name);
        builder.field(TIMESTAMP_FIELD_FIELD.getPreferredName())
            .startObject()
            .field(NAME_FIELD.getPreferredName(), TIMESTAMP_FIELD_NAME)
            .endObject();
        builder.xContentList(INDICES_FIELD.getPreferredName(), indices);
        builder.field(GENERATION_FIELD.getPreferredName(), generation);
        if (DataStream.isFailureStoreEnabled() && failureIndices.isEmpty() == false) {
            builder.xContentList(FAILURE_INDICES_FIELD.getPreferredName(), failureIndices);
        }
        if (metadata != null) {
            builder.field(METADATA_FIELD.getPreferredName(), metadata);
        }
        builder.field(HIDDEN_FIELD.getPreferredName(), hidden);
        builder.field(REPLICATED_FIELD.getPreferredName(), replicated);
        builder.field(SYSTEM_FIELD.getPreferredName(), system);
        builder.field(ALLOW_CUSTOM_ROUTING.getPreferredName(), allowCustomRouting);
        if (DataStream.isFailureStoreEnabled()) {
            builder.field(FAILURE_STORE_FIELD.getPreferredName(), failureStore);
        }
        if (indexMode != null) {
            builder.field(INDEX_MODE.getPreferredName(), indexMode);
        }
        if (lifecycle != null) {
            builder.field(LIFECYCLE.getPreferredName());
            lifecycle.toXContent(builder, params, rolloverConfiguration, globalRetention);
        }
        builder.field(ROLLOVER_ON_WRITE_FIELD.getPreferredName(), rolloverOnWrite);
        if (autoShardingEvent != null) {
            builder.startObject(AUTO_SHARDING_FIELD.getPreferredName());
            autoShardingEvent.toXContent(builder, params);
            builder.endObject();
        }
        builder.endObject();
        return builder;
    }

    @Override
    public boolean equals(Object o) {
        if (this == o) return true;
        if (o == null || getClass() != o.getClass()) return false;
        DataStream that = (DataStream) o;
        return name.equals(that.name)
            && indices.equals(that.indices)
            && generation == that.generation
            && Objects.equals(metadata, that.metadata)
            && hidden == that.hidden
            && system == that.system
            && replicated == that.replicated
            && allowCustomRouting == that.allowCustomRouting
            && indexMode == that.indexMode
            && Objects.equals(lifecycle, that.lifecycle)
            && failureStore == that.failureStore
            && failureIndices.equals(that.failureIndices)
            && rolloverOnWrite == that.rolloverOnWrite
            && Objects.equals(autoShardingEvent, that.autoShardingEvent);
    }

    @Override
    public int hashCode() {
        return Objects.hash(
            name,
            indices,
            generation,
            metadata,
            hidden,
            system,
            replicated,
            allowCustomRouting,
            indexMode,
            lifecycle,
            failureStore,
            failureIndices,
            rolloverOnWrite,
            autoShardingEvent
        );
    }

    @Override
    public Index getWriteIndex(IndexRequest request, Metadata metadata) {
        if (request.opType() != DocWriteRequest.OpType.CREATE) {
            return getWriteIndex();
        }

        if (getIndexMode() != IndexMode.TIME_SERIES) {
            return getWriteIndex();
        }

        Instant timestamp;
        Object rawTimestamp = request.getRawTimestamp();
        if (rawTimestamp != null) {
            timestamp = getTimeStampFromRaw(rawTimestamp);
        } else {
            timestamp = getTimestampFromParser(request.source(), request.getContentType());
        }
        timestamp = getCanonicalTimestampBound(timestamp);
        Index result = selectTimeSeriesWriteIndex(timestamp, metadata);
        if (result == null) {
            String timestampAsString = DateFieldMapper.DEFAULT_DATE_TIME_FORMATTER.format(timestamp);
            String writeableIndicesString = getIndices().stream()
                .map(metadata::index)
                .map(IndexMetadata::getSettings)
                .map(
                    settings -> "["
                        + settings.get(IndexSettings.TIME_SERIES_START_TIME.getKey())
                        + ","
                        + settings.get(IndexSettings.TIME_SERIES_END_TIME.getKey())
                        + "]"
                )
                .collect(Collectors.joining());
            throw new IllegalArgumentException(
                "the document timestamp ["
                    + timestampAsString
                    + "] is outside of ranges of currently writable indices ["
                    + writeableIndicesString
                    + "]"
            );
        }
        return result;
    }

    @Override
    public DataStream getParentDataStream() {
        // a data stream cannot have a parent data stream
        return null;
    }

    public static final XContentParserConfiguration TS_EXTRACT_CONFIG = XContentParserConfiguration.EMPTY.withFiltering(
        Set.of(TIMESTAMP_FIELD_NAME),
        null,
        false
    );

    private static final DateFormatter TIMESTAMP_FORMATTER = DateFormatter.forPattern(
        "strict_date_optional_time_nanos||strict_date_optional_time||epoch_millis"
    );

    /**
     * Returns the indices created within the {@param maxIndexAge} interval. Note that this strives to cover
     * the entire {@param maxIndexAge} interval so one backing index created before the specified age will also
     * be return.
     */
    public static List<Index> getIndicesWithinMaxAgeRange(
        DataStream dataStream,
        Function<Index, IndexMetadata> indexProvider,
        TimeValue maxIndexAge,
        LongSupplier nowSupplier
    ) {
        final List<Index> dataStreamIndices = dataStream.getIndices();
        final long currentTimeMillis = nowSupplier.getAsLong();
        // Consider at least 1 index (including the write index) for cases where rollovers happen less often than maxIndexAge
        int firstIndexWithinAgeRange = Math.max(dataStreamIndices.size() - 2, 0);
        for (int i = 0; i < dataStreamIndices.size(); i++) {
            Index index = dataStreamIndices.get(i);
            final IndexMetadata indexMetadata = indexProvider.apply(index);
            final long indexAge = currentTimeMillis - indexMetadata.getCreationDate();
            if (indexAge < maxIndexAge.getMillis()) {
                // We need to consider the previous index too in order to cover the entire max-index-age range.
                firstIndexWithinAgeRange = i == 0 ? 0 : i - 1;
                break;
            }
        }
        return dataStreamIndices.subList(firstIndexWithinAgeRange, dataStreamIndices.size());
    }

    private static Instant getTimeStampFromRaw(Object rawTimestamp) {
        try {
            if (rawTimestamp instanceof Long lTimestamp) {
                return Instant.ofEpochMilli(lTimestamp);
            } else if (rawTimestamp instanceof String sTimestamp) {
                return DateFormatters.from(TIMESTAMP_FORMATTER.parse(sTimestamp), TIMESTAMP_FORMATTER.locale()).toInstant();
            } else {
                throw new IllegalArgumentException("timestamp [" + rawTimestamp + "] type [" + rawTimestamp.getClass() + "] error");
            }
        } catch (Exception e) {
            throw new IllegalArgumentException("Error get data stream timestamp field: " + e.getMessage(), e);
        }
    }

    private static Instant getTimestampFromParser(BytesReference source, XContentType xContentType) {
        try (XContentParser parser = XContentHelper.createParserNotCompressed(TS_EXTRACT_CONFIG, source, xContentType)) {
            ensureExpectedToken(XContentParser.Token.START_OBJECT, parser.nextToken(), parser);
            ensureExpectedToken(XContentParser.Token.FIELD_NAME, parser.nextToken(), parser);
            return switch (parser.nextToken()) {
                case VALUE_STRING -> DateFormatters.from(TIMESTAMP_FORMATTER.parse(parser.text()), TIMESTAMP_FORMATTER.locale())
                    .toInstant();
                case VALUE_NUMBER -> Instant.ofEpochMilli(parser.longValue());
                default -> throw new ParsingException(
                    parser.getTokenLocation(),
                    String.format(
                        Locale.ROOT,
                        "Failed to parse object: expecting token of type [%s] or [%s] but found [%s]",
                        XContentParser.Token.VALUE_STRING,
                        XContentParser.Token.VALUE_NUMBER,
                        parser.currentToken()
                    )
                );
            };
        } catch (Exception e) {
            throw new IllegalArgumentException("Error extracting data stream timestamp field: " + e.getMessage(), e);
        }
    }

    /**
     * Modifies the passed Instant object to be used as a bound for a timestamp field in TimeSeries. It needs to be called in both backing
     * index construction (rollover) and index selection for doc insertion. Failure to do so may lead to errors due to document timestamps
     * exceeding the end time of the selected backing index for insertion.
     * @param time The initial Instant object that's used to generate the canonical time
     * @return A canonical Instant object to be used as a timestamp bound
     */
    public static Instant getCanonicalTimestampBound(Instant time) {
        return time.truncatedTo(ChronoUnit.SECONDS);
    }

    public static class Builder {
        private LongSupplier timeProvider = System::currentTimeMillis;
        private String name;
        private List<Index> indices;
        private long generation = 1;
        @Nullable
        private Map<String, Object> metadata = null;
        private boolean hidden = false;
        private boolean replicated = false;
        private boolean system = false;
        private boolean allowCustomRouting = false;
        @Nullable
        private IndexMode indexMode = null;
        @Nullable
        private DataStreamLifecycle lifecycle = null;
        private boolean rolloverOnWrite = false;
        private boolean failureStore = false;
        private List<Index> failureIndices = List.of();
        @Nullable
        private DataStreamAutoShardingEvent autoShardingEvent = null;

        public Builder(String name, List<Index> indices) {
            this.name = name;
            this.indices = indices;
        }

        public Builder(DataStream dataStream) {
            timeProvider = dataStream.timeProvider;
            name = dataStream.name;
            indices = dataStream.indices;
            generation = dataStream.generation;
            metadata = dataStream.metadata;
            hidden = dataStream.hidden;
            replicated = dataStream.replicated;
            system = dataStream.system;
            allowCustomRouting = dataStream.allowCustomRouting;
            indexMode = dataStream.indexMode;
            lifecycle = dataStream.lifecycle;
            rolloverOnWrite = dataStream.rolloverOnWrite;
            failureStore = dataStream.failureStore;
            failureIndices = dataStream.failureIndices;
            autoShardingEvent = dataStream.autoShardingEvent;
        }

        public Builder setTimeProvider(LongSupplier timeProvider) {
            this.timeProvider = timeProvider;
            return this;
        }

        public Builder setName(String name) {
            this.name = name;
            return this;
        }

        public Builder setIndices(List<Index> indices) {
            this.indices = indices;
            return this;
        }

        public Builder setGeneration(long generation) {
            this.generation = generation;
            return this;
        }

        public Builder setMetadata(Map<String, Object> metadata) {
            this.metadata = metadata;
            return this;
        }

        public Builder setHidden(boolean hidden) {
            this.hidden = hidden;
            return this;
        }

        public Builder setReplicated(boolean replicated) {
            this.replicated = replicated;
            return this;
        }

        public Builder setSystem(boolean system) {
            this.system = system;
            return this;
        }

        public Builder setAllowCustomRouting(boolean allowCustomRouting) {
            this.allowCustomRouting = allowCustomRouting;
            return this;
        }

        public Builder setIndexMode(IndexMode indexMode) {
            this.indexMode = indexMode;
            return this;
        }

        public Builder setLifecycle(DataStreamLifecycle lifecycle) {
            this.lifecycle = lifecycle;
            return this;
        }

        public Builder setRolloverOnWrite(boolean rolloverOnWrite) {
            this.rolloverOnWrite = rolloverOnWrite;
            return this;
        }

        public Builder setFailureStore(boolean failureStore) {
            this.failureStore = failureStore;
            return this;
        }

        public Builder setFailureIndices(List<Index> failureIndices) {
            this.failureIndices = failureIndices;
            return this;
        }

        public Builder setAutoShardingEvent(DataStreamAutoShardingEvent autoShardingEvent) {
            this.autoShardingEvent = autoShardingEvent;
            return this;
        }

        public DataStream build() {
            return new DataStream(
                name,
                indices,
                generation,
                metadata,
                hidden,
                replicated,
                system,
                timeProvider,
                allowCustomRouting,
                indexMode,
                lifecycle,
                failureStore,
                failureIndices,
                rolloverOnWrite,
                autoShardingEvent
            );
        }
    }
}<|MERGE_RESOLUTION|>--- conflicted
+++ resolved
@@ -507,30 +507,10 @@
     public DataStream unsafeRolloverFailureStore(Index writeIndex, long generation) {
         List<Index> failureIndices = new ArrayList<>(this.failureIndices);
         failureIndices.add(writeIndex);
-<<<<<<< HEAD
         return new Builder(this).setGeneration(generation)
             .setReplicated(false)
             .setFailureIndices(failureIndices)
-            .setRolloverOnWrite(false)
             .build();
-=======
-        return new DataStream(
-            name,
-            indices,
-            generation,
-            metadata,
-            hidden,
-            false,
-            system,
-            allowCustomRouting,
-            indexMode,
-            lifecycle,
-            failureStore,
-            failureIndices,
-            rolloverOnWrite,
-            autoShardingEvent
-        );
->>>>>>> f8e516eb
     }
 
     /**

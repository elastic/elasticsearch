/*
 * Copyright Elasticsearch B.V. and/or licensed to Elasticsearch B.V. under one
 * or more contributor license agreements. Licensed under the "Elastic License
 * 2.0", the "GNU Affero General Public License v3.0 only", and the "Server Side
 * Public License v 1"; you may not use this file except in compliance with, at
 * your election, the "Elastic License 2.0", the "GNU Affero General Public
 * License v3.0 only", or the "Server Side Public License, v 1".
 */
package org.elasticsearch.cluster.metadata;

import org.apache.logging.log4j.LogManager;
import org.apache.logging.log4j.Logger;
import org.apache.lucene.document.LongPoint;
import org.apache.lucene.index.DocValuesSkipIndexType;
import org.apache.lucene.index.DocValuesSkipper;
import org.apache.lucene.index.FieldInfo;
import org.apache.lucene.index.LeafReader;
import org.apache.lucene.index.PointValues;
import org.elasticsearch.ElasticsearchException;
import org.elasticsearch.TransportVersion;
import org.elasticsearch.TransportVersions;
import org.elasticsearch.action.DocWriteRequest;
import org.elasticsearch.action.admin.indices.rollover.RolloverConfiguration;
import org.elasticsearch.action.admin.indices.rollover.RolloverInfo;
import org.elasticsearch.action.index.IndexRequest;
import org.elasticsearch.cluster.Diff;
import org.elasticsearch.cluster.SimpleDiffable;
import org.elasticsearch.cluster.metadata.DataStreamLifecycle.DownsamplingRound;
import org.elasticsearch.common.ParsingException;
import org.elasticsearch.common.Strings;
import org.elasticsearch.common.bytes.BytesReference;
import org.elasticsearch.common.compress.CompressedXContent;
import org.elasticsearch.common.io.stream.StreamInput;
import org.elasticsearch.common.io.stream.StreamOutput;
import org.elasticsearch.common.settings.Settings;
import org.elasticsearch.common.time.DateFormatter;
import org.elasticsearch.common.time.DateFormatters;
import org.elasticsearch.common.xcontent.XContentHelper;
import org.elasticsearch.core.FixForMultiProject;
import org.elasticsearch.core.Nullable;
import org.elasticsearch.core.TimeValue;
import org.elasticsearch.core.Tuple;
import org.elasticsearch.features.NodeFeature;
import org.elasticsearch.index.Index;
import org.elasticsearch.index.IndexMode;
import org.elasticsearch.index.IndexSettings;
import org.elasticsearch.index.mapper.DateFieldMapper;
import org.elasticsearch.index.mapper.MapperService;
import org.elasticsearch.indices.IndicesService;
import org.elasticsearch.indices.SystemIndices;
import org.elasticsearch.xcontent.ConstructingObjectParser;
import org.elasticsearch.xcontent.NamedXContentRegistry;
import org.elasticsearch.xcontent.ObjectParser;
import org.elasticsearch.xcontent.ParseField;
import org.elasticsearch.xcontent.ToXContentObject;
import org.elasticsearch.xcontent.XContentBuilder;
import org.elasticsearch.xcontent.XContentParser;
import org.elasticsearch.xcontent.XContentParserConfiguration;
import org.elasticsearch.xcontent.XContentType;

import java.io.IOException;
import java.time.Instant;
import java.time.temporal.ChronoUnit;
import java.util.ArrayList;
import java.util.Comparator;
import java.util.HashMap;
import java.util.List;
import java.util.Locale;
import java.util.Map;
import java.util.Objects;
import java.util.Set;
import java.util.function.Function;
import java.util.function.LongSupplier;
import java.util.function.Predicate;
import java.util.regex.Pattern;
import java.util.stream.Collectors;

import static org.elasticsearch.cluster.metadata.ComposableIndexTemplate.EMPTY_MAPPINGS;
import static org.elasticsearch.cluster.metadata.MetadataCreateDataStreamService.lookupTemplateForDataStream;
import static org.elasticsearch.cluster.metadata.MetadataCreateIndexService.collectV2Mappings;
import static org.elasticsearch.common.xcontent.XContentParserUtils.ensureExpectedToken;
import static org.elasticsearch.index.IndexSettings.LIFECYCLE_ORIGINATION_DATE;
import static org.elasticsearch.index.IndexSettings.PREFER_ILM_SETTING;

public final class DataStream implements SimpleDiffable<DataStream>, ToXContentObject, IndexAbstraction {

    private static final Logger LOGGER = LogManager.getLogger(DataStream.class);

    private static final TransportVersion SETTINGS_IN_DATA_STREAMS = TransportVersion.fromName("settings_in_data_streams");
    private static final TransportVersion MAPPINGS_IN_DATA_STREAMS = TransportVersion.fromName("mappings_in_data_streams");

    public static final NodeFeature DATA_STREAM_FAILURE_STORE_FEATURE = new NodeFeature("data_stream.failure_store");
<<<<<<< HEAD
    public static final TransportVersion ADD_DATA_STREAM_OPTIONS_VERSION = TransportVersions.V_8_16_0;
=======
    public static final TransportVersion ADDED_AUTO_SHARDING_EVENT_VERSION = TransportVersions.V_8_14_0;
>>>>>>> ad268e01

    public static final String BACKING_INDEX_PREFIX = ".ds-";
    public static final String FAILURE_STORE_PREFIX = ".fs-";
    public static final DateFormatter DATE_FORMATTER = DateFormatter.forPattern("uuuu.MM.dd");
    public static final String TIMESTAMP_FIELD_NAME = "@timestamp";

    private static final int MAX_LENGTH = 100;
    private static final String REPLACEMENT = "_";
    private static final Pattern DISALLOWED_IN_TYPE = Pattern.compile("[\\\\/*?\"<>| ,#:-]");
    private static final Pattern DISALLOWED_IN_DATASET = Pattern.compile("[\\\\/*?\"<>| ,#:-]");
    private static final Pattern DISALLOWED_IN_NAMESPACE = Pattern.compile("[\\\\/*?\"<>| ,#:]");

    public static String sanitizeType(String type) {
        return sanitizeDataStreamField(type, DISALLOWED_IN_TYPE);
    }

    public static String sanitizeDataset(String dataset) {
        return sanitizeDataStreamField(dataset, DISALLOWED_IN_DATASET);
    }

    public static String sanitizeNamespace(String namespace) {
        return sanitizeDataStreamField(namespace, DISALLOWED_IN_NAMESPACE);
    }

    private static String sanitizeDataStreamField(String s, Pattern disallowedInDataset) {
        if (s == null) {
            return null;
        }
        s = s.toLowerCase(Locale.ROOT);
        s = s.substring(0, Math.min(s.length(), MAX_LENGTH));
        return disallowedInDataset.matcher(s).replaceAll(REPLACEMENT);
    }

    // Timeseries indices' leaf readers should be sorted by desc order of their timestamp field, as it allows search time optimizations
    public static final Comparator<LeafReader> TIMESERIES_LEAF_READERS_SORTER = Comparator.comparingLong((LeafReader r) -> {
        try {
            FieldInfo info = r.getFieldInfos().fieldInfo(TIMESTAMP_FIELD_NAME);
            if (info != null && info.docValuesSkipIndexType() == DocValuesSkipIndexType.RANGE) {
                DocValuesSkipper skipper = r.getDocValuesSkipper(TIMESTAMP_FIELD_NAME);
                return skipper.maxValue();
            }

            PointValues points = r.getPointValues(TIMESTAMP_FIELD_NAME);
            if (points != null) {
                byte[] sortValue = points.getMaxPackedValue();
                return LongPoint.decodeDimension(sortValue, 0);
            } else {
                // As we apply this segment sorter to any timeseries indices,
                // we don't have a guarantee that all docs contain @timestamp field.
                // Some segments may have all docs without @timestamp field, in this
                // case they will be sorted last.
                return Long.MIN_VALUE;
            }
        } catch (IOException e) {
            throw new ElasticsearchException("Can't access [" + TIMESTAMP_FIELD_NAME + "] field for the index!", e);
        }
    }).reversed();

    private final LongSupplier timeProvider;
    private final String name;
    private final long generation;
    @Nullable
    private final Map<String, Object> metadata;
    private final Settings settings;
    private final CompressedXContent mappings; // always stored with json content type
    private final boolean hidden;
    private final boolean replicated;
    private final boolean system;
    private final boolean allowCustomRouting;
    @Nullable
    private final IndexMode indexMode;
    @Nullable
    private final DataStreamLifecycle lifecycle;
    private final DataStreamOptions dataStreamOptions;

    private final DataStreamIndices backingIndices;
    private final DataStreamIndices failureIndices;

    // visible for testing
    public DataStream(
        String name,
        List<Index> indices,
        long generation,
        Map<String, Object> metadata,
        boolean hidden,
        boolean replicated,
        boolean system,
        boolean allowCustomRouting,
        IndexMode indexMode,
        DataStreamLifecycle lifecycle,
        @Nullable DataStreamOptions dataStreamOptions,
        List<Index> failureIndices,
        boolean rolloverOnWrite,
        @Nullable DataStreamAutoShardingEvent autoShardingEvent
    ) {
        this(
            name,
            indices,
            generation,
            metadata,
            Settings.EMPTY,
            EMPTY_MAPPINGS,
            hidden,
            replicated,
            system,
            allowCustomRouting,
            indexMode,
            lifecycle,
            dataStreamOptions,
            failureIndices,
            rolloverOnWrite,
            autoShardingEvent
        );
    }

    // visible for testing
    public DataStream(
        String name,
        List<Index> indices,
        long generation,
        Map<String, Object> metadata,
        Settings settings,
        CompressedXContent mappings,
        boolean hidden,
        boolean replicated,
        boolean system,
        boolean allowCustomRouting,
        IndexMode indexMode,
        DataStreamLifecycle lifecycle,
        @Nullable DataStreamOptions dataStreamOptions,
        List<Index> failureIndices,
        boolean rolloverOnWrite,
        @Nullable DataStreamAutoShardingEvent autoShardingEvent
    ) {
        this(
            name,
            generation,
            metadata,
            settings,
            mappings,
            hidden,
            replicated,
            system,
            System::currentTimeMillis,
            allowCustomRouting,
            indexMode,
            lifecycle,
            dataStreamOptions,
            new DataStreamIndices(BACKING_INDEX_PREFIX, List.copyOf(indices), rolloverOnWrite, autoShardingEvent),
            new DataStreamIndices(
                FAILURE_STORE_PREFIX,
                List.copyOf(failureIndices),
                (replicated == false && failureIndices.isEmpty()),
                null
            )
        );
    }

    DataStream(
        String name,
        long generation,
        Map<String, Object> metadata,
        Settings settings,
        CompressedXContent mappings,
        boolean hidden,
        boolean replicated,
        boolean system,
        LongSupplier timeProvider,
        boolean allowCustomRouting,
        IndexMode indexMode,
        DataStreamLifecycle lifecycle,
        DataStreamOptions dataStreamOptions,
        DataStreamIndices backingIndices,
        DataStreamIndices failureIndices
    ) {
        this.name = name;
        this.generation = generation;
        this.metadata = metadata;
        this.settings = Objects.requireNonNull(settings);
        this.mappings = Objects.requireNonNull(mappings);
        assert system == false || hidden; // system indices must be hidden
        this.hidden = hidden;
        this.replicated = replicated;
        this.timeProvider = timeProvider;
        this.system = system;
        this.allowCustomRouting = allowCustomRouting;
        this.indexMode = indexMode;
        assert lifecycle == null || lifecycle.targetsFailureStore() == false : "Invalid lifecycle type for data lifecycle";

        this.lifecycle = lifecycle;
        this.dataStreamOptions = dataStreamOptions == null ? DataStreamOptions.EMPTY : dataStreamOptions;
        assert backingIndices.indices.isEmpty() == false;
        assert replicated == false || (backingIndices.rolloverOnWrite == false && failureIndices.rolloverOnWrite == false)
            : "replicated data streams cannot be marked for lazy rollover";
        this.backingIndices = backingIndices;
        this.failureIndices = failureIndices;
    }

    public static DataStream read(StreamInput in) throws IOException {
        var name = readName(in);
        var backingIndicesBuilder = DataStreamIndices.backingIndicesBuilder(readIndices(in));
        var generation = in.readVLong();
        var metadata = in.readGenericMap();
        var hidden = in.readBoolean();
        var replicated = in.readBoolean();
        var system = in.readBoolean();
        var allowCustomRouting = in.readBoolean();
        var indexMode = in.readOptionalEnum(IndexMode.class);
        var lifecycle = in.readOptionalWriteable(DataStreamLifecycle::new);
        var failureIndices = readIndices(in);
        var failureIndicesBuilder = DataStreamIndices.failureIndicesBuilder(failureIndices);
        backingIndicesBuilder.setRolloverOnWrite(in.readBoolean());
        backingIndicesBuilder.setAutoShardingEvent(in.readOptionalWriteable(DataStreamAutoShardingEvent::new));
        if (in.getTransportVersion().onOrAfter(TransportVersions.V_8_15_0)) {
            // Read the rollover on write flag from the stream, but force it on if the failure indices are empty and we're not replicating
            boolean failureStoreRolloverOnWrite = in.readBoolean() || (replicated == false && failureIndices.isEmpty());
            failureIndicesBuilder.setRolloverOnWrite(failureStoreRolloverOnWrite)
                .setAutoShardingEvent(in.readOptionalWriteable(DataStreamAutoShardingEvent::new));
        } else {
            // If we are reading from an older version that does not have these fields, just default
            // to a reasonable value for rollover on write for the failure store
            boolean failureStoreRolloverOnWrite = replicated == false && failureIndices.isEmpty();
            failureIndicesBuilder.setRolloverOnWrite(failureStoreRolloverOnWrite);
        }
        DataStreamOptions dataStreamOptions = in.readOptionalWriteable(DataStreamOptions::read);
        final Settings settings;
        if (in.getTransportVersion().supports(SETTINGS_IN_DATA_STREAMS)) {
            settings = Settings.readSettingsFromStream(in);
        } else {
            settings = Settings.EMPTY;
        }
        CompressedXContent mappings;
        if (in.getTransportVersion().supports(MAPPINGS_IN_DATA_STREAMS)) {
            mappings = CompressedXContent.readCompressedString(in);
        } else {
            mappings = EMPTY_MAPPINGS;
        }
        return new DataStream(
            name,
            generation,
            metadata,
            settings,
            mappings,
            hidden,
            replicated,
            system,
            System::currentTimeMillis,
            allowCustomRouting,
            indexMode,
            lifecycle,
            dataStreamOptions,
            backingIndicesBuilder.build(),
            failureIndicesBuilder.build()
        );
    }

    @Override
    public Type getType() {
        return Type.DATA_STREAM;
    }

    @Override
    public String getName() {
        return name;
    }

    @Override
    public boolean isDataStreamRelated() {
        return true;
    }

    @Override
    public List<Index> getIndices() {
        return backingIndices.indices;
    }

    @Override
    public List<Index> getFailureIndices(ProjectMetadata ignored) {
        return failureIndices.indices;
    }

    public List<Index> getFailureIndices() {
        return failureIndices.indices;
    }

    public long getGeneration() {
        return generation;
    }

    @Override
    public Index getWriteIndex() {
        return backingIndices.getWriteIndex();
    }

    /**
     * @param metadata is not necessary for data streams
     * @return the write failure index if the failure store is enabled and there is already at least one failure, null otherwise
     */
    @Override
    public Index getWriteFailureIndex(ProjectMetadata metadata) {
        return getWriteFailureIndex();
    }

    /**
     * @return the write failure index if the failure store is enabled and there is already at least one failure, null otherwise
     */
    @Nullable
    public Index getWriteFailureIndex() {
        return failureIndices.indices.isEmpty() ? null : failureIndices.getWriteIndex();
    }

    /**
     * Returns true if the index name provided belongs to a failure store index.
     */
    public boolean isFailureStoreIndex(String indexName) {
        return failureIndices.containsIndex(indexName);
    }

    /**
     * Returns true if the index name provided belongs to this data stream.
     */
    public boolean containsIndex(String indexName) {
        return backingIndices.containsIndex(indexName) || failureIndices.containsIndex(indexName);
    }

    public DataStreamOptions getDataStreamOptions() {
        return dataStreamOptions;
    }

    public boolean rolloverOnWrite() {
        return backingIndices.rolloverOnWrite;
    }

    public ComposableIndexTemplate getEffectiveIndexTemplate(ProjectMetadata projectMetadata) throws IOException {
        return getMatchingIndexTemplate(projectMetadata).mergeSettings(settings).mergeMappings(mappings);
    }

    /**
     * Returns the mappings that would be used to create the write index if this data stream were rolled over right now. This includes
     * the mapping overrides on this data stream, the mapping from the matching composable template, and the mappings from all component
     * templates in the matching composable template.
     * @param projectMetadata
     * @param indicesService  Used in the logic that merges all mappings together into one mapping
     * @return A JSON CompressedXContent representation of the effective mappings of this data stream
     * @throws IOException
     */
    public CompressedXContent getEffectiveMappings(ProjectMetadata projectMetadata, IndicesService indicesService) throws IOException {
        return getEffectiveMappings(projectMetadata, getMatchingIndexTemplate(projectMetadata), mappings, getWriteIndex(), indicesService);
    }

    /**
     * Returns the mappings that would be used to create the write index if a data stream with composableTemplate and mappingsOverrides were
     * rolled over right now. This includes the mapping overrides, the mapping from the composable template, and the mappings from all
     * component templates in the composable template.
     * @param projectMetadata
     * @param composableTemplate The composable template that matches the data stream's name
     * @param mappingsOverrides  The mapping overrides to be applied
     * @param writeIndex The write index of the data stream whose effective mappings are to be returned. This is used only to determine
     *                   whether data stream mappings ought to be added when calling collectV2Mappings, and to create an IndexService
     *                   object. The mappings that will be used come from templateWithMergedMappings and from the component templates, not
     *                   from this writeIndex.
     * @param indicesService
     * @return A JSON CompressedXContent representation of the effective mappings for the composableTemplate plus mappingsOverrides
     * @throws IOException
     */
    @SuppressWarnings("unchecked")
    public static CompressedXContent getEffectiveMappings(
        ProjectMetadata projectMetadata,
        ComposableIndexTemplate composableTemplate,
        CompressedXContent mappingsOverrides,
        Index writeIndex,
        IndicesService indicesService
    ) throws IOException {
        ComposableIndexTemplate mergedTemplate = composableTemplate.mergeMappings(mappingsOverrides);
        final String requestMappings = null; // We are not using any request mappings
        final NamedXContentRegistry xContentRegistry = null; // This is only used to parse requestMappings if they are not null
        final List<CompressedXContent> mappings = collectV2Mappings(
            requestMappings,
            projectMetadata,
            mergedTemplate,
            xContentRegistry,
            writeIndex.getName()
        );
        return indicesService.withTempIndexService(projectMetadata.index(writeIndex), indexService -> {
            MapperService mapperService = indexService.mapperService();
            if (mapperService == null) {
                return CompressedXContent.fromJSON("{}");
            }
            Settings templateSettings = mergedTemplate.template().settings();
            String indexModeSettingName = IndexSettings.MODE.getKey();
            if (templateSettings != null
                && Objects.equals(
                    mapperService.getIndexSettings().getMode().getName(),
                    templateSettings.get(indexModeSettingName)
                ) == false) {
                /*
                 * It is possible that someone has changed the index mode in the template, but the data stream has not been rolled over yet.
                 * This mapperService is for the write index, which still has the old index mode in its index settings. This only matters
                 * for validation. To avoid failing index-mode-specific mapping validation due to using the old index mode with the new
                 * mapping, we make sure to correct the index mode and index routing path here.
                 */
                IndexMetadata oldIndexMetadata = indexService.getMetadata();

                Settings oldIndexSettings = oldIndexMetadata.getSettings();
                String indexRoutingPathSettingName = IndexMetadata.INDEX_ROUTING_PATH.getKey();
                if (Objects.equals(
                    templateSettings.get(indexRoutingPathSettingName),
                    oldIndexSettings.get(indexRoutingPathSettingName)
                ) == false) {
                    /*
                     * If the routing_path has changed, we need to make sure to update it so that validation does not fail when we merge
                     * mappings.
                     */
                    Settings.Builder settingsBuilder = Settings.builder().put(oldIndexSettings);
                    settingsBuilder.put(indexModeSettingName, templateSettings.get(indexModeSettingName));
                    settingsBuilder.put(indexRoutingPathSettingName, templateSettings.get(indexRoutingPathSettingName));
                    IndexMetadata newIndexMetadata = new IndexMetadata.Builder(oldIndexMetadata).settings(settingsBuilder.build()).build();
                    mapperService.getIndexSettings().updateIndexMetadata(newIndexMetadata);
                }
            }
            CompressedXContent mergedMapping = mapperService.merge(
                MapperService.SINGLE_MAPPING_NAME,
                mappings,
                MapperService.MergeReason.INDEX_TEMPLATE
            ).mappingSource();
            /*
             * If the merged mapping contains the old "_doc" type placeholder, we remove it to make things more straightforward for the
             * client:
             */
            Map<String, Object> mergedMappingMap = XContentHelper.convertToMap(mergedMapping.uncompressed(), true, XContentType.JSON).v2();
            if (mergedMappingMap.containsKey(MapperService.SINGLE_MAPPING_NAME)) {
                mergedMapping = ComposableIndexTemplate.convertMappingMapToXContent(
                    (Map<String, ?>) mergedMappingMap.get(MapperService.SINGLE_MAPPING_NAME)
                );
            }
            return mergedMapping;
        });
    }

    private ComposableIndexTemplate getMatchingIndexTemplate(ProjectMetadata projectMetadata) {
        return lookupTemplateForDataStream(name, projectMetadata);
    }

    /**
     * We define that a data stream is considered internal either if it is a system index or if
     * its name starts with a dot.
     *
     * Note: Dot-prefixed internal data streams is a naming convention for internal data streams,
     * but it's not yet enforced.
     * @return true if it's a system index or has a dot-prefixed name.
     */
    public boolean isInternal() {
        return isSystem() || isDotPrefixName(name);
    }

    private static boolean isInternalName(String name, SystemIndices systemIndices) {
        return isDotPrefixName(name) || systemIndices.isSystemDataStream(name);
    }

    private static boolean isDotPrefixName(String name) {
        return name.charAt(0) == '.';
    }

    /**
     * @param timestamp The timestamp used to select a backing index based on its start and end time.
     * @param project   The project that is used to fetch the start and end times for backing indices of this data stream.
     * @return a backing index with a start time that is greater or equal to the provided timestamp and
     *         an end time that is less than the provided timestamp. Otherwise <code>null</code> is returned.
     */
    public Index selectTimeSeriesWriteIndex(Instant timestamp, ProjectMetadata project) {
        for (int i = backingIndices.indices.size() - 1; i >= 0; i--) {
            Index index = backingIndices.indices.get(i);
            IndexMetadata im = project.index(index);

            // TODO: make index_mode, start and end time fields in IndexMetadata class.
            // (this to avoid the overhead that occurs when reading a setting)
            if (im.getIndexMode() != IndexMode.TIME_SERIES) {
                // Not a tsdb backing index, so skip.
                // (This can happen if this is a migrated tsdb data stream)
                continue;
            }

            Instant start = im.getTimeSeriesStart();
            Instant end = im.getTimeSeriesEnd();
            // Check should be in sync with DataStreamTimestampFieldMapper#validateTimestamp(...) method
            if (timestamp.compareTo(start) >= 0 && timestamp.compareTo(end) < 0) {
                return index;
            }
        }
        return null;
    }

    /**
     * Validates this data stream. If this is a time series data stream then this method validates that temporal range
     * of backing indices (defined by index.time_series.start_time and index.time_series.end_time) do not overlap with each other.
     *
     * @param imSupplier Function that supplies {@link IndexMetadata} instances based on the provided index name
     */
    public void validate(Function<String, IndexMetadata> imSupplier) {
        if (indexMode == IndexMode.TIME_SERIES) {
            // Get a sorted overview of each backing index with there start and end time range:
            var startAndEndTimes = backingIndices.indices.stream().map(index -> {
                IndexMetadata im = imSupplier.apply(index.getName());
                if (im == null) {
                    throw new IllegalStateException("index [" + index.getName() + "] is not found in the index metadata supplier");
                }
                return im;
            })
                .filter(
                    // Migrated tsdb data streams have non tsdb backing indices:
                    im -> im.getTimeSeriesStart() != null && im.getTimeSeriesEnd() != null
                )
                .map(im -> {
                    Instant start = im.getTimeSeriesStart();
                    Instant end = im.getTimeSeriesEnd();
                    assert end.isAfter(start); // This is also validated by TIME_SERIES_END_TIME setting.
                    return new Tuple<>(im.getIndex().getName(), new Tuple<>(start, end));
                })
                .sorted(Comparator.comparing(entry -> entry.v2().v1())) // Sort by start time
                .toList();

            Tuple<String, Tuple<Instant, Instant>> previous = null;
            var formatter = DateFieldMapper.DEFAULT_DATE_TIME_FORMATTER;
            for (var current : startAndEndTimes) {
                if (previous == null) {
                    previous = current;
                } else {
                    // The end_time of previous backing index should be equal or less than start_time of current backing index.
                    // If previous.end_time > current.start_time then we should fail here:
                    if (previous.v2().v2().compareTo(current.v2().v1()) > 0) {
                        String range1 = formatter.format(previous.v2().v1()) + " TO " + formatter.format(previous.v2().v2());
                        String range2 = formatter.format(current.v2().v1()) + " TO " + formatter.format(current.v2().v2());
                        throw new IllegalArgumentException(
                            "backing index ["
                                + previous.v1()
                                + "] with range ["
                                + range1
                                + "] is overlapping with backing index ["
                                + current.v1()
                                + "] with range ["
                                + range2
                                + "]"
                        );
                    }
                }
            }
        }
    }

    @Nullable
    public Map<String, Object> getMetadata() {
        return metadata;
    }

    public Settings getSettings() {
        return settings;
    }

    public CompressedXContent getMappings() {
        return mappings;
    }

    @Override
    public boolean isHidden() {
        return hidden;
    }

    /**
     * Determines whether this data stream is replicated from elsewhere,
     * for example a remote cluster
     *
     * @return Whether this data stream is replicated.
     */
    public boolean isReplicated() {
        return replicated;
    }

    @Override
    public boolean isSystem() {
        return system;
    }

    public boolean isAllowCustomRouting() {
        return allowCustomRouting;
    }

    /**
     * Determines whether this data stream has its failure store enabled explicitly in its metadata.
     */
    public boolean isFailureStoreExplicitlyEnabled() {
        return dataStreamOptions.failureStore() != null && Boolean.TRUE.equals(dataStreamOptions.failureStore().enabled());
    }

    /**
     * Returns whether this data stream has its failure store enabled, either explicitly in its metadata or implicitly via settings.
     *
     * <p>If the failure store is either explicitly enabled or explicitly disabled in its options metadata, that value is returned. If not,
     * it checks whether its name matches one of the patterns in the settings, and that the data stream is not internal (i.e. neither a
     * dot-prefixed nor a system data stream).
     *
     * @param dataStreamFailureStoreSettings The settings to use to determine whether the failure store should be implicitly enabled
     */
    public boolean isFailureStoreEffectivelyEnabled(DataStreamFailureStoreSettings dataStreamFailureStoreSettings) {
        return isFailureStoreEffectivelyEnabled(dataStreamOptions, dataStreamFailureStoreSettings, name, isInternal());
    }

    /**
     * Returns whether a data stream has its failure store enabled, either explicitly in its metadata or implicitly via settings, based
     * on the given parameters. The logic is equivalent to that in
     * {@link #isFailureStoreEffectivelyEnabled(DataStreamFailureStoreSettings)}.
     *
     * @param options The {@link DataStreamOptions} for the data stream (which may be null)
     * @param dataStreamFailureStoreSettings The settings to use to determine whether the failure store should be implicitly enabled
     * @param name The name of the data stream
     * @param systemIndices The {@link SystemIndices} instance to use to determine whether this is a system data stream
     */
    public static boolean isFailureStoreEffectivelyEnabled(
        @Nullable DataStreamOptions options,
        DataStreamFailureStoreSettings dataStreamFailureStoreSettings,
        String name,
        SystemIndices systemIndices
    ) {
        return isFailureStoreEffectivelyEnabled(options, dataStreamFailureStoreSettings, name, isInternalName(name, systemIndices));
    }

    private static boolean isFailureStoreEffectivelyEnabled(
        DataStreamOptions options,
        DataStreamFailureStoreSettings dataStreamFailureStoreSettings,
        String name,
        boolean isInternal
    ) {
        if (options != null && options.failureStore() != null && options.failureStore().enabled() != null) {
            return options.failureStore().enabled();
        } else {
            return (isInternal == false) && dataStreamFailureStoreSettings.failureStoreEnabledForDataStreamName(name);
        }
    }

    @Nullable
    public IndexMode getIndexMode() {
        return indexMode;
    }

    /**
     * Retrieves the lifecycle configuration meant for the backing indices.
     */
    @Nullable
    public DataStreamLifecycle getDataLifecycle() {
        return lifecycle;
    }

    /**
     * Retrieves the effective lifecycle configuration for the failure store. This can be either the configuration provided
     * by a user or the default lifecycle if there are failure indices. NOTE: this does not take into consideration if the
     * failure store is enabled by a cluster setting, please use {@link DataStream#getFailuresLifecycle(Boolean)}.
     */
    @Nullable
    public DataStreamLifecycle getFailuresLifecycle() {
        return getFailuresLifecycle(
            dataStreamOptions != null && dataStreamOptions.failureStore() != null ? dataStreamOptions.failureStore().enabled() : null
        );
    }

    /**
     * Retrieves the effective lifecycle configuration for the failure store. This can be either the configuration provided
     * by a user or the default lifecycle if there are failure indices or if the failure store is enabled by a cluster setting.
     */
    @Nullable
    public DataStreamLifecycle getFailuresLifecycle(Boolean effectivelyEnabledFailureStore) {
        // When there is a lifecycle configured by the user we return it.
        if (dataStreamOptions.failureStore() != null && dataStreamOptions.failureStore().lifecycle() != null) {
            return dataStreamOptions.failureStore().lifecycle();
        }
        // If there are failure indices we always provide the default lifecycle as a default
        return Boolean.TRUE.equals(effectivelyEnabledFailureStore) || getFailureIndices().isEmpty() == false
            ? DataStreamLifecycle.DEFAULT_FAILURE_LIFECYCLE
            : null;
    }

    /**
     * Retrieves the correct lifecycle for the provided index. Returns null if the index does not belong to this data stream
     */
    @Nullable
    public DataStreamLifecycle getDataLifecycleForIndex(Index index) {
        if (backingIndices.containsIndex(index.getName())) {
            return getDataLifecycle();
        }
        if (failureIndices.containsIndex(index.getName())) {
            return getFailuresLifecycle();
        }
        return null;
    }

    /**
     * Returns the latest auto sharding event that happened for this data stream
     */
    public DataStreamAutoShardingEvent getAutoShardingEvent() {
        return backingIndices.autoShardingEvent;
    }

    public DataStreamIndices getDataComponent() {
        return backingIndices;
    }

    public DataStreamIndices getFailureComponent() {
        return failureIndices;
    }

    public DataStreamIndices getDataStreamIndices(boolean failureStore) {
        return failureStore ? this.failureIndices : backingIndices;
    }

    /**
     * Performs a rollover on a {@code DataStream} instance and returns a new instance containing
     * the updated list of backing indices and incremented generation.
     *
     * @param writeIndex                new write index
     * @param generation                new generation
     * @param indexModeFromTemplate     the index mode that originates from the template that created this data stream
     * @param autoShardingEvent         the auto sharding event this rollover operation is applying
     * @return new {@code DataStream} instance with the rollover operation applied
     */
    public DataStream rollover(
        Index writeIndex,
        long generation,
        IndexMode indexModeFromTemplate,
        @Nullable DataStreamAutoShardingEvent autoShardingEvent
    ) {
        ensureNotReplicated();

        return unsafeRollover(writeIndex, generation, indexModeFromTemplate, autoShardingEvent);
    }

    /**
     * Like {@link #rollover(Index, long, IndexMode, DataStreamAutoShardingEvent)}, but does no validation, use with care only.
     */
    public DataStream unsafeRollover(
        Index writeIndex,
        long generation,
        IndexMode indexModeFromTemplate,
        DataStreamAutoShardingEvent autoShardingEvent
    ) {
        IndexMode dsIndexMode = this.indexMode;
        if ((dsIndexMode == null || dsIndexMode == IndexMode.STANDARD) && indexModeFromTemplate == IndexMode.TIME_SERIES) {
            // This allows for migrating a data stream to be a tsdb data stream:
            // (only if index_mode=null|standard then allow it to be set to time_series)
            dsIndexMode = IndexMode.TIME_SERIES;
        } else if (dsIndexMode == IndexMode.TIME_SERIES && (indexModeFromTemplate == null || indexModeFromTemplate == IndexMode.STANDARD)) {
            // Allow downgrading a time series data stream to a regular data stream
            dsIndexMode = null;
        } else if ((dsIndexMode == null || dsIndexMode == IndexMode.STANDARD) && indexModeFromTemplate == IndexMode.LOGSDB) {
            dsIndexMode = IndexMode.LOGSDB;
        } else if (dsIndexMode == IndexMode.LOGSDB && (indexModeFromTemplate == null || indexModeFromTemplate == IndexMode.STANDARD)) {
            // Allow downgrading a time series data stream to a regular data stream
            dsIndexMode = null;
        } else if (dsIndexMode == IndexMode.TIME_SERIES && indexModeFromTemplate == IndexMode.LOGSDB) {
            dsIndexMode = IndexMode.LOGSDB;
            LOGGER.warn("Changing [{}] index mode from [{}] to [{}]", name, indexModeFromTemplate, dsIndexMode);
        } else if (dsIndexMode == IndexMode.LOGSDB && indexModeFromTemplate == IndexMode.TIME_SERIES) {
            dsIndexMode = IndexMode.TIME_SERIES;
            LOGGER.warn("Changing [{}] index mode from [{}] to [{}]", name, indexModeFromTemplate, dsIndexMode);
        }

        List<Index> backingIndices = new ArrayList<>(this.backingIndices.indices);
        backingIndices.add(writeIndex);
        return copy().setBackingIndices(
            this.backingIndices.copy().setIndices(backingIndices).setAutoShardingEvent(autoShardingEvent).setRolloverOnWrite(false).build()
        ).setGeneration(generation).setIndexMode(dsIndexMode).build();
    }

    /**
     * Performs a rollover on the failure store of a {@code DataStream} instance and returns a new instance containing
     * the updated list of failure store indices and incremented generation.
     *
     * @param writeIndex new failure store write index
     * @param generation new generation
     * @return new {@code DataStream} instance with the rollover operation applied
     */
    public DataStream rolloverFailureStore(Index writeIndex, long generation) {
        ensureNotReplicated();

        return unsafeRolloverFailureStore(writeIndex, generation);
    }

    /**
     * Like {@link #rolloverFailureStore(Index, long)}, but does no validation, use with care only.
     */
    public DataStream unsafeRolloverFailureStore(Index writeIndex, long generation) {
        List<Index> failureIndices = new ArrayList<>(this.failureIndices.indices);
        failureIndices.add(writeIndex);
        return copy().setGeneration(generation).setFailureIndices(this.failureIndices.copy().setIndices(failureIndices).build()).build();
    }

    /**
     * Generates the next write index name and <code>generation</code> to be used for rolling over this data stream.
     *
     * @param project Project metadata
     * @param dataStreamIndices The data stream indices that we're generating the next write index name and generation for
     * @return tuple of the next write index name and next generation.
     */
    public Tuple<String, Long> nextWriteIndexAndGeneration(ProjectMetadata project, DataStreamIndices dataStreamIndices) {
        ensureNotReplicated();
        return unsafeNextWriteIndexAndGeneration(project, dataStreamIndices);
    }

    /**
     * Like {@link #nextWriteIndexAndGeneration(ProjectMetadata, DataStreamIndices)}, but does no validation, use with care only.
     */
    public Tuple<String, Long> unsafeNextWriteIndexAndGeneration(ProjectMetadata project, DataStreamIndices dataStreamIndices) {
        String newWriteIndexName;
        long generation = this.generation;
        long currentTimeMillis = timeProvider.getAsLong();
        do {
            newWriteIndexName = dataStreamIndices.generateName(name, ++generation, currentTimeMillis);
        } while (project.hasIndexAbstraction(newWriteIndexName));
        return Tuple.tuple(newWriteIndexName, generation);
    }

    private void ensureNotReplicated() {
        if (replicated) {
            throw new IllegalArgumentException("data stream [" + name + "] cannot be rolled over, because it is a replicated data stream");
        }
    }

    /**
     * Removes the specified backing index and returns a new {@code DataStream} instance with
     * the remaining backing indices.
     *
     * @param index the backing index to remove
     * @return new {@code DataStream} instance with the remaining backing indices
     * @throws IllegalArgumentException if {@code index} is not a backing index or is the current write index of the data stream
     */
    public DataStream removeBackingIndex(Index index) {
        int backingIndexPosition = backingIndices.indices.indexOf(index);

        if (backingIndexPosition == -1) {
            throw new IllegalArgumentException(
                String.format(Locale.ROOT, "index [%s] is not part of data stream [%s]", index.getName(), name)
            );
        }
        if (backingIndices.indices.size() == (backingIndexPosition + 1)) {
            throw new IllegalArgumentException(
                String.format(
                    Locale.ROOT,
                    "cannot remove backing index [%s] of data stream [%s] because it is the write index",
                    index.getName(),
                    name
                )
            );
        }

        List<Index> backingIndices = new ArrayList<>(this.backingIndices.indices);
        backingIndices.remove(index);
        assert backingIndices.size() == this.backingIndices.indices.size() - 1;
        return copy().setBackingIndices(this.backingIndices.copy().setIndices(backingIndices).build())
            .setGeneration(generation + 1)
            .build();
    }

    /**
     * Removes the specified failure store index and returns a new {@code DataStream} instance with
     * the remaining failure store indices.
     *
     * @param index the failure store index to remove
     * @return new {@code DataStream} instance with the remaining failure store indices
     * @throws IllegalArgumentException if {@code index} is not a failure store index or is the current failure store write index of the
     * data stream
     */
    public DataStream removeFailureStoreIndex(Index index) {
        int failureIndexPosition = failureIndices.indices.indexOf(index);

        if (failureIndexPosition == -1) {
            throw new IllegalArgumentException(
                String.format(Locale.ROOT, "index [%s] is not part of data stream [%s] failure store", index.getName(), name)
            );
        }

        // If this is the write index, we're marking the failure store for lazy rollover, to make sure a new write index gets created on the
        // next write. We do this regardless of whether it's the last index in the failure store or not.
        boolean rolloverOnWrite = failureIndices.indices.size() == (failureIndexPosition + 1);
        List<Index> updatedFailureIndices = new ArrayList<>(failureIndices.indices);
        updatedFailureIndices.remove(index);
        assert updatedFailureIndices.size() == failureIndices.indices.size() - 1;
        return copy().setFailureIndices(failureIndices.copy().setIndices(updatedFailureIndices).setRolloverOnWrite(rolloverOnWrite).build())
            .setGeneration(generation + 1)
            .build();
    }

    /**
     * Replaces the specified backing index with a new index and returns a new {@code DataStream} instance with
     * the modified backing indices. An {@code IllegalArgumentException} is thrown if the index to be replaced
     * is not a backing index for this data stream or if it is the {@code DataStream}'s write index.
     *
     * @param existingBackingIndex the backing index to be replaced
     * @param newBackingIndex      the new index that will be part of the {@code DataStream}
     * @return new {@code DataStream} instance with backing indices that contain replacement index instead of the specified
     * existing index.
     */
    public DataStream replaceBackingIndex(Index existingBackingIndex, Index newBackingIndex) {
        List<Index> backingIndices = new ArrayList<>(this.backingIndices.indices);
        int backingIndexPosition = backingIndices.indexOf(existingBackingIndex);
        if (backingIndexPosition == -1) {
            throw new IllegalArgumentException(
                String.format(Locale.ROOT, "index [%s] is not part of data stream [%s]", existingBackingIndex.getName(), name)
            );
        }
        if (this.backingIndices.indices.size() == (backingIndexPosition + 1)) {
            throw new IllegalArgumentException(
                String.format(
                    Locale.ROOT,
                    "cannot replace backing index [%s] of data stream [%s] because it is the write index",
                    existingBackingIndex.getName(),
                    name
                )
            );
        }
        backingIndices.set(backingIndexPosition, newBackingIndex);
        return copy().setBackingIndices(this.backingIndices.copy().setIndices(backingIndices).build())
            .setGeneration(generation + 1)
            .build();
    }

    /**
     * Replaces the specified failure store index with a new index and returns a new {@code DataStream} instance with
     * the modified backing indices. An {@code IllegalArgumentException} is thrown if the index to be replaced
     * is not a failure store index for this data stream or if it is the {@code DataStream}'s failure store write index.
     *
     * @param existingFailureIndex the failure store index to be replaced
     * @param newFailureIndex      the new index that will be part of the {@code DataStream}
     * @return new {@code DataStream} instance with failure store indices that contain replacement index instead of the specified
     * existing index.
     */
    public DataStream replaceFailureStoreIndex(Index existingFailureIndex, Index newFailureIndex) {
        List<Index> currentFailureIndices = new ArrayList<>(failureIndices.indices);
        int failureIndexPosition = currentFailureIndices.indexOf(existingFailureIndex);
        if (failureIndexPosition == -1) {
            throw new IllegalArgumentException(
                String.format(Locale.ROOT, "index [%s] is not part of data stream [%s] failure store", existingFailureIndex.getName(), name)
            );
        }
        if (failureIndices.indices.size() == (failureIndexPosition + 1)) {
            throw new IllegalArgumentException(
                String.format(
                    Locale.ROOT,
                    "cannot replace failure index [%s] of data stream [%s] because it is the failure store write index",
                    existingFailureIndex.getName(),
                    name
                )
            );
        }
        currentFailureIndices.set(failureIndexPosition, newFailureIndex);
        return copy().setFailureIndices(this.failureIndices.copy().setIndices(currentFailureIndices).build())
            .setGeneration(generation + 1)
            .build();
    }

    /**
     * Adds the specified index as a backing index and returns a new {@code DataStream} instance with the new combination
     * of backing indices.
     *
     * @param index index to add to the data stream
     * @return new {@code DataStream} instance with the added backing index
     * @throws IllegalArgumentException if {@code index} is ineligible to be a backing index for the data stream
     */
    public DataStream addBackingIndex(ProjectMetadata project, Index index) {
        // validate that index is not part of another data stream
        final var parentDataStream = project.getIndicesLookup().get(index.getName()).getParentDataStream();
        if (parentDataStream != null) {
            validateDataStreamAlreadyContainsIndex(index, parentDataStream, false);
            return this;
        }

        // ensure that no aliases reference index
        ensureNoAliasesOnIndex(project, index);

        List<Index> backingIndices = new ArrayList<>(this.backingIndices.indices.size() + 1);
        backingIndices.add(index);
        backingIndices.addAll(this.backingIndices.indices);
        assert backingIndices.size() == this.backingIndices.indices.size() + 1;
        return copy().setBackingIndices(this.backingIndices.copy().setIndices(backingIndices).build())
            .setGeneration(generation + 1)
            .build();
    }

    /**
     * Adds the specified index as a failure store index and returns a new {@code DataStream} instance with the new combination
     * of failure store indices.
     *
     * @param index index to add to the data stream's failure store
     * @return new {@code DataStream} instance with the added failure store index
     * @throws IllegalArgumentException if {@code index} is ineligible to be a failure store index for the data stream
     */
    public DataStream addFailureStoreIndex(ProjectMetadata project, Index index) {
        // validate that index is not part of another data stream
        final var parentDataStream = project.getIndicesLookup().get(index.getName()).getParentDataStream();
        if (parentDataStream != null) {
            validateDataStreamAlreadyContainsIndex(index, parentDataStream, true);
            return this;
        }

        ensureNoAliasesOnIndex(project, index);

        List<Index> updatedFailureIndices = new ArrayList<>(failureIndices.indices.size() + 1);
        updatedFailureIndices.add(index);
        updatedFailureIndices.addAll(failureIndices.indices);
        assert updatedFailureIndices.size() == failureIndices.indices.size() + 1;
        return copy().setFailureIndices(failureIndices.copy().setIndices(updatedFailureIndices).build())
            .setGeneration(generation + 1)
            .build();
    }

    /**
     * Given an index and its parent data stream, determine if the parent data stream is the same as this one, and if it is, check if the
     * index is already in the correct indices list.
     *
     * @param index The index to check for
     * @param parentDataStream The data stream the index already belongs to
     * @param targetFailureStore true if the index should be added to the failure store, false if it should be added to the backing indices
     * @throws IllegalArgumentException if the index belongs to a different data stream, or if it is in the wrong index set
     */
    private void validateDataStreamAlreadyContainsIndex(Index index, DataStream parentDataStream, boolean targetFailureStore) {
        if (parentDataStream.equals(this) == false || (parentDataStream.isFailureStoreIndex(index.getName()) != targetFailureStore)) {
            throw new IllegalArgumentException(
                String.format(
                    Locale.ROOT,
                    "cannot add index [%s] to data stream [%s] because it is already a %s index on data stream [%s]",
                    index.getName(),
                    getName(),
                    parentDataStream.isFailureStoreIndex(index.getName()) ? "failure store" : "backing",
                    parentDataStream.getName()
                )
            );
        }
    }

    private void ensureNoAliasesOnIndex(ProjectMetadata project, Index index) {
        IndexMetadata im = project.index(project.getIndicesLookup().get(index.getName()).getWriteIndex());
        if (im.getAliases().size() > 0) {
            throw new IllegalArgumentException(
                String.format(
                    Locale.ROOT,
                    "cannot add index [%s] to data stream [%s] until its %s [%s] %s removed",
                    index.getName(),
                    getName(),
                    im.getAliases().size() > 1 ? "aliases" : "alias",
                    Strings.collectionToCommaDelimitedString(im.getAliases().keySet().stream().sorted().toList()),
                    im.getAliases().size() > 1 ? "are" : "is"
                )
            );
        }
    }

    public DataStream promoteDataStream() {
        return copy().setReplicated(false).build();
    }

    /**
     * Reconciles this data stream with a list of indices available in a snapshot. Allows snapshots to store accurate data
     * stream definitions that do not reference backing indices and failure indices not contained in the snapshot.
     *
     * @param indicesInSnapshot List of indices in the snapshot
     * @param snapshotMetadataBuilder a metadata builder with the current view of the snapshot metadata
     * @return Reconciled {@link DataStream} instance or {@code null} if no reconciled version of this data stream could be built from the
     *         given indices
     */
    @Nullable
    @Deprecated
    public DataStream snapshot(Set<String> indicesInSnapshot, Metadata.Builder snapshotMetadataBuilder) {
        @FixForMultiProject
        final ProjectId projectId = ProjectId.DEFAULT;
        ProjectMetadata.Builder project = snapshotMetadataBuilder.getProject(projectId);
        if (project == null) {
            project = ProjectMetadata.builder(projectId);
            snapshotMetadataBuilder.put(project);
        }
        return snapshot(indicesInSnapshot, project);
    }

    /**
     * Reconciles this data stream with a list of indices available in a snapshot. Allows snapshots to store accurate data
     * stream definitions that do not reference backing indices and failure indices not contained in the snapshot.
     *
     * @param indicesInSnapshot List of indices in the snapshot
     * @param snapshotMetadataBuilder a project metadata builder with the current view of the snapshot metadata
     * @return Reconciled {@link DataStream} instance or {@code null} if no reconciled version of this data stream could be built from the
     *         given indices
     */
    public DataStream snapshot(Set<String> indicesInSnapshot, ProjectMetadata.Builder snapshotMetadataBuilder) {
        boolean backingIndicesChanged = false;
        boolean failureIndicesChanged = false;

        // do not include indices not available in the snapshot
        List<Index> reconciledBackingIndices = this.backingIndices.indices;
        if (isAnyIndexMissing(this.backingIndices.getIndices(), snapshotMetadataBuilder, indicesInSnapshot)) {
            reconciledBackingIndices = new ArrayList<>(this.backingIndices.indices);
            backingIndicesChanged = reconciledBackingIndices.removeIf(x -> indicesInSnapshot.contains(x.getName()) == false);
            if (reconciledBackingIndices.isEmpty()) {
                return null;
            }
        }

        List<Index> reconciledFailureIndices = this.failureIndices.indices;
        if (isAnyIndexMissing(failureIndices.indices, snapshotMetadataBuilder, indicesInSnapshot)) {
            reconciledFailureIndices = new ArrayList<>(this.failureIndices.indices);
            failureIndicesChanged = reconciledFailureIndices.removeIf(x -> indicesInSnapshot.contains(x.getName()) == false);
        }

        if (backingIndicesChanged == false && failureIndicesChanged == false) {
            return this;
        }

        Builder builder = copy();
        if (backingIndicesChanged) {
            builder.setBackingIndices(backingIndices.copy().setIndices(reconciledBackingIndices).build());
        }
        if (failureIndicesChanged) {
            builder.setFailureIndices(failureIndices.copy().setIndices(reconciledFailureIndices).build());
        }
        return builder.setMetadata(metadata == null ? null : new HashMap<>(metadata)).build();
    }

    private static boolean isAnyIndexMissing(List<Index> indices, ProjectMetadata.Builder builder, Set<String> indicesInSnapshot) {
        for (Index index : indices) {
            final String indexName = index.getName();
            if (builder.get(indexName) == null || indicesInSnapshot.contains(indexName) == false) {
                return true;
            }
        }
        return false;
    }

    /**
     * Iterate over the backing or failure indices depending on <code>failureStore</code> and return the ones that are managed by the
     * data stream lifecycle and past the configured retention in their lifecycle.
     * NOTE that this specifically does not return the write index of the data stream as usually retention
     * is treated differently for the write index (i.e. they first need to be rolled over)
     */
    public List<Index> getIndicesPastRetention(
        Function<String, IndexMetadata> indexMetadataSupplier,
        LongSupplier nowSupplier,
        TimeValue effectiveRetention,
        boolean failureStore
    ) {
        if (effectiveRetention == null) {
            return List.of();
        }

        List<Index> indicesPastRetention = getNonWriteIndicesOlderThan(
            getDataStreamIndices(failureStore).getIndices(),
            effectiveRetention,
            indexMetadataSupplier,
            this::isIndexManagedByDataStreamLifecycle,
            nowSupplier
        );
        return indicesPastRetention;
    }

    /**
     * Returns a list of downsampling rounds this index is eligible for (based on the rounds `after` configuration) or
     * an empty list if this data streams' lifecycle doesn't have downsampling configured or the index's generation age
     * doesn't yet match any `after` downsampling configuration.
     *
     * An empty list is returned for indices that are not time series.
     */
    public List<DownsamplingRound> getDownsamplingRoundsFor(
        Index index,
        Function<String, IndexMetadata> indexMetadataSupplier,
        LongSupplier nowSupplier
    ) {
        assert backingIndices.indices.contains(index) : "the provided index must be a backing index for this datastream";
        if (lifecycle == null || lifecycle.downsamplingRounds() == null) {
            return List.of();
        }

        IndexMetadata indexMetadata = indexMetadataSupplier.apply(index.getName());
        if (indexMetadata == null || IndexSettings.MODE.get(indexMetadata.getSettings()) != IndexMode.TIME_SERIES) {
            return List.of();
        }
        TimeValue indexGenerationTime = getGenerationLifecycleDate(indexMetadata);

        if (indexGenerationTime != null) {
            long nowMillis = nowSupplier.getAsLong();
            long indexGenerationTimeMillis = indexGenerationTime.millis();
            List<DownsamplingRound> orderedRoundsForIndex = new ArrayList<>(lifecycle.downsamplingRounds().size());
            for (DownsamplingRound round : lifecycle.downsamplingRounds()) {
                if (nowMillis >= indexGenerationTimeMillis + round.after().getMillis()) {
                    orderedRoundsForIndex.add(round);
                }
            }
            return orderedRoundsForIndex;
        }
        return List.of();
    }

    /**
     * Filters the given <code>indices</code> that are older than the provided age and populates <code>olderIndices</code>,
     * excluding the write indices. The index age is calculated from the rollover or index creation date (or
     * the origination date if present). If an indices predicate is provided the returned list of indices will
     * be filtered according to the predicate definition. This is useful for things like "return only
     * the indices that are managed by the data stream lifecycle".
     */
    private List<Index> getNonWriteIndicesOlderThan(
        List<Index> indices,
        TimeValue retentionPeriod,
        Function<String, IndexMetadata> indexMetadataSupplier,
        @Nullable Predicate<IndexMetadata> indicesPredicate,
        LongSupplier nowSupplier
    ) {
        if (indices.isEmpty()) {
            return List.of();
        }
        List<Index> olderIndices = new ArrayList<>();
        for (Index index : indices) {
            if (isIndexOlderThan(index, retentionPeriod.getMillis(), nowSupplier.getAsLong(), indicesPredicate, indexMetadataSupplier)) {
                olderIndices.add(index);
            }
        }
        return olderIndices;
    }

    private boolean isIndexOlderThan(
        Index index,
        long retentionPeriod,
        long now,
        Predicate<IndexMetadata> indicesPredicate,
        Function<String, IndexMetadata> indexMetadataSupplier
    ) {
        IndexMetadata indexMetadata = indexMetadataSupplier.apply(index.getName());
        if (indexMetadata == null) {
            // we would normally throw exception in a situation like this however, this is meant to be a helper method
            // so let's ignore deleted indices
            return false;
        }
        TimeValue indexLifecycleDate = getGenerationLifecycleDate(indexMetadata);
        return indexLifecycleDate != null
            && now >= indexLifecycleDate.getMillis() + retentionPeriod
            && (indicesPredicate == null || indicesPredicate.test(indexMetadata));
    }

    /**
     * Checks if the provided backing index is managed by the data stream lifecycle as part of this data stream.
     * If the index is not a backing index or a failure store index of this data stream, or we cannot supply its metadata
     * we return false.
     */
    public boolean isIndexManagedByDataStreamLifecycle(Index index, Function<String, IndexMetadata> indexMetadataSupplier) {
        if (containsIndex(index.getName()) == false) {
            return false;
        }
        IndexMetadata indexMetadata = indexMetadataSupplier.apply(index.getName());
        if (indexMetadata == null) {
            // the index was deleted
            return false;
        }
        return isIndexManagedByDataStreamLifecycle(indexMetadata);
    }

    /**
     * This is the raw definition of an index being managed by the data stream lifecycle. An index is managed by the data stream lifecycle
     * if it's part of a data stream that has a data stream lifecycle configured and enabled and depending on the value of
     * {@link org.elasticsearch.index.IndexSettings#PREFER_ILM_SETTING} having an ILM policy configured will play into the decision.
     * This method also skips any validation to make sure the index is part of this data stream, hence the private
     * access method.
     */
    private boolean isIndexManagedByDataStreamLifecycle(IndexMetadata indexMetadata) {
        var lifecycle = getDataLifecycleForIndex(indexMetadata.getIndex());
        if (indexMetadata.getLifecyclePolicyName() != null && lifecycle != null && lifecycle.enabled()) {
            // when both ILM and data stream lifecycle are configured, choose depending on the configured preference for this backing index
            return PREFER_ILM_SETTING.get(indexMetadata.getSettings()) == false;
        }
        return lifecycle != null && lifecycle.enabled();
    }

    /**
     * Returns the generation date of the index whose metadata is passed. The generation date of the index represents the time at which the
     * index started progressing towards the user configurable / business specific parts of the lifecycle (e.g. retention).
     * The generation date is the origination date if it exists, or the rollover date if it exists and the origination date does not, or
     * the creation date if neither the origination date nor the rollover date exist.
     * If the index is the write index the generation date will be null because it is not eligible for retention or other parts of the
     * lifecycle.
     * @param indexMetadata The metadata of the index whose generation date is returned
     * @return The generation date of the index, or null if this is the write index
     */
    @Nullable
    public TimeValue getGenerationLifecycleDate(IndexMetadata indexMetadata) {
        if (indexMetadata.getIndex().equals(getWriteIndex()) || indexMetadata.getIndex().equals(getWriteFailureIndex())) {
            return null;
        }
        Long originationDate = indexMetadata.getSettings().getAsLong(LIFECYCLE_ORIGINATION_DATE, null);
        RolloverInfo rolloverInfo = indexMetadata.getRolloverInfos().get(getName());
        if (rolloverInfo != null) {
            return TimeValue.timeValueMillis(Objects.requireNonNullElseGet(originationDate, rolloverInfo::getTime));
        } else {
            return TimeValue.timeValueMillis(Objects.requireNonNullElseGet(originationDate, indexMetadata::getCreationDate));
        }
    }

    /**
     * Generates the name of the index that conforms to the default naming convention for backing indices
     * on data streams given the specified data stream name and generation and the current system time.
     *
     * @param dataStreamName name of the data stream
     * @param generation generation of the data stream
     * @return backing index name
     */
    public static String getDefaultBackingIndexName(String dataStreamName, long generation) {
        return getDefaultBackingIndexName(dataStreamName, generation, System.currentTimeMillis());
    }

    /**
     * Generates the name of the index that conforms to the default naming convention for backing indices
     * on data streams given the specified data stream name, generation, and time.
     *
     * @param dataStreamName name of the data stream
     * @param generation generation of the data stream
     * @param epochMillis creation time for the backing index
     * @return backing index name
     */
    public static String getDefaultBackingIndexName(String dataStreamName, long generation, long epochMillis) {
        return getDefaultIndexName(BACKING_INDEX_PREFIX, dataStreamName, generation, epochMillis);
    }

    /**
     * Generates the name of the index that conforms to the default naming convention for backing indices
     * on data streams given the specified data stream name, generation, and time.
     *
     * @param dataStreamName name of the data stream
     * @param generation generation of the data stream
     * @param epochMillis creation time for the backing index
     * @return backing index name
     */
    public static String getDefaultFailureStoreName(String dataStreamName, long generation, long epochMillis) {
        return getDefaultIndexName(FAILURE_STORE_PREFIX, dataStreamName, generation, epochMillis);
    }

    /**
     * Generates the name of the index that conforms to the default naming convention for indices
     * on data streams given the specified prefix, data stream name, generation, and time.
     *
     * @param prefix the prefix that the index name should have
     * @param dataStreamName name of the data stream
     * @param generation generation of the data stream
     * @param epochMillis creation time for the backing index
     * @return backing index name
     */
    private static String getDefaultIndexName(String prefix, String dataStreamName, long generation, long epochMillis) {
        return String.format(Locale.ROOT, prefix + "%s-%s-%06d", dataStreamName, DATE_FORMATTER.formatMillis(epochMillis), generation);
    }

    static String readName(StreamInput in) throws IOException {
        String name = in.readString();
        in.readString(); // TODO: clear out the timestamp field, which is a constant https://github.com/elastic/elasticsearch/issues/101991
        return name;
    }

    static List<Index> readIndices(StreamInput in) throws IOException {
        return in.readCollectionAsImmutableList(Index::new);
    }

    public static Diff<DataStream> readDiffFrom(StreamInput in) throws IOException {
        return SimpleDiffable.readDiffFrom(DataStream::read, in);
    }

    @Override
    public void writeTo(StreamOutput out) throws IOException {
        out.writeString(name);
        out.writeString(TIMESTAMP_FIELD_NAME); // TODO: clear this out in the future https://github.com/elastic/elasticsearch/issues/101991
        out.writeCollection(backingIndices.indices);
        out.writeVLong(generation);
        out.writeGenericMap(metadata);
        out.writeBoolean(hidden);
        out.writeBoolean(replicated);
        out.writeBoolean(system);
        out.writeBoolean(allowCustomRouting);
        out.writeOptionalEnum(indexMode);
        out.writeOptionalWriteable(lifecycle);
        out.writeCollection(failureIndices.indices);
        out.writeBoolean(backingIndices.rolloverOnWrite);
        out.writeOptionalWriteable(backingIndices.autoShardingEvent);
        if (out.getTransportVersion().onOrAfter(TransportVersions.V_8_15_0)) {
            out.writeBoolean(failureIndices.rolloverOnWrite);
            out.writeOptionalWriteable(failureIndices.autoShardingEvent);
        }
        out.writeOptionalWriteable(dataStreamOptions.isEmpty() ? null : dataStreamOptions);
        if (out.getTransportVersion().supports(SETTINGS_IN_DATA_STREAMS)) {
            settings.writeTo(out);
        }
        if (out.getTransportVersion().supports(MAPPINGS_IN_DATA_STREAMS)) {
            mappings.writeTo(out);
        }
    }

    public static final ParseField NAME_FIELD = new ParseField("name");
    public static final ParseField TIMESTAMP_FIELD_FIELD = new ParseField("timestamp_field");
    public static final ParseField INDICES_FIELD = new ParseField("indices");
    public static final ParseField GENERATION_FIELD = new ParseField("generation");
    public static final ParseField METADATA_FIELD = new ParseField("_meta");
    public static final ParseField HIDDEN_FIELD = new ParseField("hidden");
    public static final ParseField REPLICATED_FIELD = new ParseField("replicated");
    public static final ParseField SYSTEM_FIELD = new ParseField("system");
    public static final ParseField ALLOW_CUSTOM_ROUTING = new ParseField("allow_custom_routing");
    public static final ParseField INDEX_MODE = new ParseField("index_mode");
    public static final ParseField LIFECYCLE = new ParseField("lifecycle");
    // TODO: clear out the failure_store field, which is redundant https://github.com/elastic/elasticsearch/issues/127071
    public static final ParseField FAILURE_STORE_FIELD = new ParseField("failure_store");
    public static final ParseField FAILURE_INDICES_FIELD = new ParseField("failure_indices");
    public static final ParseField ROLLOVER_ON_WRITE_FIELD = new ParseField("rollover_on_write");
    public static final ParseField AUTO_SHARDING_FIELD = new ParseField("auto_sharding");
    public static final ParseField FAILURE_ROLLOVER_ON_WRITE_FIELD = new ParseField("failure_rollover_on_write");
    public static final ParseField FAILURE_AUTO_SHARDING_FIELD = new ParseField("failure_auto_sharding");
    public static final ParseField DATA_STREAM_OPTIONS_FIELD = new ParseField("options");
    public static final ParseField SETTINGS_FIELD = new ParseField("settings");
    public static final ParseField MAPPINGS_FIELD = new ParseField("mappings");

    @SuppressWarnings("unchecked")
    private static final ConstructingObjectParser<DataStream, Void> PARSER = new ConstructingObjectParser<>(
        "data_stream",
        args -> new DataStream(
            (String) args[0],
            (Long) args[2],
            (Map<String, Object>) args[3],
            args[17] == null ? Settings.EMPTY : (Settings) args[17],
            args[18] == null ? EMPTY_MAPPINGS : (CompressedXContent) args[18],
            args[4] != null && (boolean) args[4],
            args[5] != null && (boolean) args[5],
            args[6] != null && (boolean) args[6],
            System::currentTimeMillis,
            args[7] != null && (boolean) args[7],
            args[8] != null ? IndexMode.fromString((String) args[8]) : null,
            (DataStreamLifecycle) args[9],
            args[16] != null ? (DataStreamOptions) args[16] : DataStreamOptions.EMPTY,
            new DataStreamIndices(
                BACKING_INDEX_PREFIX,
                (List<Index>) args[1],
                args[10] != null && (boolean) args[10],
                (DataStreamAutoShardingEvent) args[11]
            ),
            new DataStreamIndices(
                FAILURE_STORE_PREFIX,
                args[13] != null ? (List<Index>) args[13] : List.of(),
                // If replicated (args[5]) is null or exists and is false, and the failure index list (args[13]) is null or
                // exists and is empty, then force the rollover on write field to true. If none of those conditions are met,
                // then use the rollover on write value (args[14]) present in the parser.
                ((args[5] == null || ((boolean) args[5] == false)) && (args[13] == null || ((List<Index>) args[13]).isEmpty()))
                    || (args[14] != null && (boolean) args[14]),
                (DataStreamAutoShardingEvent) args[15]
            )
        )
    );

    static {
        PARSER.declareString(ConstructingObjectParser.constructorArg(), NAME_FIELD);
        final ConstructingObjectParser<String, Void> tsFieldParser = new ConstructingObjectParser<>("timestamp_field", args -> {
            if (TIMESTAMP_FIELD_NAME.equals(args[0]) == false) {
                throw new IllegalArgumentException("unexpected timestamp field [" + args[0] + "]");
            }
            return TIMESTAMP_FIELD_NAME;
        });
        tsFieldParser.declareString(ConstructingObjectParser.constructorArg(), NAME_FIELD);
        PARSER.declareObject((f, v) -> { assert v == TIMESTAMP_FIELD_NAME; }, tsFieldParser, TIMESTAMP_FIELD_FIELD);
        PARSER.declareObjectArray(ConstructingObjectParser.constructorArg(), (p, c) -> Index.fromXContent(p), INDICES_FIELD);
        PARSER.declareLong(ConstructingObjectParser.constructorArg(), GENERATION_FIELD);
        PARSER.declareObject(ConstructingObjectParser.optionalConstructorArg(), (p, c) -> p.map(), METADATA_FIELD);
        PARSER.declareBoolean(ConstructingObjectParser.optionalConstructorArg(), HIDDEN_FIELD);
        PARSER.declareBoolean(ConstructingObjectParser.optionalConstructorArg(), REPLICATED_FIELD);
        PARSER.declareBoolean(ConstructingObjectParser.optionalConstructorArg(), SYSTEM_FIELD);
        PARSER.declareBoolean(ConstructingObjectParser.optionalConstructorArg(), ALLOW_CUSTOM_ROUTING);
        PARSER.declareString(ConstructingObjectParser.optionalConstructorArg(), INDEX_MODE);
        PARSER.declareObject(
            ConstructingObjectParser.optionalConstructorArg(),
            (p, c) -> DataStreamLifecycle.dataLifecycleFromXContent(p),
            LIFECYCLE
        );
        PARSER.declareBoolean(ConstructingObjectParser.optionalConstructorArg(), ROLLOVER_ON_WRITE_FIELD);
        PARSER.declareObject(
            ConstructingObjectParser.optionalConstructorArg(),
            (p, c) -> DataStreamAutoShardingEvent.fromXContent(p),
            AUTO_SHARDING_FIELD
        );
        // TODO: clear out the failure_store field, which is redundant https://github.com/elastic/elasticsearch/issues/127071
        PARSER.declareBoolean(ConstructingObjectParser.optionalConstructorArg(), FAILURE_STORE_FIELD);
        PARSER.declareObjectArray(
            ConstructingObjectParser.optionalConstructorArg(),
            (p, c) -> Index.fromXContent(p),
            FAILURE_INDICES_FIELD
        );
        PARSER.declareBoolean(ConstructingObjectParser.optionalConstructorArg(), FAILURE_ROLLOVER_ON_WRITE_FIELD);
        PARSER.declareObject(
            ConstructingObjectParser.optionalConstructorArg(),
            (p, c) -> DataStreamAutoShardingEvent.fromXContent(p),
            FAILURE_AUTO_SHARDING_FIELD
        );
        PARSER.declareObject(
            ConstructingObjectParser.optionalConstructorArg(),
            (p, c) -> DataStreamOptions.fromXContent(p),
            DATA_STREAM_OPTIONS_FIELD
        );
        PARSER.declareObject(ConstructingObjectParser.optionalConstructorArg(), (p, c) -> Settings.fromXContent(p), SETTINGS_FIELD);
        PARSER.declareField(
            ConstructingObjectParser.optionalConstructorArg(),
            (p, c) -> { return Template.parseMappings(p); },
            MAPPINGS_FIELD,
            ObjectParser.ValueType.VALUE_OBJECT_ARRAY
        );
    }

    public static DataStream fromXContent(XContentParser parser) throws IOException {
        return PARSER.parse(parser, null);
    }

    @Override
    public XContentBuilder toXContent(XContentBuilder builder, Params params) throws IOException {
        return toXContent(builder, params, null, null);
    }

    /**
     * Converts the data stream to XContent and passes the RolloverConditions, when provided, to the lifecycle.
     */
    public XContentBuilder toXContent(
        XContentBuilder builder,
        Params params,
        @Nullable RolloverConfiguration rolloverConfiguration,
        @Nullable DataStreamGlobalRetention globalRetention
    ) throws IOException {
        builder.startObject();
        builder.field(NAME_FIELD.getPreferredName(), name);
        builder.field(TIMESTAMP_FIELD_FIELD.getPreferredName())
            .startObject()
            .field(NAME_FIELD.getPreferredName(), TIMESTAMP_FIELD_NAME)
            .endObject();
        builder.xContentList(INDICES_FIELD.getPreferredName(), backingIndices.indices);
        builder.field(GENERATION_FIELD.getPreferredName(), generation);
        if (metadata != null) {
            builder.field(METADATA_FIELD.getPreferredName(), metadata);
        }
        builder.field(HIDDEN_FIELD.getPreferredName(), hidden);
        builder.field(REPLICATED_FIELD.getPreferredName(), replicated);
        builder.field(SYSTEM_FIELD.getPreferredName(), system);
        builder.field(ALLOW_CUSTOM_ROUTING.getPreferredName(), allowCustomRouting);
        if (failureIndices.indices.isEmpty() == false) {
            builder.xContentList(FAILURE_INDICES_FIELD.getPreferredName(), failureIndices.indices);
        }
        builder.field(FAILURE_ROLLOVER_ON_WRITE_FIELD.getPreferredName(), failureIndices.rolloverOnWrite);
        if (failureIndices.autoShardingEvent != null) {
            builder.startObject(FAILURE_AUTO_SHARDING_FIELD.getPreferredName());
            failureIndices.autoShardingEvent.toXContent(builder, params);
            builder.endObject();
        }
        if (dataStreamOptions.isEmpty() == false) {
            builder.field(DATA_STREAM_OPTIONS_FIELD.getPreferredName());
            dataStreamOptions.toXContent(builder, params);
        }
        if (indexMode != null) {
            builder.field(INDEX_MODE.getPreferredName(), indexMode);
        }
        if (lifecycle != null) {
            builder.field(LIFECYCLE.getPreferredName());
            lifecycle.toXContent(builder, params, rolloverConfiguration, globalRetention, isInternal());
        }
        builder.field(ROLLOVER_ON_WRITE_FIELD.getPreferredName(), backingIndices.rolloverOnWrite);
        if (backingIndices.autoShardingEvent != null) {
            builder.startObject(AUTO_SHARDING_FIELD.getPreferredName());
            backingIndices.autoShardingEvent.toXContent(builder, params);
            builder.endObject();
        }
        builder.startObject(SETTINGS_FIELD.getPreferredName());
        this.settings.toXContent(builder, params);
        builder.endObject();

        String context = params.param(Metadata.CONTEXT_MODE_PARAM, Metadata.CONTEXT_MODE_API);
        boolean binary = params.paramAsBoolean("binary", false);
        if (Metadata.CONTEXT_MODE_API.equals(context) || binary == false) {
            Map<String, Object> uncompressedMapping = XContentHelper.convertToMap(this.mappings.uncompressed(), true, XContentType.JSON)
                .v2();
            if (uncompressedMapping.isEmpty() == false) {
                builder.field(MAPPINGS_FIELD.getPreferredName());
                builder.map(uncompressedMapping);
            }
        } else {
            builder.field(MAPPINGS_FIELD.getPreferredName(), mappings.compressed());
        }

        builder.endObject();
        return builder;
    }

    @Override
    public boolean equals(Object o) {
        if (this == o) return true;
        if (o == null || getClass() != o.getClass()) return false;
        DataStream that = (DataStream) o;
        return name.equals(that.name)
            && generation == that.generation
            && Objects.equals(metadata, that.metadata)
            && Objects.equals(settings, that.settings)
            && Objects.equals(mappings, that.mappings)
            && hidden == that.hidden
            && system == that.system
            && replicated == that.replicated
            && allowCustomRouting == that.allowCustomRouting
            && indexMode == that.indexMode
            && Objects.equals(lifecycle, that.lifecycle)
            && Objects.equals(dataStreamOptions, that.dataStreamOptions)
            && Objects.equals(backingIndices, that.backingIndices)
            && Objects.equals(failureIndices, that.failureIndices);
    }

    @Override
    public int hashCode() {
        return Objects.hash(
            name,
            generation,
            metadata,
            settings,
            mappings,
            hidden,
            system,
            replicated,
            allowCustomRouting,
            indexMode,
            lifecycle,
            dataStreamOptions,
            backingIndices,
            failureIndices
        );
    }

    @Override
    public Index getWriteIndex(IndexRequest request, ProjectMetadata project) {
        if (request.opType() != DocWriteRequest.OpType.CREATE) {
            return getWriteIndex();
        }

        if (getIndexMode() != IndexMode.TIME_SERIES) {
            return getWriteIndex();
        }

        Instant timestamp;
        Object rawTimestamp = request.getRawTimestamp();
        if (rawTimestamp != null) {
            timestamp = getTimeStampFromRaw(rawTimestamp);
        } else {
            timestamp = getTimestampFromParser(request.source(), request.getContentType());
        }
        timestamp = getCanonicalTimestampBound(timestamp);
        Index result = selectTimeSeriesWriteIndex(timestamp, project);
        if (result == null) {
            String timestampAsString = DateFieldMapper.DEFAULT_DATE_TIME_FORMATTER.format(timestamp);
            String writeableIndicesString = getIndices().stream()
                .map(project::index)
                .map(IndexMetadata::getSettings)
                .map(
                    settings -> "["
                        + settings.get(IndexSettings.TIME_SERIES_START_TIME.getKey())
                        + ","
                        + settings.get(IndexSettings.TIME_SERIES_END_TIME.getKey())
                        + "]"
                )
                .collect(Collectors.joining());
            throw new TimestampError(
                "the document timestamp ["
                    + timestampAsString
                    + "] is outside of ranges of currently writable indices ["
                    + writeableIndicesString
                    + "]"
            );
        }
        return result;
    }

    @Override
    public DataStream getParentDataStream() {
        // a data stream cannot have a parent data stream
        return null;
    }

    public static final XContentParserConfiguration TS_EXTRACT_CONFIG = XContentParserConfiguration.EMPTY.withFiltering(
        null,
        Set.of(TIMESTAMP_FIELD_NAME),
        null,
        false
    );

    private static final DateFormatter TIMESTAMP_FORMATTER = DateFormatter.forPattern(
        "strict_date_optional_time_nanos||strict_date_optional_time||epoch_millis"
    );

    /**
     * Returns the indices created within the {@param maxIndexAge} interval. Note that this strives to cover
     * the entire {@param maxIndexAge} interval so one backing index created before the specified age will also
     * be return.
     */
    public static List<Index> getIndicesWithinMaxAgeRange(
        DataStream dataStream,
        Function<Index, IndexMetadata> indexProvider,
        TimeValue maxIndexAge,
        LongSupplier nowSupplier
    ) {
        final List<Index> dataStreamIndices = dataStream.getIndices();
        final long currentTimeMillis = nowSupplier.getAsLong();
        // Consider at least 1 index (including the write index) for cases where rollovers happen less often than maxIndexAge
        int firstIndexWithinAgeRange = Math.max(dataStreamIndices.size() - 2, 0);
        for (int i = 0; i < dataStreamIndices.size(); i++) {
            Index index = dataStreamIndices.get(i);
            final IndexMetadata indexMetadata = indexProvider.apply(index);
            final long indexAge = currentTimeMillis - indexMetadata.getCreationDate();
            if (indexAge < maxIndexAge.getMillis()) {
                // We need to consider the previous index too in order to cover the entire max-index-age range.
                firstIndexWithinAgeRange = i == 0 ? 0 : i - 1;
                break;
            }
        }
        return dataStreamIndices.subList(firstIndexWithinAgeRange, dataStreamIndices.size());
    }

    private static Instant getTimeStampFromRaw(Object rawTimestamp) {
        try {
            if (rawTimestamp instanceof Long lTimestamp) {
                return Instant.ofEpochMilli(lTimestamp);
            } else if (rawTimestamp instanceof String sTimestamp) {
                return DateFormatters.from(TIMESTAMP_FORMATTER.parse(sTimestamp), TIMESTAMP_FORMATTER.locale()).toInstant();
            } else {
                throw new TimestampError("timestamp [" + rawTimestamp + "] type [" + rawTimestamp.getClass() + "] error");
            }
        } catch (Exception e) {
            throw new TimestampError("Error get data stream timestamp field: " + e.getMessage(), e);
        }
    }

    private static Instant getTimestampFromParser(BytesReference source, XContentType xContentType) {
        try (XContentParser parser = XContentHelper.createParserNotCompressed(TS_EXTRACT_CONFIG, source, xContentType)) {
            ensureExpectedToken(XContentParser.Token.START_OBJECT, parser.nextToken(), parser);
            ensureExpectedToken(XContentParser.Token.FIELD_NAME, parser.nextToken(), parser);
            return switch (parser.nextToken()) {
                case VALUE_STRING -> DateFormatters.from(TIMESTAMP_FORMATTER.parse(parser.text()), TIMESTAMP_FORMATTER.locale())
                    .toInstant();
                case VALUE_NUMBER -> Instant.ofEpochMilli(parser.longValue());
                default -> throw new ParsingException(
                    parser.getTokenLocation(),
                    String.format(
                        Locale.ROOT,
                        "Failed to parse object: expecting token of type [%s] or [%s] but found [%s]",
                        XContentParser.Token.VALUE_STRING,
                        XContentParser.Token.VALUE_NUMBER,
                        parser.currentToken()
                    )
                );
            };
        } catch (Exception e) {
            throw new TimestampError("Error extracting data stream timestamp field: " + e.getMessage(), e);
        }
    }

    /**
     * Resolve the index abstraction to a data stream. This handles alias resolution as well as data stream resolution. This does <b>NOT</b>
     * resolve a data stream by providing a concrete backing index.
     */
    public static DataStream resolveDataStream(IndexAbstraction indexAbstraction, ProjectMetadata project) {
        // We do not consider concrete indices - only data streams and data stream aliases.
        if (indexAbstraction == null || indexAbstraction.isDataStreamRelated() == false) {
            return null;
        }

        // Locate the write index for the abstraction, and check if it has a data stream associated with it.
        Index writeIndex = indexAbstraction.getWriteIndex();
        if (writeIndex == null) {
            return null;
        }
        IndexAbstraction writeAbstraction = project.getIndicesLookup().get(writeIndex.getName());
        return writeAbstraction.getParentDataStream();
    }

    /**
     * Modifies the passed Instant object to be used as a bound for a timestamp field in TimeSeries. It needs to be called in both backing
     * index construction (rollover) and index selection for doc insertion. Failure to do so may lead to errors due to document timestamps
     * exceeding the end time of the selected backing index for insertion.
     * @param time The initial Instant object that's used to generate the canonical time
     * @return A canonical Instant object to be used as a timestamp bound
     */
    public static Instant getCanonicalTimestampBound(Instant time) {
        return time.truncatedTo(ChronoUnit.SECONDS);
    }

    public static Builder builder(String name, List<Index> indices) {
        return new Builder(name, indices);
    }

    public static Builder builder(String name, DataStreamIndices backingIndices) {
        return new Builder(name, backingIndices);
    }

    public Builder copy() {
        return new Builder(this);
    }

    public static class DataStreamIndices {
        private final String namePrefix;
        private final List<Index> indices;
        private final boolean rolloverOnWrite;
        @Nullable
        private final DataStreamAutoShardingEvent autoShardingEvent;
        private Set<String> lookup;

        protected DataStreamIndices(
            String namePrefix,
            List<Index> indices,
            boolean rolloverOnWrite,
            DataStreamAutoShardingEvent autoShardingEvent
        ) {
            this.namePrefix = namePrefix;
            // The list of indices is expected to be an immutable list. We don't create an immutable copy here, as it might have
            // impact on the performance on some usages.
            this.indices = indices;
            this.rolloverOnWrite = rolloverOnWrite;
            this.autoShardingEvent = autoShardingEvent;

            assert getLookup().size() == indices.size() : "found duplicate index entries in " + indices;
        }

        private Set<String> getLookup() {
            if (lookup == null) {
                lookup = indices.stream().map(Index::getName).collect(Collectors.toSet());
            }
            return lookup;
        }

        public Index getWriteIndex() {
            return indices.get(indices.size() - 1);
        }

        public boolean containsIndex(String index) {
            return getLookup().contains(index);
        }

        private String generateName(String dataStreamName, long generation, long epochMillis) {
            return getDefaultIndexName(namePrefix, dataStreamName, generation, epochMillis);
        }

        public static Builder backingIndicesBuilder(List<Index> indices) {
            return new Builder(BACKING_INDEX_PREFIX, indices);
        }

        public static Builder failureIndicesBuilder(List<Index> indices) {
            return new Builder(FAILURE_STORE_PREFIX, indices);
        }

        public Builder copy() {
            return new Builder(this);
        }

        public List<Index> getIndices() {
            return indices;
        }

        public boolean isRolloverOnWrite() {
            return rolloverOnWrite;
        }

        public DataStreamAutoShardingEvent getAutoShardingEvent() {
            return autoShardingEvent;
        }

        @Override
        public boolean equals(Object o) {
            if (this == o) return true;
            if (o == null || getClass() != o.getClass()) return false;
            DataStreamIndices that = (DataStreamIndices) o;
            return rolloverOnWrite == that.rolloverOnWrite
                && Objects.equals(namePrefix, that.namePrefix)
                && Objects.equals(indices, that.indices)
                && Objects.equals(autoShardingEvent, that.autoShardingEvent);
        }

        @Override
        public int hashCode() {
            return Objects.hash(namePrefix, indices, rolloverOnWrite, autoShardingEvent);
        }

        public static class Builder {
            private final String namePrefix;
            private List<Index> indices;
            private boolean rolloverOnWrite = false;
            @Nullable
            private DataStreamAutoShardingEvent autoShardingEvent = null;

            private Builder(String namePrefix, List<Index> indices) {
                this.namePrefix = namePrefix;
                this.indices = indices;
            }

            private Builder(DataStreamIndices dataStreamIndices) {
                this.namePrefix = dataStreamIndices.namePrefix;
                this.indices = dataStreamIndices.indices;
                this.rolloverOnWrite = dataStreamIndices.rolloverOnWrite;
                this.autoShardingEvent = dataStreamIndices.autoShardingEvent;
            }

            /**
             * Set the list of indices. We always create an immutable copy as that's what the constructor expects.
             */
            public Builder setIndices(List<Index> indices) {
                this.indices = List.copyOf(indices);
                return this;
            }

            public Builder setRolloverOnWrite(boolean rolloverOnWrite) {
                this.rolloverOnWrite = rolloverOnWrite;
                return this;
            }

            public Builder setAutoShardingEvent(DataStreamAutoShardingEvent autoShardingEvent) {
                this.autoShardingEvent = autoShardingEvent;
                return this;
            }

            public DataStreamIndices build() {
                return new DataStreamIndices(namePrefix, indices, rolloverOnWrite, autoShardingEvent);
            }
        }
    }

    public static class Builder {
        private LongSupplier timeProvider = System::currentTimeMillis;
        private String name;
        private long generation = 1;
        @Nullable
        private Map<String, Object> metadata = null;
        private Settings settings = Settings.EMPTY;
        private CompressedXContent mappings = EMPTY_MAPPINGS;
        private boolean hidden = false;
        private boolean replicated = false;
        private boolean system = false;
        private boolean allowCustomRouting = false;
        @Nullable
        private IndexMode indexMode = null;
        @Nullable
        private DataStreamLifecycle lifecycle = null;
        private DataStreamOptions dataStreamOptions = DataStreamOptions.EMPTY;
        private DataStreamIndices backingIndices;
        private DataStreamIndices failureIndices = DataStreamIndices.failureIndicesBuilder(List.of()).build();

        private Builder(String name, List<Index> indices) {
            this(name, DataStreamIndices.backingIndicesBuilder(indices).build());
        }

        private Builder(String name, DataStreamIndices backingIndices) {
            this.name = name;
            assert backingIndices.indices.isEmpty() == false : "Cannot create data stream with empty backing indices";
            this.backingIndices = backingIndices;
        }

        private Builder(DataStream dataStream) {
            timeProvider = dataStream.timeProvider;
            name = dataStream.name;
            generation = dataStream.generation;
            metadata = dataStream.metadata;
            settings = dataStream.settings;
            mappings = dataStream.mappings;
            hidden = dataStream.hidden;
            replicated = dataStream.replicated;
            system = dataStream.system;
            allowCustomRouting = dataStream.allowCustomRouting;
            indexMode = dataStream.indexMode;
            lifecycle = dataStream.lifecycle;
            dataStreamOptions = dataStream.dataStreamOptions;
            backingIndices = dataStream.backingIndices;
            failureIndices = dataStream.failureIndices;
        }

        public Builder setTimeProvider(LongSupplier timeProvider) {
            this.timeProvider = timeProvider;
            return this;
        }

        public Builder setName(String name) {
            this.name = name;
            return this;
        }

        public Builder setGeneration(long generation) {
            this.generation = generation;
            return this;
        }

        public Builder setMetadata(Map<String, Object> metadata) {
            this.metadata = metadata;
            return this;
        }

        public Builder setSettings(Settings settings) {
            this.settings = settings;
            return this;
        }

        public Builder setMappings(CompressedXContent mappings) {
            this.mappings = mappings;
            return this;
        }

        public Builder setHidden(boolean hidden) {
            this.hidden = hidden;
            return this;
        }

        public Builder setReplicated(boolean replicated) {
            this.replicated = replicated;
            return this;
        }

        public Builder setSystem(boolean system) {
            this.system = system;
            return this;
        }

        public Builder setAllowCustomRouting(boolean allowCustomRouting) {
            this.allowCustomRouting = allowCustomRouting;
            return this;
        }

        public Builder setIndexMode(IndexMode indexMode) {
            this.indexMode = indexMode;
            return this;
        }

        public Builder setLifecycle(DataStreamLifecycle lifecycle) {
            this.lifecycle = lifecycle;
            return this;
        }

        public Builder setDataStreamOptions(DataStreamOptions dataStreamOptions) {
            this.dataStreamOptions = dataStreamOptions;
            return this;
        }

        public Builder setBackingIndices(DataStreamIndices backingIndices) {
            assert backingIndices.indices.isEmpty() == false : "Cannot create data stream with empty backing indices";
            this.backingIndices = backingIndices;
            return this;
        }

        public Builder setFailureIndices(DataStreamIndices failureIndices) {
            this.failureIndices = failureIndices;
            return this;
        }

        public Builder setDataStreamIndices(boolean targetFailureStore, DataStreamIndices indices) {
            if (targetFailureStore) {
                setFailureIndices(indices);
            } else {
                setBackingIndices(indices);
            }
            return this;
        }

        public DataStream build() {
            return new DataStream(
                name,
                generation,
                metadata,
                settings,
                mappings,
                hidden,
                replicated,
                system,
                timeProvider,
                allowCustomRouting,
                indexMode,
                lifecycle,
                dataStreamOptions,
                backingIndices,
                failureIndices
            );
        }
    }

    /**
     * This is a specialised error to capture that a document does not have a valid timestamp
     * to index a document. It is mainly applicable for TSDS data streams because they need the timestamp
     * to determine the write index.
     */
    public static class TimestampError extends IllegalArgumentException {

        public TimestampError(String message, Exception cause) {
            super(message, cause);
        }

        public TimestampError(String message) {
            super(message);
        }
    }
}<|MERGE_RESOLUTION|>--- conflicted
+++ resolved
@@ -90,11 +90,6 @@
     private static final TransportVersion MAPPINGS_IN_DATA_STREAMS = TransportVersion.fromName("mappings_in_data_streams");
 
     public static final NodeFeature DATA_STREAM_FAILURE_STORE_FEATURE = new NodeFeature("data_stream.failure_store");
-<<<<<<< HEAD
-    public static final TransportVersion ADD_DATA_STREAM_OPTIONS_VERSION = TransportVersions.V_8_16_0;
-=======
-    public static final TransportVersion ADDED_AUTO_SHARDING_EVENT_VERSION = TransportVersions.V_8_14_0;
->>>>>>> ad268e01
 
     public static final String BACKING_INDEX_PREFIX = ".ds-";
     public static final String FAILURE_STORE_PREFIX = ".fs-";

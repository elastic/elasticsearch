/*
 * Copyright Elasticsearch B.V. and/or licensed to Elasticsearch B.V. under one
 * or more contributor license agreements. Licensed under the "Elastic License
 * 2.0", the "GNU Affero General Public License v3.0 only", and the "Server Side
 * Public License v 1"; you may not use this file except in compliance with, at
 * your election, the "Elastic License 2.0", the "GNU Affero General Public
 * License v3.0 only", or the "Server Side Public License, v 1".
 */
package org.elasticsearch.cluster.metadata;

import org.apache.logging.log4j.LogManager;
import org.apache.logging.log4j.Logger;
import org.apache.lucene.document.LongPoint;
import org.apache.lucene.index.DocValuesSkipIndexType;
import org.apache.lucene.index.DocValuesSkipper;
import org.apache.lucene.index.FieldInfo;
import org.apache.lucene.index.LeafReader;
import org.apache.lucene.index.PointValues;
import org.elasticsearch.ElasticsearchException;
import org.elasticsearch.TransportVersion;
import org.elasticsearch.TransportVersions;
import org.elasticsearch.action.DocWriteRequest;
import org.elasticsearch.action.admin.indices.rollover.RolloverConfiguration;
import org.elasticsearch.action.admin.indices.rollover.RolloverInfo;
import org.elasticsearch.action.index.IndexRequest;
import org.elasticsearch.cluster.Diff;
import org.elasticsearch.cluster.SimpleDiffable;
import org.elasticsearch.cluster.metadata.DataStreamLifecycle.DownsamplingRound;
import org.elasticsearch.common.ParsingException;
import org.elasticsearch.common.Strings;
import org.elasticsearch.common.bytes.BytesReference;
import org.elasticsearch.common.io.stream.StreamInput;
import org.elasticsearch.common.io.stream.StreamOutput;
import org.elasticsearch.common.time.DateFormatter;
import org.elasticsearch.common.time.DateFormatters;
import org.elasticsearch.common.xcontent.XContentHelper;
import org.elasticsearch.core.Nullable;
import org.elasticsearch.core.TimeValue;
import org.elasticsearch.core.Tuple;
import org.elasticsearch.features.NodeFeature;
import org.elasticsearch.index.Index;
import org.elasticsearch.index.IndexMode;
import org.elasticsearch.index.IndexSettings;
import org.elasticsearch.index.mapper.DateFieldMapper;
import org.elasticsearch.indices.SystemIndices;
import org.elasticsearch.xcontent.ConstructingObjectParser;
import org.elasticsearch.xcontent.ParseField;
import org.elasticsearch.xcontent.ToXContentObject;
import org.elasticsearch.xcontent.XContentBuilder;
import org.elasticsearch.xcontent.XContentParser;
import org.elasticsearch.xcontent.XContentParserConfiguration;
import org.elasticsearch.xcontent.XContentType;

import java.io.IOException;
import java.time.Instant;
import java.time.temporal.ChronoUnit;
import java.util.ArrayList;
import java.util.Comparator;
import java.util.HashMap;
import java.util.List;
import java.util.Locale;
import java.util.Map;
import java.util.Objects;
import java.util.Set;
import java.util.function.Function;
import java.util.function.LongSupplier;
import java.util.function.Predicate;
import java.util.stream.Collectors;

import static org.elasticsearch.common.xcontent.XContentParserUtils.ensureExpectedToken;
import static org.elasticsearch.index.IndexSettings.LIFECYCLE_ORIGINATION_DATE;
import static org.elasticsearch.index.IndexSettings.PREFER_ILM_SETTING;

public final class DataStream implements SimpleDiffable<DataStream>, ToXContentObject, IndexAbstraction {

    private static final Logger LOGGER = LogManager.getLogger(DataStream.class);

<<<<<<< HEAD
=======
    public static final boolean FAILURE_STORE_FEATURE_FLAG = new FeatureFlag("failure_store").isEnabled();
    public static final NodeFeature DATA_STREAM_FAILURE_STORE_FEATURE = new NodeFeature("data_stream.failure_store");
>>>>>>> 41b4cee8
    public static final TransportVersion ADDED_FAILURE_STORE_TRANSPORT_VERSION = TransportVersions.V_8_12_0;
    public static final TransportVersion ADDED_AUTO_SHARDING_EVENT_VERSION = TransportVersions.V_8_14_0;
    public static final TransportVersion ADD_DATA_STREAM_OPTIONS_VERSION = TransportVersions.V_8_16_0;

    public static final String BACKING_INDEX_PREFIX = ".ds-";
    public static final String FAILURE_STORE_PREFIX = ".fs-";
    public static final DateFormatter DATE_FORMATTER = DateFormatter.forPattern("uuuu.MM.dd");
    public static final String TIMESTAMP_FIELD_NAME = "@timestamp";
    // Timeseries indices' leaf readers should be sorted by desc order of their timestamp field, as it allows search time optimizations
    public static final Comparator<LeafReader> TIMESERIES_LEAF_READERS_SORTER = Comparator.comparingLong((LeafReader r) -> {
        try {
            FieldInfo info = r.getFieldInfos().fieldInfo(TIMESTAMP_FIELD_NAME);
            if (info != null && info.docValuesSkipIndexType() == DocValuesSkipIndexType.RANGE) {
                DocValuesSkipper skipper = r.getDocValuesSkipper(TIMESTAMP_FIELD_NAME);
                return skipper.maxValue();
            }

            PointValues points = r.getPointValues(TIMESTAMP_FIELD_NAME);
            if (points != null) {
                byte[] sortValue = points.getMaxPackedValue();
                return LongPoint.decodeDimension(sortValue, 0);
            } else {
                // As we apply this segment sorter to any timeseries indices,
                // we don't have a guarantee that all docs contain @timestamp field.
                // Some segments may have all docs without @timestamp field, in this
                // case they will be sorted last.
                return Long.MIN_VALUE;
            }
        } catch (IOException e) {
            throw new ElasticsearchException("Can't access [" + TIMESTAMP_FIELD_NAME + "] field for the index!", e);
        }
    }).reversed();

    private final LongSupplier timeProvider;
    private final String name;
    private final long generation;
    @Nullable
    private final Map<String, Object> metadata;
    private final boolean hidden;
    private final boolean replicated;
    private final boolean system;
    private final boolean allowCustomRouting;
    @Nullable
    private final IndexMode indexMode;
    @Nullable
    private final DataStreamLifecycle lifecycle;
    private final DataStreamOptions dataStreamOptions;

    private final DataStreamIndices backingIndices;
    private final DataStreamIndices failureIndices;

    // visible for testing
    public DataStream(
        String name,
        List<Index> indices,
        long generation,
        Map<String, Object> metadata,
        boolean hidden,
        boolean replicated,
        boolean system,
        boolean allowCustomRouting,
        IndexMode indexMode,
        DataStreamLifecycle lifecycle,
        @Nullable DataStreamOptions dataStreamOptions,
        List<Index> failureIndices,
        boolean rolloverOnWrite,
        @Nullable DataStreamAutoShardingEvent autoShardingEvent
    ) {
        this(
            name,
            generation,
            metadata,
            hidden,
            replicated,
            system,
            System::currentTimeMillis,
            allowCustomRouting,
            indexMode,
            lifecycle,
            dataStreamOptions,
            new DataStreamIndices(BACKING_INDEX_PREFIX, List.copyOf(indices), rolloverOnWrite, autoShardingEvent),
            new DataStreamIndices(FAILURE_STORE_PREFIX, List.copyOf(failureIndices), false, null)
        );
    }

    DataStream(
        String name,
        long generation,
        Map<String, Object> metadata,
        boolean hidden,
        boolean replicated,
        boolean system,
        LongSupplier timeProvider,
        boolean allowCustomRouting,
        IndexMode indexMode,
        DataStreamLifecycle lifecycle,
        DataStreamOptions dataStreamOptions,
        DataStreamIndices backingIndices,
        DataStreamIndices failureIndices
    ) {
        this.name = name;
        this.generation = generation;
        this.metadata = metadata;
        assert system == false || hidden; // system indices must be hidden
        this.hidden = hidden;
        this.replicated = replicated;
        this.timeProvider = timeProvider;
        this.system = system;
        this.allowCustomRouting = allowCustomRouting;
        this.indexMode = indexMode;
        this.lifecycle = lifecycle;
        this.dataStreamOptions = dataStreamOptions == null ? DataStreamOptions.EMPTY : dataStreamOptions;
        assert backingIndices.indices.isEmpty() == false;
        assert replicated == false || (backingIndices.rolloverOnWrite == false && failureIndices.rolloverOnWrite == false)
            : "replicated data streams cannot be marked for lazy rollover";
        this.backingIndices = backingIndices;
        this.failureIndices = failureIndices;
    }

    public static DataStream read(StreamInput in) throws IOException {
        var name = readName(in);
        var backingIndicesBuilder = DataStreamIndices.backingIndicesBuilder(readIndices(in));
        var generation = in.readVLong();
        var metadata = in.readGenericMap();
        var hidden = in.readBoolean();
        var replicated = in.readBoolean();
        var system = in.readBoolean();
        var allowCustomRouting = in.getTransportVersion().onOrAfter(TransportVersions.V_8_0_0) ? in.readBoolean() : false;
        var indexMode = in.getTransportVersion().onOrAfter(TransportVersions.V_8_1_0) ? in.readOptionalEnum(IndexMode.class) : null;
        var lifecycle = in.getTransportVersion().onOrAfter(TransportVersions.V_8_9_X)
            ? in.readOptionalWriteable(DataStreamLifecycle::new)
            : null;
        // TODO: clear out the failure_store field, which is redundant https://github.com/elastic/elasticsearch/issues/127071
        var failureStoreEnabled = in.getTransportVersion()
            .between(DataStream.ADDED_FAILURE_STORE_TRANSPORT_VERSION, TransportVersions.V_8_16_0) ? in.readBoolean() : false;
        var failureIndices = in.getTransportVersion().onOrAfter(DataStream.ADDED_FAILURE_STORE_TRANSPORT_VERSION)
            ? readIndices(in)
            : List.<Index>of();
        var failureIndicesBuilder = DataStreamIndices.failureIndicesBuilder(failureIndices);
        backingIndicesBuilder.setRolloverOnWrite(in.getTransportVersion().onOrAfter(TransportVersions.V_8_13_0) ? in.readBoolean() : false);
        if (in.getTransportVersion().onOrAfter(DataStream.ADDED_AUTO_SHARDING_EVENT_VERSION)) {
            backingIndicesBuilder.setAutoShardingEvent(in.readOptionalWriteable(DataStreamAutoShardingEvent::new));
        }
        if (in.getTransportVersion().onOrAfter(TransportVersions.V_8_15_0)) {
            failureIndicesBuilder.setRolloverOnWrite(in.readBoolean())
                .setAutoShardingEvent(in.readOptionalWriteable(DataStreamAutoShardingEvent::new));
        }
        DataStreamOptions dataStreamOptions;
        if (in.getTransportVersion().onOrAfter(TransportVersions.V_8_16_0)) {
            dataStreamOptions = in.readOptionalWriteable(DataStreamOptions::read);
        } else {
            // We cannot distinguish if failure store was explicitly disabled or not. Given that failure store
            // is still behind a feature flag in previous version we use the default value instead of explicitly disabling it.
            dataStreamOptions = failureStoreEnabled ? DataStreamOptions.FAILURE_STORE_ENABLED : null;
        }
        return new DataStream(
            name,
            generation,
            metadata,
            hidden,
            replicated,
            system,
            System::currentTimeMillis,
            allowCustomRouting,
            indexMode,
            lifecycle,
            dataStreamOptions,
            backingIndicesBuilder.build(),
            failureIndicesBuilder.build()
        );
    }

    @Override
    public Type getType() {
        return Type.DATA_STREAM;
    }

    @Override
    public String getName() {
        return name;
    }

    @Override
    public boolean isDataStreamRelated() {
        return true;
    }

    @Override
    public List<Index> getIndices() {
        return backingIndices.indices;
    }

    @Override
    public List<Index> getFailureIndices(ProjectMetadata ignored) {
        return failureIndices.indices;
    }

    public List<Index> getFailureIndices() {
        return failureIndices.indices;
    }

    public long getGeneration() {
        return generation;
    }

    @Override
    public Index getWriteIndex() {
        return backingIndices.getWriteIndex();
    }

    /**
     * @param metadata is not necessary for data streams
     * @return the write failure index if the failure store is enabled and there is already at least one failure, null otherwise
     */
    @Override
    public Index getWriteFailureIndex(ProjectMetadata metadata) {
        return getWriteFailureIndex();
    }

    /**
     * @return the write failure index if the failure store is enabled and there is already at least one failure, null otherwise
     */
    @Nullable
    public Index getWriteFailureIndex() {
        return failureIndices.indices.isEmpty() ? null : failureIndices.getWriteIndex();
    }

    /**
     * Returns true if the index name provided belongs to a failure store index.
     */
    public boolean isFailureStoreIndex(String indexName) {
        return failureIndices.containsIndex(indexName);
    }

    /**
     * Returns true if the index name provided belongs to this data stream.
     */
    public boolean containsIndex(String indexName) {
        return backingIndices.containsIndex(indexName) || failureIndices.containsIndex(indexName);
    }

    public DataStreamOptions getDataStreamOptions() {
        return dataStreamOptions;
    }

    public boolean rolloverOnWrite() {
        return backingIndices.rolloverOnWrite;
    }

    /**
     * We define that a data stream is considered internal either if it is a system index or if
     * its name starts with a dot.
     *
     * Note: Dot-prefixed internal data streams is a naming convention for internal data streams,
     * but it's not yet enforced.
     * @return true if it's a system index or has a dot-prefixed name.
     */
    public boolean isInternal() {
        return isSystem() || isDotPrefixName(name);
    }

    private static boolean isInternalName(String name, SystemIndices systemIndices) {
        return isDotPrefixName(name) || systemIndices.isSystemDataStream(name);
    }

    private static boolean isDotPrefixName(String name) {
        return name.charAt(0) == '.';
    }

    /**
     * @param timestamp The timestamp used to select a backing index based on its start and end time.
     * @param project   The project that is used to fetch the start and end times for backing indices of this data stream.
     * @return a backing index with a start time that is greater or equal to the provided timestamp and
     *         an end time that is less than the provided timestamp. Otherwise <code>null</code> is returned.
     */
    public Index selectTimeSeriesWriteIndex(Instant timestamp, ProjectMetadata project) {
        for (int i = backingIndices.indices.size() - 1; i >= 0; i--) {
            Index index = backingIndices.indices.get(i);
            IndexMetadata im = project.index(index);

            // TODO: make index_mode, start and end time fields in IndexMetadata class.
            // (this to avoid the overhead that occurs when reading a setting)
            if (im.getIndexMode() != IndexMode.TIME_SERIES) {
                // Not a tsdb backing index, so skip.
                // (This can happen if this is a migrated tsdb data stream)
                continue;
            }

            Instant start = im.getTimeSeriesStart();
            Instant end = im.getTimeSeriesEnd();
            // Check should be in sync with DataStreamTimestampFieldMapper#validateTimestamp(...) method
            if (timestamp.compareTo(start) >= 0 && timestamp.compareTo(end) < 0) {
                return index;
            }
        }
        return null;
    }

    /**
     * Validates this data stream. If this is a time series data stream then this method validates that temporal range
     * of backing indices (defined by index.time_series.start_time and index.time_series.end_time) do not overlap with each other.
     *
     * @param imSupplier Function that supplies {@link IndexMetadata} instances based on the provided index name
     */
    public void validate(Function<String, IndexMetadata> imSupplier) {
        if (indexMode == IndexMode.TIME_SERIES) {
            // Get a sorted overview of each backing index with there start and end time range:
            var startAndEndTimes = backingIndices.indices.stream().map(index -> {
                IndexMetadata im = imSupplier.apply(index.getName());
                if (im == null) {
                    throw new IllegalStateException("index [" + index.getName() + "] is not found in the index metadata supplier");
                }
                return im;
            })
                .filter(
                    // Migrated tsdb data streams have non tsdb backing indices:
                    im -> im.getTimeSeriesStart() != null && im.getTimeSeriesEnd() != null
                )
                .map(im -> {
                    Instant start = im.getTimeSeriesStart();
                    Instant end = im.getTimeSeriesEnd();
                    assert end.isAfter(start); // This is also validated by TIME_SERIES_END_TIME setting.
                    return new Tuple<>(im.getIndex().getName(), new Tuple<>(start, end));
                })
                .sorted(Comparator.comparing(entry -> entry.v2().v1())) // Sort by start time
                .toList();

            Tuple<String, Tuple<Instant, Instant>> previous = null;
            var formatter = DateFieldMapper.DEFAULT_DATE_TIME_FORMATTER;
            for (var current : startAndEndTimes) {
                if (previous == null) {
                    previous = current;
                } else {
                    // The end_time of previous backing index should be equal or less than start_time of current backing index.
                    // If previous.end_time > current.start_time then we should fail here:
                    if (previous.v2().v2().compareTo(current.v2().v1()) > 0) {
                        String range1 = formatter.format(previous.v2().v1()) + " TO " + formatter.format(previous.v2().v2());
                        String range2 = formatter.format(current.v2().v1()) + " TO " + formatter.format(current.v2().v2());
                        throw new IllegalArgumentException(
                            "backing index ["
                                + previous.v1()
                                + "] with range ["
                                + range1
                                + "] is overlapping with backing index ["
                                + current.v1()
                                + "] with range ["
                                + range2
                                + "]"
                        );
                    }
                }
            }
        }
    }

    @Nullable
    public Map<String, Object> getMetadata() {
        return metadata;
    }

    @Override
    public boolean isHidden() {
        return hidden;
    }

    /**
     * Determines whether this data stream is replicated from elsewhere,
     * for example a remote cluster
     *
     * @return Whether this data stream is replicated.
     */
    public boolean isReplicated() {
        return replicated;
    }

    @Override
    public boolean isSystem() {
        return system;
    }

    public boolean isAllowCustomRouting() {
        return allowCustomRouting;
    }

    /**
     * Determines whether this data stream has its failure store enabled explicitly in its metadata.
     */
    public boolean isFailureStoreExplicitlyEnabled() {
        return dataStreamOptions.failureStore() != null && Boolean.TRUE.equals(dataStreamOptions.failureStore().enabled());
    }

    /**
     * Returns whether this data stream has its failure store enabled, either explicitly in its metadata or implicitly via settings.
     *
     * <p>If the failure store is either explicitly enabled or explicitly disabled in its options metadata, that value is returned. If not,
     * it checks whether its name matches one of the patterns in the settings, and that the data stream is not internal (i.e. neither a
     * dot-prefixed nor a system data stream).
     *
     * @param dataStreamFailureStoreSettings The settings to use to determine whether the failure store should be implicitly enabled
     */
    public boolean isFailureStoreEffectivelyEnabled(DataStreamFailureStoreSettings dataStreamFailureStoreSettings) {
        return isFailureStoreEffectivelyEnabled(dataStreamOptions, dataStreamFailureStoreSettings, name, isInternal());
    }

    /**
     * Returns whether a data stream has its failure store enabled, either explicitly in its metadata or implicitly via settings, based
     * on the given parameters. The logic is equivalent to that in
     * {@link #isFailureStoreEffectivelyEnabled(DataStreamFailureStoreSettings)}.
     *
     * @param options The {@link DataStreamOptions} for the data stream (which may be null)
     * @param dataStreamFailureStoreSettings The settings to use to determine whether the failure store should be implicitly enabled
     * @param name The name of the data stream
     * @param systemIndices The {@link SystemIndices} instance to use to determine whether this is a system data stream
     */
    public static boolean isFailureStoreEffectivelyEnabled(
        @Nullable DataStreamOptions options,
        DataStreamFailureStoreSettings dataStreamFailureStoreSettings,
        String name,
        SystemIndices systemIndices
    ) {
        return isFailureStoreEffectivelyEnabled(options, dataStreamFailureStoreSettings, name, isInternalName(name, systemIndices));
    }

    private static boolean isFailureStoreEffectivelyEnabled(
        DataStreamOptions options,
        DataStreamFailureStoreSettings dataStreamFailureStoreSettings,
        String name,
        boolean isInternal
    ) {
        if (options != null && options.failureStore() != null && options.failureStore().enabled() != null) {
            return options.failureStore().enabled();
        } else {
            return (isInternal == false) && dataStreamFailureStoreSettings.failureStoreEnabledForDataStreamName(name);
        }
    }

    @Nullable
    public IndexMode getIndexMode() {
        return indexMode;
    }

    /**
     * Retrieves the lifecycle configuration meant for the backing indices.
     */
    @Nullable
    public DataStreamLifecycle getDataLifecycle() {
        return lifecycle;
    }

    /**
     * Retrieves the lifecycle configuration meant for the failure store. Currently, it's the same with {@link #getDataLifecycle()}
     * but it will change.
     */
    @Nullable
    public DataStreamLifecycle getFailuresLifecycle() {
        return lifecycle;
    }

    /**
     * Retrieves the correct lifecycle for the provided index. Returns null if the index does not belong to this data stream
     */
    @Nullable
    public DataStreamLifecycle getDataLifecycleForIndex(Index index) {
        if (backingIndices.containsIndex(index.getName())) {
            return getDataLifecycle();
        }
        if (failureIndices.containsIndex(index.getName())) {
            return getFailuresLifecycle();
        }
        return null;
    }

    /**
     * Returns the latest auto sharding event that happened for this data stream
     */
    public DataStreamAutoShardingEvent getAutoShardingEvent() {
        return backingIndices.autoShardingEvent;
    }

    public DataStreamIndices getDataComponent() {
        return backingIndices;
    }

    public DataStreamIndices getFailureComponent() {
        return failureIndices;
    }

    public DataStreamIndices getDataStreamIndices(boolean failureStore) {
        return failureStore ? this.failureIndices : backingIndices;
    }

    /**
     * Performs a rollover on a {@code DataStream} instance and returns a new instance containing
     * the updated list of backing indices and incremented generation.
     *
     * @param writeIndex                new write index
     * @param generation                new generation
     * @param indexModeFromTemplate     the index mode that originates from the template that created this data stream
     * @param autoShardingEvent         the auto sharding event this rollover operation is applying
     * @return new {@code DataStream} instance with the rollover operation applied
     */
    public DataStream rollover(
        Index writeIndex,
        long generation,
        IndexMode indexModeFromTemplate,
        @Nullable DataStreamAutoShardingEvent autoShardingEvent
    ) {
        ensureNotReplicated();

        return unsafeRollover(writeIndex, generation, indexModeFromTemplate, autoShardingEvent);
    }

    /**
     * Like {@link #rollover(Index, long, IndexMode, DataStreamAutoShardingEvent)}, but does no validation, use with care only.
     */
    public DataStream unsafeRollover(
        Index writeIndex,
        long generation,
        IndexMode indexModeFromTemplate,
        DataStreamAutoShardingEvent autoShardingEvent
    ) {
        IndexMode dsIndexMode = this.indexMode;
        if ((dsIndexMode == null || dsIndexMode == IndexMode.STANDARD) && indexModeFromTemplate == IndexMode.TIME_SERIES) {
            // This allows for migrating a data stream to be a tsdb data stream:
            // (only if index_mode=null|standard then allow it to be set to time_series)
            dsIndexMode = IndexMode.TIME_SERIES;
        } else if (dsIndexMode == IndexMode.TIME_SERIES && (indexModeFromTemplate == null || indexModeFromTemplate == IndexMode.STANDARD)) {
            // Allow downgrading a time series data stream to a regular data stream
            dsIndexMode = null;
        } else if ((dsIndexMode == null || dsIndexMode == IndexMode.STANDARD) && indexModeFromTemplate == IndexMode.LOGSDB) {
            dsIndexMode = IndexMode.LOGSDB;
        } else if (dsIndexMode == IndexMode.LOGSDB && (indexModeFromTemplate == null || indexModeFromTemplate == IndexMode.STANDARD)) {
            // Allow downgrading a time series data stream to a regular data stream
            dsIndexMode = null;
        } else if (dsIndexMode == IndexMode.TIME_SERIES && indexModeFromTemplate == IndexMode.LOGSDB) {
            dsIndexMode = IndexMode.LOGSDB;
            LOGGER.warn("Changing [{}] index mode from [{}] to [{}]", name, indexModeFromTemplate, dsIndexMode);
        } else if (dsIndexMode == IndexMode.LOGSDB && indexModeFromTemplate == IndexMode.TIME_SERIES) {
            dsIndexMode = IndexMode.TIME_SERIES;
            LOGGER.warn("Changing [{}] index mode from [{}] to [{}]", name, indexModeFromTemplate, dsIndexMode);
        }

        List<Index> backingIndices = new ArrayList<>(this.backingIndices.indices);
        backingIndices.add(writeIndex);
        return copy().setBackingIndices(
            this.backingIndices.copy().setIndices(backingIndices).setAutoShardingEvent(autoShardingEvent).setRolloverOnWrite(false).build()
        ).setGeneration(generation).setIndexMode(dsIndexMode).build();
    }

    /**
     * Performs a rollover on the failure store of a {@code DataStream} instance and returns a new instance containing
     * the updated list of failure store indices and incremented generation.
     *
     * @param writeIndex new failure store write index
     * @param generation new generation
     * @return new {@code DataStream} instance with the rollover operation applied
     */
    public DataStream rolloverFailureStore(Index writeIndex, long generation) {
        ensureNotReplicated();

        return unsafeRolloverFailureStore(writeIndex, generation);
    }

    /**
     * Like {@link #rolloverFailureStore(Index, long)}, but does no validation, use with care only.
     */
    public DataStream unsafeRolloverFailureStore(Index writeIndex, long generation) {
        List<Index> failureIndices = new ArrayList<>(this.failureIndices.indices);
        failureIndices.add(writeIndex);
        return copy().setGeneration(generation).setFailureIndices(this.failureIndices.copy().setIndices(failureIndices).build()).build();
    }

    /**
     * Generates the next write index name and <code>generation</code> to be used for rolling over this data stream.
     *
     * @param project Project metadata
     * @param dataStreamIndices The data stream indices that we're generating the next write index name and generation for
     * @return tuple of the next write index name and next generation.
     */
    public Tuple<String, Long> nextWriteIndexAndGeneration(ProjectMetadata project, DataStreamIndices dataStreamIndices) {
        ensureNotReplicated();
        return unsafeNextWriteIndexAndGeneration(project, dataStreamIndices);
    }

    /**
     * Like {@link #nextWriteIndexAndGeneration(ProjectMetadata, DataStreamIndices)}, but does no validation, use with care only.
     */
    public Tuple<String, Long> unsafeNextWriteIndexAndGeneration(ProjectMetadata project, DataStreamIndices dataStreamIndices) {
        String newWriteIndexName;
        long generation = this.generation;
        long currentTimeMillis = timeProvider.getAsLong();
        do {
            newWriteIndexName = dataStreamIndices.generateName(name, ++generation, currentTimeMillis);
        } while (project.hasIndexAbstraction(newWriteIndexName));
        return Tuple.tuple(newWriteIndexName, generation);
    }

    private void ensureNotReplicated() {
        if (replicated) {
            throw new IllegalArgumentException("data stream [" + name + "] cannot be rolled over, because it is a replicated data stream");
        }
    }

    /**
     * Removes the specified backing index and returns a new {@code DataStream} instance with
     * the remaining backing indices.
     *
     * @param index the backing index to remove
     * @return new {@code DataStream} instance with the remaining backing indices
     * @throws IllegalArgumentException if {@code index} is not a backing index or is the current write index of the data stream
     */
    public DataStream removeBackingIndex(Index index) {
        int backingIndexPosition = backingIndices.indices.indexOf(index);

        if (backingIndexPosition == -1) {
            throw new IllegalArgumentException(
                String.format(Locale.ROOT, "index [%s] is not part of data stream [%s]", index.getName(), name)
            );
        }
        if (backingIndices.indices.size() == (backingIndexPosition + 1)) {
            throw new IllegalArgumentException(
                String.format(
                    Locale.ROOT,
                    "cannot remove backing index [%s] of data stream [%s] because it is the write index",
                    index.getName(),
                    name
                )
            );
        }

        List<Index> backingIndices = new ArrayList<>(this.backingIndices.indices);
        backingIndices.remove(index);
        assert backingIndices.size() == this.backingIndices.indices.size() - 1;
        return copy().setBackingIndices(this.backingIndices.copy().setIndices(backingIndices).build())
            .setGeneration(generation + 1)
            .build();
    }

    /**
     * Removes the specified failure store index and returns a new {@code DataStream} instance with
     * the remaining failure store indices.
     *
     * @param index the failure store index to remove
     * @return new {@code DataStream} instance with the remaining failure store indices
     * @throws IllegalArgumentException if {@code index} is not a failure store index or is the current failure store write index of the
     * data stream
     */
    public DataStream removeFailureStoreIndex(Index index) {
        int failureIndexPosition = failureIndices.indices.indexOf(index);

        if (failureIndexPosition == -1) {
            throw new IllegalArgumentException(
                String.format(Locale.ROOT, "index [%s] is not part of data stream [%s] failure store", index.getName(), name)
            );
        }

        // If this is the write index, we're marking the failure store for lazy rollover, to make sure a new write index gets created on the
        // next write. We do this regardless of whether it's the last index in the failure store or not.
        boolean rolloverOnWrite = failureIndices.indices.size() == (failureIndexPosition + 1);
        List<Index> updatedFailureIndices = new ArrayList<>(failureIndices.indices);
        updatedFailureIndices.remove(index);
        assert updatedFailureIndices.size() == failureIndices.indices.size() - 1;
        return copy().setFailureIndices(failureIndices.copy().setIndices(updatedFailureIndices).setRolloverOnWrite(rolloverOnWrite).build())
            .setGeneration(generation + 1)
            .build();
    }

    /**
     * Replaces the specified backing index with a new index and returns a new {@code DataStream} instance with
     * the modified backing indices. An {@code IllegalArgumentException} is thrown if the index to be replaced
     * is not a backing index for this data stream or if it is the {@code DataStream}'s write index.
     *
     * @param existingBackingIndex the backing index to be replaced
     * @param newBackingIndex      the new index that will be part of the {@code DataStream}
     * @return new {@code DataStream} instance with backing indices that contain replacement index instead of the specified
     * existing index.
     */
    public DataStream replaceBackingIndex(Index existingBackingIndex, Index newBackingIndex) {
        List<Index> backingIndices = new ArrayList<>(this.backingIndices.indices);
        int backingIndexPosition = backingIndices.indexOf(existingBackingIndex);
        if (backingIndexPosition == -1) {
            throw new IllegalArgumentException(
                String.format(Locale.ROOT, "index [%s] is not part of data stream [%s]", existingBackingIndex.getName(), name)
            );
        }
        if (this.backingIndices.indices.size() == (backingIndexPosition + 1)) {
            throw new IllegalArgumentException(
                String.format(
                    Locale.ROOT,
                    "cannot replace backing index [%s] of data stream [%s] because it is the write index",
                    existingBackingIndex.getName(),
                    name
                )
            );
        }
        backingIndices.set(backingIndexPosition, newBackingIndex);
        return copy().setBackingIndices(this.backingIndices.copy().setIndices(backingIndices).build())
            .setGeneration(generation + 1)
            .build();
    }

    /**
     * Replaces the specified failure store index with a new index and returns a new {@code DataStream} instance with
     * the modified backing indices. An {@code IllegalArgumentException} is thrown if the index to be replaced
     * is not a failure store index for this data stream or if it is the {@code DataStream}'s failure store write index.
     *
     * @param existingFailureIndex the failure store index to be replaced
     * @param newFailureIndex      the new index that will be part of the {@code DataStream}
     * @return new {@code DataStream} instance with failure store indices that contain replacement index instead of the specified
     * existing index.
     */
    public DataStream replaceFailureStoreIndex(Index existingFailureIndex, Index newFailureIndex) {
        List<Index> currentFailureIndices = new ArrayList<>(failureIndices.indices);
        int failureIndexPosition = currentFailureIndices.indexOf(existingFailureIndex);
        if (failureIndexPosition == -1) {
            throw new IllegalArgumentException(
                String.format(Locale.ROOT, "index [%s] is not part of data stream [%s] failure store", existingFailureIndex.getName(), name)
            );
        }
        if (failureIndices.indices.size() == (failureIndexPosition + 1)) {
            throw new IllegalArgumentException(
                String.format(
                    Locale.ROOT,
                    "cannot replace failure index [%s] of data stream [%s] because it is the failure store write index",
                    existingFailureIndex.getName(),
                    name
                )
            );
        }
        currentFailureIndices.set(failureIndexPosition, newFailureIndex);
        return copy().setFailureIndices(this.failureIndices.copy().setIndices(currentFailureIndices).build())
            .setGeneration(generation + 1)
            .build();
    }

    /**
     * Adds the specified index as a backing index and returns a new {@code DataStream} instance with the new combination
     * of backing indices.
     *
     * @param index index to add to the data stream
     * @return new {@code DataStream} instance with the added backing index
     * @throws IllegalArgumentException if {@code index} is ineligible to be a backing index for the data stream
     */
    public DataStream addBackingIndex(ProjectMetadata project, Index index) {
        // validate that index is not part of another data stream
        final var parentDataStream = project.getIndicesLookup().get(index.getName()).getParentDataStream();
        if (parentDataStream != null) {
            validateDataStreamAlreadyContainsIndex(index, parentDataStream, false);
            return this;
        }

        // ensure that no aliases reference index
        ensureNoAliasesOnIndex(project, index);

        List<Index> backingIndices = new ArrayList<>(this.backingIndices.indices.size() + 1);
        backingIndices.add(index);
        backingIndices.addAll(this.backingIndices.indices);
        assert backingIndices.size() == this.backingIndices.indices.size() + 1;
        return copy().setBackingIndices(this.backingIndices.copy().setIndices(backingIndices).build())
            .setGeneration(generation + 1)
            .build();
    }

    /**
     * Adds the specified index as a failure store index and returns a new {@code DataStream} instance with the new combination
     * of failure store indices.
     *
     * @param index index to add to the data stream's failure store
     * @return new {@code DataStream} instance with the added failure store index
     * @throws IllegalArgumentException if {@code index} is ineligible to be a failure store index for the data stream
     */
    public DataStream addFailureStoreIndex(ProjectMetadata project, Index index) {
        // validate that index is not part of another data stream
        final var parentDataStream = project.getIndicesLookup().get(index.getName()).getParentDataStream();
        if (parentDataStream != null) {
            validateDataStreamAlreadyContainsIndex(index, parentDataStream, true);
            return this;
        }

        ensureNoAliasesOnIndex(project, index);

        List<Index> updatedFailureIndices = new ArrayList<>(failureIndices.indices.size() + 1);
        updatedFailureIndices.add(index);
        updatedFailureIndices.addAll(failureIndices.indices);
        assert updatedFailureIndices.size() == failureIndices.indices.size() + 1;
        return copy().setFailureIndices(failureIndices.copy().setIndices(updatedFailureIndices).build())
            .setGeneration(generation + 1)
            .build();
    }

    /**
     * Given an index and its parent data stream, determine if the parent data stream is the same as this one, and if it is, check if the
     * index is already in the correct indices list.
     *
     * @param index The index to check for
     * @param parentDataStream The data stream the index already belongs to
     * @param targetFailureStore true if the index should be added to the failure store, false if it should be added to the backing indices
     * @throws IllegalArgumentException if the index belongs to a different data stream, or if it is in the wrong index set
     */
    private void validateDataStreamAlreadyContainsIndex(Index index, DataStream parentDataStream, boolean targetFailureStore) {
        if (parentDataStream.equals(this) == false || (parentDataStream.isFailureStoreIndex(index.getName()) != targetFailureStore)) {
            throw new IllegalArgumentException(
                String.format(
                    Locale.ROOT,
                    "cannot add index [%s] to data stream [%s] because it is already a %s index on data stream [%s]",
                    index.getName(),
                    getName(),
                    parentDataStream.isFailureStoreIndex(index.getName()) ? "failure store" : "backing",
                    parentDataStream.getName()
                )
            );
        }
    }

    private void ensureNoAliasesOnIndex(ProjectMetadata project, Index index) {
        IndexMetadata im = project.index(project.getIndicesLookup().get(index.getName()).getWriteIndex());
        if (im.getAliases().size() > 0) {
            throw new IllegalArgumentException(
                String.format(
                    Locale.ROOT,
                    "cannot add index [%s] to data stream [%s] until its %s [%s] %s removed",
                    index.getName(),
                    getName(),
                    im.getAliases().size() > 1 ? "aliases" : "alias",
                    Strings.collectionToCommaDelimitedString(im.getAliases().keySet().stream().sorted().toList()),
                    im.getAliases().size() > 1 ? "are" : "is"
                )
            );
        }
    }

    public DataStream promoteDataStream() {
        return copy().setReplicated(false).build();
    }

    /**
     * Reconciles this data stream with a list of indices available in a snapshot. Allows snapshots to store accurate data
     * stream definitions that do not reference backing indices and failure indices not contained in the snapshot.
     *
     * @param indicesInSnapshot List of indices in the snapshot
     * @param snapshotMetadataBuilder a metadata builder with the current view of the snapshot metadata
     * @return Reconciled {@link DataStream} instance or {@code null} if no reconciled version of this data stream could be built from the
     *         given indices
     */
    @Nullable
    public DataStream snapshot(Set<String> indicesInSnapshot, Metadata.Builder snapshotMetadataBuilder) {
        boolean backingIndicesChanged = false;
        boolean failureIndicesChanged = false;

        // do not include indices not available in the snapshot
        List<Index> reconciledBackingIndices = this.backingIndices.indices;
        if (isAnyIndexMissing(this.backingIndices.getIndices(), snapshotMetadataBuilder, indicesInSnapshot)) {
            reconciledBackingIndices = new ArrayList<>(this.backingIndices.indices);
            backingIndicesChanged = reconciledBackingIndices.removeIf(x -> indicesInSnapshot.contains(x.getName()) == false);
            if (reconciledBackingIndices.isEmpty()) {
                return null;
            }
        }

        List<Index> reconciledFailureIndices = this.failureIndices.indices;
        if (isAnyIndexMissing(failureIndices.indices, snapshotMetadataBuilder, indicesInSnapshot)) {
            reconciledFailureIndices = new ArrayList<>(this.failureIndices.indices);
            failureIndicesChanged = reconciledFailureIndices.removeIf(x -> indicesInSnapshot.contains(x.getName()) == false);
        }

        if (backingIndicesChanged == false && failureIndicesChanged == false) {
            return this;
        }

        Builder builder = copy();
        if (backingIndicesChanged) {
            builder.setBackingIndices(backingIndices.copy().setIndices(reconciledBackingIndices).build());
        }
        if (failureIndicesChanged) {
            builder.setFailureIndices(failureIndices.copy().setIndices(reconciledFailureIndices).build());
        }
        return builder.setMetadata(metadata == null ? null : new HashMap<>(metadata)).build();
    }

    private static boolean isAnyIndexMissing(List<Index> indices, Metadata.Builder builder, Set<String> indicesInSnapshot) {
        for (Index index : indices) {
            final String indexName = index.getName();
            if (builder.get(indexName) == null || indicesInSnapshot.contains(indexName) == false) {
                return true;
            }
        }
        return false;
    }

    /**
     * Iterate over the backing indices and return the ones that are managed by the data stream lifecycle and past the
     * configured retention in their lifecycle.
     * NOTE that this specifically does not return the write index of the data stream as usually retention
     * is treated differently for the write index (i.e. they first need to be rolled over)
     */
    public List<Index> getBackingIndicesPastRetention(
        Function<String, IndexMetadata> indexMetadataSupplier,
        LongSupplier nowSupplier,
        DataStreamGlobalRetention globalRetention
    ) {
        if (getDataLifecycle() == null
            || getDataLifecycle().enabled() == false
            || getDataLifecycle().getEffectiveDataRetention(globalRetention, isInternal()) == null) {
            return List.of();
        }

        List<Index> indicesPastRetention = getNonWriteIndicesOlderThan(
            getIndices(),
            getDataLifecycle().getEffectiveDataRetention(globalRetention, isInternal()),
            indexMetadataSupplier,
            this::isIndexManagedByDataStreamLifecycle,
            nowSupplier
        );
        return indicesPastRetention;
    }

    /**
     * Iterate over the failure indices and return the ones that are managed by the data stream lifecycle and past the
     * configured retention in their lifecycle.
     * NOTE that this specifically does not return the write index of the data stream as usually retention
     * is treated differently for the write index (i.e. they first need to be rolled over)
     */
    public List<Index> getFailureIndicesPastRetention(
        Function<String, IndexMetadata> indexMetadataSupplier,
        LongSupplier nowSupplier,
        DataStreamGlobalRetention globalRetention
    ) {
        if (getFailuresLifecycle() == null
            || getFailuresLifecycle().enabled() == false
            || getFailuresLifecycle().getEffectiveDataRetention(globalRetention, isInternal()) == null) {
            return List.of();
        }

        List<Index> indicesPastRetention = getNonWriteIndicesOlderThan(
            getFailureIndices(),
            getFailuresLifecycle().getEffectiveDataRetention(globalRetention, isInternal()),
            indexMetadataSupplier,
            this::isIndexManagedByDataStreamLifecycle,
            nowSupplier
        );
        return indicesPastRetention;
    }

    /**
     * Returns a list of downsampling rounds this index is eligible for (based on the rounds `after` configuration) or
     * an empty list if this data streams' lifecycle doesn't have downsampling configured or the index's generation age
     * doesn't yet match any `after` downsampling configuration.
     *
     * An empty list is returned for indices that are not time series.
     */
    public List<DownsamplingRound> getDownsamplingRoundsFor(
        Index index,
        Function<String, IndexMetadata> indexMetadataSupplier,
        LongSupplier nowSupplier
    ) {
        assert backingIndices.indices.contains(index) : "the provided index must be a backing index for this datastream";
        if (lifecycle == null || lifecycle.downsampling() == null) {
            return List.of();
        }

        IndexMetadata indexMetadata = indexMetadataSupplier.apply(index.getName());
        if (indexMetadata == null || IndexSettings.MODE.get(indexMetadata.getSettings()) != IndexMode.TIME_SERIES) {
            return List.of();
        }
        TimeValue indexGenerationTime = getGenerationLifecycleDate(indexMetadata);

        if (indexGenerationTime != null) {
            long nowMillis = nowSupplier.getAsLong();
            long indexGenerationTimeMillis = indexGenerationTime.millis();
            List<DownsamplingRound> orderedRoundsForIndex = new ArrayList<>(lifecycle.downsampling().size());
            for (DownsamplingRound round : lifecycle.downsampling()) {
                if (nowMillis >= indexGenerationTimeMillis + round.after().getMillis()) {
                    orderedRoundsForIndex.add(round);
                }
            }
            return orderedRoundsForIndex;
        }
        return List.of();
    }

    /**
     * Filters the given <code>indices</code> that are older than the provided age and populates <code>olderIndices</code>,
     * excluding the write indices. The index age is calculated from the rollover or index creation date (or
     * the origination date if present). If an indices predicate is provided the returned list of indices will
     * be filtered according to the predicate definition. This is useful for things like "return only
     * the indices that are managed by the data stream lifecycle".
     */
    private List<Index> getNonWriteIndicesOlderThan(
        List<Index> indices,
        TimeValue retentionPeriod,
        Function<String, IndexMetadata> indexMetadataSupplier,
        @Nullable Predicate<IndexMetadata> indicesPredicate,
        LongSupplier nowSupplier
    ) {
        if (indices.isEmpty()) {
            return List.of();
        }
        List<Index> olderIndices = new ArrayList<>();
        for (Index index : indices) {
            if (isIndexOlderThan(index, retentionPeriod.getMillis(), nowSupplier.getAsLong(), indicesPredicate, indexMetadataSupplier)) {
                olderIndices.add(index);
            }
        }
        return olderIndices;
    }

    private boolean isIndexOlderThan(
        Index index,
        long retentionPeriod,
        long now,
        Predicate<IndexMetadata> indicesPredicate,
        Function<String, IndexMetadata> indexMetadataSupplier
    ) {
        IndexMetadata indexMetadata = indexMetadataSupplier.apply(index.getName());
        if (indexMetadata == null) {
            // we would normally throw exception in a situation like this however, this is meant to be a helper method
            // so let's ignore deleted indices
            return false;
        }
        TimeValue indexLifecycleDate = getGenerationLifecycleDate(indexMetadata);
        return indexLifecycleDate != null
            && now >= indexLifecycleDate.getMillis() + retentionPeriod
            && (indicesPredicate == null || indicesPredicate.test(indexMetadata));
    }

    /**
     * Checks if the provided backing index is managed by the data stream lifecycle as part of this data stream.
     * If the index is not a backing index or a failure store index of this data stream, or we cannot supply its metadata
     * we return false.
     */
    public boolean isIndexManagedByDataStreamLifecycle(Index index, Function<String, IndexMetadata> indexMetadataSupplier) {
        if (containsIndex(index.getName()) == false) {
            return false;
        }
        IndexMetadata indexMetadata = indexMetadataSupplier.apply(index.getName());
        if (indexMetadata == null) {
            // the index was deleted
            return false;
        }
        return isIndexManagedByDataStreamLifecycle(indexMetadata);
    }

    /**
     * This is the raw definition of an index being managed by the data stream lifecycle. An index is managed by the data stream lifecycle
     * if it's part of a data stream that has a data stream lifecycle configured and enabled and depending on the value of
     * {@link org.elasticsearch.index.IndexSettings#PREFER_ILM_SETTING} having an ILM policy configured will play into the decision.
     * This method also skips any validation to make sure the index is part of this data stream, hence the private
     * access method.
     */
    private boolean isIndexManagedByDataStreamLifecycle(IndexMetadata indexMetadata) {
        if (indexMetadata.getLifecyclePolicyName() != null && lifecycle != null && lifecycle.enabled()) {
            // when both ILM and data stream lifecycle are configured, choose depending on the configured preference for this backing index
            return PREFER_ILM_SETTING.get(indexMetadata.getSettings()) == false;
        }
        return lifecycle != null && lifecycle.enabled();
    }

    /**
     * Returns the generation date of the index whose metadata is passed. The generation date of the index represents the time at which the
     * index started progressing towards the user configurable / business specific parts of the lifecycle (e.g. retention).
     * The generation date is the origination date if it exists, or the rollover date if it exists and the origination date does not, or
     * the creation date if neither the origination date nor the rollover date exist.
     * If the index is the write index the generation date will be null because it is not eligible for retention or other parts of the
     * lifecycle.
     * @param indexMetadata The metadata of the index whose generation date is returned
     * @return The generation date of the index, or null if this is the write index
     */
    @Nullable
    public TimeValue getGenerationLifecycleDate(IndexMetadata indexMetadata) {
        if (indexMetadata.getIndex().equals(getWriteIndex()) || indexMetadata.getIndex().equals(getWriteFailureIndex())) {
            return null;
        }
        Long originationDate = indexMetadata.getSettings().getAsLong(LIFECYCLE_ORIGINATION_DATE, null);
        RolloverInfo rolloverInfo = indexMetadata.getRolloverInfos().get(getName());
        if (rolloverInfo != null) {
            return TimeValue.timeValueMillis(Objects.requireNonNullElseGet(originationDate, rolloverInfo::getTime));
        } else {
            return TimeValue.timeValueMillis(Objects.requireNonNullElseGet(originationDate, indexMetadata::getCreationDate));
        }
    }

    /**
     * Generates the name of the index that conforms to the default naming convention for backing indices
     * on data streams given the specified data stream name and generation and the current system time.
     *
     * @param dataStreamName name of the data stream
     * @param generation generation of the data stream
     * @return backing index name
     */
    public static String getDefaultBackingIndexName(String dataStreamName, long generation) {
        return getDefaultBackingIndexName(dataStreamName, generation, System.currentTimeMillis());
    }

    /**
     * Generates the name of the index that conforms to the default naming convention for backing indices
     * on data streams given the specified data stream name, generation, and time.
     *
     * @param dataStreamName name of the data stream
     * @param generation generation of the data stream
     * @param epochMillis creation time for the backing index
     * @return backing index name
     */
    public static String getDefaultBackingIndexName(String dataStreamName, long generation, long epochMillis) {
        return getDefaultIndexName(BACKING_INDEX_PREFIX, dataStreamName, generation, epochMillis);
    }

    /**
     * Generates the name of the index that conforms to the default naming convention for backing indices
     * on data streams given the specified data stream name, generation, and time.
     *
     * @param dataStreamName name of the data stream
     * @param generation generation of the data stream
     * @param epochMillis creation time for the backing index
     * @return backing index name
     */
    public static String getDefaultFailureStoreName(String dataStreamName, long generation, long epochMillis) {
        return getDefaultIndexName(FAILURE_STORE_PREFIX, dataStreamName, generation, epochMillis);
    }

    /**
     * Generates the name of the index that conforms to the default naming convention for indices
     * on data streams given the specified prefix, data stream name, generation, and time.
     *
     * @param prefix the prefix that the index name should have
     * @param dataStreamName name of the data stream
     * @param generation generation of the data stream
     * @param epochMillis creation time for the backing index
     * @return backing index name
     */
    private static String getDefaultIndexName(String prefix, String dataStreamName, long generation, long epochMillis) {
        return String.format(Locale.ROOT, prefix + "%s-%s-%06d", dataStreamName, DATE_FORMATTER.formatMillis(epochMillis), generation);
    }

    static String readName(StreamInput in) throws IOException {
        String name = in.readString();
        in.readString(); // TODO: clear out the timestamp field, which is a constant https://github.com/elastic/elasticsearch/issues/101991
        return name;
    }

    static List<Index> readIndices(StreamInput in) throws IOException {
        return in.readCollectionAsImmutableList(Index::new);
    }

    public static Diff<DataStream> readDiffFrom(StreamInput in) throws IOException {
        return SimpleDiffable.readDiffFrom(DataStream::read, in);
    }

    @Override
    public void writeTo(StreamOutput out) throws IOException {
        out.writeString(name);
        out.writeString(TIMESTAMP_FIELD_NAME); // TODO: clear this out in the future https://github.com/elastic/elasticsearch/issues/101991
        out.writeCollection(backingIndices.indices);
        out.writeVLong(generation);
        out.writeGenericMap(metadata);
        out.writeBoolean(hidden);
        out.writeBoolean(replicated);
        out.writeBoolean(system);
        if (out.getTransportVersion().onOrAfter(TransportVersions.V_8_0_0)) {
            out.writeBoolean(allowCustomRouting);
        }
        if (out.getTransportVersion().onOrAfter(TransportVersions.V_8_1_0)) {
            out.writeOptionalEnum(indexMode);
        }
        if (out.getTransportVersion().onOrAfter(TransportVersions.V_8_9_X)) {
            out.writeOptionalWriteable(lifecycle);
        }
        if (out.getTransportVersion()
            .between(DataStream.ADDED_FAILURE_STORE_TRANSPORT_VERSION, DataStream.ADD_DATA_STREAM_OPTIONS_VERSION)) {
            // TODO: clear out the failure_store field, which is redundant https://github.com/elastic/elasticsearch/issues/127071
            out.writeBoolean(isFailureStoreExplicitlyEnabled());
        }
        if (out.getTransportVersion().onOrAfter(DataStream.ADDED_FAILURE_STORE_TRANSPORT_VERSION)) {
            out.writeCollection(failureIndices.indices);
        }
        if (out.getTransportVersion().onOrAfter(TransportVersions.V_8_13_0)) {
            out.writeBoolean(backingIndices.rolloverOnWrite);
        }
        if (out.getTransportVersion().onOrAfter(DataStream.ADDED_AUTO_SHARDING_EVENT_VERSION)) {
            out.writeOptionalWriteable(backingIndices.autoShardingEvent);
        }
        if (out.getTransportVersion().onOrAfter(TransportVersions.V_8_15_0)) {
            out.writeBoolean(failureIndices.rolloverOnWrite);
            out.writeOptionalWriteable(failureIndices.autoShardingEvent);
        }
        if (out.getTransportVersion().onOrAfter(DataStream.ADD_DATA_STREAM_OPTIONS_VERSION)) {
            out.writeOptionalWriteable(dataStreamOptions.isEmpty() ? null : dataStreamOptions);
        }
    }

    public static final ParseField NAME_FIELD = new ParseField("name");
    public static final ParseField TIMESTAMP_FIELD_FIELD = new ParseField("timestamp_field");
    public static final ParseField INDICES_FIELD = new ParseField("indices");
    public static final ParseField GENERATION_FIELD = new ParseField("generation");
    public static final ParseField METADATA_FIELD = new ParseField("_meta");
    public static final ParseField HIDDEN_FIELD = new ParseField("hidden");
    public static final ParseField REPLICATED_FIELD = new ParseField("replicated");
    public static final ParseField SYSTEM_FIELD = new ParseField("system");
    public static final ParseField ALLOW_CUSTOM_ROUTING = new ParseField("allow_custom_routing");
    public static final ParseField INDEX_MODE = new ParseField("index_mode");
    public static final ParseField LIFECYCLE = new ParseField("lifecycle");
    // TODO: clear out the failure_store field, which is redundant https://github.com/elastic/elasticsearch/issues/127071
    public static final ParseField FAILURE_STORE_FIELD = new ParseField("failure_store");
    public static final ParseField FAILURE_INDICES_FIELD = new ParseField("failure_indices");
    public static final ParseField ROLLOVER_ON_WRITE_FIELD = new ParseField("rollover_on_write");
    public static final ParseField AUTO_SHARDING_FIELD = new ParseField("auto_sharding");
    public static final ParseField FAILURE_ROLLOVER_ON_WRITE_FIELD = new ParseField("failure_rollover_on_write");
    public static final ParseField FAILURE_AUTO_SHARDING_FIELD = new ParseField("failure_auto_sharding");
    public static final ParseField DATA_STREAM_OPTIONS_FIELD = new ParseField("options");

    @SuppressWarnings("unchecked")
    private static final ConstructingObjectParser<DataStream, Void> PARSER = new ConstructingObjectParser<>(
        "data_stream",
        args -> new DataStream(
            (String) args[0],
            (Long) args[2],
            (Map<String, Object>) args[3],
            args[4] != null && (boolean) args[4],
            args[5] != null && (boolean) args[5],
            args[6] != null && (boolean) args[6],
            System::currentTimeMillis,
            args[7] != null && (boolean) args[7],
            args[8] != null ? IndexMode.fromString((String) args[8]) : null,
            (DataStreamLifecycle) args[9],
            args[16] != null ? (DataStreamOptions) args[16] : DataStreamOptions.EMPTY,
            new DataStreamIndices(
                BACKING_INDEX_PREFIX,
                (List<Index>) args[1],
                args[10] != null && (boolean) args[10],
                (DataStreamAutoShardingEvent) args[11]
            ),
            new DataStreamIndices(
                FAILURE_STORE_PREFIX,
                args[13] != null ? (List<Index>) args[13] : List.of(),
                args[14] != null && (boolean) args[14],
                (DataStreamAutoShardingEvent) args[15]
            )
        )
    );

    static {
        PARSER.declareString(ConstructingObjectParser.constructorArg(), NAME_FIELD);
        final ConstructingObjectParser<String, Void> tsFieldParser = new ConstructingObjectParser<>("timestamp_field", args -> {
            if (TIMESTAMP_FIELD_NAME.equals(args[0]) == false) {
                throw new IllegalArgumentException("unexpected timestamp field [" + args[0] + "]");
            }
            return TIMESTAMP_FIELD_NAME;
        });
        tsFieldParser.declareString(ConstructingObjectParser.constructorArg(), NAME_FIELD);
        PARSER.declareObject((f, v) -> { assert v == TIMESTAMP_FIELD_NAME; }, tsFieldParser, TIMESTAMP_FIELD_FIELD);
        PARSER.declareObjectArray(ConstructingObjectParser.constructorArg(), (p, c) -> Index.fromXContent(p), INDICES_FIELD);
        PARSER.declareLong(ConstructingObjectParser.constructorArg(), GENERATION_FIELD);
        PARSER.declareObject(ConstructingObjectParser.optionalConstructorArg(), (p, c) -> p.map(), METADATA_FIELD);
        PARSER.declareBoolean(ConstructingObjectParser.optionalConstructorArg(), HIDDEN_FIELD);
        PARSER.declareBoolean(ConstructingObjectParser.optionalConstructorArg(), REPLICATED_FIELD);
        PARSER.declareBoolean(ConstructingObjectParser.optionalConstructorArg(), SYSTEM_FIELD);
        PARSER.declareBoolean(ConstructingObjectParser.optionalConstructorArg(), ALLOW_CUSTOM_ROUTING);
        PARSER.declareString(ConstructingObjectParser.optionalConstructorArg(), INDEX_MODE);
        PARSER.declareObject(ConstructingObjectParser.optionalConstructorArg(), (p, c) -> DataStreamLifecycle.fromXContent(p), LIFECYCLE);
        PARSER.declareBoolean(ConstructingObjectParser.optionalConstructorArg(), ROLLOVER_ON_WRITE_FIELD);
        PARSER.declareObject(
            ConstructingObjectParser.optionalConstructorArg(),
            (p, c) -> DataStreamAutoShardingEvent.fromXContent(p),
            AUTO_SHARDING_FIELD
        );
        // TODO: clear out the failure_store field, which is redundant https://github.com/elastic/elasticsearch/issues/127071
        PARSER.declareBoolean(ConstructingObjectParser.optionalConstructorArg(), FAILURE_STORE_FIELD);
        PARSER.declareObjectArray(
            ConstructingObjectParser.optionalConstructorArg(),
            (p, c) -> Index.fromXContent(p),
            FAILURE_INDICES_FIELD
        );
        PARSER.declareBoolean(ConstructingObjectParser.optionalConstructorArg(), FAILURE_ROLLOVER_ON_WRITE_FIELD);
        PARSER.declareObject(
            ConstructingObjectParser.optionalConstructorArg(),
            (p, c) -> DataStreamAutoShardingEvent.fromXContent(p),
            FAILURE_AUTO_SHARDING_FIELD
        );
        PARSER.declareObject(
            ConstructingObjectParser.optionalConstructorArg(),
            (p, c) -> DataStreamOptions.fromXContent(p),
            DATA_STREAM_OPTIONS_FIELD
        );
    }

    public static DataStream fromXContent(XContentParser parser) throws IOException {
        return PARSER.parse(parser, null);
    }

    @Override
    public XContentBuilder toXContent(XContentBuilder builder, Params params) throws IOException {
        return toXContent(builder, params, null, null);
    }

    /**
     * Converts the data stream to XContent and passes the RolloverConditions, when provided, to the lifecycle.
     */
    public XContentBuilder toXContent(
        XContentBuilder builder,
        Params params,
        @Nullable RolloverConfiguration rolloverConfiguration,
        @Nullable DataStreamGlobalRetention globalRetention
    ) throws IOException {
        builder.startObject();
        builder.field(NAME_FIELD.getPreferredName(), name);
        builder.field(TIMESTAMP_FIELD_FIELD.getPreferredName())
            .startObject()
            .field(NAME_FIELD.getPreferredName(), TIMESTAMP_FIELD_NAME)
            .endObject();
        builder.xContentList(INDICES_FIELD.getPreferredName(), backingIndices.indices);
        builder.field(GENERATION_FIELD.getPreferredName(), generation);
        if (metadata != null) {
            builder.field(METADATA_FIELD.getPreferredName(), metadata);
        }
        builder.field(HIDDEN_FIELD.getPreferredName(), hidden);
        builder.field(REPLICATED_FIELD.getPreferredName(), replicated);
        builder.field(SYSTEM_FIELD.getPreferredName(), system);
        builder.field(ALLOW_CUSTOM_ROUTING.getPreferredName(), allowCustomRouting);
        if (failureIndices.indices.isEmpty() == false) {
            builder.xContentList(FAILURE_INDICES_FIELD.getPreferredName(), failureIndices.indices);
        }
        builder.field(FAILURE_ROLLOVER_ON_WRITE_FIELD.getPreferredName(), failureIndices.rolloverOnWrite);
        if (failureIndices.autoShardingEvent != null) {
            builder.startObject(FAILURE_AUTO_SHARDING_FIELD.getPreferredName());
            failureIndices.autoShardingEvent.toXContent(builder, params);
            builder.endObject();
        }
        if (dataStreamOptions.isEmpty() == false) {
            builder.field(DATA_STREAM_OPTIONS_FIELD.getPreferredName());
            dataStreamOptions.toXContent(builder, params);
        }
        if (indexMode != null) {
            builder.field(INDEX_MODE.getPreferredName(), indexMode);
        }
        if (lifecycle != null) {
            builder.field(LIFECYCLE.getPreferredName());
            lifecycle.toXContent(builder, params, rolloverConfiguration, globalRetention, isInternal());
        }
        builder.field(ROLLOVER_ON_WRITE_FIELD.getPreferredName(), backingIndices.rolloverOnWrite);
        if (backingIndices.autoShardingEvent != null) {
            builder.startObject(AUTO_SHARDING_FIELD.getPreferredName());
            backingIndices.autoShardingEvent.toXContent(builder, params);
            builder.endObject();
        }
        builder.endObject();
        return builder;
    }

    @Override
    public boolean equals(Object o) {
        if (this == o) return true;
        if (o == null || getClass() != o.getClass()) return false;
        DataStream that = (DataStream) o;
        return name.equals(that.name)
            && generation == that.generation
            && Objects.equals(metadata, that.metadata)
            && hidden == that.hidden
            && system == that.system
            && replicated == that.replicated
            && allowCustomRouting == that.allowCustomRouting
            && indexMode == that.indexMode
            && Objects.equals(lifecycle, that.lifecycle)
            && Objects.equals(dataStreamOptions, that.dataStreamOptions)
            && Objects.equals(backingIndices, that.backingIndices)
            && Objects.equals(failureIndices, that.failureIndices);
    }

    @Override
    public int hashCode() {
        return Objects.hash(
            name,
            generation,
            metadata,
            hidden,
            system,
            replicated,
            allowCustomRouting,
            indexMode,
            lifecycle,
            dataStreamOptions,
            backingIndices,
            failureIndices
        );
    }

    @Override
    public Index getWriteIndex(IndexRequest request, ProjectMetadata project) {
        if (request.opType() != DocWriteRequest.OpType.CREATE) {
            return getWriteIndex();
        }

        if (getIndexMode() != IndexMode.TIME_SERIES) {
            return getWriteIndex();
        }

        Instant timestamp;
        Object rawTimestamp = request.getRawTimestamp();
        if (rawTimestamp != null) {
            timestamp = getTimeStampFromRaw(rawTimestamp);
        } else {
            timestamp = getTimestampFromParser(request.source(), request.getContentType());
        }
        timestamp = getCanonicalTimestampBound(timestamp);
        Index result = selectTimeSeriesWriteIndex(timestamp, project);
        if (result == null) {
            String timestampAsString = DateFieldMapper.DEFAULT_DATE_TIME_FORMATTER.format(timestamp);
            String writeableIndicesString = getIndices().stream()
                .map(project::index)
                .map(IndexMetadata::getSettings)
                .map(
                    settings -> "["
                        + settings.get(IndexSettings.TIME_SERIES_START_TIME.getKey())
                        + ","
                        + settings.get(IndexSettings.TIME_SERIES_END_TIME.getKey())
                        + "]"
                )
                .collect(Collectors.joining());
            throw new TimestampError(
                "the document timestamp ["
                    + timestampAsString
                    + "] is outside of ranges of currently writable indices ["
                    + writeableIndicesString
                    + "]"
            );
        }
        return result;
    }

    @Override
    public DataStream getParentDataStream() {
        // a data stream cannot have a parent data stream
        return null;
    }

    public static final XContentParserConfiguration TS_EXTRACT_CONFIG = XContentParserConfiguration.EMPTY.withFiltering(
        null,
        Set.of(TIMESTAMP_FIELD_NAME),
        null,
        false
    );

    private static final DateFormatter TIMESTAMP_FORMATTER = DateFormatter.forPattern(
        "strict_date_optional_time_nanos||strict_date_optional_time||epoch_millis"
    );

    /**
     * Returns the indices created within the {@param maxIndexAge} interval. Note that this strives to cover
     * the entire {@param maxIndexAge} interval so one backing index created before the specified age will also
     * be return.
     */
    public static List<Index> getIndicesWithinMaxAgeRange(
        DataStream dataStream,
        Function<Index, IndexMetadata> indexProvider,
        TimeValue maxIndexAge,
        LongSupplier nowSupplier
    ) {
        final List<Index> dataStreamIndices = dataStream.getIndices();
        final long currentTimeMillis = nowSupplier.getAsLong();
        // Consider at least 1 index (including the write index) for cases where rollovers happen less often than maxIndexAge
        int firstIndexWithinAgeRange = Math.max(dataStreamIndices.size() - 2, 0);
        for (int i = 0; i < dataStreamIndices.size(); i++) {
            Index index = dataStreamIndices.get(i);
            final IndexMetadata indexMetadata = indexProvider.apply(index);
            final long indexAge = currentTimeMillis - indexMetadata.getCreationDate();
            if (indexAge < maxIndexAge.getMillis()) {
                // We need to consider the previous index too in order to cover the entire max-index-age range.
                firstIndexWithinAgeRange = i == 0 ? 0 : i - 1;
                break;
            }
        }
        return dataStreamIndices.subList(firstIndexWithinAgeRange, dataStreamIndices.size());
    }

    private static Instant getTimeStampFromRaw(Object rawTimestamp) {
        try {
            if (rawTimestamp instanceof Long lTimestamp) {
                return Instant.ofEpochMilli(lTimestamp);
            } else if (rawTimestamp instanceof String sTimestamp) {
                return DateFormatters.from(TIMESTAMP_FORMATTER.parse(sTimestamp), TIMESTAMP_FORMATTER.locale()).toInstant();
            } else {
                throw new TimestampError("timestamp [" + rawTimestamp + "] type [" + rawTimestamp.getClass() + "] error");
            }
        } catch (Exception e) {
            throw new TimestampError("Error get data stream timestamp field: " + e.getMessage(), e);
        }
    }

    private static Instant getTimestampFromParser(BytesReference source, XContentType xContentType) {
        try (XContentParser parser = XContentHelper.createParserNotCompressed(TS_EXTRACT_CONFIG, source, xContentType)) {
            ensureExpectedToken(XContentParser.Token.START_OBJECT, parser.nextToken(), parser);
            ensureExpectedToken(XContentParser.Token.FIELD_NAME, parser.nextToken(), parser);
            return switch (parser.nextToken()) {
                case VALUE_STRING -> DateFormatters.from(TIMESTAMP_FORMATTER.parse(parser.text()), TIMESTAMP_FORMATTER.locale())
                    .toInstant();
                case VALUE_NUMBER -> Instant.ofEpochMilli(parser.longValue());
                default -> throw new ParsingException(
                    parser.getTokenLocation(),
                    String.format(
                        Locale.ROOT,
                        "Failed to parse object: expecting token of type [%s] or [%s] but found [%s]",
                        XContentParser.Token.VALUE_STRING,
                        XContentParser.Token.VALUE_NUMBER,
                        parser.currentToken()
                    )
                );
            };
        } catch (Exception e) {
            throw new TimestampError("Error extracting data stream timestamp field: " + e.getMessage(), e);
        }
    }

    /**
     * Resolve the index abstraction to a data stream. This handles alias resolution as well as data stream resolution. This does <b>NOT</b>
     * resolve a data stream by providing a concrete backing index.
     */
    public static DataStream resolveDataStream(IndexAbstraction indexAbstraction, ProjectMetadata project) {
        // We do not consider concrete indices - only data streams and data stream aliases.
        if (indexAbstraction == null || indexAbstraction.isDataStreamRelated() == false) {
            return null;
        }

        // Locate the write index for the abstraction, and check if it has a data stream associated with it.
        Index writeIndex = indexAbstraction.getWriteIndex();
        if (writeIndex == null) {
            return null;
        }
        IndexAbstraction writeAbstraction = project.getIndicesLookup().get(writeIndex.getName());
        return writeAbstraction.getParentDataStream();
    }

    /**
     * Modifies the passed Instant object to be used as a bound for a timestamp field in TimeSeries. It needs to be called in both backing
     * index construction (rollover) and index selection for doc insertion. Failure to do so may lead to errors due to document timestamps
     * exceeding the end time of the selected backing index for insertion.
     * @param time The initial Instant object that's used to generate the canonical time
     * @return A canonical Instant object to be used as a timestamp bound
     */
    public static Instant getCanonicalTimestampBound(Instant time) {
        return time.truncatedTo(ChronoUnit.SECONDS);
    }

    public static Builder builder(String name, List<Index> indices) {
        return new Builder(name, indices);
    }

    public static Builder builder(String name, DataStreamIndices backingIndices) {
        return new Builder(name, backingIndices);
    }

    public Builder copy() {
        return new Builder(this);
    }

    public static class DataStreamIndices {
        private final String namePrefix;
        private final List<Index> indices;
        private final boolean rolloverOnWrite;
        @Nullable
        private final DataStreamAutoShardingEvent autoShardingEvent;
        private Set<String> lookup;

        protected DataStreamIndices(
            String namePrefix,
            List<Index> indices,
            boolean rolloverOnWrite,
            DataStreamAutoShardingEvent autoShardingEvent
        ) {
            this.namePrefix = namePrefix;
            // The list of indices is expected to be an immutable list. We don't create an immutable copy here, as it might have
            // impact on the performance on some usages.
            this.indices = indices;
            this.rolloverOnWrite = rolloverOnWrite;
            this.autoShardingEvent = autoShardingEvent;

            assert getLookup().size() == indices.size() : "found duplicate index entries in " + indices;
        }

        private Set<String> getLookup() {
            if (lookup == null) {
                lookup = indices.stream().map(Index::getName).collect(Collectors.toSet());
            }
            return lookup;
        }

        public Index getWriteIndex() {
            return indices.get(indices.size() - 1);
        }

        public boolean containsIndex(String index) {
            return getLookup().contains(index);
        }

        private String generateName(String dataStreamName, long generation, long epochMillis) {
            return getDefaultIndexName(namePrefix, dataStreamName, generation, epochMillis);
        }

        public static Builder backingIndicesBuilder(List<Index> indices) {
            return new Builder(BACKING_INDEX_PREFIX, indices);
        }

        public static Builder failureIndicesBuilder(List<Index> indices) {
            return new Builder(FAILURE_STORE_PREFIX, indices);
        }

        public Builder copy() {
            return new Builder(this);
        }

        public List<Index> getIndices() {
            return indices;
        }

        public boolean isRolloverOnWrite() {
            return rolloverOnWrite;
        }

        public DataStreamAutoShardingEvent getAutoShardingEvent() {
            return autoShardingEvent;
        }

        @Override
        public boolean equals(Object o) {
            if (this == o) return true;
            if (o == null || getClass() != o.getClass()) return false;
            DataStreamIndices that = (DataStreamIndices) o;
            return rolloverOnWrite == that.rolloverOnWrite
                && Objects.equals(namePrefix, that.namePrefix)
                && Objects.equals(indices, that.indices)
                && Objects.equals(autoShardingEvent, that.autoShardingEvent);
        }

        @Override
        public int hashCode() {
            return Objects.hash(namePrefix, indices, rolloverOnWrite, autoShardingEvent);
        }

        public static class Builder {
            private final String namePrefix;
            private List<Index> indices;
            private boolean rolloverOnWrite = false;
            @Nullable
            private DataStreamAutoShardingEvent autoShardingEvent = null;

            private Builder(String namePrefix, List<Index> indices) {
                this.namePrefix = namePrefix;
                this.indices = indices;
            }

            private Builder(DataStreamIndices dataStreamIndices) {
                this.namePrefix = dataStreamIndices.namePrefix;
                this.indices = dataStreamIndices.indices;
                this.rolloverOnWrite = dataStreamIndices.rolloverOnWrite;
                this.autoShardingEvent = dataStreamIndices.autoShardingEvent;
            }

            /**
             * Set the list of indices. We always create an immutable copy as that's what the constructor expects.
             */
            public Builder setIndices(List<Index> indices) {
                this.indices = List.copyOf(indices);
                return this;
            }

            public Builder setRolloverOnWrite(boolean rolloverOnWrite) {
                this.rolloverOnWrite = rolloverOnWrite;
                return this;
            }

            public Builder setAutoShardingEvent(DataStreamAutoShardingEvent autoShardingEvent) {
                this.autoShardingEvent = autoShardingEvent;
                return this;
            }

            public DataStreamIndices build() {
                return new DataStreamIndices(namePrefix, indices, rolloverOnWrite, autoShardingEvent);
            }
        }
    }

    public static class Builder {
        private LongSupplier timeProvider = System::currentTimeMillis;
        private String name;
        private long generation = 1;
        @Nullable
        private Map<String, Object> metadata = null;
        private boolean hidden = false;
        private boolean replicated = false;
        private boolean system = false;
        private boolean allowCustomRouting = false;
        @Nullable
        private IndexMode indexMode = null;
        @Nullable
        private DataStreamLifecycle lifecycle = null;
        private DataStreamOptions dataStreamOptions = DataStreamOptions.EMPTY;
        private DataStreamIndices backingIndices;
        private DataStreamIndices failureIndices = DataStreamIndices.failureIndicesBuilder(List.of()).build();

        private Builder(String name, List<Index> indices) {
            this(name, DataStreamIndices.backingIndicesBuilder(indices).build());
        }

        private Builder(String name, DataStreamIndices backingIndices) {
            this.name = name;
            assert backingIndices.indices.isEmpty() == false : "Cannot create data stream with empty backing indices";
            this.backingIndices = backingIndices;
        }

        private Builder(DataStream dataStream) {
            timeProvider = dataStream.timeProvider;
            name = dataStream.name;
            generation = dataStream.generation;
            metadata = dataStream.metadata;
            hidden = dataStream.hidden;
            replicated = dataStream.replicated;
            system = dataStream.system;
            allowCustomRouting = dataStream.allowCustomRouting;
            indexMode = dataStream.indexMode;
            lifecycle = dataStream.lifecycle;
            dataStreamOptions = dataStream.dataStreamOptions;
            backingIndices = dataStream.backingIndices;
            failureIndices = dataStream.failureIndices;
        }

        public Builder setTimeProvider(LongSupplier timeProvider) {
            this.timeProvider = timeProvider;
            return this;
        }

        public Builder setName(String name) {
            this.name = name;
            return this;
        }

        public Builder setGeneration(long generation) {
            this.generation = generation;
            return this;
        }

        public Builder setMetadata(Map<String, Object> metadata) {
            this.metadata = metadata;
            return this;
        }

        public Builder setHidden(boolean hidden) {
            this.hidden = hidden;
            return this;
        }

        public Builder setReplicated(boolean replicated) {
            this.replicated = replicated;
            return this;
        }

        public Builder setSystem(boolean system) {
            this.system = system;
            return this;
        }

        public Builder setAllowCustomRouting(boolean allowCustomRouting) {
            this.allowCustomRouting = allowCustomRouting;
            return this;
        }

        public Builder setIndexMode(IndexMode indexMode) {
            this.indexMode = indexMode;
            return this;
        }

        public Builder setLifecycle(DataStreamLifecycle lifecycle) {
            this.lifecycle = lifecycle;
            return this;
        }

        public Builder setDataStreamOptions(DataStreamOptions dataStreamOptions) {
            this.dataStreamOptions = dataStreamOptions;
            return this;
        }

        public Builder setBackingIndices(DataStreamIndices backingIndices) {
            assert backingIndices.indices.isEmpty() == false : "Cannot create data stream with empty backing indices";
            this.backingIndices = backingIndices;
            return this;
        }

        public Builder setFailureIndices(DataStreamIndices failureIndices) {
            this.failureIndices = failureIndices;
            return this;
        }

        public Builder setDataStreamIndices(boolean targetFailureStore, DataStreamIndices indices) {
            if (targetFailureStore) {
                setFailureIndices(indices);
            } else {
                setBackingIndices(indices);
            }
            return this;
        }

        public DataStream build() {
            return new DataStream(
                name,
                generation,
                metadata,
                hidden,
                replicated,
                system,
                timeProvider,
                allowCustomRouting,
                indexMode,
                lifecycle,
                dataStreamOptions,
                backingIndices,
                failureIndices
            );
        }
    }

    /**
     * This is a specialised error to capture that a document does not have a valid timestamp
     * to index a document. It is mainly applicable for TSDS data streams because they need the timestamp
     * to determine the write index.
     */
    public static class TimestampError extends IllegalArgumentException {

        public TimestampError(String message, Exception cause) {
            super(message, cause);
        }

        public TimestampError(String message) {
            super(message);
        }
    }
}<|MERGE_RESOLUTION|>--- conflicted
+++ resolved
@@ -75,11 +75,7 @@
 
     private static final Logger LOGGER = LogManager.getLogger(DataStream.class);
 
-<<<<<<< HEAD
-=======
-    public static final boolean FAILURE_STORE_FEATURE_FLAG = new FeatureFlag("failure_store").isEnabled();
     public static final NodeFeature DATA_STREAM_FAILURE_STORE_FEATURE = new NodeFeature("data_stream.failure_store");
->>>>>>> 41b4cee8
     public static final TransportVersion ADDED_FAILURE_STORE_TRANSPORT_VERSION = TransportVersions.V_8_12_0;
     public static final TransportVersion ADDED_AUTO_SHARDING_EVENT_VERSION = TransportVersions.V_8_14_0;
     public static final TransportVersion ADD_DATA_STREAM_OPTIONS_VERSION = TransportVersions.V_8_16_0;

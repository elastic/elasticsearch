--- conflicted
+++ resolved
@@ -1392,40 +1392,13 @@
     public static final ParseField SETTINGS_FIELD = new ParseField("settings");
 
     @SuppressWarnings("unchecked")
-<<<<<<< HEAD
-    private static final ConstructingObjectParser<DataStream, Void> PARSER = new ConstructingObjectParser<>("data_stream", args -> {
-        // Fields behind a feature flag need to be parsed last otherwise the parser will fail when the feature flag is disabled.
-        // Until the feature flag is removed we keep them separately to be mindful of this.
-        boolean failureStoreEnabled = DataStream.isFailureStoreFeatureFlagEnabled() && args[13] != null && (boolean) args[13];
-        DataStreamIndices failureIndices = DataStream.isFailureStoreFeatureFlagEnabled()
-            ? new DataStreamIndices(
-                FAILURE_STORE_PREFIX,
-                args[14] != null ? (List<Index>) args[14] : List.of(),
-                args[15] != null && (boolean) args[15],
-                (DataStreamAutoShardingEvent) args[16]
-            )
-            : new DataStreamIndices(FAILURE_STORE_PREFIX, List.of(), false, null);
-        // We cannot distinguish if failure store was explicitly disabled or not. Given that failure store
-        // is still behind a feature flag in previous version we use the default value instead of explicitly disabling it.
-        DataStreamOptions dataStreamOptions = DataStreamOptions.EMPTY;
-
-        if (DataStream.isFailureStoreFeatureFlagEnabled()) {
-            if (args[17] != null) {
-                dataStreamOptions = (DataStreamOptions) args[17];
-            } else if (failureStoreEnabled) {
-                dataStreamOptions = DataStreamOptions.FAILURE_STORE_ENABLED;
-            }
-        }
-        return new DataStream(
-=======
     private static final ConstructingObjectParser<DataStream, Void> PARSER = new ConstructingObjectParser<>(
         "data_stream",
         args -> new DataStream(
->>>>>>> 7b89f4d4
             (String) args[0],
             (Long) args[2],
             (Map<String, Object>) args[3],
-            args[12] == null ? Settings.EMPTY : (Settings) args[12],
+            args[17] == null ? Settings.EMPTY : (Settings) args[17],
             args[4] != null && (boolean) args[4],
             args[5] != null && (boolean) args[5],
             args[6] != null && (boolean) args[6],
@@ -1474,30 +1447,6 @@
             (p, c) -> DataStreamAutoShardingEvent.fromXContent(p),
             AUTO_SHARDING_FIELD
         );
-<<<<<<< HEAD
-        PARSER.declareObject(ConstructingObjectParser.optionalConstructorArg(), (p, c) -> Settings.fromXContent(p), SETTINGS_FIELD);
-        // The fields behind the feature flag should always be last.
-        if (DataStream.isFailureStoreFeatureFlagEnabled()) {
-            // Should be removed after backport
-            PARSER.declareBoolean(ConstructingObjectParser.optionalConstructorArg(), FAILURE_STORE_FIELD);
-            PARSER.declareObjectArray(
-                ConstructingObjectParser.optionalConstructorArg(),
-                (p, c) -> Index.fromXContent(p),
-                FAILURE_INDICES_FIELD
-            );
-            PARSER.declareBoolean(ConstructingObjectParser.optionalConstructorArg(), FAILURE_ROLLOVER_ON_WRITE_FIELD);
-            PARSER.declareObject(
-                ConstructingObjectParser.optionalConstructorArg(),
-                (p, c) -> DataStreamAutoShardingEvent.fromXContent(p),
-                FAILURE_AUTO_SHARDING_FIELD
-            );
-            PARSER.declareObject(
-                ConstructingObjectParser.optionalConstructorArg(),
-                (p, c) -> DataStreamOptions.fromXContent(p),
-                DATA_STREAM_OPTIONS_FIELD
-            );
-        }
-=======
         // TODO: clear out the failure_store field, which is redundant https://github.com/elastic/elasticsearch/issues/127071
         PARSER.declareBoolean(ConstructingObjectParser.optionalConstructorArg(), FAILURE_STORE_FIELD);
         PARSER.declareObjectArray(
@@ -1516,7 +1465,7 @@
             (p, c) -> DataStreamOptions.fromXContent(p),
             DATA_STREAM_OPTIONS_FIELD
         );
->>>>>>> 7b89f4d4
+        PARSER.declareObject(ConstructingObjectParser.optionalConstructorArg(), (p, c) -> Settings.fromXContent(p), SETTINGS_FIELD);
     }
 
     public static DataStream fromXContent(XContentParser parser) throws IOException {
@@ -1552,25 +1501,6 @@
         builder.field(REPLICATED_FIELD.getPreferredName(), replicated);
         builder.field(SYSTEM_FIELD.getPreferredName(), system);
         builder.field(ALLOW_CUSTOM_ROUTING.getPreferredName(), allowCustomRouting);
-<<<<<<< HEAD
-        builder.startObject(SETTINGS_FIELD.getPreferredName());
-        this.settings.toXContent(builder, params);
-        builder.endObject();
-        if (DataStream.isFailureStoreFeatureFlagEnabled()) {
-            if (failureIndices.indices.isEmpty() == false) {
-                builder.xContentList(FAILURE_INDICES_FIELD.getPreferredName(), failureIndices.indices);
-            }
-            builder.field(FAILURE_ROLLOVER_ON_WRITE_FIELD.getPreferredName(), failureIndices.rolloverOnWrite);
-            if (failureIndices.autoShardingEvent != null) {
-                builder.startObject(FAILURE_AUTO_SHARDING_FIELD.getPreferredName());
-                failureIndices.autoShardingEvent.toXContent(builder, params);
-                builder.endObject();
-            }
-            if (dataStreamOptions.isEmpty() == false) {
-                builder.field(DATA_STREAM_OPTIONS_FIELD.getPreferredName());
-                dataStreamOptions.toXContent(builder, params);
-            }
-=======
         if (failureIndices.indices.isEmpty() == false) {
             builder.xContentList(FAILURE_INDICES_FIELD.getPreferredName(), failureIndices.indices);
         }
@@ -1583,7 +1513,6 @@
         if (dataStreamOptions.isEmpty() == false) {
             builder.field(DATA_STREAM_OPTIONS_FIELD.getPreferredName());
             dataStreamOptions.toXContent(builder, params);
->>>>>>> 7b89f4d4
         }
         if (indexMode != null) {
             builder.field(INDEX_MODE.getPreferredName(), indexMode);
@@ -1598,6 +1527,9 @@
             backingIndices.autoShardingEvent.toXContent(builder, params);
             builder.endObject();
         }
+        builder.startObject(SETTINGS_FIELD.getPreferredName());
+        this.settings.toXContent(builder, params);
+        builder.endObject();
         builder.endObject();
         return builder;
     }

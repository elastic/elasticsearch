/*
 * Licensed to Elasticsearch under one or more contributor
 * license agreements. See the NOTICE file distributed with
 * this work for additional information regarding copyright
 * ownership. Elasticsearch licenses this file to you under
 * the Apache License, Version 2.0 (the "License"); you may
 * not use this file except in compliance with the License.
 * You may obtain a copy of the License at
 *
 *    http://www.apache.org/licenses/LICENSE-2.0
 *
 * Unless required by applicable law or agreed to in writing,
 * software distributed under the License is distributed on an
 * "AS IS" BASIS, WITHOUT WARRANTIES OR CONDITIONS OF ANY
 * KIND, either express or implied.  See the License for the
 * specific language governing permissions and limitations
 * under the License.
 */
package org.elasticsearch.cluster.metadata;

import org.elasticsearch.cluster.AbstractDiffable;
import org.elasticsearch.cluster.Diff;
import org.elasticsearch.common.ParseField;
import org.elasticsearch.common.io.stream.StreamInput;
import org.elasticsearch.common.io.stream.StreamOutput;
import org.elasticsearch.common.io.stream.Writeable;
import org.elasticsearch.common.xcontent.ConstructingObjectParser;
import org.elasticsearch.common.xcontent.ToXContentObject;
import org.elasticsearch.common.xcontent.XContentBuilder;
import org.elasticsearch.common.xcontent.XContentParser;
import org.elasticsearch.index.Index;

import java.io.IOException;
import java.util.ArrayList;
import java.util.HashMap;
import java.util.List;
import java.util.Locale;
import java.util.Map;
import java.util.Objects;

import static org.elasticsearch.cluster.metadata.MetadataCreateDataStreamService.ALLOWED_TIMESTAMPFIELD_TYPES;
import static org.elasticsearch.cluster.metadata.MetadataCreateDataStreamService.convertFieldPathToMappingPath;

public final class DataStream extends AbstractDiffable<DataStream> implements ToXContentObject {

    public static final String BACKING_INDEX_PREFIX = ".ds-";
    public static final String DATA_STREAMS_METADATA_FIELD = "data-streams";

    private final String name;
    private final TimestampField timeStampField;
    private final List<Index> indices;
    private final long generation;

    public DataStream(String name, TimestampField timeStampField, List<Index> indices, long generation) {
        this.name = name;
        this.timeStampField = timeStampField;
        this.indices = indices;
        this.generation = generation;
        assert indices.size() > 0;
        assert indices.get(indices.size() - 1).getName().equals(getDefaultBackingIndexName(name, generation));
    }

    public DataStream(String name, TimestampField timeStampField, List<Index> indices) {
        this(name, timeStampField, indices, indices.size());
    }

    public String getName() {
        return name;
    }

    public TimestampField getTimeStampField() {
        return timeStampField;
    }

    public List<Index> getIndices() {
        return indices;
    }

    public long getGeneration() {
        return generation;
    }

    /**
     * Performs a rollover on a {@code DataStream} instance and returns a new instance containing
     * the updated list of backing indices and incremented generation.
     *
     * @param newWriteIndex the new write backing index. Must conform to the naming convention for
     *                      backing indices on data streams. See {@link #getDefaultBackingIndexName}.
     * @return new {@code DataStream} instance with the rollover operation applied
     */
    public DataStream rollover(Index newWriteIndex) {
        assert newWriteIndex.getName().equals(getDefaultBackingIndexName(name, generation + 1));
        List<Index> backingIndices = new ArrayList<>(indices);
        backingIndices.add(newWriteIndex);
        return new DataStream(name, timeStampField, backingIndices, generation + 1);
    }

    /**
     * Removes the specified backing index and returns a new {@code DataStream} instance with
     * the remaining backing indices.
     *
     * @param index the backing index to remove
     * @return new {@code DataStream} instance with the remaining backing indices
     */
    public DataStream removeBackingIndex(Index index) {
        List<Index> backingIndices = new ArrayList<>(indices);
        backingIndices.remove(index);
        assert backingIndices.size() == indices.size() - 1;
        return new DataStream(name, timeStampField, backingIndices, generation);
    }

    /**
     * Replaces the specified backing index with a new index and returns a new {@code DataStream} instance with
     * the modified backing indices. An {@code IllegalArgumentException} is thrown if the index to be replaced
     * is not a backing index for this data stream or if it is the {@code DataStream}'s write index.
     *
     * @param existingBackingIndex the backing index to be replaced
     * @param newBackingIndex      the new index that will be part of the {@code DataStream}
     * @return new {@code DataStream} instance with backing indices that contain replacement index instead of the specified
     * existing index.
     */
    public DataStream replaceBackingIndex(Index existingBackingIndex, Index newBackingIndex) {
        List<Index> backingIndices = new ArrayList<>(indices);
        int backingIndexPosition = backingIndices.indexOf(existingBackingIndex);
        if (backingIndexPosition == -1) {
            throw new IllegalArgumentException(String.format(Locale.ROOT, "index [%s] is not part of data stream [%s] ",
                existingBackingIndex.getName(), name));
        }
        if (generation == (backingIndexPosition + 1)) {
            throw new IllegalArgumentException(String.format(Locale.ROOT, "cannot replace backing index [%s] of data stream [%s] because " +
                "it is the write index", existingBackingIndex.getName(), name));
        }
        backingIndices.set(backingIndexPosition, newBackingIndex);
        return new DataStream(name, timeStampField, backingIndices, generation);
    }

    /**
     * Generates the name of the index that conforms to the default naming convention for backing indices
     * on data streams given the specified data stream name and generation.
     *
     * @param dataStreamName name of the data stream
     * @param generation generation of the data stream
     * @return backing index name
     */
    public static String getDefaultBackingIndexName(String dataStreamName, long generation) {
        return String.format(Locale.ROOT, BACKING_INDEX_PREFIX + "%s-%06d", dataStreamName, generation);
    }

    public DataStream(StreamInput in) throws IOException {
        this(in.readString(), new TimestampField(in), in.readList(Index::new), in.readVLong());
    }

    public static Diff<DataStream> readDiffFrom(StreamInput in) throws IOException {
        return readDiffFrom(DataStream::new, in);
    }

    @Override
    public void writeTo(StreamOutput out) throws IOException {
        out.writeString(name);
        timeStampField.writeTo(out);
        out.writeList(indices);
        out.writeVLong(generation);
    }

    public static final ParseField NAME_FIELD = new ParseField("name");
    public static final ParseField TIMESTAMP_FIELD_FIELD = new ParseField("timestamp_field");
    public static final ParseField INDICES_FIELD = new ParseField("indices");
    public static final ParseField GENERATION_FIELD = new ParseField("generation");

    @SuppressWarnings("unchecked")
    private static final ConstructingObjectParser<DataStream, Void> PARSER = new ConstructingObjectParser<>("data_stream",
        args -> new DataStream((String) args[0], (TimestampField) args[1], (List<Index>) args[2], (Long) args[3]));

    static {
        PARSER.declareString(ConstructingObjectParser.constructorArg(), NAME_FIELD);
        PARSER.declareObject(ConstructingObjectParser.constructorArg(), TimestampField.PARSER, TIMESTAMP_FIELD_FIELD);
        PARSER.declareObjectArray(ConstructingObjectParser.constructorArg(), (p, c) -> Index.fromXContent(p), INDICES_FIELD);
        PARSER.declareLong(ConstructingObjectParser.constructorArg(), GENERATION_FIELD);
    }

    public static DataStream fromXContent(XContentParser parser) throws IOException {
        return PARSER.parse(parser, null);
    }

    @Override
    public XContentBuilder toXContent(XContentBuilder builder, Params params) throws IOException {
        builder.startObject();
        builder.field(NAME_FIELD.getPreferredName(), name);
        builder.field(TIMESTAMP_FIELD_FIELD.getPreferredName(), timeStampField);
        builder.field(INDICES_FIELD.getPreferredName(), indices);
        builder.field(GENERATION_FIELD.getPreferredName(), generation);
        builder.endObject();
        return builder;
    }

    @Override
    public boolean equals(Object o) {
        if (this == o) return true;
        if (o == null || getClass() != o.getClass()) return false;
        DataStream that = (DataStream) o;
        return name.equals(that.name) &&
            timeStampField.equals(that.timeStampField) &&
            indices.equals(that.indices) &&
            generation == that.generation;
    }

    @Override
    public int hashCode() {
        return Objects.hash(name, timeStampField, indices, generation);
    }

    public static final class TimestampField implements Writeable, ToXContentObject {

        static ParseField NAME_FIELD = new ParseField("name");
        static ParseField FIELD_MAPPING_FIELD = new ParseField("mapping");

        @SuppressWarnings("unchecked")
        private static final ConstructingObjectParser<TimestampField, Void> PARSER = new ConstructingObjectParser<>(
            "timestamp_field",
            args -> new TimestampField((String) args[0], (Map<String, Object>) args[1])
        );

        static {
            PARSER.declareString(ConstructingObjectParser.constructorArg(), NAME_FIELD);
            PARSER.declareObject(ConstructingObjectParser.constructorArg(), (p, c) -> p.mapOrdered(), FIELD_MAPPING_FIELD);
        }

        private final String name;
        private final Map<String, Object> fieldMapping;

        public TimestampField(String name, Map<String, Object> fieldMapping) {
            assert fieldMapping.containsKey("type") : "no type defined for mapping of timestamp_field";
            assert ALLOWED_TIMESTAMPFIELD_TYPES.contains(fieldMapping.get("type")) :
                "invalid type defined for mapping of timestamp_field";

            this.name = name;
            this.fieldMapping = fieldMapping;
        }

        public TimestampField(StreamInput in) throws IOException {
            this.name = in.readString();
            this.fieldMapping = in.readMap();
        }

        /**
         * Creates a map representing the full timestamp field mapping, taking into
         * account if the timestamp field is nested under object mappers (its path
         * contains dots).
         */
<<<<<<< HEAD
        public void insertTimestampFieldMapping(Map<String, Object> mappings) {
            assert mappings.containsKey("_doc");

            String mappingPath = "_doc." + convertFieldPathToMappingPath(name);
            Map<String, Object> update = inflate(mappingPath, fieldMapping);
            XContentHelper.update(mappings, update, false);
        }

        static Map<String, Object> inflate(String path, Map<String, Object> payload) {
            if (path.contains(".")) {
                String parentObjectFieldPath = path.substring(0, path.lastIndexOf('.'));
                String leafFieldName = path.substring(path.lastIndexOf('.') + 1);

                Map<String, Object> changes = new HashMap<>();
                Map<String, Object> current = changes;
                for (String key : parentObjectFieldPath.split("\\.")) {
                    Map<String, Object> map = new HashMap<>();
                    current.put(key, map);
                    current = map;
                }
                current.put(leafFieldName, new HashMap<>(payload));
                return changes;
            } else {
                return new HashMap<>(Map.of(path, new HashMap<>(payload)));
            }
=======
        public Map<String, Object> getTimestampFieldMapping() {
            String mappingPath = convertFieldPathToMappingPath(name);
            String parentObjectFieldPath = "_doc." + mappingPath.substring(0, mappingPath.lastIndexOf('.'));
            String leafFieldName = mappingPath.substring(mappingPath.lastIndexOf('.') + 1);

            Map<String, Object> result = new HashMap<>();
            Map<String, Object> current = result;
            for (String key : parentObjectFieldPath.split("\\.")) {
                Map<String, Object> map = new HashMap<>();
                current.put(key, map);
                current = map;
            }
            current.put(leafFieldName, fieldMapping);
            return result;
>>>>>>> 676893a2
        }

        @Override
        public void writeTo(StreamOutput out) throws IOException {
            out.writeString(name);
            out.writeMap(fieldMapping);
        }

        @Override
        public XContentBuilder toXContent(XContentBuilder builder, Params params) throws IOException {
            builder.startObject();
            builder.field(NAME_FIELD.getPreferredName(), name);
            builder.field(FIELD_MAPPING_FIELD.getPreferredName(), fieldMapping);
            builder.endObject();
            return builder;
        }

        public String getName() {
            return name;
        }

        public Map<String, Object> getFieldMapping() {
            return fieldMapping;
        }

        @Override
        public boolean equals(Object o) {
            if (this == o) return true;
            if (o == null || getClass() != o.getClass()) return false;
            TimestampField that = (TimestampField) o;
            return name.equals(that.name) &&
                fieldMapping.equals(that.fieldMapping);
        }

        @Override
        public int hashCode() {
            return Objects.hash(name, fieldMapping);
        }
    }
}<|MERGE_RESOLUTION|>--- conflicted
+++ resolved
@@ -247,13 +247,10 @@
          * account if the timestamp field is nested under object mappers (its path
          * contains dots).
          */
-<<<<<<< HEAD
-        public void insertTimestampFieldMapping(Map<String, Object> mappings) {
-            assert mappings.containsKey("_doc");
-
+        public Map<String, Object> getTimestampFieldMapping() {
             String mappingPath = "_doc." + convertFieldPathToMappingPath(name);
-            Map<String, Object> update = inflate(mappingPath, fieldMapping);
-            XContentHelper.update(mappings, update, false);
+            Map<String, Object> result = inflate(mappingPath, fieldMapping);
+            return result;
         }
 
         static Map<String, Object> inflate(String path, Map<String, Object> payload) {
@@ -261,34 +258,18 @@
                 String parentObjectFieldPath = path.substring(0, path.lastIndexOf('.'));
                 String leafFieldName = path.substring(path.lastIndexOf('.') + 1);
 
-                Map<String, Object> changes = new HashMap<>();
-                Map<String, Object> current = changes;
+                Map<String, Object> result = new HashMap<>();
+                Map<String, Object> current = result;
                 for (String key : parentObjectFieldPath.split("\\.")) {
                     Map<String, Object> map = new HashMap<>();
                     current.put(key, map);
                     current = map;
                 }
                 current.put(leafFieldName, new HashMap<>(payload));
-                return changes;
+                return result;
             } else {
                 return new HashMap<>(Map.of(path, new HashMap<>(payload)));
             }
-=======
-        public Map<String, Object> getTimestampFieldMapping() {
-            String mappingPath = convertFieldPathToMappingPath(name);
-            String parentObjectFieldPath = "_doc." + mappingPath.substring(0, mappingPath.lastIndexOf('.'));
-            String leafFieldName = mappingPath.substring(mappingPath.lastIndexOf('.') + 1);
-
-            Map<String, Object> result = new HashMap<>();
-            Map<String, Object> current = result;
-            for (String key : parentObjectFieldPath.split("\\.")) {
-                Map<String, Object> map = new HashMap<>();
-                current.put(key, map);
-                current = map;
-            }
-            current.put(leafFieldName, fieldMapping);
-            return result;
->>>>>>> 676893a2
         }
 
         @Override

--- conflicted
+++ resolved
@@ -300,13 +300,7 @@
         var allowCustomRouting = in.readBoolean();
         var indexMode = in.readOptionalEnum(IndexMode.class);
         var lifecycle = in.readOptionalWriteable(DataStreamLifecycle::new);
-<<<<<<< HEAD
-        var failureIndices = in.getTransportVersion().onOrAfter(DataStream.ADDED_FAILURE_STORE_TRANSPORT_VERSION)
-            ? readIndices(in)
-            : List.<Index>of();
-=======
         var failureIndices = readIndices(in);
->>>>>>> 4358b886
         var failureIndicesBuilder = DataStreamIndices.failureIndicesBuilder(failureIndices);
         backingIndicesBuilder.setRolloverOnWrite(in.getTransportVersion().onOrAfter(TransportVersions.V_8_13_0) ? in.readBoolean() : false);
         if (in.getTransportVersion().onOrAfter(DataStream.ADDED_AUTO_SHARDING_EVENT_VERSION)) {
@@ -323,18 +317,7 @@
             boolean failureStoreRolloverOnWrite = replicated == false && failureIndices.isEmpty();
             failureIndicesBuilder.setRolloverOnWrite(failureStoreRolloverOnWrite);
         }
-<<<<<<< HEAD
         DataStreamOptions dataStreamOptions = in.readOptionalWriteable(DataStreamOptions::read);
-=======
-        DataStreamOptions dataStreamOptions;
-        if (in.getTransportVersion().onOrAfter(TransportVersions.V_8_16_0)) {
-            dataStreamOptions = in.readOptionalWriteable(DataStreamOptions::read);
-        } else {
-            // We cannot distinguish if failure store was explicitly disabled or not. Given that failure store
-            // is still behind a feature flag in previous version we use the default value instead of explicitly disabling it.
-            dataStreamOptions = null;
-        }
->>>>>>> 4358b886
         final Settings settings;
         if (in.getTransportVersion().supports(SETTINGS_IN_DATA_STREAMS)) {
             settings = Settings.readSettingsFromStream(in);
@@ -1485,13 +1468,7 @@
         out.writeBoolean(allowCustomRouting);
         out.writeOptionalEnum(indexMode);
         out.writeOptionalWriteable(lifecycle);
-<<<<<<< HEAD
-        if (out.getTransportVersion().onOrAfter(DataStream.ADDED_FAILURE_STORE_TRANSPORT_VERSION)) {
-            out.writeCollection(failureIndices.indices);
-        }
-=======
         out.writeCollection(failureIndices.indices);
->>>>>>> 4358b886
         if (out.getTransportVersion().onOrAfter(TransportVersions.V_8_13_0)) {
             out.writeBoolean(backingIndices.rolloverOnWrite);
         }

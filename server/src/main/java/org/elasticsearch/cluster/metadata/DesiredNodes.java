--- conflicted
+++ resolved
@@ -160,13 +160,8 @@
         return other != null && historyID.equals(other.historyID);
     }
 
-<<<<<<< HEAD
-    private static void checkForDuplicatedExternalIDs(List<DesiredNode> nodes) {
+    private static void checkForDuplicatedExternalIDs(List<DesiredNodeWithStatus> nodes) {
         Set<String> nodeIDs = Sets.newHashSetWithExpectedSize(nodes.size());
-=======
-    private static void checkForDuplicatedExternalIDs(List<DesiredNodeWithStatus> nodes) {
-        Set<String> nodeIDs = new HashSet<>(nodes.size());
->>>>>>> 5b525a29
         Set<String> duplicatedIDs = new HashSet<>();
         for (DesiredNodeWithStatus node : nodes) {
             String externalID = node.desiredNode().externalId();

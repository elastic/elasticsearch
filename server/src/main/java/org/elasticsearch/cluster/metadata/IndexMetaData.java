--- conflicted
+++ resolved
@@ -23,12 +23,8 @@
 import com.carrotsearch.hppc.cursors.IntObjectCursor;
 import com.carrotsearch.hppc.cursors.ObjectCursor;
 import com.carrotsearch.hppc.cursors.ObjectObjectCursor;
-<<<<<<< HEAD
 import org.apache.logging.log4j.Logger;
-=======
-
 import org.elasticsearch.Assertions;
->>>>>>> e9b0807c
 import org.elasticsearch.Version;
 import org.elasticsearch.action.admin.indices.rollover.RolloverInfo;
 import org.elasticsearch.action.support.ActiveShardCount;
@@ -1161,13 +1157,8 @@
 
             final String uuid = settings.get(SETTING_INDEX_UUID, INDEX_UUID_NA_VALUE);
 
-<<<<<<< HEAD
-            return new IndexMetaData(new Index(index, uuid), version, primaryTerms, state, numberOfShards, numberOfReplicas, tmpSettings, mappings.build(),
+            return new IndexMetaData(new Index(index, uuid), version, mappingVersion, primaryTerms, state, numberOfShards, numberOfReplicas, tmpSettings, mappings.build(),
                 tmpAliases.build(), customMetaData.build(), filledInSyncAllocationIds.build(), requireFilters, initialRecoveryFilters, includeFilters, excludeFilters,
-=======
-            return new IndexMetaData(new Index(index, uuid), version, mappingVersion, primaryTerms, state, numberOfShards, numberOfReplicas, tmpSettings, mappings.build(),
-                tmpAliases.build(), customs.build(), filledInSyncAllocationIds.build(), requireFilters, initialRecoveryFilters, includeFilters, excludeFilters,
->>>>>>> e9b0807c
                 indexCreatedVersion, indexUpgradedVersion, getRoutingNumShards(), routingPartitionSize, waitForActiveShards, rolloverInfos.build());
         }
 
